--- conflicted
+++ resolved
@@ -1,9 +1,5 @@
 ---
-<<<<<<< HEAD
-title: Secret 
-=======
 title: Secret
->>>>>>> 1299b3e9
 id: secret
 description: A built-in resource for securely storing secrets in the cloud.
 keywords: [Wing reference, Wing language, language, Wing standard library, Wing programming language, secrets]
