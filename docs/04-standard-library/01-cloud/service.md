---
<<<<<<< HEAD
title: Service 
=======
title: Service
>>>>>>> 1299b3e9
id: service
description: A built-in resource for publishing messages to subscribers.
keywords: [Wing reference, Wing language, language, Wing standard library, Wing programming language, services]
---

The `cloud.Service` class represents a cloud service that has a start and optional stop lifecycle.

Services are a common way to define long running code, such as web servers and custom daemons.

## Usage

### Creating a service

```js
bring cloud;

// At minimum a service needs to have an onStart handler.
let service = new cloud.Service(
  onStart: inflight() => {
    log("Service started...");
  }
);
```
### Disable auto-start

By default the service resource will start automatically, however this can be disabled by 
passing `autoStart: false` to the constructor.

```js
bring cloud;

let service = new cloud.Service(
  autoStart: false,
  onStart: inflight() => {
    log("Service started...");
  }
);
```

### Defining service with stop behavior

```js
bring cloud;

let service = new cloud.Service(
  onStart: inflight() => {
    log("Service started...");
  },
  onStop: inflight() => {
    log("Service stopped...");
  },
);
```

### Stopping and starting a service

The inflight methods `start` and `stop` are used exactly how they sound, to stop and start the service.
Here is an example of using a service that will track how often it is started and stopped using counters.
An important aspect to note is that consecutive starts and stops have no affect on a service. For example
if a `service.start()` is called on a service that is already started, nothing will happen.

```js
bring cloud;

let startCounter = new cloud.Counter() as "start counter";
let stopCounter = new cloud.Counter() as "stop counter";

let service = new cloud.Service(
  autoStart: false,
  onStart: inflight() => {
    let i = startCounter.inc();
    log("Service started for the ${i}th time...");
  },
  onStop: inflight() => {
    let i = stopCounter.inc();
    log("Service stopped for the ${i}th time...");
  },
);

// Functions to stop and start the service
new cloud.Function(inflight() => {
  service.start();
}) as "start service";

new cloud.Function(inflight() => {
  service.stop();
}) as "stop service";
```

## Target-specific details

### Simulator (`sim`)

Within the context of the simulator, services are just spawned processes ran within a node vm.

### AWS (`tf-aws` and `awscdk`)

🚧 Not supported yet (tracking issue: [#1306](https://github.com/winglang/wing/issues/1306))

### Azure (`tf-azure`)

🚧 Not supported yet (tracking issue: [#1307](https://github.com/winglang/wing/issues/1307))

### GCP (`tf-gcp`)

🚧 Not supported yet (tracking issue: [#1308](https://github.com/winglang/wing/issues/1308))

## API Reference

The full list of APIs for `cloud.Service` is available in the [API Reference](../api-reference).<|MERGE_RESOLUTION|>--- conflicted
+++ resolved
@@ -1,9 +1,5 @@
 ---
-<<<<<<< HEAD
-title: Service 
-=======
 title: Service
->>>>>>> 1299b3e9
 id: service
 description: A built-in resource for publishing messages to subscribers.
 keywords: [Wing reference, Wing language, language, Wing standard library, Wing programming language, services]
