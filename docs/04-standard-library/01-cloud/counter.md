--- conflicted
+++ resolved
@@ -1,9 +1,5 @@
 ---
-<<<<<<< HEAD
-title: Counter 
-=======
 title: Counter
->>>>>>> 1299b3e9
 id: counter
 description: A built-in resource for representing an container for numbers in the cloud.
 keywords: [Wing reference, Wing language, language, Wing standard library, Wing programming language, Counter]
