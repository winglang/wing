--- conflicted
+++ resolved
@@ -1,9 +1,5 @@
 ---
-<<<<<<< HEAD
-title: Topic 
-=======
 title: Topic
->>>>>>> 1299b3e9
 id: topic
 description: A built-in resource for publishing messages to subscribers.
 keywords: [Wing reference, Wing language, language, Wing standard library, Wing programming language, topics]
