---
title: "Explicit lift qualification"
description: Language spec for specifying explicit lift qualifications
---

# Explicit lift qualification

- **Author(s)**: @yoav-steinberg
- **Submission Date**: 2024-03-14
- **Stage**: Proposal
- **Stage Date**: 2024-03-14

This document describes the requirements and proposed syntax for explicit lift qualifications.

## Background

### Lifting

A lift in winglang is 2 things: 
1. A mechanism for capturing a preflight object in inflight code and generating an inflight client for that specific object. 
   In case of primitives this is mere serialization. In case of preflight classes the client is the object's inflight API.
2. A mechanism for setting up the host of the inflight closure (the `cloud.Function` for example) so it can safely use the client
   to access the preflight objet. For example setting up least privilege permissions for the host to access the resource.

This document deals with the 2nd of these two.

### Lift qualification

Lift qualification is the compilation process in which we qualify each lifted object with the operations being performed on it.
For example the inflight code `bucket.put("key", "value")`, requires the lifted object `bucket` to be qualified with the operation `put` for the given inflight method/closure. 
By qualifying lifts the compiler creates a map of all the preflight objects and how they are used in a given inflight method/closure.
This map is then used to configure the host running that inflight code so it can safely access the preflight objects (least privilege permissions).

### Automatic lift qualification
Lift qualification is currently done automatically by the compiler for all preflight expressions in inflight code. 

### Qualification errors

When the compiler encounters an inflight expression that references a preflight type, then, without static analysis, it cannot qualify the lift because it does not know what preflight objects might be referenced by this inflight expression. The result is a compilation error.

In the future we'd like to employ data flow analysis (probably through [reaching defintions analysis](https://en.wikipedia.org/wiki/Reaching_definition)) resolve these errors.

## Problems with the current solution

We need a mechanism for explicitly qualifying lifted objects. Consider the following cases:

1. When using inflight expressions to reference a preflight object we'd like to disable the compilation error and explicitly qualify the lift.
```js
let b1 = new cloud.Bucket() as "b1";
let b2 = new cloud.Bucket() as "b2";
inflight () => {
  let var b = b1;
  if true {
    b = b2;
  }
  b.put("key", "value"); // Need to explicitly qualify b1 and b2 with "put" since the compiler doesn't figure this out for us.
}
```

2. When there's a collection of preflight objects that are being used inflight:
```js
for b in buckets {
  b.put("key", "value"); // We need to qualify all `buckets` with "put"
}
```
3. When our knowledge of the application logic can produce better qualifications:
```js
for i in buckets.len {
  if i % 2 == 0 {
    buckets.at(i).put("key", "value"); // We only need to qualify the even buckets with "put" and not the odd ones
  }
}
```
4. Cases where just the method name isn't enough information to create least privilege permissions:
```js
for i in 0..5 {
  bucket.put("k{i}", "value");
}
```
Here we can benefit from an explicit qualification of `bucket` with `"put"` operation and a specific key pattern: `"k*"`. We currently don't
have a way to disable the automatic qualification and define the narrower qualification.

Note that in all the above exmaples except the last one we currently get a compilation error due to us trying to use a `Bucket.put` operation on an inflight expression.

## Requirements

So the aim of this proposal is to present:
1. A way to explicitly qualify the preflight objects that are being used by inflight methods/closures.
2. Disabling compilation errors where the explicit qualification applies.
3. Disabling automatic qualification where the explicit qualification applies. 
4. Provide a framework that can be extended to programatically defining and reusing lift qualifications.

## Naming

"qualifiations" is used because it qualifies how the preflight object is being used. 
Other words that we sometime used in the past and might be clearer are "capabilities" or "operations":
* "capabilities" makes sense because it describes the capabilities the host needs in order to successfully run the inflight code.
* "operations" makes sense because it describes the operations being performed on the preflight objects by the inflight code.

In this proposal I'll use "qualifications", but I'd be happy to hear what you think.

## Prior work
### Issue with discussion on the subject: 
[Mechanism for explicitly qualifying lifting](https://github.com/winglang/wing/issues/76)
### Existing PR
[feat(compiler): allow explicit lift qualifications of preflight objects](https://github.com/winglang/wing/pull/5935)

Issues with this PR:
* Confusing sytax that looks like an inflight function call might lead to [misuse](https://github.com/winglang/wing/pull/5935#issuecomment-1995051115).
* No scoping of where we're disabling compiler errors.
* Doesn't provide a mechanism to disable auto qualification.
* No mechanism or clear path to mechanism for programatically defining and reusing lift qualifications.

## Proposal

```js
let b1 = new cloud.Bucket() as "b1";
let b2 = new cloud.Bucket() as "b2";
inflight () => {
  let var b = b1;
  if true {
    b = b2;
  }
  // In the following scope we disable qualification compilation errors due to unknown preflight object
  // and we also disable automatic qualification.
  // We explicitly qualify b1 and b2 with "put" since the compiler doesn't figure this out for us.
  lift {b1: ["put"], b2: ["put"]} {
    b.put("key", "value"); 
  }
}
```

<<<<<<< HEAD
Internally the argument to the `lift` block creates a `std.Qualifications` object wich is added to the closures lift qualifications. 
=======
Internally the argument to the `lift_qualification` keyword creates a `std.Qualifications` object which is added to the closures lift qualifications. 
>>>>>>> 576f42f0

Note that multiple `lift` blocks in the code just create more `std.Qualifications`s for this closure. 
The actuall qualification values (`b1` and `"put"`) are just appended to the closure/method and they don't strictly belong to the block.

What does apply to the block are the disabling of qualification errors within the block, so in our example we can use the inflight expression `b`, and inside the block we also don't automatically add qualifications even if the compile can technically do this. 
This behavior ensures that we can create custom qualifications without worrying that the compiler with override this with something more general.

## Next steps

The next step will be to provide use library APIs for programatically creating and manipulating `std.Qualifications` objects and then reusing them. We can also inherit from them and to provide qualification objects that go beyond only the "operation" being performed on the object. Here's an example:

```js
// stdlib
class cloud.BucketPutQual extends std.Qualification {
  this.keyPattern: str;
  
  new(b: cloud.Bucket) {
    super(b, ["put"]);
    this.keyPattern = "*";
  }
  
  setKeyPattern(pattern: str) {
    this.keyPattern = pattern;
  }
}

// Create a qualifications container
let quals = new std.Qualifications();


let b1 = new cloud.Bucket() as "b1";
let b2 = new cloud.Bucket() as "b1";

// Define our explicit qualifications, b1 has a special key pattern when putting
let b1Quals = new cloud.BucketPutCap(b1);
b1Quals.setKeyPattern("k*");
// b2 can put any key
let b2Quals = new std.Qualification(b2, ["put"]);

// Add them to our explicit qualifications
quals.add(b1Quals);
quals.add(b2Quals);

let arr = [b1,b2];

class A {
  inflight foo() {
    lift qual { // Use the qualification object programatically defined in preflight code
      for b in arr {
        b.put("k99", "v"); // This key pattern should work for both buckets
      }
      // 
      b2.put("hello", "world"); // b2 accepts any key pattern
      b1.put("k100", "v"); // no automatic qualifications happen in this scope, the key pattern qualification on b1 isn't overriden
    }
  }

  inflight bar() {
    lift qual { // reuse `qual` for another method of `A`
      let b = arr.at(randome(arr.len));
      b.put("k0", "bar");
    }
  }
}

```<|MERGE_RESOLUTION|>--- conflicted
+++ resolved
@@ -130,11 +130,7 @@
 }
 ```
 
-<<<<<<< HEAD
-Internally the argument to the `lift` block creates a `std.Qualifications` object wich is added to the closures lift qualifications. 
-=======
-Internally the argument to the `lift_qualification` keyword creates a `std.Qualifications` object which is added to the closures lift qualifications. 
->>>>>>> 576f42f0
+Internally the argument to the `lift` block creates a `std.Qualifications` object which is added to the closures lift qualifications. 
 
 Note that multiple `lift` blocks in the code just create more `std.Qualifications`s for this closure. 
 The actuall qualification values (`b1` and `"put"`) are just appended to the closure/method and they don't strictly belong to the block.
