---
title: API Reference
id: sdk
description: Wing SDK API Reference
keywords: [Wing sdk, sdk, Wing API Reference]
---

# API Reference <a name="API Reference" id="api-reference"></a>

## Resources <a name="Resources" id="Resources"></a>

### Api <a name="Api" id="@winglang/sdk.cloud.Api"></a>

Functionality shared between all `Api` implementations.

#### Initializers <a name="Initializers" id="@winglang/sdk.cloud.Api.Initializer"></a>

```wing
bring cloud;

new cloud.Api(props?: ApiProps)
```

| **Name** | **Type** | **Description** |
| --- | --- | --- |
| <code><a href="#@winglang/sdk.cloud.Api.Initializer.parameter.props">props</a></code> | <code><a href="#@winglang/sdk.cloud.ApiProps">ApiProps</a></code> | *No description.* |

---

##### `props`<sup>Optional</sup> <a name="props" id="@winglang/sdk.cloud.Api.Initializer.parameter.props"></a>

- *Type:* <a href="#@winglang/sdk.cloud.ApiProps">ApiProps</a>

---

#### Methods <a name="Methods" id="Methods"></a>

| **Name** | **Description** |
| --- | --- |
| <code><a href="#@winglang/sdk.cloud.Api.connect">connect</a></code> | Add a inflight handler to the api for CONNECT requests on the given route. |
| <code><a href="#@winglang/sdk.cloud.Api.delete">delete</a></code> | Add a inflight handler to the api for DELETE requests on the given route. |
| <code><a href="#@winglang/sdk.cloud.Api.get">get</a></code> | Add a inflight handler to the api for GET requests on the given route. |
| <code><a href="#@winglang/sdk.cloud.Api.head">head</a></code> | Add a inflight handler to the api for HEAD requests on the given route. |
| <code><a href="#@winglang/sdk.cloud.Api.options">options</a></code> | Add a inflight handler to the api for OPTIONS requests on the given route. |
| <code><a href="#@winglang/sdk.cloud.Api.patch">patch</a></code> | Add a inflight handler to the api for PATCH requests on the given route. |
| <code><a href="#@winglang/sdk.cloud.Api.post">post</a></code> | Add a inflight handler to the api for POST requests on the given route. |
| <code><a href="#@winglang/sdk.cloud.Api.put">put</a></code> | Add a inflight handler to the api for PUT requests on the given route. |

---

##### `connect` <a name="connect" id="@winglang/sdk.cloud.Api.connect"></a>

```wing
connect(route: str, inflight: ~Inflight, props?: ApiConnectProps): void
```

Add a inflight handler to the api for CONNECT requests on the given route.

###### `route`<sup>Required</sup> <a name="route" id="@winglang/sdk.cloud.Api.connect.parameter.route"></a>

- *Type:* str

The route to handle CONNECT requests for.

---

###### `inflight`<sup>Required</sup> <a name="inflight" id="@winglang/sdk.cloud.Api.connect.parameter.inflight"></a>

- *Type:* <a href="#@winglang/sdk.core.Inflight">Inflight</a>

The function to handle the request.

---

###### `props`<sup>Optional</sup> <a name="props" id="@winglang/sdk.cloud.Api.connect.parameter.props"></a>

- *Type:* <a href="#@winglang/sdk.cloud.ApiConnectProps">ApiConnectProps</a>

Options for the route.

---

##### `delete` <a name="delete" id="@winglang/sdk.cloud.Api.delete"></a>

```wing
delete(route: str, inflight: ~Inflight, props?: ApiDeleteProps): void
```

Add a inflight handler to the api for DELETE requests on the given route.

###### `route`<sup>Required</sup> <a name="route" id="@winglang/sdk.cloud.Api.delete.parameter.route"></a>

- *Type:* str

The route to handle DELETE requests for.

---

###### `inflight`<sup>Required</sup> <a name="inflight" id="@winglang/sdk.cloud.Api.delete.parameter.inflight"></a>

- *Type:* <a href="#@winglang/sdk.core.Inflight">Inflight</a>

The function to handle the request.

---

###### `props`<sup>Optional</sup> <a name="props" id="@winglang/sdk.cloud.Api.delete.parameter.props"></a>

- *Type:* <a href="#@winglang/sdk.cloud.ApiDeleteProps">ApiDeleteProps</a>

Options for the route.

---

##### `get` <a name="get" id="@winglang/sdk.cloud.Api.get"></a>

```wing
get(route: str, inflight: ~Inflight, props?: ApiGetProps): void
```

Add a inflight handler to the api for GET requests on the given route.

###### `route`<sup>Required</sup> <a name="route" id="@winglang/sdk.cloud.Api.get.parameter.route"></a>

- *Type:* str

The route to handle GET requests for.

---

###### `inflight`<sup>Required</sup> <a name="inflight" id="@winglang/sdk.cloud.Api.get.parameter.inflight"></a>

- *Type:* <a href="#@winglang/sdk.core.Inflight">Inflight</a>

The function to handle the request.

---

###### `props`<sup>Optional</sup> <a name="props" id="@winglang/sdk.cloud.Api.get.parameter.props"></a>

- *Type:* <a href="#@winglang/sdk.cloud.ApiGetProps">ApiGetProps</a>

Options for the route.

---

##### `head` <a name="head" id="@winglang/sdk.cloud.Api.head"></a>

```wing
head(route: str, inflight: ~Inflight, props?: ApiHeadProps): void
```

Add a inflight handler to the api for HEAD requests on the given route.

###### `route`<sup>Required</sup> <a name="route" id="@winglang/sdk.cloud.Api.head.parameter.route"></a>

- *Type:* str

The route to handle HEAD requests for.

---

###### `inflight`<sup>Required</sup> <a name="inflight" id="@winglang/sdk.cloud.Api.head.parameter.inflight"></a>

- *Type:* <a href="#@winglang/sdk.core.Inflight">Inflight</a>

The function to handle the request.

---

###### `props`<sup>Optional</sup> <a name="props" id="@winglang/sdk.cloud.Api.head.parameter.props"></a>

- *Type:* <a href="#@winglang/sdk.cloud.ApiHeadProps">ApiHeadProps</a>

Options for the route.

---

##### `options` <a name="options" id="@winglang/sdk.cloud.Api.options"></a>

```wing
options(route: str, inflight: ~Inflight, props?: ApiOptionsProps): void
```

Add a inflight handler to the api for OPTIONS requests on the given route.

###### `route`<sup>Required</sup> <a name="route" id="@winglang/sdk.cloud.Api.options.parameter.route"></a>

- *Type:* str

The route to handle OPTIONS requests for.

---

###### `inflight`<sup>Required</sup> <a name="inflight" id="@winglang/sdk.cloud.Api.options.parameter.inflight"></a>

- *Type:* <a href="#@winglang/sdk.core.Inflight">Inflight</a>

The function to handle the request.

---

###### `props`<sup>Optional</sup> <a name="props" id="@winglang/sdk.cloud.Api.options.parameter.props"></a>

- *Type:* <a href="#@winglang/sdk.cloud.ApiOptionsProps">ApiOptionsProps</a>

Options for the route.

---

##### `patch` <a name="patch" id="@winglang/sdk.cloud.Api.patch"></a>

```wing
patch(route: str, inflight: ~Inflight, props?: ApiPatchProps): void
```

Add a inflight handler to the api for PATCH requests on the given route.

###### `route`<sup>Required</sup> <a name="route" id="@winglang/sdk.cloud.Api.patch.parameter.route"></a>

- *Type:* str

The route to handle PATCH requests for.

---

###### `inflight`<sup>Required</sup> <a name="inflight" id="@winglang/sdk.cloud.Api.patch.parameter.inflight"></a>

- *Type:* <a href="#@winglang/sdk.core.Inflight">Inflight</a>

The function to handle the request.

---

###### `props`<sup>Optional</sup> <a name="props" id="@winglang/sdk.cloud.Api.patch.parameter.props"></a>

- *Type:* <a href="#@winglang/sdk.cloud.ApiPatchProps">ApiPatchProps</a>

Options for the route.

---

##### `post` <a name="post" id="@winglang/sdk.cloud.Api.post"></a>

```wing
post(route: str, inflight: ~Inflight, props?: ApiPostProps): void
```

Add a inflight handler to the api for POST requests on the given route.

###### `route`<sup>Required</sup> <a name="route" id="@winglang/sdk.cloud.Api.post.parameter.route"></a>

- *Type:* str

The route to handle POST requests for.

---

###### `inflight`<sup>Required</sup> <a name="inflight" id="@winglang/sdk.cloud.Api.post.parameter.inflight"></a>

- *Type:* <a href="#@winglang/sdk.core.Inflight">Inflight</a>

The function to handle the request.

---

###### `props`<sup>Optional</sup> <a name="props" id="@winglang/sdk.cloud.Api.post.parameter.props"></a>

- *Type:* <a href="#@winglang/sdk.cloud.ApiPostProps">ApiPostProps</a>

Options for the route.

---

##### `put` <a name="put" id="@winglang/sdk.cloud.Api.put"></a>

```wing
put(route: str, inflight: ~Inflight, props?: ApiPutProps): void
```

Add a inflight handler to the api for PUT requests on the given route.

###### `route`<sup>Required</sup> <a name="route" id="@winglang/sdk.cloud.Api.put.parameter.route"></a>

- *Type:* str

The route to handle PUT requests for.

---

###### `inflight`<sup>Required</sup> <a name="inflight" id="@winglang/sdk.cloud.Api.put.parameter.inflight"></a>

- *Type:* <a href="#@winglang/sdk.core.Inflight">Inflight</a>

The function to handle the request.

---

###### `props`<sup>Optional</sup> <a name="props" id="@winglang/sdk.cloud.Api.put.parameter.props"></a>

- *Type:* <a href="#@winglang/sdk.cloud.ApiPutProps">ApiPutProps</a>

Options for the route.

---


#### Properties <a name="Properties" id="Properties"></a>

| **Name** | **Type** | **Description** |
| --- | --- | --- |
| <code><a href="#@winglang/sdk.cloud.Api.property.node">node</a></code> | <code>constructs.Node</code> | The tree node. |
| <code><a href="#@winglang/sdk.cloud.Api.property.display">display</a></code> | <code><a href="#@winglang/sdk.core.Display">Display</a></code> | Information on how to display a resource in the UI. |
| <code><a href="#@winglang/sdk.cloud.Api.property.stateful">stateful</a></code> | <code>bool</code> | Whether a resource is stateful, i.e. it stores information that is not defined by your application. |

---

##### `node`<sup>Required</sup> <a name="node" id="@winglang/sdk.cloud.Api.property.node"></a>

```wing
node: Node;
```

- *Type:* constructs.Node

The tree node.

---

##### `display`<sup>Required</sup> <a name="display" id="@winglang/sdk.cloud.Api.property.display"></a>

```wing
display: Display;
```

- *Type:* <a href="#@winglang/sdk.core.Display">Display</a>

Information on how to display a resource in the UI.

---

##### `stateful`<sup>Required</sup> <a name="stateful" id="@winglang/sdk.cloud.Api.property.stateful"></a>

```wing
stateful: bool;
```

- *Type:* bool

Whether a resource is stateful, i.e. it stores information that is not defined by your application.

A non-stateful resource does not remember information about past
transactions or events, and can typically be replaced by a cloud provider
with a fresh copy without any consequences.

---


### Bucket <a name="Bucket" id="@winglang/sdk.cloud.Bucket"></a>

**Inflight client:** [@winglang/sdk.cloud.IBucketClient](#@winglang/sdk.cloud.IBucketClient)

Represents a cloud object store.

#### Initializers <a name="Initializers" id="@winglang/sdk.cloud.Bucket.Initializer"></a>

```wing
bring cloud;

new cloud.Bucket(props?: BucketProps)
```

| **Name** | **Type** | **Description** |
| --- | --- | --- |
| <code><a href="#@winglang/sdk.cloud.Bucket.Initializer.parameter.props">props</a></code> | <code><a href="#@winglang/sdk.cloud.BucketProps">BucketProps</a></code> | *No description.* |

---

##### `props`<sup>Optional</sup> <a name="props" id="@winglang/sdk.cloud.Bucket.Initializer.parameter.props"></a>

- *Type:* <a href="#@winglang/sdk.cloud.BucketProps">BucketProps</a>

---

#### Methods <a name="Methods" id="Methods"></a>

| **Name** | **Description** |
| --- | --- |
| <code><a href="#@winglang/sdk.cloud.Bucket.addObject">add_object</a></code> | Add a file to the bucket that is uploaded when the app is deployed. |

---

##### `add_object` <a name="add_object" id="@winglang/sdk.cloud.Bucket.addObject"></a>

```wing
add_object(key: str, body: str): void
```

Add a file to the bucket that is uploaded when the app is deployed.

TODO: In the future this will support uploading any `Blob` type or
referencing a file from the local filesystem.

###### `key`<sup>Required</sup> <a name="key" id="@winglang/sdk.cloud.Bucket.addObject.parameter.key"></a>

- *Type:* str

---

###### `body`<sup>Required</sup> <a name="body" id="@winglang/sdk.cloud.Bucket.addObject.parameter.body"></a>

- *Type:* str

---


#### Properties <a name="Properties" id="Properties"></a>

| **Name** | **Type** | **Description** |
| --- | --- | --- |
| <code><a href="#@winglang/sdk.cloud.Bucket.property.node">node</a></code> | <code>constructs.Node</code> | The tree node. |
| <code><a href="#@winglang/sdk.cloud.Bucket.property.display">display</a></code> | <code><a href="#@winglang/sdk.core.Display">Display</a></code> | Information on how to display a resource in the UI. |
| <code><a href="#@winglang/sdk.cloud.Bucket.property.stateful">stateful</a></code> | <code>bool</code> | Whether a resource is stateful, i.e. it stores information that is not defined by your application. |

---

##### `node`<sup>Required</sup> <a name="node" id="@winglang/sdk.cloud.Bucket.property.node"></a>

```wing
node: Node;
```

- *Type:* constructs.Node

The tree node.

---

##### `display`<sup>Required</sup> <a name="display" id="@winglang/sdk.cloud.Bucket.property.display"></a>

```wing
display: Display;
```

- *Type:* <a href="#@winglang/sdk.core.Display">Display</a>

Information on how to display a resource in the UI.

---

##### `stateful`<sup>Required</sup> <a name="stateful" id="@winglang/sdk.cloud.Bucket.property.stateful"></a>

```wing
stateful: bool;
```

- *Type:* bool

Whether a resource is stateful, i.e. it stores information that is not defined by your application.

A non-stateful resource does not remember information about past
transactions or events, and can typically be replaced by a cloud provider
with a fresh copy without any consequences.

---


### Counter <a name="Counter" id="@winglang/sdk.cloud.Counter"></a>

**Inflight client:** [@winglang/sdk.cloud.ICounterClient](#@winglang/sdk.cloud.ICounterClient)

Represents a distributed atomic counter.

#### Initializers <a name="Initializers" id="@winglang/sdk.cloud.Counter.Initializer"></a>

```wing
bring cloud;

new cloud.Counter(props?: CounterProps)
```

| **Name** | **Type** | **Description** |
| --- | --- | --- |
| <code><a href="#@winglang/sdk.cloud.Counter.Initializer.parameter.props">props</a></code> | <code><a href="#@winglang/sdk.cloud.CounterProps">CounterProps</a></code> | *No description.* |

---

##### `props`<sup>Optional</sup> <a name="props" id="@winglang/sdk.cloud.Counter.Initializer.parameter.props"></a>

- *Type:* <a href="#@winglang/sdk.cloud.CounterProps">CounterProps</a>

---



#### Properties <a name="Properties" id="Properties"></a>

| **Name** | **Type** | **Description** |
| --- | --- | --- |
| <code><a href="#@winglang/sdk.cloud.Counter.property.node">node</a></code> | <code>constructs.Node</code> | The tree node. |
| <code><a href="#@winglang/sdk.cloud.Counter.property.display">display</a></code> | <code><a href="#@winglang/sdk.core.Display">Display</a></code> | Information on how to display a resource in the UI. |
| <code><a href="#@winglang/sdk.cloud.Counter.property.stateful">stateful</a></code> | <code>bool</code> | Whether a resource is stateful, i.e. it stores information that is not defined by your application. |
| <code><a href="#@winglang/sdk.cloud.Counter.property.initial">initial</a></code> | <code>num</code> | The initial value of the counter. |

---

##### `node`<sup>Required</sup> <a name="node" id="@winglang/sdk.cloud.Counter.property.node"></a>

```wing
node: Node;
```

- *Type:* constructs.Node

The tree node.

---

##### `display`<sup>Required</sup> <a name="display" id="@winglang/sdk.cloud.Counter.property.display"></a>

```wing
display: Display;
```

- *Type:* <a href="#@winglang/sdk.core.Display">Display</a>

Information on how to display a resource in the UI.

---

##### `stateful`<sup>Required</sup> <a name="stateful" id="@winglang/sdk.cloud.Counter.property.stateful"></a>

```wing
stateful: bool;
```

- *Type:* bool

Whether a resource is stateful, i.e. it stores information that is not defined by your application.

A non-stateful resource does not remember information about past
transactions or events, and can typically be replaced by a cloud provider
with a fresh copy without any consequences.

---

##### `initial`<sup>Required</sup> <a name="initial" id="@winglang/sdk.cloud.Counter.property.initial"></a>

```wing
initial: num;
```

- *Type:* num

The initial value of the counter.

---


### Function <a name="Function" id="@winglang/sdk.cloud.Function"></a>

- *Implements:* <a href="#@winglang/sdk.core.IInflightHost">IInflightHost</a>

**Inflight client:** [@winglang/sdk.cloud.IFunctionClient](#@winglang/sdk.cloud.IFunctionClient)

Represents a function.

#### Initializers <a name="Initializers" id="@winglang/sdk.cloud.Function.Initializer"></a>

```wing
bring cloud;

new cloud.Function(inflight: ~Inflight, props?: FunctionProps)
```

| **Name** | **Type** | **Description** |
| --- | --- | --- |
| <code><a href="#@winglang/sdk.cloud.Function.Initializer.parameter.inflight">inflight</a></code> | <code><a href="#@winglang/sdk.core.Inflight">Inflight</a></code> | *No description.* |
| <code><a href="#@winglang/sdk.cloud.Function.Initializer.parameter.props">props</a></code> | <code><a href="#@winglang/sdk.cloud.FunctionProps">FunctionProps</a></code> | *No description.* |

---

##### `inflight`<sup>Required</sup> <a name="inflight" id="@winglang/sdk.cloud.Function.Initializer.parameter.inflight"></a>

- *Type:* <a href="#@winglang/sdk.core.Inflight">Inflight</a>

---

##### `props`<sup>Optional</sup> <a name="props" id="@winglang/sdk.cloud.Function.Initializer.parameter.props"></a>

- *Type:* <a href="#@winglang/sdk.cloud.FunctionProps">FunctionProps</a>

---

#### Methods <a name="Methods" id="Methods"></a>

| **Name** | **Description** |
| --- | --- |
| <code><a href="#@winglang/sdk.cloud.Function.addEnvironment">add_environment</a></code> | Add an environment variable to the function. |

---

##### `add_environment` <a name="add_environment" id="@winglang/sdk.cloud.Function.addEnvironment"></a>

```wing
add_environment(name: str, value: str): void
```

Add an environment variable to the function.

###### `name`<sup>Required</sup> <a name="name" id="@winglang/sdk.cloud.Function.addEnvironment.parameter.name"></a>

- *Type:* str

---

###### `value`<sup>Required</sup> <a name="value" id="@winglang/sdk.cloud.Function.addEnvironment.parameter.value"></a>

- *Type:* str

---


#### Properties <a name="Properties" id="Properties"></a>

| **Name** | **Type** | **Description** |
| --- | --- | --- |
| <code><a href="#@winglang/sdk.cloud.Function.property.node">node</a></code> | <code>constructs.Node</code> | The tree node. |
| <code><a href="#@winglang/sdk.cloud.Function.property.display">display</a></code> | <code><a href="#@winglang/sdk.core.Display">Display</a></code> | Information on how to display a resource in the UI. |
| <code><a href="#@winglang/sdk.cloud.Function.property.stateful">stateful</a></code> | <code>bool</code> | Whether a resource is stateful, i.e. it stores information that is not defined by your application. |
| <code><a href="#@winglang/sdk.cloud.Function.property.env">env</a></code> | <code>MutMap&lt;str&gt;</code> | Returns the set of environment variables for this function. |

---

##### `node`<sup>Required</sup> <a name="node" id="@winglang/sdk.cloud.Function.property.node"></a>

```wing
node: Node;
```

- *Type:* constructs.Node

The tree node.

---

##### `display`<sup>Required</sup> <a name="display" id="@winglang/sdk.cloud.Function.property.display"></a>

```wing
display: Display;
```

- *Type:* <a href="#@winglang/sdk.core.Display">Display</a>

Information on how to display a resource in the UI.

---

##### `stateful`<sup>Required</sup> <a name="stateful" id="@winglang/sdk.cloud.Function.property.stateful"></a>

```wing
stateful: bool;
```

- *Type:* bool

Whether a resource is stateful, i.e. it stores information that is not defined by your application.

A non-stateful resource does not remember information about past
transactions or events, and can typically be replaced by a cloud provider
with a fresh copy without any consequences.

---

##### `env`<sup>Required</sup> <a name="env" id="@winglang/sdk.cloud.Function.property.env"></a>

```wing
env: MutMap<str>;
```

- *Type:* MutMap&lt;str&gt;

Returns the set of environment variables for this function.

---


### Logger <a name="Logger" id="@winglang/sdk.cloud.Logger"></a>

**Inflight client:** [@winglang/sdk.cloud.ILoggerClient](#@winglang/sdk.cloud.ILoggerClient)

A cloud logging facility.

#### Initializers <a name="Initializers" id="@winglang/sdk.cloud.Logger.Initializer"></a>

```wing
bring cloud;

new cloud.Logger()
```

| **Name** | **Type** | **Description** |
| --- | --- | --- |

---


#### Static Functions <a name="Static Functions" id="Static Functions"></a>

| **Name** | **Description** |
| --- | --- |
| <code><a href="#@winglang/sdk.cloud.Logger.register">register</a></code> | Create a logger and register it to the given scope. |

---

##### `register` <a name="register" id="@winglang/sdk.cloud.Logger.register"></a>

```wing
bring cloud;

cloud.Logger.register()
```

Create a logger and register it to the given scope.

#### Properties <a name="Properties" id="Properties"></a>

| **Name** | **Type** | **Description** |
| --- | --- | --- |
| <code><a href="#@winglang/sdk.cloud.Logger.property.node">node</a></code> | <code>constructs.Node</code> | The tree node. |
| <code><a href="#@winglang/sdk.cloud.Logger.property.display">display</a></code> | <code><a href="#@winglang/sdk.core.Display">Display</a></code> | Information on how to display a resource in the UI. |
| <code><a href="#@winglang/sdk.cloud.Logger.property.stateful">stateful</a></code> | <code>bool</code> | Whether a resource is stateful, i.e. it stores information that is not defined by your application. |

---

##### `node`<sup>Required</sup> <a name="node" id="@winglang/sdk.cloud.Logger.property.node"></a>

```wing
node: Node;
```

- *Type:* constructs.Node

The tree node.

---

##### `display`<sup>Required</sup> <a name="display" id="@winglang/sdk.cloud.Logger.property.display"></a>

```wing
display: Display;
```

- *Type:* <a href="#@winglang/sdk.core.Display">Display</a>

Information on how to display a resource in the UI.

---

##### `stateful`<sup>Required</sup> <a name="stateful" id="@winglang/sdk.cloud.Logger.property.stateful"></a>

```wing
stateful: bool;
```

- *Type:* bool

Whether a resource is stateful, i.e. it stores information that is not defined by your application.

A non-stateful resource does not remember information about past
transactions or events, and can typically be replaced by a cloud provider
with a fresh copy without any consequences.

---


### Queue <a name="Queue" id="@winglang/sdk.cloud.Queue"></a>

**Inflight client:** [@winglang/sdk.cloud.IQueueClient](#@winglang/sdk.cloud.IQueueClient)

Represents a queue.

#### Initializers <a name="Initializers" id="@winglang/sdk.cloud.Queue.Initializer"></a>

```wing
bring cloud;

new cloud.Queue(props?: QueueProps)
```

| **Name** | **Type** | **Description** |
| --- | --- | --- |
| <code><a href="#@winglang/sdk.cloud.Queue.Initializer.parameter.props">props</a></code> | <code><a href="#@winglang/sdk.cloud.QueueProps">QueueProps</a></code> | *No description.* |

---

##### `props`<sup>Optional</sup> <a name="props" id="@winglang/sdk.cloud.Queue.Initializer.parameter.props"></a>

- *Type:* <a href="#@winglang/sdk.cloud.QueueProps">QueueProps</a>

---

#### Methods <a name="Methods" id="Methods"></a>

| **Name** | **Description** |
| --- | --- |
| <code><a href="#@winglang/sdk.cloud.Queue.onMessage">on_message</a></code> | Create a function to consume messages from this queue. |

---

##### `on_message` <a name="on_message" id="@winglang/sdk.cloud.Queue.onMessage"></a>

```wing
on_message(inflight: ~Inflight, props?: QueueOnMessageProps): Function
```

Create a function to consume messages from this queue.

###### `inflight`<sup>Required</sup> <a name="inflight" id="@winglang/sdk.cloud.Queue.onMessage.parameter.inflight"></a>

- *Type:* <a href="#@winglang/sdk.core.Inflight">Inflight</a>

---

###### `props`<sup>Optional</sup> <a name="props" id="@winglang/sdk.cloud.Queue.onMessage.parameter.props"></a>

- *Type:* <a href="#@winglang/sdk.cloud.QueueOnMessageProps">QueueOnMessageProps</a>

---


#### Properties <a name="Properties" id="Properties"></a>

| **Name** | **Type** | **Description** |
| --- | --- | --- |
| <code><a href="#@winglang/sdk.cloud.Queue.property.node">node</a></code> | <code>constructs.Node</code> | The tree node. |
| <code><a href="#@winglang/sdk.cloud.Queue.property.display">display</a></code> | <code><a href="#@winglang/sdk.core.Display">Display</a></code> | Information on how to display a resource in the UI. |
| <code><a href="#@winglang/sdk.cloud.Queue.property.stateful">stateful</a></code> | <code>bool</code> | Whether a resource is stateful, i.e. it stores information that is not defined by your application. |

---

##### `node`<sup>Required</sup> <a name="node" id="@winglang/sdk.cloud.Queue.property.node"></a>

```wing
node: Node;
```

- *Type:* constructs.Node

The tree node.

---

##### `display`<sup>Required</sup> <a name="display" id="@winglang/sdk.cloud.Queue.property.display"></a>

```wing
display: Display;
```

- *Type:* <a href="#@winglang/sdk.core.Display">Display</a>

Information on how to display a resource in the UI.

---

##### `stateful`<sup>Required</sup> <a name="stateful" id="@winglang/sdk.cloud.Queue.property.stateful"></a>

```wing
stateful: bool;
```

- *Type:* bool

Whether a resource is stateful, i.e. it stores information that is not defined by your application.

A non-stateful resource does not remember information about past
transactions or events, and can typically be replaced by a cloud provider
with a fresh copy without any consequences.

---


### Schedule <a name="Schedule" id="@winglang/sdk.cloud.Schedule"></a>

**Inflight client:** [@winglang/sdk.cloud.IScheduleClient](#@winglang/sdk.cloud.IScheduleClient)

Represents a schedule.

#### Initializers <a name="Initializers" id="@winglang/sdk.cloud.Schedule.Initializer"></a>

```wing
bring cloud;

new cloud.Schedule(props?: ScheduleProps)
```

| **Name** | **Type** | **Description** |
| --- | --- | --- |
| <code><a href="#@winglang/sdk.cloud.Schedule.Initializer.parameter.props">props</a></code> | <code><a href="#@winglang/sdk.cloud.ScheduleProps">ScheduleProps</a></code> | *No description.* |

---

##### `props`<sup>Optional</sup> <a name="props" id="@winglang/sdk.cloud.Schedule.Initializer.parameter.props"></a>

- *Type:* <a href="#@winglang/sdk.cloud.ScheduleProps">ScheduleProps</a>

---

#### Methods <a name="Methods" id="Methods"></a>

| **Name** | **Description** |
| --- | --- |
| <code><a href="#@winglang/sdk.cloud.Schedule.onTick">on_tick</a></code> | Create a function that runs when receiving the scheduled event. |

---

##### `on_tick` <a name="on_tick" id="@winglang/sdk.cloud.Schedule.onTick"></a>

```wing
on_tick(inflight: ~Inflight, props?: ScheduleOnTickProps): Function
```

Create a function that runs when receiving the scheduled event.

###### `inflight`<sup>Required</sup> <a name="inflight" id="@winglang/sdk.cloud.Schedule.onTick.parameter.inflight"></a>

- *Type:* <a href="#@winglang/sdk.core.Inflight">Inflight</a>

---

###### `props`<sup>Optional</sup> <a name="props" id="@winglang/sdk.cloud.Schedule.onTick.parameter.props"></a>

- *Type:* <a href="#@winglang/sdk.cloud.ScheduleOnTickProps">ScheduleOnTickProps</a>

---


#### Properties <a name="Properties" id="Properties"></a>

| **Name** | **Type** | **Description** |
| --- | --- | --- |
| <code><a href="#@winglang/sdk.cloud.Schedule.property.node">node</a></code> | <code>constructs.Node</code> | The tree node. |
| <code><a href="#@winglang/sdk.cloud.Schedule.property.display">display</a></code> | <code><a href="#@winglang/sdk.core.Display">Display</a></code> | Information on how to display a resource in the UI. |
| <code><a href="#@winglang/sdk.cloud.Schedule.property.stateful">stateful</a></code> | <code>bool</code> | Whether a resource is stateful, i.e. it stores information that is not defined by your application. |

---

##### `node`<sup>Required</sup> <a name="node" id="@winglang/sdk.cloud.Schedule.property.node"></a>

```wing
node: Node;
```

- *Type:* constructs.Node

The tree node.

---

##### `display`<sup>Required</sup> <a name="display" id="@winglang/sdk.cloud.Schedule.property.display"></a>

```wing
display: Display;
```

- *Type:* <a href="#@winglang/sdk.core.Display">Display</a>

Information on how to display a resource in the UI.

---

##### `stateful`<sup>Required</sup> <a name="stateful" id="@winglang/sdk.cloud.Schedule.property.stateful"></a>

```wing
stateful: bool;
```

- *Type:* bool

Whether a resource is stateful, i.e. it stores information that is not defined by your application.

A non-stateful resource does not remember information about past
transactions or events, and can typically be replaced by a cloud provider
with a fresh copy without any consequences.

---


### Topic <a name="Topic" id="@winglang/sdk.cloud.Topic"></a>

**Inflight client:** [@winglang/sdk.cloud.ITopicClient](#@winglang/sdk.cloud.ITopicClient)

Represents a topic.

#### Initializers <a name="Initializers" id="@winglang/sdk.cloud.Topic.Initializer"></a>

```wing
bring cloud;

new cloud.Topic(props?: TopicProps)
```

| **Name** | **Type** | **Description** |
| --- | --- | --- |
| <code><a href="#@winglang/sdk.cloud.Topic.Initializer.parameter.props">props</a></code> | <code><a href="#@winglang/sdk.cloud.TopicProps">TopicProps</a></code> | *No description.* |

---

##### `props`<sup>Optional</sup> <a name="props" id="@winglang/sdk.cloud.Topic.Initializer.parameter.props"></a>

- *Type:* <a href="#@winglang/sdk.cloud.TopicProps">TopicProps</a>

---

#### Methods <a name="Methods" id="Methods"></a>

| **Name** | **Description** |
| --- | --- |
| <code><a href="#@winglang/sdk.cloud.Topic.onMessage">on_message</a></code> | Run an inflight whenever an message is published to the topic. |

---

##### `on_message` <a name="on_message" id="@winglang/sdk.cloud.Topic.onMessage"></a>

```wing
on_message(inflight: ~Inflight, props?: TopicOnMessageProps): Function
```

Run an inflight whenever an message is published to the topic.

###### `inflight`<sup>Required</sup> <a name="inflight" id="@winglang/sdk.cloud.Topic.onMessage.parameter.inflight"></a>

- *Type:* <a href="#@winglang/sdk.core.Inflight">Inflight</a>

---

###### `props`<sup>Optional</sup> <a name="props" id="@winglang/sdk.cloud.Topic.onMessage.parameter.props"></a>

- *Type:* <a href="#@winglang/sdk.cloud.TopicOnMessageProps">TopicOnMessageProps</a>

---


#### Properties <a name="Properties" id="Properties"></a>

| **Name** | **Type** | **Description** |
| --- | --- | --- |
| <code><a href="#@winglang/sdk.cloud.Topic.property.node">node</a></code> | <code>constructs.Node</code> | The tree node. |
| <code><a href="#@winglang/sdk.cloud.Topic.property.display">display</a></code> | <code><a href="#@winglang/sdk.core.Display">Display</a></code> | Information on how to display a resource in the UI. |
| <code><a href="#@winglang/sdk.cloud.Topic.property.stateful">stateful</a></code> | <code>bool</code> | Whether a resource is stateful, i.e. it stores information that is not defined by your application. |

---

##### `node`<sup>Required</sup> <a name="node" id="@winglang/sdk.cloud.Topic.property.node"></a>

```wing
node: Node;
```

- *Type:* constructs.Node

The tree node.

---

##### `display`<sup>Required</sup> <a name="display" id="@winglang/sdk.cloud.Topic.property.display"></a>

```wing
display: Display;
```

- *Type:* <a href="#@winglang/sdk.core.Display">Display</a>

Information on how to display a resource in the UI.

---

##### `stateful`<sup>Required</sup> <a name="stateful" id="@winglang/sdk.cloud.Topic.property.stateful"></a>

```wing
stateful: bool;
```

- *Type:* bool

Whether a resource is stateful, i.e. it stores information that is not defined by your application.

A non-stateful resource does not remember information about past
transactions or events, and can typically be replaced by a cloud provider
with a fresh copy without any consequences.

---


## Structs <a name="Structs" id="Structs"></a>

### ApiConnectProps <a name="ApiConnectProps" id="@winglang/sdk.cloud.ApiConnectProps"></a>

Options for Api patch endpoint.

#### Initializer <a name="Initializer" id="@winglang/sdk.cloud.ApiConnectProps.Initializer"></a>

```wing
bring cloud;

let api_connect_props = cloud.ApiConnectProps{ ... }
```


### ApiDeleteProps <a name="ApiDeleteProps" id="@winglang/sdk.cloud.ApiDeleteProps"></a>

Options for Api put endpoint.

#### Initializer <a name="Initializer" id="@winglang/sdk.cloud.ApiDeleteProps.Initializer"></a>

```wing
bring cloud;

let api_delete_props = cloud.ApiDeleteProps{ ... }
```


### ApiGetProps <a name="ApiGetProps" id="@winglang/sdk.cloud.ApiGetProps"></a>

Options for Api get endpoint.

#### Initializer <a name="Initializer" id="@winglang/sdk.cloud.ApiGetProps.Initializer"></a>

```wing
bring cloud;

let api_get_props = cloud.ApiGetProps{ ... }
```


### ApiHeadProps <a name="ApiHeadProps" id="@winglang/sdk.cloud.ApiHeadProps"></a>

Options for Api patch endpoint.

#### Initializer <a name="Initializer" id="@winglang/sdk.cloud.ApiHeadProps.Initializer"></a>

```wing
bring cloud;

let api_head_props = cloud.ApiHeadProps{ ... }
```


### ApiOptionsProps <a name="ApiOptionsProps" id="@winglang/sdk.cloud.ApiOptionsProps"></a>

Options for Api patch endpoint.

#### Initializer <a name="Initializer" id="@winglang/sdk.cloud.ApiOptionsProps.Initializer"></a>

```wing
bring cloud;

let api_options_props = cloud.ApiOptionsProps{ ... }
```


### ApiPatchProps <a name="ApiPatchProps" id="@winglang/sdk.cloud.ApiPatchProps"></a>

Options for Api patch endpoint.

#### Initializer <a name="Initializer" id="@winglang/sdk.cloud.ApiPatchProps.Initializer"></a>

```wing
bring cloud;

let api_patch_props = cloud.ApiPatchProps{ ... }
```


### ApiPostProps <a name="ApiPostProps" id="@winglang/sdk.cloud.ApiPostProps"></a>

Options for Api post endpoint.

#### Initializer <a name="Initializer" id="@winglang/sdk.cloud.ApiPostProps.Initializer"></a>

```wing
bring cloud;

let api_post_props = cloud.ApiPostProps{ ... }
```


### ApiProps <a name="ApiProps" id="@winglang/sdk.cloud.ApiProps"></a>

Properties for `Api`.

#### Initializer <a name="Initializer" id="@winglang/sdk.cloud.ApiProps.Initializer"></a>

```wing
bring cloud;

let api_props = cloud.ApiProps{ ... }
```


### ApiPutProps <a name="ApiPutProps" id="@winglang/sdk.cloud.ApiPutProps"></a>

Options for Api put endpoint.

#### Initializer <a name="Initializer" id="@winglang/sdk.cloud.ApiPutProps.Initializer"></a>

```wing
bring cloud;

let api_put_props = cloud.ApiPutProps{ ... }
```


### ApiRequest <a name="ApiRequest" id="@winglang/sdk.cloud.ApiRequest"></a>

Shape of a request to an inflight handler.

#### Initializer <a name="Initializer" id="@winglang/sdk.cloud.ApiRequest.Initializer"></a>

```wing
bring cloud;

let api_request = cloud.ApiRequest{ ... }
```

#### Properties <a name="Properties" id="Properties"></a>

| **Name** | **Type** | **Description** |
| --- | --- | --- |
| <code><a href="#@winglang/sdk.cloud.ApiRequest.property.headers">headers</a></code> | <code>MutMap&lt;str&gt;</code> | The request's headers. |
| <code><a href="#@winglang/sdk.cloud.ApiRequest.property.method">method</a></code> | <code><a href="#@winglang/sdk.cloud.HttpMethod">HttpMethod</a></code> | The request's HTTP method. |
| <code><a href="#@winglang/sdk.cloud.ApiRequest.property.path">path</a></code> | <code>str</code> | The request's path. |
| <code><a href="#@winglang/sdk.cloud.ApiRequest.property.body">body</a></code> | <code>json</code> | The request's body. |
| <code><a href="#@winglang/sdk.cloud.ApiRequest.property.query">query</a></code> | <code>str</code> | The request's query string. |
| <code><a href="#@winglang/sdk.cloud.ApiRequest.property.vars">vars</a></code> | <code>MutMap&lt;str&gt;</code> | The path variables. |

---

##### `headers`<sup>Required</sup> <a name="headers" id="@winglang/sdk.cloud.ApiRequest.property.headers"></a>

```wing
headers: MutMap<str>;
```

- *Type:* MutMap&lt;str&gt;

The request's headers.

---

##### `method`<sup>Required</sup> <a name="method" id="@winglang/sdk.cloud.ApiRequest.property.method"></a>

```wing
method: HttpMethod;
```

- *Type:* <a href="#@winglang/sdk.cloud.HttpMethod">HttpMethod</a>

The request's HTTP method.

---

##### `path`<sup>Required</sup> <a name="path" id="@winglang/sdk.cloud.ApiRequest.property.path"></a>

```wing
path: str;
```

- *Type:* str

The request's path.

---

##### `body`<sup>Optional</sup> <a name="body" id="@winglang/sdk.cloud.ApiRequest.property.body"></a>

```wing
body: json;
```

- *Type:* json

The request's body.

---

##### `query`<sup>Optional</sup> <a name="query" id="@winglang/sdk.cloud.ApiRequest.property.query"></a>

```wing
query: str;
```

- *Type:* str

The request's query string.

---

##### `vars`<sup>Optional</sup> <a name="vars" id="@winglang/sdk.cloud.ApiRequest.property.vars"></a>

```wing
vars: MutMap<str>;
```

- *Type:* MutMap&lt;str&gt;

The path variables.

---

### ApiResponse <a name="ApiResponse" id="@winglang/sdk.cloud.ApiResponse"></a>

Shape of a response from a inflight handler.

#### Initializer <a name="Initializer" id="@winglang/sdk.cloud.ApiResponse.Initializer"></a>

```wing
bring cloud;

let api_response = cloud.ApiResponse{ ... }
```

#### Properties <a name="Properties" id="Properties"></a>

| **Name** | **Type** | **Description** |
| --- | --- | --- |
| <code><a href="#@winglang/sdk.cloud.ApiResponse.property.status">status</a></code> | <code>num</code> | The response's status code. |
| <code><a href="#@winglang/sdk.cloud.ApiResponse.property.body">body</a></code> | <code>json</code> | The response's body. |
| <code><a href="#@winglang/sdk.cloud.ApiResponse.property.headers">headers</a></code> | <code>MutMap&lt;str&gt;</code> | The response's headers. |

---

##### `status`<sup>Required</sup> <a name="status" id="@winglang/sdk.cloud.ApiResponse.property.status"></a>

```wing
status: num;
```

- *Type:* num

The response's status code.

---

##### `body`<sup>Optional</sup> <a name="body" id="@winglang/sdk.cloud.ApiResponse.property.body"></a>

```wing
body: json;
```

- *Type:* json

The response's body.

---

##### `headers`<sup>Optional</sup> <a name="headers" id="@winglang/sdk.cloud.ApiResponse.property.headers"></a>

```wing
headers: MutMap<str>;
```

- *Type:* MutMap&lt;str&gt;

The response's headers.

---

### BucketDeleteOptions <a name="BucketDeleteOptions" id="@winglang/sdk.cloud.BucketDeleteOptions"></a>

Interface for delete method inside `Bucket`.

#### Initializer <a name="Initializer" id="@winglang/sdk.cloud.BucketDeleteOptions.Initializer"></a>

```wing
bring cloud;

let bucket_delete_options = cloud.BucketDeleteOptions{ ... }
```

#### Properties <a name="Properties" id="Properties"></a>

| **Name** | **Type** | **Description** |
| --- | --- | --- |
| <code><a href="#@winglang/sdk.cloud.BucketDeleteOptions.property.mustExist">must_exist</a></code> | <code>bool</code> | Check failures on the method and retrieve errors if any. |

---

##### `must_exist`<sup>Optional</sup> <a name="must_exist" id="@winglang/sdk.cloud.BucketDeleteOptions.property.mustExist"></a>

```wing
must_exist: bool;
```

- *Type:* bool
- *Default:* false

Check failures on the method and retrieve errors if any.

---

### BucketProps <a name="BucketProps" id="@winglang/sdk.cloud.BucketProps"></a>

Properties for `Bucket`.

#### Initializer <a name="Initializer" id="@winglang/sdk.cloud.BucketProps.Initializer"></a>

```wing
bring cloud;

let bucket_props = cloud.BucketProps{ ... }
```

#### Properties <a name="Properties" id="Properties"></a>

| **Name** | **Type** | **Description** |
| --- | --- | --- |
| <code><a href="#@winglang/sdk.cloud.BucketProps.property.public">public</a></code> | <code>bool</code> | Whether the bucket's objects should be publicly accessible. |

---

##### `public`<sup>Optional</sup> <a name="public" id="@winglang/sdk.cloud.BucketProps.property.public"></a>

```wing
public: bool;
```

- *Type:* bool
- *Default:* false

Whether the bucket's objects should be publicly accessible.

---

### CounterProps <a name="CounterProps" id="@winglang/sdk.cloud.CounterProps"></a>

Properties for `Counter`.

#### Initializer <a name="Initializer" id="@winglang/sdk.cloud.CounterProps.Initializer"></a>

```wing
bring cloud;

let counter_props = cloud.CounterProps{ ... }
```

#### Properties <a name="Properties" id="Properties"></a>

| **Name** | **Type** | **Description** |
| --- | --- | --- |
| <code><a href="#@winglang/sdk.cloud.CounterProps.property.initial">initial</a></code> | <code>num</code> | The initial value of the counter. |

---

##### `initial`<sup>Optional</sup> <a name="initial" id="@winglang/sdk.cloud.CounterProps.property.initial"></a>

```wing
initial: num;
```

- *Type:* num
- *Default:* 0

The initial value of the counter.

---

### FunctionProps <a name="FunctionProps" id="@winglang/sdk.cloud.FunctionProps"></a>

Properties for `Function`.

This is the type users see when constructing a cloud.Function instance.

#### Initializer <a name="Initializer" id="@winglang/sdk.cloud.FunctionProps.Initializer"></a>

```wing
bring cloud;

let function_props = cloud.FunctionProps{ ... }
```

#### Properties <a name="Properties" id="Properties"></a>

| **Name** | **Type** | **Description** |
| --- | --- | --- |
| <code><a href="#@winglang/sdk.cloud.FunctionProps.property.env">env</a></code> | <code>MutMap&lt;str&gt;</code> | Environment variables to pass to the function. |
| <code><a href="#@winglang/sdk.cloud.FunctionProps.property.memory">memory</a></code> | <code>num</code> | The amount of memory to allocate to the function, in MB. |
| <code><a href="#@winglang/sdk.cloud.FunctionProps.property.timeout">timeout</a></code> | <code><a href="#@winglang/sdk.std.Duration">Duration</a></code> | The maximum amount of time the function can run. |

---

##### `env`<sup>Optional</sup> <a name="env" id="@winglang/sdk.cloud.FunctionProps.property.env"></a>

```wing
env: MutMap<str>;
```

- *Type:* MutMap&lt;str&gt;
- *Default:* No environment variables.

Environment variables to pass to the function.

---

##### `memory`<sup>Optional</sup> <a name="memory" id="@winglang/sdk.cloud.FunctionProps.property.memory"></a>

```wing
memory: num;
```

- *Type:* num
- *Default:* 128

The amount of memory to allocate to the function, in MB.

---

##### `timeout`<sup>Optional</sup> <a name="timeout" id="@winglang/sdk.cloud.FunctionProps.property.timeout"></a>

```wing
timeout: Duration;
```

- *Type:* <a href="#@winglang/sdk.std.Duration">Duration</a>
- *Default:* 1m

The maximum amount of time the function can run.

---

### QueueOnMessageProps <a name="QueueOnMessageProps" id="@winglang/sdk.cloud.QueueOnMessageProps"></a>

Options for Queue.onMessage.

#### Initializer <a name="Initializer" id="@winglang/sdk.cloud.QueueOnMessageProps.Initializer"></a>

```wing
bring cloud;

let queue_on_message_props = cloud.QueueOnMessageProps{ ... }
```

#### Properties <a name="Properties" id="Properties"></a>

| **Name** | **Type** | **Description** |
| --- | --- | --- |
| <code><a href="#@winglang/sdk.cloud.QueueOnMessageProps.property.env">env</a></code> | <code>MutMap&lt;str&gt;</code> | Environment variables to pass to the function. |
| <code><a href="#@winglang/sdk.cloud.QueueOnMessageProps.property.memory">memory</a></code> | <code>num</code> | The amount of memory to allocate to the function, in MB. |
| <code><a href="#@winglang/sdk.cloud.QueueOnMessageProps.property.timeout">timeout</a></code> | <code><a href="#@winglang/sdk.std.Duration">Duration</a></code> | The maximum amount of time the function can run. |
| <code><a href="#@winglang/sdk.cloud.QueueOnMessageProps.property.batchSize">batch_size</a></code> | <code>num</code> | The maximum number of messages to send to subscribers at once. |

---

##### `env`<sup>Optional</sup> <a name="env" id="@winglang/sdk.cloud.QueueOnMessageProps.property.env"></a>

```wing
env: MutMap<str>;
```

- *Type:* MutMap&lt;str&gt;
- *Default:* No environment variables.

Environment variables to pass to the function.

---

##### `memory`<sup>Optional</sup> <a name="memory" id="@winglang/sdk.cloud.QueueOnMessageProps.property.memory"></a>

```wing
memory: num;
```

- *Type:* num
- *Default:* 128

The amount of memory to allocate to the function, in MB.

---

##### `timeout`<sup>Optional</sup> <a name="timeout" id="@winglang/sdk.cloud.QueueOnMessageProps.property.timeout"></a>

```wing
timeout: Duration;
```

- *Type:* <a href="#@winglang/sdk.std.Duration">Duration</a>
- *Default:* 1m

The maximum amount of time the function can run.

---

##### `batch_size`<sup>Optional</sup> <a name="batch_size" id="@winglang/sdk.cloud.QueueOnMessageProps.property.batchSize"></a>

```wing
batch_size: num;
```

- *Type:* num
- *Default:* 1

The maximum number of messages to send to subscribers at once.

---

### QueueProps <a name="QueueProps" id="@winglang/sdk.cloud.QueueProps"></a>

Properties for `Queue`.

#### Initializer <a name="Initializer" id="@winglang/sdk.cloud.QueueProps.Initializer"></a>

```wing
bring cloud;

let queue_props = cloud.QueueProps{ ... }
```

#### Properties <a name="Properties" id="Properties"></a>

| **Name** | **Type** | **Description** |
| --- | --- | --- |
| <code><a href="#@winglang/sdk.cloud.QueueProps.property.initialMessages">initial_messages</a></code> | <code>MutArray&lt;str&gt;</code> | Initialize the queue with a set of messages. |
| <code><a href="#@winglang/sdk.cloud.QueueProps.property.timeout">timeout</a></code> | <code><a href="#@winglang/sdk.std.Duration">Duration</a></code> | How long a queue's consumers have to process a message. |

---

##### `initial_messages`<sup>Optional</sup> <a name="initial_messages" id="@winglang/sdk.cloud.QueueProps.property.initialMessages"></a>

```wing
initial_messages: MutArray<str>;
```

- *Type:* MutArray&lt;str&gt;
- *Default:* []

Initialize the queue with a set of messages.

---

##### `timeout`<sup>Optional</sup> <a name="timeout" id="@winglang/sdk.cloud.QueueProps.property.timeout"></a>

```wing
timeout: Duration;
```

- *Type:* <a href="#@winglang/sdk.std.Duration">Duration</a>
- *Default:* Duration.fromSeconds(10)

How long a queue's consumers have to process a message.

---

### ScheduleOnTickProps <a name="ScheduleOnTickProps" id="@winglang/sdk.cloud.ScheduleOnTickProps"></a>

Options for Schedule.onTick.

#### Initializer <a name="Initializer" id="@winglang/sdk.cloud.ScheduleOnTickProps.Initializer"></a>

```wing
bring cloud;

let schedule_on_tick_props = cloud.ScheduleOnTickProps{ ... }
```

#### Properties <a name="Properties" id="Properties"></a>

| **Name** | **Type** | **Description** |
| --- | --- | --- |
| <code><a href="#@winglang/sdk.cloud.ScheduleOnTickProps.property.env">env</a></code> | <code>MutMap&lt;str&gt;</code> | Environment variables to pass to the function. |
| <code><a href="#@winglang/sdk.cloud.ScheduleOnTickProps.property.memory">memory</a></code> | <code>num</code> | The amount of memory to allocate to the function, in MB. |
| <code><a href="#@winglang/sdk.cloud.ScheduleOnTickProps.property.timeout">timeout</a></code> | <code><a href="#@winglang/sdk.std.Duration">Duration</a></code> | The maximum amount of time the function can run. |

---

##### `env`<sup>Optional</sup> <a name="env" id="@winglang/sdk.cloud.ScheduleOnTickProps.property.env"></a>

```wing
env: MutMap<str>;
```

- *Type:* MutMap&lt;str&gt;
- *Default:* No environment variables.

Environment variables to pass to the function.

---

##### `memory`<sup>Optional</sup> <a name="memory" id="@winglang/sdk.cloud.ScheduleOnTickProps.property.memory"></a>

```wing
memory: num;
```

- *Type:* num
- *Default:* 128

The amount of memory to allocate to the function, in MB.

---

##### `timeout`<sup>Optional</sup> <a name="timeout" id="@winglang/sdk.cloud.ScheduleOnTickProps.property.timeout"></a>

```wing
timeout: Duration;
```

- *Type:* <a href="#@winglang/sdk.std.Duration">Duration</a>
- *Default:* 1m

The maximum amount of time the function can run.

---

### ScheduleProps <a name="ScheduleProps" id="@winglang/sdk.cloud.ScheduleProps"></a>

Properties for `Schedule`.

#### Initializer <a name="Initializer" id="@winglang/sdk.cloud.ScheduleProps.Initializer"></a>

```wing
bring cloud;

let schedule_props = cloud.ScheduleProps{ ... }
```

#### Properties <a name="Properties" id="Properties"></a>

| **Name** | **Type** | **Description** |
| --- | --- | --- |
| <code><a href="#@winglang/sdk.cloud.ScheduleProps.property.cron">cron</a></code> | <code>str</code> | Trigger events according to a cron schedule using the UNIX cron format. |
| <code><a href="#@winglang/sdk.cloud.ScheduleProps.property.rate">rate</a></code> | <code><a href="#@winglang/sdk.std.Duration">Duration</a></code> | Trigger events at a periodic rate. |

---

##### `cron`<sup>Optional</sup> <a name="cron" id="@winglang/sdk.cloud.ScheduleProps.property.cron"></a>

```wing
cron: str;
```

- *Type:* str
- *Default:* undefined

Trigger events according to a cron schedule using the UNIX cron format.

[minute] [hour] [day of month] [month] [day of week]

---

*Example*

```wing
"0/1 * ? * *"
```


##### `rate`<sup>Optional</sup> <a name="rate" id="@winglang/sdk.cloud.ScheduleProps.property.rate"></a>

```wing
rate: Duration;
```

- *Type:* <a href="#@winglang/sdk.std.Duration">Duration</a>
- *Default:* undefined

Trigger events at a periodic rate.

---

*Example*

```wing
1m
```


### TopicOnMessageProps <a name="TopicOnMessageProps" id="@winglang/sdk.cloud.TopicOnMessageProps"></a>

Options for `Topic.onMessage`.

#### Initializer <a name="Initializer" id="@winglang/sdk.cloud.TopicOnMessageProps.Initializer"></a>

```wing
bring cloud;

let topic_on_message_props = cloud.TopicOnMessageProps{ ... }
```


### TopicProps <a name="TopicProps" id="@winglang/sdk.cloud.TopicProps"></a>

Properties for `Topic`.

#### Initializer <a name="Initializer" id="@winglang/sdk.cloud.TopicProps.Initializer"></a>

```wing
bring cloud;

let topic_props = cloud.TopicProps{ ... }
```


## Classes <a name="Classes" id="Classes"></a>

### CounterClientBase <a name="CounterClientBase" id="@winglang/sdk.cloud.CounterClientBase"></a>

- *Implements:* <a href="#@winglang/sdk.cloud.ICounterClient">ICounterClient</a>

Functionality shared between all `CounterClient` implementations regardless of the target.

#### Initializers <a name="Initializers" id="@winglang/sdk.cloud.CounterClientBase.Initializer"></a>

```wing
bring cloud;

new cloud.CounterClientBase()
```

| **Name** | **Type** | **Description** |
| --- | --- | --- |

---

#### Methods <a name="Methods" id="Methods"></a>

| **Name** | **Description** |
| --- | --- |
| <code><a href="#@winglang/sdk.cloud.CounterClientBase.dec">dec</a></code> | Decrement the counter, returning the previous value. |
| <code><a href="#@winglang/sdk.cloud.CounterClientBase.inc">inc</a></code> | Increments the counter atomically by a certain amount and returns the previous value. |
| <code><a href="#@winglang/sdk.cloud.CounterClientBase.peek">peek</a></code> | Get the current value of the counter. |
| <code><a href="#@winglang/sdk.cloud.CounterClientBase.reset">reset</a></code> | Reset a counter to a given value. |

---

##### `dec` <a name="dec" id="@winglang/sdk.cloud.CounterClientBase.dec"></a>

```wing
dec(amount?: num): num
```

Decrement the counter, returning the previous value.

###### `amount`<sup>Optional</sup> <a name="amount" id="@winglang/sdk.cloud.CounterClientBase.dec.parameter.amount"></a>

- *Type:* num

---

##### `inc` <a name="inc" id="@winglang/sdk.cloud.CounterClientBase.inc"></a>

```wing
inc(amount?: num): num
```

Increments the counter atomically by a certain amount and returns the previous value.

###### `amount`<sup>Optional</sup> <a name="amount" id="@winglang/sdk.cloud.CounterClientBase.inc.parameter.amount"></a>

- *Type:* num

---

##### `peek` <a name="peek" id="@winglang/sdk.cloud.CounterClientBase.peek"></a>

```wing
peek(): num
```

Get the current value of the counter.

Using this API may introduce race conditions since the value can change between
the time it is read and the time it is used in your code.

##### `reset` <a name="reset" id="@winglang/sdk.cloud.CounterClientBase.reset"></a>

```wing
reset(value?: num): void
```

Reset a counter to a given value.

###### `value`<sup>Optional</sup> <a name="value" id="@winglang/sdk.cloud.CounterClientBase.reset.parameter.value"></a>

- *Type:* num

---




### Duration <a name="Duration" id="@winglang/sdk.std.Duration"></a>

Represents a length of time.


#### Static Functions <a name="Static Functions" id="Static Functions"></a>

| **Name** | **Description** |
| --- | --- |
| <code><a href="#@winglang/sdk.std.Duration.fromHours">from_hours</a></code> | Create a Duration representing an amount of hours. |
| <code><a href="#@winglang/sdk.std.Duration.fromMinutes">from_minutes</a></code> | Create a Duration representing an amount of minutes. |
| <code><a href="#@winglang/sdk.std.Duration.fromSeconds">from_seconds</a></code> | Create a Duration representing an amount of seconds. |

---

##### `from_hours` <a name="from_hours" id="@winglang/sdk.std.Duration.fromHours"></a>

```wing
bring std;

std.Duration.from_hours(amount: num)
```

Create a Duration representing an amount of hours.

###### `amount`<sup>Required</sup> <a name="amount" id="@winglang/sdk.std.Duration.fromHours.parameter.amount"></a>

- *Type:* num

the amount of Hours the `Duration` will represent.

---

##### `from_minutes` <a name="from_minutes" id="@winglang/sdk.std.Duration.fromMinutes"></a>

```wing
bring std;

std.Duration.from_minutes(amount: num)
```

Create a Duration representing an amount of minutes.

###### `amount`<sup>Required</sup> <a name="amount" id="@winglang/sdk.std.Duration.fromMinutes.parameter.amount"></a>

- *Type:* num

the amount of Minutes the `Duration` will represent.

---

##### `from_seconds` <a name="from_seconds" id="@winglang/sdk.std.Duration.fromSeconds"></a>

```wing
bring std;

std.Duration.from_seconds(amount: num)
```

Create a Duration representing an amount of seconds.

###### `amount`<sup>Required</sup> <a name="amount" id="@winglang/sdk.std.Duration.fromSeconds.parameter.amount"></a>

- *Type:* num

the amount of Seconds the `Duration` will represent.

---

#### Properties <a name="Properties" id="Properties"></a>

| **Name** | **Type** | **Description** |
| --- | --- | --- |
| <code><a href="#@winglang/sdk.std.Duration.property.hours">hours</a></code> | <code>num</code> | Return the total number of hours in this Duration. |
| <code><a href="#@winglang/sdk.std.Duration.property.minutes">minutes</a></code> | <code>num</code> | Return the total number of minutes in this Duration. |
| <code><a href="#@winglang/sdk.std.Duration.property.seconds">seconds</a></code> | <code>num</code> | Return the total number of seconds in this Duration. |

---

##### `hours`<sup>Required</sup> <a name="hours" id="@winglang/sdk.std.Duration.property.hours"></a>

```wing
hours: num;
```

- *Type:* num

Return the total number of hours in this Duration.

---

##### `minutes`<sup>Required</sup> <a name="minutes" id="@winglang/sdk.std.Duration.property.minutes"></a>

```wing
minutes: num;
```

- *Type:* num

Return the total number of minutes in this Duration.

---

##### `seconds`<sup>Required</sup> <a name="seconds" id="@winglang/sdk.std.Duration.property.seconds"></a>

```wing
seconds: num;
```

- *Type:* num

Return the total number of seconds in this Duration.

---


### ImmutableArray <a name="ImmutableArray" id="@winglang/sdk.std.ImmutableArray"></a>

Immutable Array.

#### Initializers <a name="Initializers" id="@winglang/sdk.std.ImmutableArray.Initializer"></a>

```wing
bring std;

new std.ImmutableArray()
```

| **Name** | **Type** | **Description** |
| --- | --- | --- |

---

#### Methods <a name="Methods" id="Methods"></a>

| **Name** | **Description** |
| --- | --- |
| <code><a href="#@winglang/sdk.std.ImmutableArray.at">at</a></code> | Get the value at the given index. |
| <code><a href="#@winglang/sdk.std.ImmutableArray.concat">concat</a></code> | Merge arr to the end of this array. |
| <code><a href="#@winglang/sdk.std.ImmutableArray.contains">contains</a></code> | Checks if this array includes searchElement. |
| <code><a href="#@winglang/sdk.std.ImmutableArray.copy">copy</a></code> | Create an immutable shallow copy of this array. |
| <code><a href="#@winglang/sdk.std.ImmutableArray.copyMut">copy_mut</a></code> | Create a mutable shallow copy of this array. |
<<<<<<< HEAD
| <code><a href="#@winglang/sdk.std.ImmutableArray.join">join</a></code> | Creates and returns a new string by concatenating all of the elements in an array, separated by commas or a specified separator string. |
=======
| <code><a href="#@winglang/sdk.std.ImmutableArray.indexOf">index_of</a></code> | Returns the index of the first occurrence of searchElement found. |
| <code><a href="#@winglang/sdk.std.ImmutableArray.join">join</a></code> | Returns a new string containing the concatenated values in this array, separated by commas or a specified separator string. |
| <code><a href="#@winglang/sdk.std.ImmutableArray.lastIndexOf">last_index_of</a></code> | Returns the index of the last occurrence of searchElement found. |
>>>>>>> 54b89935

---

##### `at` <a name="at" id="@winglang/sdk.std.ImmutableArray.at"></a>

```wing
at(index: num): T1
```

Get the value at the given index.

###### `index`<sup>Required</sup> <a name="index" id="@winglang/sdk.std.ImmutableArray.at.parameter.index"></a>

- *Type:* num

index of the value to get.

---

##### `concat` <a name="concat" id="@winglang/sdk.std.ImmutableArray.concat"></a>

```wing
concat(arr: ImmutableArray): ImmutableArray
```

Merge arr to the end of this array.

###### `arr`<sup>Required</sup> <a name="arr" id="@winglang/sdk.std.ImmutableArray.concat.parameter.arr"></a>

- *Type:* <a href="#@winglang/sdk.std.ImmutableArray">ImmutableArray</a>

array to merge.

---

##### `contains` <a name="contains" id="@winglang/sdk.std.ImmutableArray.contains"></a>

```wing
contains(search_element: T1): bool
```

Checks if this array includes searchElement.

###### `search_element`<sup>Required</sup> <a name="search_element" id="@winglang/sdk.std.ImmutableArray.contains.parameter.searchElement"></a>

- *Type:* <a href="#@winglang/sdk.std.T1">T1</a>

to search for.

---

##### `copy` <a name="copy" id="@winglang/sdk.std.ImmutableArray.copy"></a>

```wing
copy(): ImmutableArray
```

Create an immutable shallow copy of this array.

##### `copy_mut` <a name="copy_mut" id="@winglang/sdk.std.ImmutableArray.copyMut"></a>

```wing
copy_mut(): MutableArray
```

Create a mutable shallow copy of this array.

<<<<<<< HEAD
=======
##### `index_of` <a name="index_of" id="@winglang/sdk.std.ImmutableArray.indexOf"></a>

```wing
index_of(search_element: T1): num
```

Returns the index of the first occurrence of searchElement found.

###### `search_element`<sup>Required</sup> <a name="search_element" id="@winglang/sdk.std.ImmutableArray.indexOf.parameter.searchElement"></a>

- *Type:* <a href="#@winglang/sdk.std.T1">T1</a>

to search for.

---

>>>>>>> 54b89935
##### `join` <a name="join" id="@winglang/sdk.std.ImmutableArray.join"></a>

```wing
join(separator?: str): str
```

<<<<<<< HEAD
Creates and returns a new string by concatenating all of the elements in an array, separated by commas or a specified separator string.
=======
Returns a new string containing the concatenated values in this array, separated by commas or a specified separator string.

If the array has only
one item, then that item will be returned without using the separator.
>>>>>>> 54b89935

###### `separator`<sup>Optional</sup> <a name="separator" id="@winglang/sdk.std.ImmutableArray.join.parameter.separator"></a>

- *Type:* str

<<<<<<< HEAD
Specifies a string to separate each pair of adjacent elements of the array.

The separator is converted to a string if necessary. If omitted, the array elements are separated with a comma (",").
=======
---

##### `last_index_of` <a name="last_index_of" id="@winglang/sdk.std.ImmutableArray.lastIndexOf"></a>

```wing
last_index_of(search_element: T1): num
```

Returns the index of the last occurrence of searchElement found.

###### `search_element`<sup>Required</sup> <a name="search_element" id="@winglang/sdk.std.ImmutableArray.lastIndexOf.parameter.searchElement"></a>

- *Type:* <a href="#@winglang/sdk.std.T1">T1</a>

to search for.
>>>>>>> 54b89935

---


#### Properties <a name="Properties" id="Properties"></a>

| **Name** | **Type** | **Description** |
| --- | --- | --- |
| <code><a href="#@winglang/sdk.std.ImmutableArray.property.length">length</a></code> | <code>num</code> | The length of the array. |

---

##### `length`<sup>Required</sup> <a name="length" id="@winglang/sdk.std.ImmutableArray.property.length"></a>

```wing
length: num;
```

- *Type:* num

The length of the array.

---


### ImmutableMap <a name="ImmutableMap" id="@winglang/sdk.std.ImmutableMap"></a>

Immutable Map.

#### Initializers <a name="Initializers" id="@winglang/sdk.std.ImmutableMap.Initializer"></a>

```wing
bring std;

new std.ImmutableMap()
```

| **Name** | **Type** | **Description** |
| --- | --- | --- |

---

#### Methods <a name="Methods" id="Methods"></a>

| **Name** | **Description** |
| --- | --- |
| <code><a href="#@winglang/sdk.std.ImmutableMap.copy">copy</a></code> | Create an immutable shallow copy of this map. |
| <code><a href="#@winglang/sdk.std.ImmutableMap.copyMut">copy_mut</a></code> | Create a mutable shallow copy of this map. |
| <code><a href="#@winglang/sdk.std.ImmutableMap.get">get</a></code> | Returns a specified element from the map. |
| <code><a href="#@winglang/sdk.std.ImmutableMap.has">has</a></code> | Returns a boolean indicating whether an element with the specified key exists or not. |
| <code><a href="#@winglang/sdk.std.ImmutableMap.size">size</a></code> | Returns the number of elements in the map. |

---

##### `copy` <a name="copy" id="@winglang/sdk.std.ImmutableMap.copy"></a>

```wing
copy(): ImmutableMap
```

Create an immutable shallow copy of this map.

##### `copy_mut` <a name="copy_mut" id="@winglang/sdk.std.ImmutableMap.copyMut"></a>

```wing
copy_mut(): MutableMap
```

Create a mutable shallow copy of this map.

##### `get` <a name="get" id="@winglang/sdk.std.ImmutableMap.get"></a>

```wing
get(key: str): T1
```

Returns a specified element from the map.

If the value that is associated to the provided key is an object, then you will get a reference
to that object and any change made to that object will effectively modify it inside the map.

###### `key`<sup>Required</sup> <a name="key" id="@winglang/sdk.std.ImmutableMap.get.parameter.key"></a>

- *Type:* str

The key of the element to return.

---

##### `has` <a name="has" id="@winglang/sdk.std.ImmutableMap.has"></a>

```wing
has(key: str): bool
```

Returns a boolean indicating whether an element with the specified key exists or not.

###### `key`<sup>Required</sup> <a name="key" id="@winglang/sdk.std.ImmutableMap.has.parameter.key"></a>

- *Type:* str

The key of the element to test for presence.

---

##### `size` <a name="size" id="@winglang/sdk.std.ImmutableMap.size"></a>

```wing
size(): num
```

Returns the number of elements in the map.

TODO: For now this has to be a method rather than a getter as macros only work on methods https://github.com/winglang/wing/issues/1658




### ImmutableSet <a name="ImmutableSet" id="@winglang/sdk.std.ImmutableSet"></a>

Immutable Set.

#### Initializers <a name="Initializers" id="@winglang/sdk.std.ImmutableSet.Initializer"></a>

```wing
bring std;

new std.ImmutableSet()
```

| **Name** | **Type** | **Description** |
| --- | --- | --- |

---

#### Methods <a name="Methods" id="Methods"></a>

| **Name** | **Description** |
| --- | --- |
| <code><a href="#@winglang/sdk.std.ImmutableSet.copy">copy</a></code> | Create an immutable shallow copy of this set. |
| <code><a href="#@winglang/sdk.std.ImmutableSet.copyMut">copy_mut</a></code> | Create a mutable shallow copy of this set. |
| <code><a href="#@winglang/sdk.std.ImmutableSet.has">has</a></code> | Returns a boolean indicating whether an element with the specified value exists in the set. |

---

##### `copy` <a name="copy" id="@winglang/sdk.std.ImmutableSet.copy"></a>

```wing
copy(): ImmutableSet
```

Create an immutable shallow copy of this set.

##### `copy_mut` <a name="copy_mut" id="@winglang/sdk.std.ImmutableSet.copyMut"></a>

```wing
copy_mut(): MutableSet
```

Create a mutable shallow copy of this set.

##### `has` <a name="has" id="@winglang/sdk.std.ImmutableSet.has"></a>

```wing
has(value: T1): bool
```

Returns a boolean indicating whether an element with the specified value exists in the set.

###### `value`<sup>Required</sup> <a name="value" id="@winglang/sdk.std.ImmutableSet.has.parameter.value"></a>

- *Type:* <a href="#@winglang/sdk.std.T1">T1</a>

The value to test for presence in the Set object.

---


#### Properties <a name="Properties" id="Properties"></a>

| **Name** | **Type** | **Description** |
| --- | --- | --- |
| <code><a href="#@winglang/sdk.std.ImmutableSet.property.size">size</a></code> | <code>num</code> | The length of the set. |

---

##### `size`<sup>Required</sup> <a name="size" id="@winglang/sdk.std.ImmutableSet.property.size"></a>

```wing
size: num;
```

- *Type:* num

The length of the set.

---


### Json <a name="Json" id="@winglang/sdk.std.Json"></a>

Immutable Json.

#### Initializers <a name="Initializers" id="@winglang/sdk.std.Json.Initializer"></a>

```wing
bring std;

new std.Json()
```

| **Name** | **Type** | **Description** |
| --- | --- | --- |

---

#### Methods <a name="Methods" id="Methods"></a>

| **Name** | **Description** |
| --- | --- |
| <code><a href="#@winglang/sdk.std.Json.get">get</a></code> | Returns a specified element from the Json. |
| <code><a href="#@winglang/sdk.std.Json.getAt">get_at</a></code> | Returns a specified element at a given index from Json Array. |

---

##### `get` <a name="get" id="@winglang/sdk.std.Json.get"></a>

```wing
get(key: str): Json
```

Returns a specified element from the Json.

###### `key`<sup>Required</sup> <a name="key" id="@winglang/sdk.std.Json.get.parameter.key"></a>

- *Type:* str

The key of the element to return.

---

##### `get_at` <a name="get_at" id="@winglang/sdk.std.Json.getAt"></a>

```wing
get_at(index: num): Json
```

Returns a specified element at a given index from Json Array.

###### `index`<sup>Required</sup> <a name="index" id="@winglang/sdk.std.Json.getAt.parameter.index"></a>

- *Type:* num

The index of the element in the Json Array to return.

---




### MutableArray <a name="MutableArray" id="@winglang/sdk.std.MutableArray"></a>

Mutable Array.

#### Initializers <a name="Initializers" id="@winglang/sdk.std.MutableArray.Initializer"></a>

```wing
bring std;

new std.MutableArray()
```

| **Name** | **Type** | **Description** |
| --- | --- | --- |

---

#### Methods <a name="Methods" id="Methods"></a>

| **Name** | **Description** |
| --- | --- |
| <code><a href="#@winglang/sdk.std.MutableArray.at">at</a></code> | Get the value at the given index. |
| <code><a href="#@winglang/sdk.std.MutableArray.concat">concat</a></code> | Merge arr to the end of this array. |
| <code><a href="#@winglang/sdk.std.MutableArray.contains">contains</a></code> | Checks if this array includes searchElement. |
| <code><a href="#@winglang/sdk.std.MutableArray.copy">copy</a></code> | Create an immutable shallow copy of this array. |
| <code><a href="#@winglang/sdk.std.MutableArray.copyMut">copy_mut</a></code> | Create a mutable shallow copy of this array. |
<<<<<<< HEAD
| <code><a href="#@winglang/sdk.std.MutableArray.join">join</a></code> | Creates and returns a new string by concatenating all of the elements in an array, separated by commas or a specified separator string. |
=======
| <code><a href="#@winglang/sdk.std.MutableArray.indexOf">index_of</a></code> | Returns the index of the first occurrence of searchElement found. |
| <code><a href="#@winglang/sdk.std.MutableArray.join">join</a></code> | Returns a new string containing the concatenated values in this array, separated by commas or a specified separator string. |
| <code><a href="#@winglang/sdk.std.MutableArray.lastIndexOf">last_index_of</a></code> | Returns the index of the last occurrence of searchElement found. |
>>>>>>> 54b89935
| <code><a href="#@winglang/sdk.std.MutableArray.pop">pop</a></code> | Remove value from end of array. |
| <code><a href="#@winglang/sdk.std.MutableArray.push">push</a></code> | Add value to end of array. |

---

##### `at` <a name="at" id="@winglang/sdk.std.MutableArray.at"></a>

```wing
at(index: num): T1
```

Get the value at the given index.

###### `index`<sup>Required</sup> <a name="index" id="@winglang/sdk.std.MutableArray.at.parameter.index"></a>

- *Type:* num

index of the value to get.

---

##### `concat` <a name="concat" id="@winglang/sdk.std.MutableArray.concat"></a>

```wing
concat(arr: ImmutableArray): ImmutableArray
```

Merge arr to the end of this array.

###### `arr`<sup>Required</sup> <a name="arr" id="@winglang/sdk.std.MutableArray.concat.parameter.arr"></a>

- *Type:* <a href="#@winglang/sdk.std.ImmutableArray">ImmutableArray</a>

array to merge.

---

##### `contains` <a name="contains" id="@winglang/sdk.std.MutableArray.contains"></a>

```wing
contains(search_element: T1): bool
```

Checks if this array includes searchElement.

###### `search_element`<sup>Required</sup> <a name="search_element" id="@winglang/sdk.std.MutableArray.contains.parameter.searchElement"></a>

- *Type:* <a href="#@winglang/sdk.std.T1">T1</a>

to search for.

---

##### `copy` <a name="copy" id="@winglang/sdk.std.MutableArray.copy"></a>

```wing
copy(): ImmutableArray
```

Create an immutable shallow copy of this array.

##### `copy_mut` <a name="copy_mut" id="@winglang/sdk.std.MutableArray.copyMut"></a>

```wing
copy_mut(): MutableArray
```

Create a mutable shallow copy of this array.

<<<<<<< HEAD
=======
##### `index_of` <a name="index_of" id="@winglang/sdk.std.MutableArray.indexOf"></a>

```wing
index_of(search_element: T1): num
```

Returns the index of the first occurrence of searchElement found.

###### `search_element`<sup>Required</sup> <a name="search_element" id="@winglang/sdk.std.MutableArray.indexOf.parameter.searchElement"></a>

- *Type:* <a href="#@winglang/sdk.std.T1">T1</a>

to search for.

---

>>>>>>> 54b89935
##### `join` <a name="join" id="@winglang/sdk.std.MutableArray.join"></a>

```wing
join(separator?: str): str
```

<<<<<<< HEAD
Creates and returns a new string by concatenating all of the elements in an array, separated by commas or a specified separator string.
=======
Returns a new string containing the concatenated values in this array, separated by commas or a specified separator string.

If the array has only
one item, then that item will be returned without using the separator.
>>>>>>> 54b89935

###### `separator`<sup>Optional</sup> <a name="separator" id="@winglang/sdk.std.MutableArray.join.parameter.separator"></a>

- *Type:* str

<<<<<<< HEAD
Specifies a string to separate each pair of adjacent elements of the array.

The separator is converted to a string if necessary. If omitted, the array elements are separated with a comma (",").
=======
---

##### `last_index_of` <a name="last_index_of" id="@winglang/sdk.std.MutableArray.lastIndexOf"></a>

```wing
last_index_of(search_element: T1): num
```

Returns the index of the last occurrence of searchElement found.

###### `search_element`<sup>Required</sup> <a name="search_element" id="@winglang/sdk.std.MutableArray.lastIndexOf.parameter.searchElement"></a>

- *Type:* <a href="#@winglang/sdk.std.T1">T1</a>

to search for.
>>>>>>> 54b89935

---

##### `pop` <a name="pop" id="@winglang/sdk.std.MutableArray.pop"></a>

```wing
pop(): T1
```

Remove value from end of array.

##### `push` <a name="push" id="@winglang/sdk.std.MutableArray.push"></a>

```wing
push(value: T1): void
```

Add value to end of array.

###### `value`<sup>Required</sup> <a name="value" id="@winglang/sdk.std.MutableArray.push.parameter.value"></a>

- *Type:* <a href="#@winglang/sdk.std.T1">T1</a>

value to add.

---


#### Properties <a name="Properties" id="Properties"></a>

| **Name** | **Type** | **Description** |
| --- | --- | --- |
| <code><a href="#@winglang/sdk.std.MutableArray.property.length">length</a></code> | <code>num</code> | The length of the array. |

---

##### `length`<sup>Required</sup> <a name="length" id="@winglang/sdk.std.MutableArray.property.length"></a>

```wing
length: num;
```

- *Type:* num

The length of the array.

---


### MutableMap <a name="MutableMap" id="@winglang/sdk.std.MutableMap"></a>

Mutable Map.

#### Initializers <a name="Initializers" id="@winglang/sdk.std.MutableMap.Initializer"></a>

```wing
bring std;

new std.MutableMap()
```

| **Name** | **Type** | **Description** |
| --- | --- | --- |

---

#### Methods <a name="Methods" id="Methods"></a>

| **Name** | **Description** |
| --- | --- |
| <code><a href="#@winglang/sdk.std.MutableMap.copy">copy</a></code> | Create an immutable shallow copy of this map. |
| <code><a href="#@winglang/sdk.std.MutableMap.copyMut">copy_mut</a></code> | Create a mutable shallow copy of this map. |
| <code><a href="#@winglang/sdk.std.MutableMap.get">get</a></code> | Returns a specified element from the map. |
| <code><a href="#@winglang/sdk.std.MutableMap.has">has</a></code> | Returns a boolean indicating whether an element with the specified key exists or not. |
| <code><a href="#@winglang/sdk.std.MutableMap.size">size</a></code> | Returns the number of elements in the map. |
| <code><a href="#@winglang/sdk.std.MutableMap.clear">clear</a></code> | Removes all elements. |
| <code><a href="#@winglang/sdk.std.MutableMap.delete">delete</a></code> | Removes the specified element from a map. |
| <code><a href="#@winglang/sdk.std.MutableMap.set">set</a></code> | Adds or updates an entry in a Map object with a specified key and a value. |

---

##### `copy` <a name="copy" id="@winglang/sdk.std.MutableMap.copy"></a>

```wing
copy(): ImmutableMap
```

Create an immutable shallow copy of this map.

##### `copy_mut` <a name="copy_mut" id="@winglang/sdk.std.MutableMap.copyMut"></a>

```wing
copy_mut(): MutableMap
```

Create a mutable shallow copy of this map.

##### `get` <a name="get" id="@winglang/sdk.std.MutableMap.get"></a>

```wing
get(key: str): T1
```

Returns a specified element from the map.

If the value that is associated to the provided key is an object, then you will get a reference
to that object and any change made to that object will effectively modify it inside the map.

###### `key`<sup>Required</sup> <a name="key" id="@winglang/sdk.std.MutableMap.get.parameter.key"></a>

- *Type:* str

The key of the element to return.

---

##### `has` <a name="has" id="@winglang/sdk.std.MutableMap.has"></a>

```wing
has(key: str): bool
```

Returns a boolean indicating whether an element with the specified key exists or not.

###### `key`<sup>Required</sup> <a name="key" id="@winglang/sdk.std.MutableMap.has.parameter.key"></a>

- *Type:* str

The key of the element to test for presence.

---

##### `size` <a name="size" id="@winglang/sdk.std.MutableMap.size"></a>

```wing
size(): num
```

Returns the number of elements in the map.

TODO: For now this has to be a method rather than a getter as macros only work on methods https://github.com/winglang/wing/issues/1658

##### `clear` <a name="clear" id="@winglang/sdk.std.MutableMap.clear"></a>

```wing
clear(): void
```

Removes all elements.

##### `delete` <a name="delete" id="@winglang/sdk.std.MutableMap.delete"></a>

```wing
delete(key: str): bool
```

Removes the specified element from a map.

###### `key`<sup>Required</sup> <a name="key" id="@winglang/sdk.std.MutableMap.delete.parameter.key"></a>

- *Type:* str

The key.

---

##### `set` <a name="set" id="@winglang/sdk.std.MutableMap.set"></a>

```wing
set(key: str, value: T1): void
```

Adds or updates an entry in a Map object with a specified key and a value.

TODO: revisit this macro after we support indexed args https://github.com/winglang/wing/issues/1659

###### `key`<sup>Required</sup> <a name="key" id="@winglang/sdk.std.MutableMap.set.parameter.key"></a>

- *Type:* str

The key of the element to add.

---

###### `value`<sup>Required</sup> <a name="value" id="@winglang/sdk.std.MutableMap.set.parameter.value"></a>

- *Type:* <a href="#@winglang/sdk.std.T1">T1</a>

The value of the element to add.

---




### MutableSet <a name="MutableSet" id="@winglang/sdk.std.MutableSet"></a>

Mutable Set.

#### Initializers <a name="Initializers" id="@winglang/sdk.std.MutableSet.Initializer"></a>

```wing
bring std;

new std.MutableSet()
```

| **Name** | **Type** | **Description** |
| --- | --- | --- |

---

#### Methods <a name="Methods" id="Methods"></a>

| **Name** | **Description** |
| --- | --- |
| <code><a href="#@winglang/sdk.std.MutableSet.copy">copy</a></code> | Create an immutable shallow copy of this set. |
| <code><a href="#@winglang/sdk.std.MutableSet.copyMut">copy_mut</a></code> | Create a mutable shallow copy of this set. |
| <code><a href="#@winglang/sdk.std.MutableSet.has">has</a></code> | Returns a boolean indicating whether an element with the specified value exists in the set. |
| <code><a href="#@winglang/sdk.std.MutableSet.add">add</a></code> | Add value to set. |
| <code><a href="#@winglang/sdk.std.MutableSet.clear">clear</a></code> | The clear() method removes all elements from a set. |
| <code><a href="#@winglang/sdk.std.MutableSet.delete">delete</a></code> | Removes a specified value from a set, if it is in the set. |

---

##### `copy` <a name="copy" id="@winglang/sdk.std.MutableSet.copy"></a>

```wing
copy(): ImmutableSet
```

Create an immutable shallow copy of this set.

##### `copy_mut` <a name="copy_mut" id="@winglang/sdk.std.MutableSet.copyMut"></a>

```wing
copy_mut(): MutableSet
```

Create a mutable shallow copy of this set.

##### `has` <a name="has" id="@winglang/sdk.std.MutableSet.has"></a>

```wing
has(value: T1): bool
```

Returns a boolean indicating whether an element with the specified value exists in the set.

###### `value`<sup>Required</sup> <a name="value" id="@winglang/sdk.std.MutableSet.has.parameter.value"></a>

- *Type:* <a href="#@winglang/sdk.std.T1">T1</a>

The value to test for presence in the Set object.

---

##### `add` <a name="add" id="@winglang/sdk.std.MutableSet.add"></a>

```wing
add(value: T1): MutableSet
```

Add value to set.

###### `value`<sup>Required</sup> <a name="value" id="@winglang/sdk.std.MutableSet.add.parameter.value"></a>

- *Type:* <a href="#@winglang/sdk.std.T1">T1</a>

value to add.

---

##### `clear` <a name="clear" id="@winglang/sdk.std.MutableSet.clear"></a>

```wing
clear(): void
```

The clear() method removes all elements from a set.

##### `delete` <a name="delete" id="@winglang/sdk.std.MutableSet.delete"></a>

```wing
delete(value: T1): bool
```

Removes a specified value from a set, if it is in the set.

###### `value`<sup>Required</sup> <a name="value" id="@winglang/sdk.std.MutableSet.delete.parameter.value"></a>

- *Type:* <a href="#@winglang/sdk.std.T1">T1</a>

The value to remove from the set.

---


#### Properties <a name="Properties" id="Properties"></a>

| **Name** | **Type** | **Description** |
| --- | --- | --- |
| <code><a href="#@winglang/sdk.std.MutableSet.property.size">size</a></code> | <code>num</code> | The length of the set. |

---

##### `size`<sup>Required</sup> <a name="size" id="@winglang/sdk.std.MutableSet.property.size"></a>

```wing
size: num;
```

- *Type:* num

The length of the set.

---


### MutJson <a name="MutJson" id="@winglang/sdk.std.MutJson"></a>

Mutable Json.

#### Initializers <a name="Initializers" id="@winglang/sdk.std.MutJson.Initializer"></a>

```wing
bring std;

new std.MutJson()
```

| **Name** | **Type** | **Description** |
| --- | --- | --- |

---

#### Methods <a name="Methods" id="Methods"></a>

| **Name** | **Description** |
| --- | --- |
| <code><a href="#@winglang/sdk.std.MutJson.get">get</a></code> | Returns a specified element from the Json. |
| <code><a href="#@winglang/sdk.std.MutJson.getAt">get_at</a></code> | Returns a specified element at a given index from MutJson Array. |
| <code><a href="#@winglang/sdk.std.MutJson.set">set</a></code> | Adds or updates an element in MutJson with a specific key and value. |
| <code><a href="#@winglang/sdk.std.MutJson.setAt">set_at</a></code> | Set element in MutJson Array with a specific key and value. |

---

##### `get` <a name="get" id="@winglang/sdk.std.MutJson.get"></a>

```wing
get(key: str): MutJson
```

Returns a specified element from the Json.

###### `key`<sup>Required</sup> <a name="key" id="@winglang/sdk.std.MutJson.get.parameter.key"></a>

- *Type:* str

The key of the element to return.

---

##### `get_at` <a name="get_at" id="@winglang/sdk.std.MutJson.getAt"></a>

```wing
get_at(index: num): MutJson
```

Returns a specified element at a given index from MutJson Array.

###### `index`<sup>Required</sup> <a name="index" id="@winglang/sdk.std.MutJson.getAt.parameter.index"></a>

- *Type:* num

The index of the element in the MutJson Array to return.

---

##### `set` <a name="set" id="@winglang/sdk.std.MutJson.set"></a>

```wing
set(key: str, value: any): void
```

Adds or updates an element in MutJson with a specific key and value.

###### `key`<sup>Required</sup> <a name="key" id="@winglang/sdk.std.MutJson.set.parameter.key"></a>

- *Type:* str

The key of the element to add.

---

###### `value`<sup>Required</sup> <a name="value" id="@winglang/sdk.std.MutJson.set.parameter.value"></a>

- *Type:* any

The value of the element to add.

---

##### `set_at` <a name="set_at" id="@winglang/sdk.std.MutJson.setAt"></a>

```wing
set_at(index: num, value: any): void
```

Set element in MutJson Array with a specific key and value.

###### `index`<sup>Required</sup> <a name="index" id="@winglang/sdk.std.MutJson.setAt.parameter.index"></a>

- *Type:* num

---

###### `value`<sup>Required</sup> <a name="value" id="@winglang/sdk.std.MutJson.setAt.parameter.value"></a>

- *Type:* any

The value of the element to set.

---




### String <a name="String" id="@winglang/sdk.std.String"></a>

String.

#### Initializers <a name="Initializers" id="@winglang/sdk.std.String.Initializer"></a>

```wing
bring std;

new std.String()
```

| **Name** | **Type** | **Description** |
| --- | --- | --- |

---

#### Methods <a name="Methods" id="Methods"></a>

| **Name** | **Description** |
| --- | --- |
| <code><a href="#@winglang/sdk.std.String.at">at</a></code> | Returns the character at the specified index. |
| <code><a href="#@winglang/sdk.std.String.concat">concat</a></code> | Combines the text of two (or more) strings and returns a new string. |
| <code><a href="#@winglang/sdk.std.String.contains">contains</a></code> | Checks if string includes substring. |
| <code><a href="#@winglang/sdk.std.String.ends">ends</a></code> | Does this string end with the given searchString? |
| <code><a href="#@winglang/sdk.std.String.indexOf">index_of</a></code> | Returns the index of the first occurrence of searchString found. |
| <code><a href="#@winglang/sdk.std.String.lowercase">lowercase</a></code> | Returns this string in lower case. |
| <code><a href="#@winglang/sdk.std.String.split">split</a></code> | Splits string by separator. |
| <code><a href="#@winglang/sdk.std.String.starts">starts</a></code> | Does this string start with the given searchString? |
| <code><a href="#@winglang/sdk.std.String.substring">substring</a></code> | Returns a string between indexStart, indexEnd. |
| <code><a href="#@winglang/sdk.std.String.trim">trim</a></code> | Removes white spaces from start and end of this string. |
| <code><a href="#@winglang/sdk.std.String.uppercase">uppercase</a></code> | Returns this string in upper case. |

---

##### `at` <a name="at" id="@winglang/sdk.std.String.at"></a>

```wing
at(index: num): str
```

Returns the character at the specified index.

###### `index`<sup>Required</sup> <a name="index" id="@winglang/sdk.std.String.at.parameter.index"></a>

- *Type:* num

position of the character.

---

##### `concat` <a name="concat" id="@winglang/sdk.std.String.concat"></a>

```wing
concat(str_n: str): str
```

Combines the text of two (or more) strings and returns a new string.

###### `str_n`<sup>Required</sup> <a name="str_n" id="@winglang/sdk.std.String.concat.parameter.strN"></a>

- *Type:* str

one or more strings to concatenate to this string.

---

##### `contains` <a name="contains" id="@winglang/sdk.std.String.contains"></a>

```wing
contains(search_string: str): bool
```

Checks if string includes substring.

###### `search_string`<sup>Required</sup> <a name="search_string" id="@winglang/sdk.std.String.contains.parameter.searchString"></a>

- *Type:* str

substring to search for.

---

##### `ends` <a name="ends" id="@winglang/sdk.std.String.ends"></a>

```wing
ends(search_string: str): bool
```

Does this string end with the given searchString?

###### `search_string`<sup>Required</sup> <a name="search_string" id="@winglang/sdk.std.String.ends.parameter.searchString"></a>

- *Type:* str

substring to search for.

---

##### `index_of` <a name="index_of" id="@winglang/sdk.std.String.indexOf"></a>

```wing
index_of(search_string: str): num
```

Returns the index of the first occurrence of searchString found.

###### `search_string`<sup>Required</sup> <a name="search_string" id="@winglang/sdk.std.String.indexOf.parameter.searchString"></a>

- *Type:* str

substring to search for.

---

##### `lowercase` <a name="lowercase" id="@winglang/sdk.std.String.lowercase"></a>

```wing
lowercase(): str
```

Returns this string in lower case.

##### `split` <a name="split" id="@winglang/sdk.std.String.split"></a>

```wing
split(separator: str): MutArray<str>
```

Splits string by separator.

###### `separator`<sup>Required</sup> <a name="separator" id="@winglang/sdk.std.String.split.parameter.separator"></a>

- *Type:* str

separator to split by.

---

##### `starts` <a name="starts" id="@winglang/sdk.std.String.starts"></a>

```wing
starts(search_string: str): bool
```

Does this string start with the given searchString?

###### `search_string`<sup>Required</sup> <a name="search_string" id="@winglang/sdk.std.String.starts.parameter.searchString"></a>

- *Type:* str

substring to search for.

---

##### `substring` <a name="substring" id="@winglang/sdk.std.String.substring"></a>

```wing
substring(index_start: num, index_end?: num): str
```

Returns a string between indexStart, indexEnd.

###### `index_start`<sup>Required</sup> <a name="index_start" id="@winglang/sdk.std.String.substring.parameter.indexStart"></a>

- *Type:* num

index of the character we slice at.

---

###### `index_end`<sup>Optional</sup> <a name="index_end" id="@winglang/sdk.std.String.substring.parameter.indexEnd"></a>

- *Type:* num

optional - index of the character we end slicing at.

---

##### `trim` <a name="trim" id="@winglang/sdk.std.String.trim"></a>

```wing
trim(): str
```

Removes white spaces from start and end of this string.

##### `uppercase` <a name="uppercase" id="@winglang/sdk.std.String.uppercase"></a>

```wing
uppercase(): str
```

Returns this string in upper case.


#### Properties <a name="Properties" id="Properties"></a>

| **Name** | **Type** | **Description** |
| --- | --- | --- |
| <code><a href="#@winglang/sdk.std.String.property.length">length</a></code> | <code>num</code> | The length of the string. |

---

##### `length`<sup>Required</sup> <a name="length" id="@winglang/sdk.std.String.property.length"></a>

```wing
length: num;
```

- *Type:* num

The length of the string.

---


### T1 <a name="T1" id="@winglang/sdk.std.T1"></a>

Generic type argument.

This type is replaced at compile time.

#### Initializers <a name="Initializers" id="@winglang/sdk.std.T1.Initializer"></a>

```wing
bring std;

new std.T1()
```

| **Name** | **Type** | **Description** |
| --- | --- | --- |

---





## Protocols <a name="Protocols" id="Protocols"></a>

### IApiEndpointHandlerClient <a name="IApiEndpointHandlerClient" id="@winglang/sdk.cloud.IApiEndpointHandlerClient"></a>

- *Implemented By:* <a href="#@winglang/sdk.cloud.IApiEndpointHandlerClient">IApiEndpointHandlerClient</a>

Inflight client for `IApiEndpointHandler`.

#### Methods <a name="Methods" id="Methods"></a>

| **Name** | **Description** |
| --- | --- |
| <code><a href="#@winglang/sdk.cloud.IApiEndpointHandlerClient.handle">handle</a></code> | Inflight that will be called when a request is made to the endpoint. |

---

##### `handle` <a name="handle" id="@winglang/sdk.cloud.IApiEndpointHandlerClient.handle"></a>

```wing
handle(request: ApiRequest): ApiResponse
```

**Inflight client:** [true](#true)

Inflight that will be called when a request is made to the endpoint.

###### `request`<sup>Required</sup> <a name="request" id="@winglang/sdk.cloud.IApiEndpointHandlerClient.handle.parameter.request"></a>

- *Type:* <a href="#@winglang/sdk.cloud.ApiRequest">ApiRequest</a>

---


### IBucketClient <a name="IBucketClient" id="@winglang/sdk.cloud.IBucketClient"></a>

- *Implemented By:* <a href="#@winglang/sdk.cloud.IBucketClient">IBucketClient</a>

Inflight interface for `Bucket`.

#### Methods <a name="Methods" id="Methods"></a>

| **Name** | **Description** |
| --- | --- |
| <code><a href="#@winglang/sdk.cloud.IBucketClient.delete">delete</a></code> | Delete an existing object using a key from the bucket. |
| <code><a href="#@winglang/sdk.cloud.IBucketClient.get">get</a></code> | Retrieve an object from the bucket. |
| <code><a href="#@winglang/sdk.cloud.IBucketClient.getJson">get_json</a></code> | Retrieve a Json object from the bucket. |
| <code><a href="#@winglang/sdk.cloud.IBucketClient.list">list</a></code> | Retrieve existing objects keys from the bucket. |
| <code><a href="#@winglang/sdk.cloud.IBucketClient.publicUrl">public_url</a></code> | Returns a url to the given file. |
| <code><a href="#@winglang/sdk.cloud.IBucketClient.put">put</a></code> | Put an object in the bucket. |
| <code><a href="#@winglang/sdk.cloud.IBucketClient.putJson">put_json</a></code> | Put a Json object in the bucket. |

---

##### `delete` <a name="delete" id="@winglang/sdk.cloud.IBucketClient.delete"></a>

```wing
delete(key: str, opts?: BucketDeleteOptions): void
```

**Inflight client:** [true](#true)

Delete an existing object using a key from the bucket.

###### `key`<sup>Required</sup> <a name="key" id="@winglang/sdk.cloud.IBucketClient.delete.parameter.key"></a>

- *Type:* str

Key of the object.

---

###### `opts`<sup>Optional</sup> <a name="opts" id="@winglang/sdk.cloud.IBucketClient.delete.parameter.opts"></a>

- *Type:* <a href="#@winglang/sdk.cloud.BucketDeleteOptions">BucketDeleteOptions</a>

Options available for delete an item from a bucket.

---

##### `get` <a name="get" id="@winglang/sdk.cloud.IBucketClient.get"></a>

```wing
get(key: str): str
```

**Inflight client:** [true](#true)

Retrieve an object from the bucket.

###### `key`<sup>Required</sup> <a name="key" id="@winglang/sdk.cloud.IBucketClient.get.parameter.key"></a>

- *Type:* str

Key of the object.

---

##### `get_json` <a name="get_json" id="@winglang/sdk.cloud.IBucketClient.getJson"></a>

```wing
get_json(key: str): Json
```

**Inflight client:** [true](#true)

Retrieve a Json object from the bucket.

###### `key`<sup>Required</sup> <a name="key" id="@winglang/sdk.cloud.IBucketClient.getJson.parameter.key"></a>

- *Type:* str

Key of the object.

---

##### `list` <a name="list" id="@winglang/sdk.cloud.IBucketClient.list"></a>

```wing
list(prefix?: str): MutArray<str>
```

**Inflight client:** [true](#true)

Retrieve existing objects keys from the bucket.

###### `prefix`<sup>Optional</sup> <a name="prefix" id="@winglang/sdk.cloud.IBucketClient.list.parameter.prefix"></a>

- *Type:* str

Limits the response to keys that begin with the specified prefix.

---

##### `public_url` <a name="public_url" id="@winglang/sdk.cloud.IBucketClient.publicUrl"></a>

```wing
public_url(key: str): str
```

**Inflight client:** [true](#true)

Returns a url to the given file.

###### `key`<sup>Required</sup> <a name="key" id="@winglang/sdk.cloud.IBucketClient.publicUrl.parameter.key"></a>

- *Type:* str

---

##### `put` <a name="put" id="@winglang/sdk.cloud.IBucketClient.put"></a>

```wing
put(key: str, body: str): void
```

**Inflight client:** [true](#true)

Put an object in the bucket.

###### `key`<sup>Required</sup> <a name="key" id="@winglang/sdk.cloud.IBucketClient.put.parameter.key"></a>

- *Type:* str

Key of the object.

---

###### `body`<sup>Required</sup> <a name="body" id="@winglang/sdk.cloud.IBucketClient.put.parameter.body"></a>

- *Type:* str

Content of the object we want to store into the bucket.

---

##### `put_json` <a name="put_json" id="@winglang/sdk.cloud.IBucketClient.putJson"></a>

```wing
put_json(key: str, body: Json): void
```

**Inflight client:** [true](#true)

Put a Json object in the bucket.

###### `key`<sup>Required</sup> <a name="key" id="@winglang/sdk.cloud.IBucketClient.putJson.parameter.key"></a>

- *Type:* str

Key of the object.

---

###### `body`<sup>Required</sup> <a name="body" id="@winglang/sdk.cloud.IBucketClient.putJson.parameter.body"></a>

- *Type:* <a href="#@winglang/sdk.std.Json">Json</a>

Json object that we want to store into the bucket.

---


### ICounterClient <a name="ICounterClient" id="@winglang/sdk.cloud.ICounterClient"></a>

- *Implemented By:* <a href="#@winglang/sdk.cloud.CounterClientBase">CounterClientBase</a>, <a href="#@winglang/sdk.cloud.ICounterClient">ICounterClient</a>

Inflight interface for `Counter`.

#### Methods <a name="Methods" id="Methods"></a>

| **Name** | **Description** |
| --- | --- |
| <code><a href="#@winglang/sdk.cloud.ICounterClient.dec">dec</a></code> | Decrement the counter, returning the previous value. |
| <code><a href="#@winglang/sdk.cloud.ICounterClient.inc">inc</a></code> | Increments the counter atomically by a certain amount and returns the previous value. |
| <code><a href="#@winglang/sdk.cloud.ICounterClient.peek">peek</a></code> | Get the current value of the counter. |
| <code><a href="#@winglang/sdk.cloud.ICounterClient.reset">reset</a></code> | Reset a counter to a given value. |

---

##### `dec` <a name="dec" id="@winglang/sdk.cloud.ICounterClient.dec"></a>

```wing
dec(amount?: num): num
```

**Inflight client:** [true](#true)

Decrement the counter, returning the previous value.

###### `amount`<sup>Optional</sup> <a name="amount" id="@winglang/sdk.cloud.ICounterClient.dec.parameter.amount"></a>

- *Type:* num

amount to decrement (default is 1).

---

##### `inc` <a name="inc" id="@winglang/sdk.cloud.ICounterClient.inc"></a>

```wing
inc(amount?: num): num
```

**Inflight client:** [true](#true)

Increments the counter atomically by a certain amount and returns the previous value.

###### `amount`<sup>Optional</sup> <a name="amount" id="@winglang/sdk.cloud.ICounterClient.inc.parameter.amount"></a>

- *Type:* num

amount to increment (default is 1).

---

##### `peek` <a name="peek" id="@winglang/sdk.cloud.ICounterClient.peek"></a>

```wing
peek(): num
```

**Inflight client:** [true](#true)

Get the current value of the counter.

Using this API may introduce race conditions since the value can change between
the time it is read and the time it is used in your code.

##### `reset` <a name="reset" id="@winglang/sdk.cloud.ICounterClient.reset"></a>

```wing
reset(value?: num): void
```

**Inflight client:** [true](#true)

Reset a counter to a given value.

###### `value`<sup>Optional</sup> <a name="value" id="@winglang/sdk.cloud.ICounterClient.reset.parameter.value"></a>

- *Type:* num

value to reset (default is 0).

---


### IFunctionClient <a name="IFunctionClient" id="@winglang/sdk.cloud.IFunctionClient"></a>

- *Implemented By:* <a href="#@winglang/sdk.cloud.IFunctionClient">IFunctionClient</a>

Inflight interface for `Function`.

#### Methods <a name="Methods" id="Methods"></a>

| **Name** | **Description** |
| --- | --- |
| <code><a href="#@winglang/sdk.cloud.IFunctionClient.invoke">invoke</a></code> | Invoke the function asynchronously with a given payload. |

---

##### `invoke` <a name="invoke" id="@winglang/sdk.cloud.IFunctionClient.invoke"></a>

```wing
invoke(payload: str): str
```

**Inflight client:** [true](#true)

Invoke the function asynchronously with a given payload.

###### `payload`<sup>Required</sup> <a name="payload" id="@winglang/sdk.cloud.IFunctionClient.invoke.parameter.payload"></a>

- *Type:* str

---


### IFunctionHandler <a name="IFunctionHandler" id="@winglang/sdk.cloud.IFunctionHandler"></a>

- *Extends:* <a href="#@winglang/sdk.core.IResource">IResource</a>

- *Implemented By:* <a href="#@winglang/sdk.cloud.IFunctionHandler">IFunctionHandler</a>

**Inflight client:** [wingsdk.cloud.IFunctionHandlerClient](#wingsdk.cloud.IFunctionHandlerClient)

Represents a resource with an inflight "handle" method that can be used to create a `cloud.Function`.


#### Properties <a name="Properties" id="Properties"></a>

| **Name** | **Type** | **Description** |
| --- | --- | --- |
| <code><a href="#@winglang/sdk.cloud.IFunctionHandler.property.node">node</a></code> | <code>constructs.Node</code> | The tree node. |
| <code><a href="#@winglang/sdk.cloud.IFunctionHandler.property.display">display</a></code> | <code><a href="#@winglang/sdk.core.Display">Display</a></code> | Information on how to display a resource in the UI. |

---

##### `node`<sup>Required</sup> <a name="node" id="@winglang/sdk.cloud.IFunctionHandler.property.node"></a>

```wing
node: Node;
```

- *Type:* constructs.Node

The tree node.

---

##### `display`<sup>Required</sup> <a name="display" id="@winglang/sdk.cloud.IFunctionHandler.property.display"></a>

```wing
display: Display;
```

- *Type:* <a href="#@winglang/sdk.core.Display">Display</a>

Information on how to display a resource in the UI.

---

### IFunctionHandlerClient <a name="IFunctionHandlerClient" id="@winglang/sdk.cloud.IFunctionHandlerClient"></a>

- *Implemented By:* <a href="#@winglang/sdk.cloud.IFunctionHandlerClient">IFunctionHandlerClient</a>

Inflight client for `IFunctionHandler`.

#### Methods <a name="Methods" id="Methods"></a>

| **Name** | **Description** |
| --- | --- |
| <code><a href="#@winglang/sdk.cloud.IFunctionHandlerClient.handle">handle</a></code> | Entrypoint function that will be called when the cloud function is invoked. |

---

##### `handle` <a name="handle" id="@winglang/sdk.cloud.IFunctionHandlerClient.handle"></a>

```wing
handle(event: str): void
```

**Inflight client:** [true](#true)

Entrypoint function that will be called when the cloud function is invoked.

###### `event`<sup>Required</sup> <a name="event" id="@winglang/sdk.cloud.IFunctionHandlerClient.handle.parameter.event"></a>

- *Type:* str

---


### ILoggerClient <a name="ILoggerClient" id="@winglang/sdk.cloud.ILoggerClient"></a>

- *Implemented By:* <a href="#@winglang/sdk.cloud.ILoggerClient">ILoggerClient</a>

Inflight interface for `Logger`.

#### Methods <a name="Methods" id="Methods"></a>

| **Name** | **Description** |
| --- | --- |
| <code><a href="#@winglang/sdk.cloud.ILoggerClient.print">print</a></code> | Logs a message. The log will be associated with whichever resource is running the inflight code. |

---

##### `print` <a name="print" id="@winglang/sdk.cloud.ILoggerClient.print"></a>

```wing
print(message: str): void
```

**Inflight client:** [true](#true)

Logs a message. The log will be associated with whichever resource is running the inflight code.

NOTICE: this is not an async function because it is wrapped by `console.log()`.

###### `message`<sup>Required</sup> <a name="message" id="@winglang/sdk.cloud.ILoggerClient.print.parameter.message"></a>

- *Type:* str

The message to print.

---


### IQueueClient <a name="IQueueClient" id="@winglang/sdk.cloud.IQueueClient"></a>

- *Implemented By:* <a href="#@winglang/sdk.cloud.IQueueClient">IQueueClient</a>

Inflight interface for `Queue`.

#### Methods <a name="Methods" id="Methods"></a>

| **Name** | **Description** |
| --- | --- |
| <code><a href="#@winglang/sdk.cloud.IQueueClient.approxSize">approx_size</a></code> | Retrieve the approximate number of messages in the queue. |
| <code><a href="#@winglang/sdk.cloud.IQueueClient.purge">purge</a></code> | Purge all of the messages in the queue. |
| <code><a href="#@winglang/sdk.cloud.IQueueClient.push">push</a></code> | Push a message to the queue. |

---

##### `approx_size` <a name="approx_size" id="@winglang/sdk.cloud.IQueueClient.approxSize"></a>

```wing
approx_size(): num
```

**Inflight client:** [true](#true)

Retrieve the approximate number of messages in the queue.

##### `purge` <a name="purge" id="@winglang/sdk.cloud.IQueueClient.purge"></a>

```wing
purge(): void
```

**Inflight client:** [true](#true)

Purge all of the messages in the queue.

##### `push` <a name="push" id="@winglang/sdk.cloud.IQueueClient.push"></a>

```wing
push(message: str): void
```

**Inflight client:** [true](#true)

Push a message to the queue.

###### `message`<sup>Required</sup> <a name="message" id="@winglang/sdk.cloud.IQueueClient.push.parameter.message"></a>

- *Type:* str

Payload to send to the queue.

---


### IQueueOnMessageHandler <a name="IQueueOnMessageHandler" id="@winglang/sdk.cloud.IQueueOnMessageHandler"></a>

- *Extends:* <a href="#@winglang/sdk.core.IResource">IResource</a>

- *Implemented By:* <a href="#@winglang/sdk.cloud.IQueueOnMessageHandler">IQueueOnMessageHandler</a>

**Inflight client:** [wingsdk.cloud.IQueueOnMessageHandlerClient](#wingsdk.cloud.IQueueOnMessageHandlerClient)

Represents a resource with an inflight "handle" method that can be passed to `Queue.on_message`.


#### Properties <a name="Properties" id="Properties"></a>

| **Name** | **Type** | **Description** |
| --- | --- | --- |
| <code><a href="#@winglang/sdk.cloud.IQueueOnMessageHandler.property.node">node</a></code> | <code>constructs.Node</code> | The tree node. |
| <code><a href="#@winglang/sdk.cloud.IQueueOnMessageHandler.property.display">display</a></code> | <code><a href="#@winglang/sdk.core.Display">Display</a></code> | Information on how to display a resource in the UI. |

---

##### `node`<sup>Required</sup> <a name="node" id="@winglang/sdk.cloud.IQueueOnMessageHandler.property.node"></a>

```wing
node: Node;
```

- *Type:* constructs.Node

The tree node.

---

##### `display`<sup>Required</sup> <a name="display" id="@winglang/sdk.cloud.IQueueOnMessageHandler.property.display"></a>

```wing
display: Display;
```

- *Type:* <a href="#@winglang/sdk.core.Display">Display</a>

Information on how to display a resource in the UI.

---

### IQueueOnMessageHandlerClient <a name="IQueueOnMessageHandlerClient" id="@winglang/sdk.cloud.IQueueOnMessageHandlerClient"></a>

- *Implemented By:* <a href="#@winglang/sdk.cloud.IQueueOnMessageHandlerClient">IQueueOnMessageHandlerClient</a>

Inflight client for `IQueueOnMessageHandler`.

#### Methods <a name="Methods" id="Methods"></a>

| **Name** | **Description** |
| --- | --- |
| <code><a href="#@winglang/sdk.cloud.IQueueOnMessageHandlerClient.handle">handle</a></code> | Function that will be called when a message is received from the queue. |

---

##### `handle` <a name="handle" id="@winglang/sdk.cloud.IQueueOnMessageHandlerClient.handle"></a>

```wing
handle(message: str): void
```

**Inflight client:** [true](#true)

Function that will be called when a message is received from the queue.

###### `message`<sup>Required</sup> <a name="message" id="@winglang/sdk.cloud.IQueueOnMessageHandlerClient.handle.parameter.message"></a>

- *Type:* str

---


### IScheduleOnTickHandler <a name="IScheduleOnTickHandler" id="@winglang/sdk.cloud.IScheduleOnTickHandler"></a>

- *Extends:* <a href="#@winglang/sdk.core.IResource">IResource</a>

- *Implemented By:* <a href="#@winglang/sdk.cloud.IScheduleOnTickHandler">IScheduleOnTickHandler</a>

**Inflight client:** [wingsdk.cloud.IScheduleOnTickHandlerClient](#wingsdk.cloud.IScheduleOnTickHandlerClient)

Represents a resource with an inflight "handle" method that can be passed to `Schedule.on_tick`.


#### Properties <a name="Properties" id="Properties"></a>

| **Name** | **Type** | **Description** |
| --- | --- | --- |
| <code><a href="#@winglang/sdk.cloud.IScheduleOnTickHandler.property.node">node</a></code> | <code>constructs.Node</code> | The tree node. |
| <code><a href="#@winglang/sdk.cloud.IScheduleOnTickHandler.property.display">display</a></code> | <code><a href="#@winglang/sdk.core.Display">Display</a></code> | Information on how to display a resource in the UI. |

---

##### `node`<sup>Required</sup> <a name="node" id="@winglang/sdk.cloud.IScheduleOnTickHandler.property.node"></a>

```wing
node: Node;
```

- *Type:* constructs.Node

The tree node.

---

##### `display`<sup>Required</sup> <a name="display" id="@winglang/sdk.cloud.IScheduleOnTickHandler.property.display"></a>

```wing
display: Display;
```

- *Type:* <a href="#@winglang/sdk.core.Display">Display</a>

Information on how to display a resource in the UI.

---

### IScheduleOnTickHandlerClient <a name="IScheduleOnTickHandlerClient" id="@winglang/sdk.cloud.IScheduleOnTickHandlerClient"></a>

- *Implemented By:* <a href="#@winglang/sdk.cloud.IScheduleOnTickHandlerClient">IScheduleOnTickHandlerClient</a>

Inflight client for `IScheduleOnTickHandler`.

#### Methods <a name="Methods" id="Methods"></a>

| **Name** | **Description** |
| --- | --- |
| <code><a href="#@winglang/sdk.cloud.IScheduleOnTickHandlerClient.handle">handle</a></code> | Function that will be called when a message is received from the schedule. |

---

##### `handle` <a name="handle" id="@winglang/sdk.cloud.IScheduleOnTickHandlerClient.handle"></a>

```wing
handle(): void
```

**Inflight client:** [true](#true)

Function that will be called when a message is received from the schedule.


### ITopicClient <a name="ITopicClient" id="@winglang/sdk.cloud.ITopicClient"></a>

- *Implemented By:* <a href="#@winglang/sdk.cloud.ITopicClient">ITopicClient</a>

Inflight interface for `Topic`.

#### Methods <a name="Methods" id="Methods"></a>

| **Name** | **Description** |
| --- | --- |
| <code><a href="#@winglang/sdk.cloud.ITopicClient.publish">publish</a></code> | Publish message to topic. |

---

##### `publish` <a name="publish" id="@winglang/sdk.cloud.ITopicClient.publish"></a>

```wing
publish(message: str): void
```

**Inflight client:** [true](#true)

Publish message to topic.

###### `message`<sup>Required</sup> <a name="message" id="@winglang/sdk.cloud.ITopicClient.publish.parameter.message"></a>

- *Type:* str

Payload to publish to Topic.

---


### ITopicOnMessageHandler <a name="ITopicOnMessageHandler" id="@winglang/sdk.cloud.ITopicOnMessageHandler"></a>

- *Extends:* <a href="#@winglang/sdk.core.IResource">IResource</a>

- *Implemented By:* <a href="#@winglang/sdk.cloud.ITopicOnMessageHandler">ITopicOnMessageHandler</a>

**Inflight client:** [wingsdk.cloud.ITopicOnMessageHandlerClient](#wingsdk.cloud.ITopicOnMessageHandlerClient)

Represents a resource with an inflight "handle" method that can be passed to `Topic.on_message`.


#### Properties <a name="Properties" id="Properties"></a>

| **Name** | **Type** | **Description** |
| --- | --- | --- |
| <code><a href="#@winglang/sdk.cloud.ITopicOnMessageHandler.property.node">node</a></code> | <code>constructs.Node</code> | The tree node. |
| <code><a href="#@winglang/sdk.cloud.ITopicOnMessageHandler.property.display">display</a></code> | <code><a href="#@winglang/sdk.core.Display">Display</a></code> | Information on how to display a resource in the UI. |

---

##### `node`<sup>Required</sup> <a name="node" id="@winglang/sdk.cloud.ITopicOnMessageHandler.property.node"></a>

```wing
node: Node;
```

- *Type:* constructs.Node

The tree node.

---

##### `display`<sup>Required</sup> <a name="display" id="@winglang/sdk.cloud.ITopicOnMessageHandler.property.display"></a>

```wing
display: Display;
```

- *Type:* <a href="#@winglang/sdk.core.Display">Display</a>

Information on how to display a resource in the UI.

---

### ITopicOnMessageHandlerClient <a name="ITopicOnMessageHandlerClient" id="@winglang/sdk.cloud.ITopicOnMessageHandlerClient"></a>

- *Implemented By:* <a href="#@winglang/sdk.cloud.ITopicOnMessageHandlerClient">ITopicOnMessageHandlerClient</a>

Inflight client for `ITopicOnMessageHandler`.

#### Methods <a name="Methods" id="Methods"></a>

| **Name** | **Description** |
| --- | --- |
| <code><a href="#@winglang/sdk.cloud.ITopicOnMessageHandlerClient.handle">handle</a></code> | Function that will be called when a message is received from the topic. |

---

##### `handle` <a name="handle" id="@winglang/sdk.cloud.ITopicOnMessageHandlerClient.handle"></a>

```wing
handle(event: str): void
```

**Inflight client:** [true](#true)

Function that will be called when a message is received from the topic.

###### `event`<sup>Required</sup> <a name="event" id="@winglang/sdk.cloud.ITopicOnMessageHandlerClient.handle.parameter.event"></a>

- *Type:* str

---


## Enums <a name="Enums" id="Enums"></a>

### HttpMethod <a name="HttpMethod" id="@winglang/sdk.cloud.HttpMethod"></a>

Allowed HTTP methods for a endpoint.

#### Members <a name="Members" id="Members"></a>

| **Name** | **Description** |
| --- | --- |
| <code><a href="#@winglang/sdk.cloud.HttpMethod.GET">GET</a></code> | Get. |
| <code><a href="#@winglang/sdk.cloud.HttpMethod.HEAD">HEAD</a></code> | Head. |
| <code><a href="#@winglang/sdk.cloud.HttpMethod.POST">POST</a></code> | Post. |
| <code><a href="#@winglang/sdk.cloud.HttpMethod.PUT">PUT</a></code> | Put. |
| <code><a href="#@winglang/sdk.cloud.HttpMethod.DELETE">DELETE</a></code> | Delete. |
| <code><a href="#@winglang/sdk.cloud.HttpMethod.CONNECT">CONNECT</a></code> | Connect. |
| <code><a href="#@winglang/sdk.cloud.HttpMethod.OPTIONS">OPTIONS</a></code> | Options. |
| <code><a href="#@winglang/sdk.cloud.HttpMethod.PATCH">PATCH</a></code> | Patch. |

---

##### `GET` <a name="GET" id="@winglang/sdk.cloud.HttpMethod.GET"></a>

Get.

---


##### `HEAD` <a name="HEAD" id="@winglang/sdk.cloud.HttpMethod.HEAD"></a>

Head.

---


##### `POST` <a name="POST" id="@winglang/sdk.cloud.HttpMethod.POST"></a>

Post.

---


##### `PUT` <a name="PUT" id="@winglang/sdk.cloud.HttpMethod.PUT"></a>

Put.

---


##### `DELETE` <a name="DELETE" id="@winglang/sdk.cloud.HttpMethod.DELETE"></a>

Delete.

---


##### `CONNECT` <a name="CONNECT" id="@winglang/sdk.cloud.HttpMethod.CONNECT"></a>

Connect.

---


##### `OPTIONS` <a name="OPTIONS" id="@winglang/sdk.cloud.HttpMethod.OPTIONS"></a>

Options.

---


##### `PATCH` <a name="PATCH" id="@winglang/sdk.cloud.HttpMethod.PATCH"></a>

Patch.

---
<|MERGE_RESOLUTION|>--- conflicted
+++ resolved
@@ -2028,15 +2028,10 @@
 | <code><a href="#@winglang/sdk.std.ImmutableArray.at">at</a></code> | Get the value at the given index. |
 | <code><a href="#@winglang/sdk.std.ImmutableArray.concat">concat</a></code> | Merge arr to the end of this array. |
 | <code><a href="#@winglang/sdk.std.ImmutableArray.contains">contains</a></code> | Checks if this array includes searchElement. |
-| <code><a href="#@winglang/sdk.std.ImmutableArray.copy">copy</a></code> | Create an immutable shallow copy of this array. |
 | <code><a href="#@winglang/sdk.std.ImmutableArray.copyMut">copy_mut</a></code> | Create a mutable shallow copy of this array. |
-<<<<<<< HEAD
-| <code><a href="#@winglang/sdk.std.ImmutableArray.join">join</a></code> | Creates and returns a new string by concatenating all of the elements in an array, separated by commas or a specified separator string. |
-=======
 | <code><a href="#@winglang/sdk.std.ImmutableArray.indexOf">index_of</a></code> | Returns the index of the first occurrence of searchElement found. |
 | <code><a href="#@winglang/sdk.std.ImmutableArray.join">join</a></code> | Returns a new string containing the concatenated values in this array, separated by commas or a specified separator string. |
 | <code><a href="#@winglang/sdk.std.ImmutableArray.lastIndexOf">last_index_of</a></code> | Returns the index of the last occurrence of searchElement found. |
->>>>>>> 54b89935
 
 ---
 
@@ -2088,14 +2083,6 @@
 
 ---
 
-##### `copy` <a name="copy" id="@winglang/sdk.std.ImmutableArray.copy"></a>
-
-```wing
-copy(): ImmutableArray
-```
-
-Create an immutable shallow copy of this array.
-
 ##### `copy_mut` <a name="copy_mut" id="@winglang/sdk.std.ImmutableArray.copyMut"></a>
 
 ```wing
@@ -2104,8 +2091,6 @@
 
 Create a mutable shallow copy of this array.
 
-<<<<<<< HEAD
-=======
 ##### `index_of` <a name="index_of" id="@winglang/sdk.std.ImmutableArray.indexOf"></a>
 
 ```wing
@@ -2122,31 +2107,21 @@
 
 ---
 
->>>>>>> 54b89935
 ##### `join` <a name="join" id="@winglang/sdk.std.ImmutableArray.join"></a>
 
 ```wing
 join(separator?: str): str
 ```
 
-<<<<<<< HEAD
-Creates and returns a new string by concatenating all of the elements in an array, separated by commas or a specified separator string.
-=======
 Returns a new string containing the concatenated values in this array, separated by commas or a specified separator string.
 
 If the array has only
 one item, then that item will be returned without using the separator.
->>>>>>> 54b89935
 
 ###### `separator`<sup>Optional</sup> <a name="separator" id="@winglang/sdk.std.ImmutableArray.join.parameter.separator"></a>
 
 - *Type:* str
 
-<<<<<<< HEAD
-Specifies a string to separate each pair of adjacent elements of the array.
-
-The separator is converted to a string if necessary. If omitted, the array elements are separated with a comma (",").
-=======
 ---
 
 ##### `last_index_of` <a name="last_index_of" id="@winglang/sdk.std.ImmutableArray.lastIndexOf"></a>
@@ -2162,7 +2137,6 @@
 - *Type:* <a href="#@winglang/sdk.std.T1">T1</a>
 
 to search for.
->>>>>>> 54b89935
 
 ---
 
@@ -2209,7 +2183,6 @@
 
 | **Name** | **Description** |
 | --- | --- |
-| <code><a href="#@winglang/sdk.std.ImmutableMap.copy">copy</a></code> | Create an immutable shallow copy of this map. |
 | <code><a href="#@winglang/sdk.std.ImmutableMap.copyMut">copy_mut</a></code> | Create a mutable shallow copy of this map. |
 | <code><a href="#@winglang/sdk.std.ImmutableMap.get">get</a></code> | Returns a specified element from the map. |
 | <code><a href="#@winglang/sdk.std.ImmutableMap.has">has</a></code> | Returns a boolean indicating whether an element with the specified key exists or not. |
@@ -2217,14 +2190,6 @@
 
 ---
 
-##### `copy` <a name="copy" id="@winglang/sdk.std.ImmutableMap.copy"></a>
-
-```wing
-copy(): ImmutableMap
-```
-
-Create an immutable shallow copy of this map.
-
 ##### `copy_mut` <a name="copy_mut" id="@winglang/sdk.std.ImmutableMap.copyMut"></a>
 
 ```wing
@@ -2302,19 +2267,10 @@
 
 | **Name** | **Description** |
 | --- | --- |
-| <code><a href="#@winglang/sdk.std.ImmutableSet.copy">copy</a></code> | Create an immutable shallow copy of this set. |
 | <code><a href="#@winglang/sdk.std.ImmutableSet.copyMut">copy_mut</a></code> | Create a mutable shallow copy of this set. |
 | <code><a href="#@winglang/sdk.std.ImmutableSet.has">has</a></code> | Returns a boolean indicating whether an element with the specified value exists in the set. |
 
 ---
-
-##### `copy` <a name="copy" id="@winglang/sdk.std.ImmutableSet.copy"></a>
-
-```wing
-copy(): ImmutableSet
-```
-
-Create an immutable shallow copy of this set.
 
 ##### `copy_mut` <a name="copy_mut" id="@winglang/sdk.std.ImmutableSet.copyMut"></a>
 
@@ -2448,14 +2404,9 @@
 | <code><a href="#@winglang/sdk.std.MutableArray.concat">concat</a></code> | Merge arr to the end of this array. |
 | <code><a href="#@winglang/sdk.std.MutableArray.contains">contains</a></code> | Checks if this array includes searchElement. |
 | <code><a href="#@winglang/sdk.std.MutableArray.copy">copy</a></code> | Create an immutable shallow copy of this array. |
-| <code><a href="#@winglang/sdk.std.MutableArray.copyMut">copy_mut</a></code> | Create a mutable shallow copy of this array. |
-<<<<<<< HEAD
-| <code><a href="#@winglang/sdk.std.MutableArray.join">join</a></code> | Creates and returns a new string by concatenating all of the elements in an array, separated by commas or a specified separator string. |
-=======
 | <code><a href="#@winglang/sdk.std.MutableArray.indexOf">index_of</a></code> | Returns the index of the first occurrence of searchElement found. |
 | <code><a href="#@winglang/sdk.std.MutableArray.join">join</a></code> | Returns a new string containing the concatenated values in this array, separated by commas or a specified separator string. |
 | <code><a href="#@winglang/sdk.std.MutableArray.lastIndexOf">last_index_of</a></code> | Returns the index of the last occurrence of searchElement found. |
->>>>>>> 54b89935
 | <code><a href="#@winglang/sdk.std.MutableArray.pop">pop</a></code> | Remove value from end of array. |
 | <code><a href="#@winglang/sdk.std.MutableArray.push">push</a></code> | Add value to end of array. |
 
@@ -2480,14 +2431,14 @@
 ##### `concat` <a name="concat" id="@winglang/sdk.std.MutableArray.concat"></a>
 
 ```wing
-concat(arr: ImmutableArray): ImmutableArray
+concat(arr: MutableArray): MutableArray
 ```
 
 Merge arr to the end of this array.
 
 ###### `arr`<sup>Required</sup> <a name="arr" id="@winglang/sdk.std.MutableArray.concat.parameter.arr"></a>
 
-- *Type:* <a href="#@winglang/sdk.std.ImmutableArray">ImmutableArray</a>
+- *Type:* <a href="#@winglang/sdk.std.MutableArray">MutableArray</a>
 
 array to merge.
 
@@ -2517,16 +2468,6 @@
 
 Create an immutable shallow copy of this array.
 
-##### `copy_mut` <a name="copy_mut" id="@winglang/sdk.std.MutableArray.copyMut"></a>
-
-```wing
-copy_mut(): MutableArray
-```
-
-Create a mutable shallow copy of this array.
-
-<<<<<<< HEAD
-=======
 ##### `index_of` <a name="index_of" id="@winglang/sdk.std.MutableArray.indexOf"></a>
 
 ```wing
@@ -2543,31 +2484,21 @@
 
 ---
 
->>>>>>> 54b89935
 ##### `join` <a name="join" id="@winglang/sdk.std.MutableArray.join"></a>
 
 ```wing
 join(separator?: str): str
 ```
 
-<<<<<<< HEAD
-Creates and returns a new string by concatenating all of the elements in an array, separated by commas or a specified separator string.
-=======
 Returns a new string containing the concatenated values in this array, separated by commas or a specified separator string.
 
 If the array has only
 one item, then that item will be returned without using the separator.
->>>>>>> 54b89935
 
 ###### `separator`<sup>Optional</sup> <a name="separator" id="@winglang/sdk.std.MutableArray.join.parameter.separator"></a>
 
 - *Type:* str
 
-<<<<<<< HEAD
-Specifies a string to separate each pair of adjacent elements of the array.
-
-The separator is converted to a string if necessary. If omitted, the array elements are separated with a comma (",").
-=======
 ---
 
 ##### `last_index_of` <a name="last_index_of" id="@winglang/sdk.std.MutableArray.lastIndexOf"></a>
@@ -2583,7 +2514,6 @@
 - *Type:* <a href="#@winglang/sdk.std.T1">T1</a>
 
 to search for.
->>>>>>> 54b89935
 
 ---
 
@@ -2654,16 +2584,23 @@
 
 | **Name** | **Description** |
 | --- | --- |
+| <code><a href="#@winglang/sdk.std.MutableMap.clear">clear</a></code> | Removes all elements. |
 | <code><a href="#@winglang/sdk.std.MutableMap.copy">copy</a></code> | Create an immutable shallow copy of this map. |
-| <code><a href="#@winglang/sdk.std.MutableMap.copyMut">copy_mut</a></code> | Create a mutable shallow copy of this map. |
+| <code><a href="#@winglang/sdk.std.MutableMap.delete">delete</a></code> | Removes the specified element from a map. |
 | <code><a href="#@winglang/sdk.std.MutableMap.get">get</a></code> | Returns a specified element from the map. |
 | <code><a href="#@winglang/sdk.std.MutableMap.has">has</a></code> | Returns a boolean indicating whether an element with the specified key exists or not. |
+| <code><a href="#@winglang/sdk.std.MutableMap.set">set</a></code> | Adds or updates an entry in a Map object with a specified key and a value. |
 | <code><a href="#@winglang/sdk.std.MutableMap.size">size</a></code> | Returns the number of elements in the map. |
-| <code><a href="#@winglang/sdk.std.MutableMap.clear">clear</a></code> | Removes all elements. |
-| <code><a href="#@winglang/sdk.std.MutableMap.delete">delete</a></code> | Removes the specified element from a map. |
-| <code><a href="#@winglang/sdk.std.MutableMap.set">set</a></code> | Adds or updates an entry in a Map object with a specified key and a value. |
-
----
+
+---
+
+##### `clear` <a name="clear" id="@winglang/sdk.std.MutableMap.clear"></a>
+
+```wing
+clear(): void
+```
+
+Removes all elements.
 
 ##### `copy` <a name="copy" id="@winglang/sdk.std.MutableMap.copy"></a>
 
@@ -2673,13 +2610,21 @@
 
 Create an immutable shallow copy of this map.
 
-##### `copy_mut` <a name="copy_mut" id="@winglang/sdk.std.MutableMap.copyMut"></a>
-
-```wing
-copy_mut(): MutableMap
-```
-
-Create a mutable shallow copy of this map.
+##### `delete` <a name="delete" id="@winglang/sdk.std.MutableMap.delete"></a>
+
+```wing
+delete(key: str): bool
+```
+
+Removes the specified element from a map.
+
+###### `key`<sup>Required</sup> <a name="key" id="@winglang/sdk.std.MutableMap.delete.parameter.key"></a>
+
+- *Type:* str
+
+The key.
+
+---
 
 ##### `get` <a name="get" id="@winglang/sdk.std.MutableMap.get"></a>
 
@@ -2716,6 +2661,32 @@
 
 ---
 
+##### `set` <a name="set" id="@winglang/sdk.std.MutableMap.set"></a>
+
+```wing
+set(key: str, value: T1): void
+```
+
+Adds or updates an entry in a Map object with a specified key and a value.
+
+TODO: revisit this macro after we support indexed args https://github.com/winglang/wing/issues/1659
+
+###### `key`<sup>Required</sup> <a name="key" id="@winglang/sdk.std.MutableMap.set.parameter.key"></a>
+
+- *Type:* str
+
+The key of the element to add.
+
+---
+
+###### `value`<sup>Required</sup> <a name="value" id="@winglang/sdk.std.MutableMap.set.parameter.value"></a>
+
+- *Type:* <a href="#@winglang/sdk.std.T1">T1</a>
+
+The value of the element to add.
+
+---
+
 ##### `size` <a name="size" id="@winglang/sdk.std.MutableMap.size"></a>
 
 ```wing
@@ -2725,56 +2696,6 @@
 Returns the number of elements in the map.
 
 TODO: For now this has to be a method rather than a getter as macros only work on methods https://github.com/winglang/wing/issues/1658
-
-##### `clear` <a name="clear" id="@winglang/sdk.std.MutableMap.clear"></a>
-
-```wing
-clear(): void
-```
-
-Removes all elements.
-
-##### `delete` <a name="delete" id="@winglang/sdk.std.MutableMap.delete"></a>
-
-```wing
-delete(key: str): bool
-```
-
-Removes the specified element from a map.
-
-###### `key`<sup>Required</sup> <a name="key" id="@winglang/sdk.std.MutableMap.delete.parameter.key"></a>
-
-- *Type:* str
-
-The key.
-
----
-
-##### `set` <a name="set" id="@winglang/sdk.std.MutableMap.set"></a>
-
-```wing
-set(key: str, value: T1): void
-```
-
-Adds or updates an entry in a Map object with a specified key and a value.
-
-TODO: revisit this macro after we support indexed args https://github.com/winglang/wing/issues/1659
-
-###### `key`<sup>Required</sup> <a name="key" id="@winglang/sdk.std.MutableMap.set.parameter.key"></a>
-
-- *Type:* str
-
-The key of the element to add.
-
----
-
-###### `value`<sup>Required</sup> <a name="value" id="@winglang/sdk.std.MutableMap.set.parameter.value"></a>
-
-- *Type:* <a href="#@winglang/sdk.std.T1">T1</a>
-
-The value of the element to add.
-
----
 
 
 
@@ -2800,14 +2721,37 @@
 
 | **Name** | **Description** |
 | --- | --- |
-| <code><a href="#@winglang/sdk.std.MutableSet.copy">copy</a></code> | Create an immutable shallow copy of this set. |
-| <code><a href="#@winglang/sdk.std.MutableSet.copyMut">copy_mut</a></code> | Create a mutable shallow copy of this set. |
-| <code><a href="#@winglang/sdk.std.MutableSet.has">has</a></code> | Returns a boolean indicating whether an element with the specified value exists in the set. |
 | <code><a href="#@winglang/sdk.std.MutableSet.add">add</a></code> | Add value to set. |
 | <code><a href="#@winglang/sdk.std.MutableSet.clear">clear</a></code> | The clear() method removes all elements from a set. |
+| <code><a href="#@winglang/sdk.std.MutableSet.copy">copy</a></code> | Create an immutable shallow copy of this set. |
 | <code><a href="#@winglang/sdk.std.MutableSet.delete">delete</a></code> | Removes a specified value from a set, if it is in the set. |
-
----
+| <code><a href="#@winglang/sdk.std.MutableSet.has">has</a></code> | Returns a boolean indicating whether an element with the specified value exists in the set. |
+
+---
+
+##### `add` <a name="add" id="@winglang/sdk.std.MutableSet.add"></a>
+
+```wing
+add(value: T1): MutableSet
+```
+
+Add value to set.
+
+###### `value`<sup>Required</sup> <a name="value" id="@winglang/sdk.std.MutableSet.add.parameter.value"></a>
+
+- *Type:* <a href="#@winglang/sdk.std.T1">T1</a>
+
+value to add.
+
+---
+
+##### `clear` <a name="clear" id="@winglang/sdk.std.MutableSet.clear"></a>
+
+```wing
+clear(): void
+```
+
+The clear() method removes all elements from a set.
 
 ##### `copy` <a name="copy" id="@winglang/sdk.std.MutableSet.copy"></a>
 
@@ -2817,13 +2761,21 @@
 
 Create an immutable shallow copy of this set.
 
-##### `copy_mut` <a name="copy_mut" id="@winglang/sdk.std.MutableSet.copyMut"></a>
-
-```wing
-copy_mut(): MutableSet
-```
-
-Create a mutable shallow copy of this set.
+##### `delete` <a name="delete" id="@winglang/sdk.std.MutableSet.delete"></a>
+
+```wing
+delete(value: T1): bool
+```
+
+Removes a specified value from a set, if it is in the set.
+
+###### `value`<sup>Required</sup> <a name="value" id="@winglang/sdk.std.MutableSet.delete.parameter.value"></a>
+
+- *Type:* <a href="#@winglang/sdk.std.T1">T1</a>
+
+The value to remove from the set.
+
+---
 
 ##### `has` <a name="has" id="@winglang/sdk.std.MutableSet.has"></a>
 
@@ -2838,46 +2790,6 @@
 - *Type:* <a href="#@winglang/sdk.std.T1">T1</a>
 
 The value to test for presence in the Set object.
-
----
-
-##### `add` <a name="add" id="@winglang/sdk.std.MutableSet.add"></a>
-
-```wing
-add(value: T1): MutableSet
-```
-
-Add value to set.
-
-###### `value`<sup>Required</sup> <a name="value" id="@winglang/sdk.std.MutableSet.add.parameter.value"></a>
-
-- *Type:* <a href="#@winglang/sdk.std.T1">T1</a>
-
-value to add.
-
----
-
-##### `clear` <a name="clear" id="@winglang/sdk.std.MutableSet.clear"></a>
-
-```wing
-clear(): void
-```
-
-The clear() method removes all elements from a set.
-
-##### `delete` <a name="delete" id="@winglang/sdk.std.MutableSet.delete"></a>
-
-```wing
-delete(value: T1): bool
-```
-
-Removes a specified value from a set, if it is in the set.
-
-###### `value`<sup>Required</sup> <a name="value" id="@winglang/sdk.std.MutableSet.delete.parameter.value"></a>
-
-- *Type:* <a href="#@winglang/sdk.std.T1">T1</a>
-
-The value to remove from the set.
 
 ---
 
