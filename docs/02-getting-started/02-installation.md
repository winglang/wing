---
id: installation
title: Installation
---

In this section you will install the Wing toolchain on your system.

The toolchain includes three tools:

1. **Wing CLI** - the compiler toolchain
2. **Wing VSCode Extension** - IDE support for Wing
3. **Wing Console** - a desktop app for interacting with your Wing programs.

## Prerequisites

To install Wing, you will need the following setup:

<<<<<<< HEAD
* [Node.js](https://nodejs.org/en/) version 18.x or below (we recommend [nvm](https://github.com/nvm-sh/nvm)).
=======
* [Node.js](https://nodejs.org/en/) version 18.x (we recommend [nvm](https://github.com/nvm-sh/nvm)).
>>>>>>> 7313f338
* [VSCode] (recommended).

In order to deploy to AWS, you will also need:

* [Terraform](https://terraform.io/downloads).
* [AWS account] and the [AWS CLI] with [AWS credentials].

## Wing CLI

:::info

During the private alpha period, Wing is distributed through a private npm
repository. You will need to obtain a [personal access token] from GitHub with a
**packages:read** scope and then login your npm client like this:

```sh
npm login --scope=@winglang --registry=https://npm.pkg.github.com
Username: "lowercase-github-username"
Password: "the just created Github token"
Email: "your github email"
```

This token can also be used to keep the VSCode extension up to date with additional `repo` permissions.
:::

Install the Wing CLI through npm:

```sh
npm install -g @winglang/wing
```

Check that the installation was successful:

```sh
wing --version
```

## Wing IDE Extension

This extension adds support for the Wing language to [VSCode]. You don't *have*
to use it, but it's great.

1. [Download](https://github.com/winglang/wing/releases/latest/download/vscode-wing.vsix) the extension package from the GitHub releases page.
2. In your terminal, run:
    ```sh 
    code --install-extension ~/Downloads/vscode-wing.vsix
    ```
3. To enable automatic updates, add your GitHub [personal access token] to the
   extension's settings under **Wing** => **Updates** (highly recommended given
   Wing's fast pace of development).

## Wing Console

:::caution Wing Console is currently only supported in macOS

Click :thumbsup: on [this issue](https://github.com/winglang/wing/issues/630)
to indicate that you are looking for Windows support, or :thumbsup: on
[this issue](https://github.com/winglang/wing/issues/723) to indicate that you
are looking for Linux support.

:::


The Wing Console is a desktop application that allows you to interact with your
Wing applications running locally on the cloud simulator.

1. [Download](https://wing-console.s3.amazonaws.com/wing-console.dmg)  the latest version of the **Wing Console**.
2. Accept the license agreement and drag the Wing Console app into **Applications**:

![](./console-install.png)


[AWS account]: portal.aws.amazon.com/billing/signup
[AWS CLI]: https://docs.aws.amazon.com/cli/latest/userguide/install-cliv2.html
[AWS credentials]: https://docs.aws.amazon.com/cli/latest/userguide/cli-configure-files.html
[personal access token]: https://github.com/settings/tokens/new?description=Winglang%20Beta&scopes=repo,read:packages
[VSCode]: https://code.visualstudio.com/<|MERGE_RESOLUTION|>--- conflicted
+++ resolved
@@ -15,11 +15,7 @@
 
 To install Wing, you will need the following setup:
 
-<<<<<<< HEAD
-* [Node.js](https://nodejs.org/en/) version 18.x or below (we recommend [nvm](https://github.com/nvm-sh/nvm)).
-=======
 * [Node.js](https://nodejs.org/en/) version 18.x (we recommend [nvm](https://github.com/nvm-sh/nvm)).
->>>>>>> 7313f338
 * [VSCode] (recommended).
 
 In order to deploy to AWS, you will also need:
