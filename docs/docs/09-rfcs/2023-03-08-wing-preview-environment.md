---
title: Wing Cloud Preview Environments
description: This document describes the Wing Cloud Preview Environments feature.
---

# #3696 - Wing Cloud Preview Environments

- **Author(s)**: @ainvoner, @skyrpex
- **Submission Date**: 2023-08-03
- **Stage**: Proposal
- **Stage Date**: 2023-08-03

This document describes the Wing Cloud Preview Environments feature.

## Introduction

The **Wing Cloud Preview Environments** project is designed to achieve two key objectives. Firstly, it aims to offer a preview environment solution for those interested in using winglang.
Secondly, it seeks to enhance the winglang ecosystem and its toolchain by building a production application using the language.

## Requirements
<<<<<<< HEAD
Wing Cloud users can build and deploy Wing applications to an ephemeral (simulated) environment and use the Wing Console UI to interact with it.
=======

Build and deploy Wing applications to an ephemeral (simulated) environment and use the Wing Console UI to interact with it.
>>>>>>> 3e8b08b5
Automatically run tests on the preview environment once created and provide a UI for viewing the test results.
Allow developers to collaborate with their teammates using a shared environment.
Seamlessly integrating with GitHub.

<<<<<<< HEAD
### Sign Up to Wing Cloud
1. Goto https://wing.cloud and click on sign up.
2. sign up to Wing Cloud using GitHub authentication.

### Sing In to Wing Cloud
1. Goto https://wing.cloud and click on sign in.

### Authentication and Authorization
1. Wing Cloud Preview Environments will use GitHub for authentication and authorization.
2. Developers will be able to install Wing Cloud Preview Environments on a repository only if they have the GitHub permissions.
3. Developers will be able to create a PR with a preview environment only if they have the necessary GitHub permissions to the repository **and** their GitHub user is signed up to Wing Cloud.

### Wing Cloud Preview Environments Developer Experience
A developer using winglang has the capability to integrate Wing Cloud Preview Environments with their repository.

#### Installation
In order to use Wing Cloud Preview Environments, you should sign in to Wing Cloud.
=======
### Developer Experience

A developer using winglang has the capability to integrate Wing Cloud Preview Environments with his/her repository.

#### Sign Up to Wing Cloud

TBD - should be in a different rfc

#### Installation

In order to use Wing Cloud Preview Environments, you should sign up to Wing Cloud.
>>>>>>> 3e8b08b5
The installation process is straightforward using GitHub application:

1. Goto https://wing.cloud and log in
2. Goto https://wing.cloud/preview and Click on "Deploy with Wing Cloud"
3. Complete GitHub application authentication.
4. Grant repository access permission.
5. You are now ready to use Wing Cloud Preview Environments.
6. A welcome email will be sent to you with additional information and links to documentation.

#### Preview Environment for production branch

For the production branch, there is a single preview environment that will constantly be up-to-date with the latest code committed.
A link to the preview environment is available in the repository main page ("About" section).
Production branch environment url structure is: `https://<gh-repository>-<gh-branch>-<entry-point>.wing.cloud.app`

#### Preview Environments for Pull Requests

Upon each creation of a pull request an automatic comment will be added to the PR and will guide the developer to dedicated preview environments.
provide a streamlined process for updating a pull request preview environment, each PR code changes will redeploy the preview environment and also will:

1. provide a real-time build and deployment status updates
2. each entry point will have a seperated preview environment
3. ensure a consistent and unique url for each preview environment. The url structure: `https://<gh-repository>-<gh-branch>-<entry-point>-<pr-number>.wing.cloud.app`
4. provide the ability to download the preview environment deployment logs for debugging purposes in case of failure, logs urls structure is: `https://wing.cloud/gh-account/gh-repo/gh-branch/entry-file/logs/`

PR comment example:

| Entry Point     | Status                                                                                   | Preview                                                                          | Updated (UTC)        |
| --------------- | ---------------------------------------------------------------------------------------- | -------------------------------------------------------------------------------- | -------------------- |
| main.w          | ✅ Ready ([logs](https://wing.cloud/gh-account/gh-repo/gh-branch/main/logs/))            | [Visit Preview](https:/gh-repository-gh-branch-3312-main.wing.cloud.app)         | Jul 31, 2023 8:01am  |
| another.main.w  | ✅ Ready ([logs](https://wing.cloud/gh-account/gh-repo/gh-branch/another-main/logs/))    | [Visit Preview](https:/gh-repository-gh-branch-3312-another-main.wing.cloud.app) | Jul 30, 2023 10:01am |
| failed.main.w   | ❌ Failed ([logs](https://wing.cloud/gh-account/gh-repo/gh-branch/entry-file/logs/))     |                                                                                  | Jul 31, 2023 8:01am  |
| building.main.w | 🔄 Building ([logs](https://wing.cloud/gh-account/gh-repo/gh-branch/entry-file/logs/))   |                                                                                  | Jul 31, 2023 8:01am  |
| stale.main.w    | ⏸️ Stale ([lean more](https://wing.cloud/gh-account/gh-repo/gh-branch/entry-file/logs/)) |                                                                                  | Jul 31, 2023 8:01am  |

TBD - tests results per entry point

**Disclaimer**: Developers that have write access and can create PRs but didn't signed-up to Wing Cloud will not be able to create preview environments.
In this case the above comment will contain a direct link for signing up to Wing Cloud.
After signing up, the developer will be able to create a preview environment for the PR and one will be created automatically after the next code change.

#### Multiple Entry Points

A developer can configure multiple entry points in a single PR.
Every `*.main.w` file in the repository will be considered as an entry point and will have a dedicated preview environment.
All preview environments will be available in the PR comment and will be updated upon code changes.

#### Populate Environment with Initial Data

Out of scope for this project.

#### Automatically Running Tests

Upon PR creation and code changes, Wing Cloud Preview Environments will automatically run all tests defined for each entry point.
For each test run, a new simulator will be created and will be destroyed upon test completion.
The test results will be available in the PR comment for each entry point.

#### Running Tests Manually

Running tests on your environment is easy using the Wing Console tests UI.
Each test will reload the simulator to create a clean environment.

Once the test is over it will **not** clean up the simulator data, so you can debug the environment and share outputs with your teammates.

#### User-Controlled Environments termination

Closing a PR will terminate the corresponding preview environments.
The PR comment will indicate the termination of each preview environment and the urls won't be valid anymore.

#### Self-Cleaning Environments Mechanism

To ensure efficient resource utilization:

1. Preview environments associated with stale PRs (without access or code changes for over 30 days) will automatically deactivate.
2. The PR's preview environment comment will indicate its inactive status.
3. Changes in code will trigger redeployment for all related preview environments in this PR.

<<<<<<< HEAD
=======
### Authentication and Authorization

1. Wing Cloud Preview Environments will use GitHub for authentication and authorization.
2. Developers will be able to install Wing Cloud Preview Environments on a repository only if they have write access to it.
3. Developers will be able to create a PR with a preview environment only if they have write access to the repository and the user is signed up to Wing Cloud.

>>>>>>> 3e8b08b5
### Analytics and Logs

To improve the product we are collecting data and monitoring the system.

1. We collect preview environments usage analytics only. We won't collect anything about your code and project.
2. OpenTelemetry is used for collecting metrics, logs, traces.
3. Datadog is used for monitoring the system.

### Documentation

Developers reading our docs can easily sign up to Wing Cloud and start using its Preview Environments feature in their repository.
In our docs we have the following information:

1. What is Wing Cloud Preview Environments
2. Getting started instructions
3. How can I configure multiple entry points
4. Populate environment with initial data
5. Running tests

### Security

1. The preview environments shouldn’t be able to access files from other preview environments
2. Only Wing Cloud signed up developers with write access to the repository can create preview environments

## Technical Design

### Technology

- https://wing.cloud for the infrastructure (although it may prove a challenge due to time constrains)
- AWS for the infrastructure
- Node.js 18 for the backend
- https://github.com/probot/probot for the GitHub integration
- https://fly.io for the preview environments
- https://react.dev/ for the frontend

### Architecture

- A GitHub app
- A Cloud.Function that will be triggered by GitHub events, such as `pull_request.synchronize` or `pull_request.closed`
- A Flyio account to deploy the preview environments
- A Cloud.Table to store different data:
  - The registered users
  - The Wing Cloud projects and their config
  - The related Flyio projects

#### Workflow: Processing GitHub Events

A Cloud.Function will listen to GitHub events and will process them. Based on the event, the function will create, update or delete preview environments on Flyio.

```mermaid
graph LR
    gh{GitHub}
    ghapp>GitHub App]
    fn[Process Events Fn]
    flyio{Flyio}
    gh -- Integration --> ghapp
    ghapp -- Events --> fn
    fn -- Create Preview Environment --> flyio
    fn -- Update Preview Environment --> flyio
    fn -- Delete Preview Environment --> flyio
```

Depending on whether GitHub retries events or not, we may want to include a FIFO queue in the middle.

```mermaid
graph LR
    gh{GitHub}
    ghapp>GitHub App]
    fn[Process Events Fn]
    queue[(Events Queue)]
    fn2[Enqueue Events Fn]
    ghapp -- Events --> fn2
    fn2 --> queue
    queue --> fn
    gh -- Integration --> ghapp
    fn --> rest[...]
```

#### Workflow: Deleting Stale Environments

A scheduler will run every 24 hours and will delete stale environments.

```mermaid
graph LR
    fn[Clean Stale Environments Fn]
    scheduler[Scheduler]
    flyio{Flyio}
    scheduler -- On Tick --> fn
    fn -- Delete Preview Environment --> flyio
```

#### Workflow: Authenticating Preview Environments

TBD.<|MERGE_RESOLUTION|>--- conflicted
+++ resolved
@@ -18,18 +18,13 @@
 Secondly, it seeks to enhance the winglang ecosystem and its toolchain by building a production application using the language.
 
 ## Requirements
-<<<<<<< HEAD
 Wing Cloud users can build and deploy Wing applications to an ephemeral (simulated) environment and use the Wing Console UI to interact with it.
-=======
-
-Build and deploy Wing applications to an ephemeral (simulated) environment and use the Wing Console UI to interact with it.
->>>>>>> 3e8b08b5
 Automatically run tests on the preview environment once created and provide a UI for viewing the test results.
 Allow developers to collaborate with their teammates using a shared environment.
 Seamlessly integrating with GitHub.
 
-<<<<<<< HEAD
 ### Sign Up to Wing Cloud
+
 1. Goto https://wing.cloud and click on sign up.
 2. sign up to Wing Cloud using GitHub authentication.
 
@@ -45,20 +40,8 @@
 A developer using winglang has the capability to integrate Wing Cloud Preview Environments with their repository.
 
 #### Installation
+
 In order to use Wing Cloud Preview Environments, you should sign in to Wing Cloud.
-=======
-### Developer Experience
-
-A developer using winglang has the capability to integrate Wing Cloud Preview Environments with his/her repository.
-
-#### Sign Up to Wing Cloud
-
-TBD - should be in a different rfc
-
-#### Installation
-
-In order to use Wing Cloud Preview Environments, you should sign up to Wing Cloud.
->>>>>>> 3e8b08b5
 The installation process is straightforward using GitHub application:
 
 1. Goto https://wing.cloud and log in
@@ -136,15 +119,6 @@
 2. The PR's preview environment comment will indicate its inactive status.
 3. Changes in code will trigger redeployment for all related preview environments in this PR.
 
-<<<<<<< HEAD
-=======
-### Authentication and Authorization
-
-1. Wing Cloud Preview Environments will use GitHub for authentication and authorization.
-2. Developers will be able to install Wing Cloud Preview Environments on a repository only if they have write access to it.
-3. Developers will be able to create a PR with a preview environment only if they have write access to the repository and the user is signed up to Wing Cloud.
-
->>>>>>> 3e8b08b5
 ### Analytics and Logs
 
 To improve the product we are collecting data and monitoring the system.
