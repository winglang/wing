---
id: inflights
title: Preflight and Inflight 
description: "Wing's two execution phases: preflight and inflight"
keywords: [Inflights, Inflight functions, Preflight, Preflight code]
---

> This content is also available in an [interactive tutorial](https://www.winglang.io/learn/preflight-inflight)

One of the main differences between Wing and other languages is that it unifies both infrastructure definitions and application logic under the same programming model. 
This is enabled by the concepts of the *preflight* and *inflight* execution phases:

- **Preflight**: Code that runs once, at compile time, and generates the infrastructure configuration of your cloud application. For example, setting up databases, queues, storage buckets, API endpoints, etc.
- **Inflight**: Code that runs at runtime and implements your application's behavior. For example, handling API requests, processing queue messages, etc. Inflight code can be executed on various compute platforms in the cloud, such as function services (such as AWS Lambda or Azure Functions), containers (such as ECS or Kubernetes), VMs or even physical servers.

## Preflight code

Your preflight code runs once, at compile time, and defines your application's infrastructure configuration. This configuration is then consumed by an infrastructure provisioning engine such as Terraform, CloudFormation, Pulumi or Kubernetes.

For example, this code snippet defines a storage bucket using a class from the standard library:

```js playground
bring cloud;

let data = new cloud.Bucket();

let orders = { "hummus": 100 };
data.addObject("orders.json", Json.stringify(orders));
```

`Bucket` is a class from the standard library, and `addObject()` is a preflight method of `Bucket`.

**There is no special annotation to define that this is preflight code because preflight is Wing's default execution phase.**

Compiling the program with the [Wing CLI](../tools/cli) will synthesize a configuration file which can be used to create the bucket and initialize its contents on a cloud provider.

Preflight code can be also used to configure services or set up more complex event listeners.

For example, this code snippet defines a bucket whose contents will be publicly accessible, and which will be pre-populated with a file during deployment (not while the app is running).

```js playground
bring cloud;

let bucket = new cloud.Bucket(public: true);
bucket.addObject("file1.txt", "Hello world!");
```

There are a few global functions with specific behaviors in preflight.
For example, adding a `log()` statement to your preflight code will result in Wing printing the string to the console after compilation.

```js
// hello.w
log("7 * 6 = ${7 * 6}");
```

```bash
$ wing compile hello.w
7 * 6 = 42
```

Likewise, `assert()` statements will be evaluated during preflight, and will cause compilation to fail if the assertion fails.

```js playground
// hello.w
assert(2 + 2 == 5);
```

```bash
$ wing compile hello.w
error: assertion failed: 2 + 2 == 5
```

## Inflight code

Inflight blocks are where you write asynchronous runtime code that can directly interact with resources through their inflight APIs.
Inflight functions can be easily packaged and executed onto compute platforms like containers, CI/CD pipelines or FaaS.
Inflight code can also be executed multiple times and on different machines in parallel.

Let's walk through some examples.

Inflight code is always contained inside a block that starts with the word `inflight`.

```js
let greeting = inflight () => {
  log("Hello from the cloud!");
};
```

Inflight code can call other inflight functions and methods.
For example, `cloud.Bucket` has an inflight method named `list()` that can be called inside inflight contexts:

```js playground
bring cloud;

let bucket = new cloud.Bucket();

let firstObject = inflight (): str => {
  let items = bucket.list();
  return items.at(0);
};
```

Even though `bucket` is defined in preflight, it's okay to use its inflight method in inflight code because it will always refer to the same bucket "instance" after deployment.

### Executing inflight code

For an inflight function to actually get executed, it must be provided to an API that expects inflight code. For example, we can provide it to a `cloud.Function`:

```js playground
bring cloud;

let func = new cloud.Function(inflight () => {
  log("Hello from the cloud!");
});
```

`cloud.Function` represents an ephemeral, short-lived function, and it expects an inflight function as its first argument. It's responsible for packaging the code (as well as any any other inflight code it calls) so that it can be executed on cloud compute platforms.

Today, inflights are typically compiled into JavaScript, but Wing may also be able to compile them into state machines, orchestrated workflows, and other formats in the future.

### Restrictions on inflight code

Inflight code cannot be executed during preflight, because inflight APIs assume all resources have already been deployed.

```js
firstObject(); // error: Cannot call into inflight phase while preflight
```

Likewise, inflight code cannot call preflight code, because preflight code has the capability to modify your application's infrastructure configuration, which is disallowed after deployment.
For example, since `addObject` is a preflight method, it cannot be called in inflight:

```js playground
bring cloud;

let bucket = new cloud.Bucket();

let saveCalculation = inflight () => {
  bucket.addObject("file1", "${2 ** 10}"); // error: Cannot call into preflight phase while inflight
};
```

Instead, to insert an object into the bucket at runtime you would have to use an inflight method from the `Bucket` class, like `put`.

Since a class's initializer is just a special kind of preflight function, it also isn't possible to initialize regular classes during preflight:

```js playground
bring cloud;

inflight () => {
  new cloud.Bucket(); // error: Cannot create preflight class "Bucket" in inflight phase
};
```

## Combining preflight and inflight code

Preflight and inflight functions can be grouped together using classes.
A preflight class (the default kind of class) can contain both preflight and inflight methods, as well as preflight and inflight properties.

Here's a class that models a queue that can replay its messages.
A `cloud.Bucket` stores the history of messages, and a `cloud.Counter` helps with sequencing each new message as it's added to the queue.

```js playground
bring cloud;

class ReplayableQueue {
  queue: cloud.Queue;
  bucket: cloud.Bucket; 
  counter: cloud.Counter;
  
  init() {
    this.queue = new cloud.Queue();
    this.bucket = new cloud.Bucket();
    this.counter = new cloud.Counter();
  }

  setConsumer(fn: inflight (str): str){
    this.queue.setConsumer(fn);
  }
  
  inflight push(m: str) {
    this.queue.push(m);
    this.bucket.put("messages/${this.counter.inc()}", m);
  }
  
  inflight replay(){
    for i in this.bucket.list() {
      this.queue.push(this.bucket.get(i));
    }
  }
}

let rq = new ReplayableQueue();
```

It's also possible to define inflight classes.
An inflight class can only contain inflight methods and properties.
Inflight classes are safe to create in inflight contexts.

For example, this inflight class can be created in an inflight contexts, and its methods can be called in inflight contexts:

```js playground
inflight () => {
  class Person {
    name: str;
    age: num;

    init(name: str, age: num) {
      this.name = name;
      this.age = age;
    }

    inflight greet() {
      log("Hello, ${this.name}!");
    }
  }

  let p = new Person("John", 30);
  p.greet();
};
```

## Using preflight data from inflight

While inflight code can't call preflight code, it's perfectly ok to reference data from preflight.

For example, the `cloud.Api` class has a preflight field named `url`.
Since it's a piece of static data, it can be directly referenced inflight:

```js
bring cloud;
bring http;

let api = new cloud.Api();
api.get("/test", inflight (req: cloud.ApiRequest): cloud.ApiResponse => {
  return cloud.ApiResponse {
    status: 200,
    body: "success!"
  };
});

let checkEndpoint = inflight () => {
  let url = api.url; // this is OK
  let path = "${url}/test";
  let response = http.get(path);
  assert(response.status == 200);
};
new cloud.Function(checkEndpoint);
```

However, mutation to preflight data is not allowed.
This mean means that variables from preflight cannot be reassigned to, and mutable collections like `MutArray` and `MutMap` cannot be modified.

```js playground
let var count = 3;
let names = MutArray<str>["John", "Jane", "Joe"];

count = count + 1; // OK
names.push("Jack"); // OK

inflight () => {
  count = count + 1; // error: Variable cannot be reassigned from inflight
<<<<<<< HEAD
  names.push("Jill"); // error: variable "names" cannot be mutated in inflight
=======
  names.push("Jill"); // error: variable "names" cannot be mutated in inflight - error message not 
                      // implemented yet, see https://github.com/winglang/wing/issues/3069
>>>>>>> a6da9763
};
```

## Phase-independent code

The global functions `log`, `assert`, `throw`, and `panic` can all be used in both preflight and inflight code.

Issue [#435](https://github.com/winglang/wing/issues/435) is tracking support for the capability to define phase-independent functions.

## Summary

- Preflight code is code that runs once, at compile time, to generate the infrastructure configuration of your cloud application.
- Inflight code is code that runs at runtime to handle your application logic.
- Wing programs start in preflight, but can switch to inflight using the `inflight` keyword.
- Preflight functions can only call other preflight functions, and inflight functions can only call other inflight functions.
- Classes can be used to group preflight and inflight code together.
- A class's inflight methods can only be called in inflight contexts, and a class's preflight methods can only be called in preflight contexts.
- Inflight code can reference data like global variables and class fields from preflight, but the data cannot be mutated.<|MERGE_RESOLUTION|>--- conflicted
+++ resolved
@@ -259,12 +259,8 @@
 
 inflight () => {
   count = count + 1; // error: Variable cannot be reassigned from inflight
-<<<<<<< HEAD
-  names.push("Jill"); // error: variable "names" cannot be mutated in inflight
-=======
   names.push("Jill"); // error: variable "names" cannot be mutated in inflight - error message not 
                       // implemented yet, see https://github.com/winglang/wing/issues/3069
->>>>>>> a6da9763
 };
 ```
 
