--- conflicted
+++ resolved
@@ -1257,13 +1257,8 @@
 > for item in arr {
 >   log("{item}");
 > }
-<<<<<<< HEAD
-> for item in set {
+> for item in items {
 >   log("{item}");
-=======
-> for item in items {
->   log("${item}");
->>>>>>> f138a66e
 > }
 > for item in 0..100 {
 >   log("{item}"); // prints 0 to 99
