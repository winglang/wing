--- conflicted
+++ resolved
@@ -174,24 +174,18 @@
 Usage:
 
 ```sh
-<<<<<<< HEAD
 $ wing test [entrypoint...] [--test-filter <regex>]
-=======
-$ wing test [entrypoint...]
->>>>>>> ab0803ca
 ```
 
 `[entrypoint...]` specifies the entrypoint list of files that will be compiled and tested. A file is considered a valid entrypoint if its name ends with `.w`.
 
-<<<<<<< HEAD
 `[--test-filter <regex>]` option to run only specific tests within the entrypoints based on a provided regex.
-=======
+
 For example ([test_bucket.test.w](https://github.com/winglang/wing/tree/main/examples/tests/valid/test_bucket.test.w)):
 
 :::note Default Entrypoint(s)
 
 It's possible to execute `wing test` without specifying any entrypoint, in which case the CLI looks for all files ending with `.test.w` in the current directory. If no files are found, the CLI throws an error.
->>>>>>> ab0803ca
 
 :::
 
