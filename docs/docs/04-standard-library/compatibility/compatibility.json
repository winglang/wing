{
  "Bucket": {
    "BucketProps.public": {
      "sim": { "implemented": true },
      "tf-aws": { "implemented": true },
      "tf-azure": { "implemented": true },
      "tf-gcp": { "implemented": true },
      "awscdk": { "implemented": true }
    },
    "public": {
      "sim": { "implemented": true },
      "tf-aws": { "implemented": true },
      "tf-azure": { "implemented": true },
      "tf-gcp": { "implemented": false },
      "awscdk": { "implemented": true }
    },
    "onCreate": {
      "sim": { "implemented": true },
      "tf-aws": { "implemented": false, "issue": 2724 },
      "tf-azure": { "implemented": false, "issue": 1954 },
      "tf-gcp": { "implemented": false },
      "awscdk": { "implemented": true }
    },
    "onDelete": {
      "sim": { "implemented": true },
      "tf-aws": { "implemented": true },
      "tf-azure": { "implemented": false, "issue": 1954 },
      "tf-gcp": { "implemented": false },
      "awscdk": { "implemented": true }
    },
    "onUpdate": {
      "sim": { "implemented": true },
      "tf-aws": { "implemented": false, "issue": 2724 },
      "tf-azure": { "implemented": false, "issue": 1954 },
      "tf-gcp": { "implemented": false },
      "awscdk": { "implemented": true }
    },
    "onEvent": {
      "sim": { "implemented": true },
      "tf-aws": { "implemented": false, "issue": 2724 },
      "tf-azure": { "implemented": false, "issue": 1954 },
      "tf-gcp": { "implemented": false },
      "awscdk": { "implemented": true }
    },
    "addObject": {
      "sim": { "implemented": true },
      "tf-aws": { "implemented": true },
      "tf-azure": { "implemented": true },
      "tf-gcp": { "implemented": true },
      "awscdk": { "implemented": true }
    },
    "put": {
      "sim": { "implemented": true },
      "tf-aws": { "implemented": true },
      "tf-azure": { "implemented": true },
      "tf-gcp": { "implemented": true },
      "awscdk": { "implemented": true }
    },
    "putJson": {
      "sim": { "implemented": true },
      "tf-aws": { "implemented": true },
      "tf-azure": { "implemented": true },
      "tf-gcp": { "implemented": true },
      "awscdk": { "implemented": true }
    },
    "get": {
      "sim": { "implemented": true },
      "tf-aws": { "implemented": true },
      "tf-azure": { "implemented": true },
      "tf-gcp": { "implemented": true },
      "awscdk": { "implemented": true }
    },
    "tryGet": {
      "sim": { "implemented": true },
      "tf-aws": { "implemented": true },
      "tf-azure": { "implemented": true },
      "tf-gcp": { "implemented": true },
      "awscdk": { "implemented": false }
    },
    "getJson": {
      "sim": { "implemented": true },
      "tf-aws": { "implemented": true },
      "tf-azure": { "implemented": true },
      "tf-gcp": { "implemented": true },
      "awscdk": { "implemented": false }
    },
    "tryGetJson": {
      "sim": { "implemented": true },
      "tf-aws": { "implemented": true },
      "tf-azure": { "implemented": true },
      "tf-gcp": { "implemented": true },
      "awscdk": { "implemented": false }
    },
    "delete": {
      "sim": { "implemented": true },
      "tf-aws": { "implemented": true },
      "tf-azure": { "implemented": true },
      "tf-gcp": { "implemented": true },
      "awscdk": { "implemented": true }
    },
    "tryDelete": {
      "sim": { "implemented": true },
      "tf-aws": { "implemented": true },
      "tf-azure": { "implemented": true },
      "tf-gcp": { "implemented": true },
      "awscdk": { "implemented": false }
    },
    "exists": {
      "sim": { "implemented": true },
      "tf-aws": { "implemented": true },
      "tf-azure": { "implemented": true },
      "tf-gcp": { "implemented": true },
      "awscdk": { "implemented": false }
    },
    "metadata": {
      "sim": { "implemented": true },
      "tf-aws": { "implemented": true },
      "tf-azure": { "implemented": false, "issue": 4333 },
      "tf-gcp": { "implemented": false, "issue": 4332 },
      "awscdk": { "implemented": true }
    },
    "rename": {
      "sim": { "implemented": false },
      "tf-aws": { "implemented": false },
      "tf-azure": { "implemented": false },
      "tf-gcp": { "implemented": false },
      "awscdk": { "implemented": false }
    },
    "copy": {
<<<<<<< HEAD
      "sim": { "implemented": true },
      "tf-aws": { "implemented": true },
      "tf-azure": { "implemented": false },
      "tf-gcp": { "implemented": false },
      "awscdk": { "implemented": true }
=======
      "sim": { "implemented": false, "issue": 4395 },
      "tf-aws": { "implemented": false, "issue": 4396 },
      "tf-azure": { "implemented": false, "issue": 4397 },
      "tf-gcp": { "implemented": false, "issue": 4398 },
      "awscdk": { "implemented": false, "issue": 4396 }
>>>>>>> 10637148
    },
    "list": {
      "sim": { "implemented": true },
      "tf-aws": { "implemented": true },
      "tf-azure": { "implemented": true },
      "tf-gcp": { "implemented": false },
      "awscdk": { "implemented": true }
    },
    "publicUrl": {
      "sim": { "implemented": true },
      "tf-aws": { "implemented": true },
      "tf-azure": { "implemented": false, "issue": 1805 },
      "tf-gcp": { "implemented": true },
      "awscdk": { "implemented": true }
    },
    "signedUrl": {
      "sim": { "implemented": false, "issue": 1383 },
      "tf-aws": { "implemented": false, "issue": 1383 },
      "tf-azure": { "implemented": false },
      "tf-gcp": { "implemented": false },
      "awscdk": { "implemented": false }
    }
  },
  "Queue": {
    "QueueProps.duration": {
      "sim": { "implemented": true },
      "tf-aws": { "implemented": false },
      "tf-azure": { "implemented": false },
      "tf-gcp": { "implemented": false },
      "awscdk": { "implemented": true }
    },
    "QueueProps.retentionPeriod": {
      "sim": { "implemented": true },
      "tf-aws": { "implemented": false },
      "tf-azure": { "implemented": false },
      "tf-gcp": { "implemented": false },
      "awscdk": { "implemented": true }
    },
    "QueueProps.initialMessages": {
      "sim": { "implemented": true },
      "tf-aws": { "implemented": true },
      "tf-azure": { "implemented": false },
      "tf-gcp": { "implemented": false },
      "awscdk": { "implemented": true }
    },
    "timeout": {
      "sim": { "implemented": false, "issue": 1980 },
      "tf-aws": { "implemented": false, "issue": 3354 },
      "tf-azure": { "implemented": false },
      "tf-gcp": { "implemented": false },
      "awscdk": { "implemented": true }
    },
    "setConsumer": {
      "sim": { "implemented": true },
      "tf-aws": { "implemented": true },
      "tf-azure": { "implemented": false },
      "tf-gcp": { "implemented": false },
      "awscdk": { "implemented": true }
    },
    "approxSize": {
      "sim": { "implemented": true },
      "tf-aws": { "implemented": true },
      "tf-azure": { "implemented": false },
      "tf-gcp": { "implemented": false },
      "awscdk": { "implemented": true }
    },
    "push": {
      "sim": { "implemented": true },
      "tf-aws": { "implemented": true },
      "tf-azure": { "implemented": false },
      "tf-gcp": { "implemented": false },
      "awscdk": { "implemented": true }
    },
    "pop": {
      "sim": { "implemented": true },
      "tf-aws": { "implemented": true },
      "tf-azure": { "implemented": false },
      "tf-gcp": { "implemented": false },
      "awscdk": { "implemented": true }
    },
    "purge": {
      "sim": { "implemented": true },
      "tf-aws": { "implemented": true },
      "tf-azure": { "implemented": false },
      "tf-gcp": { "implemented": false },
      "awscdk": { "implemented": true }
    }
  },
  "Function": {
    "FunctionProps.timeout": {
      "sim": { "implemented": false, "issue": 1980 },
      "tf-aws": { "implemented": true },
      "tf-azure": { "implemented": true },
      "tf-gcp": { "implemented": false },
      "awscdk": { "implemented": true }
    },
    "FunctionProps.memory": {
      "sim": { "implemented": false },
      "tf-aws": { "implemented": true },
      "tf-azure": { "implemented": false },
      "tf-gcp": { "implemented": false },
      "awscdk": { "implemented": true }
    },
    "FunctionProps.concurrency": {
      "sim": { "implemented": false },
      "tf-aws": { "implemented": false },
      "tf-azure": { "implemented": false },
      "tf-gcp": { "implemented": false },
      "awscdk": { "implemented": false }
    },
    "FunctionProps.env": {
      "sim": { "implemented": false },
      "tf-aws": { "implemented": true },
      "tf-azure": { "implemented": false },
      "tf-gcp": { "implemented": false },
      "awscdk": { "implemented": true }
    },
    "timeout": {
      "sim": { "implemented": true },
      "tf-aws": { "implemented": true },
      "tf-azure": { "implemented": false },
      "tf-gcp": { "implemented": false },
      "awscdk": { "implemented": true }
    },
    "memory": {
      "sim": { "implemented": false },
      "tf-aws": { "implemented": true },
      "tf-azure": { "implemented": false },
      "tf-gcp": { "implemented": false },
      "awscdk": { "implemented": false }
    },
    "concurrency": {
      "sim": { "implemented": false },
      "tf-aws": { "implemented": false },
      "tf-azure": { "implemented": false },
      "tf-gcp": { "implemented": false },
      "awscdk": { "implemented": false }
    },
    "addEnvironment": {
      "sim": { "implemented": true },
      "tf-aws": { "implemented": true },
      "tf-azure": { "implemented": false },
      "tf-gcp": { "implemented": false },
      "awscdk": { "implemented": true }
    },
    "invoke": {
      "sim": { "implemented": true },
      "tf-aws": { "implemented": true },
      "tf-azure": { "implemented": false },
      "tf-gcp": { "implemented": false, "issue": 614 },
      "awscdk": { "implemented": true }
    },
    "invokeAsync": {
      "sim": { "implemented": false },
      "tf-aws": { "implemented": false },
      "tf-azure": { "implemented": false },
      "tf-gcp": { "implemented": false },
      "awscdk": { "implemented": false }
    }
  },
  "Counter": {
    "CounterProps.initial": {
      "sim": { "implemented": true },
      "tf-aws": { "implemented": true },
      "tf-azure": { "implemented": false, "issue": 629 },
      "tf-gcp": { "implemented": false, "issue": 628 },
      "awscdk": { "implemented": true }
    },
    "inc": {
      "sim": { "implemented": true },
      "tf-aws": { "implemented": true },
      "tf-azure": { "implemented": false, "issue": 629 },
      "tf-gcp": { "implemented": false, "issue": 628 },
      "awscdk": { "implemented": true }
    },
    "dec": {
      "sim": { "implemented": true },
      "tf-aws": { "implemented": true },
      "tf-azure": { "implemented": false, "issue": 629 },
      "tf-gcp": { "implemented": false, "issue": 628 },
      "awscdk": { "implemented": true }
    },
    "peek": {
      "sim": { "implemented": true },
      "tf-aws": { "implemented": true },
      "tf-azure": { "implemented": false, "issue": 629 },
      "tf-gcp": { "implemented": false, "issue": 628 },
      "awscdk": { "implemented": true }
    },
    "reset": {
      "sim": { "implemented": true },
      "tf-aws": { "implemented": true },
      "tf-azure": { "implemented": false, "issue": 629 },
      "tf-gcp": { "implemented": false, "issue": 628 },
      "awscdk": { "implemented": true }
    }
  },
  "Topic": {
    "publish": {
      "sim": { "implemented": true },
      "tf-aws": { "implemented": true },
      "tf-azure": { "implemented": false, "issue": 621 },
      "tf-gcp": { "implemented": false, "issue": 620 },
      "awscdk": { "implemented": true }
    },
    "onMessage": {
      "sim": { "implemented": true },
      "tf-aws": { "implemented": true },
      "tf-azure": { "implemented": false, "issue": 621 },
      "tf-gcp": { "implemented": false, "issue": 620 },
      "awscdk": { "implemented": true }
    }
  },
  "Schedule": {
    "ScheduleProps.cron": {
      "sim": { "implemented": true },
      "tf-aws": { "implemented": true },
      "tf-azure": { "implemented": false, "issue": 1291 },
      "tf-gcp": { "implemented": false, "issue": 1292 },
      "awscdk": { "implemented": false }
    },
    "ScheduleProps.rate": {
      "sim": { "implemented": true },
      "tf-aws": { "implemented": true },
      "tf-azure": { "implemented": false, "issue": 1291 },
      "tf-gcp": { "implemented": false, "issue": 1292 },
      "awscdk": { "implemented": false }
    },
    "onTick": {
      "sim": { "implemented": true },
      "tf-aws": { "implemented": true },
      "tf-azure": { "implemented": false, "issue": 1291 },
      "tf-gcp": { "implemented": false, "issue": 1292 },
      "awscdk": { "implemented": false }
    }
  },
  "Website": {
    "WebsiteProps.path": {
      "sim": { "implemented": true },
      "tf-aws": { "implemented": true },
      "tf-azure": { "implemented": false, "issue": 1295 },
      "tf-gcp": { "implemented": false, "issue": 1296 },
      "awscdk": { "implemented": false }
    },
    "WebsiteProps.domain": {
      "sim": { "implemented": false },
      "tf-aws": { "implemented": false, "issue": 2440 },
      "tf-azure": { "implemented": false, "issue": 1295 },
      "tf-gcp": { "implemented": false, "issue": 1296 },
      "awscdk": { "implemented": false }
    },
    "path": {
      "sim": { "implemented": true },
      "tf-aws": { "implemented": true },
      "tf-azure": { "implemented": false, "issue": 1295 },
      "tf-gcp": { "implemented": false, "issue": 1296 },
      "awscdk": { "implemented": false }
    },
    "url": {
      "sim": { "implemented": true },
      "tf-aws": { "implemented": true },
      "tf-azure": { "implemented": false, "issue": 1295 },
      "tf-gcp": { "implemented": false, "issue": 1296 },
      "awscdk": { "implemented": false }
    }
  },
  "Api": {
    "ApiProps.ApiCorsProps": {
      "sim": { "implemented": false },
      "tf-aws": { "implemented": false },
      "tf-azure": { "implemented": false, "issue": 625 },
      "tf-gcp": { "implemented": false, "issue": 624 },
      "awscdk": { "implemented": false }
    },
    "url": {
      "sim": { "implemented": true },
      "tf-aws": { "implemented": false, "issue": 3342 },
      "tf-azure": { "implemented": false, "issue": 625 },
      "tf-gcp": { "implemented": false, "issue": 624 },
      "awscdk": { "implemented": false }
    },
    "cors": {
      "sim": { "implemented": false, "issue": 2289 },
      "tf-aws": { "implemented": false, "issue": 2289 },
      "tf-azure": { "implemented": false, "issue": 625 },
      "tf-gcp": { "implemented": false, "issue": 624 },
      "awscdk": { "implemented": false, "issue": 2289 }
    },
    "get": {
      "sim": { "implemented": true },
      "tf-aws": { "implemented": true },
      "tf-azure": { "implemented": false, "issue": 625 },
      "tf-gcp": { "implemented": false, "issue": 624 },
      "awscdk": { "implemented": false }
    },
    "post": {
      "sim": { "implemented": true },
      "tf-aws": { "implemented": true },
      "tf-azure": { "implemented": false, "issue": 625 },
      "tf-gcp": { "implemented": false, "issue": 624 },
      "awscdk": { "implemented": false }
    },
    "put": {
      "sim": { "implemented": true },
      "tf-aws": { "implemented": true },
      "tf-azure": { "implemented": false, "issue": 625 },
      "tf-gcp": { "implemented": false, "issue": 624 },
      "awscdk": { "implemented": false }
    },
    "delete": {
      "sim": { "implemented": true },
      "tf-aws": { "implemented": true },
      "tf-azure": { "implemented": false, "issue": 625 },
      "tf-gcp": { "implemented": false, "issue": 624 },
      "awscdk": { "implemented": false }
    },
    "patch": {
      "sim": { "implemented": true },
      "tf-aws": { "implemented": true },
      "tf-azure": { "implemented": false, "issue": 625 },
      "tf-gcp": { "implemented": false, "issue": 624 },
      "awscdk": { "implemented": false }
    },
    "any": {
      "sim": { "implemented": false, "issue": 1848 },
      "tf-aws": { "implemented": false, "issue": 1848 },
      "tf-azure": { "implemented": false, "issue": 625 },
      "tf-gcp": { "implemented": false, "issue": 624 },
      "awscdk": { "implemented": false, "issue": 1848 }
    },
    "request": {
      "sim": { "implemented": false, "issue": 1850 },
      "tf-aws": { "implemented": false, "issue": 1850 },
      "tf-azure": { "implemented": false, "issue": 625 },
      "tf-gcp": { "implemented": false, "issue": 624 },
      "awscdk": { "implemented": false, "issue": 1850 }
    }
  },

  "Secret": {
    "SecretProps.name": {
      "sim": { "implemented": true },
      "tf-aws": { "implemented": true },
      "tf-azure": { "implemented": false, "issue": 2178 },
      "tf-gcp": { "implemented": false, "issue": 2179 },
      "awscdk": { "implemented": true }
    },
    "SecretProps.value": {
      "sim": { "implemented": true },
      "tf-aws": { "implemented": true },
      "tf-azure": { "implemented": false, "issue": 2178 },
      "tf-gcp": { "implemented": false, "issue": 2179 },
      "awscdk": { "implemented": true }
    },
    "SecretProps.valueJson": {
      "sim": { "implemented": true },
      "tf-aws": { "implemented": true },
      "tf-azure": { "implemented": false, "issue": 2178 },
      "tf-gcp": { "implemented": false, "issue": 2179 },
      "awscdk": { "implemented": true }
    }
  },
  "Service": {
    "ServiceProps.buildpackPath": {
      "sim": { "implemented": false, "issue": 1305 },
      "tf-aws": { "implemented": false, "issue": 1306 },
      "tf-azure": { "implemented": false, "issue": 1307 },
      "tf-gcp": { "implemented": false, "issue": 1308 },
      "awscdk": { "implemented": false }
    },
    "ServiceProps.env": {
      "sim": { "implemented": false, "issue": 1305 },
      "tf-aws": { "implemented": false, "issue": 1306 },
      "tf-azure": { "implemented": false, "issue": 1307 },
      "tf-gcp": { "implemented": false, "issue": 1308 },
      "awscdk": { "implemented": false }
    },
    "ServiceProps.command": {
      "sim": { "implemented": false, "issue": 1305 },
      "tf-aws": { "implemented": false, "issue": 1306 },
      "tf-azure": { "implemented": false, "issue": 1307 },
      "tf-gcp": { "implemented": false, "issue": 1308 },
      "awscdk": { "implemented": false }
    },
    "ServiceProps.port": {
      "sim": { "implemented": false, "issue": 1305 },
      "tf-aws": { "implemented": false, "issue": 1306 },
      "tf-azure": { "implemented": false, "issue": 1307 },
      "tf-gcp": { "implemented": false, "issue": 1308 },
      "awscdk": { "implemented": false }
    },
    "ServiceProps.memory": {
      "sim": { "implemented": false, "issue": 1305 },
      "tf-aws": { "implemented": false, "issue": 1306 },
      "tf-azure": { "implemented": false, "issue": 1307 },
      "tf-gcp": { "implemented": false, "issue": 1308 },
      "awscdk": { "implemented": false }
    },
    "ServiceProps.cpu": {
      "sim": { "implemented": false, "issue": 1305 },
      "tf-aws": { "implemented": false, "issue": 1306 },
      "tf-azure": { "implemented": false, "issue": 1307 },
      "tf-gcp": { "implemented": false, "issue": 1308 },
      "awscdk": { "implemented": false }
    },
    "url": {
      "sim": { "implemented": false, "issue": 1305 },
      "tf-aws": { "implemented": false, "issue": 1306 },
      "tf-azure": { "implemented": false, "issue": 1307 },
      "tf-gcp": { "implemented": false, "issue": 1308 },
      "awscdk": { "implemented": false }
    },
    "buildpackPath": {
      "sim": { "implemented": false, "issue": 1305 },
      "tf-aws": { "implemented": false, "issue": 1306 },
      "tf-azure": { "implemented": false, "issue": 1307 },
      "tf-gcp": { "implemented": false, "issue": 1308 },
      "awscdk": { "implemented": false }
    },
    "command": {
      "sim": { "implemented": false, "issue": 1305 },
      "tf-aws": { "implemented": false, "issue": 1306 },
      "tf-azure": { "implemented": false, "issue": 1307 },
      "tf-gcp": { "implemented": false, "issue": 1308 },
      "awscdk": { "implemented": false }
    },
    "port": {
      "sim": { "implemented": false, "issue": 1305 },
      "tf-aws": { "implemented": false, "issue": 1306 },
      "tf-azure": { "implemented": false, "issue": 1307 },
      "tf-gcp": { "implemented": false, "issue": 1308 },
      "awscdk": { "implemented": false }
    },
    "memory": {
      "sim": { "implemented": false, "issue": 1305 },
      "tf-aws": { "implemented": false, "issue": 1306 },
      "tf-azure": { "implemented": false, "issue": 1307 },
      "tf-gcp": { "implemented": false, "issue": 1308 },
      "awscdk": { "implemented": false }
    },
    "cpu": {
      "sim": { "implemented": false, "issue": 1305 },
      "tf-aws": { "implemented": false, "issue": 1306 },
      "tf-azure": { "implemented": false, "issue": 1307 },
      "tf-gcp": { "implemented": false, "issue": 1308 },
      "awscdk": { "implemented": false }
    },
    "replicas": {
      "sim": { "implemented": false, "issue": 1305 },
      "tf-aws": { "implemented": false, "issue": 1306 },
      "tf-azure": { "implemented": false, "issue": 1307 },
      "tf-gcp": { "implemented": false, "issue": 1308 },
      "awscdk": { "implemented": false }
    },
    "addEnv": {
      "sim": { "implemented": false, "issue": 1305 },
      "tf-aws": { "implemented": false, "issue": 1306 },
      "tf-azure": { "implemented": false, "issue": 1307 },
      "tf-gcp": { "implemented": false, "issue": 1308 },
      "awscdk": { "implemented": false }
    },
    "request": {
      "sim": { "implemented": false, "issue": 1305 },
      "tf-aws": { "implemented": false, "issue": 1306 },
      "tf-azure": { "implemented": false, "issue": 1307 },
      "tf-gcp": { "implemented": false, "issue": 1308 },
      "awscdk": { "implemented": false }
    }
  },
  "Table": {
    "TableProps.name": {
      "sim": { "implemented": true },
      "tf-aws": { "implemented": true },
      "tf-azure": { "implemented": false, "issue": 1315 },
      "tf-gcp": { "implemented": false, "issue": 1316 },
      "awscdk": { "implemented": false }
    },
    "TableProps.columns": {
      "sim": { "implemented": true },
      "tf-aws": { "implemented": true },
      "tf-azure": { "implemented": false, "issue": 1315 },
      "tf-gcp": { "implemented": false, "issue": 1316 },
      "awscdk": { "implemented": false }
    },
    "TableProps.primaryKey": {
      "sim": { "implemented": true },
      "tf-aws": { "implemented": true },
      "tf-azure": { "implemented": false, "issue": 1315 },
      "tf-gcp": { "implemented": false, "issue": 1316 },
      "awscdk": { "implemented": false }
    },
    "name": {
      "sim": { "implemented": true },
      "tf-aws": { "implemented": true },
      "tf-azure": { "implemented": false, "issue": 1315 },
      "tf-gcp": { "implemented": false, "issue": 1316 },
      "awscdk": { "implemented": false }
    },
    "columns": {
      "sim": { "implemented": true },
      "tf-aws": { "implemented": true },
      "tf-azure": { "implemented": false, "issue": 1315 },
      "tf-gcp": { "implemented": false, "issue": 1316 },
      "awscdk": { "implemented": false }
    },
    "primaryKey": {
      "sim": { "implemented": true },
      "tf-aws": { "implemented": true },
      "tf-azure": { "implemented": false, "issue": 1315 },
      "tf-gcp": { "implemented": false, "issue": 1316 },
      "awscdk": { "implemented": false }
    },
    "addRow": {
      "sim": { "implemented": true },
      "tf-aws": { "implemented": true },
      "tf-azure": { "implemented": false },
      "tf-gcp": { "implemented": false },
      "awscdk": { "implemented": false }
    },
    "insert": {
      "sim": { "implemented": true },
      "tf-aws": { "implemented": true },
      "tf-azure": { "implemented": false, "issue": 1315 },
      "tf-gcp": { "implemented": false, "issue": 1316 },
      "awscdk": { "implemented": false }
    },
    "update": {
      "sim": { "implemented": true },
      "tf-aws": { "implemented": true },
      "tf-azure": { "implemented": false, "issue": 1315 },
      "tf-gcp": { "implemented": false, "issue": 1316 },
      "awscdk": { "implemented": false }
    },
    "delete": {
      "sim": { "implemented": true },
      "tf-aws": { "implemented": true },
      "tf-azure": { "implemented": false, "issue": 1315 },
      "tf-gcp": { "implemented": false, "issue": 1316 },
      "awscdk": { "implemented": false }
    },
    "get": {
      "sim": { "implemented": true },
      "tf-aws": { "implemented": true },
      "tf-azure": { "implemented": false, "issue": 1315 },
      "tf-gcp": { "implemented": false, "issue": 1316 },
      "awscdk": { "implemented": false }
    },
    "list": {
      "sim": { "implemented": true },
      "tf-aws": { "implemented": true },
      "tf-azure": { "implemented": false, "issue": 1315 },
      "tf-gcp": { "implemented": false, "issue": 1316 },
      "awscdk": { "implemented": false }
    }
  }
}<|MERGE_RESOLUTION|>--- conflicted
+++ resolved
@@ -127,19 +127,11 @@
       "awscdk": { "implemented": false }
     },
     "copy": {
-<<<<<<< HEAD
-      "sim": { "implemented": true },
-      "tf-aws": { "implemented": true },
-      "tf-azure": { "implemented": false },
-      "tf-gcp": { "implemented": false },
-      "awscdk": { "implemented": true }
-=======
-      "sim": { "implemented": false, "issue": 4395 },
-      "tf-aws": { "implemented": false, "issue": 4396 },
+      "sim": { "implemented": true },
+      "tf-aws": { "implemented": true },
       "tf-azure": { "implemented": false, "issue": 4397 },
       "tf-gcp": { "implemented": false, "issue": 4398 },
-      "awscdk": { "implemented": false, "issue": 4396 }
->>>>>>> 10637148
+      "awscdk": { "implemented": true }
     },
     "list": {
       "sim": { "implemented": true },
