--- conflicted
+++ resolved
@@ -115,13 +115,8 @@
     "metadata": {
       "sim": { "implemented": true },
       "tf-aws": { "implemented": true },
-<<<<<<< HEAD
       "tf-azure": { "implemented": false, "issue": 4333 },
       "tf-gcp": { "implemented": true },
-=======
-      "tf-azure": { "implemented": true },
-      "tf-gcp": { "implemented": false, "issue": 4332 },
->>>>>>> 76420bc5
       "awscdk": { "implemented": true }
     },
     "rename": {
