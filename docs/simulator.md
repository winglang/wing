# Simulator

The simulator is a set of APIs in the SDK that can be used to test Wing
applications without having to deploy the application to a cloud provider. The
simulator works with any Wing application made with the SDK's `cloud` APIs.

## Quick start guide

### Create a Wing simulator file

To use the simulator, you will need to provide a Wing simulator file -- this is
a file with a `.wx` extension that is output when you compile your Wing program
with the `--target sim` option. Check out the [Wing Getting Started
Guide](../../../README.md) for more information on how to write your first Wing
program.

## Using the simulator API (in Wing)

🚧 Coming soon! 🚧

## Using the simulator API (in TypeScript)

Now, let's try starting the simulator and creating some resource clients to
interact with the resources.

First, create an empty directory and add your `app.wx` file. Next, run `npm install @winglang/wingsdk`.

Let's create a file in the directory named `main.ts`:

```typescript
import { testing } from '@winglang/wingsdk';

async function main() {
  const sim = new testing.Simulator("app.wx");
  await sim.start();

  // (1)

  await sim.stop();
}

void main();
```

Here, we create a new `Simulator` object, passing in the path to our simulator
file, and then start the simulator. Inside (1) we can invoke methods on the
simulator to get more information about the resources in our application. When
we are done, we call `sim.stop()` to stop the simulator and clean up all
resources (files, ports, etc.) that were created on your machine.

To print out a JSON tree view of the application, add the following line:

```typescript
console.log(JSON.stringify(sim.tree, null, 2));
```

The tree contains the IDs of all the resources in the application, as well as
details about dependencies between resources.

To perform operations on a resource, we need to create a resource client.

To create a resource client, we will need to obtain the resource's address, and
use it to initialize a function client. For this example we'll assume the app
has a function at the path `root/my_function`. Let's create a function client
for it:

```typescript
<<<<<<< HEAD
import { IFunctionClient } from '@monadahq/wingsdk/sim';
=======
import { FunctionClient } from "@winglang/wingsdk/sim";

const addr = sim.getAttributes("root/my_function").functionAddr;
const client = new FunctionClient(addr);
>>>>>>> 5c0acaaf

const fn = sim.getResourceByPath("root/my_function") as IFunctionClient;
const response = await fn.invoke("hello!");
console.log(response);
```

Congratulations, you've invoked a function using the simulator!

Check the API reference for more details about what methods are available on
different resources and their inflight clients.<|MERGE_RESOLUTION|>--- conflicted
+++ resolved
@@ -65,16 +65,9 @@
 for it:
 
 ```typescript
-<<<<<<< HEAD
-import { IFunctionClient } from '@monadahq/wingsdk/sim';
-=======
-import { FunctionClient } from "@winglang/wingsdk/sim";
+import { sim } from '@winglang/wingsdk';
 
-const addr = sim.getAttributes("root/my_function").functionAddr;
-const client = new FunctionClient(addr);
->>>>>>> 5c0acaaf
-
-const fn = sim.getResourceByPath("root/my_function") as IFunctionClient;
+const fn = sim.getResourceByPath("root/my_function") as sim.IFunctionClient;
 const response = await fn.invoke("hello!");
 console.log(response);
 ```
