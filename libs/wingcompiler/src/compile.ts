--- conflicted
+++ resolved
@@ -322,10 +322,6 @@
   env: Record<string, string | undefined>
 ): Promise<void> {
   try {
-<<<<<<< HEAD
-    vm.runInContext(artifact, context, {
-      filename: artifactPath,
-=======
     // Create a shimmed entrypoint that ensures we always load the compiler's version of the SDK
     const shim = `\
 var Module = require('module');
@@ -353,7 +349,6 @@
           reject(new Error(`Worker stopped with exit code ${code}`));
         }
       });
->>>>>>> fbec42a4
     });
   } catch (error) {
     const artifact = await readFile(entrypoint, "utf-8");
