--- conflicted
+++ resolved
@@ -190,9 +190,6 @@
     throw new CompileError(errors);
   }
 
-<<<<<<< HEAD
-  const artifactPath = join(workDir, WINGC_PREFLIGHT);
-=======
   if (isEntrypointFile(entrypoint)) {
     await runPreflightCodeInVm(workDir, wingDir, tempProcess, log);
   }
@@ -230,8 +227,7 @@
   tempProcess: { env: Record<string, string | undefined> },
   log?: (...args: any[]) => void
 ): Promise<void> {
-  const artifactPath = resolve(workDir, WINGC_PREFLIGHT);
->>>>>>> 8c8124f3
+  const artifactPath = join(workDir, WINGC_PREFLIGHT);
   log?.("reading artifact from %s", artifactPath);
   const artifact = await fs.readFile(artifactPath, "utf-8");
   log?.("artifact: %s", artifact);
