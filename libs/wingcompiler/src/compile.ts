import { promises as fs, lstatSync } from "fs";
import { basename, dirname, join, resolve } from "path";
import * as os from "os";

import * as wingCompiler from "./wingc";
import { normalPath } from "./util";
import { existsSync } from "fs";
import { BuiltinPlatform } from "./constants";
import { PreflightError } from "./errors";
import { readFile } from "fs/promises";
import { fork } from "child_process";

// increase the stack trace limit to 50, useful for debugging Rust panics
// (not setting the limit too high in case of infinite recursion)
Error.stackTraceLimit = 50;

// const log = debug("wing:compile");
const WINGC_COMPILE = "wingc_compile";
const WINGC_PREFLIGHT = "preflight.cjs";
const DOT_WING = ".wing";

const BUILTIN_PLATFORMS = [
  BuiltinPlatform.SIM,
  BuiltinPlatform.TF_AWS,
  BuiltinPlatform.TF_AZURE,
  BuiltinPlatform.TF_GCP,
  BuiltinPlatform.AWSCDK, // TODO: remove this when awscdk platform is implemented external platform
];

const defaultSynthDir = (model: string): string => {
  switch (model) {
    case BuiltinPlatform.TF_AWS:
      return "tfaws";
    case BuiltinPlatform.TF_AZURE:
      return "tfazure";
    case BuiltinPlatform.TF_GCP:
      return "tfgcp";
    case BuiltinPlatform.SIM:
      return "wsim";
    default:
      return model;
  }
};

/**
 * Compile options for the `compile` command.
 * This is passed from Commander to the `compile` function.
 */
export interface CompileOptions {
  readonly platform: string[];
  readonly rootId?: string;
  readonly value?: string;
  readonly values?: string;
  /**
   * Whether to run the compiler in `wing test` mode. This may create multiple
   * copies of the application resources in order to run tests in parallel.
   */
  readonly testing?: boolean;
  readonly log?: (...args: any[]) => void;
  readonly preflightLog?: (...args: any[]) => void;

  /// Enable/disable color output for the compiler (subject to terminal detection)
  readonly color?: boolean;

  // target directory for the output files
  readonly targetDir?: string;

  // overrides the target directory for the output files
  readonly output?: string;
}

/**
 * Determines the synth directory for a given target. This is the directory
 * within the output directory where the SDK app will synthesize its artifacts
 * for the given target.
 */
function resolveSynthDir(outDir: string, entrypoint: string, target: string, testing: boolean) {
  const targetDirSuffix = defaultSynthDir(target);

  let entrypointName;
  try {
    const isDirectory = lstatSync(entrypoint).isDirectory();
    if (isDirectory) {
      entrypointName = basename(resolve(entrypoint));
    } else {
      entrypointName = basename(entrypoint, ".w");
    }
  } catch (err: any) {
    if (err.code !== "ENOENT") {
      // ENOENT is not a useful error here, anything else might be interesting
      console.error(err);
    }

    throw new Error("Source file cannot be found");
  }
  const randomPart =
    testing && target !== BuiltinPlatform.SIM ? `.${Date.now().toString().slice(-6)}` : "";
  const lastPart = `${entrypointName}.${targetDirSuffix}${randomPart}`;
  if (testing) {
    return join(outDir, "test", lastPart);
  } else {
    return join(outDir, lastPart);
  }
}

/**
 * Determines the model for a given list of platforms.
 *
 * @param platforms list of wing platforms
 * @returns the resolved model
 */
export function determineTargetFromPlatforms(platforms: string[]): string {
  if (platforms.length === 0) {
    return "";
  }
  // determine target based on first platform
  const platform = platforms[0];

  // If its a builtin platform just return
  if (BUILTIN_PLATFORMS.includes(platform)) {
    return platform;
  }

  // load custom platform to retrieve the target
  const { _loadCustomPlatform } = require("@winglang/sdk/lib/platform");
  return _loadCustomPlatform(platform).target;
}

export interface CompileOutput {
  readonly outputDir?: string;
  // List of diagnostics produced by wingc (from parsing, type checking, and generating preflight JS code)
  // Some of these diagnostics may be warnings.
  readonly wingcErrors: wingCompiler.WingDiagnostic[];
  // Error that occurred during preflight execution
  readonly preflightError?: PreflightError;
}

/**
 * Compiles a Wing program. Throws an error if compilation fails.
 * @param entrypoint The program .w entrypoint.
 * @param options Compile options.
 * @returns the output directory
 */
export async function compile(entrypoint: string, options: CompileOptions): Promise<CompileOutput> {
  const { log } = options;
  const preflightLog = options.preflightLog ?? process.stdout.write.bind(process.stdout);
  // create a unique temporary directory for the compilation
  const targetdir = options.targetDir ?? join(dirname(entrypoint), "target");
  const entrypointFile = resolve(entrypoint);
  log?.("wing file: %s", entrypointFile);
  const projectDir = resolve(dirname(entrypointFile));
  log?.("wing dir: %s", projectDir);
  const testing = options.testing ?? false;
  log?.("testing: %s", testing);
  const target = determineTargetFromPlatforms(options.platform);
  const synthDir = options.output ?? resolveSynthDir(targetdir, entrypointFile, target, testing);
  log?.("synth dir: %s", synthDir);
  const workDir = resolve(synthDir, DOT_WING);
  log?.("work dir: %s", workDir);

  let wingcErrors: wingCompiler.WingDiagnostic[] = [];
  let failed = false;

  const nearestNodeModules = (dir: string): string => {
    let nodeModules = join(dir, "node_modules");
    while (!existsSync(nodeModules)) {
      nodeModules = dirname(dirname(nodeModules));

      if (nodeModules === "/" || nodeModules.match(/^[A-Z]:\\/)) {
        break;
      }

      nodeModules = resolve(nodeModules, "node_modules");
    }

    return nodeModules;
  };

  let wingNodeModules = nearestNodeModules(projectDir);

  if (!existsSync(synthDir)) {
    await fs.mkdir(workDir, { recursive: true });
  }
  const compileForPreflightResult = await compileForPreflight({
    entrypointFile,
    workDir,
    projectDir,
    synthDir,
    color: options.color,
    log,
  });
  wingcErrors = compileForPreflightResult.diagnostics;
  if (compileForPreflightResult.diagnostics.map((d) => d.severity).includes("error")) {
    failed = true;
  }

  let preflightError: PreflightError | undefined;

  if (!failed && isEntrypointFile(entrypoint)) {
    let preflightEnv: Record<string, string | undefined> = {
      ...process.env,
      WING_TARGET: target,
      WING_PLATFORMS: resolvePlatformPaths(options.platform),
      WING_SYNTH_DIR: synthDir,
      WING_SOURCE_DIR: projectDir,
      WING_IS_TEST: process.env["WING_IS_TEST"] ?? testing.toString(),
      WING_VALUES: options.value?.length == 0 ? undefined : options.value,
      WING_VALUES_FILE: options.values ?? defaultValuesFile(),
      WING_NODE_MODULES: wingNodeModules,
      WING_IMPORTED_NAMESPACES:
        compileForPreflightResult.compilerOutput?.imported_namespaces.join(";"),
    };

    if (options.rootId) {
      preflightEnv.WING_ROOT_ID = options.rootId;
    }

    if (os.platform() === "win32") {
      // In worker threads on Windows, environment variables are case-sensitive.
      // Most people probably already assume this is the case everywhere, so
      // it is sufficient for now to just to normalize common automatic env vars.

      if ("Path" in preflightEnv) {
        preflightEnv.PATH = preflightEnv.Path;
        delete preflightEnv.Path;
      }
    }

    let [err, finished] = await runPreflightCodeInWorkerThread(
      compileForPreflightResult.preflightEntrypoint,
      preflightEnv,
      (data) => preflightLog?.(data.toString())
    );
    preflightError = err;
    if (!finished) {
      failed = true;
    }
  }

  return {
    outputDir: !failed ? synthDir : undefined,
    wingcErrors,
    preflightError,
  };
}

function isEntrypointFile(path: string) {
  return (
    path.endsWith(".ts") ||
    path.endsWith(".main.w") ||
    path.endsWith(".test.w") ||
    path.endsWith("/main.w") ||
    path.endsWith("\\main.w") ||
    path === "main.w"
  );
}

interface CompileForPreflightResult {
  readonly preflightEntrypoint: string;
  readonly compilerOutput?: {
    imported_namespaces: string[];
  };
  readonly diagnostics: wingCompiler.WingDiagnostic[];
}

async function compileForPreflight(props: {
  entrypointFile: string;
  workDir: string;
  projectDir: string;
  synthDir: string;
  color?: boolean;
  log?: (...args: any[]) => void;
}): Promise<CompileForPreflightResult> {
  if (props.entrypointFile.endsWith(".ts")) {
    return await compileTypeScriptForPreflight(props);
  } else {
    return await compileWingForPreflight(props);
  }
}

async function compileTypeScriptForPreflight(props: {
  entrypointFile: string;
  workDir: string;
  projectDir: string;
  synthDir: string;
  color?: boolean;
  log?: (...args: any[]) => void;
}): Promise<CompileForPreflightResult> {
  const diagnostics: wingCompiler.WingDiagnostic[] = [];
  let typescriptFramework;
  try {
    typescriptFramework = (await import("@wingcloud/framework")).internal;
  } catch (err) {
    return {
      preflightEntrypoint: "",
      diagnostics: [
        {
          message: `\
  Failed to load "@wingcloud/framework": ${(err as any).message}
  
  To use Wing with TypeScript files, you must install "@wingcloud/framework" as a dependency of your project.
  npm i @wingcloud/framework
  `,
          severity: "error",
          annotations: [],
          hints: [],
        },
      ],
    };
  }

  return {
    preflightEntrypoint: await typescriptFramework.compile({
      workDir: props.workDir,
      entrypoint: props.entrypointFile,
    }),
    diagnostics,
  };
}

async function compileWingForPreflight(props: {
  entrypointFile: string;
  workDir: string;
  projectDir: string;
  synthDir: string;
  color?: boolean;
  log?: (...args: any[]) => void;
}) {
  let env: Record<string, string> = {
    RUST_BACKTRACE: "full",
    WING_SYNTH_DIR: normalPath(props.synthDir),
  };
  if (props.color !== undefined) {
    env.CLICOLOR = props.color ? "1" : "0";
  }

  const wingc = await wingCompiler.load({
    env,
    imports: {
      env: {
        send_diagnostic,
      },
    },
  });

<<<<<<< HEAD
  const diagnostics: wingCompiler.WingDiagnostic[] = [];
=======
    const arg = `${normalPath(props.entrypointFile)};${normalPath(props.workDir)}`;
    props.log?.(`invoking %s with: "%s"`, WINGC_COMPILE, arg);
    let compilerOutput: string | number = "";
    try {
      compilerOutput = wingCompiler.invoke(wingc, WINGC_COMPILE, arg);
    } catch (error) {
      // This is a bug in the compiler, indicate a compilation failure.
      // The bug details should be part of the diagnostics handling below.
    }
>>>>>>> b06b407c

  function send_diagnostic(data_ptr: number, data_len: number) {
    const data_buf = Buffer.from(
      (wingc.exports.memory as WebAssembly.Memory).buffer,
      data_ptr,
      data_len
    );
    const data_str = new TextDecoder().decode(data_buf);
    diagnostics.push(JSON.parse(data_str));
  }

  const arg = `${normalPath(props.entrypointFile)};${normalPath(props.workDir)};${normalPath(
    props.projectDir
  )}`;
  props.log?.(`invoking %s with: "%s"`, WINGC_COMPILE, arg);
  let compilerOutput: string | number = "";
  try {
    compilerOutput = wingCompiler.invoke(wingc, WINGC_COMPILE, arg);
  } catch (error) {
    // This is a bug in the compiler, indicate a compilation failure.
    // The bug details should be part of the diagnostics handling below.
  }

  return {
    preflightEntrypoint: join(props.workDir, WINGC_PREFLIGHT),
    compilerOutput: JSON.parse(compilerOutput as string),
    diagnostics,
  };
}

/**
 * Check if in the current working directory there is a default values file
 * only the first match is returned from the list of default values files
 *
 * @returns default values file from the current working directory
 */
function defaultValuesFile() {
  const defaultConfigs = ["wing.toml", "wing.yaml", "wing.yml", "wing.json"];

  for (const configFile of defaultConfigs) {
    if (existsSync(join(process.cwd(), configFile))) {
      return configFile;
    }
  }
  return "";
}

async function runPreflightCodeInWorkerThread(
  entrypoint: string,
  env: Record<string, string | undefined>,
  onStdout: (data: Buffer) => void
): Promise<[PreflightError | undefined, boolean]> {
  try {
    env.WING_PREFLIGHT_ENTRYPOINT = JSON.stringify(entrypoint);

    return await new Promise((resolve, reject) => {
      const worker = fork(join(__dirname, "..", "preflight.shim.cjs"), {
        env,
        stdio: "pipe",
      });
      worker.stdout?.on("data", onStdout);
      worker.stderr?.on("data", onStdout);
      worker.on("message", reject);
      worker.on("error", reject);
      worker.on("exit", (code) => {
        if (code === 0) {
          resolve([undefined, true]);
        } else {
          reject(new Error(`Worker stopped with exit code ${code}`));
        }
      });
    });
  } catch (error) {
    const artifact = await readFile(entrypoint, "utf-8");
    return [new PreflightError(error as any, entrypoint, artifact), false];
  }
}

/**
 * Resolves a list of platform paths as absolute paths, using the current working directory
 * if absolute path is not provided.
 *
 * @param platforms list of platform paths (absolute or relative or builtin)
 * @returns list of absolute platform paths or relative to cwd, joined by ";"
 */
function resolvePlatformPaths(platform: string[]): string {
  const resolvedPluginPaths: string[] = [];
  for (const plugin of platform) {
    if (plugin.startsWith("@")) {
      resolvedPluginPaths.push(plugin);
      continue;
    }
    resolvedPluginPaths.push(resolve(process.cwd(), plugin));
  }
  return resolvedPluginPaths.join(";");
}<|MERGE_RESOLUTION|>--- conflicted
+++ resolved
@@ -343,19 +343,7 @@
     },
   });
 
-<<<<<<< HEAD
   const diagnostics: wingCompiler.WingDiagnostic[] = [];
-=======
-    const arg = `${normalPath(props.entrypointFile)};${normalPath(props.workDir)}`;
-    props.log?.(`invoking %s with: "%s"`, WINGC_COMPILE, arg);
-    let compilerOutput: string | number = "";
-    try {
-      compilerOutput = wingCompiler.invoke(wingc, WINGC_COMPILE, arg);
-    } catch (error) {
-      // This is a bug in the compiler, indicate a compilation failure.
-      // The bug details should be part of the diagnostics handling below.
-    }
->>>>>>> b06b407c
 
   function send_diagnostic(data_ptr: number, data_len: number) {
     const data_buf = Buffer.from(
@@ -367,9 +355,7 @@
     diagnostics.push(JSON.parse(data_str));
   }
 
-  const arg = `${normalPath(props.entrypointFile)};${normalPath(props.workDir)};${normalPath(
-    props.projectDir
-  )}`;
+  const arg = `${normalPath(props.entrypointFile)};${normalPath(props.workDir)}`;
   props.log?.(`invoking %s with: "%s"`, WINGC_COMPILE, arg);
   let compilerOutput: string | number = "";
   try {
