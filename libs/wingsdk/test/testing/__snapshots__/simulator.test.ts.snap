--- conflicted
+++ resolved
@@ -148,13 +148,8 @@
 <sanitized>
 <sanitized>
 <sanitized>
-<<<<<<< HEAD
-    at Script.runInContext (node:vm:<sanitized>)
-    at Object.runInContext (node:vm:<sanitized>)
-=======
     at Script.runInContext (node:vm:141:12)
     at Object.runInContext (node:vm:291:6)
->>>>>>> ac9c1f4c
 <sanitized>
     at new Promise (<anonymous>)
 <sanitized>
