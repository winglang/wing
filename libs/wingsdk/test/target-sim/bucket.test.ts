import * as fs from "fs";
import { resolve } from "path";
import { vi, test, expect } from "vitest";
import { listMessages, treeJsonOf, waitUntilTraceCount } from "./util";
import * as cloud from "../../src/cloud";
import { BucketEventType } from "../../src/cloud";
import { Testing } from "../../src/simulator";
import { Node } from "../../src/std";
import { SimApp } from "../sim-app";

test("create a bucket", async () => {
  // GIVEN
  const app = new SimApp();
  cloud.Bucket._newBucket(app, "my_bucket");

  // THEN
  const s = await app.startSimulator();
  expect(s.getResourceConfig("/my_bucket")).toEqual({
    attrs: {
      handle: expect.any(String),
    },
    path: "root/my_bucket",
    props: {
      public: false,
      initialObjects: {},
      topics: {},
    },
    type: cloud.BUCKET_FQN,
  });
  await s.stop();

  expect(app.snapshot()).toMatchSnapshot();
});

test("update an object in bucket", async () => {
  // GIVEN
  const app = new SimApp();
  const bucket = cloud.Bucket._newBucket(app, "my_bucket");
  const testInflight = Testing.makeHandler(app, "inflight_test", "null");
  bucket.onCreate(testInflight);

  const s = await app.startSimulator();
  const client = s.getResource("/my_bucket") as cloud.IBucketClient;

  const KEY = "greeting.txt";
  const VALUE = JSON.stringify({ msg: "Hello world!" });

  // WHEN
  await client.put(KEY, VALUE);
  await client.put(KEY, JSON.stringify({ msg: "another msg" }));

  // THEN
  await s.stop();
  expect(listMessages(s)).toMatchSnapshot();
});

test("bucket on event creates 3 topics, and sends the right event and key in the event handlers", async () => {
  // GIVEN
  const app = new SimApp();
  const bucket = cloud.Bucket._newBucket(app, "my_bucket");
  const logBucket = cloud.Bucket._newBucket(app, "log_bucket");
  const testInflight = Testing.makeHandler(
    app,
    "inflight_test",
    `async handle(key, event) { await this.bucket.put(key, event); }`,
    {
      bucket: {
        obj: logBucket,
        ops: [cloud.BucketInflightMethods.PUT],
      },
    }
  );

  bucket.onEvent(testInflight);

  const s = await app.startSimulator();
  const client = s.getResource("/my_bucket") as cloud.IBucketClient;
  const logClient = s.getResource("/log_bucket") as cloud.IBucketClient;

  // THEN
  await client.put("a", "1");
  // wait for the subscriber to finish
  await waitUntilTraceCount(s, 1, (trace) =>
    trace.data.message.startsWith("Invoke")
  );
  expect(await logClient.get("a")).toBe(BucketEventType.CREATE);
  await client.put("a", "2");
<<<<<<< HEAD
  // wait for the subscriber to finish
  await waitUntilTraceCount(s, 1, (trace) =>
=======
  await waitUntilTraceCount(s, 2, (trace) =>
>>>>>>> 5f6a31d3
    trace.data.message.startsWith("Invoke")
  );
  expect(await logClient.get("a")).toBe(BucketEventType.UPDATE);
  await client.delete("a");
<<<<<<< HEAD
  // wait for the subscriber to finish
  await waitUntilTraceCount(s, 1, (trace) =>
=======
  await waitUntilTraceCount(s, 3, (trace) =>
>>>>>>> 5f6a31d3
    trace.data.message.startsWith("Invoke")
  );
  expect(await logClient.get("a")).toBe(BucketEventType.DELETE);
  await s.stop();
  expect(listMessages(s)).toMatchSnapshot();
});

test("put multiple json objects and list all from bucket", async () => {
  // GIVEN
  const app = new SimApp();
  cloud.Bucket._newBucket(app, "my_bucket");

  const s = await app.startSimulator();

  const client = s.getResource("/my_bucket") as cloud.IBucketClient;
  const KEY1 = "greeting1.json";
  const KEY2 = "greeting2.json";
  const KEY3 = "greeting3.json";
  const VALUE1 = { msg: "Hello world!" };
  const VALUE2 = { msg: "Hello world again!" };
  const VALUE3 = { msg: "Hello world again!" };

  // WHEN
  await client.putJson(KEY1, VALUE1 as any);
  await client.putJson(KEY2, VALUE2 as any);
  await client.putJson(KEY3, VALUE3 as any);
  const response = await client.list();

  // THEN
  await s.stop();

  expect(response).toEqual([KEY1, KEY2, KEY3]);
  expect(listMessages(s)).toMatchSnapshot();
});

test("put and get object from bucket", async () => {
  // GIVEN
  const app = new SimApp();
  cloud.Bucket._newBucket(app, "my_bucket");

  const s = await app.startSimulator();
  const client = s.getResource("/my_bucket") as cloud.IBucketClient;

  const KEY = "greeting.txt";
  const VALUE = JSON.stringify({ msg: "Hello world!" });

  // WHEN
  await client.put(KEY, VALUE);
  const response = await client.get("greeting.txt");

  // THEN
  await s.stop();

  expect(response).toEqual(VALUE);
  expect(listMessages(s)).toMatchSnapshot();
});

test("put and get metadata of objects from bucket", async () => {
  // GIVEN
  const app = new SimApp();
  cloud.Bucket._newBucket(app, "my_bucket");

  const s = await app.startSimulator();

  const client = s.getResource("/my_bucket") as cloud.IBucketClient;
  const KEY1 = "file1.main.w";
  const KEY2 = "file2.txt";
  const KEY3 = "file3.txt";
  const VALUE1 = "bring cloud;";
  const VALUE2 = "hello world";
  const VALUE3 = JSON.stringify({ msg: "hello world" });
  const CONTENT_TYPE3 = "application/json";

  // WHEN
  await client.put(KEY1, VALUE1);
  await client.put(KEY2, VALUE2);
  await client.put(KEY3, VALUE3, { contentType: CONTENT_TYPE3 });
  const response1 = await client.metadata("file1.main.w");
  const response2 = await client.metadata("file2.txt");
  const response3 = await client.metadata("file3.txt");

  // THEN
  await s.stop();
  const currentYear = new Date().getFullYear();

  expect(response1.size).toEqual(12);
  expect(response1.contentType).toEqual("application/octet-stream");
  expect(response1.lastModified.year).toEqual(currentYear);
  expect(response2.size).toEqual(11);
  expect(response2.contentType).toEqual("text/plain");
  expect(response2.lastModified.year).toEqual(currentYear);
  expect(response3.size).toEqual(21);
  expect(response3.contentType).toEqual("application/json");
  expect(response3.lastModified.year).toEqual(currentYear);
  expect(listMessages(s)).toMatchSnapshot();
});

test("putJson and get metadata of object from bucket", async () => {
  // GIVEN
  const app = new SimApp();
  cloud.Bucket._newBucket(app, "my_bucket");

  const s = await app.startSimulator();

  const client = s.getResource("/my_bucket") as cloud.IBucketClient;
  const KEY = "json-file.txt";
  const VALUE = "bring cloud;";

  // WHEN
  await client.putJson(KEY, VALUE as any);
  const response = await client.metadata("json-file.txt");

  // THEN
  await s.stop();
  const currentYear = new Date().getFullYear();

  expect(response.size).toEqual(14);
  expect(response.contentType).toEqual("application/json");
  expect(response.lastModified.year).toEqual(currentYear);
});

test("put multiple objects and list all from bucket", async () => {
  // GIVEN
  const app = new SimApp();
  cloud.Bucket._newBucket(app, "my_bucket");

  const s = await app.startSimulator();

  const client = s.getResource("/my_bucket") as cloud.IBucketClient;
  const KEY1 = "greeting1.txt";
  const KEY2 = "greeting2.txt";
  const KEY3 = "greeting3.txt";
  const VALUE1 = JSON.stringify({ msg: "Hello world!" });
  const VALUE2 = JSON.stringify({ msg: "Hello world again!" });
  const VALUE3 = JSON.stringify({ msg: "Hello world again!" });

  // WHEN
  await client.put(KEY1, VALUE1);
  await client.put(KEY2, VALUE2);
  await client.put(KEY3, VALUE3);
  const response = await client.list();

  // THEN
  await s.stop();

  expect(response).toEqual([KEY1, KEY2, KEY3]);
  expect(listMessages(s)).toMatchSnapshot();
});

test("list respects prefixes", async () => {
  // GIVEN
  const app = new SimApp();
  cloud.Bucket._newBucket(app, "my_bucket");

  const s = await app.startSimulator();

  const client = s.getResource("/my_bucket") as cloud.IBucketClient;
  const ROOT_DIR = "path";
  const DIR1 = "dir1";
  const DIR2 = "dir2";
  const filename1 = "file1.txt";
  const filename2 = "file2.txt";
  const KEY1 = `${ROOT_DIR}/${DIR1}/${filename1}`;
  const KEY2 = `${ROOT_DIR}/${DIR2}/${filename2}`;
  const VALUE1 = JSON.stringify({ msg: "Hello world!" });
  const VALUE2 = JSON.stringify({ msg: "Hello world!" });

  // WHEN
  await client.put(KEY1, VALUE1);
  await client.put(KEY2, VALUE2);
  const responseRoot = await client.list();
  const responsePath = await client.list(ROOT_DIR);
  const responseDir1 = await client.list(`${ROOT_DIR}/${DIR1}`);
  const responseDir2 = await client.list(`${ROOT_DIR}/${DIR2}`);

  // THEN
  await s.stop();

  expect(responseRoot).toEqual([KEY1, KEY2]);
  expect(responsePath).toEqual([KEY1, KEY2]);
  expect(responseDir1).toEqual([KEY1]);
  expect(responseDir2).toEqual([KEY2]);
  expect(listMessages(s)).toMatchSnapshot();
});

test("objects can have keys that look like directories", async () => {
  // GIVEN
  const app = new SimApp();
  cloud.Bucket._newBucket(app, "my_bucket");

  const s = await app.startSimulator();
  const client = s.getResource("/my_bucket") as cloud.IBucketClient;

  // WHEN
  const KEY1 = "foo";
  const KEY2 = "foo/";
  const KEY3 = "foo/bar";
  const KEY4 = "foo/bar/";
  const KEY5 = "foo/bar/baz";
  await client.put(KEY1, "text");
  await client.put(KEY2, "text");
  await client.put(KEY3, "text");
  await client.put(KEY4, "text");
  await client.put(KEY5, "text");
  const response = await client.list();
  const responseFoo = await client.list(KEY1);
  const responseFooSlash = await client.list(KEY2);
  const responseFooBar = await client.list(KEY3);
  const responseFooBarSlash = await client.list(KEY4);
  const responseFooBarBaz = await client.list(KEY5);

  // THEN
  await s.stop();

  expect(response).toEqual([KEY1, KEY2, KEY3, KEY4, KEY5]);
  expect(responseFoo).toEqual([KEY1, KEY2, KEY3, KEY4, KEY5]);
  expect(responseFooSlash).toEqual([KEY2, KEY3, KEY4, KEY5]);
  expect(responseFooBar).toEqual([KEY3, KEY4, KEY5]);
  expect(responseFooBarSlash).toEqual([KEY4, KEY5]);
  expect(responseFooBarBaz).toEqual([KEY5]);
  expect(listMessages(s)).toMatchSnapshot();
});

test("get invalid object throws an error", async () => {
  // GIVEN
  const app = new SimApp();
  cloud.Bucket._newBucket(app, "my_bucket");

  const s = await app.startSimulator();

  const client = s.getResource("/my_bucket") as cloud.IBucketClient;

  // THEN
  await expect(() => client.get("unknown.txt")).rejects.toThrowError(
    /Object does not exist/
  );
  await s.stop();

  expect(listMessages(s)).toMatchSnapshot();
  expect(s.listTraces()[2].data.status).toEqual("failure");
  expect(app.snapshot()).toMatchSnapshot();
});

test("remove object from a bucket with mustExist as option", async () => {
  const bucketName = "my_bucket";
  const fileName = "unknown.txt";

  // GIVEN
  const app = new SimApp();

  cloud.Bucket._newBucket(app, bucketName);

  const s = await app.startSimulator();

  const client = s.getResource(`/${bucketName}`) as cloud.IBucketClient;

  // THEN

  // create file
  await client.put(fileName, JSON.stringify({ msg: "Hello world!" }));

  // delete file
  const response = await client.delete(fileName, { mustExist: true });

  await s.stop();

  expect(response).toEqual(undefined);
  expect(listMessages(s)).toMatchSnapshot();
});

test("removing a key will call onDelete method", async () => {
  const bucketName = "my_bucket";
  const fileName = "unknown.txt";

  // GIVEN
  const app = new SimApp();

  const bucket = cloud.Bucket._newBucket(app, bucketName);
  const testInflight = Testing.makeHandler(app, "inflight_test", "null");
  bucket.onDelete(testInflight);

  const s = await app.startSimulator();

  const client = s.getResource(`/${bucketName}`) as cloud.IBucketClient;

  // WHEN
  await client.put(fileName, JSON.stringify({ msg: "Hello world!" }));
  const response = await client.delete(fileName);

  // THEN
  await s.stop();

  expect(response).toEqual(undefined);
  expect(listMessages(s)).toMatchSnapshot();
});

test("remove object from a bucket", async () => {
  const bucketName = "my_bucket";
  const fileName = "unknown.txt";

  // GIVEN
  const app = new SimApp();
  cloud.Bucket._newBucket(app, bucketName);

  const s = await app.startSimulator();

  const client = s.getResource(`/${bucketName}`) as cloud.IBucketClient;

  // THEN

  // create file
  await client.put(fileName, JSON.stringify({ msg: "Hello world!" }));

  // delete file
  const response = await client.delete(fileName);

  await s.stop();

  expect(response).toEqual(undefined);
  expect(listMessages(s)).toMatchSnapshot();
});

test("remove non-existent object from a bucket", async () => {
  const bucketName = "my_bucket";
  const fileName = "unknown.txt";

  // GIVEN
  const app = new SimApp();
  cloud.Bucket._newBucket(app, bucketName);

  const s = await app.startSimulator();

  const client = s.getResource(`/${bucketName}`) as cloud.IBucketClient;

  // THEN
  const response = await client.delete(fileName, { mustExist: false });
  await s.stop();

  expect(response).toEqual(undefined);
});

test("remove non-existent object from a bucket with mustExist option", async () => {
  const bucketName = "my_bucket";
  const fileName = "unknown.txt";

  // GIVEN
  const app = new SimApp();
  cloud.Bucket._newBucket(app, bucketName);

  const s = await app.startSimulator();

  const client = s.getResource(`/${bucketName}`) as cloud.IBucketClient;

  // THEN
  await s.stop();

  await expect(async () =>
    client.delete(fileName, { mustExist: true })
  ).rejects.toThrowError();
});

test("bucket has no display hidden property", async () => {
  // GIVEN
  const app = new SimApp();
  cloud.Bucket._newBucket(app, "my_bucket");

  const treeJson = treeJsonOf(app.synth());
  const bucket = app.node.tryFindChild("my_bucket") as cloud.Bucket;

  // THEN
  expect(Node.of(bucket).hidden).toBeUndefined();
  expect(treeJson.tree.children).toBeDefined();
  expect(treeJson.tree.children).not.toMatchObject({
    my_bucket: {
      display: {
        hidden: expect.any(Boolean),
      },
    },
  });
});

test("bucket has display title and description properties", async () => {
  // GIVEN
  const app = new SimApp();
  cloud.Bucket._newBucket(app, "my_bucket");

  // WHEN
  const treeJson = treeJsonOf(app.synth());
  const bucket = app.node.tryFindChild("my_bucket") as cloud.Bucket;

  // THEN
  expect(Node.of(bucket).title).toBeDefined();
  expect(Node.of(bucket).description).toBeDefined();
  expect(treeJson.tree.children).toMatchObject({
    my_bucket: {
      display: {
        title: expect.any(String),
        description: expect.any(String),
      },
    },
  });
});

test("can add object in preflight", async () => {
  // GIVEN
  const KEY = "greeting.txt";
  const VALUE = "Hello world!";

  const app = new SimApp();
  const bucket = cloud.Bucket._newBucket(app, "my_bucket");
  bucket.addObject(KEY, VALUE);

  const s = await app.startSimulator();
  const client = s.getResource("/my_bucket") as cloud.IBucketClient;

  // WHEN
  await client.get(KEY);
  const getResponse = await client.get("greeting.txt");
  const listResponse = await client.list();

  // THEN
  await s.stop();

  expect(getResponse).toEqual(VALUE);
  expect(listResponse).toEqual([KEY]);
  expect(listMessages(s)).toMatchSnapshot();
  expect(app.snapshot()).toMatchSnapshot();
});

test("can add file in preflight", async () => {
  // GIVEN
  const FILENAME = "test.txt";
  const PATH = resolve(__dirname, "../test-files/test1.txt");

  const app = new SimApp();
  const bucket = cloud.Bucket._newBucket(app, "my_bucket");
  bucket.addFile(FILENAME, PATH);

  const s = await app.startSimulator();
  const client = s.getResource("/my_bucket") as cloud.IBucketClient;

  // WHEN
  await client.get(FILENAME);
  const getResponse = await client.get(FILENAME);
  const listResponse = await client.list();

  // THEN
  await s.stop();

  expect(getResponse).toEqual(fs.readFileSync(PATH, "utf8"));
  expect(listResponse).toEqual([FILENAME]);
  expect(listMessages(s)).toMatchSnapshot();
  expect(app.snapshot()).toMatchSnapshot();
});

test("Given a non public bucket when reaching to a key public url it should throw an error", async () => {
  // GIVEN
  const app = new SimApp();
  cloud.Bucket._newBucket(app, "my_bucket");

  const s = await app.startSimulator();
  const client = s.getResource("/my_bucket") as cloud.IBucketClient;

  const KEY = "KEY";

  // THEN
  await expect(() => client.publicUrl(KEY)).rejects.toThrowError(
    /Cannot provide public url for a non-public bucket/
  );
  await s.stop();
});

test("Given a public bucket when reaching to a non existent key, public url it should throw an error", async () => {
  // GIVEN
  const app = new SimApp();
  cloud.Bucket._newBucket(app, "my_bucket", { public: true });

  const s = await app.startSimulator();
  const client = s.getResource("/my_bucket") as cloud.IBucketClient;

  const KEY = "KEY";

  // THEN
  await expect(() => client.publicUrl(KEY)).rejects.toThrowError(
    /Cannot provide public url for an non-existent key/
  );
  await s.stop();
});

test("Given a public bucket, when giving one of its keys, we should get its public url", async () => {
  // GIVEN
  const app = new SimApp();
  cloud.Bucket._newBucket(app, "my_bucket", { public: true });

  const s = await app.startSimulator();
  const client = s.getResource("/my_bucket") as cloud.IBucketClient;

  const KEY = "KEY";
  const VALUE = "VALUE";

  // WHEN
  await client.put(KEY, VALUE);
  const response = await client.publicUrl(KEY);

  // THEN
  await s.stop();
  // file paths are different on windows and linux
  expect(response.endsWith("KEY")).toBe(true);
});

test("check if an object exists in the bucket", async () => {
  // GIVEN
  const app = new SimApp();
  cloud.Bucket._newBucket(app, "my_bucket");

  const s = await app.startSimulator();
  const client = s.getResource("/my_bucket") as cloud.IBucketClient;

  const KEY = "KEY";
  const VALUE = "VALUE";

  // WHEN
  await client.put(KEY, VALUE);
  const existingObjectExists = await client.exists(KEY);
  const nonExistentObjectExists = await client.exists("NON_EXISTENT_KEY");

  // THEN
  await s.stop();
  expect(existingObjectExists).toBe(true);
  expect(nonExistentObjectExists).toBe(false);
});

test("tryGet objects from bucket", async () => {
  // GIVEN
  const app = new SimApp();
  cloud.Bucket._newBucket(app, "my_bucket");

  const s = await app.startSimulator();
  const client = s.getResource("/my_bucket") as cloud.IBucketClient;

  const KEY = "KEY";
  const VALUE = "VALUE";

  // WHEN
  await client.put(KEY, VALUE);
  const existingObjectTryGet = await client.tryGet(KEY);
  const nonExistentObjectTryGet = await client.tryGet("NON_EXISTENT_KEY");

  // THEN
  await s.stop();
  expect(existingObjectTryGet).toEqual(VALUE);
  expect(nonExistentObjectTryGet).toEqual(undefined);
});

test("tryGetJson objects from bucket", async () => {
  // GIVEN
  const app = new SimApp();
  cloud.Bucket._newBucket(app, "my_bucket");

  const s = await app.startSimulator();
  const client = s.getResource("/my_bucket") as cloud.IBucketClient;

  const KEY = "KEY";
  const VALUE = "VALUE";

  // WHEN
  await client.put(KEY, VALUE);
  const existingObjectTryGet = await client.tryGet(KEY);
});

test("tryGetJson an existing non-Json object from bucket", async () => {
  // GIVEN
  const app = new SimApp();
  cloud.Bucket._newBucket(app, "my_bucket");

  const s = await app.startSimulator();
  const client = s.getResource("/my_bucket") as cloud.IBucketClient;

  const KEY = "KEY";
  const VALUE = "VALUE";

  // WHEN
  await client.put(KEY, VALUE);

  // THEN
  // it seems to throw a different error per OS/ node version
  await expect(() => client.tryGetJson(KEY)).rejects.toThrowError();
  await s.stop();
});

test("tryDelete objects from bucket", async () => {
  // GIVEN
  const app = new SimApp();
  cloud.Bucket._newBucket(app, "my_bucket");

  const s = await app.startSimulator();
  const client = s.getResource("/my_bucket") as cloud.IBucketClient;

  const KEY1 = "KEY";
  const VALUE1 = "VALUE";
  const KEY2 = "file.json";
  const VALUE2 = { msg: "Hello world!" };

  // WHEN
  await client.put(KEY1, VALUE1);
  await client.putJson(KEY2, VALUE2 as any);
  const existingObject1TryDelete = await client.tryDelete(KEY1);
  const existingObject2TryDelete = await client.tryDelete(KEY2);
  const nonExistentObjectTryDelete = await client.tryDelete("NON_EXISTENT_KEY");

  // THEN
  await s.stop();
  expect(existingObject1TryDelete).toEqual(true);
  expect(existingObject2TryDelete).toEqual(true);
  expect(nonExistentObjectTryDelete).toEqual(false);
});

// Deceided to seperate this feature in a different release,(see https://github.com/winglang/wing/issues/4143)

// test("Given a bucket when reaching to a non existent key, signed url it should throw an error", async () => {
//   //GIVEN
//   let error;
//   const app = new SimApp();
//   cloud.Bucket._newBucket(app, "my_bucket", { public: true });

//   const s = await app.startSimulator();
//   const client = s.getResource("/my_bucket") as cloud.IBucketClient;

//   const KEY = "KEY";

//   // WHEN
//   try {
//     await client.signedUrl(KEY);
//   } catch (err) {
//     error = err;
//   }

//   expect(error?.message).toBe(
//     "Cannot provide signed url for an non-existent key (key=${KEY})"
//   );
//   // THEN
//   await s.stop();
// });

// test("Given a bucket, when giving one of its keys, we should get it's signed url", async () => {
//   // GIVEN
//   const app = new SimApp();
//   cloud.Bucket._newBucket(app, "my_bucket", { public: true });

//   const s = await app.startSimulator();
//   const client = s.getResource("/my_bucket") as cloud.IBucketClient;

//   const KEY = "KEY";
//   const VALUE = "VALUE";

//   // WHEN
//   await client.put(KEY, VALUE);
//   const response = await client.signedUrl(KEY);

//   // THEN
//   await s.stop();
//   const filePath = `${client.fileDir}/${KEY}`;
//   expect(response).toEqual(url.pathToFileURL(filePath).searchParams.append("Expires","86400"));
// });<|MERGE_RESOLUTION|>--- conflicted
+++ resolved
@@ -85,22 +85,12 @@
   );
   expect(await logClient.get("a")).toBe(BucketEventType.CREATE);
   await client.put("a", "2");
-<<<<<<< HEAD
-  // wait for the subscriber to finish
-  await waitUntilTraceCount(s, 1, (trace) =>
-=======
   await waitUntilTraceCount(s, 2, (trace) =>
->>>>>>> 5f6a31d3
     trace.data.message.startsWith("Invoke")
   );
   expect(await logClient.get("a")).toBe(BucketEventType.UPDATE);
   await client.delete("a");
-<<<<<<< HEAD
-  // wait for the subscriber to finish
-  await waitUntilTraceCount(s, 1, (trace) =>
-=======
   await waitUntilTraceCount(s, 3, (trace) =>
->>>>>>> 5f6a31d3
     trace.data.message.startsWith("Invoke")
   );
   expect(await logClient.get("a")).toBe(BucketEventType.DELETE);
