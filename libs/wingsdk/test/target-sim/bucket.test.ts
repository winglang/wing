--- conflicted
+++ resolved
@@ -772,7 +772,6 @@
   await s.stop();
 });
 
-<<<<<<< HEAD
 test("rename valid object within the bucket", async () => {
   // GIVEN
   const app = new SimApp();
@@ -867,7 +866,8 @@
     /Source object does not exist/
   );
   await s.stop();
-=======
+});
+
 test("bucket is stateful across simulations", async () => {
   // GIVEN
   const app = new SimApp();
@@ -904,7 +904,6 @@
   expect(dataB).toEqual("2"); // "b" will be remembered
   expect(metadata1).not.toEqual(metadata3);
   expect(metadata2).toEqual(metadata4);
->>>>>>> 698e645b
 });
 
 // Deceided to seperate this feature in a different release,(see https://github.com/winglang/wing/issues/4143)
