--- conflicted
+++ resolved
@@ -347,7 +347,7 @@
   expect(getResponse).toEqual(VALUE);
   expect(listResponse).toEqual([KEY]);
   expect(listMessages(s)).toMatchSnapshot();
-<<<<<<< HEAD
+  expect(app.snapshot()).toMatchSnapshot();
 });
 
 test("Given a non public bucket when reaching to a key public url it should throw an error", async () => {
@@ -410,7 +410,4 @@
     // @ts-expect-error (reaching into private property)
     `${client.fileDir}/${KEY}`
   );
-=======
-  expect(app.snapshot()).toMatchSnapshot();
->>>>>>> 4d94e57b
 });