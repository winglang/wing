import * as fs from "fs";
import { resolve } from "path";
import * as url from "url";
import { vi, test, expect } from "vitest";
import { listMessages, treeJsonOf } from "./util";
import * as cloud from "../../src/cloud";
import { BucketEventType } from "../../src/cloud";
import { Testing } from "../../src/simulator";
import { Node } from "../../src/std";
import { SimApp } from "../sim-app";

test("create a bucket", async () => {
  // GIVEN
  const app = new SimApp();
  cloud.Bucket._newBucket(app, "my_bucket");

  // THEN
  const s = await app.startSimulator();
  expect(s.getResourceConfig("/my_bucket")).toEqual({
    attrs: {
      handle: expect.any(String),
    },
    path: "root/my_bucket",
    props: {
      public: false,
      initialObjects: {},
      topics: {},
    },
    type: "wingsdk.cloud.Bucket",
  });
  await s.stop();

  expect(app.snapshot()).toMatchSnapshot();
});

test("update an object in bucket", async () => {
  // GIVEN
  const app = new SimApp();
  const bucket = cloud.Bucket._newBucket(app, "my_bucket");
  const testInflight = Testing.makeHandler(app, "inflight_test", "null");
  bucket.onCreate(testInflight);

  const s = await app.startSimulator();
  const client = s.getResource("/my_bucket") as cloud.IBucketClient;

  const KEY = "greeting.txt";
  const VALUE = JSON.stringify({ msg: "Hello world!" });

  // WHEN
  // @ts-expect-error - private method
  const notifyListeners = vi.spyOn(client, "notifyListeners");

  await client.put(KEY, VALUE);
  expect(notifyListeners).toBeCalledWith(cloud.BucketEventType.CREATE, KEY);

  await client.put(KEY, JSON.stringify({ msg: "another msg" }));
  expect(notifyListeners).toBeCalledWith(cloud.BucketEventType.UPDATE, KEY);
  expect(Object.keys((client as any).topicHandlers)).toMatchObject([
    BucketEventType.CREATE,
  ]);

  // THEN
  await s.stop();
  expect(notifyListeners).toBeCalledTimes(2);
  expect(listMessages(s)).toMatchSnapshot();
});

test("bucket on event creates 3 topics, and sends the right event and key in the event handlers ", async () => {
  // GIVEN
  const app = new SimApp();
  const bucket = cloud.Bucket._newBucket(app, "my_bucket");
  const logBucket = cloud.Bucket._newBucket(app, "log_bucket");
  const testInflight = Testing.makeHandler(
    app,
    "inflight_test",
    `async handle(key, event) { await this.bucket.put(key, event); }`,
    {
      bucket: {
        obj: logBucket,
        ops: [cloud.BucketInflightMethods.PUT],
      },
    }
  );

  bucket.onEvent(testInflight);

  const s = await app.startSimulator();
  const client = s.getResource("/my_bucket") as cloud.IBucketClient;
  const logClient = s.getResource("/log_bucket") as cloud.IBucketClient;

  expect(Object.keys((client as any).topicHandlers)).toMatchObject([
    BucketEventType.CREATE,
    BucketEventType.UPDATE,
    BucketEventType.DELETE,
  ]);

  // THEN
  await client.put("a", "1");
  expect(await logClient.get("a")).toBe(BucketEventType.CREATE);
  await client.put("a", "2");
  expect(await logClient.get("a")).toBe(BucketEventType.UPDATE);
  await client.delete("a");
  expect(await logClient.get("a")).toBe(BucketEventType.DELETE);
  await s.stop();
  expect(listMessages(s)).toMatchSnapshot();
});

test("put multiple json objects and list all from bucket", async () => {
  // GIVEN
  const app = new SimApp();
  cloud.Bucket._newBucket(app, "my_bucket");

  const s = await app.startSimulator();

  const client = s.getResource("/my_bucket") as cloud.IBucketClient;
  const KEY1 = "greeting1.json";
  const KEY2 = "greeting2.json";
  const KEY3 = "greeting3.json";
  const VALUE1 = { msg: "Hello world!" };
  const VALUE2 = { msg: "Hello world again!" };
  const VALUE3 = { msg: "Hello world again!" };

  // WHEN
  await client.putJson(KEY1, VALUE1 as any);
  await client.putJson(KEY2, VALUE2 as any);
  await client.putJson(KEY3, VALUE3 as any);
  const response = await client.list();

  // THEN
  await s.stop();

  expect(response).toEqual([KEY1, KEY2, KEY3]);
  expect(listMessages(s)).toMatchSnapshot();
});

test("put and get object from bucket", async () => {
  // GIVEN
  const app = new SimApp();
  cloud.Bucket._newBucket(app, "my_bucket");

  const s = await app.startSimulator();
  const client = s.getResource("/my_bucket") as cloud.IBucketClient;

  const KEY = "greeting.txt";
  const VALUE = JSON.stringify({ msg: "Hello world!" });

  // WHEN
  await client.put(KEY, VALUE);
  const response = await client.get("greeting.txt");

  // THEN
  await s.stop();

  expect(response).toEqual(VALUE);
  expect(listMessages(s)).toMatchSnapshot();
});

test("put and getMetadata of objects from bucket", async () => {
  // GIVEN
  const app = new SimApp();
  cloud.Bucket._newBucket(app, "my_bucket");

  const s = await app.startSimulator();

  const client = s.getResource("/my_bucket") as cloud.IBucketClient;
  const KEY1 = "file1.main.w";
  const KEY2 = "file2.txt";
  const KEY3 = "file3.txt";
  const VALUE1 = "bring cloud;";
  const VALUE2 = "hello world";
  const VALUE3 = JSON.stringify({ msg: "hello world" });
  const CONTENT_TYPE3 = "application/json";

  // WHEN
<<<<<<< HEAD

  const notifyListeners = vi.spyOn(client as any, "notifyListeners");
  await client.putJson(KEY, VALUE as any);
  const response = await client.getJson("greeting.json");
=======
  await client.put(KEY1, VALUE1);
  await client.put(KEY2, VALUE2);
  await client.put(KEY3, VALUE3, { contentType: CONTENT_TYPE3 });
  const response1 = await client.metadata("file1.main.w");
  const response2 = await client.metadata("file2.txt");
  const response3 = await client.metadata("file3.txt");
>>>>>>> 9c72ab4f

  // THEN
  await s.stop();
  const currentYear = new Date().getFullYear();

  expect(response1.size).toEqual(12);
  expect(response1.contentType).toEqual("application/octet-stream");
  expect(response1.lastModified.year).toEqual(currentYear);
  expect(response2.size).toEqual(11);
  expect(response2.contentType).toEqual("text/plain");
  expect(response2.lastModified.year).toEqual(currentYear);
  expect(response3.size).toEqual(21);
  expect(response3.contentType).toEqual("application/json");
  expect(response3.lastModified.year).toEqual(currentYear);
  expect(listMessages(s)).toMatchSnapshot();
<<<<<<< HEAD
  expect(app.snapshot()).toMatchSnapshot();
  expect(notifyListeners).toBeCalledWith(cloud.BucketEventType.CREATE, KEY);
=======
>>>>>>> 9c72ab4f
});

test("put multiple objects and list all from bucket", async () => {
  // GIVEN
  const app = new SimApp();
  cloud.Bucket._newBucket(app, "my_bucket");

  const s = await app.startSimulator();

  const client = s.getResource("/my_bucket") as cloud.IBucketClient;
  const KEY1 = "greeting1.txt";
  const KEY2 = "greeting2.txt";
  const KEY3 = "greeting3.txt";
  const VALUE1 = JSON.stringify({ msg: "Hello world!" });
  const VALUE2 = JSON.stringify({ msg: "Hello world again!" });
  const VALUE3 = JSON.stringify({ msg: "Hello world again!" });

  // WHEN
  await client.put(KEY1, VALUE1);
  await client.put(KEY2, VALUE2);
  await client.put(KEY3, VALUE3);
  const response = await client.list();

  // THEN
  await s.stop();

  expect(response).toEqual([KEY1, KEY2, KEY3]);
  expect(listMessages(s)).toMatchSnapshot();
});

test("list respects prefixes", async () => {
  // GIVEN
  const app = new SimApp();
  cloud.Bucket._newBucket(app, "my_bucket");

  const s = await app.startSimulator();

  const client = s.getResource("/my_bucket") as cloud.IBucketClient;
  const ROOT_DIR = "path";
  const DIR1 = "dir1";
  const DIR2 = "dir2";
  const filename1 = "file1.txt";
  const filename2 = "file2.txt";
  const KEY1 = `${ROOT_DIR}/${DIR1}/${filename1}`;
  const KEY2 = `${ROOT_DIR}/${DIR2}/${filename2}`;
  const VALUE1 = JSON.stringify({ msg: "Hello world!" });
  const VALUE2 = JSON.stringify({ msg: "Hello world!" });

  // WHEN
  await client.put(KEY1, VALUE1);
  await client.put(KEY2, VALUE2);
  const responseRoot = await client.list();
  const responsePath = await client.list(ROOT_DIR);
  const responseDir1 = await client.list(`${ROOT_DIR}/${DIR1}`);
  const responseDir2 = await client.list(`${ROOT_DIR}/${DIR2}`);

  // THEN
  await s.stop();

  expect(responseRoot).toEqual([KEY1, KEY2]);
  expect(responsePath).toEqual([KEY1, KEY2]);
  expect(responseDir1).toEqual([KEY1]);
  expect(responseDir2).toEqual([KEY2]);
  expect(listMessages(s)).toMatchSnapshot();
});

test("objects can have keys that look like directories", async () => {
  // GIVEN
  const app = new SimApp();
  cloud.Bucket._newBucket(app, "my_bucket");

  const s = await app.startSimulator();
  const client = s.getResource("/my_bucket") as cloud.IBucketClient;

  // WHEN
  const KEY1 = "foo";
  const KEY2 = "foo/";
  const KEY3 = "foo/bar";
  const KEY4 = "foo/bar/";
  const KEY5 = "foo/bar/baz";
  await client.put(KEY1, "text");
  await client.put(KEY2, "text");
  await client.put(KEY3, "text");
  await client.put(KEY4, "text");
  await client.put(KEY5, "text");
  const response = await client.list();
  const responseFoo = await client.list(KEY1);
  const responseFooSlash = await client.list(KEY2);
  const responseFooBar = await client.list(KEY3);
  const responseFooBarSlash = await client.list(KEY4);
  const responseFooBarBaz = await client.list(KEY5);

  // THEN
  await s.stop();

  expect(response).toEqual([KEY1, KEY2, KEY3, KEY4, KEY5]);
  expect(responseFoo).toEqual([KEY1, KEY2, KEY3, KEY4, KEY5]);
  expect(responseFooSlash).toEqual([KEY2, KEY3, KEY4, KEY5]);
  expect(responseFooBar).toEqual([KEY3, KEY4, KEY5]);
  expect(responseFooBarSlash).toEqual([KEY4, KEY5]);
  expect(responseFooBarBaz).toEqual([KEY5]);
  expect(listMessages(s)).toMatchSnapshot();
});

test("get invalid object throws an error", async () => {
  // GIVEN
  const app = new SimApp();
  cloud.Bucket._newBucket(app, "my_bucket");

  const s = await app.startSimulator();

  const client = s.getResource("/my_bucket") as cloud.IBucketClient;

  // THEN
  await expect(() => client.get("unknown.txt")).rejects.toThrowError(
    /Object does not exist/
  );
  await s.stop();

  expect(listMessages(s)).toMatchSnapshot();
  expect(s.listTraces()[2].data.status).toEqual("failure");
  expect(app.snapshot()).toMatchSnapshot();
});

test("remove object from a bucket with mustExist as option", async () => {
  const bucketName = "my_bucket";
  const fileName = "unknown.txt";

  // GIVEN
  const app = new SimApp();

  cloud.Bucket._newBucket(app, bucketName);

  const s = await app.startSimulator();

  const client = s.getResource(`/${bucketName}`) as cloud.IBucketClient;

  // THEN

  // create file
  await client.put(fileName, JSON.stringify({ msg: "Hello world!" }));

  // delete file
  const response = await client.delete(fileName, { mustExist: true });

  await s.stop();

  expect(response).toEqual(undefined);
  expect(listMessages(s)).toMatchSnapshot();
});

test("removing a key will call onDelete method", async () => {
  const bucketName = "my_bucket";
  const fileName = "unknown.txt";

  // GIVEN
  const app = new SimApp();

  const bucket = cloud.Bucket._newBucket(app, bucketName);
  const testInflight = Testing.makeHandler(app, "inflight_test", "null");
  bucket.onDelete(testInflight);

  const s = await app.startSimulator();

  const client = s.getResource(`/${bucketName}`) as cloud.IBucketClient;

  // THEN

  // create file
  await client.put(fileName, JSON.stringify({ msg: "Hello world!" }));

  // delete file
  //@ts-expect-error
  const notifyListeners = vi.spyOn(client, "notifyListeners");
  const response = await client.delete(fileName);

  expect(Object.keys((client as any).topicHandlers)).toMatchObject([
    BucketEventType.DELETE,
  ]);

  await s.stop();

  expect(notifyListeners).toBeCalledWith(
    cloud.BucketEventType.DELETE,
    fileName
  );
  expect(response).toEqual(undefined);
  expect(listMessages(s)).toMatchSnapshot();
});

test("remove object from a bucket", async () => {
  const bucketName = "my_bucket";
  const fileName = "unknown.txt";

  // GIVEN
  const app = new SimApp();
  cloud.Bucket._newBucket(app, bucketName);

  const s = await app.startSimulator();

  const client = s.getResource(`/${bucketName}`) as cloud.IBucketClient;

  // THEN

  // create file
  await client.put(fileName, JSON.stringify({ msg: "Hello world!" }));

  // delete file
  const response = await client.delete(fileName);

  await s.stop();

  expect(response).toEqual(undefined);
  expect(listMessages(s)).toMatchSnapshot();
});

test("remove non-existent object from a bucket", async () => {
  const bucketName = "my_bucket";
  const fileName = "unknown.txt";

  // GIVEN
  const app = new SimApp();
  cloud.Bucket._newBucket(app, bucketName);

  const s = await app.startSimulator();

  const client = s.getResource(`/${bucketName}`) as cloud.IBucketClient;

  // THEN
  const response = await client.delete(fileName, { mustExist: false });
  await s.stop();

  expect(response).toEqual(undefined);
});

test("remove non-existent object from a bucket with mustExist option", async () => {
  const bucketName = "my_bucket";
  const fileName = "unknown.txt";

  // GIVEN
  const app = new SimApp();
  cloud.Bucket._newBucket(app, bucketName);

  const s = await app.startSimulator();

  const client = s.getResource(`/${bucketName}`) as cloud.IBucketClient;

  // THEN
  await s.stop();

  await expect(async () =>
    client.delete(fileName, { mustExist: true })
  ).rejects.toThrowError();
});

test("bucket has no display hidden property", async () => {
  // GIVEN
  const app = new SimApp();
  cloud.Bucket._newBucket(app, "my_bucket");

  const treeJson = treeJsonOf(app.synth());
  const bucket = app.node.tryFindChild("my_bucket") as cloud.Bucket;

  // THEN
  expect(Node.of(bucket).hidden).toBeUndefined();
  expect(treeJson.tree.children).toBeDefined();
  expect(treeJson.tree.children).not.toMatchObject({
    my_bucket: {
      display: {
        hidden: expect.any(Boolean),
      },
    },
  });
});

test("bucket has display title and description properties", async () => {
  // GIVEN
  const app = new SimApp();
  cloud.Bucket._newBucket(app, "my_bucket");

  // WHEN
  const treeJson = treeJsonOf(app.synth());
  const bucket = app.node.tryFindChild("my_bucket") as cloud.Bucket;

  // THEN
  expect(Node.of(bucket).title).toBeDefined();
  expect(Node.of(bucket).description).toBeDefined();
  expect(treeJson.tree.children).toMatchObject({
    my_bucket: {
      display: {
        title: expect.any(String),
        description: expect.any(String),
      },
    },
  });
});

test("can add object in preflight", async () => {
  // GIVEN
  const KEY = "greeting.txt";
  const VALUE = "Hello world!";

  const app = new SimApp();
  const bucket = cloud.Bucket._newBucket(app, "my_bucket");
  bucket.addObject(KEY, VALUE);

  const s = await app.startSimulator();
  const client = s.getResource("/my_bucket") as cloud.IBucketClient;

  // WHEN
  await client.get(KEY);
  const getResponse = await client.get("greeting.txt");
  const listResponse = await client.list();

  // THEN
  await s.stop();

  expect(getResponse).toEqual(VALUE);
  expect(listResponse).toEqual([KEY]);
  expect(listMessages(s)).toMatchSnapshot();
  expect(app.snapshot()).toMatchSnapshot();
});

test("can add file in preflight", async () => {
  // GIVEN
  const FILENAME = "test.txt";
  const PATH = resolve(__dirname, "../test-files/test1.txt");

  const app = new SimApp();
  const bucket = cloud.Bucket._newBucket(app, "my_bucket");
  bucket.addFile(FILENAME, PATH);

  const s = await app.startSimulator();
  const client = s.getResource("/my_bucket") as cloud.IBucketClient;

  // WHEN
  await client.get(FILENAME);
  const getResponse = await client.get(FILENAME);
  const listResponse = await client.list();

  // THEN
  await s.stop();

  expect(getResponse).toEqual(fs.readFileSync(PATH, "utf8"));
  expect(listResponse).toEqual([FILENAME]);
  expect(listMessages(s)).toMatchSnapshot();
  expect(app.snapshot()).toMatchSnapshot();
});

test("Given a non public bucket when reaching to a key public url it should throw an error", async () => {
  //GIVEN
  let error;
  const app = new SimApp();
  cloud.Bucket._newBucket(app, "my_bucket");

  const s = await app.startSimulator();
  const client = s.getResource("/my_bucket") as cloud.IBucketClient;

  const KEY = "KEY";

  // WHEN
  try {
    await client.publicUrl(KEY);
  } catch (err) {
    error = err;
  }

  // THEN
  expect(error?.message).toBe(
    "Cannot provide public url for a non-public bucket"
  );
  await s.stop();
});

test("Given a public bucket when reaching to a non existent key, public url it should throw an error", async () => {
  //GIVEN
  let error;
  const app = new SimApp();
  cloud.Bucket._newBucket(app, "my_bucket", { public: true });

  const s = await app.startSimulator();
  const client = s.getResource("/my_bucket") as cloud.IBucketClient;

  const KEY = "KEY";

  // WHEN
  try {
    await client.publicUrl(KEY);
  } catch (err) {
    error = err;
  }

  expect(error?.message).toBe(
    "Cannot provide public url for an non-existent key (key=KEY)"
  );
  // THEN
  await s.stop();
});

test("Given a public bucket, when giving one of its keys, we should get it's public url", async () => {
  // GIVEN
  const app = new SimApp();
  cloud.Bucket._newBucket(app, "my_bucket", { public: true });

  const s = await app.startSimulator();
  const client = s.getResource("/my_bucket") as cloud.IBucketClient;

  const KEY = "KEY";
  const VALUE = "VALUE";

  // WHEN
  await client.put(KEY, VALUE);
  const response = await client.publicUrl(KEY);

  // THEN
  await s.stop();
  const filePath = `${client.fileDir}/${KEY}`;
  expect(response).toEqual(url.pathToFileURL(filePath).href);
});

test("check if an object exists in the bucket", async () => {
  // GIVEN
  const app = new SimApp();
  cloud.Bucket._newBucket(app, "my_bucket");

  const s = await app.startSimulator();
  const client = s.getResource("/my_bucket") as cloud.IBucketClient;

  const KEY = "KEY";
  const VALUE = "VALUE";

  // WHEN
  await client.put(KEY, VALUE);
  const existingObjectExists = await client.exists(KEY);
  const nonExistentObjectExists = await client.exists("NON_EXISTENT_KEY");

  // THEN
  await s.stop();
  expect(existingObjectExists).toBe(true);
  expect(nonExistentObjectExists).toBe(false);
});

test("tryGet objects from bucket", async () => {
  // GIVEN
  const app = new SimApp();
  cloud.Bucket._newBucket(app, "my_bucket");

  const s = await app.startSimulator();
  const client = s.getResource("/my_bucket") as cloud.IBucketClient;

  const KEY = "KEY";
  const VALUE = "VALUE";

  // WHEN
  await client.put(KEY, VALUE);
  const existingObjectTryGet = await client.tryGet(KEY);
  const nonExistentObjectTryGet = await client.tryGet("NON_EXISTENT_KEY");

  // THEN
  await s.stop();
  expect(existingObjectTryGet).toEqual(VALUE);
  expect(nonExistentObjectTryGet).toEqual(undefined);
});

test("tryGetJson objects from bucket", async () => {
  // GIVEN
  const app = new SimApp();
  cloud.Bucket._newBucket(app, "my_bucket");

  const s = await app.startSimulator();
  const client = s.getResource("/my_bucket") as cloud.IBucketClient;

  const KEY = "KEY";
  const VALUE = "VALUE";

  // WHEN
  await client.put(KEY, VALUE);
  const existingObjectTryGet = await client.tryGet(KEY);
});

test("tryGetJson an existing non-Json object from bucket", async () => {
  // GIVEN
  const app = new SimApp();
  cloud.Bucket._newBucket(app, "my_bucket");

  const s = await app.startSimulator();
  const client = s.getResource("/my_bucket") as cloud.IBucketClient;

  const KEY = "KEY";
  const VALUE = "VALUE";

  // WHEN
  await client.put(KEY, VALUE);

  // THEN
  // it seems to throw a different error per OS/ node version
  await expect(() => client.tryGetJson(KEY)).rejects.toThrowError();
  await s.stop();
});

test("tryDelete objects from bucket", async () => {
  // GIVEN
  const app = new SimApp();
  cloud.Bucket._newBucket(app, "my_bucket");

  const s = await app.startSimulator();
  const client = s.getResource("/my_bucket") as cloud.IBucketClient;

  const KEY1 = "KEY";
  const VALUE1 = "VALUE";
  const KEY2 = "file.json";
  const VALUE2 = { msg: "Hello world!" };

  // WHEN
  await client.put(KEY1, VALUE1);
  await client.putJson(KEY2, VALUE2 as any);
  const existingObject1TryDelete = await client.tryDelete(KEY1);
  const existingObject2TryDelete = await client.tryDelete(KEY2);
  const nonExistentObjectTryDelete = await client.tryDelete("NON_EXISTENT_KEY");

  // THEN
  await s.stop();
  expect(existingObject1TryDelete).toEqual(true);
  expect(existingObject2TryDelete).toEqual(true);
  expect(nonExistentObjectTryDelete).toEqual(false);
});

// Deceided to seperate this feature in a different release,(see https://github.com/winglang/wing/issues/4143)

// test("Given a bucket when reaching to a non existent key, signed url it should throw an error", async () => {
//   //GIVEN
//   let error;
//   const app = new SimApp();
//   cloud.Bucket._newBucket(app, "my_bucket", { public: true });

//   const s = await app.startSimulator();
//   const client = s.getResource("/my_bucket") as cloud.IBucketClient;

//   const KEY = "KEY";

//   // WHEN
//   try {
//     await client.signedUrl(KEY);
//   } catch (err) {
//     error = err;
//   }

//   expect(error?.message).toBe(
//     "Cannot provide signed url for an non-existent key (key=${KEY})"
//   );
//   // THEN
//   await s.stop();
// });

// test("Given a bucket, when giving one of its keys, we should get it's signed url", async () => {
//   // GIVEN
//   const app = new SimApp();
//   cloud.Bucket._newBucket(app, "my_bucket", { public: true });

//   const s = await app.startSimulator();
//   const client = s.getResource("/my_bucket") as cloud.IBucketClient;

//   const KEY = "KEY";
//   const VALUE = "VALUE";

//   // WHEN
//   await client.put(KEY, VALUE);
//   const response = await client.signedUrl(KEY);

//   // THEN
//   await s.stop();
//   const filePath = `${client.fileDir}/${KEY}`;
//   expect(response).toEqual(url.pathToFileURL(filePath).searchParams.append("Expires","86400"));
// });<|MERGE_RESOLUTION|>--- conflicted
+++ resolved
@@ -172,19 +172,12 @@
   const CONTENT_TYPE3 = "application/json";
 
   // WHEN
-<<<<<<< HEAD
-
-  const notifyListeners = vi.spyOn(client as any, "notifyListeners");
-  await client.putJson(KEY, VALUE as any);
-  const response = await client.getJson("greeting.json");
-=======
   await client.put(KEY1, VALUE1);
   await client.put(KEY2, VALUE2);
   await client.put(KEY3, VALUE3, { contentType: CONTENT_TYPE3 });
   const response1 = await client.metadata("file1.main.w");
   const response2 = await client.metadata("file2.txt");
   const response3 = await client.metadata("file3.txt");
->>>>>>> 9c72ab4f
 
   // THEN
   await s.stop();
@@ -200,11 +193,6 @@
   expect(response3.contentType).toEqual("application/json");
   expect(response3.lastModified.year).toEqual(currentYear);
   expect(listMessages(s)).toMatchSnapshot();
-<<<<<<< HEAD
-  expect(app.snapshot()).toMatchSnapshot();
-  expect(notifyListeners).toBeCalledWith(cloud.BucketEventType.CREATE, KEY);
-=======
->>>>>>> 9c72ab4f
 });
 
 test("put multiple objects and list all from bucket", async () => {
