--- conflicted
+++ resolved
@@ -2,12 +2,8 @@
 import { test, expect } from "vitest";
 import { Bucket } from "../../src/cloud";
 import { Function, IFunctionClient } from "../../src/cloud/function";
-<<<<<<< HEAD
 import { InflightBindings } from "../../src/core/inflight";
-=======
-import { InflightBindings, NodeJsCode } from "../../src/core/inflight";
 import { Testing } from "../../src/simulator";
->>>>>>> c83eaf7f
 import { Duration } from "../../src/std";
 import { SimApp } from "../sim-app";
 
