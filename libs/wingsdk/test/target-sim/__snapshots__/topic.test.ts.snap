--- conflicted
+++ resolved
@@ -124,12 +124,6 @@
   "wingsdk.cloud.Function created.",
   "wingsdk.cloud.Topic created.",
   "Publish (message=Alpha).",
-<<<<<<< HEAD
-  "Sending message (message=Alpha, subscriber=sim-1).",
-  "Received Alpha",
-  "Invoke (payload=\\"Alpha\\").",
-=======
->>>>>>> 5599168e
   "Sending message (message=Alpha, subscriber=sim-2).",
   "Received Alpha",
   "Invoke (payload=\\"Alpha\\").",
