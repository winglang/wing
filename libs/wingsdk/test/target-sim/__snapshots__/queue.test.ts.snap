--- conflicted
+++ resolved
@@ -79,19 +79,11 @@
   "wingsdk.cloud.Queue created.",
   "Push (message=BAD MESSAGE).",
   "Sending messages (messages=[\\"BAD MESSAGE\\"], subscriber=sim-1).",
-<<<<<<< HEAD
   "Invoke (payload=\\"\\"{\\\\\\"messages\\\\\\":[\\\\\\"BAD MESSAGE\\\\\\"]}\\"\\").",
   "Subscriber error - returning 1 messages to queue: ERROR",
   "Sending messages (messages=[\\"BAD MESSAGE\\"], subscriber=sim-1).",
   "Invoke (payload=\\"\\"{\\\\\\"messages\\\\\\":[\\\\\\"BAD MESSAGE\\\\\\"]}\\"\\").",
   "Subscriber error - returning 1 messages to queue: ERROR",
-=======
-  "Invoke (payload=\\"{\\\\\\"messages\\\\\\":[\\\\\\"BAD MESSAGE\\\\\\"]}\\").",
-  "Subscriber error - returning 1 messages to queue.",
-  "Sending messages (messages=[\\"BAD MESSAGE\\"], subscriber=sim-1).",
-  "Invoke (payload=\\"{\\\\\\"messages\\\\\\":[\\\\\\"BAD MESSAGE\\\\\\"]}\\").",
-  "Subscriber error - returning 1 messages to queue.",
->>>>>>> 87783609
   "wingsdk.cloud.Queue deleted.",
   "wingsdk.cloud.Function deleted.",
   "wingsdk.cloud.Logger deleted.",
