// Vitest Snapshot v1, https://vitest.dev/guide/snapshot.html

exports[`create a queue 1`] = `
{
  "connections.json": {
    "connections": [],
    "version": "connections-0.1",
  },
  "simulator.json": {
    "resources": [
      {
        "addr": "c8dee4ef24593d08aa22e8845be36d0ee754fcf4cd",
        "attrs": {},
        "path": "root/my_queue",
        "props": {
          "retentionPeriod": 3600,
          "timeout": 30,
        },
        "type": "@winglang/sdk.cloud.Queue",
      },
    ],
    "sdkVersion": "0.0.0",
    "types": {
      "@winglang/sdk.cloud.Api": {
        "className": "Api",
        "sourcePath": "<ABSOLUTE PATH>/api.inflight.js",
      },
      "@winglang/sdk.cloud.Bucket": {
        "className": "Bucket",
        "sourcePath": "<ABSOLUTE PATH>/bucket.inflight.js",
      },
      "@winglang/sdk.cloud.Counter": {
        "className": "Counter",
        "sourcePath": "<ABSOLUTE PATH>/counter.inflight.js",
      },
      "@winglang/sdk.cloud.Domain": {
        "className": "Domain",
        "sourcePath": "<ABSOLUTE PATH>/domain.inflight.js",
      },
      "@winglang/sdk.cloud.Endpoint": {
        "className": "Endpoint",
        "sourcePath": "<ABSOLUTE PATH>/endpoint.inflight.js",
      },
      "@winglang/sdk.cloud.Function": {
        "className": "Function",
        "sourcePath": "<ABSOLUTE PATH>/function.inflight.js",
      },
      "@winglang/sdk.cloud.OnDeploy": {
        "className": "OnDeploy",
        "sourcePath": "<ABSOLUTE PATH>/on-deploy.inflight.js",
      },
      "@winglang/sdk.cloud.Queue": {
        "className": "Queue",
        "sourcePath": "<ABSOLUTE PATH>/queue.inflight.js",
      },
      "@winglang/sdk.cloud.Schedule": {
        "className": "Schedule",
        "sourcePath": "<ABSOLUTE PATH>/schedule.inflight.js",
      },
      "@winglang/sdk.cloud.Secret": {
        "className": "Secret",
        "sourcePath": "<ABSOLUTE PATH>/secret.inflight.js",
      },
      "@winglang/sdk.cloud.Service": {
        "className": "Service",
        "sourcePath": "<ABSOLUTE PATH>/service.inflight.js",
      },
      "@winglang/sdk.cloud.Topic": {
        "className": "Topic",
        "sourcePath": "<ABSOLUTE PATH>/topic.inflight.js",
      },
      "@winglang/sdk.cloud.Website": {
        "className": "Website",
        "sourcePath": "<ABSOLUTE PATH>/website.inflight.js",
      },
      "@winglang/sdk.ex.DynamodbTable": {
        "className": "DynamodbTable",
        "sourcePath": "<ABSOLUTE PATH>/dynamodb-table.inflight.js",
      },
      "@winglang/sdk.ex.ReactApp": {
        "className": "ReactApp",
        "sourcePath": "<ABSOLUTE PATH>/react-app.inflight.js",
      },
      "@winglang/sdk.ex.Redis": {
        "className": "Redis",
        "sourcePath": "<ABSOLUTE PATH>/redis.inflight.js",
      },
      "@winglang/sdk.ex.Table": {
        "className": "Table",
        "sourcePath": "<ABSOLUTE PATH>/table.inflight.js",
      },
      "@winglang/sdk.sim.EventMapping": {
        "className": "EventMapping",
        "sourcePath": "<ABSOLUTE PATH>/event-mapping.inflight.js",
      },
      "@winglang/sdk.sim.State": {
        "className": "State",
        "sourcePath": "<ABSOLUTE PATH>/state.inflight.js",
      },
      "@winglang/sdk.std.TestRunner": {
        "className": "TestRunner",
        "sourcePath": "<ABSOLUTE PATH>/test-runner.inflight.js",
      },
    },
  },
  "tree.json": {
    "tree": {
      "children": {
        "my_queue": {
          "constructInfo": {
            "fqn": "constructs.Construct",
            "version": "10.3.0",
          },
          "display": {
            "description": "A distributed message queue",
            "title": "Queue",
          },
          "id": "my_queue",
          "path": "root/my_queue",
        },
      },
      "constructInfo": {
        "fqn": "constructs.Construct",
        "version": "10.3.0",
      },
      "id": "root",
      "path": "root",
    },
    "version": "tree-0.1",
  },
}
`;

exports[`messages are not requeued if the function fails before timeout 1`] = `
[
  "@winglang/sdk.cloud.Function created.",
  "@winglang/sdk.cloud.Queue created.",
  "@winglang/sdk.sim.EventMapping created.",
  "Push (messages=BAD MESSAGE).",
  "Sending messages (messages=[\\"BAD MESSAGE\\"], subscriber=sim-0).",
  "Invoke (payload=\\"{\\\\\\"messages\\\\\\":[\\\\\\"BAD MESSAGE\\\\\\"]}\\").",
  "Subscriber error - returning 1 messages to queue: ERROR",
  "@winglang/sdk.sim.EventMapping deleted.",
  "@winglang/sdk.cloud.Queue deleted.",
  "@winglang/sdk.cloud.Function deleted.",
]
`;

exports[`messages are not requeued if the function fails before timeout 2`] = `
{
  ".wing/setconsumer0_c8e33b9b.js": "\\"use strict\\";
var $handler = undefined;
exports.handler = async function(event) {
  $handler = $handler ?? (new (require(\\"[REDACTED]/wingsdk/src/target-sim/queue.setconsumer.inflight.js\\")).QueueSetConsumerHandlerClient({ handler: new ((function(){
return class Handler {
  constructor(clients) {
    for (const [name, client] of Object.entries(clients)) {
      this[name] = client;
    }
  }
  
async handle(message) {
  if (message === \\"BAD MESSAGE\\") {
    throw new Error(\\"ERROR\\");
  }
}
};
})())({

}), args: {} }));
  return await $handler.handle(event);
};",
  "connections.json": {
    "connections": [
      {
        "name": "setConsumer()",
        "source": "root/my_queue",
        "target": "root/my_queue/SetConsumer0",
      },
    ],
    "version": "connections-0.1",
  },
  "simulator.json": {
    "resources": [
      {
        "addr": "c8e33b9b91c909e579b9d3d703146eb66c2a657ffc",
        "attrs": {},
        "path": "root/my_queue/SetConsumer0",
        "props": {
          "environmentVariables": {},
          "sourceCodeFile": ".wing/setconsumer0_c8e33b9b.js",
          "sourceCodeLanguage": "javascript",
          "timeout": 60000,
        },
        "type": "@winglang/sdk.cloud.Function",
      },
      {
        "addr": "c8dee4ef24593d08aa22e8845be36d0ee754fcf4cd",
        "attrs": {},
        "path": "root/my_queue",
        "props": {
          "retentionPeriod": 3600,
          "timeout": 30,
        },
        "type": "@winglang/sdk.cloud.Queue",
      },
      {
        "addr": "c8f9f7d56097ba3d2e0e82988718175a5d841f855e",
        "attrs": {},
        "path": "root/my_queue/QueueEventMapping0",
        "props": {
          "publisher": "\${wsim#root/my_queue#attrs.handle}",
          "subscriber": "\${wsim#root/my_queue/SetConsumer0#attrs.handle}",
          "subscriptionProps": {
            "batchSize": 1,
          },
        },
        "type": "@winglang/sdk.sim.EventMapping",
      },
    ],
    "sdkVersion": "0.0.0",
    "types": {
      "@winglang/sdk.cloud.Api": {
        "className": "Api",
        "sourcePath": "<ABSOLUTE PATH>/api.inflight.js",
      },
      "@winglang/sdk.cloud.Bucket": {
        "className": "Bucket",
        "sourcePath": "<ABSOLUTE PATH>/bucket.inflight.js",
      },
      "@winglang/sdk.cloud.Counter": {
        "className": "Counter",
        "sourcePath": "<ABSOLUTE PATH>/counter.inflight.js",
      },
      "@winglang/sdk.cloud.Domain": {
        "className": "Domain",
        "sourcePath": "<ABSOLUTE PATH>/domain.inflight.js",
      },
      "@winglang/sdk.cloud.Endpoint": {
        "className": "Endpoint",
        "sourcePath": "<ABSOLUTE PATH>/endpoint.inflight.js",
      },
      "@winglang/sdk.cloud.Function": {
        "className": "Function",
        "sourcePath": "<ABSOLUTE PATH>/function.inflight.js",
      },
      "@winglang/sdk.cloud.OnDeploy": {
        "className": "OnDeploy",
        "sourcePath": "<ABSOLUTE PATH>/on-deploy.inflight.js",
      },
      "@winglang/sdk.cloud.Queue": {
        "className": "Queue",
        "sourcePath": "<ABSOLUTE PATH>/queue.inflight.js",
      },
      "@winglang/sdk.cloud.Schedule": {
        "className": "Schedule",
        "sourcePath": "<ABSOLUTE PATH>/schedule.inflight.js",
      },
      "@winglang/sdk.cloud.Secret": {
        "className": "Secret",
        "sourcePath": "<ABSOLUTE PATH>/secret.inflight.js",
      },
      "@winglang/sdk.cloud.Service": {
        "className": "Service",
        "sourcePath": "<ABSOLUTE PATH>/service.inflight.js",
      },
      "@winglang/sdk.cloud.Topic": {
        "className": "Topic",
        "sourcePath": "<ABSOLUTE PATH>/topic.inflight.js",
      },
      "@winglang/sdk.cloud.Website": {
        "className": "Website",
        "sourcePath": "<ABSOLUTE PATH>/website.inflight.js",
      },
      "@winglang/sdk.ex.DynamodbTable": {
        "className": "DynamodbTable",
        "sourcePath": "<ABSOLUTE PATH>/dynamodb-table.inflight.js",
      },
      "@winglang/sdk.ex.ReactApp": {
        "className": "ReactApp",
        "sourcePath": "<ABSOLUTE PATH>/react-app.inflight.js",
      },
      "@winglang/sdk.ex.Redis": {
        "className": "Redis",
        "sourcePath": "<ABSOLUTE PATH>/redis.inflight.js",
      },
      "@winglang/sdk.ex.Table": {
        "className": "Table",
        "sourcePath": "<ABSOLUTE PATH>/table.inflight.js",
      },
      "@winglang/sdk.sim.EventMapping": {
        "className": "EventMapping",
        "sourcePath": "<ABSOLUTE PATH>/event-mapping.inflight.js",
      },
      "@winglang/sdk.sim.State": {
        "className": "State",
        "sourcePath": "<ABSOLUTE PATH>/state.inflight.js",
      },
      "@winglang/sdk.std.TestRunner": {
        "className": "TestRunner",
        "sourcePath": "<ABSOLUTE PATH>/test-runner.inflight.js",
      },
    },
  },
  "tree.json": {
    "tree": {
      "children": {
        "my_queue": {
          "children": {
            "QueueEventMapping0": {
              "constructInfo": {
                "fqn": "constructs.Construct",
                "version": "10.3.0",
              },
              "display": {
                "hidden": true,
              },
              "id": "QueueEventMapping0",
              "path": "root/my_queue/QueueEventMapping0",
            },
            "SetConsumer0": {
              "constructInfo": {
                "fqn": "constructs.Construct",
                "version": "10.3.0",
              },
              "display": {
                "description": "A cloud function (FaaS)",
                "sourceModule": "@winglang/sdk",
                "title": "setConsumer()",
              },
              "id": "SetConsumer0",
              "path": "root/my_queue/SetConsumer0",
            },
          },
          "constructInfo": {
            "fqn": "constructs.Construct",
            "version": "10.3.0",
          },
          "display": {
            "description": "A distributed message queue",
            "title": "Queue",
          },
          "id": "my_queue",
          "path": "root/my_queue",
        },
      },
      "constructInfo": {
        "fqn": "constructs.Construct",
        "version": "10.3.0",
      },
      "id": "root",
      "path": "root",
    },
    "version": "tree-0.1",
  },
}
`;

<<<<<<< HEAD
=======
exports[`messages are requeued if the function fails after timeout 1`] = `
[
  "@winglang/sdk.cloud.Function created.",
  "@winglang/sdk.cloud.Queue created.",
  "@winglang/sdk.sim.EventMapping created.",
  "Push (messages=BAD MESSAGE).",
  "Sending messages (messages=[\\"BAD MESSAGE\\"], subscriber=sim-0).",
  "Invoke (payload=\\"{\\\\\\"messages\\\\\\":[\\\\\\"BAD MESSAGE\\\\\\"]}\\").",
  "Subscriber error - returning 1 messages to queue: ERROR",
  "@winglang/sdk.sim.EventMapping deleted.",
  "@winglang/sdk.cloud.Queue deleted.",
  "@winglang/sdk.cloud.Function deleted.",
  "1 messages pushed back to queue after visibility timeout.",
]
`;

exports[`messages are requeued if the function fails after timeout 2`] = `
{
  ".wing/setconsumer0_c8e33b9b.js": "\\"use strict\\";
var $handler = undefined;
exports.handler = async function(event) {
  $handler = $handler ?? (new (require(\\"[REDACTED]/wingsdk/src/target-sim/queue.setconsumer.inflight.js\\")).QueueSetConsumerHandlerClient({ handler: new ((function(){
return class Handler {
  constructor(clients) {
    for (const [name, client] of Object.entries(clients)) {
      this[name] = client;
    }
  }
  
async handle(message) {
  if (message === \\"BAD MESSAGE\\") {
    throw new Error(\\"ERROR\\");
  }
}
};
})())({

}), args: {} }));
  return await $handler.handle(event);
};",
  "connections.json": {
    "connections": [
      {
        "name": "setConsumer()",
        "source": "root/my_queue",
        "target": "root/my_queue/SetConsumer0",
      },
    ],
    "version": "connections-0.1",
  },
  "simulator.json": {
    "resources": [
      {
        "addr": "c8e33b9b91c909e579b9d3d703146eb66c2a657ffc",
        "attrs": {},
        "path": "root/my_queue/SetConsumer0",
        "props": {
          "environmentVariables": {},
          "sourceCodeFile": ".wing/setconsumer0_c8e33b9b.js",
          "sourceCodeLanguage": "javascript",
          "timeout": 60000,
        },
        "type": "@winglang/sdk.cloud.Function",
      },
      {
        "addr": "c8dee4ef24593d08aa22e8845be36d0ee754fcf4cd",
        "attrs": {},
        "path": "root/my_queue",
        "props": {
          "retentionPeriod": 3600,
          "timeout": 1,
        },
        "type": "@winglang/sdk.cloud.Queue",
      },
      {
        "addr": "c8f9f7d56097ba3d2e0e82988718175a5d841f855e",
        "attrs": {},
        "path": "root/my_queue/QueueEventMapping0",
        "props": {
          "publisher": "\${wsim#root/my_queue#attrs.handle}",
          "subscriber": "\${wsim#root/my_queue/SetConsumer0#attrs.handle}",
          "subscriptionProps": {
            "batchSize": 1,
          },
        },
        "type": "@winglang/sdk.sim.EventMapping",
      },
    ],
    "sdkVersion": "0.0.0",
    "types": {
      "@winglang/sdk.cloud.Api": {
        "className": "Api",
        "sourcePath": "<ABSOLUTE PATH>/api.inflight.js",
      },
      "@winglang/sdk.cloud.Bucket": {
        "className": "Bucket",
        "sourcePath": "<ABSOLUTE PATH>/bucket.inflight.js",
      },
      "@winglang/sdk.cloud.Counter": {
        "className": "Counter",
        "sourcePath": "<ABSOLUTE PATH>/counter.inflight.js",
      },
      "@winglang/sdk.cloud.Domain": {
        "className": "Domain",
        "sourcePath": "<ABSOLUTE PATH>/domain.inflight.js",
      },
      "@winglang/sdk.cloud.Endpoint": {
        "className": "Endpoint",
        "sourcePath": "<ABSOLUTE PATH>/endpoint.inflight.js",
      },
      "@winglang/sdk.cloud.Function": {
        "className": "Function",
        "sourcePath": "<ABSOLUTE PATH>/function.inflight.js",
      },
      "@winglang/sdk.cloud.OnDeploy": {
        "className": "OnDeploy",
        "sourcePath": "<ABSOLUTE PATH>/on-deploy.inflight.js",
      },
      "@winglang/sdk.cloud.Queue": {
        "className": "Queue",
        "sourcePath": "<ABSOLUTE PATH>/queue.inflight.js",
      },
      "@winglang/sdk.cloud.Schedule": {
        "className": "Schedule",
        "sourcePath": "<ABSOLUTE PATH>/schedule.inflight.js",
      },
      "@winglang/sdk.cloud.Secret": {
        "className": "Secret",
        "sourcePath": "<ABSOLUTE PATH>/secret.inflight.js",
      },
      "@winglang/sdk.cloud.Service": {
        "className": "Service",
        "sourcePath": "<ABSOLUTE PATH>/service.inflight.js",
      },
      "@winglang/sdk.cloud.Topic": {
        "className": "Topic",
        "sourcePath": "<ABSOLUTE PATH>/topic.inflight.js",
      },
      "@winglang/sdk.cloud.Website": {
        "className": "Website",
        "sourcePath": "<ABSOLUTE PATH>/website.inflight.js",
      },
      "@winglang/sdk.ex.DynamodbTable": {
        "className": "DynamodbTable",
        "sourcePath": "<ABSOLUTE PATH>/dynamodb-table.inflight.js",
      },
      "@winglang/sdk.ex.ReactApp": {
        "className": "ReactApp",
        "sourcePath": "<ABSOLUTE PATH>/react-app.inflight.js",
      },
      "@winglang/sdk.ex.Redis": {
        "className": "Redis",
        "sourcePath": "<ABSOLUTE PATH>/redis.inflight.js",
      },
      "@winglang/sdk.ex.Table": {
        "className": "Table",
        "sourcePath": "<ABSOLUTE PATH>/table.inflight.js",
      },
      "@winglang/sdk.sim.EventMapping": {
        "className": "EventMapping",
        "sourcePath": "<ABSOLUTE PATH>/event-mapping.inflight.js",
      },
      "@winglang/sdk.sim.State": {
        "className": "State",
        "sourcePath": "<ABSOLUTE PATH>/state.inflight.js",
      },
      "@winglang/sdk.std.TestRunner": {
        "className": "TestRunner",
        "sourcePath": "<ABSOLUTE PATH>/test-runner.inflight.js",
      },
    },
  },
  "tree.json": {
    "tree": {
      "children": {
        "my_queue": {
          "children": {
            "QueueEventMapping0": {
              "constructInfo": {
                "fqn": "constructs.Construct",
                "version": "10.3.0",
              },
              "display": {
                "hidden": true,
              },
              "id": "QueueEventMapping0",
              "path": "root/my_queue/QueueEventMapping0",
            },
            "SetConsumer0": {
              "constructInfo": {
                "fqn": "constructs.Construct",
                "version": "10.3.0",
              },
              "display": {
                "description": "A cloud function (FaaS)",
                "sourceModule": "@winglang/sdk",
                "title": "setConsumer()",
              },
              "id": "SetConsumer0",
              "path": "root/my_queue/SetConsumer0",
            },
          },
          "constructInfo": {
            "fqn": "constructs.Construct",
            "version": "10.3.0",
          },
          "display": {
            "description": "A distributed message queue",
            "title": "Queue",
          },
          "id": "my_queue",
          "path": "root/my_queue",
        },
      },
      "constructInfo": {
        "fqn": "constructs.Construct",
        "version": "10.3.0",
      },
      "id": "root",
      "path": "root",
    },
    "version": "tree-0.1",
  },
}
`;

>>>>>>> 8c90c6f7
exports[`push rejects empty message 1`] = `
[
  "@winglang/sdk.cloud.Queue created.",
  "Push (messages=).",
  "@winglang/sdk.cloud.Queue deleted.",
]
`;

exports[`push rejects empty message 2`] = `
{
  "connections.json": {
    "connections": [],
    "version": "connections-0.1",
  },
  "simulator.json": {
    "resources": [
      {
        "addr": "c8dee4ef24593d08aa22e8845be36d0ee754fcf4cd",
        "attrs": {},
        "path": "root/my_queue",
        "props": {
          "retentionPeriod": 3600,
          "timeout": 30,
        },
        "type": "@winglang/sdk.cloud.Queue",
      },
    ],
    "sdkVersion": "0.0.0",
    "types": {
      "@winglang/sdk.cloud.Api": {
        "className": "Api",
        "sourcePath": "<ABSOLUTE PATH>/api.inflight.js",
      },
      "@winglang/sdk.cloud.Bucket": {
        "className": "Bucket",
        "sourcePath": "<ABSOLUTE PATH>/bucket.inflight.js",
      },
      "@winglang/sdk.cloud.Counter": {
        "className": "Counter",
        "sourcePath": "<ABSOLUTE PATH>/counter.inflight.js",
      },
      "@winglang/sdk.cloud.Domain": {
        "className": "Domain",
        "sourcePath": "<ABSOLUTE PATH>/domain.inflight.js",
      },
      "@winglang/sdk.cloud.Endpoint": {
        "className": "Endpoint",
        "sourcePath": "<ABSOLUTE PATH>/endpoint.inflight.js",
      },
      "@winglang/sdk.cloud.Function": {
        "className": "Function",
        "sourcePath": "<ABSOLUTE PATH>/function.inflight.js",
      },
      "@winglang/sdk.cloud.OnDeploy": {
        "className": "OnDeploy",
        "sourcePath": "<ABSOLUTE PATH>/on-deploy.inflight.js",
      },
      "@winglang/sdk.cloud.Queue": {
        "className": "Queue",
        "sourcePath": "<ABSOLUTE PATH>/queue.inflight.js",
      },
      "@winglang/sdk.cloud.Schedule": {
        "className": "Schedule",
        "sourcePath": "<ABSOLUTE PATH>/schedule.inflight.js",
      },
      "@winglang/sdk.cloud.Secret": {
        "className": "Secret",
        "sourcePath": "<ABSOLUTE PATH>/secret.inflight.js",
      },
      "@winglang/sdk.cloud.Service": {
        "className": "Service",
        "sourcePath": "<ABSOLUTE PATH>/service.inflight.js",
      },
      "@winglang/sdk.cloud.Topic": {
        "className": "Topic",
        "sourcePath": "<ABSOLUTE PATH>/topic.inflight.js",
      },
      "@winglang/sdk.cloud.Website": {
        "className": "Website",
        "sourcePath": "<ABSOLUTE PATH>/website.inflight.js",
      },
      "@winglang/sdk.ex.DynamodbTable": {
        "className": "DynamodbTable",
        "sourcePath": "<ABSOLUTE PATH>/dynamodb-table.inflight.js",
      },
      "@winglang/sdk.ex.ReactApp": {
        "className": "ReactApp",
        "sourcePath": "<ABSOLUTE PATH>/react-app.inflight.js",
      },
      "@winglang/sdk.ex.Redis": {
        "className": "Redis",
        "sourcePath": "<ABSOLUTE PATH>/redis.inflight.js",
      },
      "@winglang/sdk.ex.Table": {
        "className": "Table",
        "sourcePath": "<ABSOLUTE PATH>/table.inflight.js",
      },
      "@winglang/sdk.sim.EventMapping": {
        "className": "EventMapping",
        "sourcePath": "<ABSOLUTE PATH>/event-mapping.inflight.js",
      },
      "@winglang/sdk.sim.State": {
        "className": "State",
        "sourcePath": "<ABSOLUTE PATH>/state.inflight.js",
      },
      "@winglang/sdk.std.TestRunner": {
        "className": "TestRunner",
        "sourcePath": "<ABSOLUTE PATH>/test-runner.inflight.js",
      },
    },
  },
  "tree.json": {
    "tree": {
      "children": {
        "my_queue": {
          "constructInfo": {
            "fqn": "constructs.Construct",
            "version": "10.3.0",
          },
          "display": {
            "description": "A distributed message queue",
            "title": "Queue",
          },
          "id": "my_queue",
          "path": "root/my_queue",
        },
      },
      "constructInfo": {
        "fqn": "constructs.Construct",
        "version": "10.3.0",
      },
      "id": "root",
      "path": "root",
    },
    "version": "tree-0.1",
  },
}
`;

exports[`queue batch size of 2, purge the queue 1`] = `
[
  "@winglang/sdk.cloud.Queue created.",
  "Push (messages=A).",
  "Push (messages=B).",
  "ApproxSize ().",
  "Purge ().",
  "ApproxSize ().",
  "@winglang/sdk.cloud.Queue deleted.",
]
`;

exports[`queue batch size of 2, purge the queue 2`] = `
{
  "connections.json": {
    "connections": [],
    "version": "connections-0.1",
  },
  "simulator.json": {
    "resources": [
      {
        "addr": "c8dee4ef24593d08aa22e8845be36d0ee754fcf4cd",
        "attrs": {},
        "path": "root/my_queue",
        "props": {
          "retentionPeriod": 3600,
          "timeout": 30,
        },
        "type": "@winglang/sdk.cloud.Queue",
      },
    ],
    "sdkVersion": "0.0.0",
    "types": {
      "@winglang/sdk.cloud.Api": {
        "className": "Api",
        "sourcePath": "<ABSOLUTE PATH>/api.inflight.js",
      },
      "@winglang/sdk.cloud.Bucket": {
        "className": "Bucket",
        "sourcePath": "<ABSOLUTE PATH>/bucket.inflight.js",
      },
      "@winglang/sdk.cloud.Counter": {
        "className": "Counter",
        "sourcePath": "<ABSOLUTE PATH>/counter.inflight.js",
      },
      "@winglang/sdk.cloud.Domain": {
        "className": "Domain",
        "sourcePath": "<ABSOLUTE PATH>/domain.inflight.js",
      },
      "@winglang/sdk.cloud.Endpoint": {
        "className": "Endpoint",
        "sourcePath": "<ABSOLUTE PATH>/endpoint.inflight.js",
      },
      "@winglang/sdk.cloud.Function": {
        "className": "Function",
        "sourcePath": "<ABSOLUTE PATH>/function.inflight.js",
      },
      "@winglang/sdk.cloud.OnDeploy": {
        "className": "OnDeploy",
        "sourcePath": "<ABSOLUTE PATH>/on-deploy.inflight.js",
      },
      "@winglang/sdk.cloud.Queue": {
        "className": "Queue",
        "sourcePath": "<ABSOLUTE PATH>/queue.inflight.js",
      },
      "@winglang/sdk.cloud.Schedule": {
        "className": "Schedule",
        "sourcePath": "<ABSOLUTE PATH>/schedule.inflight.js",
      },
      "@winglang/sdk.cloud.Secret": {
        "className": "Secret",
        "sourcePath": "<ABSOLUTE PATH>/secret.inflight.js",
      },
      "@winglang/sdk.cloud.Service": {
        "className": "Service",
        "sourcePath": "<ABSOLUTE PATH>/service.inflight.js",
      },
      "@winglang/sdk.cloud.Topic": {
        "className": "Topic",
        "sourcePath": "<ABSOLUTE PATH>/topic.inflight.js",
      },
      "@winglang/sdk.cloud.Website": {
        "className": "Website",
        "sourcePath": "<ABSOLUTE PATH>/website.inflight.js",
      },
      "@winglang/sdk.ex.DynamodbTable": {
        "className": "DynamodbTable",
        "sourcePath": "<ABSOLUTE PATH>/dynamodb-table.inflight.js",
      },
      "@winglang/sdk.ex.ReactApp": {
        "className": "ReactApp",
        "sourcePath": "<ABSOLUTE PATH>/react-app.inflight.js",
      },
      "@winglang/sdk.ex.Redis": {
        "className": "Redis",
        "sourcePath": "<ABSOLUTE PATH>/redis.inflight.js",
      },
      "@winglang/sdk.ex.Table": {
        "className": "Table",
        "sourcePath": "<ABSOLUTE PATH>/table.inflight.js",
      },
      "@winglang/sdk.sim.EventMapping": {
        "className": "EventMapping",
        "sourcePath": "<ABSOLUTE PATH>/event-mapping.inflight.js",
      },
      "@winglang/sdk.sim.State": {
        "className": "State",
        "sourcePath": "<ABSOLUTE PATH>/state.inflight.js",
      },
      "@winglang/sdk.std.TestRunner": {
        "className": "TestRunner",
        "sourcePath": "<ABSOLUTE PATH>/test-runner.inflight.js",
      },
    },
  },
  "tree.json": {
    "tree": {
      "children": {
        "my_queue": {
          "constructInfo": {
            "fqn": "constructs.Construct",
            "version": "10.3.0",
          },
          "display": {
            "description": "A distributed message queue",
            "title": "Queue",
          },
          "id": "my_queue",
          "path": "root/my_queue",
        },
      },
      "constructInfo": {
        "fqn": "constructs.Construct",
        "version": "10.3.0",
      },
      "id": "root",
      "path": "root",
    },
    "version": "tree-0.1",
  },
}
`;

exports[`queue with one subscriber, batch size of 5 1`] = `
{
  ".wing/function_c8ab799f.js": "\\"use strict\\";
var $handler = undefined;
exports.handler = async function(event) {
  $handler = $handler ?? (new ((function(){
return class Handler {
  constructor(clients) {
    for (const [name, client] of Object.entries(clients)) {
      this[name] = client;
    }
  }
  async handle() {
  await this.queue.push(\\"A\\");
  await this.queue.push(\\"B\\");
  await this.queue.push(\\"C\\");
  await this.queue.push(\\"D\\");
  await this.queue.push(\\"E\\");
  await this.queue.push(\\"F\\");
}
};
})())({
queue: (function() {
  let handle = process.env.QUEUE_HANDLE_54fcf4cd;
  if (!handle) {
    throw new Error(\\"Missing environment variable: QUEUE_HANDLE_54fcf4cd\\");
  }
  const simulatorUrl = process.env.WING_SIMULATOR_URL;
  if (!simulatorUrl) {
    throw new Error(\\"Missing environment variable: WING_SIMULATOR_URL\\");
  }
  return require(\\"@winglang/sdk/lib/simulator/client\\").makeSimulatorClient(simulatorUrl, handle);
})()
}));
  return await $handler.handle(event);
};",
  ".wing/setconsumer0_c8e33b9b.js": "\\"use strict\\";
var $handler = undefined;
exports.handler = async function(event) {
  $handler = $handler ?? (new (require(\\"[REDACTED]/wingsdk/src/target-sim/queue.setconsumer.inflight.js\\")).QueueSetConsumerHandlerClient({ handler: new ((function(){
return class Handler {
  constructor(clients) {
    for (const [name, client] of Object.entries(clients)) {
      this[name] = client;
    }
  }
  
async handle(message) {
  if (message === \\"BAD MESSAGE\\") {
    throw new Error(\\"ERROR\\");
  }
}
};
})())({

}), args: {} }));
  return await $handler.handle(event);
};",
  "connections.json": {
    "connections": [
      {
        "name": "setConsumer()",
        "source": "root/my_queue",
        "target": "root/my_queue/SetConsumer0",
      },
      {
        "name": "push()",
        "source": "root/my_queue_messages/Function",
        "target": "root/my_queue",
      },
    ],
    "version": "connections-0.1",
  },
  "simulator.json": {
    "resources": [
      {
        "addr": "c8e33b9b91c909e579b9d3d703146eb66c2a657ffc",
        "attrs": {},
        "path": "root/my_queue/SetConsumer0",
        "props": {
          "environmentVariables": {},
          "sourceCodeFile": ".wing/setconsumer0_c8e33b9b.js",
          "sourceCodeLanguage": "javascript",
          "timeout": 60000,
        },
        "type": "@winglang/sdk.cloud.Function",
      },
      {
        "addr": "c8dee4ef24593d08aa22e8845be36d0ee754fcf4cd",
        "attrs": {},
        "path": "root/my_queue",
        "props": {
          "retentionPeriod": 3600,
          "timeout": 30,
        },
        "type": "@winglang/sdk.cloud.Queue",
      },
      {
        "addr": "c8f9f7d56097ba3d2e0e82988718175a5d841f855e",
        "attrs": {},
        "path": "root/my_queue/QueueEventMapping0",
        "props": {
          "publisher": "\${wsim#root/my_queue#attrs.handle}",
          "subscriber": "\${wsim#root/my_queue/SetConsumer0#attrs.handle}",
          "subscriptionProps": {
            "batchSize": 5,
          },
        },
        "type": "@winglang/sdk.sim.EventMapping",
      },
      {
        "addr": "c8ab799f6c9c9a3cd279909012c4f322ab902f5e19",
        "attrs": {},
        "path": "root/my_queue_messages/Function",
        "props": {
          "environmentVariables": {
            "QUEUE_HANDLE_54fcf4cd": "\${wsim#root/my_queue#attrs.handle}",
          },
          "sourceCodeFile": ".wing/function_c8ab799f.js",
          "sourceCodeLanguage": "javascript",
          "timeout": 60000,
        },
        "type": "@winglang/sdk.cloud.Function",
      },
      {
        "addr": "c8e2354407fd3536187725c2b37c5327f47bb841e9",
        "attrs": {},
        "path": "root/my_queue_messages",
        "props": {
          "functionHandle": "\${wsim#root/my_queue_messages/Function#attrs.handle}",
        },
        "type": "@winglang/sdk.cloud.OnDeploy",
      },
    ],
    "sdkVersion": "0.0.0",
    "types": {
      "@winglang/sdk.cloud.Api": {
        "className": "Api",
        "sourcePath": "<ABSOLUTE PATH>/api.inflight.js",
      },
      "@winglang/sdk.cloud.Bucket": {
        "className": "Bucket",
        "sourcePath": "<ABSOLUTE PATH>/bucket.inflight.js",
      },
      "@winglang/sdk.cloud.Counter": {
        "className": "Counter",
        "sourcePath": "<ABSOLUTE PATH>/counter.inflight.js",
      },
      "@winglang/sdk.cloud.Domain": {
        "className": "Domain",
        "sourcePath": "<ABSOLUTE PATH>/domain.inflight.js",
      },
      "@winglang/sdk.cloud.Endpoint": {
        "className": "Endpoint",
        "sourcePath": "<ABSOLUTE PATH>/endpoint.inflight.js",
      },
      "@winglang/sdk.cloud.Function": {
        "className": "Function",
        "sourcePath": "<ABSOLUTE PATH>/function.inflight.js",
      },
      "@winglang/sdk.cloud.OnDeploy": {
        "className": "OnDeploy",
        "sourcePath": "<ABSOLUTE PATH>/on-deploy.inflight.js",
      },
      "@winglang/sdk.cloud.Queue": {
        "className": "Queue",
        "sourcePath": "<ABSOLUTE PATH>/queue.inflight.js",
      },
      "@winglang/sdk.cloud.Schedule": {
        "className": "Schedule",
        "sourcePath": "<ABSOLUTE PATH>/schedule.inflight.js",
      },
      "@winglang/sdk.cloud.Secret": {
        "className": "Secret",
        "sourcePath": "<ABSOLUTE PATH>/secret.inflight.js",
      },
      "@winglang/sdk.cloud.Service": {
        "className": "Service",
        "sourcePath": "<ABSOLUTE PATH>/service.inflight.js",
      },
      "@winglang/sdk.cloud.Topic": {
        "className": "Topic",
        "sourcePath": "<ABSOLUTE PATH>/topic.inflight.js",
      },
      "@winglang/sdk.cloud.Website": {
        "className": "Website",
        "sourcePath": "<ABSOLUTE PATH>/website.inflight.js",
      },
      "@winglang/sdk.ex.DynamodbTable": {
        "className": "DynamodbTable",
        "sourcePath": "<ABSOLUTE PATH>/dynamodb-table.inflight.js",
      },
      "@winglang/sdk.ex.ReactApp": {
        "className": "ReactApp",
        "sourcePath": "<ABSOLUTE PATH>/react-app.inflight.js",
      },
      "@winglang/sdk.ex.Redis": {
        "className": "Redis",
        "sourcePath": "<ABSOLUTE PATH>/redis.inflight.js",
      },
      "@winglang/sdk.ex.Table": {
        "className": "Table",
        "sourcePath": "<ABSOLUTE PATH>/table.inflight.js",
      },
      "@winglang/sdk.sim.EventMapping": {
        "className": "EventMapping",
        "sourcePath": "<ABSOLUTE PATH>/event-mapping.inflight.js",
      },
      "@winglang/sdk.sim.State": {
        "className": "State",
        "sourcePath": "<ABSOLUTE PATH>/state.inflight.js",
      },
      "@winglang/sdk.std.TestRunner": {
        "className": "TestRunner",
        "sourcePath": "<ABSOLUTE PATH>/test-runner.inflight.js",
      },
    },
  },
  "tree.json": {
    "tree": {
      "children": {
        "my_queue": {
          "children": {
            "QueueEventMapping0": {
              "constructInfo": {
                "fqn": "constructs.Construct",
                "version": "10.3.0",
              },
              "display": {
                "hidden": true,
              },
              "id": "QueueEventMapping0",
              "path": "root/my_queue/QueueEventMapping0",
            },
            "SetConsumer0": {
              "constructInfo": {
                "fqn": "constructs.Construct",
                "version": "10.3.0",
              },
              "display": {
                "description": "A cloud function (FaaS)",
                "sourceModule": "@winglang/sdk",
                "title": "setConsumer()",
              },
              "id": "SetConsumer0",
              "path": "root/my_queue/SetConsumer0",
            },
          },
          "constructInfo": {
            "fqn": "constructs.Construct",
            "version": "10.3.0",
          },
          "display": {
            "description": "A distributed message queue",
            "title": "Queue",
          },
          "id": "my_queue",
          "path": "root/my_queue",
        },
        "my_queue_messages": {
          "children": {
            "Function": {
              "constructInfo": {
                "fqn": "constructs.Construct",
                "version": "10.3.0",
              },
              "display": {
                "description": "A cloud function (FaaS)",
                "sourceModule": "@winglang/sdk",
                "title": "Function",
              },
              "id": "Function",
              "path": "root/my_queue_messages/Function",
            },
          },
          "constructInfo": {
            "fqn": "constructs.Construct",
            "version": "10.3.0",
          },
          "display": {
            "description": "Run code during the app's deployment.",
            "title": "OnDeploy",
          },
          "id": "my_queue_messages",
          "path": "root/my_queue_messages",
        },
      },
      "constructInfo": {
        "fqn": "constructs.Construct",
        "version": "10.3.0",
      },
      "id": "root",
      "path": "root",
    },
    "version": "tree-0.1",
  },
}
`;

exports[`queue with one subscriber, default batch size of 1 1`] = `
{
  ".wing/setconsumer0_c8e33b9b.js": "\\"use strict\\";
var $handler = undefined;
exports.handler = async function(event) {
  $handler = $handler ?? (new (require(\\"[REDACTED]/wingsdk/src/target-sim/queue.setconsumer.inflight.js\\")).QueueSetConsumerHandlerClient({ handler: new ((function(){
return class Handler {
  constructor(clients) {
    for (const [name, client] of Object.entries(clients)) {
      this[name] = client;
    }
  }
  
async handle(message) {
  if (message === \\"BAD MESSAGE\\") {
    throw new Error(\\"ERROR\\");
  }
}
};
})())({

}), args: {} }));
  return await $handler.handle(event);
};",
  "connections.json": {
    "connections": [
      {
        "name": "setConsumer()",
        "source": "root/my_queue",
        "target": "root/my_queue/SetConsumer0",
      },
    ],
    "version": "connections-0.1",
  },
  "simulator.json": {
    "resources": [
      {
        "addr": "c8e33b9b91c909e579b9d3d703146eb66c2a657ffc",
        "attrs": {},
        "path": "root/my_queue/SetConsumer0",
        "props": {
          "environmentVariables": {},
          "sourceCodeFile": ".wing/setconsumer0_c8e33b9b.js",
          "sourceCodeLanguage": "javascript",
          "timeout": 60000,
        },
        "type": "@winglang/sdk.cloud.Function",
      },
      {
        "addr": "c8dee4ef24593d08aa22e8845be36d0ee754fcf4cd",
        "attrs": {},
        "path": "root/my_queue",
        "props": {
          "retentionPeriod": 3600,
          "timeout": 30,
        },
        "type": "@winglang/sdk.cloud.Queue",
      },
      {
        "addr": "c8f9f7d56097ba3d2e0e82988718175a5d841f855e",
        "attrs": {},
        "path": "root/my_queue/QueueEventMapping0",
        "props": {
          "publisher": "\${wsim#root/my_queue#attrs.handle}",
          "subscriber": "\${wsim#root/my_queue/SetConsumer0#attrs.handle}",
          "subscriptionProps": {
            "batchSize": 1,
          },
        },
        "type": "@winglang/sdk.sim.EventMapping",
      },
    ],
    "sdkVersion": "0.0.0",
    "types": {
      "@winglang/sdk.cloud.Api": {
        "className": "Api",
        "sourcePath": "<ABSOLUTE PATH>/api.inflight.js",
      },
      "@winglang/sdk.cloud.Bucket": {
        "className": "Bucket",
        "sourcePath": "<ABSOLUTE PATH>/bucket.inflight.js",
      },
      "@winglang/sdk.cloud.Counter": {
        "className": "Counter",
        "sourcePath": "<ABSOLUTE PATH>/counter.inflight.js",
      },
      "@winglang/sdk.cloud.Domain": {
        "className": "Domain",
        "sourcePath": "<ABSOLUTE PATH>/domain.inflight.js",
      },
      "@winglang/sdk.cloud.Endpoint": {
        "className": "Endpoint",
        "sourcePath": "<ABSOLUTE PATH>/endpoint.inflight.js",
      },
      "@winglang/sdk.cloud.Function": {
        "className": "Function",
        "sourcePath": "<ABSOLUTE PATH>/function.inflight.js",
      },
      "@winglang/sdk.cloud.OnDeploy": {
        "className": "OnDeploy",
        "sourcePath": "<ABSOLUTE PATH>/on-deploy.inflight.js",
      },
      "@winglang/sdk.cloud.Queue": {
        "className": "Queue",
        "sourcePath": "<ABSOLUTE PATH>/queue.inflight.js",
      },
      "@winglang/sdk.cloud.Schedule": {
        "className": "Schedule",
        "sourcePath": "<ABSOLUTE PATH>/schedule.inflight.js",
      },
      "@winglang/sdk.cloud.Secret": {
        "className": "Secret",
        "sourcePath": "<ABSOLUTE PATH>/secret.inflight.js",
      },
      "@winglang/sdk.cloud.Service": {
        "className": "Service",
        "sourcePath": "<ABSOLUTE PATH>/service.inflight.js",
      },
      "@winglang/sdk.cloud.Topic": {
        "className": "Topic",
        "sourcePath": "<ABSOLUTE PATH>/topic.inflight.js",
      },
      "@winglang/sdk.cloud.Website": {
        "className": "Website",
        "sourcePath": "<ABSOLUTE PATH>/website.inflight.js",
      },
      "@winglang/sdk.ex.DynamodbTable": {
        "className": "DynamodbTable",
        "sourcePath": "<ABSOLUTE PATH>/dynamodb-table.inflight.js",
      },
      "@winglang/sdk.ex.ReactApp": {
        "className": "ReactApp",
        "sourcePath": "<ABSOLUTE PATH>/react-app.inflight.js",
      },
      "@winglang/sdk.ex.Redis": {
        "className": "Redis",
        "sourcePath": "<ABSOLUTE PATH>/redis.inflight.js",
      },
      "@winglang/sdk.ex.Table": {
        "className": "Table",
        "sourcePath": "<ABSOLUTE PATH>/table.inflight.js",
      },
      "@winglang/sdk.sim.EventMapping": {
        "className": "EventMapping",
        "sourcePath": "<ABSOLUTE PATH>/event-mapping.inflight.js",
      },
      "@winglang/sdk.sim.State": {
        "className": "State",
        "sourcePath": "<ABSOLUTE PATH>/state.inflight.js",
      },
      "@winglang/sdk.std.TestRunner": {
        "className": "TestRunner",
        "sourcePath": "<ABSOLUTE PATH>/test-runner.inflight.js",
      },
    },
  },
  "tree.json": {
    "tree": {
      "children": {
        "my_queue": {
          "children": {
            "QueueEventMapping0": {
              "constructInfo": {
                "fqn": "constructs.Construct",
                "version": "10.3.0",
              },
              "display": {
                "hidden": true,
              },
              "id": "QueueEventMapping0",
              "path": "root/my_queue/QueueEventMapping0",
            },
            "SetConsumer0": {
              "constructInfo": {
                "fqn": "constructs.Construct",
                "version": "10.3.0",
              },
              "display": {
                "description": "A cloud function (FaaS)",
                "sourceModule": "@winglang/sdk",
                "title": "setConsumer()",
              },
              "id": "SetConsumer0",
              "path": "root/my_queue/SetConsumer0",
            },
          },
          "constructInfo": {
            "fqn": "constructs.Construct",
            "version": "10.3.0",
          },
          "display": {
            "description": "A distributed message queue",
            "title": "Queue",
          },
          "id": "my_queue",
          "path": "root/my_queue",
        },
      },
      "constructInfo": {
        "fqn": "constructs.Construct",
        "version": "10.3.0",
      },
      "id": "root",
      "path": "root",
    },
    "version": "tree-0.1",
  },
}
`;<|MERGE_RESOLUTION|>--- conflicted
+++ resolved
@@ -356,8 +356,6 @@
 }
 `;
 
-<<<<<<< HEAD
-=======
 exports[`messages are requeued if the function fails after timeout 1`] = `
 [
   "@winglang/sdk.cloud.Function created.",
@@ -584,7 +582,6 @@
 }
 `;
 
->>>>>>> 8c90c6f7
 exports[`push rejects empty message 1`] = `
 [
   "@winglang/sdk.cloud.Queue created.",
