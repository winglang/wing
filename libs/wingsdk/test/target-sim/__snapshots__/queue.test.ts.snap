--- conflicted
+++ resolved
@@ -70,27 +70,6 @@
 `;
 
 exports[`messages are not requeued if the function fails after retention timeout 1`] = `
-<<<<<<< HEAD
-[
-  "wingsdk.cloud.TestRunner created.",
-  "wingsdk.cloud.Function created.",
-  "wingsdk.cloud.Queue created.",
-  "wingsdk.sim.EventMapping created.",
-  "Push (messages=BAD MESSAGE).",
-  "Sending messages (messages=[\\"BAD MESSAGE\\"], subscriber=sim-1).",
-  "Invoke (payload=\\"{\\\\\\"messages\\\\\\":[\\\\\\"BAD MESSAGE\\\\\\"]}\\").",
-  "Subscriber error - returning 1 messages to queue: ERROR",
-  "0 messages pushed back to queue after visibility timeout.",
-  "wingsdk.sim.EventMapping deleted.",
-  "wingsdk.cloud.Queue deleted.",
-  "wingsdk.cloud.Function deleted.",
-  "wingsdk.cloud.TestRunner deleted.",
-]
-`;
-
-exports[`messages are not requeued if the function fails after retention timeout 2`] = `
-=======
->>>>>>> 0bca9910
 {
   ".wing/my_queue-setconsumer-e645076f_c8ddc1ce.js": "exports.handler = async function(event) {
   return await (new (require(\\"[REDACTED]/wingsdk/src/target-sim/queue.setconsumer.inflight.js\\")).QueueSetConsumerHandlerClient({ handler: new ((function(){
