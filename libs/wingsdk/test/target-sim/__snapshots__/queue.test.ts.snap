--- conflicted
+++ resolved
@@ -79,14 +79,7 @@
   "Sending messages (messages=[\\"BAD MESSAGE\\"], subscriber=sim-1).",
   "Invoke (payload=\\"{\\\\\\"messages\\\\\\":[\\\\\\"BAD MESSAGE\\\\\\"]}\\").",
   "Subscriber error - returning 1 messages to queue: ERROR",
-<<<<<<< HEAD
-  "wingsdk.sim.EventMapping deleted.",
-  "wingsdk.cloud.Queue deleted.",
-  "wingsdk.cloud.Function deleted.",
-  "wingsdk.cloud.TestRunner deleted.",
-=======
-  "1 messages pushed back to queue after visibility timeout.",
->>>>>>> 602c8e51
+  "0 messages pushed back to queue after visibility timeout.",
 ]
 `;
 
