// Vitest Snapshot v1, https://vitest.dev/guide/snapshot.html

exports[`can create sequential files in a bucket 1`] = `
{
  ".wing/queue-addconsumer-401ee792_c8a718bb.js": "exports.handler = async function(event) {
  return await (new (require(\\"[REDACTED]/wingsdk/src/target-sim/queue.addconsumer.inflight.js\\")).QueueAddConsumerHandlerClient({ handler: new ((function(){
return class Handler {
  constructor(clients) {
    for (const [name, client] of Object.entries(clients)) {
      this[name] = client;
    }
  }
  async handle(event) {
          let next = await this.counter.inc();
          let key = \\"file-\\" + next + \\".txt\\";
          await this.bucket.put(key, event);
        }
};
})())({
counter: (function(env) {
        let handle = process.env[env];
        if (!handle) {
          throw new Error(\\"Missing environment variable: \\" + env);
        }
        return $simulator.findInstance(handle);
      })(\\"COUNTER_HANDLE_4ecd8d46\\"),
bucket: (function(env) {
        let handle = process.env[env];
        if (!handle) {
          throw new Error(\\"Missing environment variable: \\" + env);
        }
        return $simulator.findInstance(handle);
      })(\\"BUCKET_HANDLE_5f2a41c8\\")
}) })).handle(event);
};",
  "simulator.json": {
    "resources": [
      {
        "attrs": {},
        "path": "root/cloud.TestRunner",
        "props": {
          "tests": {},
        },
        "type": "wingsdk.cloud.TestRunner",
      },
      {
        "attrs": {},
        "path": "root/HelloWorld/Counter",
        "props": {
          "initial": 1000,
        },
        "type": "wingsdk.cloud.Counter",
      },
      {
        "attrs": {},
        "path": "root/HelloWorld/Bucket",
        "props": {
          "initialObjects": {},
          "public": false,
          "topics": {},
        },
        "type": "wingsdk.cloud.Bucket",
      },
      {
        "attrs": {},
        "path": "root/HelloWorld/Queue-AddConsumer-401ee792",
        "props": {
          "environmentVariables": {
            "BUCKET_HANDLE_5f2a41c8": "\${root/HelloWorld/Bucket#attrs.handle}",
            "COUNTER_HANDLE_4ecd8d46": "\${root/HelloWorld/Counter#attrs.handle}",
          },
          "sourceCodeFile": ".wing/queue-addconsumer-401ee792_c8a718bb.js",
          "sourceCodeLanguage": "javascript",
          "timeout": 60000,
        },
        "type": "wingsdk.cloud.Function",
      },
      {
        "attrs": {},
        "path": "root/HelloWorld/Queue",
        "props": {
          "initialMessages": [],
<<<<<<< HEAD
          "retentionPeriod": 3600,
          "subscribers": [
            {
              "batchSize": 1,
              "functionHandle": "\${root/HelloWorld/Queue-AddConsumer-401ee792#attrs.handle}",
            },
          ],
=======
>>>>>>> a20a945a
          "timeout": 10,
        },
        "type": "wingsdk.cloud.Queue",
      },
      {
        "attrs": {},
        "path": "root/HelloWorld/Queue/Queue-QueueEventMapping-401ee792",
        "props": {
          "publisher": "\${root/HelloWorld/Queue#attrs.handle}",
          "subscriber": "\${root/HelloWorld/Queue-AddConsumer-401ee792#attrs.handle}",
          "subscriptionProps": {
            "batchSize": 1,
          },
        },
        "type": "wingsdk.sim.EventMapping",
      },
    ],
    "sdkVersion": "0.0.0",
  },
  "tree.json": {
    "tree": {
      "children": {
        "HelloWorld": {
          "children": {
            "Bucket": {
              "attributes": {
                "wing:resource:connections": [
                  {
                    "direction": "inbound",
                    "implicit": false,
                    "relationship": "put",
                    "resource": "root/HelloWorld/Queue-AddConsumer-401ee792",
                  },
                ],
                "wing:resource:stateful": true,
              },
              "constructInfo": {
                "fqn": "constructs.Construct",
                "version": "10.1.245",
              },
              "display": {
                "description": "A cloud object store",
                "title": "Bucket",
              },
              "id": "Bucket",
              "path": "root/HelloWorld/Bucket",
            },
            "Counter": {
              "attributes": {
                "wing:resource:connections": [
                  {
                    "direction": "inbound",
                    "implicit": false,
                    "relationship": "inc",
                    "resource": "root/HelloWorld/Queue-AddConsumer-401ee792",
                  },
                ],
                "wing:resource:stateful": true,
              },
              "constructInfo": {
                "fqn": "constructs.Construct",
                "version": "10.1.245",
              },
              "display": {
                "description": "A distributed atomic counter",
                "title": "Counter",
              },
              "id": "Counter",
              "path": "root/HelloWorld/Counter",
            },
            "Processor": {
              "attributes": {
                "wing:resource:connections": [
                  {
                    "direction": "inbound",
                    "implicit": false,
                    "relationship": "handle",
                    "resource": "root/HelloWorld/Queue-AddConsumer-401ee792",
                  },
                ],
                "wing:resource:stateful": false,
              },
              "constructInfo": {
                "fqn": "constructs.Construct",
                "version": "10.1.245",
              },
              "display": {
                "description": "An inflight resource",
                "hidden": true,
                "title": "Inflight",
              },
              "id": "Processor",
              "path": "root/HelloWorld/Processor",
            },
            "Queue": {
              "attributes": {
                "wing:resource:connections": [
                  {
                    "direction": "outbound",
                    "implicit": false,
                    "relationship": "add_consumer",
                    "resource": "root/HelloWorld/Queue-AddConsumer-401ee792",
                  },
                ],
                "wing:resource:stateful": true,
              },
              "children": {
                "Queue-QueueEventMapping-401ee792": {
                  "attributes": {
                    "wing:resource:connections": [],
                    "wing:resource:stateful": true,
                  },
                  "constructInfo": {
                    "fqn": "constructs.Construct",
                    "version": "10.1.245",
                  },
                  "display": {
                    "hidden": true,
                  },
                  "id": "Queue-QueueEventMapping-401ee792",
                  "path": "root/HelloWorld/Queue/Queue-QueueEventMapping-401ee792",
                },
              },
              "constructInfo": {
                "fqn": "constructs.Construct",
                "version": "10.1.245",
              },
              "display": {
                "description": "A distributed message queue",
                "title": "Queue",
              },
              "id": "Queue",
              "path": "root/HelloWorld/Queue",
            },
            "Queue-AddConsumer-401ee792": {
              "attributes": {
                "wing:resource:connections": [
                  {
                    "direction": "outbound",
                    "implicit": false,
                    "relationship": "inc",
                    "resource": "root/HelloWorld/Counter",
                  },
                  {
                    "direction": "outbound",
                    "implicit": false,
                    "relationship": "put",
                    "resource": "root/HelloWorld/Bucket",
                  },
                  {
                    "direction": "outbound",
                    "implicit": false,
                    "relationship": "handle",
                    "resource": "root/HelloWorld/Processor",
                  },
                  {
                    "direction": "inbound",
                    "implicit": false,
                    "relationship": "add_consumer",
                    "resource": "root/HelloWorld/Queue",
                  },
                ],
                "wing:resource:stateful": false,
              },
              "constructInfo": {
                "fqn": "constructs.Construct",
                "version": "10.1.245",
              },
              "display": {
                "description": "A cloud function (FaaS)",
                "title": "Function",
              },
              "id": "Queue-AddConsumer-401ee792",
              "path": "root/HelloWorld/Queue-AddConsumer-401ee792",
            },
            "Queue-AddConsumerHandler-401ee792": {
              "attributes": {
                "wing:resource:connections": [],
                "wing:resource:stateful": false,
              },
              "constructInfo": {
                "fqn": "constructs.Construct",
                "version": "10.1.245",
              },
              "display": {
                "hidden": true,
              },
              "id": "Queue-AddConsumerHandler-401ee792",
              "path": "root/HelloWorld/Queue-AddConsumerHandler-401ee792",
            },
          },
          "constructInfo": {
            "fqn": "constructs.Construct",
            "version": "10.1.245",
          },
          "id": "HelloWorld",
          "path": "root/HelloWorld",
        },
        "cloud.TestRunner": {
          "attributes": {
            "wing:resource:connections": [],
            "wing:resource:stateful": false,
          },
          "constructInfo": {
            "fqn": "constructs.Construct",
            "version": "10.1.245",
          },
          "display": {
            "description": "A suite of APIs for running tests and collecting results.",
            "hidden": true,
            "title": "TestRunner",
          },
          "id": "cloud.TestRunner",
          "path": "root/cloud.TestRunner",
        },
      },
      "constructInfo": {
        "fqn": "constructs.Construct",
        "version": "10.1.245",
      },
      "id": "root",
      "path": "root",
    },
    "version": "tree-0.1",
  },
}
`;<|MERGE_RESOLUTION|>--- conflicted
+++ resolved
@@ -80,16 +80,7 @@
         "path": "root/HelloWorld/Queue",
         "props": {
           "initialMessages": [],
-<<<<<<< HEAD
           "retentionPeriod": 3600,
-          "subscribers": [
-            {
-              "batchSize": 1,
-              "functionHandle": "\${root/HelloWorld/Queue-AddConsumer-401ee792#attrs.handle}",
-            },
-          ],
-=======
->>>>>>> a20a945a
           "timeout": 10,
         },
         "type": "wingsdk.cloud.Queue",
