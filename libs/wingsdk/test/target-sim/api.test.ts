import { test, expect } from "vitest";
import { listMessages } from "./util";
import * as cloud from "../../src/cloud";
import { ApiAttributes } from "../../src/target-sim/schema-resources";
import { Simulator, Testing } from "../../src/testing";
import { SimApp } from "../sim-app";

// Handler that responds to a request with a fixed string
const INFLIGHT_CODE = (body: string) =>
  `async handle(req) { return { status: 200, body: "${body}" }; }`;
// Handler that responds to a request with the request body
const INFLIGHT_CODE_ECHO_BODY = `async handle(req) { return { status: 200, body: req.body, headers: req.headers }; }`;
// Handler that responds to a request with the request method
const INFLIGHT_CODE_ECHO_METHOD = `async handle(req) { return { status: 200, body: req.method }; }`;
// Handler that responds to a request with the request path
const INFLIGHT_CODE_ECHO_PATH = `async handle(req) { return { status: 200, body: req.path }; }`;
// Handler that responds to a request with the request query params
const INFLIGHT_CODE_ECHO_QUERY = `async handle(req) { return { status: 200, body: JSON.stringify(req.query), headers: { "Content-Type": "application/json" } }; }`;
// Handler that responds to a request with the request params
const INFLIGHT_CODE_ECHO_PARAMS = `async handle(req) { return { status: 200, body: req.vars ?? {} }; }`;
// Handler that responds to a request with extra response headers
const INFLIGHT_CODE_WITH_RESPONSE_HEADER = `async handle(req) { return { status: 200, body: req.headers, headers: { "x-wingnuts": "cloudy" } }; }`;
// Handler that reseponds to a request with Content-Type different from default `application/json`
const INFLIGHT_CODE_WITH_CONTENTTYPE_RESPONSE_HEADER = `async handle(req) { return { status: 200, body: req.headers, headers: { "Content-Type": "application/octet-stream; charset=utf-8" } }; }`;
// Handler that responds to a request without a response body
const INFLIGHT_CODE_NO_BODY = `async handle(req) { return { status: 200 }; }`;

test("create an api", async () => {
  // GIVEN
  const app = new SimApp();
  cloud.Api._newApi(app, "my_api");

  // THEN
  const s = await app.startSimulator();
  expect(s.getResourceConfig("/my_api")).toEqual({
    attrs: {
      handle: expect.any(String),
      url: expect.any(String),
    },
    path: "root/my_api",
    props: {
      openApiSpec: {
        openapi: expect.any(String),
        paths: {},
      },
    },
    type: "wingsdk.cloud.Api",
  });
  await s.stop();

  expect(app.snapshot()).toMatchSnapshot();
});

test("api with one GET route", async () => {
  // GIVEN
  const ROUTE = "/hello";
  const RESPONSE = "boom";

  const app = new SimApp();
  const api = cloud.Api._newApi(app, "my_api");
  const inflight = Testing.makeHandler(app, "Handler", INFLIGHT_CODE(RESPONSE));
  api.get(ROUTE, inflight);

  // WHEN
  const s = await app.startSimulator();
  const apiUrl = getApiUrl(s, "/my_api");
  const response = await fetch(apiUrl + ROUTE, { method: "GET" });

  // THEN
  await s.stop();

  expect(response.status).toEqual(200);
  expect(await response.text()).toEqual(RESPONSE);

  expect(listMessages(s)).toMatchSnapshot();
  expect(app.snapshot()).toMatchSnapshot();
});

test("api with one GET route with request params", async () => {
  // GIVEN
  const ROUTE = "/users/{name}";

  const app = new SimApp();
  const api = cloud.Api._newApi(app, "my_api");
  const inflight = Testing.makeHandler(
    app,
    "Handler",
    INFLIGHT_CODE_ECHO_PARAMS
  );
  api.get(ROUTE, inflight);

  // WHEN
  const s = await app.startSimulator();
  const apiUrl = getApiUrl(s, "/my_api");
  const response = await fetch(`${apiUrl}/users/tsuf`, { method: "GET" });

  // THEN
  await s.stop();

  expect(response.status).toEqual(200);
  expect(await response.json()).toEqual({ name: "tsuf" });

  expect(listMessages(s)).toMatchSnapshot();
  expect(app.snapshot()).toMatchSnapshot();
});

test("api with 'name' parameter", async () => {
  // GIVEN
  const ROUTE = "/{name}";

  const app = new SimApp();
  const api = cloud.Api._newApi(app, "my_api");
  const inflight = Testing.makeHandler(
    app,
    "Handler",
    INFLIGHT_CODE_ECHO_PARAMS
  );
  api.get(ROUTE, inflight);

  // WHEN
  const s = await app.startSimulator();
  const apiUrl = getApiUrl(s, "/my_api");
  const response = await fetch(`${apiUrl}/akhil`, { method: "GET" });

  // THEN
  await s.stop();

  expect(response.status).toEqual(200);
  expect(await response.json()).toEqual({ name: "akhil" });

  expect(listMessages(s)).toMatchSnapshot();
  expect(app.snapshot()).toMatchSnapshot();
});

test("api with 'name' & 'age' parameter", async () => {
  // GIVEN
  const ROUTE = "/{name}/{age}";

  const app = new SimApp();
  const api = cloud.Api._newApi(app, "my_api");
  const inflight = Testing.makeHandler(
    app,
    "Handler",
    INFLIGHT_CODE_ECHO_PARAMS
  );
  api.get(ROUTE, inflight);

  // WHEN
  const s = await app.startSimulator();
  const apiUrl = getApiUrl(s, "/my_api");
  const response = await fetch(`${apiUrl}/akhil/23`, { method: "GET" });

  // THEN
  await s.stop();

  expect(response.status).toEqual(200);
  expect(await response.json()).toEqual({ name: "akhil", age: "23" });

  expect(listMessages(s)).toMatchSnapshot();
  expect(app.snapshot()).toMatchSnapshot();
});

test("api with multiple GET routes and one lambda", () => {
  // GIVEN
  const app = new SimApp();
  const api = cloud.Api._newApi(app, "my_api");
  const inflight = Testing.makeHandler(app, "Handler", INFLIGHT_CODE_ECHO_BODY);

  api.get("/hello/foo", inflight);
  api.get("/hello/bat", inflight);

  expect(app.snapshot()).toMatchSnapshot();
});

test("api supports every method type", async () => {
  // GIVEN
  const METHODS = [
    "GET",
    "POST",
    "PUT",
    "DELETE",
    "HEAD",
    "OPTIONS",
    "PATCH",
    // "CONNECT",
    // CONNECT cannot be tested since JavaScript doesn't allow it:
    // https://stackoverflow.com/questions/58656378/is-it-possible-to-make-an-http-connect-request-with-javascript-in-a-browser
  ];
  const ROUTE = "/hello";

  const app = new SimApp();
  const api = cloud.Api._newApi(app, "my_api");
  const inflight = Testing.makeHandler(
    app,
    "Handler",
    INFLIGHT_CODE_ECHO_METHOD
  );
  METHODS.forEach((method) => {
    api[method.toLowerCase()](ROUTE, inflight);
  });

  // WHEN
  const s = await app.startSimulator();
  const apiUrl = getApiUrl(s, "/my_api");

  // send all requests (we don't do that in parallel in order to avoid non-deterministic test behavior)
  const responses = new Array<Response>();
  for (const method of METHODS) {
    const r = await fetch(apiUrl + ROUTE, { method });
    responses.push(r);
  }

  // THEN
  await s.stop();

  for (const [method, response] of zip(METHODS, responses)) {
    expect(response.status).toEqual(200);
    if (method !== "HEAD") {
      expect(await response.text()).toEqual(method);
    }
  }

  expect(listMessages(s)).toMatchSnapshot();
  expect(app.snapshot()).toMatchSnapshot();
});

test("api with multiple methods on same route", async () => {
  // GIVEN
  const ROUTE = "/hello";
  const GET_RESPONSE = "boom";
  const POST_RESPONSE = "bang";
  const app = new SimApp();
  const api = cloud.Api._newApi(app, "my_api");
  const inflightGet = Testing.makeHandler(
    app,
    "Handler1",
    INFLIGHT_CODE(GET_RESPONSE)
  );
  const inflightPost = Testing.makeHandler(
    app,
    "Handler2",
    INFLIGHT_CODE(POST_RESPONSE)
  );
  api.get(ROUTE, inflightGet);
  api.post(ROUTE, inflightPost);

  // WHEN
  const s = await app.startSimulator();
  const apiUrl = getApiUrl(s, "/my_api");
  const getResponse = await fetch(`${apiUrl}${ROUTE}`, { method: "GET" });
  const postResponse = await fetch(`${apiUrl}${ROUTE}`, { method: "POST" });

  // THEN
  await s.stop();

  expect(getResponse.status).toEqual(200);
  expect(await getResponse.text()).toEqual(GET_RESPONSE);

  expect(postResponse.status).toEqual(200);
  expect(await postResponse.text()).toEqual(POST_RESPONSE);

  expect(listMessages(s)).toMatchSnapshot();
  expect(app.snapshot()).toMatchSnapshot();
});

test("api with multiple routes", async () => {
  // GIVEN
  const ROUTE1 = "/hello/world";
  const ROUTE2 = "/hello/wingnuts";
  const RESPONSE1 = "boom";
  const RESPONSE2 = "bang";
  const app = new SimApp();
  const api = cloud.Api._newApi(app, "my_api");
  const inflight1 = Testing.makeHandler(
    app,
    "Handler1",
    INFLIGHT_CODE(RESPONSE1)
  );
  const inflight2 = Testing.makeHandler(
    app,
    "Handler2",
    INFLIGHT_CODE(RESPONSE2)
  );
  api.get(ROUTE1, inflight1);
  api.get(ROUTE2, inflight2);

  // WHEN
  const s = await app.startSimulator();
  const apiUrl = getApiUrl(s, "/my_api");
  const response1 = await fetch(`${apiUrl}${ROUTE1}`, { method: "GET" });
  const response2 = await fetch(`${apiUrl}${ROUTE2}`, { method: "GET" });

  // THEN
  await s.stop();

  expect(response1.status).toEqual(200);
  expect(await response1.text()).toEqual(RESPONSE1);

  expect(response2.status).toEqual(200);
  expect(await response2.text()).toEqual(RESPONSE2);

  expect(listMessages(s)).toMatchSnapshot();
  expect(app.snapshot()).toMatchSnapshot();
});

test("api with one POST route, with body", async () => {
  // GIVEN
  const ROUTE = "/hello";
  const REQUEST_BODY = { message: "hello world" };

  const app = new SimApp();
  const api = cloud.Api._newApi(app, "my_api");
  const inflight = Testing.makeHandler(app, "Handler", INFLIGHT_CODE_ECHO_BODY);
  api.post(ROUTE, inflight);

  // WHEN
  const s = await app.startSimulator();
  const apiUrl = getApiUrl(s, "/my_api");
  const response = await fetch(apiUrl + ROUTE, {
    method: "POST",
    body: JSON.stringify(REQUEST_BODY),
    headers: {
      "Content-Type": "application/json",
    },
  });

  // THEN
  await s.stop();

  expect(await response.json()).toEqual(REQUEST_BODY);
  expect(response.status).toEqual(200);

  expect(listMessages(s)).toMatchSnapshot();
  expect(app.snapshot()).toMatchSnapshot();
});

test("api handler can read the request path", async () => {
  // GIVEN
  const ROUTE = "/hello";

  const app = new SimApp();
  const api = cloud.Api._newApi(app, "my_api");
  const inflight = Testing.makeHandler(app, "Handler", INFLIGHT_CODE_ECHO_PATH);
  api.get(ROUTE, inflight);

  // WHEN
  const s = await app.startSimulator();
  const apiUrl = getApiUrl(s, "/my_api");
  const response = await fetch(apiUrl + ROUTE, { method: "GET" });

  // THEN
  await s.stop();

  expect(response.status).toEqual(200);
  expect(await response.text()).toEqual(ROUTE);

  expect(listMessages(s)).toMatchSnapshot();
  expect(app.snapshot()).toMatchSnapshot();
});

test("api handler can read the request params", async () => {
  // GIVEN
  const ROUTE = "/hello";

  const app = new SimApp();
  const api = cloud.Api._newApi(app, "my_api");
  const inflight = Testing.makeHandler(
    app,
    "Handler",
    INFLIGHT_CODE_ECHO_QUERY
  );
  api.get(ROUTE, inflight);

  // WHEN
  const s = await app.startSimulator();
  const apiUrl = getApiUrl(s, "/my_api");
  const response = await fetch(apiUrl + ROUTE + "?foo=bar&bar=baz", {
    method: "GET",
  });

  // THEN
  await s.stop();

  expect(response.status).toEqual(200);
  expect(await response.json()).toEqual({ foo: "bar", bar: "baz" });

  expect(listMessages(s)).toMatchSnapshot();
  expect(app.snapshot()).toMatchSnapshot();
});

test("api handler can set response headers", async () => {
  // GIVEN
  const ROUTE = "/hello";
  const REQUEST_HEADER_KEY = "foo";
  const REQUEST_HEADER_VALUE = "bar";

  const app = new SimApp();
  const api = cloud.Api._newApi(app, "my_api");
  const inflight = Testing.makeHandler(
    app,
    "Handler",
    INFLIGHT_CODE_WITH_RESPONSE_HEADER
  );
  api.get(ROUTE, inflight);

  // WHEN
  const s = await app.startSimulator();
  const apiUrl = getApiUrl(s, "/my_api");
  const response = await fetch(apiUrl + ROUTE, {
    method: "GET",
    headers: {
      [REQUEST_HEADER_KEY]: REQUEST_HEADER_VALUE,
    },
  });

  // THEN
  await s.stop();

  expect(response.status).toEqual(200);
  const json = await response.json();
  expect(json[REQUEST_HEADER_KEY]).toEqual(REQUEST_HEADER_VALUE);

  expect(listMessages(s)).toMatchSnapshot();
  expect(app.snapshot()).toMatchSnapshot();
});

test("api url can be used as environment variable", async () => {
  // GIVEN
  const app = new SimApp();
  const api = cloud.Api._newApi(app, "my_api");
  const handler = Testing.makeHandler(
    app,
    "Handler",
    `async handle(req) { return process.env["API_URL"]; }`
  );
  cloud.Function._newFunction(app, "my_function", handler, {
    env: {
      API_URL: api.url,
    },
  });

  // WHEN
  const s = await app.startSimulator();
  const fnEnvironmentValue =
    s.getResourceConfig("/my_function").props.environmentVariables.API_URL;

  const fnClient = s.getResource("/my_function") as cloud.IFunctionClient;
  const response = await fnClient.invoke("");

  // THEN
  await s.stop();
  expect(fnEnvironmentValue).toEqual("${root/my_api#attrs.url}");
  expect(response.startsWith("http://")).toEqual(true);
});

test("api response returns Content-Type header from inflight", async () => {
  // GIVEN
  const ROUTE = "/hello";

  const app = new SimApp();
  const api = cloud.Api._newApi(app, "my_api");
  const inflight = Testing.makeHandler(
    app,
    "Handler",
    INFLIGHT_CODE_WITH_CONTENTTYPE_RESPONSE_HEADER
  );
  api.get(ROUTE, inflight);

  // WHEN
  const s = await app.startSimulator();
  const apiUrl = getApiUrl(s, "/my_api");
  const response = await fetch(apiUrl + ROUTE, {
    method: "GET",
  });

  // THEN
  await s.stop();

  expect(response.status).toEqual(200);
  expect(response.headers.get("Content-Type")).toEqual(
    "application/octet-stream; charset=utf-8"
  );

  expect(listMessages(s)).toMatchSnapshot();
  expect(app.snapshot()).toMatchSnapshot();
});

test("api response returns default Content-Type header", async () => {
  // GIVEN
  const ROUTE = "/hello";

  const app = new SimApp();
  const api = cloud.Api._newApi(app, "my_api");
  const inflight = Testing.makeHandler(app, "Handler", INFLIGHT_CODE_ECHO_BODY);
  api.get(ROUTE, inflight);

  // WHEN
  const s = await app.startSimulator();
  const apiUrl = getApiUrl(s, "/my_api");
  const response = await fetch(apiUrl + ROUTE, {
    method: "GET",
  });

  // THEN
  await s.stop();

  expect(response.status).toEqual(200);
  // the default for no body requests
  expect(response.headers.get("Content-Type")).toEqual(
    "text/html; charset=utf-8"
  );

  expect(listMessages(s)).toMatchSnapshot();
  expect(app.snapshot()).toMatchSnapshot();
});

function getApiUrl(s: Simulator, path: string): string {
  const apiAttrs = s.getResourceConfig(path).attrs as ApiAttributes;
  return apiAttrs.url;
}

function zip<T, U>(a: T[], b: U[]): Array<[T, U]> {
  return a.map((x, i) => [x, b[i]]);
}

test("request & response body are strings", async () => {
  // GIVEN
  const app = new SimApp();
  const api = cloud.Api._newApi(app, "Api");
  api.post(
    "/test",
    Testing.makeHandler(app, "Handler", INFLIGHT_CODE_ECHO_BODY)
  );

  // WHEN
  const s = await app.startSimulator();

  const apiUrl = getApiUrl(s, "/Api");
  const response = await fetch(apiUrl + "/test", {
    method: "POST",
    body: "hello world, this is a string",
  });

  // THEN
  await s.stop();

  expect(response.status).toEqual(200);
  expect(await response.text()).toEqual("hello world, this is a string");
});

test("no response body", async () => {
  // GIVEN
  const app = new SimApp();
  const api = cloud.Api._newApi(app, "Api");
  api.post("/test", Testing.makeHandler(app, "Handler", INFLIGHT_CODE_NO_BODY));

  // WHEN
  const s = await app.startSimulator();

  const apiUrl = getApiUrl(s, "/Api");
  const response = await fetch(apiUrl + "/test", {
    method: "POST",
    body: "hello world, this is a string",
  });

  // THEN
  await s.stop();

  expect(response.status).toEqual(200);
  expect(response.bodyUsed).toBeFalsy();
});

<<<<<<< HEAD
test("api with CORS defaults", async () => {
  // GIVEN
  const ROUTE = "/hello";
  const RESPONSE = "boom";

  const app = new SimApp();
  const api = cloud.Api._newApi(app, "my_api", { cors: true });
  const inflight = Testing.makeHandler(app, "Handler", INFLIGHT_CODE(RESPONSE));
  api.get(ROUTE, inflight);

  // WHEN
  const s = await app.startSimulator();
  const apiUrl = getApiUrl(s, "/my_api");
  const response = await fetch(apiUrl + ROUTE, { method: "GET" });

  // THEN
  await s.stop();

  expect(response.status).toEqual(200);
  expect(await response.text()).toEqual(RESPONSE);
  expect(response.headers.get("access-control-allow-origin")).toEqual("*");
  expect(response.headers.get("access-control-allow-credentials")).toEqual(
    "false"
  );
});

test("api with custom CORS settings", async () => {
  // GIVEN
  const ROUTE = "/hello";
  const RESPONSE = "boom";

  const app = new SimApp();
  const api = cloud.Api._newApi(app, "my_api", {
    cors: true,
    corsOptions: {
      allowOrigin: ["https://example.com"],
      allowCredentials: true,
      exposeHeaders: ["x-wingnuts"],
    },
  });
  const inflight = Testing.makeHandler(app, "Handler", INFLIGHT_CODE(RESPONSE));
  api.get(ROUTE, inflight);

  // WHEN
  const s = await app.startSimulator();
  const apiUrl = getApiUrl(s, "/my_api");
  const response = await fetch(apiUrl + ROUTE, { method: "GET" });

  // THEN
  await s.stop();

  expect(response.status).toEqual(200);
  expect(await response.text()).toEqual(RESPONSE);
  expect(response.headers.get("access-control-allow-origin")).toEqual(
    "https://example.com"
  );
  expect(response.headers.get("access-control-allow-credentials")).toEqual(
    "true"
  );
  expect(response.headers.get("access-control-expose-headers")).toEqual(
    "x-wingnuts"
  );
});

test("api with CORS settings responds to OPTIONS request", async () => {
  // GIVEN
  const ROUTE = "/hello";

  const app = new SimApp();
  const api = cloud.Api._newApi(app, "my_api", {
    cors: true,
  });

  // WHEN
  const s = await app.startSimulator();
  const apiUrl = getApiUrl(s, "/my_api");
  const response = await fetch(apiUrl + ROUTE, { method: "OPTIONS" });

  // THEN
  await s.stop();

  expect(response.status).toEqual(204);
  expect(response.headers.get("access-control-allow-headers")).toEqual(
    "Content-Type,Authorization,X-Requested-With"
  );
  expect(response.headers.get("access-control-allow-methods")).toEqual(
    "GET,POST,PUT,DELETE,HEAD,OPTIONS"
  );
=======
test("404 handler", async () => {
  const RESPONSE = "boom";
  // GIVEN
  const app = new SimApp();
  const api = cloud.Api._newApi(app, "Api");
  api.post(
    "/test",
    Testing.makeHandler(app, "Handler", INFLIGHT_CODE(RESPONSE))
  );

  // WHEN
  const s = await app.startSimulator();

  const apiUrl = getApiUrl(s, "/Api");
  const response = await fetch(apiUrl + "/does-not-exist", {
    method: "POST",
    body: "hello world, this is a string",
  });

  // THEN
  await s.stop();

  const body = await response.text();

  expect(response.status).toEqual(404);
  expect(body).toContain("Error");
>>>>>>> 6dbb1ac0
});<|MERGE_RESOLUTION|>--- conflicted
+++ resolved
@@ -570,7 +570,34 @@
   expect(response.bodyUsed).toBeFalsy();
 });
 
-<<<<<<< HEAD
+test("404 handler", async () => {
+  const RESPONSE = "boom";
+  // GIVEN
+  const app = new SimApp();
+  const api = cloud.Api._newApi(app, "Api");
+  api.post(
+    "/test",
+    Testing.makeHandler(app, "Handler", INFLIGHT_CODE(RESPONSE))
+  );
+
+  // WHEN
+  const s = await app.startSimulator();
+
+  const apiUrl = getApiUrl(s, "/Api");
+  const response = await fetch(apiUrl + "/does-not-exist", {
+    method: "POST",
+    body: "hello world, this is a string",
+  });
+
+  // THEN
+  await s.stop();
+
+  const body = await response.text();
+
+  expect(response.status).toEqual(404);
+  expect(body).toContain("Error");
+});
+
 test("api with CORS defaults", async () => {
   // GIVEN
   const ROUTE = "/hello";
@@ -659,32 +686,4 @@
   expect(response.headers.get("access-control-allow-methods")).toEqual(
     "GET,POST,PUT,DELETE,HEAD,OPTIONS"
   );
-=======
-test("404 handler", async () => {
-  const RESPONSE = "boom";
-  // GIVEN
-  const app = new SimApp();
-  const api = cloud.Api._newApi(app, "Api");
-  api.post(
-    "/test",
-    Testing.makeHandler(app, "Handler", INFLIGHT_CODE(RESPONSE))
-  );
-
-  // WHEN
-  const s = await app.startSimulator();
-
-  const apiUrl = getApiUrl(s, "/Api");
-  const response = await fetch(apiUrl + "/does-not-exist", {
-    method: "POST",
-    body: "hello world, this is a string",
-  });
-
-  // THEN
-  await s.stop();
-
-  const body = await response.text();
-
-  expect(response.status).toEqual(404);
-  expect(body).toContain("Error");
->>>>>>> 6dbb1ac0
 });