--- conflicted
+++ resolved
@@ -179,17 +179,8 @@
   // GIVEN
   const app = new SimApp();
   const api = new cloud.Api(app, "my_api");
-<<<<<<< HEAD
-  const path = "/api/hello/{name}";
+  const path = "/api/hello/:name";
   const inflightGet = Testing.makeHandler(INFLIGHT_CODE_ECHO_BODY);
-=======
-  const path = "/api/hello/:name";
-  const inflightGet = Testing.makeHandler(
-    app,
-    "Handler",
-    INFLIGHT_CODE_ECHO_BODY
-  );
->>>>>>> cf025a5f
   api.get(path, inflightGet);
 
   // WHEN
@@ -205,17 +196,8 @@
   // GIVEN
   const app = new SimApp();
   const api = new cloud.Api(app, "my_api");
-<<<<<<< HEAD
-  const path = "/{age}";
+  const path = "/:age";
   const inflightGet = Testing.makeHandler(INFLIGHT_CODE_ECHO_BODY);
-=======
-  const path = "/:age";
-  const inflightGet = Testing.makeHandler(
-    app,
-    "Handler",
-    INFLIGHT_CODE_ECHO_BODY
-  );
->>>>>>> cf025a5f
   api.get(path, inflightGet);
 
   // WHEN
@@ -231,17 +213,8 @@
   // GIVEN
   const app = new SimApp();
   const api = new cloud.Api(app, "my_api");
-<<<<<<< HEAD
-  const path = "/{param}/{something}";
+  const path = "/:param/:something";
   const inflightGet = Testing.makeHandler(INFLIGHT_CODE_ECHO_BODY);
-=======
-  const path = "/:param/:something";
-  const inflightGet = Testing.makeHandler(
-    app,
-    "Handler",
-    INFLIGHT_CODE_ECHO_BODY
-  );
->>>>>>> cf025a5f
   api.get(path, inflightGet);
 
   // WHEN
