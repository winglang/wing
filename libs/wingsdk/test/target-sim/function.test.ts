import { test, expect } from "vitest";
import { containsTrace, listMessages, treeJsonOf } from "./util";
import * as cloud from "../../src/cloud";
import { Testing } from "../../src/simulator";
import { Node } from "../../src/std";
import { SimApp } from "../sim-app";

const INFLIGHT_CODE = `
async handle(event) {
  event = JSON.parse(event);
  let msg;
  if (event.name[0] !== event.name[0].toUpperCase()) {
    throw new Error("Name must start with uppercase letter");
  }
  if (process.env.PIG_LATIN) {
    msg = "Ellohay, " + event.name + "!";
  } else {
    msg = "Hello, " + event.name + "!";
  }
  return JSON.stringify({ msg });
}`;

const INFLIGHT_PANIC = `
async handle() {
  process.exit(1);
}`;

test("create a function", async () => {
  // GIVEN
  const app = new SimApp();
  const handler = Testing.makeHandler(INFLIGHT_CODE);
  new cloud.Function(app, "my_function", handler, {
    env: {
      ENV_VAR1: "true",
    },
  });

  // THEN
  const s = await app.startSimulator();
  expect(s.getResourceConfig("/my_function")).toEqual({
    attrs: {
      handle: expect.any(String),
    },
    path: "root/my_function",
    addr: expect.any(String),
    props: {
      sourceCodeFile: expect.any(String),
      sourceCodeLanguage: "javascript",
      environmentVariables: {
        ENV_VAR1: "true",
      },
      timeout: 60000,
    },
    type: cloud.FUNCTION_FQN,
  });
  await s.stop();

  expect(app.snapshot()).toMatchSnapshot();
});

test("invoke function succeeds", async () => {
  // GIVEN
  const app = new SimApp();
  const handler = Testing.makeHandler(INFLIGHT_CODE);
  new cloud.Function(app, "my_function", handler);

  const s = await app.startSimulator();

  const client = s.getResource("/my_function") as cloud.IFunctionClient;

  // WHEN
  const PAYLOAD = { name: "Alice" };
  const response = await client.invoke(JSON.stringify(PAYLOAD));

  // THEN
  expect(response).toEqual(JSON.stringify({ msg: `Hello, ${PAYLOAD.name}!` }));
  await s.stop();

  expect(listMessages(s)).toMatchSnapshot();
  expect(app.snapshot()).toMatchSnapshot();
});

test("invoke function with environment variables", async () => {
  // GIVEN
  const app = new SimApp();
  const handler = Testing.makeHandler(INFLIGHT_CODE);
  new cloud.Function(app, "my_function", handler, {
    env: {
      PIG_LATIN: "true",
    },
  });

  const s = await app.startSimulator();

  const client = s.getResource("/my_function") as cloud.IFunctionClient;

  // WHEN
  const PAYLOAD = { name: "Alice" };
  const response = await client.invoke(JSON.stringify(PAYLOAD));

  // THEN
  expect(response).toEqual(
    JSON.stringify({
      msg: `Ellohay, ${PAYLOAD.name}!`,
    })
  );
  await s.stop();

  expect(listMessages(s)).toMatchSnapshot();
  expect(app.snapshot()).toMatchSnapshot();
});

test("invoke function fails", async () => {
  // GIVEN
  const app = new SimApp();
  const handler = Testing.makeHandler(INFLIGHT_CODE);
  new cloud.Function(app, "my_function", handler);
  const s = await app.startSimulator();

  const client = s.getResource("/my_function") as cloud.IFunctionClient;

  // WHEN
  const PAYLOAD = { name: "alice" };
  await expect(client.invoke(JSON.stringify(PAYLOAD))).rejects.toThrow(
    "Name must start with uppercase letter"
  );

  // THEN
  await s.stop();

  expect(listMessages(s)).toMatchSnapshot();
  expect(
    containsTrace(
      s,
      (trace) =>
        trace.data.error?.message === "Name must start with uppercase letter"
    )
  ).toBeTruthy();
  expect(app.snapshot()).toMatchSnapshot();
});

test("function has no display hidden property", async () => {
  // GIVEN
  const app = new SimApp();
  const handler = Testing.makeHandler(INFLIGHT_CODE);
  new cloud.Function(app, "my_function", handler);

  const treeJson = treeJsonOf(app.synth());
  const func = app.node.tryFindChild("my_function") as cloud.Function;

  // THEN
  expect(Node.of(func).hidden).toBeUndefined();
  expect(treeJson.tree.children).toBeDefined();
  expect(treeJson.tree.children).not.toMatchObject({
    my_function: {
      display: {
        hidden: expect.any(Boolean),
      },
    },
  });
});

test("function has display title and description properties", async () => {
  // GIVEN
  const app = new SimApp();
  const handler = Testing.makeHandler(INFLIGHT_CODE);
  new cloud.Function(app, "my_function", handler);

  // WHEN
  const treeJson = treeJsonOf(app.synth());
  const func = app.node.tryFindChild("my_function") as cloud.Function;

  // THEN
  expect(Node.of(func).title).toBeDefined();
  expect(Node.of(func).description).toBeDefined();
  expect(treeJson.tree.children).toMatchObject({
    my_function: {
      display: {
        title: expect.any(String),
        description: expect.any(String),
      },
    },
  });
});

test("invoke function with process.exit(1)", async () => {
  // GIVEN
  const app = new SimApp();
  const handler = Testing.makeHandler(INFLIGHT_PANIC);
  new cloud.Function(app, "my_function", handler);
  const s = await app.startSimulator();
  const client = s.getResource("/my_function") as cloud.IFunctionClient;
  // WHEN
  const PAYLOAD = {};
  await expect(client.invoke(JSON.stringify(PAYLOAD))).rejects.toThrow(
    "Process exited with code 1"
  );
  // THEN
  await s.stop();
  expect(listMessages(s)).toMatchSnapshot();
<<<<<<< HEAD
  expect(
    containsTrace(
      s,
      (trace) =>
        trace.data.error?.message ===
        "process.exit() was called with exit code 1"
    )
  ).toBeTruthy();
=======
  expect(s.listTraces()[1].data.error).toMatchObject({
    message: "Process exited with code 1",
  });
>>>>>>> 845360a7
  expect(app.snapshot()).toMatchSnapshot();
});

test("runtime environment tests", async () => {
  const app = new SimApp();

  const urlSearchParamsFn = app.newCloudFunction(`
    const query = "q=URLUtils.searchParams&topic=api";
    const p = new URLSearchParams(query);
    return p.get("topic");
  `);

  // check that fetch is a function (we can't really make network calls here)
  const fetchFn = app.newCloudFunction(`
    return typeof fetch;
  `);

  const cryptoFn = app.newCloudFunction(`
    const c = require("crypto");
    return typeof c.createHash;
  `);

  // check that we can import ESM modules
  const esmModulesFn = app.newCloudFunction(`
    const { nanoid } = await import("nanoid");
    return nanoid();
  `);

  // THEN
  const s = await app.startSimulator();
  expect(await cryptoFn(s)).toEqual("function");
  expect(await urlSearchParamsFn(s)).toBe("api");
  expect(await fetchFn(s)).toEqual("function");
  expect(await esmModulesFn(s)).toHaveLength(21);

  await s.stop();
  expect(app.snapshot()).toMatchSnapshot();
});

test("__dirname and __filename cannot be used within inflight code", async () => {
  const app = new SimApp();
  const dirnameInvoker = app.newCloudFunction(`__dirname`);
  const filenameInvoker = app.newCloudFunction(`__filename`);

  const s = await app.startSimulator();

  await dirnameInvoker(s);
  await filenameInvoker(s);

  expect(listMessages(s)).toMatchSnapshot();
});<|MERGE_RESOLUTION|>--- conflicted
+++ resolved
@@ -198,20 +198,12 @@
   // THEN
   await s.stop();
   expect(listMessages(s)).toMatchSnapshot();
-<<<<<<< HEAD
   expect(
     containsTrace(
       s,
-      (trace) =>
-        trace.data.error?.message ===
-        "process.exit() was called with exit code 1"
+      (trace) => trace.data.error?.message === "Process exited with code 1"
     )
   ).toBeTruthy();
-=======
-  expect(s.listTraces()[1].data.error).toMatchObject({
-    message: "Process exited with code 1",
-  });
->>>>>>> 845360a7
   expect(app.snapshot()).toMatchSnapshot();
 });
 
