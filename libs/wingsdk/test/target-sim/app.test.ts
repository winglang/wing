--- conflicted
+++ resolved
@@ -3,12 +3,7 @@
 import { test, expect } from "vitest";
 import { simulatorJsonOf } from "./util";
 import { Bucket } from "../../src/cloud";
-<<<<<<< HEAD
-import { PolyconFactory } from "../../src/core";
-import { Testing } from "../../src/simulator";
-=======
-import { inflight } from "../../src/core";
->>>>>>> 25f6c934
+import { PolyconFactory, inflight } from "../../src/core";
 import { Test } from "../../src/std";
 import { App } from "../../src/target-sim/app";
 import { Platform } from "../../src/target-sim/platform";
