import { test, expect } from "vitest";
import {
  listMessages,
  treeJsonOf,
  waitUntilResourcesDone,
  waitUntilResourcesStart,
  waitUntilTrace,
} from "./util";
import * as cloud from "../../src/cloud";
import { Duration } from "../../src/std";
import { QUEUE_TYPE } from "../../src/target-sim/schema-resources";
import { Testing } from "../../src/testing";
import { SimApp } from "../sim-app";

const INFLIGHT_CODE = `
async handle(message) {
  if (message === "BAD MESSAGE") {
    throw new Error("ERROR");
  }
}`;

test("create a queue", async () => {
  // GIVEN
  const app = new SimApp();
  cloud.Queue._newQueue(app, "my_queue");
  const s = await app.startSimulator();

  // THEN
  expect(s.getResourceConfig("/my_queue")).toEqual({
    attrs: {
      handle: expect.any(String),
    },
    path: "root/my_queue",
    props: {
      timeout: 10,
      retentionPeriod: 3600,
    },
    type: "wingsdk.cloud.Queue",
  });
  await s.stop();

  expect(app.snapshot()).toMatchSnapshot();
});

test("queue with one subscriber, default batch size of 1", async () => {
  // GIVEN
  const app = new SimApp();
  const handler = Testing.makeHandler(app, "Handler", INFLIGHT_CODE);
  const queue = cloud.Queue._newQueue(app, "my_queue");
  queue.setConsumer(handler);
  const s = await app.startSimulator();

  const queueClient = s.getResource("/my_queue") as cloud.IQueueClient;

  // WHEN
<<<<<<< HEAD
  void queueClient.push("A");
  await waitUntilResourcesDone(s, handler);
  void queueClient.push("B");
  await waitUntilResourcesDone(s, handler);
=======
  await queueClient.push("A", "B");

  // TODO: queueClient.awaitMessages(2) or queueClient.untilEmpty() or something
  await sleep(200);
>>>>>>> 7c9bfe43

  // THEN
  await s.stop();

  expect(listMessages(s)).toMatchSnapshot();
  expect(app.snapshot()).toMatchSnapshot();
});

test("queue batch size of 2, purge the queue", async () => {
  // GIVEN
  const QUEUE_SIZE = 2;
  const QUEUE_EMPTY_SIZE = 0;
  const app = new SimApp();
  cloud.Queue._newQueue(app, "my_queue");
  const s = await app.startSimulator();

  const queueClient = s.getResource("/my_queue") as cloud.IQueueClient;

  // WHEN
  await queueClient.push("A");
  await queueClient.push("B");

  let approxSize = await queueClient.approxSize();

  expect(approxSize).toEqual(QUEUE_SIZE);

  await queueClient.purge();

  approxSize = await queueClient.approxSize();
  expect(approxSize).toEqual(QUEUE_EMPTY_SIZE);

  // THEN
  await s.stop();

  expect(listMessages(s)).toMatchSnapshot();
  expect(app.snapshot()).toMatchSnapshot();
});

test("queue with one subscriber, batch size of 5", async () => {
  // GIVEN
  const app = new SimApp();

  const queue = cloud.Queue._newQueue(app, "my_queue");
  const handler = Testing.makeHandler(app, "Handler", INFLIGHT_CODE);
  queue.setConsumer(handler, { batchSize: 5 });

  // initialize the queue with some messages
  const onDeployHandler = Testing.makeHandler(
    app,
    "OnDeployHandler",
    `\
async handle() {
  await this.queue.push("A");
  await this.queue.push("B");
  await this.queue.push("C");
  await this.queue.push("D");
  await this.queue.push("E");
  await this.queue.push("F");
}`,
    {
      queue: {
        obj: queue,
        ops: [cloud.QueueInflightMethods.PUSH],
      },
    }
  );
  cloud.OnDeploy._newOnDeploy(app, "my_queue_messages", onDeployHandler);

  const s = await app.startSimulator();

  // WHEN
  await waitUntilResourcesDone(s, onDeployHandler);

  // THEN
  await s.stop();

  expect(listMessages(s)).toMatchSnapshot();
  expect(app.snapshot()).toMatchSnapshot();
});

test("messages are requeued if the function fails after timeout", async () => {
  // GIVEN
  const app = new SimApp();
  const handler = Testing.makeHandler(app, "Handler", INFLIGHT_CODE);
  const queue = cloud.Queue._newQueue(app, "my_queue", {
    timeout: Duration.fromSeconds(1),
  });
  queue.setConsumer(handler);
  const s = await app.startSimulator();

  // WHEN
  const queueClient = s.getResource("/my_queue") as cloud.IQueueClient;
  void queueClient.push("BAD MESSAGE");
  await waitUntilTrace(s, (trace) =>
    trace.data.message.startsWith("Sending messages")
  );

  // THEN
  await s.stop();

  await waitUntilTrace(s, (trace) =>
    trace.data.message.startsWith(
      "1 messages pushed back to queue after visibility timeout."
    )
  );

  expect(listMessages(s)).toMatchSnapshot();
  expect(app.snapshot()).toMatchSnapshot();

  expect(
    s
      .listTraces()
      .filter((v) => v.sourceType == QUEUE_TYPE)
      .map((trace) => trace.data.message)
  ).toContain("1 messages pushed back to queue after visibility timeout.");
});

test("messages are not requeued if the function fails before timeout", async () => {
  // GIVEN
  const app = new SimApp();
  const handler = Testing.makeHandler(app, "Handler", INFLIGHT_CODE);
  const queue = cloud.Queue._newQueue(app, "my_queue", {
    timeout: Duration.fromSeconds(30),
  });
  queue.setConsumer(handler);
  const s = await app.startSimulator();

  // WHEN
  const queueClient = s.getResource("/my_queue") as cloud.IQueueClient;
  void queueClient.push("BAD MESSAGE");
  await waitUntilTrace(
    s,
    (trace) =>
      trace.data.message ==
      "Subscriber error - returning 1 messages to queue: ERROR"
  );

  // THEN
  await s.stop();

  expect(listMessages(s)).toMatchSnapshot();
  expect(app.snapshot()).toMatchSnapshot();

  expect(
    s
      .listTraces()
      .filter((v) => v.sourceType == QUEUE_TYPE)
      .map((trace) => trace.data.message)
  ).toEqual([
    "wingsdk.cloud.Queue created.",
    "Push (messages=BAD MESSAGE).",
    'Sending messages (messages=["BAD MESSAGE"], subscriber=sim-1).',
    "Subscriber error - returning 1 messages to queue: ERROR",
    "wingsdk.cloud.Queue deleted.",
  ]);
});

test("messages are not requeued if the function fails after retention timeout", async () => {
  // GIVEN
  const app = new SimApp();
  const handler = Testing.makeHandler(app, "Handler", INFLIGHT_CODE);
  const queue = cloud.Queue._newQueue(app, "my_queue", {
    retentionPeriod: Duration.fromSeconds(1),
  });
  queue.setConsumer(handler);
  const s = await app.startSimulator();

  // WHEN
  const queueClient = s.getResource("/my_queue") as cloud.IQueueClient;
  void queueClient.push("BAD MESSAGE");
  await waitUntilTrace(
    s,
    (trace) =>
      trace.data.message ==
      "Subscriber error - returning 1 messages to queue: ERROR"
  );

  // THEN
  await s.stop();

  expect(listMessages(s)).toMatchSnapshot();
  expect(app.snapshot()).toMatchSnapshot();

  expect(
    s
      .listTraces()
      .filter((v) => v.sourceType == QUEUE_TYPE)
      .map((trace) => trace.data.message)
  ).toEqual([
    "wingsdk.cloud.Queue created.",
    "Push (messages=BAD MESSAGE).",
    'Sending messages (messages=["BAD MESSAGE"], subscriber=sim-1).',
    "Subscriber error - returning 1 messages to queue: ERROR",
    "wingsdk.cloud.Queue deleted.",
  ]);
});

test("queue has no display hidden property", async () => {
  // GIVEN
  const app = new SimApp();
  cloud.Queue._newQueue(app, "my_queue");

  const treeJson = treeJsonOf(app.synth());
  const queue = app.node.tryFindChild("my_queue") as cloud.Queue;

  // THEN
  expect(queue.display.hidden).toBeUndefined();
  expect(treeJson.tree.children).toBeDefined();
  expect(treeJson.tree.children).not.toMatchObject({
    my_queue: {
      display: {
        hidden: expect.any(Boolean),
      },
    },
  });
});

test("queue has display title and description properties", async () => {
  // GIVEN
  const app = new SimApp();
  cloud.Queue._newQueue(app, "my_queue");

  // WHEN
  const treeJson = treeJsonOf(app.synth());
  const queue = app.node.tryFindChild("my_queue") as cloud.Queue;

  // THEN
  expect(queue.display.title).toBeDefined();
  expect(queue.display.description).toBeDefined();
  expect(treeJson.tree.children).toMatchObject({
    my_queue: {
      display: {
        title: expect.any(String),
        description: expect.any(String),
      },
    },
  });
});

test("can pop messages from queue", async () => {
  // GIVEN
  const app = new SimApp();
  const messages = ["A", "B", "C", "D", "E", "F"];
  cloud.Queue._newQueue(app, "my_queue");

  // WHEN
  const s = await app.startSimulator();
  const queueClient = s.getResource("/my_queue") as cloud.IQueueClient;

  // initialize the messages
  for (const message of messages) {
    await queueClient.push(message);
  }

  // try popping them
  const poppedMessages: Array<string | undefined> = [];
  for (let i = 0; i < messages.length; i++) {
    poppedMessages.push(await queueClient.pop());
  }
  const poppedOnEmptyQueue = await queueClient.pop();

  // THEN
  await s.stop();
  expect(poppedMessages).toEqual(messages);
  expect(poppedOnEmptyQueue).toBeUndefined();
});

test("pop from empty queue returns nothing", async () => {
  // GIVEN
  const app = new SimApp();
  cloud.Queue._newQueue(app, "my_queue");

  // WHEN
  const s = await app.startSimulator();
  const queueClient = s.getResource("/my_queue") as cloud.IQueueClient;
  const popped = await queueClient.pop();

  // THEN
  await s.stop();
  expect(popped).toBeUndefined();
});<|MERGE_RESOLUTION|>--- conflicted
+++ resolved
@@ -53,17 +53,8 @@
   const queueClient = s.getResource("/my_queue") as cloud.IQueueClient;
 
   // WHEN
-<<<<<<< HEAD
-  void queueClient.push("A");
+  await queueClient.push("A", "B");
   await waitUntilResourcesDone(s, handler);
-  void queueClient.push("B");
-  await waitUntilResourcesDone(s, handler);
-=======
-  await queueClient.push("A", "B");
-
-  // TODO: queueClient.awaitMessages(2) or queueClient.untilEmpty() or something
-  await sleep(200);
->>>>>>> 7c9bfe43
 
   // THEN
   await s.stop();
