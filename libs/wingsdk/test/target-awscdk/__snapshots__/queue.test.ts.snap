// Vitest Snapshot v1, https://vitest.dev/guide/snapshot.html

exports[`default queue behavior 1`] = `
{
  "Parameters": {
    "BootstrapVersion": {
      "Default": "/cdk-bootstrap/hnb659fds/version",
      "Description": "Version of the CDK Bootstrap resources in this environment, automatically retrieved from SSM Parameter Store. [cdk:skip]",
      "Type": "AWS::SSM::Parameter::Value<String>",
    },
  },
  "Resources": {
    "Queue4A7E3555": {
      "DeletionPolicy": "Delete",
      "Type": "AWS::SQS::Queue",
      "UpdateReplacePolicy": "Delete",
    },
  },
  "Rules": {
    "CheckBootstrapVersion": {
      "Assertions": [
        {
          "Assert": {
            "Fn::Not": [
              {
                "Fn::Contains": [
                  [
                    "1",
                    "2",
                    "3",
                    "4",
                    "5",
                  ],
                  {
                    "Ref": "BootstrapVersion",
                  },
                ],
              },
            ],
          },
          "AssertDescription": "CDK bootstrap stack version 6 required. Please run 'cdk bootstrap' with a recent version of the CDK CLI.",
        },
      ],
    },
  },
}
`;

exports[`queue with a consumer function 1`] = `"new (require(\\"[REDACTED]/wingsdk/src/shared-aws/function.inflight\\")).FunctionClient(process.env[\\"FUNCTION_NAME_47be82b5\\"])"`;

exports[`queue with a consumer function 2`] = `
{
  "Parameters": {
    "BootstrapVersion": {
      "Default": "/cdk-bootstrap/hnb659fds/version",
      "Description": "Version of the CDK Bootstrap resources in this environment, automatically retrieved from SSM Parameter Store. [cdk:skip]",
      "Type": "AWS::SSM::Parameter::Value<String>",
    },
  },
  "Resources": {
    "Queue4A7E3555": {
      "DeletionPolicy": "Delete",
      "Properties": {
        "VisibilityTimeout": 30,
      },
      "Type": "AWS::SQS::Queue",
      "UpdateReplacePolicy": "Delete",
    },
    "QueueAddConsumerc185c7e31C0F56C8": {
      "DependsOn": [
        "QueueAddConsumerc185c7e3ServiceRoleDefaultPolicyA42919E1",
        "QueueAddConsumerc185c7e3ServiceRoleD16C83A1",
      ],
      "Properties": {
        "Code": {
          "S3Bucket": {
            "Fn::Sub": "cdk-hnb659fds-assets-\${AWS::AccountId}-\${AWS::Region}",
          },
<<<<<<< HEAD
          "S3Key": "bc5637187bd84f21881c78c4ca73157d3a92ca8ab77887515f211c499887dbfa.zip",
=======
          "S3Key": "6162c1660855627f90a7b3c9766aab3c78c931f92624035ccd56b1478349e3dd.zip",
>>>>>>> 9faba439
        },
        "Handler": "index.handler",
        "Role": {
          "Fn::GetAtt": [
            "QueueAddConsumerc185c7e3ServiceRoleD16C83A1",
            "Arn",
          ],
        },
        "Runtime": "nodejs18.x",
        "Timeout": 30,
      },
      "Type": "AWS::Lambda::Function",
    },
    "QueueAddConsumerc185c7e3ServiceRoleD16C83A1": {
      "Properties": {
        "AssumeRolePolicyDocument": {
          "Statement": [
            {
              "Action": "sts:AssumeRole",
              "Effect": "Allow",
              "Principal": {
                "Service": "lambda.amazonaws.com",
              },
            },
          ],
          "Version": "2012-10-17",
        },
        "ManagedPolicyArns": [
          {
            "Fn::Join": [
              "",
              [
                "arn:",
                {
                  "Ref": "AWS::Partition",
                },
                ":iam::aws:policy/service-role/AWSLambdaBasicExecutionRole",
              ],
            ],
          },
        ],
      },
      "Type": "AWS::IAM::Role",
    },
    "QueueAddConsumerc185c7e3ServiceRoleDefaultPolicyA42919E1": {
      "Properties": {
        "PolicyDocument": {
          "Statement": [
            {
              "Action": [
                "sqs:ReceiveMessage",
                "sqs:ChangeMessageVisibility",
                "sqs:GetQueueUrl",
                "sqs:DeleteMessage",
                "sqs:GetQueueAttributes",
              ],
              "Effect": "Allow",
              "Resource": {
                "Fn::GetAtt": [
                  "Queue4A7E3555",
                  "Arn",
                ],
              },
            },
          ],
          "Version": "2012-10-17",
        },
        "PolicyName": "QueueAddConsumerc185c7e3ServiceRoleDefaultPolicyA42919E1",
        "Roles": [
          {
            "Ref": "QueueAddConsumerc185c7e3ServiceRoleD16C83A1",
          },
        ],
      },
      "Type": "AWS::IAM::Policy",
    },
    "QueueAddConsumerc185c7e3SqsEventSourcemyprojectQueue97F83A7BF716800D": {
      "Properties": {
        "BatchSize": 1,
        "EventSourceArn": {
          "Fn::GetAtt": [
            "Queue4A7E3555",
            "Arn",
          ],
        },
        "FunctionName": {
          "Ref": "QueueAddConsumerc185c7e31C0F56C8",
        },
      },
      "Type": "AWS::Lambda::EventSourceMapping",
    },
  },
  "Rules": {
    "CheckBootstrapVersion": {
      "Assertions": [
        {
          "Assert": {
            "Fn::Not": [
              {
                "Fn::Contains": [
                  [
                    "1",
                    "2",
                    "3",
                    "4",
                    "5",
                  ],
                  {
                    "Ref": "BootstrapVersion",
                  },
                ],
              },
            ],
          },
          "AssertDescription": "CDK bootstrap stack version 6 required. Please run 'cdk bootstrap' with a recent version of the CDK CLI.",
        },
      ],
    },
  },
}
`;

exports[`queue with custom retention 1`] = `
{
  "Parameters": {
    "BootstrapVersion": {
      "Default": "/cdk-bootstrap/hnb659fds/version",
      "Description": "Version of the CDK Bootstrap resources in this environment, automatically retrieved from SSM Parameter Store. [cdk:skip]",
      "Type": "AWS::SSM::Parameter::Value<String>",
    },
  },
  "Resources": {
    "Queue4A7E3555": {
      "DeletionPolicy": "Delete",
      "Properties": {
        "MessageRetentionPeriod": 1800,
      },
      "Type": "AWS::SQS::Queue",
      "UpdateReplacePolicy": "Delete",
    },
  },
  "Rules": {
    "CheckBootstrapVersion": {
      "Assertions": [
        {
          "Assert": {
            "Fn::Not": [
              {
                "Fn::Contains": [
                  [
                    "1",
                    "2",
                    "3",
                    "4",
                    "5",
                  ],
                  {
                    "Ref": "BootstrapVersion",
                  },
                ],
              },
            ],
          },
          "AssertDescription": "CDK bootstrap stack version 6 required. Please run 'cdk bootstrap' with a recent version of the CDK CLI.",
        },
      ],
    },
  },
}
`;

exports[`queue with custom timeout 1`] = `
{
  "Parameters": {
    "BootstrapVersion": {
      "Default": "/cdk-bootstrap/hnb659fds/version",
      "Description": "Version of the CDK Bootstrap resources in this environment, automatically retrieved from SSM Parameter Store. [cdk:skip]",
      "Type": "AWS::SSM::Parameter::Value<String>",
    },
  },
  "Resources": {
    "Queue4A7E3555": {
      "DeletionPolicy": "Delete",
      "Properties": {
        "VisibilityTimeout": 30,
      },
      "Type": "AWS::SQS::Queue",
      "UpdateReplacePolicy": "Delete",
    },
  },
  "Rules": {
    "CheckBootstrapVersion": {
      "Assertions": [
        {
          "Assert": {
            "Fn::Not": [
              {
                "Fn::Contains": [
                  [
                    "1",
                    "2",
                    "3",
                    "4",
                    "5",
                  ],
                  {
                    "Ref": "BootstrapVersion",
                  },
                ],
              },
            ],
          },
          "AssertDescription": "CDK bootstrap stack version 6 required. Please run 'cdk bootstrap' with a recent version of the CDK CLI.",
        },
      ],
    },
  },
}
`;<|MERGE_RESOLUTION|>--- conflicted
+++ resolved
@@ -76,11 +76,7 @@
           "S3Bucket": {
             "Fn::Sub": "cdk-hnb659fds-assets-\${AWS::AccountId}-\${AWS::Region}",
           },
-<<<<<<< HEAD
-          "S3Key": "bc5637187bd84f21881c78c4ca73157d3a92ca8ab77887515f211c499887dbfa.zip",
-=======
           "S3Key": "6162c1660855627f90a7b3c9766aab3c78c931f92624035ccd56b1478349e3dd.zip",
->>>>>>> 9faba439
         },
         "Handler": "index.handler",
         "Role": {
