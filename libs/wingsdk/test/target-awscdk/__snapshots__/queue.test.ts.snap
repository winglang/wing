// Vitest Snapshot v1, https://vitest.dev/guide/snapshot.html

exports[`default queue behavior 1`] = `
{
  "Outputs": {
    "WingTestRunnerFunctionArns": {
      "Value": "[]",
    },
  },
  "Parameters": {
    "BootstrapVersion": {
      "Default": "/cdk-bootstrap/hnb659fds/version",
      "Description": "Version of the CDK Bootstrap resources in this environment, automatically retrieved from SSM Parameter Store. [cdk:skip]",
      "Type": "AWS::SSM::Parameter::Value<String>",
    },
  },
  "Resources": {
    "Queue4A7E3555": {
      "DeletionPolicy": "Delete",
      "Type": "AWS::SQS::Queue",
      "UpdateReplacePolicy": "Delete",
    },
  },
  "Rules": {
    "CheckBootstrapVersion": {
      "Assertions": [
        {
          "Assert": {
            "Fn::Not": [
              {
                "Fn::Contains": [
                  [
                    "1",
                    "2",
                    "3",
                    "4",
                    "5",
                  ],
                  {
                    "Ref": "BootstrapVersion",
                  },
                ],
              },
            ],
          },
          "AssertDescription": "CDK bootstrap stack version 6 required. Please run 'cdk bootstrap' with a recent version of the CDK CLI.",
        },
      ],
    },
  },
}
`;

exports[`queue with a consumer function 1`] = `"new (require(\\"[REDACTED]/wingsdk/src/shared-aws/function.inflight\\")).FunctionClient(process.env[\\"FUNCTION_NAME_b3dcdeaa\\"])"`;

exports[`queue with a consumer function 2`] = `
{
  "Outputs": {
    "WingTestRunnerFunctionArns": {
      "Value": "[]",
    },
  },
  "Parameters": {
    "BootstrapVersion": {
      "Default": "/cdk-bootstrap/hnb659fds/version",
      "Description": "Version of the CDK Bootstrap resources in this environment, automatically retrieved from SSM Parameter Store. [cdk:skip]",
      "Type": "AWS::SSM::Parameter::Value<String>",
    },
  },
  "Resources": {
    "Queue4A7E3555": {
      "DeletionPolicy": "Delete",
      "Properties": {
        "VisibilityTimeout": 30,
      },
      "Type": "AWS::SQS::Queue",
      "UpdateReplacePolicy": "Delete",
    },
    "QueueSetConsumerc185c7e3BBF127FC": {
      "DependsOn": [
        "QueueSetConsumerc185c7e3ServiceRoleDefaultPolicy707C955E",
        "QueueSetConsumerc185c7e3ServiceRole98E9022D",
      ],
      "Properties": {
        "Code": {
          "S3Bucket": {
            "Fn::Sub": "cdk-hnb659fds-assets-\${AWS::AccountId}-\${AWS::Region}",
          },
<<<<<<< HEAD
          "S3Key": "4b92fcc6eb724146817a50569d9d0d7890d44ba441acb6d8825b1174815228a8.zip",
=======
          "S3Key": "b56909df17f31ba7c1a733e45fe9be27c767ef4b12ac65a6c6c2bbbaa3f8f418.zip",
>>>>>>> eeea47ec
        },
        "Handler": "index.handler",
        "Role": {
          "Fn::GetAtt": [
            "QueueSetConsumerc185c7e3ServiceRole98E9022D",
            "Arn",
          ],
        },
        "Runtime": "nodejs18.x",
        "Timeout": 30,
      },
      "Type": "AWS::Lambda::Function",
    },
    "QueueSetConsumerc185c7e3ServiceRole98E9022D": {
      "Properties": {
        "AssumeRolePolicyDocument": {
          "Statement": [
            {
              "Action": "sts:AssumeRole",
              "Effect": "Allow",
              "Principal": {
                "Service": "lambda.amazonaws.com",
              },
            },
          ],
          "Version": "2012-10-17",
        },
        "ManagedPolicyArns": [
          {
            "Fn::Join": [
              "",
              [
                "arn:",
                {
                  "Ref": "AWS::Partition",
                },
                ":iam::aws:policy/service-role/AWSLambdaBasicExecutionRole",
              ],
            ],
          },
        ],
      },
      "Type": "AWS::IAM::Role",
    },
    "QueueSetConsumerc185c7e3ServiceRoleDefaultPolicy707C955E": {
      "Properties": {
        "PolicyDocument": {
          "Statement": [
            {
              "Action": [
                "sqs:ReceiveMessage",
                "sqs:ChangeMessageVisibility",
                "sqs:GetQueueUrl",
                "sqs:DeleteMessage",
                "sqs:GetQueueAttributes",
              ],
              "Effect": "Allow",
              "Resource": {
                "Fn::GetAtt": [
                  "Queue4A7E3555",
                  "Arn",
                ],
              },
            },
          ],
          "Version": "2012-10-17",
        },
        "PolicyName": "QueueSetConsumerc185c7e3ServiceRoleDefaultPolicy707C955E",
        "Roles": [
          {
            "Ref": "QueueSetConsumerc185c7e3ServiceRole98E9022D",
          },
        ],
      },
      "Type": "AWS::IAM::Policy",
    },
    "QueueSetConsumerc185c7e3SqsEventSourcemyprojectQueue97F83A7BF9F5BDF6": {
      "Properties": {
        "BatchSize": 1,
        "EventSourceArn": {
          "Fn::GetAtt": [
            "Queue4A7E3555",
            "Arn",
          ],
        },
        "FunctionName": {
          "Ref": "QueueSetConsumerc185c7e3BBF127FC",
        },
      },
      "Type": "AWS::Lambda::EventSourceMapping",
    },
  },
  "Rules": {
    "CheckBootstrapVersion": {
      "Assertions": [
        {
          "Assert": {
            "Fn::Not": [
              {
                "Fn::Contains": [
                  [
                    "1",
                    "2",
                    "3",
                    "4",
                    "5",
                  ],
                  {
                    "Ref": "BootstrapVersion",
                  },
                ],
              },
            ],
          },
          "AssertDescription": "CDK bootstrap stack version 6 required. Please run 'cdk bootstrap' with a recent version of the CDK CLI.",
        },
      ],
    },
  },
}
`;

exports[`queue with custom retention 1`] = `
{
  "Outputs": {
    "WingTestRunnerFunctionArns": {
      "Value": "[]",
    },
  },
  "Parameters": {
    "BootstrapVersion": {
      "Default": "/cdk-bootstrap/hnb659fds/version",
      "Description": "Version of the CDK Bootstrap resources in this environment, automatically retrieved from SSM Parameter Store. [cdk:skip]",
      "Type": "AWS::SSM::Parameter::Value<String>",
    },
  },
  "Resources": {
    "Queue4A7E3555": {
      "DeletionPolicy": "Delete",
      "Properties": {
        "MessageRetentionPeriod": 1800,
      },
      "Type": "AWS::SQS::Queue",
      "UpdateReplacePolicy": "Delete",
    },
  },
  "Rules": {
    "CheckBootstrapVersion": {
      "Assertions": [
        {
          "Assert": {
            "Fn::Not": [
              {
                "Fn::Contains": [
                  [
                    "1",
                    "2",
                    "3",
                    "4",
                    "5",
                  ],
                  {
                    "Ref": "BootstrapVersion",
                  },
                ],
              },
            ],
          },
          "AssertDescription": "CDK bootstrap stack version 6 required. Please run 'cdk bootstrap' with a recent version of the CDK CLI.",
        },
      ],
    },
  },
}
`;

exports[`queue with custom timeout 1`] = `
{
  "Outputs": {
    "WingTestRunnerFunctionArns": {
      "Value": "[]",
    },
  },
  "Parameters": {
    "BootstrapVersion": {
      "Default": "/cdk-bootstrap/hnb659fds/version",
      "Description": "Version of the CDK Bootstrap resources in this environment, automatically retrieved from SSM Parameter Store. [cdk:skip]",
      "Type": "AWS::SSM::Parameter::Value<String>",
    },
  },
  "Resources": {
    "Queue4A7E3555": {
      "DeletionPolicy": "Delete",
      "Properties": {
        "VisibilityTimeout": 30,
      },
      "Type": "AWS::SQS::Queue",
      "UpdateReplacePolicy": "Delete",
    },
  },
  "Rules": {
    "CheckBootstrapVersion": {
      "Assertions": [
        {
          "Assert": {
            "Fn::Not": [
              {
                "Fn::Contains": [
                  [
                    "1",
                    "2",
                    "3",
                    "4",
                    "5",
                  ],
                  {
                    "Ref": "BootstrapVersion",
                  },
                ],
              },
            ],
          },
          "AssertDescription": "CDK bootstrap stack version 6 required. Please run 'cdk bootstrap' with a recent version of the CDK CLI.",
        },
      ],
    },
  },
}
`;<|MERGE_RESOLUTION|>--- conflicted
+++ resolved
@@ -86,11 +86,7 @@
           "S3Bucket": {
             "Fn::Sub": "cdk-hnb659fds-assets-\${AWS::AccountId}-\${AWS::Region}",
           },
-<<<<<<< HEAD
-          "S3Key": "4b92fcc6eb724146817a50569d9d0d7890d44ba441acb6d8825b1174815228a8.zip",
-=======
           "S3Key": "b56909df17f31ba7c1a733e45fe9be27c767ef4b12ac65a6c6c2bbbaa3f8f418.zip",
->>>>>>> eeea47ec
         },
         "Handler": "index.handler",
         "Role": {
