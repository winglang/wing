--- conflicted
+++ resolved
@@ -119,11 +119,7 @@
           "S3Bucket": {
             "Fn::Sub": "cdk-hnb659fds-assets-\${AWS::AccountId}-\${AWS::Region}",
           },
-<<<<<<< HEAD
-          "S3Key": "220453c1de69b723c210fdb2a2ceba3e3a09c37e339a4ef7b06bbebd2a4cb4a0.zip",
-=======
           "S3Key": "82159b7548a6fdc12ae39cb8043a63cbed3dd87b531d77f4599b901b09011d9a.zip",
->>>>>>> 798870d9
         },
         "Environment": {
           "Variables": {
@@ -351,11 +347,9 @@
           "S3Bucket": {
             "Fn::Sub": "cdk-hnb659fds-assets-\${AWS::AccountId}-\${AWS::Region}",
           },
-<<<<<<< HEAD
-          "S3Key": "5a7514c19e1449dd2bc825f4fc1af864abbe6bdbd7845a65431a1f182429ea70.zip",
-=======
-          "S3Key": "328c76cb48455f432c4c41a8d4f2d4f14b9b8c24792bb4e440cbef759e4800cc.zip",
->>>>>>> 798870d9
+==== BASE ====
+          "S3Key": "8a2ab0121abc2fe4ac5244af0605905e390ca3a7cdeb557bcddaa999ada830ae.zip",
+==== BASE ====
         },
         "Environment": {
           "Variables": {
@@ -522,11 +516,9 @@
           "S3Bucket": {
             "Fn::Sub": "cdk-hnb659fds-assets-\${AWS::AccountId}-\${AWS::Region}",
           },
-<<<<<<< HEAD
-          "S3Key": "5a7514c19e1449dd2bc825f4fc1af864abbe6bdbd7845a65431a1f182429ea70.zip",
-=======
-          "S3Key": "328c76cb48455f432c4c41a8d4f2d4f14b9b8c24792bb4e440cbef759e4800cc.zip",
->>>>>>> 798870d9
+==== BASE ====
+          "S3Key": "8a2ab0121abc2fe4ac5244af0605905e390ca3a7cdeb557bcddaa999ada830ae.zip",
+==== BASE ====
         },
         "Environment": {
           "Variables": {
@@ -693,11 +685,9 @@
           "S3Bucket": {
             "Fn::Sub": "cdk-hnb659fds-assets-\${AWS::AccountId}-\${AWS::Region}",
           },
-<<<<<<< HEAD
-          "S3Key": "6b03d90f9e5305aece2c0ad0fd42218592c9124316741cd884f9899813704d8d.zip",
-=======
-          "S3Key": "55242892753c761a8cee6d06ff5fc3db2c544c8ce6def718f99a00f5255e9508.zip",
->>>>>>> 798870d9
+==== BASE ====
+          "S3Key": "c4d94aed40ee62e3fb722fee0fdf6caeea8f8cefdb76ebe5aab072a430d9180e.zip",
+==== BASE ====
         },
         "Environment": {
           "Variables": {
@@ -864,11 +854,9 @@
           "S3Bucket": {
             "Fn::Sub": "cdk-hnb659fds-assets-\${AWS::AccountId}-\${AWS::Region}",
           },
-<<<<<<< HEAD
-          "S3Key": "b3d439e82851bf0f8bbc4d87999c65882e0a103864ace77dfe0c49c504ab3bc8.zip",
-=======
-          "S3Key": "4c7c924d3527831f4013847757aaa792ab871ab081cff3b77ba6a86a9249f486.zip",
->>>>>>> 798870d9
+==== BASE ====
+          "S3Key": "02838439d890bd2ef6db8ba60f21a65b5533b37192c097dc2df67048642d66c4.zip",
+==== BASE ====
         },
         "Environment": {
           "Variables": {
