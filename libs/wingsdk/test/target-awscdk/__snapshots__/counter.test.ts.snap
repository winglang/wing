// Vitest Snapshot v1, https://vitest.dev/guide/snapshot.html

exports[`counter with initial value 1`] = `
{
  "Parameters": {
    "BootstrapVersion": {
      "Default": "/cdk-bootstrap/hnb659fds/version",
      "Description": "Version of the CDK Bootstrap resources in this environment, automatically retrieved from SSM Parameter Store. [cdk:skip]",
      "Type": "AWS::SSM::Parameter::Value<String>",
    },
  },
  "Resources": {
    "Counter44A08DAC": {
      "DeletionPolicy": "Delete",
      "Properties": {
        "AttributeDefinitions": [
          {
            "AttributeName": "id",
            "AttributeType": "S",
          },
        ],
        "BillingMode": "PAY_PER_REQUEST",
        "KeySchema": [
          {
            "AttributeName": "id",
            "KeyType": "HASH",
          },
        ],
      },
      "Type": "AWS::DynamoDB::Table",
      "UpdateReplacePolicy": "Delete",
    },
  },
  "Rules": {
    "CheckBootstrapVersion": {
      "Assertions": [
        {
          "Assert": {
            "Fn::Not": [
              {
                "Fn::Contains": [
                  [
                    "1",
                    "2",
                    "3",
                    "4",
                    "5",
                  ],
                  {
                    "Ref": "BootstrapVersion",
                  },
                ],
              },
            ],
          },
          "AssertDescription": "CDK bootstrap stack version 6 required. Please run 'cdk bootstrap' with a recent version of the CDK CLI.",
        },
      ],
    },
  },
}
`;

exports[`dec() policy statement 1`] = `
"new ((function(){
return class Handler {
  constructor(clients) {
    for (const [name, client] of Object.entries(clients)) {
      this[name] = client;
    }
  }
  async handle(event) {
  const val = await this.my_counter.dec(2);
  console.log(val);
}
};
})())({
my_counter: new (require(\\"[REDACTED]/wingsdk/src/shared-aws/counter.inflight\\")).CounterClient(process.env[\\"DYNAMODB_TABLE_NAME_c7ebcb7a\\"], 0)
})"
`;

exports[`dec() policy statement 2`] = `
{
  "Parameters": {
    "BootstrapVersion": {
      "Default": "/cdk-bootstrap/hnb659fds/version",
      "Description": "Version of the CDK Bootstrap resources in this environment, automatically retrieved from SSM Parameter Store. [cdk:skip]",
      "Type": "AWS::SSM::Parameter::Value<String>",
    },
  },
  "Resources": {
    "Counter44A08DAC": {
      "DeletionPolicy": "Delete",
      "Properties": {
        "AttributeDefinitions": [
          {
            "AttributeName": "id",
            "AttributeType": "S",
          },
        ],
        "BillingMode": "PAY_PER_REQUEST",
        "KeySchema": [
          {
            "AttributeName": "id",
            "KeyType": "HASH",
          },
        ],
      },
      "Type": "AWS::DynamoDB::Table",
      "UpdateReplacePolicy": "Delete",
    },
    "Function76856677": {
      "DependsOn": [
        "FunctionServiceRoleDefaultPolicy2F49994A",
        "FunctionServiceRole675BB04A",
      ],
      "Properties": {
        "Code": {
          "S3Bucket": {
            "Fn::Sub": "cdk-hnb659fds-assets-\${AWS::AccountId}-\${AWS::Region}",
          },
<<<<<<< HEAD
          "S3Key": "edb44a51bb3d6de22dac8c0ed014b65f9789559cde6bb4c9b7924496ac5a3bed.zip",
=======
          "S3Key": "e88cf9f3d065a9e68ee1256ac0e1e57eca50f9b20e4e7dd2786a288ea171abff.zip",
>>>>>>> 70afecf2
        },
        "Environment": {
          "Variables": {
            "DYNAMODB_TABLE_NAME_c7ebcb7a": {
              "Ref": "Counter44A08DAC",
            },
          },
        },
        "Handler": "index.handler",
        "Role": {
          "Fn::GetAtt": [
            "FunctionServiceRole675BB04A",
            "Arn",
          ],
        },
        "Runtime": "nodejs18.x",
        "Timeout": 30,
      },
      "Type": "AWS::Lambda::Function",
    },
    "FunctionServiceRole675BB04A": {
      "Properties": {
        "AssumeRolePolicyDocument": {
          "Statement": [
            {
              "Action": "sts:AssumeRole",
              "Effect": "Allow",
              "Principal": {
                "Service": "lambda.amazonaws.com",
              },
            },
          ],
          "Version": "2012-10-17",
        },
        "ManagedPolicyArns": [
          {
            "Fn::Join": [
              "",
              [
                "arn:",
                {
                  "Ref": "AWS::Partition",
                },
                ":iam::aws:policy/service-role/AWSLambdaBasicExecutionRole",
              ],
            ],
          },
        ],
      },
      "Type": "AWS::IAM::Role",
    },
    "FunctionServiceRoleDefaultPolicy2F49994A": {
      "Properties": {
        "PolicyDocument": {
          "Statement": [
            {
              "Action": "dynamodb:UpdateItem",
              "Effect": "Allow",
              "Resource": {
                "Fn::GetAtt": [
                  "Counter44A08DAC",
                  "Arn",
                ],
              },
            },
          ],
          "Version": "2012-10-17",
        },
        "PolicyName": "FunctionServiceRoleDefaultPolicy2F49994A",
        "Roles": [
          {
            "Ref": "FunctionServiceRole675BB04A",
          },
        ],
      },
      "Type": "AWS::IAM::Policy",
    },
  },
  "Rules": {
    "CheckBootstrapVersion": {
      "Assertions": [
        {
          "Assert": {
            "Fn::Not": [
              {
                "Fn::Contains": [
                  [
                    "1",
                    "2",
                    "3",
                    "4",
                    "5",
                  ],
                  {
                    "Ref": "BootstrapVersion",
                  },
                ],
              },
            ],
          },
          "AssertDescription": "CDK bootstrap stack version 6 required. Please run 'cdk bootstrap' with a recent version of the CDK CLI.",
        },
      ],
    },
  },
}
`;

exports[`default counter behavior 1`] = `
{
  "Parameters": {
    "BootstrapVersion": {
      "Default": "/cdk-bootstrap/hnb659fds/version",
      "Description": "Version of the CDK Bootstrap resources in this environment, automatically retrieved from SSM Parameter Store. [cdk:skip]",
      "Type": "AWS::SSM::Parameter::Value<String>",
    },
  },
  "Resources": {
    "Counter44A08DAC": {
      "DeletionPolicy": "Delete",
      "Properties": {
        "AttributeDefinitions": [
          {
            "AttributeName": "id",
            "AttributeType": "S",
          },
        ],
        "BillingMode": "PAY_PER_REQUEST",
        "KeySchema": [
          {
            "AttributeName": "id",
            "KeyType": "HASH",
          },
        ],
      },
      "Type": "AWS::DynamoDB::Table",
      "UpdateReplacePolicy": "Delete",
    },
  },
  "Rules": {
    "CheckBootstrapVersion": {
      "Assertions": [
        {
          "Assert": {
            "Fn::Not": [
              {
                "Fn::Contains": [
                  [
                    "1",
                    "2",
                    "3",
                    "4",
                    "5",
                  ],
                  {
                    "Ref": "BootstrapVersion",
                  },
                ],
              },
            ],
          },
          "AssertDescription": "CDK bootstrap stack version 6 required. Please run 'cdk bootstrap' with a recent version of the CDK CLI.",
        },
      ],
    },
  },
}
`;

exports[`function with a counter binding 1`] = `
"new ((function(){
return class Handler {
  constructor(clients) {
    for (const [name, client] of Object.entries(clients)) {
      this[name] = client;
    }
  }
  async handle(event) {
  const val = await this.my_counter.inc(2);
  console.log(val);
}
};
})())({
my_counter: new (require(\\"[REDACTED]/wingsdk/src/shared-aws/counter.inflight\\")).CounterClient(process.env[\\"DYNAMODB_TABLE_NAME_c7ebcb7a\\"], 0)
})"
`;

exports[`function with a counter binding 2`] = `
{
  "Parameters": {
    "BootstrapVersion": {
      "Default": "/cdk-bootstrap/hnb659fds/version",
      "Description": "Version of the CDK Bootstrap resources in this environment, automatically retrieved from SSM Parameter Store. [cdk:skip]",
      "Type": "AWS::SSM::Parameter::Value<String>",
    },
  },
  "Resources": {
    "Counter44A08DAC": {
      "DeletionPolicy": "Delete",
      "Properties": {
        "AttributeDefinitions": [
          {
            "AttributeName": "id",
            "AttributeType": "S",
          },
        ],
        "BillingMode": "PAY_PER_REQUEST",
        "KeySchema": [
          {
            "AttributeName": "id",
            "KeyType": "HASH",
          },
        ],
      },
      "Type": "AWS::DynamoDB::Table",
      "UpdateReplacePolicy": "Delete",
    },
    "Function76856677": {
      "DependsOn": [
        "FunctionServiceRoleDefaultPolicy2F49994A",
        "FunctionServiceRole675BB04A",
      ],
      "Properties": {
        "Code": {
          "S3Bucket": {
            "Fn::Sub": "cdk-hnb659fds-assets-\${AWS::AccountId}-\${AWS::Region}",
          },
<<<<<<< HEAD
          "S3Key": "baf37b81899f4fe751db6e67d589e30e456e7404bbb6d81e5706156cdffe6c24.zip",
=======
          "S3Key": "c8d6128c9055b33df68e7e7deca079dec710ae77750757a027ebf00e7b86e19f.zip",
>>>>>>> 70afecf2
        },
        "Environment": {
          "Variables": {
            "DYNAMODB_TABLE_NAME_c7ebcb7a": {
              "Ref": "Counter44A08DAC",
            },
          },
        },
        "Handler": "index.handler",
        "Role": {
          "Fn::GetAtt": [
            "FunctionServiceRole675BB04A",
            "Arn",
          ],
        },
        "Runtime": "nodejs18.x",
        "Timeout": 30,
      },
      "Type": "AWS::Lambda::Function",
    },
    "FunctionServiceRole675BB04A": {
      "Properties": {
        "AssumeRolePolicyDocument": {
          "Statement": [
            {
              "Action": "sts:AssumeRole",
              "Effect": "Allow",
              "Principal": {
                "Service": "lambda.amazonaws.com",
              },
            },
          ],
          "Version": "2012-10-17",
        },
        "ManagedPolicyArns": [
          {
            "Fn::Join": [
              "",
              [
                "arn:",
                {
                  "Ref": "AWS::Partition",
                },
                ":iam::aws:policy/service-role/AWSLambdaBasicExecutionRole",
              ],
            ],
          },
        ],
      },
      "Type": "AWS::IAM::Role",
    },
    "FunctionServiceRoleDefaultPolicy2F49994A": {
      "Properties": {
        "PolicyDocument": {
          "Statement": [
            {
              "Action": "dynamodb:UpdateItem",
              "Effect": "Allow",
              "Resource": {
                "Fn::GetAtt": [
                  "Counter44A08DAC",
                  "Arn",
                ],
              },
            },
          ],
          "Version": "2012-10-17",
        },
        "PolicyName": "FunctionServiceRoleDefaultPolicy2F49994A",
        "Roles": [
          {
            "Ref": "FunctionServiceRole675BB04A",
          },
        ],
      },
      "Type": "AWS::IAM::Policy",
    },
  },
  "Rules": {
    "CheckBootstrapVersion": {
      "Assertions": [
        {
          "Assert": {
            "Fn::Not": [
              {
                "Fn::Contains": [
                  [
                    "1",
                    "2",
                    "3",
                    "4",
                    "5",
                  ],
                  {
                    "Ref": "BootstrapVersion",
                  },
                ],
              },
            ],
          },
          "AssertDescription": "CDK bootstrap stack version 6 required. Please run 'cdk bootstrap' with a recent version of the CDK CLI.",
        },
      ],
    },
  },
}
`;

exports[`inc() policy statement 1`] = `
"new ((function(){
return class Handler {
  constructor(clients) {
    for (const [name, client] of Object.entries(clients)) {
      this[name] = client;
    }
  }
  async handle(event) {
  const val = await this.my_counter.inc(2);
  console.log(val);
}
};
})())({
my_counter: new (require(\\"[REDACTED]/wingsdk/src/shared-aws/counter.inflight\\")).CounterClient(process.env[\\"DYNAMODB_TABLE_NAME_c7ebcb7a\\"], 0)
})"
`;

exports[`inc() policy statement 2`] = `
{
  "Parameters": {
    "BootstrapVersion": {
      "Default": "/cdk-bootstrap/hnb659fds/version",
      "Description": "Version of the CDK Bootstrap resources in this environment, automatically retrieved from SSM Parameter Store. [cdk:skip]",
      "Type": "AWS::SSM::Parameter::Value<String>",
    },
  },
  "Resources": {
    "Counter44A08DAC": {
      "DeletionPolicy": "Delete",
      "Properties": {
        "AttributeDefinitions": [
          {
            "AttributeName": "id",
            "AttributeType": "S",
          },
        ],
        "BillingMode": "PAY_PER_REQUEST",
        "KeySchema": [
          {
            "AttributeName": "id",
            "KeyType": "HASH",
          },
        ],
      },
      "Type": "AWS::DynamoDB::Table",
      "UpdateReplacePolicy": "Delete",
    },
    "Function76856677": {
      "DependsOn": [
        "FunctionServiceRoleDefaultPolicy2F49994A",
        "FunctionServiceRole675BB04A",
      ],
      "Properties": {
        "Code": {
          "S3Bucket": {
            "Fn::Sub": "cdk-hnb659fds-assets-\${AWS::AccountId}-\${AWS::Region}",
          },
<<<<<<< HEAD
          "S3Key": "baf37b81899f4fe751db6e67d589e30e456e7404bbb6d81e5706156cdffe6c24.zip",
=======
          "S3Key": "c8d6128c9055b33df68e7e7deca079dec710ae77750757a027ebf00e7b86e19f.zip",
>>>>>>> 70afecf2
        },
        "Environment": {
          "Variables": {
            "DYNAMODB_TABLE_NAME_c7ebcb7a": {
              "Ref": "Counter44A08DAC",
            },
          },
        },
        "Handler": "index.handler",
        "Role": {
          "Fn::GetAtt": [
            "FunctionServiceRole675BB04A",
            "Arn",
          ],
        },
        "Runtime": "nodejs18.x",
        "Timeout": 30,
      },
      "Type": "AWS::Lambda::Function",
    },
    "FunctionServiceRole675BB04A": {
      "Properties": {
        "AssumeRolePolicyDocument": {
          "Statement": [
            {
              "Action": "sts:AssumeRole",
              "Effect": "Allow",
              "Principal": {
                "Service": "lambda.amazonaws.com",
              },
            },
          ],
          "Version": "2012-10-17",
        },
        "ManagedPolicyArns": [
          {
            "Fn::Join": [
              "",
              [
                "arn:",
                {
                  "Ref": "AWS::Partition",
                },
                ":iam::aws:policy/service-role/AWSLambdaBasicExecutionRole",
              ],
            ],
          },
        ],
      },
      "Type": "AWS::IAM::Role",
    },
    "FunctionServiceRoleDefaultPolicy2F49994A": {
      "Properties": {
        "PolicyDocument": {
          "Statement": [
            {
              "Action": "dynamodb:UpdateItem",
              "Effect": "Allow",
              "Resource": {
                "Fn::GetAtt": [
                  "Counter44A08DAC",
                  "Arn",
                ],
              },
            },
          ],
          "Version": "2012-10-17",
        },
        "PolicyName": "FunctionServiceRoleDefaultPolicy2F49994A",
        "Roles": [
          {
            "Ref": "FunctionServiceRole675BB04A",
          },
        ],
      },
      "Type": "AWS::IAM::Policy",
    },
  },
  "Rules": {
    "CheckBootstrapVersion": {
      "Assertions": [
        {
          "Assert": {
            "Fn::Not": [
              {
                "Fn::Contains": [
                  [
                    "1",
                    "2",
                    "3",
                    "4",
                    "5",
                  ],
                  {
                    "Ref": "BootstrapVersion",
                  },
                ],
              },
            ],
          },
          "AssertDescription": "CDK bootstrap stack version 6 required. Please run 'cdk bootstrap' with a recent version of the CDK CLI.",
        },
      ],
    },
  },
}
`;

exports[`peek() policy statement 1`] = `
"new ((function(){
return class Handler {
  constructor(clients) {
    for (const [name, client] of Object.entries(clients)) {
      this[name] = client;
    }
  }
  async handle(event) {
  const val = await this.my_counter.peek();
  console.log(val);
}
};
})())({
my_counter: new (require(\\"[REDACTED]/wingsdk/src/shared-aws/counter.inflight\\")).CounterClient(process.env[\\"DYNAMODB_TABLE_NAME_c7ebcb7a\\"], 0)
})"
`;

exports[`peek() policy statement 2`] = `
{
  "Parameters": {
    "BootstrapVersion": {
      "Default": "/cdk-bootstrap/hnb659fds/version",
      "Description": "Version of the CDK Bootstrap resources in this environment, automatically retrieved from SSM Parameter Store. [cdk:skip]",
      "Type": "AWS::SSM::Parameter::Value<String>",
    },
  },
  "Resources": {
    "Counter44A08DAC": {
      "DeletionPolicy": "Delete",
      "Properties": {
        "AttributeDefinitions": [
          {
            "AttributeName": "id",
            "AttributeType": "S",
          },
        ],
        "BillingMode": "PAY_PER_REQUEST",
        "KeySchema": [
          {
            "AttributeName": "id",
            "KeyType": "HASH",
          },
        ],
      },
      "Type": "AWS::DynamoDB::Table",
      "UpdateReplacePolicy": "Delete",
    },
    "Function76856677": {
      "DependsOn": [
        "FunctionServiceRoleDefaultPolicy2F49994A",
        "FunctionServiceRole675BB04A",
      ],
      "Properties": {
        "Code": {
          "S3Bucket": {
            "Fn::Sub": "cdk-hnb659fds-assets-\${AWS::AccountId}-\${AWS::Region}",
          },
<<<<<<< HEAD
          "S3Key": "b8dcbcd9487a4290716810dc6661fd106d3609e3e27fdc8af7565cee74709225.zip",
=======
          "S3Key": "36210cd0ee542ef6bc24229f4c887f0da19f16396b3dd3805d028e3b68539a7f.zip",
>>>>>>> 70afecf2
        },
        "Environment": {
          "Variables": {
            "DYNAMODB_TABLE_NAME_c7ebcb7a": {
              "Ref": "Counter44A08DAC",
            },
          },
        },
        "Handler": "index.handler",
        "Role": {
          "Fn::GetAtt": [
            "FunctionServiceRole675BB04A",
            "Arn",
          ],
        },
        "Runtime": "nodejs18.x",
        "Timeout": 30,
      },
      "Type": "AWS::Lambda::Function",
    },
    "FunctionServiceRole675BB04A": {
      "Properties": {
        "AssumeRolePolicyDocument": {
          "Statement": [
            {
              "Action": "sts:AssumeRole",
              "Effect": "Allow",
              "Principal": {
                "Service": "lambda.amazonaws.com",
              },
            },
          ],
          "Version": "2012-10-17",
        },
        "ManagedPolicyArns": [
          {
            "Fn::Join": [
              "",
              [
                "arn:",
                {
                  "Ref": "AWS::Partition",
                },
                ":iam::aws:policy/service-role/AWSLambdaBasicExecutionRole",
              ],
            ],
          },
        ],
      },
      "Type": "AWS::IAM::Role",
    },
    "FunctionServiceRoleDefaultPolicy2F49994A": {
      "Properties": {
        "PolicyDocument": {
          "Statement": [
            {
              "Action": "dynamodb:GetItem",
              "Effect": "Allow",
              "Resource": {
                "Fn::GetAtt": [
                  "Counter44A08DAC",
                  "Arn",
                ],
              },
            },
          ],
          "Version": "2012-10-17",
        },
        "PolicyName": "FunctionServiceRoleDefaultPolicy2F49994A",
        "Roles": [
          {
            "Ref": "FunctionServiceRole675BB04A",
          },
        ],
      },
      "Type": "AWS::IAM::Policy",
    },
  },
  "Rules": {
    "CheckBootstrapVersion": {
      "Assertions": [
        {
          "Assert": {
            "Fn::Not": [
              {
                "Fn::Contains": [
                  [
                    "1",
                    "2",
                    "3",
                    "4",
                    "5",
                  ],
                  {
                    "Ref": "BootstrapVersion",
                  },
                ],
              },
            ],
          },
          "AssertDescription": "CDK bootstrap stack version 6 required. Please run 'cdk bootstrap' with a recent version of the CDK CLI.",
        },
      ],
    },
  },
}
`;

exports[`reset() policy statement 1`] = `
"new ((function(){
return class Handler {
  constructor(clients) {
    for (const [name, client] of Object.entries(clients)) {
      this[name] = client;
    }
  }
  async handle(event) {
  const val = await this.my_counter.reset();
  console.log(val);
}
};
})())({
my_counter: new (require(\\"[REDACTED]/wingsdk/src/shared-aws/counter.inflight\\")).CounterClient(process.env[\\"DYNAMODB_TABLE_NAME_c7ebcb7a\\"], 0)
})"
`;

exports[`reset() policy statement 2`] = `
{
  "Parameters": {
    "BootstrapVersion": {
      "Default": "/cdk-bootstrap/hnb659fds/version",
      "Description": "Version of the CDK Bootstrap resources in this environment, automatically retrieved from SSM Parameter Store. [cdk:skip]",
      "Type": "AWS::SSM::Parameter::Value<String>",
    },
  },
  "Resources": {
    "Counter44A08DAC": {
      "DeletionPolicy": "Delete",
      "Properties": {
        "AttributeDefinitions": [
          {
            "AttributeName": "id",
            "AttributeType": "S",
          },
        ],
        "BillingMode": "PAY_PER_REQUEST",
        "KeySchema": [
          {
            "AttributeName": "id",
            "KeyType": "HASH",
          },
        ],
      },
      "Type": "AWS::DynamoDB::Table",
      "UpdateReplacePolicy": "Delete",
    },
    "Function76856677": {
      "DependsOn": [
        "FunctionServiceRoleDefaultPolicy2F49994A",
        "FunctionServiceRole675BB04A",
      ],
      "Properties": {
        "Code": {
          "S3Bucket": {
            "Fn::Sub": "cdk-hnb659fds-assets-\${AWS::AccountId}-\${AWS::Region}",
          },
<<<<<<< HEAD
          "S3Key": "09d334bb4ef4b01cd9b99e96bb78bf7f1d2347857a8f87816583e24bc817ac34.zip",
=======
          "S3Key": "6d14ad0e170999fb2c574a67805f10adf12d09526a08a3c6a1b968e296ee8f4c.zip",
>>>>>>> 70afecf2
        },
        "Environment": {
          "Variables": {
            "DYNAMODB_TABLE_NAME_c7ebcb7a": {
              "Ref": "Counter44A08DAC",
            },
          },
        },
        "Handler": "index.handler",
        "Role": {
          "Fn::GetAtt": [
            "FunctionServiceRole675BB04A",
            "Arn",
          ],
        },
        "Runtime": "nodejs18.x",
        "Timeout": 30,
      },
      "Type": "AWS::Lambda::Function",
    },
    "FunctionServiceRole675BB04A": {
      "Properties": {
        "AssumeRolePolicyDocument": {
          "Statement": [
            {
              "Action": "sts:AssumeRole",
              "Effect": "Allow",
              "Principal": {
                "Service": "lambda.amazonaws.com",
              },
            },
          ],
          "Version": "2012-10-17",
        },
        "ManagedPolicyArns": [
          {
            "Fn::Join": [
              "",
              [
                "arn:",
                {
                  "Ref": "AWS::Partition",
                },
                ":iam::aws:policy/service-role/AWSLambdaBasicExecutionRole",
              ],
            ],
          },
        ],
      },
      "Type": "AWS::IAM::Role",
    },
    "FunctionServiceRoleDefaultPolicy2F49994A": {
      "Properties": {
        "PolicyDocument": {
          "Statement": [
            {
              "Action": "dynamodb:UpdateItem",
              "Effect": "Allow",
              "Resource": {
                "Fn::GetAtt": [
                  "Counter44A08DAC",
                  "Arn",
                ],
              },
            },
          ],
          "Version": "2012-10-17",
        },
        "PolicyName": "FunctionServiceRoleDefaultPolicy2F49994A",
        "Roles": [
          {
            "Ref": "FunctionServiceRole675BB04A",
          },
        ],
      },
      "Type": "AWS::IAM::Policy",
    },
  },
  "Rules": {
    "CheckBootstrapVersion": {
      "Assertions": [
        {
          "Assert": {
            "Fn::Not": [
              {
                "Fn::Contains": [
                  [
                    "1",
                    "2",
                    "3",
                    "4",
                    "5",
                  ],
                  {
                    "Ref": "BootstrapVersion",
                  },
                ],
              },
            ],
          },
          "AssertDescription": "CDK bootstrap stack version 6 required. Please run 'cdk bootstrap' with a recent version of the CDK CLI.",
        },
      ],
    },
  },
}
`;<|MERGE_RESOLUTION|>--- conflicted
+++ resolved
@@ -119,11 +119,7 @@
           "S3Bucket": {
             "Fn::Sub": "cdk-hnb659fds-assets-\${AWS::AccountId}-\${AWS::Region}",
           },
-<<<<<<< HEAD
-          "S3Key": "edb44a51bb3d6de22dac8c0ed014b65f9789559cde6bb4c9b7924496ac5a3bed.zip",
-=======
-          "S3Key": "e88cf9f3d065a9e68ee1256ac0e1e57eca50f9b20e4e7dd2786a288ea171abff.zip",
->>>>>>> 70afecf2
+          "S3Key": "8a752c84b67fd9dac8b875cd866cd9834c8bfbcbbfa91d19ab93f687617a2f9f.zip",
         },
         "Environment": {
           "Variables": {
@@ -351,11 +347,7 @@
           "S3Bucket": {
             "Fn::Sub": "cdk-hnb659fds-assets-\${AWS::AccountId}-\${AWS::Region}",
           },
-<<<<<<< HEAD
-          "S3Key": "baf37b81899f4fe751db6e67d589e30e456e7404bbb6d81e5706156cdffe6c24.zip",
-=======
-          "S3Key": "c8d6128c9055b33df68e7e7deca079dec710ae77750757a027ebf00e7b86e19f.zip",
->>>>>>> 70afecf2
+          "S3Key": "e70fed0a65b5f13a84b50f5f6bcca47079b25cc68ce968b1fe6b5f626891220e.zip",
         },
         "Environment": {
           "Variables": {
@@ -522,11 +514,7 @@
           "S3Bucket": {
             "Fn::Sub": "cdk-hnb659fds-assets-\${AWS::AccountId}-\${AWS::Region}",
           },
-<<<<<<< HEAD
-          "S3Key": "baf37b81899f4fe751db6e67d589e30e456e7404bbb6d81e5706156cdffe6c24.zip",
-=======
-          "S3Key": "c8d6128c9055b33df68e7e7deca079dec710ae77750757a027ebf00e7b86e19f.zip",
->>>>>>> 70afecf2
+          "S3Key": "e70fed0a65b5f13a84b50f5f6bcca47079b25cc68ce968b1fe6b5f626891220e.zip",
         },
         "Environment": {
           "Variables": {
@@ -693,11 +681,7 @@
           "S3Bucket": {
             "Fn::Sub": "cdk-hnb659fds-assets-\${AWS::AccountId}-\${AWS::Region}",
           },
-<<<<<<< HEAD
-          "S3Key": "b8dcbcd9487a4290716810dc6661fd106d3609e3e27fdc8af7565cee74709225.zip",
-=======
-          "S3Key": "36210cd0ee542ef6bc24229f4c887f0da19f16396b3dd3805d028e3b68539a7f.zip",
->>>>>>> 70afecf2
+          "S3Key": "1f2951a712b74b18f5a099ac807d19a832de0218d95813c82f06ec616568fb46.zip",
         },
         "Environment": {
           "Variables": {
@@ -864,11 +848,7 @@
           "S3Bucket": {
             "Fn::Sub": "cdk-hnb659fds-assets-\${AWS::AccountId}-\${AWS::Region}",
           },
-<<<<<<< HEAD
-          "S3Key": "09d334bb4ef4b01cd9b99e96bb78bf7f1d2347857a8f87816583e24bc817ac34.zip",
-=======
-          "S3Key": "6d14ad0e170999fb2c574a67805f10adf12d09526a08a3c6a1b968e296ee8f4c.zip",
->>>>>>> 70afecf2
+          "S3Key": "56f4c89a1393715803fc95bbe3eedd4647e08743763f781ffe6d602b8a02ad8d.zip",
         },
         "Environment": {
           "Variables": {
