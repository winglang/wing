// Vitest Snapshot v1, https://vitest.dev/guide/snapshot.html

exports[`counter with initial value 1`] = `
{
  "Parameters": {
    "BootstrapVersion": {
      "Default": "/cdk-bootstrap/hnb659fds/version",
      "Description": "Version of the CDK Bootstrap resources in this environment, automatically retrieved from SSM Parameter Store. [cdk:skip]",
      "Type": "AWS::SSM::Parameter::Value<String>",
    },
  },
  "Resources": {
    "Counter44A08DAC": {
      "DeletionPolicy": "Delete",
      "Properties": {
        "AttributeDefinitions": [
          {
            "AttributeName": "id",
            "AttributeType": "S",
          },
        ],
        "BillingMode": "PAY_PER_REQUEST",
        "KeySchema": [
          {
            "AttributeName": "id",
            "KeyType": "HASH",
          },
        ],
      },
      "Type": "AWS::DynamoDB::Table",
      "UpdateReplacePolicy": "Delete",
    },
  },
  "Rules": {
    "CheckBootstrapVersion": {
      "Assertions": [
        {
          "Assert": {
            "Fn::Not": [
              {
                "Fn::Contains": [
                  [
                    "1",
                    "2",
                    "3",
                    "4",
                    "5",
                  ],
                  {
                    "Ref": "BootstrapVersion",
                  },
                ],
              },
            ],
          },
          "AssertDescription": "CDK bootstrap stack version 6 required. Please run 'cdk bootstrap' with a recent version of the CDK CLI.",
        },
      ],
    },
  },
}
`;

exports[`dec() policy statement 1`] = `
"new ((function(){
return class Handler {
  constructor(clients) {
    for (const [name, client] of Object.entries(clients)) {
      this[name] = client;
    }
  }
  async handle(event) {
  const val = await this.my_counter.dec(2);
  console.log(val);
}
};
})())({
my_counter: new (require(\\"[REDACTED]/wingsdk/src/shared-aws/counter.inflight\\")).CounterClient(process.env[\\"DYNAMODB_TABLE_NAME_c7ebcb7a\\"], 0)
})"
`;

exports[`dec() policy statement 2`] = `
{
  "Parameters": {
    "BootstrapVersion": {
      "Default": "/cdk-bootstrap/hnb659fds/version",
      "Description": "Version of the CDK Bootstrap resources in this environment, automatically retrieved from SSM Parameter Store. [cdk:skip]",
      "Type": "AWS::SSM::Parameter::Value<String>",
    },
  },
  "Resources": {
    "Counter44A08DAC": {
      "DeletionPolicy": "Delete",
      "Properties": {
        "AttributeDefinitions": [
          {
            "AttributeName": "id",
            "AttributeType": "S",
          },
        ],
        "BillingMode": "PAY_PER_REQUEST",
        "KeySchema": [
          {
            "AttributeName": "id",
            "KeyType": "HASH",
          },
        ],
      },
      "Type": "AWS::DynamoDB::Table",
      "UpdateReplacePolicy": "Delete",
    },
    "Function76856677": {
      "DependsOn": [
        "FunctionServiceRoleDefaultPolicy2F49994A",
        "FunctionServiceRole675BB04A",
      ],
      "Properties": {
        "Code": {
          "S3Bucket": {
            "Fn::Sub": "cdk-hnb659fds-assets-\${AWS::AccountId}-\${AWS::Region}",
          },
<<<<<<< HEAD
          "S3Key": "e4812d166706b8be81b157d1ec5086cf0847cf46e9a138fa99796f4f8c1d2e7f.zip",
=======
          "S3Key": "10ecf1c067290418ac4f7b2f3a48f83617fd3b0984fa3d62c8aeb0cc243e214a.zip",
>>>>>>> 03653abe
        },
        "Environment": {
          "Variables": {
            "DYNAMODB_TABLE_NAME_c7ebcb7a": {
              "Ref": "Counter44A08DAC",
            },
          },
        },
        "Handler": "index.handler",
        "Role": {
          "Fn::GetAtt": [
            "FunctionServiceRole675BB04A",
            "Arn",
          ],
        },
        "Runtime": "nodejs16.x",
        "Timeout": 30,
      },
      "Type": "AWS::Lambda::Function",
    },
    "FunctionServiceRole675BB04A": {
      "Properties": {
        "AssumeRolePolicyDocument": {
          "Statement": [
            {
              "Action": "sts:AssumeRole",
              "Effect": "Allow",
              "Principal": {
                "Service": "lambda.amazonaws.com",
              },
            },
          ],
          "Version": "2012-10-17",
        },
        "ManagedPolicyArns": [
          {
            "Fn::Join": [
              "",
              [
                "arn:",
                {
                  "Ref": "AWS::Partition",
                },
                ":iam::aws:policy/service-role/AWSLambdaBasicExecutionRole",
              ],
            ],
          },
        ],
      },
      "Type": "AWS::IAM::Role",
    },
    "FunctionServiceRoleDefaultPolicy2F49994A": {
      "Properties": {
        "PolicyDocument": {
          "Statement": [
            {
              "Action": "dynamodb:UpdateItem",
              "Effect": "Allow",
              "Resource": {
                "Fn::GetAtt": [
                  "Counter44A08DAC",
                  "Arn",
                ],
              },
            },
          ],
          "Version": "2012-10-17",
        },
        "PolicyName": "FunctionServiceRoleDefaultPolicy2F49994A",
        "Roles": [
          {
            "Ref": "FunctionServiceRole675BB04A",
          },
        ],
      },
      "Type": "AWS::IAM::Policy",
    },
  },
  "Rules": {
    "CheckBootstrapVersion": {
      "Assertions": [
        {
          "Assert": {
            "Fn::Not": [
              {
                "Fn::Contains": [
                  [
                    "1",
                    "2",
                    "3",
                    "4",
                    "5",
                  ],
                  {
                    "Ref": "BootstrapVersion",
                  },
                ],
              },
            ],
          },
          "AssertDescription": "CDK bootstrap stack version 6 required. Please run 'cdk bootstrap' with a recent version of the CDK CLI.",
        },
      ],
    },
  },
}
`;

exports[`default counter behavior 1`] = `
{
  "Parameters": {
    "BootstrapVersion": {
      "Default": "/cdk-bootstrap/hnb659fds/version",
      "Description": "Version of the CDK Bootstrap resources in this environment, automatically retrieved from SSM Parameter Store. [cdk:skip]",
      "Type": "AWS::SSM::Parameter::Value<String>",
    },
  },
  "Resources": {
    "Counter44A08DAC": {
      "DeletionPolicy": "Delete",
      "Properties": {
        "AttributeDefinitions": [
          {
            "AttributeName": "id",
            "AttributeType": "S",
          },
        ],
        "BillingMode": "PAY_PER_REQUEST",
        "KeySchema": [
          {
            "AttributeName": "id",
            "KeyType": "HASH",
          },
        ],
      },
      "Type": "AWS::DynamoDB::Table",
      "UpdateReplacePolicy": "Delete",
    },
  },
  "Rules": {
    "CheckBootstrapVersion": {
      "Assertions": [
        {
          "Assert": {
            "Fn::Not": [
              {
                "Fn::Contains": [
                  [
                    "1",
                    "2",
                    "3",
                    "4",
                    "5",
                  ],
                  {
                    "Ref": "BootstrapVersion",
                  },
                ],
              },
            ],
          },
          "AssertDescription": "CDK bootstrap stack version 6 required. Please run 'cdk bootstrap' with a recent version of the CDK CLI.",
        },
      ],
    },
  },
}
`;

exports[`function with a counter binding 1`] = `
"new ((function(){
return class Handler {
  constructor(clients) {
    for (const [name, client] of Object.entries(clients)) {
      this[name] = client;
    }
  }
  async handle(event) {
  const val = await this.my_counter.inc(2);
  console.log(val);
}
};
})())({
my_counter: new (require(\\"[REDACTED]/wingsdk/src/shared-aws/counter.inflight\\")).CounterClient(process.env[\\"DYNAMODB_TABLE_NAME_c7ebcb7a\\"], 0)
})"
`;

exports[`function with a counter binding 2`] = `
{
  "Parameters": {
    "BootstrapVersion": {
      "Default": "/cdk-bootstrap/hnb659fds/version",
      "Description": "Version of the CDK Bootstrap resources in this environment, automatically retrieved from SSM Parameter Store. [cdk:skip]",
      "Type": "AWS::SSM::Parameter::Value<String>",
    },
  },
  "Resources": {
    "Counter44A08DAC": {
      "DeletionPolicy": "Delete",
      "Properties": {
        "AttributeDefinitions": [
          {
            "AttributeName": "id",
            "AttributeType": "S",
          },
        ],
        "BillingMode": "PAY_PER_REQUEST",
        "KeySchema": [
          {
            "AttributeName": "id",
            "KeyType": "HASH",
          },
        ],
      },
      "Type": "AWS::DynamoDB::Table",
      "UpdateReplacePolicy": "Delete",
    },
    "Function76856677": {
      "DependsOn": [
        "FunctionServiceRoleDefaultPolicy2F49994A",
        "FunctionServiceRole675BB04A",
      ],
      "Properties": {
        "Code": {
          "S3Bucket": {
            "Fn::Sub": "cdk-hnb659fds-assets-\${AWS::AccountId}-\${AWS::Region}",
          },
<<<<<<< HEAD
          "S3Key": "590e5272ac9da6d65286a891863fe0368c7a57d795b86c758c972cc80d7a1ad3.zip",
=======
          "S3Key": "8926f82227e87f3528a604c84eacd6d082480d8d45015718f47028232dd19594.zip",
>>>>>>> 03653abe
        },
        "Environment": {
          "Variables": {
            "DYNAMODB_TABLE_NAME_c7ebcb7a": {
              "Ref": "Counter44A08DAC",
            },
          },
        },
        "Handler": "index.handler",
        "Role": {
          "Fn::GetAtt": [
            "FunctionServiceRole675BB04A",
            "Arn",
          ],
        },
        "Runtime": "nodejs16.x",
        "Timeout": 30,
      },
      "Type": "AWS::Lambda::Function",
    },
    "FunctionServiceRole675BB04A": {
      "Properties": {
        "AssumeRolePolicyDocument": {
          "Statement": [
            {
              "Action": "sts:AssumeRole",
              "Effect": "Allow",
              "Principal": {
                "Service": "lambda.amazonaws.com",
              },
            },
          ],
          "Version": "2012-10-17",
        },
        "ManagedPolicyArns": [
          {
            "Fn::Join": [
              "",
              [
                "arn:",
                {
                  "Ref": "AWS::Partition",
                },
                ":iam::aws:policy/service-role/AWSLambdaBasicExecutionRole",
              ],
            ],
          },
        ],
      },
      "Type": "AWS::IAM::Role",
    },
    "FunctionServiceRoleDefaultPolicy2F49994A": {
      "Properties": {
        "PolicyDocument": {
          "Statement": [
            {
              "Action": "dynamodb:UpdateItem",
              "Effect": "Allow",
              "Resource": {
                "Fn::GetAtt": [
                  "Counter44A08DAC",
                  "Arn",
                ],
              },
            },
          ],
          "Version": "2012-10-17",
        },
        "PolicyName": "FunctionServiceRoleDefaultPolicy2F49994A",
        "Roles": [
          {
            "Ref": "FunctionServiceRole675BB04A",
          },
        ],
      },
      "Type": "AWS::IAM::Policy",
    },
  },
  "Rules": {
    "CheckBootstrapVersion": {
      "Assertions": [
        {
          "Assert": {
            "Fn::Not": [
              {
                "Fn::Contains": [
                  [
                    "1",
                    "2",
                    "3",
                    "4",
                    "5",
                  ],
                  {
                    "Ref": "BootstrapVersion",
                  },
                ],
              },
            ],
          },
          "AssertDescription": "CDK bootstrap stack version 6 required. Please run 'cdk bootstrap' with a recent version of the CDK CLI.",
        },
      ],
    },
  },
}
`;

exports[`inc() policy statement 1`] = `
"new ((function(){
return class Handler {
  constructor(clients) {
    for (const [name, client] of Object.entries(clients)) {
      this[name] = client;
    }
  }
  async handle(event) {
  const val = await this.my_counter.inc(2);
  console.log(val);
}
};
})())({
my_counter: new (require(\\"[REDACTED]/wingsdk/src/shared-aws/counter.inflight\\")).CounterClient(process.env[\\"DYNAMODB_TABLE_NAME_c7ebcb7a\\"], 0)
})"
`;

exports[`inc() policy statement 2`] = `
{
  "Parameters": {
    "BootstrapVersion": {
      "Default": "/cdk-bootstrap/hnb659fds/version",
      "Description": "Version of the CDK Bootstrap resources in this environment, automatically retrieved from SSM Parameter Store. [cdk:skip]",
      "Type": "AWS::SSM::Parameter::Value<String>",
    },
  },
  "Resources": {
    "Counter44A08DAC": {
      "DeletionPolicy": "Delete",
      "Properties": {
        "AttributeDefinitions": [
          {
            "AttributeName": "id",
            "AttributeType": "S",
          },
        ],
        "BillingMode": "PAY_PER_REQUEST",
        "KeySchema": [
          {
            "AttributeName": "id",
            "KeyType": "HASH",
          },
        ],
      },
      "Type": "AWS::DynamoDB::Table",
      "UpdateReplacePolicy": "Delete",
    },
    "Function76856677": {
      "DependsOn": [
        "FunctionServiceRoleDefaultPolicy2F49994A",
        "FunctionServiceRole675BB04A",
      ],
      "Properties": {
        "Code": {
          "S3Bucket": {
            "Fn::Sub": "cdk-hnb659fds-assets-\${AWS::AccountId}-\${AWS::Region}",
          },
<<<<<<< HEAD
          "S3Key": "590e5272ac9da6d65286a891863fe0368c7a57d795b86c758c972cc80d7a1ad3.zip",
=======
          "S3Key": "8926f82227e87f3528a604c84eacd6d082480d8d45015718f47028232dd19594.zip",
>>>>>>> 03653abe
        },
        "Environment": {
          "Variables": {
            "DYNAMODB_TABLE_NAME_c7ebcb7a": {
              "Ref": "Counter44A08DAC",
            },
          },
        },
        "Handler": "index.handler",
        "Role": {
          "Fn::GetAtt": [
            "FunctionServiceRole675BB04A",
            "Arn",
          ],
        },
        "Runtime": "nodejs16.x",
        "Timeout": 30,
      },
      "Type": "AWS::Lambda::Function",
    },
    "FunctionServiceRole675BB04A": {
      "Properties": {
        "AssumeRolePolicyDocument": {
          "Statement": [
            {
              "Action": "sts:AssumeRole",
              "Effect": "Allow",
              "Principal": {
                "Service": "lambda.amazonaws.com",
              },
            },
          ],
          "Version": "2012-10-17",
        },
        "ManagedPolicyArns": [
          {
            "Fn::Join": [
              "",
              [
                "arn:",
                {
                  "Ref": "AWS::Partition",
                },
                ":iam::aws:policy/service-role/AWSLambdaBasicExecutionRole",
              ],
            ],
          },
        ],
      },
      "Type": "AWS::IAM::Role",
    },
    "FunctionServiceRoleDefaultPolicy2F49994A": {
      "Properties": {
        "PolicyDocument": {
          "Statement": [
            {
              "Action": "dynamodb:UpdateItem",
              "Effect": "Allow",
              "Resource": {
                "Fn::GetAtt": [
                  "Counter44A08DAC",
                  "Arn",
                ],
              },
            },
          ],
          "Version": "2012-10-17",
        },
        "PolicyName": "FunctionServiceRoleDefaultPolicy2F49994A",
        "Roles": [
          {
            "Ref": "FunctionServiceRole675BB04A",
          },
        ],
      },
      "Type": "AWS::IAM::Policy",
    },
  },
  "Rules": {
    "CheckBootstrapVersion": {
      "Assertions": [
        {
          "Assert": {
            "Fn::Not": [
              {
                "Fn::Contains": [
                  [
                    "1",
                    "2",
                    "3",
                    "4",
                    "5",
                  ],
                  {
                    "Ref": "BootstrapVersion",
                  },
                ],
              },
            ],
          },
          "AssertDescription": "CDK bootstrap stack version 6 required. Please run 'cdk bootstrap' with a recent version of the CDK CLI.",
        },
      ],
    },
  },
}
`;

exports[`peek() policy statement 1`] = `
"new ((function(){
return class Handler {
  constructor(clients) {
    for (const [name, client] of Object.entries(clients)) {
      this[name] = client;
    }
  }
  async handle(event) {
  const val = await this.my_counter.peek();
  console.log(val);
}
};
})())({
my_counter: new (require(\\"[REDACTED]/wingsdk/src/shared-aws/counter.inflight\\")).CounterClient(process.env[\\"DYNAMODB_TABLE_NAME_c7ebcb7a\\"], 0)
})"
`;

exports[`peek() policy statement 2`] = `
{
  "Parameters": {
    "BootstrapVersion": {
      "Default": "/cdk-bootstrap/hnb659fds/version",
      "Description": "Version of the CDK Bootstrap resources in this environment, automatically retrieved from SSM Parameter Store. [cdk:skip]",
      "Type": "AWS::SSM::Parameter::Value<String>",
    },
  },
  "Resources": {
    "Counter44A08DAC": {
      "DeletionPolicy": "Delete",
      "Properties": {
        "AttributeDefinitions": [
          {
            "AttributeName": "id",
            "AttributeType": "S",
          },
        ],
        "BillingMode": "PAY_PER_REQUEST",
        "KeySchema": [
          {
            "AttributeName": "id",
            "KeyType": "HASH",
          },
        ],
      },
      "Type": "AWS::DynamoDB::Table",
      "UpdateReplacePolicy": "Delete",
    },
    "Function76856677": {
      "DependsOn": [
        "FunctionServiceRoleDefaultPolicy2F49994A",
        "FunctionServiceRole675BB04A",
      ],
      "Properties": {
        "Code": {
          "S3Bucket": {
            "Fn::Sub": "cdk-hnb659fds-assets-\${AWS::AccountId}-\${AWS::Region}",
          },
<<<<<<< HEAD
          "S3Key": "d31f689a2a2deb6f000712671f5de9f211e2cfbc1515488f5b6890fe6c63a23d.zip",
=======
          "S3Key": "28e6205352856685c13f5370d7021e44f2b074218e5a978769ff222857e8d86e.zip",
>>>>>>> 03653abe
        },
        "Environment": {
          "Variables": {
            "DYNAMODB_TABLE_NAME_c7ebcb7a": {
              "Ref": "Counter44A08DAC",
            },
          },
        },
        "Handler": "index.handler",
        "Role": {
          "Fn::GetAtt": [
            "FunctionServiceRole675BB04A",
            "Arn",
          ],
        },
        "Runtime": "nodejs16.x",
        "Timeout": 30,
      },
      "Type": "AWS::Lambda::Function",
    },
    "FunctionServiceRole675BB04A": {
      "Properties": {
        "AssumeRolePolicyDocument": {
          "Statement": [
            {
              "Action": "sts:AssumeRole",
              "Effect": "Allow",
              "Principal": {
                "Service": "lambda.amazonaws.com",
              },
            },
          ],
          "Version": "2012-10-17",
        },
        "ManagedPolicyArns": [
          {
            "Fn::Join": [
              "",
              [
                "arn:",
                {
                  "Ref": "AWS::Partition",
                },
                ":iam::aws:policy/service-role/AWSLambdaBasicExecutionRole",
              ],
            ],
          },
        ],
      },
      "Type": "AWS::IAM::Role",
    },
    "FunctionServiceRoleDefaultPolicy2F49994A": {
      "Properties": {
        "PolicyDocument": {
          "Statement": [
            {
              "Action": "dynamodb:GetItem",
              "Effect": "Allow",
              "Resource": {
                "Fn::GetAtt": [
                  "Counter44A08DAC",
                  "Arn",
                ],
              },
            },
          ],
          "Version": "2012-10-17",
        },
        "PolicyName": "FunctionServiceRoleDefaultPolicy2F49994A",
        "Roles": [
          {
            "Ref": "FunctionServiceRole675BB04A",
          },
        ],
      },
      "Type": "AWS::IAM::Policy",
    },
  },
  "Rules": {
    "CheckBootstrapVersion": {
      "Assertions": [
        {
          "Assert": {
            "Fn::Not": [
              {
                "Fn::Contains": [
                  [
                    "1",
                    "2",
                    "3",
                    "4",
                    "5",
                  ],
                  {
                    "Ref": "BootstrapVersion",
                  },
                ],
              },
            ],
          },
          "AssertDescription": "CDK bootstrap stack version 6 required. Please run 'cdk bootstrap' with a recent version of the CDK CLI.",
        },
      ],
    },
  },
}
`;

exports[`reset() policy statement 1`] = `
"new ((function(){
return class Handler {
  constructor(clients) {
    for (const [name, client] of Object.entries(clients)) {
      this[name] = client;
    }
  }
  async handle(event) {
  const val = await this.my_counter.reset();
  console.log(val);
}
};
})())({
my_counter: new (require(\\"[REDACTED]/wingsdk/src/shared-aws/counter.inflight\\")).CounterClient(process.env[\\"DYNAMODB_TABLE_NAME_c7ebcb7a\\"], 0)
})"
`;

exports[`reset() policy statement 2`] = `
{
  "Parameters": {
    "BootstrapVersion": {
      "Default": "/cdk-bootstrap/hnb659fds/version",
      "Description": "Version of the CDK Bootstrap resources in this environment, automatically retrieved from SSM Parameter Store. [cdk:skip]",
      "Type": "AWS::SSM::Parameter::Value<String>",
    },
  },
  "Resources": {
    "Counter44A08DAC": {
      "DeletionPolicy": "Delete",
      "Properties": {
        "AttributeDefinitions": [
          {
            "AttributeName": "id",
            "AttributeType": "S",
          },
        ],
        "BillingMode": "PAY_PER_REQUEST",
        "KeySchema": [
          {
            "AttributeName": "id",
            "KeyType": "HASH",
          },
        ],
      },
      "Type": "AWS::DynamoDB::Table",
      "UpdateReplacePolicy": "Delete",
    },
    "Function76856677": {
      "DependsOn": [
        "FunctionServiceRoleDefaultPolicy2F49994A",
        "FunctionServiceRole675BB04A",
      ],
      "Properties": {
        "Code": {
          "S3Bucket": {
            "Fn::Sub": "cdk-hnb659fds-assets-\${AWS::AccountId}-\${AWS::Region}",
          },
<<<<<<< HEAD
          "S3Key": "0ec67d1ed9f8201e73d3682ab339dbbe477ee584f9868bc7ef6417bb3ab20026.zip",
=======
          "S3Key": "13c011e47c4b758fac6e08f844eeb9cb41189c12089bc947eb7e47480e49d5b9.zip",
>>>>>>> 03653abe
        },
        "Environment": {
          "Variables": {
            "DYNAMODB_TABLE_NAME_c7ebcb7a": {
              "Ref": "Counter44A08DAC",
            },
          },
        },
        "Handler": "index.handler",
        "Role": {
          "Fn::GetAtt": [
            "FunctionServiceRole675BB04A",
            "Arn",
          ],
        },
        "Runtime": "nodejs16.x",
        "Timeout": 30,
      },
      "Type": "AWS::Lambda::Function",
    },
    "FunctionServiceRole675BB04A": {
      "Properties": {
        "AssumeRolePolicyDocument": {
          "Statement": [
            {
              "Action": "sts:AssumeRole",
              "Effect": "Allow",
              "Principal": {
                "Service": "lambda.amazonaws.com",
              },
            },
          ],
          "Version": "2012-10-17",
        },
        "ManagedPolicyArns": [
          {
            "Fn::Join": [
              "",
              [
                "arn:",
                {
                  "Ref": "AWS::Partition",
                },
                ":iam::aws:policy/service-role/AWSLambdaBasicExecutionRole",
              ],
            ],
          },
        ],
      },
      "Type": "AWS::IAM::Role",
    },
    "FunctionServiceRoleDefaultPolicy2F49994A": {
      "Properties": {
        "PolicyDocument": {
          "Statement": [
            {
              "Action": "dynamodb:UpdateItem",
              "Effect": "Allow",
              "Resource": {
                "Fn::GetAtt": [
                  "Counter44A08DAC",
                  "Arn",
                ],
              },
            },
          ],
          "Version": "2012-10-17",
        },
        "PolicyName": "FunctionServiceRoleDefaultPolicy2F49994A",
        "Roles": [
          {
            "Ref": "FunctionServiceRole675BB04A",
          },
        ],
      },
      "Type": "AWS::IAM::Policy",
    },
  },
  "Rules": {
    "CheckBootstrapVersion": {
      "Assertions": [
        {
          "Assert": {
            "Fn::Not": [
              {
                "Fn::Contains": [
                  [
                    "1",
                    "2",
                    "3",
                    "4",
                    "5",
                  ],
                  {
                    "Ref": "BootstrapVersion",
                  },
                ],
              },
            ],
          },
          "AssertDescription": "CDK bootstrap stack version 6 required. Please run 'cdk bootstrap' with a recent version of the CDK CLI.",
        },
      ],
    },
  },
}
`;<|MERGE_RESOLUTION|>--- conflicted
+++ resolved
@@ -119,11 +119,7 @@
           "S3Bucket": {
             "Fn::Sub": "cdk-hnb659fds-assets-\${AWS::AccountId}-\${AWS::Region}",
           },
-<<<<<<< HEAD
-          "S3Key": "e4812d166706b8be81b157d1ec5086cf0847cf46e9a138fa99796f4f8c1d2e7f.zip",
-=======
-          "S3Key": "10ecf1c067290418ac4f7b2f3a48f83617fd3b0984fa3d62c8aeb0cc243e214a.zip",
->>>>>>> 03653abe
+          "S3Key": "a079c2c4400d1e9b7b33fb2dd215da4375122aa213e2e27b13d712176e89c8e8.zip",
         },
         "Environment": {
           "Variables": {
@@ -351,11 +347,7 @@
           "S3Bucket": {
             "Fn::Sub": "cdk-hnb659fds-assets-\${AWS::AccountId}-\${AWS::Region}",
           },
-<<<<<<< HEAD
-          "S3Key": "590e5272ac9da6d65286a891863fe0368c7a57d795b86c758c972cc80d7a1ad3.zip",
-=======
-          "S3Key": "8926f82227e87f3528a604c84eacd6d082480d8d45015718f47028232dd19594.zip",
->>>>>>> 03653abe
+          "S3Key": "b5bb6a99b56a746a8ce43422172815ff5ef130c12b46484fc6d5bcbef8a223e5.zip",
         },
         "Environment": {
           "Variables": {
@@ -522,11 +514,7 @@
           "S3Bucket": {
             "Fn::Sub": "cdk-hnb659fds-assets-\${AWS::AccountId}-\${AWS::Region}",
           },
-<<<<<<< HEAD
-          "S3Key": "590e5272ac9da6d65286a891863fe0368c7a57d795b86c758c972cc80d7a1ad3.zip",
-=======
-          "S3Key": "8926f82227e87f3528a604c84eacd6d082480d8d45015718f47028232dd19594.zip",
->>>>>>> 03653abe
+          "S3Key": "b5bb6a99b56a746a8ce43422172815ff5ef130c12b46484fc6d5bcbef8a223e5.zip",
         },
         "Environment": {
           "Variables": {
@@ -693,11 +681,7 @@
           "S3Bucket": {
             "Fn::Sub": "cdk-hnb659fds-assets-\${AWS::AccountId}-\${AWS::Region}",
           },
-<<<<<<< HEAD
-          "S3Key": "d31f689a2a2deb6f000712671f5de9f211e2cfbc1515488f5b6890fe6c63a23d.zip",
-=======
-          "S3Key": "28e6205352856685c13f5370d7021e44f2b074218e5a978769ff222857e8d86e.zip",
->>>>>>> 03653abe
+          "S3Key": "c6f1afd177bd49e9f368d8f03973c6c1a7b04135bc30f114a774394b627ad23f.zip",
         },
         "Environment": {
           "Variables": {
@@ -864,11 +848,7 @@
           "S3Bucket": {
             "Fn::Sub": "cdk-hnb659fds-assets-\${AWS::AccountId}-\${AWS::Region}",
           },
-<<<<<<< HEAD
-          "S3Key": "0ec67d1ed9f8201e73d3682ab339dbbe477ee584f9868bc7ef6417bb3ab20026.zip",
-=======
-          "S3Key": "13c011e47c4b758fac6e08f844eeb9cb41189c12089bc947eb7e47480e49d5b9.zip",
->>>>>>> 03653abe
+          "S3Key": "80baec6b54fc01e6fd2b7994cb03d5d0bc28e526c3f0517a7e96d5008434f8c9.zip",
         },
         "Environment": {
           "Variables": {
