// Vitest Snapshot v1, https://vitest.dev/guide/snapshot.html

exports[`counter with initial value 1`] = `
{
  "Parameters": {
    "BootstrapVersion": {
      "Default": "/cdk-bootstrap/hnb659fds/version",
      "Description": "Version of the CDK Bootstrap resources in this environment, automatically retrieved from SSM Parameter Store. [cdk:skip]",
      "Type": "AWS::SSM::Parameter::Value<String>",
    },
  },
  "Resources": {
    "Counter44A08DAC": {
      "DeletionPolicy": "Delete",
      "Properties": {
        "AttributeDefinitions": [
          {
            "AttributeName": "id",
            "AttributeType": "S",
          },
        ],
        "BillingMode": "PAY_PER_REQUEST",
        "KeySchema": [
          {
            "AttributeName": "id",
            "KeyType": "HASH",
          },
        ],
      },
      "Type": "AWS::DynamoDB::Table",
      "UpdateReplacePolicy": "Delete",
    },
  },
  "Rules": {
    "CheckBootstrapVersion": {
      "Assertions": [
        {
          "Assert": {
            "Fn::Not": [
              {
                "Fn::Contains": [
                  [
                    "1",
                    "2",
                    "3",
                    "4",
                    "5",
                  ],
                  {
                    "Ref": "BootstrapVersion",
                  },
                ],
              },
            ],
          },
          "AssertDescription": "CDK bootstrap stack version 6 required. Please run 'cdk bootstrap' with a recent version of the CDK CLI.",
        },
      ],
    },
  },
}
`;

exports[`dec() policy statement 1`] = `
"new ((function(){
return class Handler {
  constructor(clients) {
    for (const [name, client] of Object.entries(clients)) {
      this[name] = client;
    }
  }
  async handle(event) {
  const val = await this.my_counter.dec(2);
  console.log(val);
}
};
})())({
my_counter: new (require(\\"[REDACTED]/wingsdk/src/shared-aws/counter.inflight\\")).CounterClient(process.env[\\"DYNAMODB_TABLE_NAME_c7ebcb7a\\"], 0)
})"
`;

exports[`dec() policy statement 2`] = `
{
  "Parameters": {
    "BootstrapVersion": {
      "Default": "/cdk-bootstrap/hnb659fds/version",
      "Description": "Version of the CDK Bootstrap resources in this environment, automatically retrieved from SSM Parameter Store. [cdk:skip]",
      "Type": "AWS::SSM::Parameter::Value<String>",
    },
  },
  "Resources": {
    "Counter44A08DAC": {
      "DeletionPolicy": "Delete",
      "Properties": {
        "AttributeDefinitions": [
          {
            "AttributeName": "id",
            "AttributeType": "S",
          },
        ],
        "BillingMode": "PAY_PER_REQUEST",
        "KeySchema": [
          {
            "AttributeName": "id",
            "KeyType": "HASH",
          },
        ],
      },
      "Type": "AWS::DynamoDB::Table",
      "UpdateReplacePolicy": "Delete",
    },
    "Function76856677": {
      "DependsOn": [
        "FunctionServiceRoleDefaultPolicy2F49994A",
        "FunctionServiceRole675BB04A",
      ],
      "Properties": {
        "Code": {
          "S3Bucket": {
            "Fn::Sub": "cdk-hnb659fds-assets-\${AWS::AccountId}-\${AWS::Region}",
          },
<<<<<<< HEAD
          "S3Key": "8b94ae5ffb7dad6e4c8460ba919c5477bb9c0b7462dfdfa68f499a570d9c03a7.zip",
=======
          "S3Key": "c5b00ff88bd9595e1d81533f95e4ea2880282e448decb4e036c9ea81a796ea0f.zip",
>>>>>>> 2d8f50cc
        },
        "Environment": {
          "Variables": {
            "DYNAMODB_TABLE_NAME_c7ebcb7a": {
              "Ref": "Counter44A08DAC",
            },
          },
        },
        "Handler": "index.handler",
        "Role": {
          "Fn::GetAtt": [
            "FunctionServiceRole675BB04A",
            "Arn",
          ],
        },
        "Runtime": "nodejs18.x",
        "Timeout": 30,
      },
      "Type": "AWS::Lambda::Function",
    },
    "FunctionServiceRole675BB04A": {
      "Properties": {
        "AssumeRolePolicyDocument": {
          "Statement": [
            {
              "Action": "sts:AssumeRole",
              "Effect": "Allow",
              "Principal": {
                "Service": "lambda.amazonaws.com",
              },
            },
          ],
          "Version": "2012-10-17",
        },
        "ManagedPolicyArns": [
          {
            "Fn::Join": [
              "",
              [
                "arn:",
                {
                  "Ref": "AWS::Partition",
                },
                ":iam::aws:policy/service-role/AWSLambdaBasicExecutionRole",
              ],
            ],
          },
        ],
      },
      "Type": "AWS::IAM::Role",
    },
    "FunctionServiceRoleDefaultPolicy2F49994A": {
      "Properties": {
        "PolicyDocument": {
          "Statement": [
            {
              "Action": "dynamodb:UpdateItem",
              "Effect": "Allow",
              "Resource": {
                "Fn::GetAtt": [
                  "Counter44A08DAC",
                  "Arn",
                ],
              },
            },
          ],
          "Version": "2012-10-17",
        },
        "PolicyName": "FunctionServiceRoleDefaultPolicy2F49994A",
        "Roles": [
          {
            "Ref": "FunctionServiceRole675BB04A",
          },
        ],
      },
      "Type": "AWS::IAM::Policy",
    },
  },
  "Rules": {
    "CheckBootstrapVersion": {
      "Assertions": [
        {
          "Assert": {
            "Fn::Not": [
              {
                "Fn::Contains": [
                  [
                    "1",
                    "2",
                    "3",
                    "4",
                    "5",
                  ],
                  {
                    "Ref": "BootstrapVersion",
                  },
                ],
              },
            ],
          },
          "AssertDescription": "CDK bootstrap stack version 6 required. Please run 'cdk bootstrap' with a recent version of the CDK CLI.",
        },
      ],
    },
  },
}
`;

exports[`default counter behavior 1`] = `
{
  "Parameters": {
    "BootstrapVersion": {
      "Default": "/cdk-bootstrap/hnb659fds/version",
      "Description": "Version of the CDK Bootstrap resources in this environment, automatically retrieved from SSM Parameter Store. [cdk:skip]",
      "Type": "AWS::SSM::Parameter::Value<String>",
    },
  },
  "Resources": {
    "Counter44A08DAC": {
      "DeletionPolicy": "Delete",
      "Properties": {
        "AttributeDefinitions": [
          {
            "AttributeName": "id",
            "AttributeType": "S",
          },
        ],
        "BillingMode": "PAY_PER_REQUEST",
        "KeySchema": [
          {
            "AttributeName": "id",
            "KeyType": "HASH",
          },
        ],
      },
      "Type": "AWS::DynamoDB::Table",
      "UpdateReplacePolicy": "Delete",
    },
  },
  "Rules": {
    "CheckBootstrapVersion": {
      "Assertions": [
        {
          "Assert": {
            "Fn::Not": [
              {
                "Fn::Contains": [
                  [
                    "1",
                    "2",
                    "3",
                    "4",
                    "5",
                  ],
                  {
                    "Ref": "BootstrapVersion",
                  },
                ],
              },
            ],
          },
          "AssertDescription": "CDK bootstrap stack version 6 required. Please run 'cdk bootstrap' with a recent version of the CDK CLI.",
        },
      ],
    },
  },
}
`;

exports[`function with a counter binding 1`] = `
"new ((function(){
return class Handler {
  constructor(clients) {
    for (const [name, client] of Object.entries(clients)) {
      this[name] = client;
    }
  }
  async handle(event) {
  const val = await this.my_counter.inc(2);
  console.log(val);
}
};
})())({
my_counter: new (require(\\"[REDACTED]/wingsdk/src/shared-aws/counter.inflight\\")).CounterClient(process.env[\\"DYNAMODB_TABLE_NAME_c7ebcb7a\\"], 0)
})"
`;

exports[`function with a counter binding 2`] = `
{
  "Parameters": {
    "BootstrapVersion": {
      "Default": "/cdk-bootstrap/hnb659fds/version",
      "Description": "Version of the CDK Bootstrap resources in this environment, automatically retrieved from SSM Parameter Store. [cdk:skip]",
      "Type": "AWS::SSM::Parameter::Value<String>",
    },
  },
  "Resources": {
    "Counter44A08DAC": {
      "DeletionPolicy": "Delete",
      "Properties": {
        "AttributeDefinitions": [
          {
            "AttributeName": "id",
            "AttributeType": "S",
          },
        ],
        "BillingMode": "PAY_PER_REQUEST",
        "KeySchema": [
          {
            "AttributeName": "id",
            "KeyType": "HASH",
          },
        ],
      },
      "Type": "AWS::DynamoDB::Table",
      "UpdateReplacePolicy": "Delete",
    },
    "Function76856677": {
      "DependsOn": [
        "FunctionServiceRoleDefaultPolicy2F49994A",
        "FunctionServiceRole675BB04A",
      ],
      "Properties": {
        "Code": {
          "S3Bucket": {
            "Fn::Sub": "cdk-hnb659fds-assets-\${AWS::AccountId}-\${AWS::Region}",
          },
<<<<<<< HEAD
          "S3Key": "a2a5be8c5cad03a4531a4f1945db31a40a6f6b10785494f3568a2a32e0eca759.zip",
=======
          "S3Key": "a63c7d9fb58e999937615989efd87f1cbd506219d4551c223c56c548ec75acf7.zip",
>>>>>>> 2d8f50cc
        },
        "Environment": {
          "Variables": {
            "DYNAMODB_TABLE_NAME_c7ebcb7a": {
              "Ref": "Counter44A08DAC",
            },
          },
        },
        "Handler": "index.handler",
        "Role": {
          "Fn::GetAtt": [
            "FunctionServiceRole675BB04A",
            "Arn",
          ],
        },
        "Runtime": "nodejs18.x",
        "Timeout": 30,
      },
      "Type": "AWS::Lambda::Function",
    },
    "FunctionServiceRole675BB04A": {
      "Properties": {
        "AssumeRolePolicyDocument": {
          "Statement": [
            {
              "Action": "sts:AssumeRole",
              "Effect": "Allow",
              "Principal": {
                "Service": "lambda.amazonaws.com",
              },
            },
          ],
          "Version": "2012-10-17",
        },
        "ManagedPolicyArns": [
          {
            "Fn::Join": [
              "",
              [
                "arn:",
                {
                  "Ref": "AWS::Partition",
                },
                ":iam::aws:policy/service-role/AWSLambdaBasicExecutionRole",
              ],
            ],
          },
        ],
      },
      "Type": "AWS::IAM::Role",
    },
    "FunctionServiceRoleDefaultPolicy2F49994A": {
      "Properties": {
        "PolicyDocument": {
          "Statement": [
            {
              "Action": "dynamodb:UpdateItem",
              "Effect": "Allow",
              "Resource": {
                "Fn::GetAtt": [
                  "Counter44A08DAC",
                  "Arn",
                ],
              },
            },
          ],
          "Version": "2012-10-17",
        },
        "PolicyName": "FunctionServiceRoleDefaultPolicy2F49994A",
        "Roles": [
          {
            "Ref": "FunctionServiceRole675BB04A",
          },
        ],
      },
      "Type": "AWS::IAM::Policy",
    },
  },
  "Rules": {
    "CheckBootstrapVersion": {
      "Assertions": [
        {
          "Assert": {
            "Fn::Not": [
              {
                "Fn::Contains": [
                  [
                    "1",
                    "2",
                    "3",
                    "4",
                    "5",
                  ],
                  {
                    "Ref": "BootstrapVersion",
                  },
                ],
              },
            ],
          },
          "AssertDescription": "CDK bootstrap stack version 6 required. Please run 'cdk bootstrap' with a recent version of the CDK CLI.",
        },
      ],
    },
  },
}
`;

exports[`inc() policy statement 1`] = `
"new ((function(){
return class Handler {
  constructor(clients) {
    for (const [name, client] of Object.entries(clients)) {
      this[name] = client;
    }
  }
  async handle(event) {
  const val = await this.my_counter.inc(2);
  console.log(val);
}
};
})())({
my_counter: new (require(\\"[REDACTED]/wingsdk/src/shared-aws/counter.inflight\\")).CounterClient(process.env[\\"DYNAMODB_TABLE_NAME_c7ebcb7a\\"], 0)
})"
`;

exports[`inc() policy statement 2`] = `
{
  "Parameters": {
    "BootstrapVersion": {
      "Default": "/cdk-bootstrap/hnb659fds/version",
      "Description": "Version of the CDK Bootstrap resources in this environment, automatically retrieved from SSM Parameter Store. [cdk:skip]",
      "Type": "AWS::SSM::Parameter::Value<String>",
    },
  },
  "Resources": {
    "Counter44A08DAC": {
      "DeletionPolicy": "Delete",
      "Properties": {
        "AttributeDefinitions": [
          {
            "AttributeName": "id",
            "AttributeType": "S",
          },
        ],
        "BillingMode": "PAY_PER_REQUEST",
        "KeySchema": [
          {
            "AttributeName": "id",
            "KeyType": "HASH",
          },
        ],
      },
      "Type": "AWS::DynamoDB::Table",
      "UpdateReplacePolicy": "Delete",
    },
    "Function76856677": {
      "DependsOn": [
        "FunctionServiceRoleDefaultPolicy2F49994A",
        "FunctionServiceRole675BB04A",
      ],
      "Properties": {
        "Code": {
          "S3Bucket": {
            "Fn::Sub": "cdk-hnb659fds-assets-\${AWS::AccountId}-\${AWS::Region}",
          },
<<<<<<< HEAD
          "S3Key": "a2a5be8c5cad03a4531a4f1945db31a40a6f6b10785494f3568a2a32e0eca759.zip",
=======
          "S3Key": "a63c7d9fb58e999937615989efd87f1cbd506219d4551c223c56c548ec75acf7.zip",
>>>>>>> 2d8f50cc
        },
        "Environment": {
          "Variables": {
            "DYNAMODB_TABLE_NAME_c7ebcb7a": {
              "Ref": "Counter44A08DAC",
            },
          },
        },
        "Handler": "index.handler",
        "Role": {
          "Fn::GetAtt": [
            "FunctionServiceRole675BB04A",
            "Arn",
          ],
        },
        "Runtime": "nodejs18.x",
        "Timeout": 30,
      },
      "Type": "AWS::Lambda::Function",
    },
    "FunctionServiceRole675BB04A": {
      "Properties": {
        "AssumeRolePolicyDocument": {
          "Statement": [
            {
              "Action": "sts:AssumeRole",
              "Effect": "Allow",
              "Principal": {
                "Service": "lambda.amazonaws.com",
              },
            },
          ],
          "Version": "2012-10-17",
        },
        "ManagedPolicyArns": [
          {
            "Fn::Join": [
              "",
              [
                "arn:",
                {
                  "Ref": "AWS::Partition",
                },
                ":iam::aws:policy/service-role/AWSLambdaBasicExecutionRole",
              ],
            ],
          },
        ],
      },
      "Type": "AWS::IAM::Role",
    },
    "FunctionServiceRoleDefaultPolicy2F49994A": {
      "Properties": {
        "PolicyDocument": {
          "Statement": [
            {
              "Action": "dynamodb:UpdateItem",
              "Effect": "Allow",
              "Resource": {
                "Fn::GetAtt": [
                  "Counter44A08DAC",
                  "Arn",
                ],
              },
            },
          ],
          "Version": "2012-10-17",
        },
        "PolicyName": "FunctionServiceRoleDefaultPolicy2F49994A",
        "Roles": [
          {
            "Ref": "FunctionServiceRole675BB04A",
          },
        ],
      },
      "Type": "AWS::IAM::Policy",
    },
  },
  "Rules": {
    "CheckBootstrapVersion": {
      "Assertions": [
        {
          "Assert": {
            "Fn::Not": [
              {
                "Fn::Contains": [
                  [
                    "1",
                    "2",
                    "3",
                    "4",
                    "5",
                  ],
                  {
                    "Ref": "BootstrapVersion",
                  },
                ],
              },
            ],
          },
          "AssertDescription": "CDK bootstrap stack version 6 required. Please run 'cdk bootstrap' with a recent version of the CDK CLI.",
        },
      ],
    },
  },
}
`;

exports[`peek() policy statement 1`] = `
"new ((function(){
return class Handler {
  constructor(clients) {
    for (const [name, client] of Object.entries(clients)) {
      this[name] = client;
    }
  }
  async handle(event) {
  const val = await this.my_counter.peek();
  console.log(val);
}
};
})())({
my_counter: new (require(\\"[REDACTED]/wingsdk/src/shared-aws/counter.inflight\\")).CounterClient(process.env[\\"DYNAMODB_TABLE_NAME_c7ebcb7a\\"], 0)
})"
`;

exports[`peek() policy statement 2`] = `
{
  "Parameters": {
    "BootstrapVersion": {
      "Default": "/cdk-bootstrap/hnb659fds/version",
      "Description": "Version of the CDK Bootstrap resources in this environment, automatically retrieved from SSM Parameter Store. [cdk:skip]",
      "Type": "AWS::SSM::Parameter::Value<String>",
    },
  },
  "Resources": {
    "Counter44A08DAC": {
      "DeletionPolicy": "Delete",
      "Properties": {
        "AttributeDefinitions": [
          {
            "AttributeName": "id",
            "AttributeType": "S",
          },
        ],
        "BillingMode": "PAY_PER_REQUEST",
        "KeySchema": [
          {
            "AttributeName": "id",
            "KeyType": "HASH",
          },
        ],
      },
      "Type": "AWS::DynamoDB::Table",
      "UpdateReplacePolicy": "Delete",
    },
    "Function76856677": {
      "DependsOn": [
        "FunctionServiceRoleDefaultPolicy2F49994A",
        "FunctionServiceRole675BB04A",
      ],
      "Properties": {
        "Code": {
          "S3Bucket": {
            "Fn::Sub": "cdk-hnb659fds-assets-\${AWS::AccountId}-\${AWS::Region}",
          },
<<<<<<< HEAD
          "S3Key": "aa8f89df207c72c71b95574eb374b009dacfab0186953fea2939ace41cefef7a.zip",
=======
          "S3Key": "5d7e967a549ba5b7f0d9f742078951f98bc3a8605b4deee7e1b269131ad9adb2.zip",
>>>>>>> 2d8f50cc
        },
        "Environment": {
          "Variables": {
            "DYNAMODB_TABLE_NAME_c7ebcb7a": {
              "Ref": "Counter44A08DAC",
            },
          },
        },
        "Handler": "index.handler",
        "Role": {
          "Fn::GetAtt": [
            "FunctionServiceRole675BB04A",
            "Arn",
          ],
        },
        "Runtime": "nodejs18.x",
        "Timeout": 30,
      },
      "Type": "AWS::Lambda::Function",
    },
    "FunctionServiceRole675BB04A": {
      "Properties": {
        "AssumeRolePolicyDocument": {
          "Statement": [
            {
              "Action": "sts:AssumeRole",
              "Effect": "Allow",
              "Principal": {
                "Service": "lambda.amazonaws.com",
              },
            },
          ],
          "Version": "2012-10-17",
        },
        "ManagedPolicyArns": [
          {
            "Fn::Join": [
              "",
              [
                "arn:",
                {
                  "Ref": "AWS::Partition",
                },
                ":iam::aws:policy/service-role/AWSLambdaBasicExecutionRole",
              ],
            ],
          },
        ],
      },
      "Type": "AWS::IAM::Role",
    },
    "FunctionServiceRoleDefaultPolicy2F49994A": {
      "Properties": {
        "PolicyDocument": {
          "Statement": [
            {
              "Action": "dynamodb:GetItem",
              "Effect": "Allow",
              "Resource": {
                "Fn::GetAtt": [
                  "Counter44A08DAC",
                  "Arn",
                ],
              },
            },
          ],
          "Version": "2012-10-17",
        },
        "PolicyName": "FunctionServiceRoleDefaultPolicy2F49994A",
        "Roles": [
          {
            "Ref": "FunctionServiceRole675BB04A",
          },
        ],
      },
      "Type": "AWS::IAM::Policy",
    },
  },
  "Rules": {
    "CheckBootstrapVersion": {
      "Assertions": [
        {
          "Assert": {
            "Fn::Not": [
              {
                "Fn::Contains": [
                  [
                    "1",
                    "2",
                    "3",
                    "4",
                    "5",
                  ],
                  {
                    "Ref": "BootstrapVersion",
                  },
                ],
              },
            ],
          },
          "AssertDescription": "CDK bootstrap stack version 6 required. Please run 'cdk bootstrap' with a recent version of the CDK CLI.",
        },
      ],
    },
  },
}
`;

exports[`reset() policy statement 1`] = `
"new ((function(){
return class Handler {
  constructor(clients) {
    for (const [name, client] of Object.entries(clients)) {
      this[name] = client;
    }
  }
  async handle(event) {
  const val = await this.my_counter.reset();
  console.log(val);
}
};
})())({
my_counter: new (require(\\"[REDACTED]/wingsdk/src/shared-aws/counter.inflight\\")).CounterClient(process.env[\\"DYNAMODB_TABLE_NAME_c7ebcb7a\\"], 0)
})"
`;

exports[`reset() policy statement 2`] = `
{
  "Parameters": {
    "BootstrapVersion": {
      "Default": "/cdk-bootstrap/hnb659fds/version",
      "Description": "Version of the CDK Bootstrap resources in this environment, automatically retrieved from SSM Parameter Store. [cdk:skip]",
      "Type": "AWS::SSM::Parameter::Value<String>",
    },
  },
  "Resources": {
    "Counter44A08DAC": {
      "DeletionPolicy": "Delete",
      "Properties": {
        "AttributeDefinitions": [
          {
            "AttributeName": "id",
            "AttributeType": "S",
          },
        ],
        "BillingMode": "PAY_PER_REQUEST",
        "KeySchema": [
          {
            "AttributeName": "id",
            "KeyType": "HASH",
          },
        ],
      },
      "Type": "AWS::DynamoDB::Table",
      "UpdateReplacePolicy": "Delete",
    },
    "Function76856677": {
      "DependsOn": [
        "FunctionServiceRoleDefaultPolicy2F49994A",
        "FunctionServiceRole675BB04A",
      ],
      "Properties": {
        "Code": {
          "S3Bucket": {
            "Fn::Sub": "cdk-hnb659fds-assets-\${AWS::AccountId}-\${AWS::Region}",
          },
<<<<<<< HEAD
          "S3Key": "ba8e0af606efbbc46ba26037297e13bc75c2d60b3c1114bbb94ee117a464cee1.zip",
=======
          "S3Key": "daadc76995322bbfb6ab1788dc8629560087e3d352f61be65081dec6d7a16232.zip",
>>>>>>> 2d8f50cc
        },
        "Environment": {
          "Variables": {
            "DYNAMODB_TABLE_NAME_c7ebcb7a": {
              "Ref": "Counter44A08DAC",
            },
          },
        },
        "Handler": "index.handler",
        "Role": {
          "Fn::GetAtt": [
            "FunctionServiceRole675BB04A",
            "Arn",
          ],
        },
        "Runtime": "nodejs18.x",
        "Timeout": 30,
      },
      "Type": "AWS::Lambda::Function",
    },
    "FunctionServiceRole675BB04A": {
      "Properties": {
        "AssumeRolePolicyDocument": {
          "Statement": [
            {
              "Action": "sts:AssumeRole",
              "Effect": "Allow",
              "Principal": {
                "Service": "lambda.amazonaws.com",
              },
            },
          ],
          "Version": "2012-10-17",
        },
        "ManagedPolicyArns": [
          {
            "Fn::Join": [
              "",
              [
                "arn:",
                {
                  "Ref": "AWS::Partition",
                },
                ":iam::aws:policy/service-role/AWSLambdaBasicExecutionRole",
              ],
            ],
          },
        ],
      },
      "Type": "AWS::IAM::Role",
    },
    "FunctionServiceRoleDefaultPolicy2F49994A": {
      "Properties": {
        "PolicyDocument": {
          "Statement": [
            {
              "Action": "dynamodb:UpdateItem",
              "Effect": "Allow",
              "Resource": {
                "Fn::GetAtt": [
                  "Counter44A08DAC",
                  "Arn",
                ],
              },
            },
          ],
          "Version": "2012-10-17",
        },
        "PolicyName": "FunctionServiceRoleDefaultPolicy2F49994A",
        "Roles": [
          {
            "Ref": "FunctionServiceRole675BB04A",
          },
        ],
      },
      "Type": "AWS::IAM::Policy",
    },
  },
  "Rules": {
    "CheckBootstrapVersion": {
      "Assertions": [
        {
          "Assert": {
            "Fn::Not": [
              {
                "Fn::Contains": [
                  [
                    "1",
                    "2",
                    "3",
                    "4",
                    "5",
                  ],
                  {
                    "Ref": "BootstrapVersion",
                  },
                ],
              },
            ],
          },
          "AssertDescription": "CDK bootstrap stack version 6 required. Please run 'cdk bootstrap' with a recent version of the CDK CLI.",
        },
      ],
    },
  },
}
`;<|MERGE_RESOLUTION|>--- conflicted
+++ resolved
@@ -119,11 +119,7 @@
           "S3Bucket": {
             "Fn::Sub": "cdk-hnb659fds-assets-\${AWS::AccountId}-\${AWS::Region}",
           },
-<<<<<<< HEAD
-          "S3Key": "8b94ae5ffb7dad6e4c8460ba919c5477bb9c0b7462dfdfa68f499a570d9c03a7.zip",
-=======
-          "S3Key": "c5b00ff88bd9595e1d81533f95e4ea2880282e448decb4e036c9ea81a796ea0f.zip",
->>>>>>> 2d8f50cc
+          "S3Key": "fa8e7b03b60ca48110a66a17601519b34a9741b773cb90c0761a767408f3f3cd.zip",
         },
         "Environment": {
           "Variables": {
@@ -351,11 +347,7 @@
           "S3Bucket": {
             "Fn::Sub": "cdk-hnb659fds-assets-\${AWS::AccountId}-\${AWS::Region}",
           },
-<<<<<<< HEAD
-          "S3Key": "a2a5be8c5cad03a4531a4f1945db31a40a6f6b10785494f3568a2a32e0eca759.zip",
-=======
-          "S3Key": "a63c7d9fb58e999937615989efd87f1cbd506219d4551c223c56c548ec75acf7.zip",
->>>>>>> 2d8f50cc
+          "S3Key": "4ff42d0796202f6f2ca14bdec4ea43a3181d0f35cfe709afb61b36cb92977a38.zip",
         },
         "Environment": {
           "Variables": {
@@ -522,11 +514,7 @@
           "S3Bucket": {
             "Fn::Sub": "cdk-hnb659fds-assets-\${AWS::AccountId}-\${AWS::Region}",
           },
-<<<<<<< HEAD
-          "S3Key": "a2a5be8c5cad03a4531a4f1945db31a40a6f6b10785494f3568a2a32e0eca759.zip",
-=======
-          "S3Key": "a63c7d9fb58e999937615989efd87f1cbd506219d4551c223c56c548ec75acf7.zip",
->>>>>>> 2d8f50cc
+          "S3Key": "4ff42d0796202f6f2ca14bdec4ea43a3181d0f35cfe709afb61b36cb92977a38.zip",
         },
         "Environment": {
           "Variables": {
@@ -693,11 +681,7 @@
           "S3Bucket": {
             "Fn::Sub": "cdk-hnb659fds-assets-\${AWS::AccountId}-\${AWS::Region}",
           },
-<<<<<<< HEAD
-          "S3Key": "aa8f89df207c72c71b95574eb374b009dacfab0186953fea2939ace41cefef7a.zip",
-=======
-          "S3Key": "5d7e967a549ba5b7f0d9f742078951f98bc3a8605b4deee7e1b269131ad9adb2.zip",
->>>>>>> 2d8f50cc
+          "S3Key": "e2bed7cbbb7eaab2db636e558782f1923ba80774ec8198556975cff6cfdcd4f4.zip",
         },
         "Environment": {
           "Variables": {
@@ -864,11 +848,7 @@
           "S3Bucket": {
             "Fn::Sub": "cdk-hnb659fds-assets-\${AWS::AccountId}-\${AWS::Region}",
           },
-<<<<<<< HEAD
-          "S3Key": "ba8e0af606efbbc46ba26037297e13bc75c2d60b3c1114bbb94ee117a464cee1.zip",
-=======
-          "S3Key": "daadc76995322bbfb6ab1788dc8629560087e3d352f61be65081dec6d7a16232.zip",
->>>>>>> 2d8f50cc
+          "S3Key": "577e98219fb6c1652cd7667957a31bf2dd825e2fd1b22127d6014595f9cd317f.zip",
         },
         "Environment": {
           "Variables": {
