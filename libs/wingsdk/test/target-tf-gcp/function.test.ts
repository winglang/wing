--- conflicted
+++ resolved
@@ -14,12 +14,7 @@
 
 test("basic function", () => {
   // GIVEN
-<<<<<<< HEAD
   const app = new GcpApp();
-  const inflight = Testing.makeHandler(INFLIGHT_CODE);
-=======
-  const app = new tfgcp.App({ outdir: mkdtemp(), ...GCP_APP_OPTS });
->>>>>>> 25f6c934
 
   // WHEN
   new Function(app, "Function", INFLIGHT_CODE);
@@ -58,12 +53,7 @@
 
 test("basic function with environment variables", () => {
   // GIVEN
-<<<<<<< HEAD
   const app = new GcpApp();
-  const inflight = Testing.makeHandler(INFLIGHT_CODE);
-=======
-  const app = new tfgcp.App({ outdir: mkdtemp(), ...GCP_APP_OPTS });
->>>>>>> 25f6c934
 
   // WHEN
   new Function(app, "Function", INFLIGHT_CODE, {
@@ -93,12 +83,7 @@
 
 test("basic function with timeout explicitly set", () => {
   // GIVEN
-<<<<<<< HEAD
   const app = new GcpApp();
-  const inflight = Testing.makeHandler(INFLIGHT_CODE);
-=======
-  const app = new tfgcp.App({ outdir: mkdtemp(), ...GCP_APP_OPTS });
->>>>>>> 25f6c934
 
   // WHEN
   new Function(app, "Function", INFLIGHT_CODE, {
@@ -122,12 +107,7 @@
 
 test("basic function with timeout beyond the allowed range", () => {
   // GIVEN
-<<<<<<< HEAD
   const app = new GcpApp();
-  const inflight = Testing.makeHandler(INFLIGHT_CODE);
-=======
-  const app = new tfgcp.App({ outdir: mkdtemp(), ...GCP_APP_OPTS });
->>>>>>> 25f6c934
 
   // WHEN
   expect(() => {
@@ -139,12 +119,7 @@
 
 test("basic function with memory size specified", () => {
   // GIVEN
-<<<<<<< HEAD
   const app = new GcpApp();
-  const inflight = Testing.makeHandler(INFLIGHT_CODE);
-=======
-  const app = new tfgcp.App({ outdir: mkdtemp(), ...GCP_APP_OPTS });
->>>>>>> 25f6c934
 
   // WHEN
   new Function(app, "Function", INFLIGHT_CODE, {
@@ -168,12 +143,7 @@
 
 test("basic function with memory beyond the allowed range", () => {
   // GIVEN
-<<<<<<< HEAD
   const app = new GcpApp();
-  const inflight = Testing.makeHandler(INFLIGHT_CODE);
-=======
-  const app = new tfgcp.App({ outdir: mkdtemp(), ...GCP_APP_OPTS });
->>>>>>> 25f6c934
 
   // WHEN
   expect(() => {
