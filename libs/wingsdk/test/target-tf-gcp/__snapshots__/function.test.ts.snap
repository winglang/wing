// Vitest Snapshot v1, https://vitest.dev/guide/snapshot.html

exports[`basic function 1`] = `
{
  "resource": {
    "google_cloudfunctions_function": {
      "Function_DefaultFunction_81B206D7": {
        "available_memory_mb": 1024,
        "description": "This function was created by Wing",
        "entry_point": "handler",
        "environment_variables": {},
        "name": "function-c852aba6",
        "project": "my-project",
        "region": "us-central1",
<<<<<<< HEAD
        "runtime": "nodejs20",
        "service_account_email": "\${google_service_account.Function_serviceAccountc852aba6d7cbe50c86bbedd1463b05db52425574b5_E91676AF.email}",
=======
        "runtime": "nodejs18",
        "service_account_email": "\${google_service_account.Function_ServiceAccountc852aba6d7cbe50c86bbedd1463b05db52425574b5_504E4375.email}",
>>>>>>> 49bdfd22
        "source_archive_bucket": "\${google_storage_bucket.Function_FunctionBucket_CD7D2793.name}",
        "source_archive_object": "\${google_storage_bucket_object.Function_FunctionObjectBucket_A7CD2097.name}",
        "timeout": 120,
        "trigger_http": true,
      },
    },
    "google_project_iam_custom_role": {
      "Function_CustomRolec852aba6d7cbe50c86bbedd1463b05db52425574b5_22DA7C69": {
        "permissions": [
          "cloudfunctions.functions.get",
        ],
        "role_id": "cloudfunctions.customc852aba6d7cbe50c86bbedd1463b05db52425574b5",
        "title": "Custom Role for Cloud Function c852aba6d7cbe50c86bbedd1463b05db52425574b5",
      },
    },
    "google_project_iam_member": {
      "Function_ProjectIamMember_F891F2CD": {
        "member": "serviceAccount:\${google_service_account.Function_ServiceAccountc852aba6d7cbe50c86bbedd1463b05db52425574b5_504E4375.email}",
        "project": "my-project",
        "role": "projects/my-project/roles/\${google_project_iam_custom_role.Function_CustomRolec852aba6d7cbe50c86bbedd1463b05db52425574b5_22DA7C69.role_id}",
      },
    },
    "google_service_account": {
      "Function_ServiceAccountc852aba6d7cbe50c86bbedd1463b05db52425574b5_504E4375": {
        "account_id": "function-c852aba6",
        "display_name": "Custom Service Account for Cloud Function c852aba6d7cbe50c86bbedd1463b05db52425574b5",
      },
    },
    "google_storage_bucket": {
      "Function_FunctionBucket_CD7D2793": {
        "force_destroy": false,
        "location": "us-central1",
        "name": "functionbucket-\${random_id.Function_FunctionBucket_Id_216676D0.hex}",
        "public_access_prevention": "enforced",
        "uniform_bucket_level_access": true,
      },
    },
    "google_storage_bucket_object": {
      "Function_FunctionObjectBucket_A7CD2097": {
        "bucket": "\${google_storage_bucket.Function_FunctionBucket_CD7D2793.name}",
        "name": "objects",
        "source": "<source>",
      },
    },
    "random_id": {
      "Function_FunctionBucket_Id_216676D0": {
        "byte_length": 4,
      },
    },
  },
}
`;

exports[`basic function 2`] = `
{
  "tree": {
    "children": {
      "root": {
        "children": {
          "Default": {
            "children": {
              "Function": {
                "children": {
                  "Asset": {
                    "constructInfo": {
                      "fqn": "cdktf.TerraformAsset",
                      "version": "0.17.0",
                    },
                    "id": "Asset",
                    "path": "root/Default/Function/Asset",
                  },
                  "CustomRolec852aba6d7cbe50c86bbedd1463b05db52425574b5": {
                    "constructInfo": {
                      "fqn": "cdktf.TerraformResource",
                      "version": "0.17.0",
                    },
                    "id": "CustomRolec852aba6d7cbe50c86bbedd1463b05db52425574b5",
                    "path": "root/Default/Function/CustomRolec852aba6d7cbe50c86bbedd1463b05db52425574b5",
                  },
                  "DefaultFunction": {
                    "constructInfo": {
                      "fqn": "cdktf.TerraformResource",
                      "version": "0.17.0",
                    },
                    "id": "DefaultFunction",
                    "path": "root/Default/Function/DefaultFunction",
                  },
                  "FunctionBucket": {
                    "children": {
                      "Default": {
                        "constructInfo": {
                          "fqn": "cdktf.TerraformResource",
                          "version": "0.17.0",
                        },
                        "id": "Default",
                        "path": "root/Default/Function/FunctionBucket/Default",
                      },
                      "Id": {
                        "constructInfo": {
                          "fqn": "cdktf.TerraformResource",
                          "version": "0.17.0",
                        },
                        "id": "Id",
                        "path": "root/Default/Function/FunctionBucket/Id",
                      },
                    },
                    "constructInfo": {
                      "fqn": "constructs.Construct",
                      "version": "10.2.70",
                    },
                    "display": {
                      "description": "A cloud object store",
                      "title": "Bucket",
                    },
                    "id": "FunctionBucket",
                    "path": "root/Default/Function/FunctionBucket",
                  },
                  "FunctionObjectBucket": {
                    "constructInfo": {
                      "fqn": "cdktf.TerraformResource",
                      "version": "0.17.0",
                    },
                    "id": "FunctionObjectBucket",
                    "path": "root/Default/Function/FunctionObjectBucket",
                  },
                  "ProjectIamMember": {
                    "constructInfo": {
                      "fqn": "cdktf.TerraformResource",
                      "version": "0.17.0",
                    },
                    "id": "ProjectIamMember",
                    "path": "root/Default/Function/ProjectIamMember",
                  },
                  "ServiceAccountc852aba6d7cbe50c86bbedd1463b05db52425574b5": {
                    "constructInfo": {
                      "fqn": "cdktf.TerraformResource",
                      "version": "0.17.0",
                    },
                    "id": "ServiceAccountc852aba6d7cbe50c86bbedd1463b05db52425574b5",
                    "path": "root/Default/Function/ServiceAccountc852aba6d7cbe50c86bbedd1463b05db52425574b5",
                  },
                },
                "constructInfo": {
                  "fqn": "constructs.Construct",
                  "version": "10.2.70",
                },
                "display": {
                  "description": "A cloud function (FaaS)",
                  "title": "Function",
                },
                "id": "Function",
                "path": "root/Default/Function",
              },
              "google": {
                "constructInfo": {
                  "fqn": "cdktf.TerraformProvider",
                  "version": "0.17.0",
                },
                "id": "google",
                "path": "root/Default/google",
              },
              "random": {
                "constructInfo": {
                  "fqn": "cdktf.TerraformProvider",
                  "version": "0.17.0",
                },
                "id": "random",
                "path": "root/Default/random",
              },
            },
            "constructInfo": {
              "fqn": "constructs.Construct",
              "version": "10.2.70",
            },
            "id": "Default",
            "path": "root/Default",
          },
          "backend": {
            "constructInfo": {
              "fqn": "cdktf.LocalBackend",
              "version": "0.17.0",
            },
            "id": "backend",
            "path": "root/backend",
          },
        },
        "constructInfo": {
          "fqn": "cdktf.TerraformStack",
          "version": "0.17.0",
        },
        "id": "root",
        "path": "root",
      },
    },
    "constructInfo": {
      "fqn": "cdktf.App",
      "version": "0.17.0",
    },
    "id": "App",
    "path": "",
  },
  "version": "tree-0.1",
}
`;

exports[`basic function with environment variables 1`] = `
{
  "resource": {
    "google_cloudfunctions_function": {
      "Function_DefaultFunction_81B206D7": {
        "available_memory_mb": 1024,
        "description": "This function was created by Wing",
        "entry_point": "handler",
        "environment_variables": {
          "BOOM": "BAM",
          "FOO": "BAR",
        },
        "name": "function-c852aba6",
        "project": "my-project",
        "region": "us-central1",
<<<<<<< HEAD
        "runtime": "nodejs20",
        "service_account_email": "\${google_service_account.Function_serviceAccountc852aba6d7cbe50c86bbedd1463b05db52425574b5_E91676AF.email}",
=======
        "runtime": "nodejs18",
        "service_account_email": "\${google_service_account.Function_ServiceAccountc852aba6d7cbe50c86bbedd1463b05db52425574b5_504E4375.email}",
>>>>>>> 49bdfd22
        "source_archive_bucket": "\${google_storage_bucket.Function_FunctionBucket_CD7D2793.name}",
        "source_archive_object": "\${google_storage_bucket_object.Function_FunctionObjectBucket_A7CD2097.name}",
        "timeout": 120,
        "trigger_http": true,
      },
    },
    "google_project_iam_custom_role": {
      "Function_CustomRolec852aba6d7cbe50c86bbedd1463b05db52425574b5_22DA7C69": {
        "permissions": [
          "cloudfunctions.functions.get",
        ],
        "role_id": "cloudfunctions.customc852aba6d7cbe50c86bbedd1463b05db52425574b5",
        "title": "Custom Role for Cloud Function c852aba6d7cbe50c86bbedd1463b05db52425574b5",
      },
    },
    "google_project_iam_member": {
      "Function_ProjectIamMember_F891F2CD": {
        "member": "serviceAccount:\${google_service_account.Function_ServiceAccountc852aba6d7cbe50c86bbedd1463b05db52425574b5_504E4375.email}",
        "project": "my-project",
        "role": "projects/my-project/roles/\${google_project_iam_custom_role.Function_CustomRolec852aba6d7cbe50c86bbedd1463b05db52425574b5_22DA7C69.role_id}",
      },
    },
    "google_service_account": {
      "Function_ServiceAccountc852aba6d7cbe50c86bbedd1463b05db52425574b5_504E4375": {
        "account_id": "function-c852aba6",
        "display_name": "Custom Service Account for Cloud Function c852aba6d7cbe50c86bbedd1463b05db52425574b5",
      },
    },
    "google_storage_bucket": {
      "Function_FunctionBucket_CD7D2793": {
        "force_destroy": false,
        "location": "us-central1",
        "name": "functionbucket-\${random_id.Function_FunctionBucket_Id_216676D0.hex}",
        "public_access_prevention": "enforced",
        "uniform_bucket_level_access": true,
      },
    },
    "google_storage_bucket_object": {
      "Function_FunctionObjectBucket_A7CD2097": {
        "bucket": "\${google_storage_bucket.Function_FunctionBucket_CD7D2793.name}",
        "name": "objects",
        "source": "<source>",
      },
    },
    "random_id": {
      "Function_FunctionBucket_Id_216676D0": {
        "byte_length": 4,
      },
    },
  },
}
`;

exports[`basic function with environment variables 2`] = `
{
  "tree": {
    "children": {
      "root": {
        "children": {
          "Default": {
            "children": {
              "Function": {
                "children": {
                  "Asset": {
                    "constructInfo": {
                      "fqn": "cdktf.TerraformAsset",
                      "version": "0.17.0",
                    },
                    "id": "Asset",
                    "path": "root/Default/Function/Asset",
                  },
                  "CustomRolec852aba6d7cbe50c86bbedd1463b05db52425574b5": {
                    "constructInfo": {
                      "fqn": "cdktf.TerraformResource",
                      "version": "0.17.0",
                    },
                    "id": "CustomRolec852aba6d7cbe50c86bbedd1463b05db52425574b5",
                    "path": "root/Default/Function/CustomRolec852aba6d7cbe50c86bbedd1463b05db52425574b5",
                  },
                  "DefaultFunction": {
                    "constructInfo": {
                      "fqn": "cdktf.TerraformResource",
                      "version": "0.17.0",
                    },
                    "id": "DefaultFunction",
                    "path": "root/Default/Function/DefaultFunction",
                  },
                  "FunctionBucket": {
                    "children": {
                      "Default": {
                        "constructInfo": {
                          "fqn": "cdktf.TerraformResource",
                          "version": "0.17.0",
                        },
                        "id": "Default",
                        "path": "root/Default/Function/FunctionBucket/Default",
                      },
                      "Id": {
                        "constructInfo": {
                          "fqn": "cdktf.TerraformResource",
                          "version": "0.17.0",
                        },
                        "id": "Id",
                        "path": "root/Default/Function/FunctionBucket/Id",
                      },
                    },
                    "constructInfo": {
                      "fqn": "constructs.Construct",
                      "version": "10.2.70",
                    },
                    "display": {
                      "description": "A cloud object store",
                      "title": "Bucket",
                    },
                    "id": "FunctionBucket",
                    "path": "root/Default/Function/FunctionBucket",
                  },
                  "FunctionObjectBucket": {
                    "constructInfo": {
                      "fqn": "cdktf.TerraformResource",
                      "version": "0.17.0",
                    },
                    "id": "FunctionObjectBucket",
                    "path": "root/Default/Function/FunctionObjectBucket",
                  },
                  "ProjectIamMember": {
                    "constructInfo": {
                      "fqn": "cdktf.TerraformResource",
                      "version": "0.17.0",
                    },
                    "id": "ProjectIamMember",
                    "path": "root/Default/Function/ProjectIamMember",
                  },
                  "ServiceAccountc852aba6d7cbe50c86bbedd1463b05db52425574b5": {
                    "constructInfo": {
                      "fqn": "cdktf.TerraformResource",
                      "version": "0.17.0",
                    },
                    "id": "ServiceAccountc852aba6d7cbe50c86bbedd1463b05db52425574b5",
                    "path": "root/Default/Function/ServiceAccountc852aba6d7cbe50c86bbedd1463b05db52425574b5",
                  },
                },
                "constructInfo": {
                  "fqn": "constructs.Construct",
                  "version": "10.2.70",
                },
                "display": {
                  "description": "A cloud function (FaaS)",
                  "title": "Function",
                },
                "id": "Function",
                "path": "root/Default/Function",
              },
              "google": {
                "constructInfo": {
                  "fqn": "cdktf.TerraformProvider",
                  "version": "0.17.0",
                },
                "id": "google",
                "path": "root/Default/google",
              },
              "random": {
                "constructInfo": {
                  "fqn": "cdktf.TerraformProvider",
                  "version": "0.17.0",
                },
                "id": "random",
                "path": "root/Default/random",
              },
            },
            "constructInfo": {
              "fqn": "constructs.Construct",
              "version": "10.2.70",
            },
            "id": "Default",
            "path": "root/Default",
          },
          "backend": {
            "constructInfo": {
              "fqn": "cdktf.LocalBackend",
              "version": "0.17.0",
            },
            "id": "backend",
            "path": "root/backend",
          },
        },
        "constructInfo": {
          "fqn": "cdktf.TerraformStack",
          "version": "0.17.0",
        },
        "id": "root",
        "path": "root",
      },
    },
    "constructInfo": {
      "fqn": "cdktf.App",
      "version": "0.17.0",
    },
    "id": "App",
    "path": "",
  },
  "version": "tree-0.1",
}
`;

exports[`basic function with memory beyond the allowed range 1`] = `"Memory must be between 128 and 8192 MB for GCP Cloud Functions"`;

exports[`basic function with memory size specified 1`] = `
{
  "resource": {
    "google_cloudfunctions_function": {
      "Function_DefaultFunction_81B206D7": {
        "available_memory_mb": 256,
        "description": "This function was created by Wing",
        "entry_point": "handler",
        "environment_variables": {},
        "name": "function-c852aba6",
        "project": "my-project",
        "region": "us-central1",
<<<<<<< HEAD
        "runtime": "nodejs20",
        "service_account_email": "\${google_service_account.Function_serviceAccountc852aba6d7cbe50c86bbedd1463b05db52425574b5_E91676AF.email}",
=======
        "runtime": "nodejs18",
        "service_account_email": "\${google_service_account.Function_ServiceAccountc852aba6d7cbe50c86bbedd1463b05db52425574b5_504E4375.email}",
>>>>>>> 49bdfd22
        "source_archive_bucket": "\${google_storage_bucket.Function_FunctionBucket_CD7D2793.name}",
        "source_archive_object": "\${google_storage_bucket_object.Function_FunctionObjectBucket_A7CD2097.name}",
        "timeout": 120,
        "trigger_http": true,
      },
    },
    "google_project_iam_custom_role": {
      "Function_CustomRolec852aba6d7cbe50c86bbedd1463b05db52425574b5_22DA7C69": {
        "permissions": [
          "cloudfunctions.functions.get",
        ],
        "role_id": "cloudfunctions.customc852aba6d7cbe50c86bbedd1463b05db52425574b5",
        "title": "Custom Role for Cloud Function c852aba6d7cbe50c86bbedd1463b05db52425574b5",
      },
    },
    "google_project_iam_member": {
      "Function_ProjectIamMember_F891F2CD": {
        "member": "serviceAccount:\${google_service_account.Function_ServiceAccountc852aba6d7cbe50c86bbedd1463b05db52425574b5_504E4375.email}",
        "project": "my-project",
        "role": "projects/my-project/roles/\${google_project_iam_custom_role.Function_CustomRolec852aba6d7cbe50c86bbedd1463b05db52425574b5_22DA7C69.role_id}",
      },
    },
    "google_service_account": {
      "Function_ServiceAccountc852aba6d7cbe50c86bbedd1463b05db52425574b5_504E4375": {
        "account_id": "function-c852aba6",
        "display_name": "Custom Service Account for Cloud Function c852aba6d7cbe50c86bbedd1463b05db52425574b5",
      },
    },
    "google_storage_bucket": {
      "Function_FunctionBucket_CD7D2793": {
        "force_destroy": false,
        "location": "us-central1",
        "name": "functionbucket-\${random_id.Function_FunctionBucket_Id_216676D0.hex}",
        "public_access_prevention": "enforced",
        "uniform_bucket_level_access": true,
      },
    },
    "google_storage_bucket_object": {
      "Function_FunctionObjectBucket_A7CD2097": {
        "bucket": "\${google_storage_bucket.Function_FunctionBucket_CD7D2793.name}",
        "name": "objects",
        "source": "<source>",
      },
    },
    "random_id": {
      "Function_FunctionBucket_Id_216676D0": {
        "byte_length": 4,
      },
    },
  },
}
`;

exports[`basic function with memory size specified 2`] = `
{
  "tree": {
    "children": {
      "root": {
        "children": {
          "Default": {
            "children": {
              "Function": {
                "children": {
                  "Asset": {
                    "constructInfo": {
                      "fqn": "cdktf.TerraformAsset",
                      "version": "0.17.0",
                    },
                    "id": "Asset",
                    "path": "root/Default/Function/Asset",
                  },
                  "CustomRolec852aba6d7cbe50c86bbedd1463b05db52425574b5": {
                    "constructInfo": {
                      "fqn": "cdktf.TerraformResource",
                      "version": "0.17.0",
                    },
                    "id": "CustomRolec852aba6d7cbe50c86bbedd1463b05db52425574b5",
                    "path": "root/Default/Function/CustomRolec852aba6d7cbe50c86bbedd1463b05db52425574b5",
                  },
                  "DefaultFunction": {
                    "constructInfo": {
                      "fqn": "cdktf.TerraformResource",
                      "version": "0.17.0",
                    },
                    "id": "DefaultFunction",
                    "path": "root/Default/Function/DefaultFunction",
                  },
                  "FunctionBucket": {
                    "children": {
                      "Default": {
                        "constructInfo": {
                          "fqn": "cdktf.TerraformResource",
                          "version": "0.17.0",
                        },
                        "id": "Default",
                        "path": "root/Default/Function/FunctionBucket/Default",
                      },
                      "Id": {
                        "constructInfo": {
                          "fqn": "cdktf.TerraformResource",
                          "version": "0.17.0",
                        },
                        "id": "Id",
                        "path": "root/Default/Function/FunctionBucket/Id",
                      },
                    },
                    "constructInfo": {
                      "fqn": "constructs.Construct",
                      "version": "10.2.70",
                    },
                    "display": {
                      "description": "A cloud object store",
                      "title": "Bucket",
                    },
                    "id": "FunctionBucket",
                    "path": "root/Default/Function/FunctionBucket",
                  },
                  "FunctionObjectBucket": {
                    "constructInfo": {
                      "fqn": "cdktf.TerraformResource",
                      "version": "0.17.0",
                    },
                    "id": "FunctionObjectBucket",
                    "path": "root/Default/Function/FunctionObjectBucket",
                  },
                  "ProjectIamMember": {
                    "constructInfo": {
                      "fqn": "cdktf.TerraformResource",
                      "version": "0.17.0",
                    },
                    "id": "ProjectIamMember",
                    "path": "root/Default/Function/ProjectIamMember",
                  },
                  "ServiceAccountc852aba6d7cbe50c86bbedd1463b05db52425574b5": {
                    "constructInfo": {
                      "fqn": "cdktf.TerraformResource",
                      "version": "0.17.0",
                    },
                    "id": "ServiceAccountc852aba6d7cbe50c86bbedd1463b05db52425574b5",
                    "path": "root/Default/Function/ServiceAccountc852aba6d7cbe50c86bbedd1463b05db52425574b5",
                  },
                },
                "constructInfo": {
                  "fqn": "constructs.Construct",
                  "version": "10.2.70",
                },
                "display": {
                  "description": "A cloud function (FaaS)",
                  "title": "Function",
                },
                "id": "Function",
                "path": "root/Default/Function",
              },
              "google": {
                "constructInfo": {
                  "fqn": "cdktf.TerraformProvider",
                  "version": "0.17.0",
                },
                "id": "google",
                "path": "root/Default/google",
              },
              "random": {
                "constructInfo": {
                  "fqn": "cdktf.TerraformProvider",
                  "version": "0.17.0",
                },
                "id": "random",
                "path": "root/Default/random",
              },
            },
            "constructInfo": {
              "fqn": "constructs.Construct",
              "version": "10.2.70",
            },
            "id": "Default",
            "path": "root/Default",
          },
          "backend": {
            "constructInfo": {
              "fqn": "cdktf.LocalBackend",
              "version": "0.17.0",
            },
            "id": "backend",
            "path": "root/backend",
          },
        },
        "constructInfo": {
          "fqn": "cdktf.TerraformStack",
          "version": "0.17.0",
        },
        "id": "root",
        "path": "root",
      },
    },
    "constructInfo": {
      "fqn": "cdktf.App",
      "version": "0.17.0",
    },
    "id": "App",
    "path": "",
  },
  "version": "tree-0.1",
}
`;

exports[`basic function with timeout beyond the allowed range 1`] = `"Timeout must be between 1 and 540 seconds for GCP Cloud Functions"`;

exports[`basic function with timeout explicitly set 1`] = `
{
  "resource": {
    "google_cloudfunctions_function": {
      "Function_DefaultFunction_81B206D7": {
        "available_memory_mb": 1024,
        "description": "This function was created by Wing",
        "entry_point": "handler",
        "environment_variables": {},
        "name": "function-c852aba6",
        "project": "my-project",
        "region": "us-central1",
<<<<<<< HEAD
        "runtime": "nodejs20",
        "service_account_email": "\${google_service_account.Function_serviceAccountc852aba6d7cbe50c86bbedd1463b05db52425574b5_E91676AF.email}",
=======
        "runtime": "nodejs18",
        "service_account_email": "\${google_service_account.Function_ServiceAccountc852aba6d7cbe50c86bbedd1463b05db52425574b5_504E4375.email}",
>>>>>>> 49bdfd22
        "source_archive_bucket": "\${google_storage_bucket.Function_FunctionBucket_CD7D2793.name}",
        "source_archive_object": "\${google_storage_bucket_object.Function_FunctionObjectBucket_A7CD2097.name}",
        "timeout": 30,
        "trigger_http": true,
      },
    },
    "google_project_iam_custom_role": {
      "Function_CustomRolec852aba6d7cbe50c86bbedd1463b05db52425574b5_22DA7C69": {
        "permissions": [
          "cloudfunctions.functions.get",
        ],
        "role_id": "cloudfunctions.customc852aba6d7cbe50c86bbedd1463b05db52425574b5",
        "title": "Custom Role for Cloud Function c852aba6d7cbe50c86bbedd1463b05db52425574b5",
      },
    },
    "google_project_iam_member": {
      "Function_ProjectIamMember_F891F2CD": {
        "member": "serviceAccount:\${google_service_account.Function_ServiceAccountc852aba6d7cbe50c86bbedd1463b05db52425574b5_504E4375.email}",
        "project": "my-project",
        "role": "projects/my-project/roles/\${google_project_iam_custom_role.Function_CustomRolec852aba6d7cbe50c86bbedd1463b05db52425574b5_22DA7C69.role_id}",
      },
    },
    "google_service_account": {
      "Function_ServiceAccountc852aba6d7cbe50c86bbedd1463b05db52425574b5_504E4375": {
        "account_id": "function-c852aba6",
        "display_name": "Custom Service Account for Cloud Function c852aba6d7cbe50c86bbedd1463b05db52425574b5",
      },
    },
    "google_storage_bucket": {
      "Function_FunctionBucket_CD7D2793": {
        "force_destroy": false,
        "location": "us-central1",
        "name": "functionbucket-\${random_id.Function_FunctionBucket_Id_216676D0.hex}",
        "public_access_prevention": "enforced",
        "uniform_bucket_level_access": true,
      },
    },
    "google_storage_bucket_object": {
      "Function_FunctionObjectBucket_A7CD2097": {
        "bucket": "\${google_storage_bucket.Function_FunctionBucket_CD7D2793.name}",
        "name": "objects",
        "source": "<source>",
      },
    },
    "random_id": {
      "Function_FunctionBucket_Id_216676D0": {
        "byte_length": 4,
      },
    },
  },
}
`;

exports[`basic function with timeout explicitly set 2`] = `
{
  "tree": {
    "children": {
      "root": {
        "children": {
          "Default": {
            "children": {
              "Function": {
                "children": {
                  "Asset": {
                    "constructInfo": {
                      "fqn": "cdktf.TerraformAsset",
                      "version": "0.17.0",
                    },
                    "id": "Asset",
                    "path": "root/Default/Function/Asset",
                  },
                  "CustomRolec852aba6d7cbe50c86bbedd1463b05db52425574b5": {
                    "constructInfo": {
                      "fqn": "cdktf.TerraformResource",
                      "version": "0.17.0",
                    },
                    "id": "CustomRolec852aba6d7cbe50c86bbedd1463b05db52425574b5",
                    "path": "root/Default/Function/CustomRolec852aba6d7cbe50c86bbedd1463b05db52425574b5",
                  },
                  "DefaultFunction": {
                    "constructInfo": {
                      "fqn": "cdktf.TerraformResource",
                      "version": "0.17.0",
                    },
                    "id": "DefaultFunction",
                    "path": "root/Default/Function/DefaultFunction",
                  },
                  "FunctionBucket": {
                    "children": {
                      "Default": {
                        "constructInfo": {
                          "fqn": "cdktf.TerraformResource",
                          "version": "0.17.0",
                        },
                        "id": "Default",
                        "path": "root/Default/Function/FunctionBucket/Default",
                      },
                      "Id": {
                        "constructInfo": {
                          "fqn": "cdktf.TerraformResource",
                          "version": "0.17.0",
                        },
                        "id": "Id",
                        "path": "root/Default/Function/FunctionBucket/Id",
                      },
                    },
                    "constructInfo": {
                      "fqn": "constructs.Construct",
                      "version": "10.2.70",
                    },
                    "display": {
                      "description": "A cloud object store",
                      "title": "Bucket",
                    },
                    "id": "FunctionBucket",
                    "path": "root/Default/Function/FunctionBucket",
                  },
                  "FunctionObjectBucket": {
                    "constructInfo": {
                      "fqn": "cdktf.TerraformResource",
                      "version": "0.17.0",
                    },
                    "id": "FunctionObjectBucket",
                    "path": "root/Default/Function/FunctionObjectBucket",
                  },
                  "ProjectIamMember": {
                    "constructInfo": {
                      "fqn": "cdktf.TerraformResource",
                      "version": "0.17.0",
                    },
                    "id": "ProjectIamMember",
                    "path": "root/Default/Function/ProjectIamMember",
                  },
                  "ServiceAccountc852aba6d7cbe50c86bbedd1463b05db52425574b5": {
                    "constructInfo": {
                      "fqn": "cdktf.TerraformResource",
                      "version": "0.17.0",
                    },
                    "id": "ServiceAccountc852aba6d7cbe50c86bbedd1463b05db52425574b5",
                    "path": "root/Default/Function/ServiceAccountc852aba6d7cbe50c86bbedd1463b05db52425574b5",
                  },
                },
                "constructInfo": {
                  "fqn": "constructs.Construct",
                  "version": "10.2.70",
                },
                "display": {
                  "description": "A cloud function (FaaS)",
                  "title": "Function",
                },
                "id": "Function",
                "path": "root/Default/Function",
              },
              "google": {
                "constructInfo": {
                  "fqn": "cdktf.TerraformProvider",
                  "version": "0.17.0",
                },
                "id": "google",
                "path": "root/Default/google",
              },
              "random": {
                "constructInfo": {
                  "fqn": "cdktf.TerraformProvider",
                  "version": "0.17.0",
                },
                "id": "random",
                "path": "root/Default/random",
              },
            },
            "constructInfo": {
              "fqn": "constructs.Construct",
              "version": "10.2.70",
            },
            "id": "Default",
            "path": "root/Default",
          },
          "backend": {
            "constructInfo": {
              "fqn": "cdktf.LocalBackend",
              "version": "0.17.0",
            },
            "id": "backend",
            "path": "root/backend",
          },
        },
        "constructInfo": {
          "fqn": "cdktf.TerraformStack",
          "version": "0.17.0",
        },
        "id": "root",
        "path": "root",
      },
    },
    "constructInfo": {
      "fqn": "cdktf.App",
      "version": "0.17.0",
    },
    "id": "App",
    "path": "",
  },
  "version": "tree-0.1",
}
`;<|MERGE_RESOLUTION|>--- conflicted
+++ resolved
@@ -12,13 +12,8 @@
         "name": "function-c852aba6",
         "project": "my-project",
         "region": "us-central1",
-<<<<<<< HEAD
         "runtime": "nodejs20",
         "service_account_email": "\${google_service_account.Function_serviceAccountc852aba6d7cbe50c86bbedd1463b05db52425574b5_E91676AF.email}",
-=======
-        "runtime": "nodejs18",
-        "service_account_email": "\${google_service_account.Function_ServiceAccountc852aba6d7cbe50c86bbedd1463b05db52425574b5_504E4375.email}",
->>>>>>> 49bdfd22
         "source_archive_bucket": "\${google_storage_bucket.Function_FunctionBucket_CD7D2793.name}",
         "source_archive_object": "\${google_storage_bucket_object.Function_FunctionObjectBucket_A7CD2097.name}",
         "timeout": 120,
@@ -239,13 +234,8 @@
         "name": "function-c852aba6",
         "project": "my-project",
         "region": "us-central1",
-<<<<<<< HEAD
         "runtime": "nodejs20",
         "service_account_email": "\${google_service_account.Function_serviceAccountc852aba6d7cbe50c86bbedd1463b05db52425574b5_E91676AF.email}",
-=======
-        "runtime": "nodejs18",
-        "service_account_email": "\${google_service_account.Function_ServiceAccountc852aba6d7cbe50c86bbedd1463b05db52425574b5_504E4375.email}",
->>>>>>> 49bdfd22
         "source_archive_bucket": "\${google_storage_bucket.Function_FunctionBucket_CD7D2793.name}",
         "source_archive_object": "\${google_storage_bucket_object.Function_FunctionObjectBucket_A7CD2097.name}",
         "timeout": 120,
@@ -465,13 +455,8 @@
         "name": "function-c852aba6",
         "project": "my-project",
         "region": "us-central1",
-<<<<<<< HEAD
         "runtime": "nodejs20",
         "service_account_email": "\${google_service_account.Function_serviceAccountc852aba6d7cbe50c86bbedd1463b05db52425574b5_E91676AF.email}",
-=======
-        "runtime": "nodejs18",
-        "service_account_email": "\${google_service_account.Function_ServiceAccountc852aba6d7cbe50c86bbedd1463b05db52425574b5_504E4375.email}",
->>>>>>> 49bdfd22
         "source_archive_bucket": "\${google_storage_bucket.Function_FunctionBucket_CD7D2793.name}",
         "source_archive_object": "\${google_storage_bucket_object.Function_FunctionObjectBucket_A7CD2097.name}",
         "timeout": 120,
@@ -691,13 +676,8 @@
         "name": "function-c852aba6",
         "project": "my-project",
         "region": "us-central1",
-<<<<<<< HEAD
         "runtime": "nodejs20",
         "service_account_email": "\${google_service_account.Function_serviceAccountc852aba6d7cbe50c86bbedd1463b05db52425574b5_E91676AF.email}",
-=======
-        "runtime": "nodejs18",
-        "service_account_email": "\${google_service_account.Function_ServiceAccountc852aba6d7cbe50c86bbedd1463b05db52425574b5_504E4375.email}",
->>>>>>> 49bdfd22
         "source_archive_bucket": "\${google_storage_bucket.Function_FunctionBucket_CD7D2793.name}",
         "source_archive_object": "\${google_storage_bucket_object.Function_FunctionObjectBucket_A7CD2097.name}",
         "timeout": 30,
