--- conflicted
+++ resolved
@@ -125,45 +125,6 @@
                 "id": "Function",
                 "path": "root/Default/Function",
               },
-<<<<<<< HEAD
-              "Handler": {
-                "constructInfo": {
-                  "fqn": "constructs.Construct",
-                  "version": "10.2.70",
-                },
-                "display": {
-                  "description": "An inflight resource",
-                  "hidden": true,
-                  "title": "Inflight",
-                },
-                "id": "Handler",
-                "path": "root/Default/Handler",
-              },
-              "cloud.TestRunner": {
-                "children": {
-                  "TestFunctionIdentifiers": {
-                    "constructInfo": {
-                      "fqn": "cdktf.TerraformOutput",
-                      "version": "0.17.0",
-                    },
-                    "id": "TestFunctionIdentifiers",
-                    "path": "root/Default/cloud.TestRunner/TestFunctionIdentifiers",
-                  },
-                },
-                "constructInfo": {
-                  "fqn": "constructs.Construct",
-                  "version": "10.2.70",
-                },
-                "display": {
-                  "description": "A suite of APIs for running tests and collecting results.",
-                  "hidden": true,
-                  "title": "TestRunner",
-                },
-                "id": "cloud.TestRunner",
-                "path": "root/Default/cloud.TestRunner",
-              },
-=======
->>>>>>> 97d7dd56
               "google": {
                 "constructInfo": {
                   "fqn": "cdktf.TerraformProvider",
@@ -344,45 +305,6 @@
                 "id": "Function",
                 "path": "root/Default/Function",
               },
-<<<<<<< HEAD
-              "Handler": {
-                "constructInfo": {
-                  "fqn": "constructs.Construct",
-                  "version": "10.2.70",
-                },
-                "display": {
-                  "description": "An inflight resource",
-                  "hidden": true,
-                  "title": "Inflight",
-                },
-                "id": "Handler",
-                "path": "root/Default/Handler",
-              },
-              "cloud.TestRunner": {
-                "children": {
-                  "TestFunctionIdentifiers": {
-                    "constructInfo": {
-                      "fqn": "cdktf.TerraformOutput",
-                      "version": "0.17.0",
-                    },
-                    "id": "TestFunctionIdentifiers",
-                    "path": "root/Default/cloud.TestRunner/TestFunctionIdentifiers",
-                  },
-                },
-                "constructInfo": {
-                  "fqn": "constructs.Construct",
-                  "version": "10.2.70",
-                },
-                "display": {
-                  "description": "A suite of APIs for running tests and collecting results.",
-                  "hidden": true,
-                  "title": "TestRunner",
-                },
-                "id": "cloud.TestRunner",
-                "path": "root/Default/cloud.TestRunner",
-              },
-=======
->>>>>>> 97d7dd56
               "google": {
                 "constructInfo": {
                   "fqn": "cdktf.TerraformProvider",
@@ -562,45 +484,6 @@
                 "id": "Function",
                 "path": "root/Default/Function",
               },
-<<<<<<< HEAD
-              "Handler": {
-                "constructInfo": {
-                  "fqn": "constructs.Construct",
-                  "version": "10.2.70",
-                },
-                "display": {
-                  "description": "An inflight resource",
-                  "hidden": true,
-                  "title": "Inflight",
-                },
-                "id": "Handler",
-                "path": "root/Default/Handler",
-              },
-              "cloud.TestRunner": {
-                "children": {
-                  "TestFunctionIdentifiers": {
-                    "constructInfo": {
-                      "fqn": "cdktf.TerraformOutput",
-                      "version": "0.17.0",
-                    },
-                    "id": "TestFunctionIdentifiers",
-                    "path": "root/Default/cloud.TestRunner/TestFunctionIdentifiers",
-                  },
-                },
-                "constructInfo": {
-                  "fqn": "constructs.Construct",
-                  "version": "10.2.70",
-                },
-                "display": {
-                  "description": "A suite of APIs for running tests and collecting results.",
-                  "hidden": true,
-                  "title": "TestRunner",
-                },
-                "id": "cloud.TestRunner",
-                "path": "root/Default/cloud.TestRunner",
-              },
-=======
->>>>>>> 97d7dd56
               "google": {
                 "constructInfo": {
                   "fqn": "cdktf.TerraformProvider",
@@ -780,45 +663,6 @@
                 "id": "Function",
                 "path": "root/Default/Function",
               },
-<<<<<<< HEAD
-              "Handler": {
-                "constructInfo": {
-                  "fqn": "constructs.Construct",
-                  "version": "10.2.70",
-                },
-                "display": {
-                  "description": "An inflight resource",
-                  "hidden": true,
-                  "title": "Inflight",
-                },
-                "id": "Handler",
-                "path": "root/Default/Handler",
-              },
-              "cloud.TestRunner": {
-                "children": {
-                  "TestFunctionIdentifiers": {
-                    "constructInfo": {
-                      "fqn": "cdktf.TerraformOutput",
-                      "version": "0.17.0",
-                    },
-                    "id": "TestFunctionIdentifiers",
-                    "path": "root/Default/cloud.TestRunner/TestFunctionIdentifiers",
-                  },
-                },
-                "constructInfo": {
-                  "fqn": "constructs.Construct",
-                  "version": "10.2.70",
-                },
-                "display": {
-                  "description": "A suite of APIs for running tests and collecting results.",
-                  "hidden": true,
-                  "title": "TestRunner",
-                },
-                "id": "cloud.TestRunner",
-                "path": "root/Default/cloud.TestRunner",
-              },
-=======
->>>>>>> 97d7dd56
               "google": {
                 "constructInfo": {
                   "fqn": "cdktf.TerraformProvider",
