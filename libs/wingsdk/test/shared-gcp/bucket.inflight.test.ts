import { MockStorage } from "mock-gcs";
import { vi, test, beforeEach, expect } from "vitest";
import { BucketClient } from "../../src/shared-gcp/bucket.inflight";
import { Datetime } from "../../src/std";

vi.mock("@google-cloud/storage", () => {
  return {
    Storage: vi.fn(() => MockStorage),
  };
});

beforeEach(() => {
  vi.resetAllMocks;
  vi.clearAllMocks;
});

test("put object to bucket", async () => {
  const BUCKET_NAME = "test-bucket";
  const KEY = "test-file-1";
  const VALUE = "test-content-1";

  const storage = new MockStorage();

  const client = new BucketClient(BUCKET_NAME, storage as any);
  await client.put(KEY, VALUE);

  // check that the object was put by ensuring it exists
  const res = await client.exists(KEY);
  expect(res).toBe(true);
});

test("putJson an object into the bucket", async () => {
  const BUCKET_NAME = "test-bucket";
  const KEY = "test-file-1";
  const VALUE = { cool: "beans" };

  const storage = new MockStorage();

  const client = new BucketClient(BUCKET_NAME, storage as any);
  await client.putJson(KEY, VALUE as any);

  // check that the object was put by ensuring it exists
  const res = await client.exists(KEY);
  expect(res).toBe(true);
});

test("get an object from bucket", async () => {
  const BUCKET_NAME = "test-bucket";
  const KEY = "test-file-1";
  const VALUE = "test-content-1";

  const storage = new MockStorage();
  await storage.bucket(BUCKET_NAME).put(KEY, VALUE);

  const client = new BucketClient(BUCKET_NAME, storage as any);
  const data = await client.get(KEY);

  expect(data).toBe(VALUE);
});

test("get a non-existent object from the bucket", async () => {
  const BUCKET_NAME = "test-bucket";
  const NON_EXISTENT_KEY = "NON_EXISTENT_KEY";

  const storage = new MockStorage();

  const client = new BucketClient(BUCKET_NAME, storage as any);

  await expect(() => client.get(NON_EXISTENT_KEY)).rejects.toThrowError(
    `Failed to get object. (key=${NON_EXISTENT_KEY})`
  );
});

test("getJson an object from the bucket", async () => {
  const BUCKET_NAME = "test-bucket";
  const KEY = "test-file-1";
  const VALUE = { cool: "beans" };

  const storage = new MockStorage();
  await storage.bucket(BUCKET_NAME).put(KEY, JSON.stringify(VALUE));

  const client = new BucketClient(BUCKET_NAME, storage as any);
  const res = await client.getJson(KEY);

  expect(res).toEqual(VALUE);
});

test("list objects in bucket", async () => {
  const BUCKET_NAME = "test-bucket";

  const storage = new MockStorage();
  await storage.bucket(BUCKET_NAME).put("test-file-1", "test-content-1");
  await storage.bucket(BUCKET_NAME).put("test-file-2", "test-content-2");
  await storage.bucket(BUCKET_NAME).put("test-file-3", "test-content-3");

  const client = new BucketClient(BUCKET_NAME, storage as any);
  const res = await client.list();

  expect(res).toEqual(["test-file-1", "test-file-2", "test-file-3"]);
});

test("delete object from bucket", async () => {
  const BUCKET_NAME = "test-bucket";
  const KEY = "test-file-1";
  const VALUE = "test-content-1";

  const storage = new MockStorage();
  await storage.bucket(BUCKET_NAME).put(KEY, VALUE);

  const client = new BucketClient(BUCKET_NAME, storage as any);
  await client.delete(KEY);

  // check that the object was deleted by ensuring it doesn't exist
  const res = await client.exists(KEY);
  expect(res).toBe(false);
});

test("delete object from the bucket with mustExist option", async () => {
  const BUCKET_NAME = "test-bucket";
  const NON_EXISTENT_KEY = "NON_EXISTENT_KEY";

  const storage = new MockStorage();

  const client = new BucketClient(BUCKET_NAME, storage as any);

  await expect(() =>
    client.delete(NON_EXISTENT_KEY, { mustExist: true })
  ).rejects.toThrowError(`Failed to delete object. (key=${NON_EXISTENT_KEY})`);
});

test("delete a non-existent object from the bucket with mustExist option", async () => {
  const BUCKET_NAME = "test-bucket";
  const NON_EXISTENT_KEY = "NON_EXISTENT_KEY";

  const storage = new MockStorage();

  const client = new BucketClient(BUCKET_NAME, storage as any);

  await expect(() =>
    client.delete(NON_EXISTENT_KEY, { mustExist: true })
  ).rejects.toThrowError(`Failed to delete object. (key=${NON_EXISTENT_KEY})`);
});

test("Given a non public bucket when reaching to a key public url it should throw an error", async () => {
  const BUCKET_NAME = "test-bucket";
  const KEY = "test-file-1";
  const VALUE = "test-content-1";

  const storage = new MockStorage();

  const client = new BucketClient(BUCKET_NAME, storage as any);
  await client.put(KEY, VALUE);

  await expect(() => client.publicUrl(KEY)).rejects.toThrowError(
    `Failed to get public URL. (key=${KEY})`
  );
});

test("Given a public bucket when reaching to a non existent key, public url it should throw an error", async () => {
  const BUCKET_NAME = "test-bucket";
  const KEY = "test-file-1";

  const storage = new MockStorage();

  const client = new BucketClient(BUCKET_NAME, storage as any);

  await expect(() => client.publicUrl(KEY)).rejects.toThrowError(
    `Failed to get public URL. (key=${KEY})`
  );
});

test("Given a public bucket, when giving one of its keys, we should get its public url", async () => {
  const BUCKET_NAME = "test-bucket";
  const KEY = "test-file-1";
  const VALUE = "test-content-1";

  const PUBLIC_URL = `https://storage.googleapis.com/${BUCKET_NAME}/${KEY}`;

  const storage = new MockStorage();
  await storage.bucket(BUCKET_NAME).put(KEY, VALUE);

  const client = vi.fn(() => new BucketClient(BUCKET_NAME, storage as any));

  // it should return the PUBLIC_URL but not by calling the publicUrl method
  client.mockImplementation(() => {
    return {
      publicUrl: () => PUBLIC_URL,
    } as unknown as BucketClient;
  });

  const res = await client().publicUrl(KEY);
  expect(res).toBe(PUBLIC_URL);
});

test("check that an object exists in the bucket", async () => {
  const BUCKET_NAME = "test-bucket";
  const KEY = "test-file-1";
  const VALUE = "test-content-1";

  const storage = new MockStorage();
  await storage.bucket(BUCKET_NAME).put(KEY, VALUE);

  const client = new BucketClient(BUCKET_NAME, storage as any);
  const res = await client.exists(KEY);

  expect(res).toBe(true);
});

test("check that an object doesn't exist in the bucket", async () => {
  const BUCKET_NAME = "test-bucket";
  const KEY = "test-file-1";

  const storage = new MockStorage();

  const client = new BucketClient(BUCKET_NAME, storage as any);
  const res = await client.exists(KEY);

  expect(res).toBe(false);
});

test("tryGet an existing object from the bucket", async () => {
  const BUCKET_NAME = "test-bucket";
  const KEY = "test-file-1";
  const VALUE = "test-content-1";

  const storage = new MockStorage();
  await storage.bucket(BUCKET_NAME).put(KEY, VALUE);

  const client = new BucketClient(BUCKET_NAME, storage as any);
  const res = await client.tryGet(KEY);

  expect(res).toBe(VALUE);
});

test("tryGet a non-existent object from the bucket", async () => {
  const BUCKET_NAME = "test-bucket";
  const NON_EXISTENT_KEY = "test-file-1";

  const storage = new MockStorage();

  const client = new BucketClient(BUCKET_NAME, storage as any);
  const res = await client.tryGet(NON_EXISTENT_KEY);

  expect(res).toBe(undefined);
});

test("tryGetJson an existing object from the bucket", async () => {
  const BUCKET_NAME = "test-bucket";
  const KEY = "test-file-1";
  const VALUE = { cool: "beans" };

  const storage = new MockStorage();
  await storage.bucket(BUCKET_NAME).put(KEY, JSON.stringify(VALUE));

  const client = new BucketClient(BUCKET_NAME, storage as any);
  const res = await client.tryGetJson(KEY);

  expect(res).toEqual(VALUE);
});

test("tryGetJson a non-existent object from the bucket", async () => {
  const BUCKET_NAME = "test-bucket";
  const NON_EXISTENT_KEY = "NON_EXISTENT_KEY";

  const storage = new MockStorage();

  const client = new BucketClient(BUCKET_NAME, storage as any);
  const res = await client.tryGetJson(NON_EXISTENT_KEY);

  expect(res).toBe(undefined);
});

test("tryGetJson an existing non-Json object from the bucket", async () => {
  const BUCKET_NAME = "test-bucket";
  const KEY = "test-file-1";
  const NON_JSON_VALUE = "test-content-1";

  const storage = new MockStorage();
  await storage.bucket(BUCKET_NAME).put(KEY, NON_JSON_VALUE);

  const client = new BucketClient(BUCKET_NAME, storage as any);

  await expect(() => client.tryGetJson(KEY)).rejects.toThrowError(
    `Failed to tryGet JSON object. (key=${KEY})`
  );
});

test("tryDelete an existing object from the bucket", async () => {
  const BUCKET_NAME = "test-bucket";
  const KEY = "test-file-1";
  const VALUE = "test-content-1";

  const storage = new MockStorage();
  await storage.bucket(BUCKET_NAME).put(KEY, VALUE);

  const client = new BucketClient(BUCKET_NAME, storage as any);
  const res = await client.tryDelete(KEY);

  expect(res).toBe(true);
});

test("tryDelete a non-existent object from the bucket", async () => {
  const BUCKET_NAME = "test-bucket";
  const NON_EXISTENT_KEY = "NON_EXISTENT_KEY";

  const storage = new MockStorage();

  const client = new BucketClient(BUCKET_NAME, storage as any);
  const res = await client.tryDelete(NON_EXISTENT_KEY);

  expect(res).toBe(false);
});

<<<<<<< HEAD
/**
 * Not usable since `mock-gcs` module misses `File.copy()`
 */
// test("copy objects within the bucket", async () => {
//   // GIVEN
//   const BUCKET_NAME = "BUCKET_NAME";
//   const SRC_KEY = "SRC/KEY";
//   const DST_KEY = "DST/KEY";
//   const SRC_VALUE = "hello world";
//   const mockStorage = new MockStorage();
//   await mockStorage.bucket(BUCKET_NAME).file(SRC_KEY).save(SRC_VALUE);

//   // WHEN
//   const client = new BucketClient(BUCKET_NAME, mockStorage as any);
//   const response1 = await client.copy(SRC_KEY, SRC_KEY);
//   const response2 = await client.copy(SRC_KEY, DST_KEY);

//   // THEN
//   expect(response1).toEqual(undefined);
//   expect(response2).toEqual(undefined);
// });
=======
test("get object's metadata from bucket", async () => {
  // GIVEN
  const BUCKET_NAME = "my-bucket";
  const KEY = "my-object";
  const VALUE = "hello world";
  const mockStorage = new MockStorage();
  await mockStorage
    .bucket(BUCKET_NAME)
    .file(KEY)
    .save(VALUE, {
      metadata: {
        acl: [
          {
            entity: "user-example@example.com",
            role: "OWNER",
          },
        ],
        cacheControl: "public, max-age=3600",
        contentDisposition: "attachment; filename=my-object.txt",
        contentEncoding: "gzip",
        contentLanguage: "en",
        contentType: "text/plain",
        crc32c: "abcd1234",
        customTime: "2023-10-22T18:55:00Z",
        etag: "Cj0KEQjwvb76BRCtAhIDAQAB",
        generation: 1,
        id: "my-bucket/my-object/1666563700000000",
        kind: "storage#object",
        md5Hash: "1B2M2Y8AsgTpgAmY7PhCfg==",
        mediaLink: "https://storage.googleapis.com/my-bucket/my-object",
        metageneration: 1,
        name: "my-object",
        owner: {
          entity: "user-example@example.com",
          entityId: "12345678901234567890",
        },
        selfLink:
          "https://www.googleapis.com/storage/v1/b/my-bucket/o/my-object",
        size: 11,
        storageClass: "STANDARD",
        timeCreated: "2023-10-22T18:55:00Z",
        updated: "2023-10-22T18:55:00Z",
      },
    });

  // WHEN
  const client = new BucketClient(BUCKET_NAME, mockStorage as any);
  const response = await client.metadata(KEY);

  // THEN
  expect(response).toEqual({
    size: 11,
    lastModified: Datetime.fromIso("2023-10-22T18:55:00Z"),
    contentType: "text/plain",
  });
});
>>>>>>> 7020536b

// TODO: implement signedUrl related tests
// https://github.com/winglang/wing/issues/4599<|MERGE_RESOLUTION|>--- conflicted
+++ resolved
@@ -311,29 +311,6 @@
   expect(res).toBe(false);
 });
 
-<<<<<<< HEAD
-/**
- * Not usable since `mock-gcs` module misses `File.copy()`
- */
-// test("copy objects within the bucket", async () => {
-//   // GIVEN
-//   const BUCKET_NAME = "BUCKET_NAME";
-//   const SRC_KEY = "SRC/KEY";
-//   const DST_KEY = "DST/KEY";
-//   const SRC_VALUE = "hello world";
-//   const mockStorage = new MockStorage();
-//   await mockStorage.bucket(BUCKET_NAME).file(SRC_KEY).save(SRC_VALUE);
-
-//   // WHEN
-//   const client = new BucketClient(BUCKET_NAME, mockStorage as any);
-//   const response1 = await client.copy(SRC_KEY, SRC_KEY);
-//   const response2 = await client.copy(SRC_KEY, DST_KEY);
-
-//   // THEN
-//   expect(response1).toEqual(undefined);
-//   expect(response2).toEqual(undefined);
-// });
-=======
 test("get object's metadata from bucket", async () => {
   // GIVEN
   const BUCKET_NAME = "my-bucket";
@@ -390,7 +367,28 @@
     contentType: "text/plain",
   });
 });
->>>>>>> 7020536b
+
+/**
+ * Not usable since `mock-gcs` module misses `File.copy()`
+ */
+// test("copy objects within the bucket", async () => {
+//   // GIVEN
+//   const BUCKET_NAME = "BUCKET_NAME";
+//   const SRC_KEY = "SRC/KEY";
+//   const DST_KEY = "DST/KEY";
+//   const SRC_VALUE = "hello world";
+//   const mockStorage = new MockStorage();
+//   await mockStorage.bucket(BUCKET_NAME).file(SRC_KEY).save(SRC_VALUE);
+
+//   // WHEN
+//   const client = new BucketClient(BUCKET_NAME, mockStorage as any);
+//   const response1 = await client.copy(SRC_KEY, SRC_KEY);
+//   const response2 = await client.copy(SRC_KEY, DST_KEY);
+
+//   // THEN
+//   expect(response1).toEqual(undefined);
+//   expect(response2).toEqual(undefined);
+// });
 
 // TODO: implement signedUrl related tests
 // https://github.com/winglang/wing/issues/4599