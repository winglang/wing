--- conflicted
+++ resolved
@@ -12,11 +12,7 @@
   "std.Resource",
   "util.RequestCache", // an enum
   "util.RequestRedirect", // an enum
-<<<<<<< HEAD
-  "util.HttpMethods", // an enum
-=======
   "util.HttpMethod", // an enum
->>>>>>> cc206443
 ];
 
 // checks that the class `className` in module `module` has a `_toInflightType()` method and that it
