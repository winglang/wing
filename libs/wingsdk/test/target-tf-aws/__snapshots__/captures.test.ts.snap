// Vitest Snapshot v1, https://vitest.dev/guide/snapshot.html

exports[`function with a function binding 1`] = `
"new ((function(){
return class Handler {
  constructor(clients) {
    for (const [name, client] of Object.entries(clients)) {
      this[name] = client;
    }
  }
  async handle(event) { console.log(event); }
};
})())({

})"
`;

exports[`function with a function binding 2`] = `
"new ((function(){
return class Handler {
  constructor(clients) {
    for (const [name, client] of Object.entries(clients)) {
      this[name] = client;
    }
  }
  async handle(event) {
      console.log(\\"Event: \\" + event);
      await this.function.invoke(JSON.stringify({ hello: \\"world\\" }));
    }
};
})())({
function: new (require(\\"[REDACTED]/wingsdk/src/shared-aws/function.inflight\\")).FunctionClient(process.env[\\"FUNCTION_NAME_50735b21\\"])
})"
`;

exports[`function with a function binding 3`] = `
"{
  \\"output\\": {
    \\"WING_TEST_RUNNER_FUNCTION_ARNS\\": {
      \\"value\\": \\"[]\\"
    }
  },
  \\"resource\\": {
    \\"aws_iam_role\\": {
      \\"Function1_IamRole_8B9BC80D\\": {
        \\"assume_role_policy\\": \\"{\\\\\\"Version\\\\\\":\\\\\\"2012-10-17\\\\\\",\\\\\\"Statement\\\\\\":[{\\\\\\"Action\\\\\\":\\\\\\"sts:AssumeRole\\\\\\",\\\\\\"Principal\\\\\\":{\\\\\\"Service\\\\\\":\\\\\\"lambda.amazonaws.com\\\\\\"},\\\\\\"Effect\\\\\\":\\\\\\"Allow\\\\\\"}]}\\"
      },
      \\"Function2_IamRole_62EBED55\\": {
        \\"assume_role_policy\\": \\"{\\\\\\"Version\\\\\\":\\\\\\"2012-10-17\\\\\\",\\\\\\"Statement\\\\\\":[{\\\\\\"Action\\\\\\":\\\\\\"sts:AssumeRole\\\\\\",\\\\\\"Principal\\\\\\":{\\\\\\"Service\\\\\\":\\\\\\"lambda.amazonaws.com\\\\\\"},\\\\\\"Effect\\\\\\":\\\\\\"Allow\\\\\\"}]}\\"
      }
    },
    \\"aws_iam_role_policy\\": {
      \\"Function1_IamRolePolicy_C0724D18\\": {
        \\"policy\\": \\"{\\\\\\"Version\\\\\\":\\\\\\"2012-10-17\\\\\\",\\\\\\"Statement\\\\\\":[{\\\\\\"Effect\\\\\\":\\\\\\"Allow\\\\\\",\\\\\\"Action\\\\\\":\\\\\\"none:null\\\\\\",\\\\\\"Resource\\\\\\":\\\\\\"*\\\\\\"}]}\\",
        \\"role\\": \\"\${aws_iam_role.Function1_IamRole_8B9BC80D.name}\\"
      },
      \\"Function2_IamRolePolicy_E46C9D6B\\": {
        \\"policy\\": \\"{\\\\\\"Version\\\\\\":\\\\\\"2012-10-17\\\\\\",\\\\\\"Statement\\\\\\":[{\\\\\\"Action\\\\\\":[\\\\\\"lambda:InvokeFunction\\\\\\"],\\\\\\"Resource\\\\\\":[\\\\\\"\${aws_lambda_function.Function1.arn}\\\\\\"],\\\\\\"Effect\\\\\\":\\\\\\"Allow\\\\\\"}]}\\",
        \\"role\\": \\"\${aws_iam_role.Function2_IamRole_62EBED55.name}\\"
      }
    },
    \\"aws_iam_role_policy_attachment\\": {
      \\"Function1_IamRolePolicyAttachment_0393C78B\\": {
        \\"policy_arn\\": \\"arn:aws:iam::aws:policy/service-role/AWSLambdaBasicExecutionRole\\",
        \\"role\\": \\"\${aws_iam_role.Function1_IamRole_8B9BC80D.name}\\"
      },
      \\"Function2_IamRolePolicyAttachment_1D579508\\": {
        \\"policy_arn\\": \\"arn:aws:iam::aws:policy/service-role/AWSLambdaBasicExecutionRole\\",
        \\"role\\": \\"\${aws_iam_role.Function2_IamRole_62EBED55.name}\\"
      }
    },
    \\"aws_lambda_function\\": {
      \\"Function1\\": {
        \\"environment\\": {
          \\"variables\\": {
            \\"WING_FUNCTION_NAME\\": \\"Function1-c87c16f1\\"
          }
        },
        \\"function_name\\": \\"Function1-c87c16f1\\",
        \\"handler\\": \\"index.handler\\",
        \\"publish\\": true,
        \\"role\\": \\"\${aws_iam_role.Function1_IamRole_8B9BC80D.arn}\\",
        \\"runtime\\": \\"nodejs18.x\\",
        \\"s3_bucket\\": \\"\${aws_s3_bucket.Code.bucket}\\",
        \\"s3_key\\": \\"\${aws_s3_object.Function1_S3Object_AFBA38E0.key}\\",
        \\"timeout\\": 30,
        \\"vpc_config\\": {
          \\"security_group_ids\\": [],
          \\"subnet_ids\\": []
        }
      },
      \\"Function2\\": {
        \\"environment\\": {
          \\"variables\\": {
            \\"FUNCTION_NAME_50735b21\\": \\"\${aws_lambda_function.Function1.arn}\\",
            \\"WING_FUNCTION_NAME\\": \\"Function2-c827e998\\"
          }
        },
        \\"function_name\\": \\"Function2-c827e998\\",
        \\"handler\\": \\"index.handler\\",
        \\"publish\\": true,
        \\"role\\": \\"\${aws_iam_role.Function2_IamRole_62EBED55.arn}\\",
        \\"runtime\\": \\"nodejs18.x\\",
        \\"s3_bucket\\": \\"\${aws_s3_bucket.Code.bucket}\\",
        \\"s3_key\\": \\"\${aws_s3_object.Function2_S3Object_6F3ED347.key}\\",
        \\"timeout\\": 30,
        \\"vpc_config\\": {
          \\"security_group_ids\\": [],
          \\"subnet_ids\\": []
        }
      }
    },
    \\"aws_s3_bucket\\": {
      \\"Code\\": {
        \\"bucket_prefix\\": \\"code-c84a50b1-\\"
      }
    },
    \\"aws_s3_object\\": {
      \\"Function1_S3Object_AFBA38E0\\": {
        \\"bucket\\": \\"\${aws_s3_bucket.Code.bucket}\\",
        \\"key\\": \\"<key>\\",
        \\"source\\": \\"<source>\\"
      },
      \\"Function2_S3Object_6F3ED347\\": {
        \\"bucket\\": \\"\${aws_s3_bucket.Code.bucket}\\",
        \\"key\\": \\"<key>\\",
        \\"source\\": \\"<source>\\"
      }
    }
  }
}"
`;

exports[`function with a queue binding 1`] = `
"new ((function(){
return class Handler {
  constructor(clients) {
    for (const [name, client] of Object.entries(clients)) {
      this[name] = client;
    }
  }
  async handle(event) { await this.queue.push(\\"info\\"); }
};
})())({
queue: new (require(\\"[REDACTED]/wingsdk/src/shared-aws/queue.inflight\\")).QueueClient(process.env[\\"QUEUE_URL_1cfcc997\\"])
})"
`;

exports[`function with a queue binding 2`] = `
"new ((function(){
return class Handler {
  constructor(clients) {
    for (const [name, client] of Object.entries(clients)) {
      this[name] = client;
    }
  }
  async handle(event) { console.log(\\"Received\\" + event); }
};
})())({

})"
`;

exports[`function with a queue binding 3`] = `
"{
  \\"output\\": {
    \\"WING_TEST_RUNNER_FUNCTION_ARNS\\": {
      \\"value\\": \\"[]\\"
    }
  },
  \\"resource\\": {
    \\"aws_iam_role\\": {
      \\"Function_IamRole_678BE84C\\": {
        \\"assume_role_policy\\": \\"{\\\\\\"Version\\\\\\":\\\\\\"2012-10-17\\\\\\",\\\\\\"Statement\\\\\\":[{\\\\\\"Action\\\\\\":\\\\\\"sts:AssumeRole\\\\\\",\\\\\\"Principal\\\\\\":{\\\\\\"Service\\\\\\":\\\\\\"lambda.amazonaws.com\\\\\\"},\\\\\\"Effect\\\\\\":\\\\\\"Allow\\\\\\"}]}\\"
      },
      \\"Queue-SetConsumer-5cb7e554_IamRole_35925398\\": {
        \\"assume_role_policy\\": \\"{\\\\\\"Version\\\\\\":\\\\\\"2012-10-17\\\\\\",\\\\\\"Statement\\\\\\":[{\\\\\\"Action\\\\\\":\\\\\\"sts:AssumeRole\\\\\\",\\\\\\"Principal\\\\\\":{\\\\\\"Service\\\\\\":\\\\\\"lambda.amazonaws.com\\\\\\"},\\\\\\"Effect\\\\\\":\\\\\\"Allow\\\\\\"}]}\\"
      }
    },
    \\"aws_iam_role_policy\\": {
      \\"Function_IamRolePolicy_E3B26607\\": {
        \\"policy\\": \\"{\\\\\\"Version\\\\\\":\\\\\\"2012-10-17\\\\\\",\\\\\\"Statement\\\\\\":[{\\\\\\"Action\\\\\\":[\\\\\\"sqs:SendMessage\\\\\\"],\\\\\\"Resource\\\\\\":[\\\\\\"\${aws_sqs_queue.Queue.arn}\\\\\\"],\\\\\\"Effect\\\\\\":\\\\\\"Allow\\\\\\"}]}\\",
        \\"role\\": \\"\${aws_iam_role.Function_IamRole_678BE84C.name}\\"
      },
      \\"Queue-SetConsumer-5cb7e554_IamRolePolicy_8502FAE8\\": {
        \\"policy\\": \\"{\\\\\\"Version\\\\\\":\\\\\\"2012-10-17\\\\\\",\\\\\\"Statement\\\\\\":[{\\\\\\"Action\\\\\\":[\\\\\\"sqs:ReceiveMessage\\\\\\",\\\\\\"sqs:ChangeMessageVisibility\\\\\\",\\\\\\"sqs:GetQueueUrl\\\\\\",\\\\\\"sqs:DeleteMessage\\\\\\",\\\\\\"sqs:GetQueueAttributes\\\\\\"],\\\\\\"Resource\\\\\\":[\\\\\\"\${aws_sqs_queue.Queue.arn}\\\\\\"],\\\\\\"Effect\\\\\\":\\\\\\"Allow\\\\\\"}]}\\",
        \\"role\\": \\"\${aws_iam_role.Queue-SetConsumer-5cb7e554_IamRole_35925398.name}\\"
      }
    },
    \\"aws_iam_role_policy_attachment\\": {
      \\"Function_IamRolePolicyAttachment_CACE1358\\": {
        \\"policy_arn\\": \\"arn:aws:iam::aws:policy/service-role/AWSLambdaBasicExecutionRole\\",
        \\"role\\": \\"\${aws_iam_role.Function_IamRole_678BE84C.name}\\"
      },
      \\"Queue-SetConsumer-5cb7e554_IamRolePolicyAttachment_14162571\\": {
        \\"policy_arn\\": \\"arn:aws:iam::aws:policy/service-role/AWSLambdaBasicExecutionRole\\",
        \\"role\\": \\"\${aws_iam_role.Queue-SetConsumer-5cb7e554_IamRole_35925398.name}\\"
      }
    },
    \\"aws_lambda_event_source_mapping\\": {
      \\"Queue_EventSourceMapping_8332F7DC\\": {
        \\"batch_size\\": 1,
        \\"event_source_arn\\": \\"\${aws_sqs_queue.Queue.arn}\\",
        \\"function_name\\": \\"\${aws_lambda_function.Queue-SetConsumer-5cb7e554.function_name}\\"
      }
    },
    \\"aws_lambda_function\\": {
      \\"Function\\": {
        \\"environment\\": {
          \\"variables\\": {
            \\"QUEUE_URL_1cfcc997\\": \\"\${aws_sqs_queue.Queue.url}\\",
            \\"WING_FUNCTION_NAME\\": \\"Function-c852aba6\\"
          }
        },
        \\"function_name\\": \\"Function-c852aba6\\",
        \\"handler\\": \\"index.handler\\",
        \\"publish\\": true,
        \\"role\\": \\"\${aws_iam_role.Function_IamRole_678BE84C.arn}\\",
        \\"runtime\\": \\"nodejs18.x\\",
        \\"s3_bucket\\": \\"\${aws_s3_bucket.Code.bucket}\\",
        \\"s3_key\\": \\"\${aws_s3_object.Function_S3Object_C62A0C2D.key}\\",
        \\"timeout\\": 30,
        \\"vpc_config\\": {
          \\"security_group_ids\\": [],
          \\"subnet_ids\\": []
        }
      },
      \\"Queue-SetConsumer-5cb7e554\\": {
        \\"environment\\": {
          \\"variables\\": {
            \\"WING_FUNCTION_NAME\\": \\"Queue-SetConsumer-5cb7e554-c8f6c540\\"
          }
        },
        \\"function_name\\": \\"Queue-SetConsumer-5cb7e554-c8f6c540\\",
        \\"handler\\": \\"index.handler\\",
        \\"publish\\": true,
        \\"role\\": \\"\${aws_iam_role.Queue-SetConsumer-5cb7e554_IamRole_35925398.arn}\\",
        \\"runtime\\": \\"nodejs18.x\\",
        \\"s3_bucket\\": \\"\${aws_s3_bucket.Code.bucket}\\",
        \\"s3_key\\": \\"\${aws_s3_object.Queue-SetConsumer-5cb7e554_S3Object_074547A5.key}\\",
        \\"timeout\\": 30,
        \\"vpc_config\\": {
          \\"security_group_ids\\": [],
          \\"subnet_ids\\": []
        }
      }
    },
    \\"aws_s3_bucket\\": {
      \\"Code\\": {
        \\"bucket_prefix\\": \\"code-c84a50b1-\\"
      }
    },
    \\"aws_s3_object\\": {
      \\"Function_S3Object_C62A0C2D\\": {
        \\"bucket\\": \\"\${aws_s3_bucket.Code.bucket}\\",
        \\"key\\": \\"<key>\\",
        \\"source\\": \\"<source>\\"
      },
      \\"Queue-SetConsumer-5cb7e554_S3Object_074547A5\\": {
        \\"bucket\\": \\"\${aws_s3_bucket.Code.bucket}\\",
        \\"key\\": \\"<key>\\",
        \\"source\\": \\"<source>\\"
      }
    },
    \\"aws_sqs_queue\\": {
      \\"Queue\\": {
        \\"name\\": \\"Queue-c822c726\\"
      }
    }
  }
}"
`;

exports[`function with bucket binding > put operation 1`] = `
"new ((function(){
return class Handler {
  constructor(clients) {
    for (const [name, client] of Object.entries(clients)) {
      this[name] = client;
    }
  }
  async handle(event) { await this.bucket.put(\\"hello.txt\\", event); }
};
})())({
bucket: new (require(\\"[REDACTED]/wingsdk/src/shared-aws/bucket.inflight\\")).BucketClient(process.env[\\"BUCKET_NAME_1357ca3a\\"])
})"
`;

exports[`function with bucket binding > put operation 2`] = `
"{
  \\"output\\": {
    \\"WING_TEST_RUNNER_FUNCTION_ARNS\\": {
      \\"value\\": \\"[]\\"
    }
  },
  \\"resource\\": {
    \\"aws_iam_role\\": {
      \\"Function_IamRole_678BE84C\\": {
        \\"assume_role_policy\\": \\"{\\\\\\"Version\\\\\\":\\\\\\"2012-10-17\\\\\\",\\\\\\"Statement\\\\\\":[{\\\\\\"Action\\\\\\":\\\\\\"sts:AssumeRole\\\\\\",\\\\\\"Principal\\\\\\":{\\\\\\"Service\\\\\\":\\\\\\"lambda.amazonaws.com\\\\\\"},\\\\\\"Effect\\\\\\":\\\\\\"Allow\\\\\\"}]}\\"
      }
    },
    \\"aws_iam_role_policy\\": {
      \\"Function_IamRolePolicy_E3B26607\\": {
        \\"policy\\": \\"{\\\\\\"Version\\\\\\":\\\\\\"2012-10-17\\\\\\",\\\\\\"Statement\\\\\\":[{\\\\\\"Action\\\\\\":[\\\\\\"s3:PutObject*\\\\\\",\\\\\\"s3:Abort*\\\\\\"],\\\\\\"Resource\\\\\\":[\\\\\\"\${aws_s3_bucket.Bucket.arn}\\\\\\",\\\\\\"\${aws_s3_bucket.Bucket.arn}/*\\\\\\"],\\\\\\"Effect\\\\\\":\\\\\\"Allow\\\\\\"}]}\\",
        \\"role\\": \\"\${aws_iam_role.Function_IamRole_678BE84C.name}\\"
      }
    },
    \\"aws_iam_role_policy_attachment\\": {
      \\"Function_IamRolePolicyAttachment_CACE1358\\": {
        \\"policy_arn\\": \\"arn:aws:iam::aws:policy/service-role/AWSLambdaBasicExecutionRole\\",
        \\"role\\": \\"\${aws_iam_role.Function_IamRole_678BE84C.name}\\"
      }
    },
    \\"aws_lambda_function\\": {
      \\"Function\\": {
        \\"environment\\": {
          \\"variables\\": {
<<<<<<< HEAD
            \\"BUCKET_NAME_1357ca3a\\": \\"\${aws_s3_bucket.root_Bucket_966015A6.bucket}\\",
=======
            \\"BUCKET_NAME_1357ca3a\\": \\"\${aws_s3_bucket.Bucket.bucket}\\",
            \\"BUCKET_NAME_1357ca3a_IS_PUBLIC\\": \\"false\\",
>>>>>>> 433654ee
            \\"WING_FUNCTION_NAME\\": \\"Function-c852aba6\\"
          }
        },
        \\"function_name\\": \\"Function-c852aba6\\",
        \\"handler\\": \\"index.handler\\",
        \\"publish\\": true,
        \\"role\\": \\"\${aws_iam_role.Function_IamRole_678BE84C.arn}\\",
        \\"runtime\\": \\"nodejs18.x\\",
        \\"s3_bucket\\": \\"\${aws_s3_bucket.Code.bucket}\\",
        \\"s3_key\\": \\"\${aws_s3_object.Function_S3Object_C62A0C2D.key}\\",
        \\"timeout\\": 30,
        \\"vpc_config\\": {
          \\"security_group_ids\\": [],
          \\"subnet_ids\\": []
        }
      }
    },
    \\"aws_s3_bucket\\": {
      \\"Bucket\\": {
        \\"bucket_prefix\\": \\"bucket-c88fdc5f-\\",
        \\"force_destroy\\": false
      },
      \\"Code\\": {
        \\"bucket_prefix\\": \\"code-c84a50b1-\\"
      }
    },
    \\"aws_s3_bucket_public_access_block\\": {
      \\"Bucket_PublicAccessBlock_A34F3B5C\\": {
        \\"block_public_acls\\": true,
        \\"block_public_policy\\": true,
        \\"bucket\\": \\"\${aws_s3_bucket.Bucket.bucket}\\",
        \\"ignore_public_acls\\": true,
        \\"restrict_public_buckets\\": true
      }
    },
    \\"aws_s3_bucket_server_side_encryption_configuration\\": {
      \\"Bucket_Encryption_016FDA0C\\": {
        \\"bucket\\": \\"\${aws_s3_bucket.Bucket.bucket}\\",
        \\"rule\\": [
          {
            \\"apply_server_side_encryption_by_default\\": {
              \\"sse_algorithm\\": \\"AES256\\"
            }
          }
        ]
      }
    },
    \\"aws_s3_object\\": {
      \\"Function_S3Object_C62A0C2D\\": {
        \\"bucket\\": \\"\${aws_s3_bucket.Code.bucket}\\",
        \\"key\\": \\"<key>\\",
        \\"source\\": \\"<source>\\"
      }
    }
  }
}"
`;

exports[`two functions reusing the same IFunctionHandler 1`] = `
"{
  \\"output\\": {
    \\"WING_TEST_RUNNER_FUNCTION_ARNS\\": {
      \\"value\\": \\"[]\\"
    }
  },
  \\"resource\\": {
    \\"aws_iam_role\\": {
      \\"Function1_IamRole_8B9BC80D\\": {
        \\"assume_role_policy\\": \\"{\\\\\\"Version\\\\\\":\\\\\\"2012-10-17\\\\\\",\\\\\\"Statement\\\\\\":[{\\\\\\"Action\\\\\\":\\\\\\"sts:AssumeRole\\\\\\",\\\\\\"Principal\\\\\\":{\\\\\\"Service\\\\\\":\\\\\\"lambda.amazonaws.com\\\\\\"},\\\\\\"Effect\\\\\\":\\\\\\"Allow\\\\\\"}]}\\"
      },
      \\"Function2_IamRole_62EBED55\\": {
        \\"assume_role_policy\\": \\"{\\\\\\"Version\\\\\\":\\\\\\"2012-10-17\\\\\\",\\\\\\"Statement\\\\\\":[{\\\\\\"Action\\\\\\":\\\\\\"sts:AssumeRole\\\\\\",\\\\\\"Principal\\\\\\":{\\\\\\"Service\\\\\\":\\\\\\"lambda.amazonaws.com\\\\\\"},\\\\\\"Effect\\\\\\":\\\\\\"Allow\\\\\\"}]}\\"
      }
    },
    \\"aws_iam_role_policy\\": {
      \\"Function1_IamRolePolicy_C0724D18\\": {
        \\"policy\\": \\"{\\\\\\"Version\\\\\\":\\\\\\"2012-10-17\\\\\\",\\\\\\"Statement\\\\\\":[{\\\\\\"Effect\\\\\\":\\\\\\"Allow\\\\\\",\\\\\\"Action\\\\\\":\\\\\\"none:null\\\\\\",\\\\\\"Resource\\\\\\":\\\\\\"*\\\\\\"}]}\\",
        \\"role\\": \\"\${aws_iam_role.Function1_IamRole_8B9BC80D.name}\\"
      },
      \\"Function2_IamRolePolicy_E46C9D6B\\": {
        \\"policy\\": \\"{\\\\\\"Version\\\\\\":\\\\\\"2012-10-17\\\\\\",\\\\\\"Statement\\\\\\":[{\\\\\\"Effect\\\\\\":\\\\\\"Allow\\\\\\",\\\\\\"Action\\\\\\":\\\\\\"none:null\\\\\\",\\\\\\"Resource\\\\\\":\\\\\\"*\\\\\\"}]}\\",
        \\"role\\": \\"\${aws_iam_role.Function2_IamRole_62EBED55.name}\\"
      }
    },
    \\"aws_iam_role_policy_attachment\\": {
      \\"Function1_IamRolePolicyAttachment_0393C78B\\": {
        \\"policy_arn\\": \\"arn:aws:iam::aws:policy/service-role/AWSLambdaBasicExecutionRole\\",
        \\"role\\": \\"\${aws_iam_role.Function1_IamRole_8B9BC80D.name}\\"
      },
      \\"Function2_IamRolePolicyAttachment_1D579508\\": {
        \\"policy_arn\\": \\"arn:aws:iam::aws:policy/service-role/AWSLambdaBasicExecutionRole\\",
        \\"role\\": \\"\${aws_iam_role.Function2_IamRole_62EBED55.name}\\"
      }
    },
    \\"aws_lambda_function\\": {
      \\"Function1\\": {
        \\"environment\\": {
          \\"variables\\": {
            \\"WING_FUNCTION_NAME\\": \\"Function1-c87c16f1\\"
          }
        },
        \\"function_name\\": \\"Function1-c87c16f1\\",
        \\"handler\\": \\"index.handler\\",
        \\"publish\\": true,
        \\"role\\": \\"\${aws_iam_role.Function1_IamRole_8B9BC80D.arn}\\",
        \\"runtime\\": \\"nodejs18.x\\",
        \\"s3_bucket\\": \\"\${aws_s3_bucket.Code.bucket}\\",
        \\"s3_key\\": \\"\${aws_s3_object.Function1_S3Object_AFBA38E0.key}\\",
        \\"timeout\\": 30,
        \\"vpc_config\\": {
          \\"security_group_ids\\": [],
          \\"subnet_ids\\": []
        }
      },
      \\"Function2\\": {
        \\"environment\\": {
          \\"variables\\": {
            \\"WING_FUNCTION_NAME\\": \\"Function2-c827e998\\"
          }
        },
        \\"function_name\\": \\"Function2-c827e998\\",
        \\"handler\\": \\"index.handler\\",
        \\"publish\\": true,
        \\"role\\": \\"\${aws_iam_role.Function2_IamRole_62EBED55.arn}\\",
        \\"runtime\\": \\"nodejs18.x\\",
        \\"s3_bucket\\": \\"\${aws_s3_bucket.Code.bucket}\\",
        \\"s3_key\\": \\"\${aws_s3_object.Function2_S3Object_6F3ED347.key}\\",
        \\"timeout\\": 30,
        \\"vpc_config\\": {
          \\"security_group_ids\\": [],
          \\"subnet_ids\\": []
        }
      }
    },
    \\"aws_s3_bucket\\": {
      \\"Code\\": {
        \\"bucket_prefix\\": \\"code-c84a50b1-\\"
      }
    },
    \\"aws_s3_object\\": {
      \\"Function1_S3Object_AFBA38E0\\": {
        \\"bucket\\": \\"\${aws_s3_bucket.Code.bucket}\\",
        \\"key\\": \\"<key>\\",
        \\"source\\": \\"<source>\\"
      },
      \\"Function2_S3Object_6F3ED347\\": {
        \\"bucket\\": \\"\${aws_s3_bucket.Code.bucket}\\",
        \\"key\\": \\"<key>\\",
        \\"source\\": \\"<source>\\"
      }
    }
  }
}"
`;<|MERGE_RESOLUTION|>--- conflicted
+++ resolved
@@ -315,12 +315,8 @@
       \\"Function\\": {
         \\"environment\\": {
           \\"variables\\": {
-<<<<<<< HEAD
-            \\"BUCKET_NAME_1357ca3a\\": \\"\${aws_s3_bucket.root_Bucket_966015A6.bucket}\\",
-=======
             \\"BUCKET_NAME_1357ca3a\\": \\"\${aws_s3_bucket.Bucket.bucket}\\",
             \\"BUCKET_NAME_1357ca3a_IS_PUBLIC\\": \\"false\\",
->>>>>>> 433654ee
             \\"WING_FUNCTION_NAME\\": \\"Function-c852aba6\\"
           }
         },
