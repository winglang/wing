--- conflicted
+++ resolved
@@ -1,15 +1,5 @@
 // Vitest Snapshot v1, https://vitest.dev/guide/snapshot.html
 
-<<<<<<< HEAD
-exports[`api configured for cors 1`] = `
-{
-  "openapi": "3.0.3",
-  "paths": {
-    "/": {
-      "get": {
-        "operationId": "get",
-        "parameters": [],
-=======
 exports[`api with 'name' & 'age' parameter 1`] = `
 {
   "openapi": "3.0.3",
@@ -35,31 +25,10 @@
             },
           },
         ],
->>>>>>> 6dbb1ac0
-        "responses": {
-          "200": {
-            "content": {},
-            "description": "200 response",
-<<<<<<< HEAD
-            "headers": {
-              "Access-Control-Allow-Headers": {
-                "schema": {
-                  "type": "string",
-                },
-              },
-              "Access-Control-Allow-Methods": {
-                "schema": {
-                  "type": "string",
-                },
-              },
-              "Access-Control-Allow-Origin": {
-                "schema": {
-                  "type": "string",
-                },
-              },
-            },
-          },
-=======
+        "responses": {
+          "200": {
+            "content": {},
+            "description": "200 response",
           },
         },
         "x-amazon-apigateway-integration": {
@@ -139,62 +108,58 @@
             "content": {},
             "description": "200 response",
           },
->>>>>>> 6dbb1ac0
-        },
-        "x-amazon-apigateway-integration": {
-          "contentHandling": "CONVERT_TO_TEXT",
-          "httpMethod": "POST",
-          "passthroughBehavior": "when_no_match",
-          "responses": {
-            "default": {
-              "statusCode": "200",
-            },
-          },
-          "type": "aws_proxy",
-          "uri": "arn:aws:apigateway:\${data.aws_region.Region.name}:lambda:path/2015-03-31/functions/\${aws_lambda_function.Api_Api-OnRequest-c5395e41_37F21C2B.arn}/invocations",
-        },
-      },
-    },
-<<<<<<< HEAD
-=======
-    "/{proxy+}": {
-      "x-amazon-apigateway-any-method": {
-        "consumes": [
-          "application/json",
-        ],
-        "produces": [
-          "application/json",
-        ],
-        "responses": {
-          "404": {
-            "description": "404 response",
-            "headers": {
-              "Content-Type": {
-                "type": "string",
-              },
-            },
-          },
-        },
-        "x-amazon-apigateway-integration": {
-          "requestTemplates": {
-            "application/json": "{\\"statusCode\\": 404}",
-          },
-          "responses": {
-            "default": {
-              "responseParameters": {
-                "method.response.header.Content-Type": "'application/json'",
-              },
-              "responseTemplates": {
-                "application/json": "{\\"statusCode: 404, \\"message\\": \\"Error: Resource not found\\"}",
-              },
-              "statusCode": "404",
-            },
-          },
-          "type": "mock",
-        },
-      },
-    },
->>>>>>> 6dbb1ac0
+        },
+        "x-amazon-apigateway-integration": {
+          "contentHandling": "CONVERT_TO_TEXT",
+          "httpMethod": "POST",
+          "passthroughBehavior": "when_no_match",
+          "responses": {
+            "default": {
+              "statusCode": "200",
+            },
+          },
+          "type": "aws_proxy",
+          "uri": "arn:aws:apigateway:\${data.aws_region.Region.name}:lambda:path/2015-03-31/functions/\${aws_lambda_function.Api_Api-OnRequest-c5395e41_37F21C2B.arn}/invocations",
+        },
+      },
+    },
+    "/{proxy+}": {
+      "x-amazon-apigateway-any-method": {
+        "consumes": [
+          "application/json",
+        ],
+        "produces": [
+          "application/json",
+        ],
+        "responses": {
+          "404": {
+            "description": "404 response",
+            "headers": {
+              "Content-Type": {
+                "type": "string",
+              },
+            },
+          },
+        },
+        "x-amazon-apigateway-integration": {
+          "requestTemplates": {
+            "application/json": "{\\"statusCode\\": 404}",
+          },
+          "responses": {
+            "default": {
+              "responseParameters": {
+                "method.response.header.Content-Type": "'application/json'",
+              },
+              "responseTemplates": {
+                "application/json": "{\\"statusCode: 404, \\"message\\": \\"Error: Resource not found\\"}",
+              },
+              "statusCode": "404",
+            },
+          },
+          "type": "mock",
+        },
+      },
+    },
   },
 }
 `;
