// Jest Snapshot v1, https://goo.gl/fbAQLP

exports[`default queue behavior 1`] = `
"{
  \\"resource\\": {
    \\"aws_sqs_queue\\": {
      \\"root_Queue_7193B145\\": {
        \\"name\\": \\"Queue-c822c726\\"
      }
    }
  }
}"
`;

exports[`default queue behavior 2`] = `
Object {
  "tree": Object {
    "children": Object {
      "root": Object {
        "children": Object {
          "Default": Object {
            "children": Object {
              "Queue": Object {
                "attributes": Object {
                  "wing:resource:connections": Array [],
                  "wing:resource:stateful": true,
                },
                "children": Object {
                  "Default": Object {
                    "constructInfo": Object {
                      "fqn": "@cdktf/provider-aws.sqsQueue.SqsQueue",
                      "version": "12.0.1",
                    },
                    "id": "Default",
                    "path": "root/Default/Queue/Default",
                  },
                },
                "constructInfo": Object {
                  "fqn": "constructs.Construct",
                  "version": "10.1.228",
                },
                "display": Object {
                  "description": "A distributed message queue",
                  "title": "Queue",
                },
                "id": "Queue",
                "path": "root/Default/Queue",
              },
              "WingLogger": Object {
                "attributes": Object {
                  "wing:resource:connections": Array [],
                  "wing:resource:stateful": true,
                },
                "constructInfo": Object {
                  "fqn": "constructs.Construct",
                  "version": "10.1.228",
                },
                "display": Object {
                  "description": "A cloud logging facility",
                  "hidden": true,
                  "title": "Logger",
                },
                "id": "WingLogger",
                "path": "root/Default/WingLogger",
              },
              "aws": Object {
                "constructInfo": Object {
                  "fqn": "@cdktf/provider-aws.provider.AwsProvider",
                  "version": "12.0.1",
                },
                "id": "aws",
                "path": "root/Default/aws",
              },
            },
            "constructInfo": Object {
              "fqn": "constructs.Construct",
              "version": "10.1.228",
            },
            "id": "Default",
            "path": "root/Default",
          },
          "backend": Object {
            "constructInfo": Object {
              "fqn": "cdktf.LocalBackend",
              "version": "0.15.2",
            },
            "id": "backend",
            "path": "root/backend",
          },
        },
        "constructInfo": Object {
          "fqn": "cdktf.TerraformStack",
          "version": "0.15.2",
        },
        "id": "root",
        "path": "root",
      },
    },
    "constructInfo": Object {
      "fqn": "cdktf.App",
      "version": "0.15.2",
    },
    "id": "App",
    "path": "",
  },
  "version": "tree-0.1",
}
`;

exports[`queue name valid 1`] = `
"{
  \\"resource\\": {
    \\"aws_sqs_queue\\": {
      \\"root_TheIncredibleQueue01_032AFBF2\\": {
        \\"name\\": \\"The-Incredible_Queue-01-c8d1a14d\\"
      }
    }
  }
}"
`;

exports[`queue name valid 2`] = `
Object {
  "tree": Object {
    "children": Object {
      "root": Object {
        "children": Object {
          "Default": Object {
            "children": Object {
              "The-Incredible_Queue-01": Object {
                "attributes": Object {
                  "wing:resource:connections": Array [],
                  "wing:resource:stateful": true,
                },
                "children": Object {
                  "Default": Object {
                    "constructInfo": Object {
                      "fqn": "@cdktf/provider-aws.sqsQueue.SqsQueue",
                      "version": "12.0.1",
                    },
                    "id": "Default",
                    "path": "root/Default/The-Incredible_Queue-01/Default",
                  },
                },
                "constructInfo": Object {
                  "fqn": "constructs.Construct",
                  "version": "10.1.228",
                },
                "display": Object {
                  "description": "A distributed message queue",
                  "title": "Queue",
                },
                "id": "The-Incredible_Queue-01",
                "path": "root/Default/The-Incredible_Queue-01",
              },
              "WingLogger": Object {
                "attributes": Object {
                  "wing:resource:connections": Array [],
                  "wing:resource:stateful": true,
                },
                "constructInfo": Object {
                  "fqn": "constructs.Construct",
                  "version": "10.1.228",
                },
                "display": Object {
                  "description": "A cloud logging facility",
                  "hidden": true,
                  "title": "Logger",
                },
                "id": "WingLogger",
                "path": "root/Default/WingLogger",
              },
              "aws": Object {
                "constructInfo": Object {
                  "fqn": "@cdktf/provider-aws.provider.AwsProvider",
                  "version": "12.0.1",
                },
                "id": "aws",
                "path": "root/Default/aws",
              },
            },
            "constructInfo": Object {
              "fqn": "constructs.Construct",
              "version": "10.1.228",
            },
            "id": "Default",
            "path": "root/Default",
          },
          "backend": Object {
            "constructInfo": Object {
              "fqn": "cdktf.LocalBackend",
              "version": "0.15.2",
            },
            "id": "backend",
            "path": "root/backend",
          },
        },
        "constructInfo": Object {
          "fqn": "cdktf.TerraformStack",
          "version": "0.15.2",
        },
        "id": "root",
        "path": "root",
      },
    },
    "constructInfo": Object {
      "fqn": "cdktf.App",
      "version": "0.15.2",
    },
    "id": "App",
    "path": "",
  },
  "version": "tree-0.1",
}
`;

exports[`queue with a consumer function 1`] = `"new (require(\\"[REDACTED]/wingsdk/src/target-tf-aws/function.inflight.ts\\")).FunctionClient(process.env[\\"FUNCTION_NAME_68e3f3ae\\"])"`;

exports[`queue with a consumer function 2`] = `
"{
  \\"resource\\": {
    \\"aws_iam_role\\": {
      \\"root_QueueOnMessagec5395e41_IamRole_800EDB96\\": {
        \\"assume_role_policy\\": \\"{\\\\\\"Version\\\\\\":\\\\\\"2012-10-17\\\\\\",\\\\\\"Statement\\\\\\":[{\\\\\\"Action\\\\\\":\\\\\\"sts:AssumeRole\\\\\\",\\\\\\"Principal\\\\\\":{\\\\\\"Service\\\\\\":\\\\\\"lambda.amazonaws.com\\\\\\"},\\\\\\"Effect\\\\\\":\\\\\\"Allow\\\\\\"}]}\\"
      }
    },
    \\"aws_iam_role_policy\\": {
      \\"root_QueueOnMessagec5395e41_IamRolePolicy_2E9AE0BB\\": {
        \\"policy\\": \\"{\\\\\\"Version\\\\\\":\\\\\\"2012-10-17\\\\\\",\\\\\\"Statement\\\\\\":[{\\\\\\"Action\\\\\\":[\\\\\\"sqs:ReceiveMessage\\\\\\",\\\\\\"sqs:ChangeMessageVisibility\\\\\\",\\\\\\"sqs:GetQueueUrl\\\\\\",\\\\\\"sqs:DeleteMessage\\\\\\",\\\\\\"sqs:GetQueueAttributes\\\\\\"],\\\\\\"Resource\\\\\\":\\\\\\"\${aws_sqs_queue.root_Queue_7193B145.arn}\\\\\\",\\\\\\"Effect\\\\\\":\\\\\\"Allow\\\\\\"}]}\\",
        \\"role\\": \\"\${aws_iam_role.root_QueueOnMessagec5395e41_IamRole_800EDB96.name}\\"
      }
    },
    \\"aws_iam_role_policy_attachment\\": {
      \\"root_QueueOnMessagec5395e41_IamRolePolicyAttachment_90B64365\\": {
        \\"policy_arn\\": \\"arn:aws:iam::aws:policy/service-role/AWSLambdaBasicExecutionRole\\",
        \\"role\\": \\"\${aws_iam_role.root_QueueOnMessagec5395e41_IamRole_800EDB96.name}\\"
      }
    },
    \\"aws_lambda_event_source_mapping\\": {
      \\"root_Queue_EventSourceMapping_A20C741D\\": {
        \\"batch_size\\": 1,
        \\"event_source_arn\\": \\"\${aws_sqs_queue.root_Queue_7193B145.arn}\\",
        \\"function_name\\": \\"\${aws_lambda_function.root_QueueOnMessagec5395e41_BFDF10CF.function_name}\\"
      }
    },
    \\"aws_lambda_function\\": {
      \\"root_QueueOnMessagec5395e41_BFDF10CF\\": {
        \\"environment\\": {
          \\"variables\\": {
            \\"WING_FUNCTION_NAME\\": \\"Queue-OnMessage-c5395e41-c87b8107\\"
          }
        },
        \\"function_name\\": \\"Queue-OnMessage-c5395e41-c87b8107\\",
        \\"handler\\": \\"index.handler\\",
        \\"role\\": \\"\${aws_iam_role.root_QueueOnMessagec5395e41_IamRole_800EDB96.arn}\\",
        \\"runtime\\": \\"nodejs16.x\\",
        \\"s3_bucket\\": \\"\${aws_s3_bucket.root_QueueOnMessagec5395e41_Code_F10D8CAB.bucket}\\",
        \\"s3_key\\": \\"\${aws_s3_object.root_QueueOnMessagec5395e41_S3Object_9BE0A142.key}\\",
        \\"timeout\\": 60
      }
    },
    \\"aws_s3_bucket\\": {
      \\"root_QueueOnMessagec5395e41_Code_F10D8CAB\\": {
        \\"bucket_prefix\\": \\"code-c82147c7-\\"
      }
    },
    \\"aws_s3_object\\": {
      \\"root_QueueOnMessagec5395e41_S3Object_9BE0A142\\": {
        \\"bucket\\": \\"\${aws_s3_bucket.root_QueueOnMessagec5395e41_Code_F10D8CAB.bucket}\\",
        \\"key\\": \\"<key>\\",
        \\"source\\": \\"<source>\\"
      }
    },
    \\"aws_sqs_queue\\": {
      \\"root_Queue_7193B145\\": {
        \\"name\\": \\"Queue-c822c726\\",
        \\"visibility_timeout_seconds\\": 30
      }
    }
  }
}"
`;

exports[`queue with a consumer function 3`] = `
Object {
  "tree": Object {
    "children": Object {
      "root": Object {
        "children": Object {
          "Default": Object {
            "children": Object {
              "Handler": Object {
                "attributes": Object {
                  "wing:resource:connections": Array [
                    Object {
                      "direction": "inbound",
                      "implicit": false,
                      "relationship": "handle",
                      "resource": "root/Default/Queue-OnMessage-c5395e41",
                    },
                  ],
                  "wing:resource:stateful": false,
                },
                "constructInfo": Object {
                  "fqn": "constructs.Construct",
                  "version": "10.1.228",
                },
<<<<<<< HEAD
                "display": Object {
                  "description": "An inflight resource",
                  "hidden": true,
                  "title": "Inflight",
=======
                "id": "EventSourceMapping",
                "path": "root/Queue/EventSourceMapping",
              },
            },
            "constructInfo": Object {
              "fqn": "constructs.Construct",
              "version": "10.1.228",
            },
            "display": Object {
              "description": "A distributed message queue",
              "title": "Queue",
            },
            "id": "Queue",
            "path": "root/Queue",
          },
          "Queue-OnMessage-c5395e41": Object {
            "attributes": Object {
              "wing:resource:connections": Array [
                Object {
                  "direction": "outbound",
                  "implicit": false,
                  "relationship": "handle",
                  "resource": "root/Handler",
                },
                Object {
                  "direction": "outbound",
                  "implicit": true,
                  "relationship": "print",
                  "resource": "root/WingLogger",
                },
                Object {
                  "direction": "inbound",
                  "implicit": false,
                  "relationship": "on_message",
                  "resource": "root/Queue",
                },
              ],
              "wing:resource:stateful": false,
            },
            "children": Object {
              "Asset": Object {
                "constructInfo": Object {
                  "fqn": "cdktf.TerraformAsset",
                  "version": "0.15.2",
>>>>>>> cfad95e4
                },
                "id": "Handler",
                "path": "root/Default/Handler",
              },
              "Queue": Object {
                "attributes": Object {
                  "wing:resource:connections": Array [
                    Object {
                      "direction": "outbound",
                      "implicit": false,
                      "relationship": "on_message",
                      "resource": "root/Default/Queue-OnMessage-c5395e41",
                    },
                  ],
                  "wing:resource:stateful": true,
                },
                "children": Object {
                  "Default": Object {
                    "constructInfo": Object {
                      "fqn": "@cdktf/provider-aws.sqsQueue.SqsQueue",
                      "version": "12.0.1",
                    },
                    "id": "Default",
                    "path": "root/Default/Queue/Default",
                  },
                  "EventSourceMapping": Object {
                    "constructInfo": Object {
                      "fqn": "@cdktf/provider-aws.lambdaEventSourceMapping.LambdaEventSourceMapping",
                      "version": "12.0.1",
                    },
                    "id": "EventSourceMapping",
                    "path": "root/Default/Queue/EventSourceMapping",
                  },
                },
                "constructInfo": Object {
                  "fqn": "constructs.Construct",
                  "version": "10.1.228",
                },
                "display": Object {
                  "description": "A distributed message queue",
                  "title": "Queue",
                },
                "id": "Queue",
                "path": "root/Default/Queue",
              },
              "Queue-OnMessage-c5395e41": Object {
                "attributes": Object {
                  "wing:resource:connections": Array [
                    Object {
                      "direction": "outbound",
                      "implicit": false,
                      "relationship": "handle",
                      "resource": "root/Default/Handler",
                    },
                    Object {
                      "direction": "outbound",
                      "implicit": true,
                      "relationship": "print",
                      "resource": "root/Default/WingLogger",
                    },
                    Object {
                      "direction": "inbound",
                      "implicit": false,
                      "relationship": "on_message",
                      "resource": "root/Default/Queue",
                    },
                  ],
                  "wing:resource:stateful": false,
                },
                "children": Object {
                  "Asset": Object {
                    "constructInfo": Object {
                      "fqn": "cdktf.TerraformAsset",
                      "version": "0.15.0",
                    },
                    "id": "Asset",
                    "path": "root/Default/Queue-OnMessage-c5395e41/Asset",
                  },
                  "Code": Object {
                    "constructInfo": Object {
                      "fqn": "@cdktf/provider-aws.s3Bucket.S3Bucket",
                      "version": "12.0.1",
                    },
                    "id": "Code",
                    "path": "root/Default/Queue-OnMessage-c5395e41/Code",
                  },
                  "Default": Object {
                    "constructInfo": Object {
                      "fqn": "@cdktf/provider-aws.lambdaFunction.LambdaFunction",
                      "version": "12.0.1",
                    },
                    "id": "Default",
                    "path": "root/Default/Queue-OnMessage-c5395e41/Default",
                  },
                  "IamRole": Object {
                    "constructInfo": Object {
                      "fqn": "@cdktf/provider-aws.iamRole.IamRole",
                      "version": "12.0.1",
                    },
                    "id": "IamRole",
                    "path": "root/Default/Queue-OnMessage-c5395e41/IamRole",
                  },
                  "IamRolePolicy": Object {
                    "constructInfo": Object {
                      "fqn": "@cdktf/provider-aws.iamRolePolicy.IamRolePolicy",
                      "version": "12.0.1",
                    },
                    "id": "IamRolePolicy",
                    "path": "root/Default/Queue-OnMessage-c5395e41/IamRolePolicy",
                  },
                  "IamRolePolicyAttachment": Object {
                    "constructInfo": Object {
                      "fqn": "@cdktf/provider-aws.iamRolePolicyAttachment.IamRolePolicyAttachment",
                      "version": "12.0.1",
                    },
                    "id": "IamRolePolicyAttachment",
                    "path": "root/Default/Queue-OnMessage-c5395e41/IamRolePolicyAttachment",
                  },
                  "S3Object": Object {
                    "constructInfo": Object {
                      "fqn": "@cdktf/provider-aws.s3Object.S3Object",
                      "version": "12.0.1",
                    },
                    "id": "S3Object",
                    "path": "root/Default/Queue-OnMessage-c5395e41/S3Object",
                  },
                },
                "constructInfo": Object {
                  "fqn": "constructs.Construct",
                  "version": "10.1.228",
                },
                "display": Object {
                  "description": "A cloud function (FaaS)",
                  "title": "Function",
                },
                "id": "Queue-OnMessage-c5395e41",
                "path": "root/Default/Queue-OnMessage-c5395e41",
              },
              "Queue-OnMessageHandler-c5395e41": Object {
                "attributes": Object {
                  "wing:resource:connections": Array [],
                  "wing:resource:stateful": false,
                },
                "constructInfo": Object {
                  "fqn": "constructs.Construct",
                  "version": "10.1.228",
                },
                "id": "Queue-OnMessageHandler-c5395e41",
                "path": "root/Default/Queue-OnMessageHandler-c5395e41",
              },
              "WingLogger": Object {
                "attributes": Object {
                  "wing:resource:connections": Array [
                    Object {
                      "direction": "inbound",
                      "implicit": true,
                      "relationship": "print",
                      "resource": "root/Default/Queue-OnMessage-c5395e41",
                    },
                  ],
                  "wing:resource:stateful": true,
                },
                "constructInfo": Object {
                  "fqn": "constructs.Construct",
                  "version": "10.1.228",
                },
                "display": Object {
                  "description": "A cloud logging facility",
                  "hidden": true,
                  "title": "Logger",
                },
                "id": "WingLogger",
                "path": "root/Default/WingLogger",
              },
              "aws": Object {
                "constructInfo": Object {
                  "fqn": "@cdktf/provider-aws.provider.AwsProvider",
                  "version": "12.0.1",
                },
                "id": "aws",
                "path": "root/Default/aws",
              },
            },
            "constructInfo": Object {
              "fqn": "constructs.Construct",
              "version": "10.1.228",
            },
            "id": "Default",
            "path": "root/Default",
          },
          "backend": Object {
            "constructInfo": Object {
              "fqn": "cdktf.LocalBackend",
              "version": "0.15.2",
            },
            "id": "backend",
            "path": "root/backend",
          },
        },
        "constructInfo": Object {
          "fqn": "cdktf.TerraformStack",
          "version": "0.15.2",
        },
        "id": "root",
        "path": "root",
      },
    },
    "constructInfo": Object {
      "fqn": "cdktf.App",
      "version": "0.15.2",
    },
    "id": "App",
    "path": "",
  },
  "version": "tree-0.1",
}
`;

exports[`queue with custom timeout 1`] = `
"{
  \\"resource\\": {
    \\"aws_sqs_queue\\": {
      \\"root_Queue_7193B145\\": {
        \\"name\\": \\"Queue-c822c726\\",
        \\"visibility_timeout_seconds\\": 30
      }
    }
  }
}"
`;

exports[`queue with custom timeout 2`] = `
Object {
  "tree": Object {
    "children": Object {
      "root": Object {
        "children": Object {
          "Default": Object {
            "children": Object {
              "Queue": Object {
                "attributes": Object {
                  "wing:resource:connections": Array [],
                  "wing:resource:stateful": true,
                },
                "children": Object {
                  "Default": Object {
                    "constructInfo": Object {
                      "fqn": "@cdktf/provider-aws.sqsQueue.SqsQueue",
                      "version": "12.0.1",
                    },
                    "id": "Default",
                    "path": "root/Default/Queue/Default",
                  },
                },
                "constructInfo": Object {
                  "fqn": "constructs.Construct",
                  "version": "10.1.228",
                },
                "display": Object {
                  "description": "A distributed message queue",
                  "title": "Queue",
                },
                "id": "Queue",
                "path": "root/Default/Queue",
              },
              "WingLogger": Object {
                "attributes": Object {
                  "wing:resource:connections": Array [],
                  "wing:resource:stateful": true,
                },
                "constructInfo": Object {
                  "fqn": "constructs.Construct",
                  "version": "10.1.228",
                },
                "display": Object {
                  "description": "A cloud logging facility",
                  "hidden": true,
                  "title": "Logger",
                },
                "id": "WingLogger",
                "path": "root/Default/WingLogger",
              },
              "aws": Object {
                "constructInfo": Object {
                  "fqn": "@cdktf/provider-aws.provider.AwsProvider",
                  "version": "12.0.1",
                },
                "id": "aws",
                "path": "root/Default/aws",
              },
            },
            "constructInfo": Object {
              "fqn": "constructs.Construct",
              "version": "10.1.228",
            },
            "id": "Default",
            "path": "root/Default",
          },
          "backend": Object {
            "constructInfo": Object {
              "fqn": "cdktf.LocalBackend",
              "version": "0.15.2",
            },
            "id": "backend",
            "path": "root/backend",
          },
        },
        "constructInfo": Object {
          "fqn": "cdktf.TerraformStack",
          "version": "0.15.2",
        },
        "id": "root",
        "path": "root",
      },
    },
    "constructInfo": Object {
      "fqn": "cdktf.App",
      "version": "0.15.2",
    },
    "id": "App",
    "path": "",
  },
  "version": "tree-0.1",
}
`;

exports[`replace invalid character from queue name 1`] = `
"{
  \\"resource\\": {
    \\"aws_sqs_queue\\": {
      \\"root_TheIncredibleQueue_453F8E34\\": {
        \\"name\\": \\"The-Incredible-Queue-c8305287\\"
      }
    }
  }
}"
`;

exports[`replace invalid character from queue name 2`] = `
Object {
  "tree": Object {
    "children": Object {
      "root": Object {
        "children": Object {
          "Default": Object {
            "children": Object {
              "The*Incredible$Queue": Object {
                "attributes": Object {
                  "wing:resource:connections": Array [],
                  "wing:resource:stateful": true,
                },
                "children": Object {
                  "Default": Object {
                    "constructInfo": Object {
                      "fqn": "@cdktf/provider-aws.sqsQueue.SqsQueue",
                      "version": "12.0.1",
                    },
                    "id": "Default",
                    "path": "root/Default/The*Incredible$Queue/Default",
                  },
                },
                "constructInfo": Object {
                  "fqn": "constructs.Construct",
                  "version": "10.1.228",
                },
                "display": Object {
                  "description": "A distributed message queue",
                  "title": "Queue",
                },
                "id": "The*Incredible$Queue",
                "path": "root/Default/The*Incredible$Queue",
              },
              "WingLogger": Object {
                "attributes": Object {
                  "wing:resource:connections": Array [],
                  "wing:resource:stateful": true,
                },
                "constructInfo": Object {
                  "fqn": "constructs.Construct",
                  "version": "10.1.228",
                },
                "display": Object {
                  "description": "A cloud logging facility",
                  "hidden": true,
                  "title": "Logger",
                },
                "id": "WingLogger",
                "path": "root/Default/WingLogger",
              },
              "aws": Object {
                "constructInfo": Object {
                  "fqn": "@cdktf/provider-aws.provider.AwsProvider",
                  "version": "12.0.1",
                },
                "id": "aws",
                "path": "root/Default/aws",
              },
            },
            "constructInfo": Object {
              "fqn": "constructs.Construct",
              "version": "10.1.228",
            },
            "id": "Default",
            "path": "root/Default",
          },
          "backend": Object {
            "constructInfo": Object {
              "fqn": "cdktf.LocalBackend",
              "version": "0.15.2",
            },
            "id": "backend",
            "path": "root/backend",
          },
        },
        "constructInfo": Object {
          "fqn": "cdktf.TerraformStack",
          "version": "0.15.2",
        },
        "id": "root",
        "path": "root",
      },
    },
    "constructInfo": Object {
      "fqn": "cdktf.App",
      "version": "0.15.2",
    },
    "id": "App",
    "path": "",
  },
  "version": "tree-0.1",
}
`;<|MERGE_RESOLUTION|>--- conflicted
+++ resolved
@@ -305,57 +305,10 @@
                   "fqn": "constructs.Construct",
                   "version": "10.1.228",
                 },
-<<<<<<< HEAD
                 "display": Object {
                   "description": "An inflight resource",
                   "hidden": true,
                   "title": "Inflight",
-=======
-                "id": "EventSourceMapping",
-                "path": "root/Queue/EventSourceMapping",
-              },
-            },
-            "constructInfo": Object {
-              "fqn": "constructs.Construct",
-              "version": "10.1.228",
-            },
-            "display": Object {
-              "description": "A distributed message queue",
-              "title": "Queue",
-            },
-            "id": "Queue",
-            "path": "root/Queue",
-          },
-          "Queue-OnMessage-c5395e41": Object {
-            "attributes": Object {
-              "wing:resource:connections": Array [
-                Object {
-                  "direction": "outbound",
-                  "implicit": false,
-                  "relationship": "handle",
-                  "resource": "root/Handler",
-                },
-                Object {
-                  "direction": "outbound",
-                  "implicit": true,
-                  "relationship": "print",
-                  "resource": "root/WingLogger",
-                },
-                Object {
-                  "direction": "inbound",
-                  "implicit": false,
-                  "relationship": "on_message",
-                  "resource": "root/Queue",
-                },
-              ],
-              "wing:resource:stateful": false,
-            },
-            "children": Object {
-              "Asset": Object {
-                "constructInfo": Object {
-                  "fqn": "cdktf.TerraformAsset",
-                  "version": "0.15.2",
->>>>>>> cfad95e4
                 },
                 "id": "Handler",
                 "path": "root/Default/Handler",
@@ -429,7 +382,7 @@
                   "Asset": Object {
                     "constructInfo": Object {
                       "fqn": "cdktf.TerraformAsset",
-                      "version": "0.15.0",
+                      "version": "0.15.2",
                     },
                     "id": "Asset",
                     "path": "root/Default/Queue-OnMessage-c5395e41/Asset",
