--- conflicted
+++ resolved
@@ -36,48 +36,7 @@
     "children": Object {
       "root": Object {
         "children": Object {
-<<<<<<< HEAD
           "Default": Object {
-=======
-          "WingLogger": Object {
-            "attributes": Object {
-              "wing:resource:connections": Array [],
-              "wing:resource:stateful": true,
-            },
-            "constructInfo": Object {
-              "fqn": "constructs.Construct",
-              "version": "10.1.228",
-            },
-            "display": Object {
-              "description": "A cloud logging facility",
-              "hidden": true,
-              "title": "Logger",
-            },
-            "id": "WingLogger",
-            "path": "root/WingLogger",
-          },
-          "aws": Object {
-            "constructInfo": Object {
-              "fqn": "@cdktf/provider-aws.provider.AwsProvider",
-              "version": "12.0.1",
-            },
-            "id": "aws",
-            "path": "root/aws",
-          },
-          "backend": Object {
-            "constructInfo": Object {
-              "fqn": "cdktf.LocalBackend",
-              "version": "0.15.2",
-            },
-            "id": "backend",
-            "path": "root/backend",
-          },
-          "my_bucket": Object {
-            "attributes": Object {
-              "wing:resource:connections": Array [],
-              "wing:resource:stateful": true,
-            },
->>>>>>> cfad95e4
             "children": Object {
               "WingLogger": Object {
                 "attributes": Object {
@@ -157,7 +116,7 @@
           "backend": Object {
             "constructInfo": Object {
               "fqn": "cdktf.LocalBackend",
-              "version": "0.15.0",
+              "version": "0.15.2",
             },
             "id": "backend",
             "path": "root/backend",
@@ -365,48 +324,7 @@
     "children": Object {
       "root": Object {
         "children": Object {
-<<<<<<< HEAD
           "Default": Object {
-=======
-          "WingLogger": Object {
-            "attributes": Object {
-              "wing:resource:connections": Array [],
-              "wing:resource:stateful": true,
-            },
-            "constructInfo": Object {
-              "fqn": "constructs.Construct",
-              "version": "10.1.228",
-            },
-            "display": Object {
-              "description": "A cloud logging facility",
-              "hidden": true,
-              "title": "Logger",
-            },
-            "id": "WingLogger",
-            "path": "root/WingLogger",
-          },
-          "aws": Object {
-            "constructInfo": Object {
-              "fqn": "@cdktf/provider-aws.provider.AwsProvider",
-              "version": "12.0.1",
-            },
-            "id": "aws",
-            "path": "root/aws",
-          },
-          "backend": Object {
-            "constructInfo": Object {
-              "fqn": "cdktf.LocalBackend",
-              "version": "0.15.2",
-            },
-            "id": "backend",
-            "path": "root/backend",
-          },
-          "the-uncanny.bucket": Object {
-            "attributes": Object {
-              "wing:resource:connections": Array [],
-              "wing:resource:stateful": true,
-            },
->>>>>>> cfad95e4
             "children": Object {
               "WingLogger": Object {
                 "attributes": Object {
@@ -486,7 +404,7 @@
           "backend": Object {
             "constructInfo": Object {
               "fqn": "cdktf.LocalBackend",
-              "version": "0.15.0",
+              "version": "0.15.2",
             },
             "id": "backend",
             "path": "root/backend",
@@ -559,48 +477,7 @@
     "children": Object {
       "root": Object {
         "children": Object {
-<<<<<<< HEAD
           "Default": Object {
-=======
-          "WingLogger": Object {
-            "attributes": Object {
-              "wing:resource:connections": Array [],
-              "wing:resource:stateful": true,
-            },
-            "constructInfo": Object {
-              "fqn": "constructs.Construct",
-              "version": "10.1.228",
-            },
-            "display": Object {
-              "description": "A cloud logging facility",
-              "hidden": true,
-              "title": "Logger",
-            },
-            "id": "WingLogger",
-            "path": "root/WingLogger",
-          },
-          "aws": Object {
-            "constructInfo": Object {
-              "fqn": "@cdktf/provider-aws.provider.AwsProvider",
-              "version": "12.0.1",
-            },
-            "id": "aws",
-            "path": "root/aws",
-          },
-          "backend": Object {
-            "constructInfo": Object {
-              "fqn": "cdktf.LocalBackend",
-              "version": "0.15.2",
-            },
-            "id": "backend",
-            "path": "root/backend",
-          },
-          "my_bucket": Object {
-            "attributes": Object {
-              "wing:resource:connections": Array [],
-              "wing:resource:stateful": true,
-            },
->>>>>>> cfad95e4
             "children": Object {
               "WingLogger": Object {
                 "attributes": Object {
@@ -696,7 +573,7 @@
           "backend": Object {
             "constructInfo": Object {
               "fqn": "cdktf.LocalBackend",
-              "version": "0.15.0",
+              "version": "0.15.2",
             },
             "id": "backend",
             "path": "root/backend",
@@ -760,48 +637,7 @@
     "children": Object {
       "root": Object {
         "children": Object {
-<<<<<<< HEAD
           "Default": Object {
-=======
-          "WingLogger": Object {
-            "attributes": Object {
-              "wing:resource:connections": Array [],
-              "wing:resource:stateful": true,
-            },
-            "constructInfo": Object {
-              "fqn": "constructs.Construct",
-              "version": "10.1.228",
-            },
-            "display": Object {
-              "description": "A cloud logging facility",
-              "hidden": true,
-              "title": "Logger",
-            },
-            "id": "WingLogger",
-            "path": "root/WingLogger",
-          },
-          "aws": Object {
-            "constructInfo": Object {
-              "fqn": "@cdktf/provider-aws.provider.AwsProvider",
-              "version": "12.0.1",
-            },
-            "id": "aws",
-            "path": "root/aws",
-          },
-          "backend": Object {
-            "constructInfo": Object {
-              "fqn": "cdktf.LocalBackend",
-              "version": "0.15.2",
-            },
-            "id": "backend",
-            "path": "root/backend",
-          },
-          "my_bucket": Object {
-            "attributes": Object {
-              "wing:resource:connections": Array [],
-              "wing:resource:stateful": true,
-            },
->>>>>>> cfad95e4
             "children": Object {
               "WingLogger": Object {
                 "attributes": Object {
@@ -881,7 +717,7 @@
           "backend": Object {
             "constructInfo": Object {
               "fqn": "cdktf.LocalBackend",
-              "version": "0.15.0",
+              "version": "0.15.2",
             },
             "id": "backend",
             "path": "root/backend",
