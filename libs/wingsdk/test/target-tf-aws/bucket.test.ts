--- conflicted
+++ resolved
@@ -2,11 +2,7 @@
 import { test, expect } from "vitest";
 import { Bucket } from "../../src/cloud";
 import * as tfaws from "../../src/target-tf-aws";
-<<<<<<< HEAD
 import { Testing } from "../../src/testing";
-import { mkdtemp } from "../../src/util";
-=======
->>>>>>> 37adcb27
 import {
   mkdtemp,
   tfResourcesOf,
