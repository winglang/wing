--- conflicted
+++ resolved
@@ -11,17 +11,6 @@
   treeJsonOf,
   getTfResource,
 } from "../util";
-<<<<<<< HEAD
-class InflightBucketEventHandler
-  extends Inflight
-  implements IBucketEventHandler
-{
-  constructor(scope: Construct, id: string) {
-    super(scope, id, { code: NodeJsCode.fromInline("null") });
-  }
-}
-=======
->>>>>>> 76a4998c
 
 test("create a bucket", () => {
   // GIVEN
