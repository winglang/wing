import * as fs from "fs";
import { join } from "path";
import { onTestFailed } from "vitest";
import { directorySnapshot, mkdtemp } from "./util";
<<<<<<< HEAD
import { Function, IFunctionClient } from "../src/cloud";
import { PolyconFactory } from "../src/core";
import { Simulator, Testing } from "../src/simulator";
=======
import { Function, IFunctionClient, IFunctionHandler } from "../src/cloud";
import { Simulator } from "../src/simulator";
>>>>>>> 25f6c934
import { App } from "../src/target-sim/app";
import { Platform } from "../src/target-sim/platform";

/**
 * @see AppProps
 */
export interface SimAppProps {
  /**
   * The output directory for the synthesized app.
   * @default - a fresh temporary directory
   */
  readonly outdir?: string;
  readonly isTestEnvironment?: boolean;
  readonly rootConstruct?: any;
}

/**
 * A simulated app.
 *
 * A great way to write unit tests for the cloud. Just use this as your base app
 * and then call `app.startSimulator()` to start an instance of this app inside
 * a cloud simulator.
 */
export class SimApp extends App {
  private _synthesized: boolean = false;
  private functionIndex: number = 0;

  constructor(props: SimAppProps = {}) {
<<<<<<< HEAD
    const { isTestEnvironment, rootConstruct } = props;

    const platform = new Platform();
    const polyconFactory = new PolyconFactory([
      platform.newInstance.bind(platform),
    ]);

=======
    const { isTestEnvironment, rootConstruct, outdir } = props;
>>>>>>> 25f6c934
    super({
      outdir: outdir ?? mkdtemp(),
      entrypointDir: __dirname,
      isTestEnvironment,
      rootConstruct,
      polyconFactory,
    });

    // symlink the node_modules so we can test imports and stuffs
    try {
      fs.symlinkSync(
        join(__dirname, "..", "node_modules"),
        join(this.outdir, "node_modules")
      );
    } catch (e) {
      if (e.code !== "EEXIST") {
        throw e;
      }
    }
  }

  /**
   * A helper to define a new cloud.Function within this app.
   * @param code The function body.
   * @returns An "invoker" function which can be used to invoke the function after the simulator had
   * started.
   */
  public newCloudFunction(handler: IFunctionHandler) {
    const id = `Function.${this.functionIndex++}`;

    new Function(this, id, handler);

    // returns an "invoker" for this function
    return async (s: Simulator) => {
      const fn = s.getResource("/" + id) as IFunctionClient;
      return fn.invoke();
    };
  }

  /**
   * Creates a simulator and starts it.
   *
   * @returns A started `Simulator` instance. No need to call `start()` again.
   */
  public async startSimulator(stateDir?: string): Promise<Simulator> {
    this.synthIfNeeded();
    const simfile = this.synth();
    const s = new Simulator({ simfile, stateDir });
    await s.start();

    // When tests fail, we still want to make sure the simulator is stopped
    onTestFailed(async () => {
      if ((s as any)._running === "running") {
        await s.stop();
      }
    });

    return s;
  }

  /**
   * Takes a snapshot of the output directory, returning a map of filenames to
   * their contents.
   */
  public snapshot(): Record<string, any> {
    this.synthIfNeeded();
    return directorySnapshot(this.outdir);
  }

  private synthIfNeeded() {
    if (!this._synthesized) {
      this.synth();
      this._synthesized = true;
    }
  }
}<|MERGE_RESOLUTION|>--- conflicted
+++ resolved
@@ -2,14 +2,9 @@
 import { join } from "path";
 import { onTestFailed } from "vitest";
 import { directorySnapshot, mkdtemp } from "./util";
-<<<<<<< HEAD
-import { Function, IFunctionClient } from "../src/cloud";
+import { Function, IFunctionClient, IFunctionHandler } from "../src/cloud";
 import { PolyconFactory } from "../src/core";
-import { Simulator, Testing } from "../src/simulator";
-=======
-import { Function, IFunctionClient, IFunctionHandler } from "../src/cloud";
 import { Simulator } from "../src/simulator";
->>>>>>> 25f6c934
 import { App } from "../src/target-sim/app";
 import { Platform } from "../src/target-sim/platform";
 
@@ -38,17 +33,13 @@
   private functionIndex: number = 0;
 
   constructor(props: SimAppProps = {}) {
-<<<<<<< HEAD
-    const { isTestEnvironment, rootConstruct } = props;
+    const { isTestEnvironment, rootConstruct, outdir } = props;
 
     const platform = new Platform();
     const polyconFactory = new PolyconFactory([
       platform.newInstance.bind(platform),
     ]);
 
-=======
-    const { isTestEnvironment, rootConstruct, outdir } = props;
->>>>>>> 25f6c934
     super({
       outdir: outdir ?? mkdtemp(),
       entrypointDir: __dirname,
