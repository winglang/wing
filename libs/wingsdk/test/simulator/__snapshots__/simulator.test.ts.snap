// Vitest Snapshot v1, https://vitest.dev/guide/snapshot.html

exports[`provides raw tree data 1`] = `
{
  "tree": {
    "children": {
      "test": {
        "constructInfo": {
          "fqn": "constructs.Construct",
          "version": "10.3.0",
        },
        "display": {
          "description": "A cloud unit test.",
          "hidden": true,
          "title": "Test",
        },
        "id": "test",
        "path": "root/test",
      },
    },
    "constructInfo": {
      "fqn": "constructs.Construct",
      "version": "10.3.0",
    },
    "id": "root",
    "path": "root",
  },
  "version": "tree-0.1",
}
`;

exports[`run all tests > single test 1`] = `
[
  {
    "error": undefined,
    "pass": true,
    "path": "root/test",
    "traces": [
      {
        "data": {
          "message": "hi",
        },
        "sourcePath": "root/test/Handler",
        "sourceType": "@winglang/sdk.cloud.Function",
        "timestamp": "<TIMESTAMP>",
        "type": "log",
      },
      {
        "data": {
          "message": "Invoke (payload=undefined).",
          "status": "success",
        },
        "sourcePath": "root/test/Handler",
        "sourceType": "@winglang/sdk.cloud.Function",
        "timestamp": "<TIMESTAMP>",
        "type": "resource",
      },
    ],
  },
]
`;

exports[`run single test > happy path 1`] = `
{
  "error": undefined,
  "pass": true,
  "path": "root/test",
  "traces": [
    {
      "data": {
        "message": "hi",
      },
      "sourcePath": "root/test/Handler",
      "sourceType": "@winglang/sdk.cloud.Function",
      "timestamp": "<TIMESTAMP>",
      "type": "log",
    },
    {
      "data": {
        "message": "Invoke (payload=undefined).",
        "status": "success",
      },
      "sourcePath": "root/test/Handler",
      "sourceType": "@winglang/sdk.cloud.Function",
      "timestamp": "<TIMESTAMP>",
      "type": "resource",
    },
  ],
}
`;

exports[`run single test > test failure 1`] = `
{
  "error": "Error: test failed
<<<<<<< HEAD
<sanitized>
<sanitized>
<sanitized>
    at process.emit (node:events:<sanitized>)
<sanitized>
<sanitized>",
=======
    at Handler.handle ([abs])
    at Object.exports.handler ([abs])
    at [abs]
    at Script.runInContext (node:vm:<sanitized>)
    at Object.runInContext (node:vm:<sanitized>)
    at [src]/shared/sandbox.ts:<sanitized>
    at new Promise (<anonymous>)
    at Sandbox.call ([src]/shared/sandbox.ts:<sanitized>)
    at Object.withTrace ([src]/simulator/simulator.ts:<sanitized>)
    at TestRunner.runTest ([src]/target-sim/test-runner.inflight.ts:<sanitized>)",
>>>>>>> 61b7e7c3
  "pass": false,
  "path": "root/test",
  "traces": [
    {
      "data": {
        "message": "I am about to fail",
      },
      "sourcePath": "root/test/Handler",
      "sourceType": "@winglang/sdk.cloud.Function",
      "timestamp": "<TIMESTAMP>",
      "type": "log",
    },
    {
      "data": {
        "error": {},
        "message": "Invoke (payload=undefined).",
        "status": "failure",
      },
      "sourcePath": "root/test/Handler",
      "sourceType": "@winglang/sdk.cloud.Function",
      "timestamp": "<TIMESTAMP>",
      "type": "resource",
    },
  ],
}
`;<|MERGE_RESOLUTION|>--- conflicted
+++ resolved
@@ -92,25 +92,12 @@
 exports[`run single test > test failure 1`] = `
 {
   "error": "Error: test failed
-<<<<<<< HEAD
-<sanitized>
-<sanitized>
-<sanitized>
-    at process.emit (node:events:<sanitized>)
-<sanitized>
-<sanitized>",
-=======
     at Handler.handle ([abs])
     at Object.exports.handler ([abs])
-    at [abs]
-    at Script.runInContext (node:vm:<sanitized>)
-    at Object.runInContext (node:vm:<sanitized>)
-    at [src]/shared/sandbox.ts:<sanitized>
-    at new Promise (<anonymous>)
-    at Sandbox.call ([src]/shared/sandbox.ts:<sanitized>)
-    at Object.withTrace ([src]/simulator/simulator.ts:<sanitized>)
-    at TestRunner.runTest ([src]/target-sim/test-runner.inflight.ts:<sanitized>)",
->>>>>>> 61b7e7c3
+    at process.<anonymous> ([abs])
+    at process.emit (node:events:<sanitized>)
+    at emit (node:internal/child_process:<sanitized>)
+    at process.processTicksAndRejections (node:internal/process/task_queues:<sanitized>)",
   "pass": false,
   "path": "root/test",
   "traces": [
