--- conflicted
+++ resolved
@@ -10,9 +10,6 @@
 import * as tfaws from "../../src/tf-aws";
 import { tfResourcesOf, tfSanitize } from "../util";
 
-<<<<<<< HEAD
-test("function captures primitive values", () => {
-=======
 // TODO This is a hack. Our path for inflight requires should be relative
 function removeAbsolutePath(text: string) {
   const regex = /"\/.+?\/winglang\/libs\/(.+?)"/g;
@@ -21,8 +18,7 @@
   return text.replace(regex, '"[REDACTED]/$1"');
 }
 
-test("function captures some primitives", () => {
->>>>>>> 674dff6b
+test("function captures primitive values", () => {
   const output = cdktf.Testing.synthScope((scope) => {
     const factory = new tfaws.PolyconFactory();
     Polycons.register(scope, factory);
@@ -55,7 +51,7 @@
     const fn = new cloud.Function(scope, "Function", inflight);
 
     const code = core.Testing.inspectPrebundledCode(fn);
-    expect(code.text).toMatchSnapshot();
+    expect(removeAbsolutePath(code.text)).toMatchSnapshot();
   });
 
   expect(tfResourcesOf(output)).toEqual([
