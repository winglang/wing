--- conflicted
+++ resolved
@@ -35,48 +35,7 @@
     "children": Object {
       "root": Object {
         "children": Object {
-<<<<<<< HEAD
           "Default": Object {
-=======
-          "WingLogger": Object {
-            "attributes": Object {
-              "wing:resource:connections": Array [],
-              "wing:resource:stateful": true,
-            },
-            "constructInfo": Object {
-              "fqn": "constructs.Construct",
-              "version": "10.1.228",
-            },
-            "display": Object {
-              "description": "A cloud logging facility",
-              "hidden": true,
-              "title": "Logger",
-            },
-            "id": "WingLogger",
-            "path": "root/WingLogger",
-          },
-          "azure": Object {
-            "constructInfo": Object {
-              "fqn": "@cdktf/provider-azurerm.provider.AzurermProvider",
-              "version": "5.0.1",
-            },
-            "id": "azure",
-            "path": "root/azure",
-          },
-          "backend": Object {
-            "constructInfo": Object {
-              "fqn": "cdktf.LocalBackend",
-              "version": "0.15.2",
-            },
-            "id": "backend",
-            "path": "root/backend",
-          },
-          "my_bucket": Object {
-            "attributes": Object {
-              "wing:resource:connections": Array [],
-              "wing:resource:stateful": true,
-            },
->>>>>>> cfad95e4
             "children": Object {
               "WingLogger": Object {
                 "attributes": Object {
@@ -156,7 +115,7 @@
           "backend": Object {
             "constructInfo": Object {
               "fqn": "cdktf.LocalBackend",
-              "version": "0.15.0",
+              "version": "0.15.2",
             },
             "id": "backend",
             "path": "root/backend",
@@ -372,48 +331,7 @@
     "children": Object {
       "root": Object {
         "children": Object {
-<<<<<<< HEAD
           "Default": Object {
-=======
-          "WingLogger": Object {
-            "attributes": Object {
-              "wing:resource:connections": Array [],
-              "wing:resource:stateful": true,
-            },
-            "constructInfo": Object {
-              "fqn": "constructs.Construct",
-              "version": "10.1.228",
-            },
-            "display": Object {
-              "description": "A cloud logging facility",
-              "hidden": true,
-              "title": "Logger",
-            },
-            "id": "WingLogger",
-            "path": "root/WingLogger",
-          },
-          "azure": Object {
-            "constructInfo": Object {
-              "fqn": "@cdktf/provider-azurerm.provider.AzurermProvider",
-              "version": "5.0.1",
-            },
-            "id": "azure",
-            "path": "root/azure",
-          },
-          "backend": Object {
-            "constructInfo": Object {
-              "fqn": "cdktf.LocalBackend",
-              "version": "0.15.2",
-            },
-            "id": "backend",
-            "path": "root/backend",
-          },
-          "my_bucket": Object {
-            "attributes": Object {
-              "wing:resource:connections": Array [],
-              "wing:resource:stateful": true,
-            },
->>>>>>> cfad95e4
             "children": Object {
               "WingLogger": Object {
                 "attributes": Object {
@@ -509,7 +427,7 @@
           "backend": Object {
             "constructInfo": Object {
               "fqn": "cdktf.LocalBackend",
-              "version": "0.15.0",
+              "version": "0.15.2",
             },
             "id": "backend",
             "path": "root/backend",
@@ -569,48 +487,7 @@
     "children": Object {
       "root": Object {
         "children": Object {
-<<<<<<< HEAD
           "Default": Object {
-=======
-          "WingLogger": Object {
-            "attributes": Object {
-              "wing:resource:connections": Array [],
-              "wing:resource:stateful": true,
-            },
-            "constructInfo": Object {
-              "fqn": "constructs.Construct",
-              "version": "10.1.228",
-            },
-            "display": Object {
-              "description": "A cloud logging facility",
-              "hidden": true,
-              "title": "Logger",
-            },
-            "id": "WingLogger",
-            "path": "root/WingLogger",
-          },
-          "azure": Object {
-            "constructInfo": Object {
-              "fqn": "@cdktf/provider-azurerm.provider.AzurermProvider",
-              "version": "5.0.1",
-            },
-            "id": "azure",
-            "path": "root/azure",
-          },
-          "backend": Object {
-            "constructInfo": Object {
-              "fqn": "cdktf.LocalBackend",
-              "version": "0.15.2",
-            },
-            "id": "backend",
-            "path": "root/backend",
-          },
-          "my_bucket": Object {
-            "attributes": Object {
-              "wing:resource:connections": Array [],
-              "wing:resource:stateful": true,
-            },
->>>>>>> cfad95e4
             "children": Object {
               "WingLogger": Object {
                 "attributes": Object {
@@ -690,7 +567,7 @@
           "backend": Object {
             "constructInfo": Object {
               "fqn": "cdktf.LocalBackend",
-              "version": "0.15.0",
+              "version": "0.15.2",
             },
             "id": "backend",
             "path": "root/backend",
