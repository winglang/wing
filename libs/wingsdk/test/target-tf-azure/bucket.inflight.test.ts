import { Readable } from "stream";
import { PagedAsyncIterableIterator, PageSettings } from "@azure/core-paging";
import {
  BlobClient,
  BlobCopyFromURLResponse,
  BlobDeleteResponse,
  BlobDownloadResponseParsed,
  BlobExistsOptions,
  BlobGetPropertiesOptions,
  BlobGetPropertiesResponse,
  BlobItem,
  BlobServiceClient,
  BlobSyncCopyFromURLOptions,
  BlockBlobClient,
  BlockBlobUploadResponse,
  ContainerClient,
  ContainerListBlobFlatSegmentResponse,
  ContainerListBlobsOptions,
} from "@azure/storage-blob";
import { test, expect, beforeEach, vi } from "vitest";
import { Datetime } from "../../src/std";
import { BucketClient } from "../../src/target-tf-azure/bucket.inflight";

vi.mock("@azure/storage-blob");

type TestPath = "happy" | "sad" | "happyJson" | "sadJson";
let TEST_PATH: TestPath;

const mockBlobServiceClient = new BlobServiceClient(
  "https://some-fake-url.com"
);
mockBlobServiceClient.getContainerClient = vi.fn(() => {
  return new MockContainerClient("");
});

beforeEach(() => {
  vi.clearAllMocks;
  TEST_PATH = "happy";
});

test("put an object into the bucket", async () => {
  // GIVEN
  const BUCKET_NAME = "BUCKET_NAME";
  const STORAGE_NAME = "STORAGE_NAME";
  const KEY = "KEY";
  const VALUE = "VALUE";

  // WHEN
  const client = new BucketClient(
    BUCKET_NAME,
    STORAGE_NAME,
    false,
    mockBlobServiceClient
  );
  const response = await client.put(KEY, VALUE);

  // THEN
  expect(response).toEqual(undefined);
});

test("put an object into the bucket specifying the content-type", async () => {
  // GIVEN
  const BUCKET_NAME = "BUCKET_NAME";
  const STORAGE_NAME = "STORAGE_NAME";
  const KEY = "KEY";
  const VALUE = "VALUE";
  const CONTENT_TYPE = "image/png";

  // WHEN
  const client = new BucketClient(
    BUCKET_NAME,
    STORAGE_NAME,
    false,
    mockBlobServiceClient
  );
  const response = await client.put(KEY, VALUE, { contentType: CONTENT_TYPE });

  // THEN
  expect(response).toEqual(undefined);
});

test("putJson an object into the bucket", async () => {
  // GIVEN
  const BUCKET_NAME = "BUCKET_NAME";
  const STORAGE_NAME = "STORAGE_NAME";
  const KEY = "KEY";
  const VALUE = { cool: "beans" };

  // WHEN
  const client = new BucketClient(
    BUCKET_NAME,
    STORAGE_NAME,
    false,
    mockBlobServiceClient
  );
  const response = await client.putJson(KEY, VALUE as any);

  // THEN
  expect(response).toEqual(undefined);
});

test("get an object from the bucket", async () => {
  // GIVEN
  const BUCKET_NAME = "BUCKET_NAME";
  const STORAGE_NAME = "STORAGE_NAME";
  const KEY = "KEY";

  // WHEN
  const client = new BucketClient(
    BUCKET_NAME,
    STORAGE_NAME,
    false,
    mockBlobServiceClient
  );
  TEST_PATH = "happy";

  const response = await client.get(KEY);

  // THEN
  expect(response).toEqual("some fake content");
});

test("get a non-existent object from the bucket", async () => {
  // GIVEN
  const BUCKET_NAME = "BUCKET_NAME";
  const STORAGE_NAME = "STORAGE_NAME";
  const KEY = "KEY";

  // WHEN
  const client = new BucketClient(
    BUCKET_NAME,
    STORAGE_NAME,
    false,
    mockBlobServiceClient
  );
  TEST_PATH = "sad";

  // THEN
  await expect(() => client.get(KEY)).rejects.toThrowError(
    /Object does not exist/
  );
});

test("getJson an object from the bucket", async () => {
  // GIVEN
  const BUCKET_NAME = "BUCKET_NAME";
  const STORAGE_NAME = "STORAGE_NAME";
  const KEY = "KEY";

  // WHEN
  const client = new BucketClient(
    BUCKET_NAME,
    STORAGE_NAME,
    false,
    mockBlobServiceClient
  );
  TEST_PATH = "happyJson";

  const response = await client.getJson(KEY);

  // THEN
  expect(response).toEqual({ cool: "beans" });
});

test("getJson a non-existent object from the bucket", async () => {
  // GIVEN
  const BUCKET_NAME = "BUCKET_NAME";
  const STORAGE_NAME = "STORAGE_NAME";
  const KEY = "KEY";

  // WHEN
  const client = new BucketClient(
    BUCKET_NAME,
    STORAGE_NAME,
    false,
    mockBlobServiceClient
  );
  TEST_PATH = "sad";

  // THEN
  await expect(() => client.getJson(KEY)).rejects.toThrowError(
    /Object does not exist/
  );
});

test("delete object from the bucket", async () => {
  // GIVEN
  const BUCKET_NAME = "BUCKET_NAME";
  const STORAGE_NAME = "STORAGE_NAME";
  const KEY = "KEY";

  // WHEN
  const client = new BucketClient(
    BUCKET_NAME,
    STORAGE_NAME,
    false,
    mockBlobServiceClient
  );
  const response = await client.delete(KEY);

  // THEN
  expect(response).toEqual(undefined);
});

test("List objects from bucket", async () => {
  // GIVEN
  const BUCKET_NAME = "BUCKET_NAME";
  const STORAGE_NAME = "STORAGE_NAME";

  // WHEN
  const client = new BucketClient(
    BUCKET_NAME,
    STORAGE_NAME,
    false,
    mockBlobServiceClient
  );
  const response = await client.list();

  // THEN
  expect(response).toEqual(["object1", "object2"]);
});

test("check that an object exists in the bucket", async () => {
  // GIVEN
  const BUCKET_NAME = "BUCKET_NAME";
  const STORAGE_NAME = "STORAGE_NAME";

  // WHEN
  const client = new BucketClient(
    BUCKET_NAME,
    STORAGE_NAME,
    false,
    mockBlobServiceClient
  );
  TEST_PATH = "happy";

  const objectExists = await client.exists("object1");

  // THEN
  expect(objectExists).toEqual(true);
});

test("check that an object doesn't exist in the bucket", async () => {
  // GIVEN
  const BUCKET_NAME = "BUCKET_NAME";
  const STORAGE_NAME = "STORAGE_NAME";

  // WHEN
  const client = new BucketClient(
    BUCKET_NAME,
    STORAGE_NAME,
    false,
    mockBlobServiceClient
  );
  TEST_PATH = "sad";

  const objectExists = await client.exists("object1");

  // THEN
  expect(objectExists).toEqual(false);
});

test("tryGet an existing object from the bucket", async () => {
  // GIVEN
  const BUCKET_NAME = "BUCKET_NAME";
  const STORAGE_NAME = "STORAGE_NAME";
  const KEY = "KEY";

  // WHEN
  const client = new BucketClient(
    BUCKET_NAME,
    STORAGE_NAME,
    false,
    mockBlobServiceClient
  );
  TEST_PATH = "happy";

  const objectTryGet = await client.tryGet(KEY);

  // THEN
  expect(objectTryGet).toEqual("some fake content");
});

test("tryGet a non-existent object from the bucket", async () => {
  // GIVEN
  const BUCKET_NAME = "BUCKET_NAME";
  const STORAGE_NAME = "STORAGE_NAME";
  const KEY = "KEY";

  // WHEN
  const client = new BucketClient(
    BUCKET_NAME,
    STORAGE_NAME,
    false,
    mockBlobServiceClient
  );
  TEST_PATH = "sad";

  const objectTryGet = await client.tryGet(KEY);

  // THEN
  expect(objectTryGet).toEqual(undefined);
});

test("tryGetJson an existing object from the bucket", async () => {
  // GIVEN
  const BUCKET_NAME = "BUCKET_NAME";
  const STORAGE_NAME = "STORAGE_NAME";
  const KEY = "KEY";

  // WHEN
  const client = new BucketClient(
    BUCKET_NAME,
    STORAGE_NAME,
    false,
    mockBlobServiceClient
  );
  TEST_PATH = "happyJson";

  const response = await client.tryGetJson(KEY);

  // THEN
  expect(response).toEqual({ cool: "beans" });
});

test("tryGetJson a non-existent object from the bucket", async () => {
  // GIVEN
  const BUCKET_NAME = "BUCKET_NAME";
  const STORAGE_NAME = "STORAGE_NAME";
  const KEY = "KEY";

  // WHEN
  const client = new BucketClient(
    BUCKET_NAME,
    STORAGE_NAME,
    false,
    mockBlobServiceClient
  );
  TEST_PATH = "sad";

  const response = await client.tryGetJson(KEY);

  // THEN
  expect(response).toEqual(undefined);
});

test("tryGetJson an existing non-Json object from the bucket", async () => {
  // GIVEN
  const BUCKET_NAME = "BUCKET_NAME";
  const STORAGE_NAME = "STORAGE_NAME";
  const KEY = "KEY";

  // WHEN
  const client = new BucketClient(
    BUCKET_NAME,
    STORAGE_NAME,
    false,
    mockBlobServiceClient
  );
  TEST_PATH = "sadJson";

  // THEN
  // it seems to throw a different error per OS/ node version
  await expect(() => client.tryGetJson(KEY)).rejects.toThrowError();
});

test("tryDelete an existing object from the bucket", async () => {
  // GIVEN
  const BUCKET_NAME = "BUCKET_NAME";
  const STORAGE_NAME = "STORAGE_NAME";
  const KEY = "KEY";

  // WHEN
  const client = new BucketClient(
    BUCKET_NAME,
    STORAGE_NAME,
    false,
    mockBlobServiceClient
  );
  TEST_PATH = "happy";

  const objectTryDelete = await client.tryDelete(KEY);

  // THEN
  expect(objectTryDelete).toEqual(true);
});

test("tryDelete a non-existent object from the bucket", async () => {
  // GIVEN
  const BUCKET_NAME = "BUCKET_NAME";
  const STORAGE_NAME = "STORAGE_NAME";
  const KEY = "KEY";

  // WHEN
  const client = new BucketClient(
    BUCKET_NAME,
    STORAGE_NAME,
    false,
    mockBlobServiceClient
  );
  TEST_PATH = "sad";

  const objectTryDelete = await client.tryDelete(KEY);

  // THEN
  expect(objectTryDelete).toEqual(false);
});

test("Given a non public bucket when reaching to a key public url it should throw an error", async () => {
  // GIVEN
  const BUCKET_NAME = "BUCKET_NAME";
  const STORAGE_NAME = "STORAGE_NAME";
  const KEY = "KEY";

  // WHEN
  const client = new BucketClient(
    BUCKET_NAME,
    STORAGE_NAME,
    false,
    mockBlobServiceClient
  );
  TEST_PATH = "sad";

  // THEN
  await expect(() => client.publicUrl(KEY)).rejects.toThrowError(
    `Cannot provide public url for a non-public bucket`
  );
});

test("Given a public bucket when reaching to a non existent key, public url it should throw an error", async () => {
  // GIVEN
  const BUCKET_NAME = "BUCKET_NAME";
  const STORAGE_NAME = "STORAGE_NAME";
  const KEY = "non-existent-key";

  // WHEN
  const client = new BucketClient(
    BUCKET_NAME,
    STORAGE_NAME,
    true,
    mockBlobServiceClient
  );
  TEST_PATH = "sad";

  // THEN
  await expect(() => client.publicUrl(KEY)).rejects.toThrowError(
    `Cannot provide public url for a non-existent key (key=${KEY})`
  );
});

test("Given a public bucket, when giving one of its keys, we should get its public url", async () => {
  // GIVEN
  const BUCKET_NAME = "BUCKET_NAME";
  const STORAGE_NAME = "STORAGE_NAME";
  const KEY = "KEY";

  // WHEN
  const client = new BucketClient(
    BUCKET_NAME,
    STORAGE_NAME,
    true,
    mockBlobServiceClient
  );
  TEST_PATH = "happy";

  const expectedUrl = `https://${STORAGE_NAME}.blob.core.windows.net/${BUCKET_NAME}/${KEY}`;
  const response = await client.publicUrl(KEY);

  // THEN
  expect(response).toEqual(expectedUrl);
});

<<<<<<< HEAD
test("copy objects within the bucket", async () => {
  // GIVEN
  const BUCKET_NAME = "BUCKET_NAME";
  const STORAGE_NAME = "STORAGE_NAME";
  const SRC_KEY = "SRC/KEY";
  const DST_KEY = "DST/KEY";
=======
test("fetch metadata of an existing object from the bucket", async () => {
  // GIVEN
  const BUCKET_NAME = "BUCKET_NAME";
  const STORAGE_NAME = "STORAGE_NAME";
  const KEY = "KEY";
>>>>>>> a67a3140

  // WHEN
  const client = new BucketClient(
    BUCKET_NAME,
    STORAGE_NAME,
    false,
    mockBlobServiceClient
  );
  TEST_PATH = "happy";

<<<<<<< HEAD
  const response1 = await client.copy(SRC_KEY, SRC_KEY);
  const response2 = await client.copy(SRC_KEY, DST_KEY);

  // THEN
  expect(response1).toEqual(undefined);
  expect(response2).toEqual(undefined);
});

test("copy a non-existent object within the bucket", async () => {
  // GIVEN
  const BUCKET_NAME = "BUCKET_NAME";
  const STORAGE_NAME = "STORAGE_NAME";
  const SRC_KEY = "SRC/KEY";
  const DST_KEY = "DST/KEY";
=======
  const response = await client.metadata(KEY);

  // THEN
  expect(response).toEqual({
    contentType: "text/plain",
    lastModified: Datetime.fromIso("2023-01-02T12:00:00Z"),
    size: 19,
  });
});

test("fetch metadata of an unexisting object from the bucket", async () => {
  // GIVEN
  const BUCKET_NAME = "BUCKET_NAME";
  const STORAGE_NAME = "STORAGE_NAME";
  const KEY = "KEY";
>>>>>>> a67a3140

  // WHEN
  const client = new BucketClient(
    BUCKET_NAME,
    STORAGE_NAME,
    false,
    mockBlobServiceClient
  );
  TEST_PATH = "sad";

  // THEN
<<<<<<< HEAD
  await expect(() => client.copy(SRC_KEY, DST_KEY)).rejects.toThrowError(
    `Unable to copy. Source object does not exist (srcKey=${SRC_KEY}).`
=======
  await expect(() => client.metadata(KEY)).rejects.toThrowError(
    `Failed to get metadata for object. (key=${KEY})`
>>>>>>> a67a3140
  );
});

// Mock Clients
class MockBlobClient extends BlobClient {
  public download(): Promise<BlobDownloadResponseParsed> {
    switch (TEST_PATH) {
      case "happy":
        return Promise.resolve({
          _response: null as any,
          readableStreamBody: createMockStream("some fake content"),
        });
      case "happyJson":
        return Promise.resolve({
          _response: null as any,
          readableStreamBody: createMockStream(
            JSON.stringify({ cool: "beans" })
          ),
        });
      case "sadJson":
        return Promise.resolve({
          _response: null as any,
          readableStreamBody: createMockStream("not a Json object"),
        });
      default:
        return Promise.reject("some fake error");
    }
  }

  public async getProperties(
    options?: BlobGetPropertiesOptions
  ): Promise<BlobGetPropertiesResponse> {
    options;
    if (TEST_PATH === "happy") {
      return Promise.resolve({
        metadata: {
          releasedby: "Jill",
          reviewedby: "Bob",
        },
        blobType: "BlockBlob",
        leaseStatus: "unlocked",
        leaseState: "available",
        contentLength: 19,
        creationTime: new Date("2023-01-01T12:00:00Z"),
        lastModified: new Date("2023-01-02T12:00:00Z"),
        etag: "0x8DA23D1EBA8E607",
        contentType: "text/plain",
        contentEncoding: "utf-8",
        contentLanguage: "en-us",
        serverEncrypted: true,
        accessTier: "Hot",
        accessTierInferred: true,
        _response: null as any,
      });
    }
    return Promise.reject("some fake error");
  }

  public exists(options?: BlobExistsOptions | undefined): Promise<boolean> {
    options;
    switch (TEST_PATH) {
      case "happy":
        return Promise.resolve(true);
      case "happyJson":
        return Promise.resolve(true);
      case "sadJson":
        return Promise.resolve(true);
      default:
        return Promise.resolve(false);
    }
  }
}

class MockBlockBlobClient extends BlockBlobClient {
  public upload(): Promise<BlockBlobUploadResponse> {
    return Promise.resolve({} as any);
  }

  public delete(): Promise<BlobDeleteResponse> {
    return Promise.resolve({} as any);
  }

  public syncCopyFromURL(
    copySource: string,
    options?: BlobSyncCopyFromURLOptions
  ): Promise<BlobCopyFromURLResponse> {
    if (TEST_PATH === "happy") {
      return Promise.resolve({} as BlobCopyFromURLResponse);
    }
    return Promise.reject("some fake error");
  }
}

class MockContainerClient extends ContainerClient {
  public getBlobClient(key: string): BlobClient {
    return new MockBlobClient(key);
  }

  public getBlockBlobClient(blobName: string): BlockBlobClient {
    return new MockBlockBlobClient(blobName);
  }

  public listBlobsFlat(
    options?: ContainerListBlobsOptions | undefined
  ): PagedAsyncIterableIterator<
    BlobItem,
    ContainerListBlobFlatSegmentResponse,
    PageSettings
  > {
    options;
    return [{ name: "object1" }, { name: "object2" }] as any;
  }
}

function createMockStream(text: string): Readable {
  const stream = new Readable();
  stream._read = () => {};
  stream.push(text);
  stream.push(null);
  return stream;
}<|MERGE_RESOLUTION|>--- conflicted
+++ resolved
@@ -470,46 +470,21 @@
   expect(response).toEqual(expectedUrl);
 });
 
-<<<<<<< HEAD
-test("copy objects within the bucket", async () => {
-  // GIVEN
-  const BUCKET_NAME = "BUCKET_NAME";
-  const STORAGE_NAME = "STORAGE_NAME";
-  const SRC_KEY = "SRC/KEY";
-  const DST_KEY = "DST/KEY";
-=======
 test("fetch metadata of an existing object from the bucket", async () => {
   // GIVEN
   const BUCKET_NAME = "BUCKET_NAME";
   const STORAGE_NAME = "STORAGE_NAME";
   const KEY = "KEY";
->>>>>>> a67a3140
-
-  // WHEN
-  const client = new BucketClient(
-    BUCKET_NAME,
-    STORAGE_NAME,
-    false,
-    mockBlobServiceClient
-  );
-  TEST_PATH = "happy";
-
-<<<<<<< HEAD
-  const response1 = await client.copy(SRC_KEY, SRC_KEY);
-  const response2 = await client.copy(SRC_KEY, DST_KEY);
-
-  // THEN
-  expect(response1).toEqual(undefined);
-  expect(response2).toEqual(undefined);
-});
-
-test("copy a non-existent object within the bucket", async () => {
-  // GIVEN
-  const BUCKET_NAME = "BUCKET_NAME";
-  const STORAGE_NAME = "STORAGE_NAME";
-  const SRC_KEY = "SRC/KEY";
-  const DST_KEY = "DST/KEY";
-=======
+
+  // WHEN
+  const client = new BucketClient(
+    BUCKET_NAME,
+    STORAGE_NAME,
+    false,
+    mockBlobServiceClient
+  );
+  TEST_PATH = "happy";
+
   const response = await client.metadata(KEY);
 
   // THEN
@@ -525,25 +500,65 @@
   const BUCKET_NAME = "BUCKET_NAME";
   const STORAGE_NAME = "STORAGE_NAME";
   const KEY = "KEY";
->>>>>>> a67a3140
-
-  // WHEN
-  const client = new BucketClient(
-    BUCKET_NAME,
-    STORAGE_NAME,
-    false,
-    mockBlobServiceClient
-  );
-  TEST_PATH = "sad";
-
-  // THEN
-<<<<<<< HEAD
+
+  // WHEN
+  const client = new BucketClient(
+    BUCKET_NAME,
+    STORAGE_NAME,
+    false,
+    mockBlobServiceClient
+  );
+  TEST_PATH = "sad";
+
+  // THEN
+  await expect(() => client.metadata(KEY)).rejects.toThrowError(
+    `Failed to get metadata for object. (key=${KEY})`
+  );
+});
+
+test("copy objects within the bucket", async () => {
+  // GIVEN
+  const BUCKET_NAME = "BUCKET_NAME";
+  const STORAGE_NAME = "STORAGE_NAME";
+  const SRC_KEY = "SRC/KEY";
+  const DST_KEY = "DST/KEY";
+
+  // WHEN
+  const client = new BucketClient(
+    BUCKET_NAME,
+    STORAGE_NAME,
+    false,
+    mockBlobServiceClient
+  );
+  TEST_PATH = "happy";
+
+  const response1 = await client.copy(SRC_KEY, SRC_KEY);
+  const response2 = await client.copy(SRC_KEY, DST_KEY);
+
+  // THEN
+  expect(response1).toEqual(undefined);
+  expect(response2).toEqual(undefined);
+});
+
+test("copy a non-existent object within the bucket", async () => {
+  // GIVEN
+  const BUCKET_NAME = "BUCKET_NAME";
+  const STORAGE_NAME = "STORAGE_NAME";
+  const SRC_KEY = "SRC/KEY";
+  const DST_KEY = "DST/KEY";
+
+  // WHEN
+  const client = new BucketClient(
+    BUCKET_NAME,
+    STORAGE_NAME,
+    false,
+    mockBlobServiceClient
+  );
+  TEST_PATH = "sad";
+
+  // THEN
   await expect(() => client.copy(SRC_KEY, DST_KEY)).rejects.toThrowError(
     `Unable to copy. Source object does not exist (srcKey=${SRC_KEY}).`
-=======
-  await expect(() => client.metadata(KEY)).rejects.toThrowError(
-    `Failed to get metadata for object. (key=${KEY})`
->>>>>>> a67a3140
   );
 });
 
