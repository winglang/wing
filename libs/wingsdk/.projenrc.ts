import { readdirSync } from "fs";
<<<<<<< HEAD
import { JsonFile, cdk, javascript, DependencyType } from "projen";
=======
import { join } from "path";
import { JsonFile, cdk, javascript } from "projen";
>>>>>>> 7cbfa375
import * as cloud from "./src";

const JSII_DEPS = ["constructs@~10.2.69"];
const CDKTF_VERSION = "0.17.0";

const CDKTF_PROVIDERS = [
  "aws@~>4.65.0",
  "random@~>3.5.1",
  "azurerm@~>3.54.0",
  "google@~>4.63.1",
];

// those will be skipped out of the docs
const SKIPPED_MODULES = ["cloud", "ex", "std", "simulator", "core", "platform"];
const publicModules = Object.keys(cloud).filter(
  (item) => !SKIPPED_MODULES.includes(item)
);

const CLOUD_DOCS_PREFIX = "../../docs/docs/04-standard-library/cloud/";
const EX_DOCS_PREFIX = "../../docs/docs/04-standard-library/ex/";
const STD_DOCS_PREFIX = "../../docs/docs/04-standard-library/std/";

// defines the list of dependencies required for each compilation target that is not built into the
// compiler (like Terraform targets).
const TARGET_DEPS: { [key: string]: string[] } = {};

// we treat all the non-builtin dependencies as "side loaded". this means that we will remove them
// from the "package.json" just before we bundle the package and the Wing CLI will require the user
// to install them at runtime
const sideLoad = Object.values(TARGET_DEPS).flat();

const project = new cdk.JsiiProject({
  name: "@winglang/sdk",
  author: "Wing Cloud",
  authorOrganization: true,
  authorAddress: "ping@wing.cloud",
  repositoryUrl: "https://github.com/winglang/wing.git",
  repositoryDirectory: "libs/wingsdk",
  license: "MIT",
  stability: "experimental",
  defaultReleaseBranch: "main",
  peerDeps: [...JSII_DEPS],
  deps: [...JSII_DEPS],
  tsconfig: {
    compilerOptions: {
      lib: ["es2020", "dom", "dom.iterable"],
    },
  },
  bundledDeps: [
    `cdktf@${CDKTF_VERSION}`,
    ...sideLoad,
    // preflight dependencies
    "esbuild-wasm",
    "safe-stable-stringify",
    // aws client dependencies
    // (note: these should always be updated together, otherwise they will
    // conflict with each other)
    "@aws-sdk/client-cloudwatch-logs@3.449.0",
    "@aws-sdk/client-dynamodb@3.449.0",
    "@aws-sdk/client-elasticache@3.449.0",
    "@aws-sdk/util-dynamodb@3.449.0",
    "@aws-sdk/client-lambda@3.449.0",
    "@aws-sdk/client-secrets-manager@3.449.0",
    "@aws-sdk/client-sqs@3.449.0",
    "@aws-sdk/client-sns@3.449.0",
    "@aws-sdk/client-s3@3.449.0",
    "@aws-sdk/s3-request-presigner@3.449.0",
    "@aws-sdk/types@3.449.0",
    "@smithy/util-stream@2.0.17",
    "@smithy/util-utf8@2.0.0",
    "@types/aws-lambda",
    "mime-types",
    "mime@^3.0.0",
    // azure client dependencies
    "@azure/storage-blob@12.14.0",
    "@azure/identity@3.1.3",
    "@azure/core-paging",
    // gcp client dependencies
    "@google-cloud/storage@6.9.5",
    "google-auth-library",
    // simulator dependencies
    "express",
    "uuid",
    "undici",
    // using version 3 because starting from version 4, it no longer works with CommonJS.
    "nanoid@^3.3.6",
    "cron-parser",
    // shared client dependencies
    "ioredis",
    "jsonschema",
    // fs module dependency
    "yaml",
    // enhanced diagnostics
    "stacktracey",
  ],
  devDeps: [
    `@cdktf/provider-aws@^15.0.0`, // only for testing Wing plugins
    "wing-api-checker",
    "bump-pack",
    "@types/aws-lambda",
    "@types/fs-extra",
    "@types/mime-types",
    "mock-gcs@^1.0.0",
    "@types/express",
    "aws-sdk-client-mock",
    "aws-sdk-client-mock-jest",
    `cdktf-cli@${CDKTF_VERSION}`,
    "eslint-plugin-sort-exports",
    "fs-extra",
    "vitest",
    "@types/uuid",
    "@vitest/coverage-v8",
    "nanoid", // for ESM import test in target-sim/function.test.ts
    "chalk",
    ...JSII_DEPS,
  ],
  jest: false,
  prettier: true,
  npmignoreEnabled: false,
  minNodeVersion: "18.13.0",
  projenCommand: "pnpm exec projen",
  packageManager: javascript.NodePackageManager.PNPM,
  codeCov: true,
  codeCovTokenSecret: "CODECOV_TOKEN",
  github: false,
  projenrcTs: true,
  jsiiVersion: "5.0.11",
});

project.eslint?.addPlugins("sort-exports");
project.eslint?.addOverride({
  files: ["src/**/index.ts"],
  rules: {
    "sort-exports/sort-exports": ["error", { sortDir: "asc" }],
  },
});

// use fork of jsii-docgen with wing-ish support
project.deps.removeDependency("jsii-docgen");
project.addDevDeps("@winglang/jsii-docgen");
project.deps.removeDependency("jsii-rosetta");

enum Zone {
  PREFLIGHT = "preflight",
  INFLIGHT = "inflight",
  TEST = "test",
}

function zonePattern(zone: Zone): string {
  switch (zone) {
    case Zone.PREFLIGHT:
      return srcPathsNotEndingIn(["*.inflight.ts", "*.test.ts"]);
    case Zone.TEST:
      return "src/**/*.test.ts";
    case Zone.INFLIGHT:
      return "src/**/*.inflight.ts";
  }
}

function srcPathsNotEndingIn(patterns: string[]) {
  return `src/**/!(${patterns.join("|")})`;
}

interface DisallowImportsRule {
  target: string;
  from: string;
  message: string;
}

/**
 * Disallow imports from a specific zone to another zone.
 *
 * @param target The file that should not import from the `from` file
 * @param from The file that should not be imported into the `target` file
 * @returns
 */
function disallowImportsRule(target: Zone, from: Zone): DisallowImportsRule {
  return {
    target: zonePattern(target),
    from: zonePattern(from),
    message: `Importing ${from} code in a ${target} module is not allowed. Add "// eslint-disable-next-line import/no-restricted-paths" to disable.`,
  };
}

// Prevent unsafe imports between preflight and inflight and simulator code
project.eslint!.addRules({
  "@typescript-eslint/no-misused-promises": "error",
  "import/no-restricted-paths": [
    "error",
    {
      zones: [
        // avoid importing inflight or simulator code into preflight code since
        // preflight code gets compiled with JSII
        disallowImportsRule(Zone.PREFLIGHT, Zone.INFLIGHT),
      ],
    },
  ],
  // Makes sure that all methods and properties are marked with the right member accessibility- public, protected or private
  "@typescript-eslint/explicit-member-accessibility": [
    "error",
    {
      accessibility: "explicit",
      overrides: {
        accessors: "off",
        constructors: "off",
        methods: "explicit",
        properties: "explicit",
        parameterProperties: "explicit",
      },
    },
  ],
  // Makes sure comments and doc strings are capitalized
  "capitalized-comments": [
    "error",
    "always",
    {
      line: {
        // ignore everything
        ignorePattern: ".*",
      },
      block: {
        ignoreConsecutiveComments: true,
        ignorePattern: "pragma|ignored",
        ignoreInlineComments: true,
      },
    },
  ],
});

project.npmignore?.addPatterns(".prettierignore", ".prettierrc.json", "*.tgz");

const apiCheck = project.addTask("api-check", {
  exec: "wing-api-check",
});
project.addTask("api-check:watch", {
  exec: "wing-api-check --watch",
});
project.postCompileTask.prependSpawn(apiCheck);

project.tasks
  .tryFind("bump")!
  .reset("pnpm version ${PROJEN_BUMP_VERSION:-0.0.0} --allow-same-version");

project.tasks
  .tryFind("unbump")!
  .reset("pnpm version 0.0.0 --allow-same-version");

// --------------- docs -----------------

const docsPrefix = (name: string) => {
  return `../../docs/docs/04-standard-library/${name}`;
};
const docsFrontMatter = (name: string) => `---
title: API reference
id: api-reference
description: Wing standard library API reference for the ${name} module
keywords: [Wing sdk, sdk, Wing API Reference]
hide_title: true
sidebar_position: 100
---

<!-- This file is automatically generated. Do not edit manually. -->
`;

const docgen = project.tasks.tryFind("docgen")!;
docgen.reset();

// generate api reference for each submodule
for (const mod of publicModules) {
  const prefix = docsPrefix(mod);
  const docsPath = prefix + "/api-reference.md";
  docgen.exec(`jsii-docgen -o API.md -l wing --submodule ${mod}`);
  docgen.exec(`mkdir -p ${prefix}`);
  docgen.exec(`echo '${docsFrontMatter(mod)}' > ${docsPath}`);
  docgen.exec(`cat API.md >> ${docsPath}`);
}

const UNDOCUMENTED_CLOUD_FILES = ["index", "test-runner"];
const UNDOCUMENTED_EX_FILES = ["index", "dynamodb-table"];

const toCamelCase = (str: string) =>
  str.replace(/_(.)/g, (_, chr) => chr.toUpperCase());

function generateResourceApiDocs(
  module: string,
  pathToFolder: string,
  options: {
    docsPath: string;
    excludedFiles?: string[];
    allowUndocumented?: boolean;
  }
) {
  const { docsPath, excludedFiles = [], allowUndocumented = false } = options;

  // copy readme docs
  docgen.exec(`cp -r ${pathToFolder}/*.md ${docsPath}`);

  const cloudFiles = readdirSync(pathToFolder);

  const cloudResources: Set<string> = new Set(
    cloudFiles.map((filename: string) => filename.split(".")[0])
  );

  excludedFiles.forEach((file) => cloudResources.delete(file));

  const undocumentedResources = Array.from(cloudResources).filter(
    (file) => !cloudFiles.includes(`${file}.md`)
  );

  if (undocumentedResources.length && !allowUndocumented) {
    throw new Error(
      `Detected undocumented resources: ${undocumentedResources.join(
        ", "
      )}. Please add the corresponding .md files in ${pathToFolder} folder.`
    );
  }

  // generate api reference for each cloud/submodule and append it to the doc file
  for (const mod of cloudResources) {
    if (undocumentedResources.includes(mod)) {
      // adding a title
      docgen.exec(
        `echo "---\ntitle: ${toCamelCase(mod)}\nid: ${toCamelCase(
          mod
        )}\n---\n\n" > ${docsPath}${mod}.md`
      );
    }
    docgen.exec(`jsii-docgen -o API.md -l wing --submodule ${module}/${mod}`);
    docgen.exec(`cat API.md >> ${docsPath}${mod}.md`);
  }
}

generateResourceApiDocs("cloud", "./src/cloud", {
  docsPath: CLOUD_DOCS_PREFIX,
  excludedFiles: UNDOCUMENTED_CLOUD_FILES,
});
generateResourceApiDocs("ex", "./src/ex", {
  docsPath: EX_DOCS_PREFIX,
  excludedFiles: UNDOCUMENTED_EX_FILES,
});

generateResourceApiDocs("ex/dynamodb-table", "./src/ex/dynamodb-table", {
  docsPath: join(EX_DOCS_PREFIX, "/dynamodb-table/"),
  excludedFiles: ["index"],
});

generateResourceApiDocs("std", "./src/std", {
  docsPath: STD_DOCS_PREFIX,
  excludedFiles: [
    "README",
    "index",
    "test-runner",
    "resource",
    "test",
    "range",
    "generics",
  ],
  allowUndocumented: true,
});

docgen.exec("rm API.md");

// --------------- end of docs -----------------

// set up vitest related config
project.addGitIgnore("/coverage/");
project.testTask.reset("vitest run --coverage --update --passWithNoTests");
const testWatch = project.addTask("test:watch");
testWatch.exec("vitest"); // Watch is default mode for vitest
testWatch.description = "Run vitest in watch mode";
project.testTask.spawn(project.eslint?.eslintTask!);

project.addFields({
  volta: {
    extends: "../../package.json",
  },
});
project.addFields({
  "bump-pack": {
    removeBundledDependencies: sideLoad.map((sideDep) => sideDep.split("@")[0]),
  },
});

project.addFields({
  files: ["lib", ".jsii", "API.md", "patches"],
});

project.gitignore.addPatterns("src/**/*.js", "src/**/*.d.ts");

// generate CDKTF bindings
new JsonFile(project, "cdktf.json", {
  obj: {
    language: "typescript",
    app: "echo noop",
    terraformProviders: CDKTF_PROVIDERS,
    codeMakerOutput: "src/.gen",
    projectId: "93afdbfa-23ed-40cf-9ce4-495b3289c519",
  },
});
project.gitignore.addPatterns("src/.gen");

project.preCompileTask.exec("cdktf get --force");

project.package.file.addDeletionOverride("pnpm");

project.tryRemoveFile(".npmrc");

project.packageTask.reset("bump-pack -b");

project.deps.addDependency("@types/node@^18.17.13", DependencyType.DEVENV);

project.synth();<|MERGE_RESOLUTION|>--- conflicted
+++ resolved
@@ -1,10 +1,6 @@
 import { readdirSync } from "fs";
-<<<<<<< HEAD
+import { join } from "path";
 import { JsonFile, cdk, javascript, DependencyType } from "projen";
-=======
-import { join } from "path";
-import { JsonFile, cdk, javascript } from "projen";
->>>>>>> 7cbfa375
 import * as cloud from "./src";
 
 const JSII_DEPS = ["constructs@~10.2.69"];
