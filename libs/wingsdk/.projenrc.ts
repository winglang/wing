import { JsonFile, cdk, javascript, DependencyType } from "projen";

const JSII_DEPS = ["constructs@^10.3"];
const CDKTF_VERSION = "0.20.3";
const AWS_SDK_VERSION = "3.490.0";

const CDKTF_PROVIDERS = [
  "aws@~>5.31.0",
  "random@~>3.5.1",
  "azurerm@~>3.54.0",
  "google@~>5.10.0",
];

// defines the list of dependencies required for each compilation target that is not built into the
// compiler (like Terraform targets).
const TARGET_DEPS: { [key: string]: string[] } = {};

// we treat all the non-builtin dependencies as "side loaded". this means that we will remove them
// from the "package.json" just before we bundle the package and the Wing CLI will require the user
// to install them at runtime
const sideLoad = Object.values(TARGET_DEPS).flat();

const project = new cdk.JsiiProject({
  name: "@winglang/sdk",
  author: "Wing Cloud",
  authorOrganization: true,
  authorAddress: "ping@wing.cloud",
  repositoryUrl: "https://github.com/winglang/wing.git",
  repositoryDirectory: "libs/wingsdk",
  license: "MIT",
  stability: "experimental",
  defaultReleaseBranch: "main",
  peerDeps: [...JSII_DEPS],
  deps: [...JSII_DEPS],
  tsconfig: {
    include: ["src/**/*.ts", "test/**/*.ts", "*.ts", "*.mts", "scripts/*.mts"],
    compilerOptions: {
      lib: ["es2020", "dom", "dom.iterable"],
    },
  },
  bundledDeps: [
    `cdktf@${CDKTF_VERSION}`,
    ...sideLoad,
    // preflight dependencies
    "safe-stable-stringify",
<<<<<<< HEAD
    // aws client dependencies
    // (note: these should always be updated together, otherwise they will
    // conflict with each other)
    "@aws-sdk/client-cloudwatch-logs@3.502.0",
    "@aws-sdk/client-dynamodb@3.502.0",
    "@aws-sdk/client-elasticache@3.502.0",
    "@aws-sdk/util-dynamodb@3.502.0",
    "@aws-sdk/client-lambda@3.502.0",
    "@aws-sdk/client-secrets-manager@3.502.0",
    "@aws-sdk/client-sqs@3.502.0",
    "@aws-sdk/client-sns@3.502.0",
    "@aws-sdk/client-s3@3.502.0",
    "@aws-sdk/s3-request-presigner@3.502.0",
    "@aws-sdk/types@3.502.0",
=======
    // aws sdk client dependencies
    // change `AWS_SDK_VERSION` to update all deps at once
    "@aws-sdk/client-cloudwatch-logs",
    "@aws-sdk/client-dynamodb",
    "@aws-sdk/client-elasticache",
    "@aws-sdk/client-lambda",
    "@aws-sdk/client-s3",
    "@aws-sdk/client-secrets-manager",
    "@aws-sdk/client-sns",
    "@aws-sdk/client-sqs",
    "@aws-sdk/s3-request-presigner",
    "@aws-sdk/util-dynamodb",
    // aws other client dependencies
>>>>>>> 13b79ea3
    "@smithy/util-stream@2.0.17",
    "@smithy/util-utf8@2.0.0",
    "@types/aws-lambda",
    "@aws-sdk/types",
    "mime-types",
    "mime@^3.0.0",
    // azure client dependencies
    "@azure/storage-blob@12.14.0",
    "@azure/data-tables@13.2.2",
    "@azure/identity@4.0.1",
    "@azure/core-paging",
    // gcp client dependencies
    "@google-cloud/storage@6.9.5",
    "@google-cloud/datastore@8.4.0",
    "google-auth-library",
    "protobufjs@7.2.5",
    // simulator dependencies
    "express",
    "uuid",
    "undici",
    // using version 3 because starting from version 4, it no longer works with CommonJS.
    "nanoid@^3.3.6",
    "cron-parser",
    // shared client dependencies
    "ioredis",
    "jsonschema",
    "ajv",
    // fs module dependency
    "yaml",
    "toml",
    // enhanced diagnostics
    "stacktracey",
    "ulid",
  ],
  devDeps: [
    `@cdktf/provider-aws@^19`, // only for testing Wing plugins
    "wing-api-checker",
    "bump-pack",
    "@types/aws-lambda",
    "@types/fs-extra",
    "@types/mime-types",
    "mock-gcs@^1.2.0",
    "@types/express",
    "aws-sdk-client-mock@3.0.0",
    "aws-sdk-client-mock-jest@3.0.0",
    `cdktf-cli@${CDKTF_VERSION}`,
    "eslint-plugin-sort-exports",
    "fs-extra",
    "vitest",
    "@types/uuid",
    "nanoid", // for ESM import test in target-sim/function.test.ts
    "chalk",
    "tsx",
    ...JSII_DEPS,
  ],
  eslintOptions: {
    dirs: ["src"],
    devdirs: ["test", "scripts"],
    ignorePatterns: ["src/.gen/", "**/*.d.ts"],
  },
  jest: false,
  depsUpgrade: false,
  prettier: true,
  npmignoreEnabled: false,
  minNodeVersion: "20.0.0",
  projenCommand: "pnpm exec projen",
  packageManager: javascript.NodePackageManager.PNPM,
  codeCov: true,
  codeCovTokenSecret: "CODECOV_TOKEN",
  github: false,
  projenrcTs: true,
  jsiiVersion: "~5.3.11",
});
project.defaultTask!.reset("tsx --tsconfig tsconfig.dev.json .projenrc.ts");
project.deps.removeDependency("ts-node");

/**
 * Pin AWS SDK version and keep deps in sync
 *
 * `@aws-sdk/types` is excluded since it gets updated independently
 * and its version may not match that of the AWS SDK clients
 */
project.deps.all
  .filter(
    (dep) => dep.name.startsWith("@aws-sdk/") && dep.name !== "@aws-sdk/types"
  )
  .map((dep) => project.addBundledDeps(`${dep.name}@${AWS_SDK_VERSION}`));

project.deps.addDependency("eslint@^8.56.0", DependencyType.BUILD);
project.deps.addDependency(
  "@typescript-eslint/eslint-plugin@^7",
  DependencyType.BUILD
);
project.deps.addDependency(
  "@typescript-eslint/parser@^7",
  DependencyType.BUILD
);
project.eslint!.addPlugins("sort-exports");
project.eslint!.addOverride({
  files: ["src/**/index.ts"],
  rules: {
    "sort-exports/sort-exports": ["error", { sortDir: "asc" }],
  },
});

project.package.addField("optionalDependencies", {
  esbuild: "^0.19.12",
});

// use fork of jsii-docgen with wing-ish support
project.deps.removeDependency("jsii-docgen");
project.addDevDeps("@winglang/jsii-docgen");
project.deps.removeDependency("jsii-rosetta");

enum Zone {
  PREFLIGHT = "preflight",
  INFLIGHT = "inflight",
  TEST = "test",
}

function zonePattern(zone: Zone): string {
  switch (zone) {
    case Zone.PREFLIGHT:
      return srcPathsNotEndingIn(["*.inflight.ts", "*.test.ts"]);
    case Zone.TEST:
      return "src/**/*.test.ts";
    case Zone.INFLIGHT:
      return "src/**/*.inflight.ts";
  }
}

function srcPathsNotEndingIn(patterns: string[]) {
  return `src/**/!(${patterns.join("|")})`;
}

interface DisallowImportsRule {
  target: string;
  from: string;
  message: string;
}

/**
 * Disallow imports from a specific zone to another zone.
 *
 * @param target The file that should not import from the `from` file
 * @param from The file that should not be imported into the `target` file
 * @returns
 */
function disallowImportsRule(target: Zone, from: Zone): DisallowImportsRule {
  return {
    target: zonePattern(target),
    from: zonePattern(from),
    message: `Importing ${from} code in a ${target} module is not allowed. Add "// eslint-disable-next-line import/no-restricted-paths" to disable.`,
  };
}

// Prevent unsafe imports between preflight and inflight and simulator code
project.eslint!.addRules({
  "@typescript-eslint/no-misused-promises": "error",
  "import/no-restricted-paths": [
    "error",
    {
      zones: [
        // avoid importing inflight or simulator code into preflight code since
        // preflight code gets compiled with JSII
        disallowImportsRule(Zone.PREFLIGHT, Zone.INFLIGHT),
      ],
    },
  ],
  // Makes sure that all methods and properties are marked with the right member accessibility- public, protected or private
  "@typescript-eslint/explicit-member-accessibility": [
    "error",
    {
      accessibility: "explicit",
      overrides: {
        accessors: "off",
        constructors: "off",
        methods: "explicit",
        properties: "explicit",
        parameterProperties: "explicit",
      },
    },
  ],
  // Makes sure comments and doc strings are capitalized
  "capitalized-comments": [
    "error",
    "always",
    {
      line: {
        // ignore everything
        ignorePattern: ".*",
      },
      block: {
        ignoreConsecutiveComments: true,
        ignorePattern: "pragma|ignored",
        ignoreInlineComments: true,
      },
    },
  ],
});

project.npmignore?.addPatterns(".prettierignore", ".prettierrc.json", "*.tgz");

const apiCheck = project.addTask("api-check", {
  exec: "wing-api-check",
});
project.addTask("api-check:watch", {
  exec: "wing-api-check --watch",
});
project.postCompileTask.prependSpawn(apiCheck);

project.tasks
  .tryFind("bump")!
  .reset("pnpm version ${PROJEN_BUMP_VERSION:-0.0.0} --allow-same-version");

project.tasks
  .tryFind("unbump")!
  .reset("pnpm version 0.0.0 --allow-same-version");

// --------------- docs -----------------

const docgen = project.tasks.tryFind("docgen")!;
docgen.reset();
docgen.exec("tsx scripts/docgen.mts");

// --------------- end of docs -----------------

// set up vitest related config
project.addGitIgnore("/coverage/");
project.testTask.reset("vitest run --update");
const testWatch = project.addTask("test:watch");
testWatch.exec("vitest"); // Watch is default mode for vitest
testWatch.description = "Run vitest in watch mode";
project.testTask.spawn(project.eslint?.eslintTask!);

project.addFields({
  volta: {
    extends: "../../package.json",
  },
});
project.addFields({
  "bump-pack": {
    removeBundledDependencies: sideLoad.map((sideDep) => sideDep.split("@")[0]),
  },
});

project.addFields({
  files: ["lib", ".jsii", "API.md", "patches"],
});

project.gitignore.addPatterns("src/**/*.js", "src/**/*.d.ts");

// generate CDKTF bindings
new JsonFile(project, "cdktf.json", {
  obj: {
    language: "typescript",
    app: "echo noop",
    terraformProviders: CDKTF_PROVIDERS,
    codeMakerOutput: "src/.gen",
    projectId: "93afdbfa-23ed-40cf-9ce4-495b3289c519",
  },
});
project.gitignore.addPatterns("src/.gen");

project.preCompileTask.exec("cdktf get");

project.package.file.addDeletionOverride("pnpm");

project.tryRemoveFile(".npmrc");

project.packageTask.reset("bump-pack -b");

project.deps.addDependency("@types/node@^20.11.0", DependencyType.DEVENV);

project.synth();<|MERGE_RESOLUTION|>--- conflicted
+++ resolved
@@ -43,22 +43,6 @@
     ...sideLoad,
     // preflight dependencies
     "safe-stable-stringify",
-<<<<<<< HEAD
-    // aws client dependencies
-    // (note: these should always be updated together, otherwise they will
-    // conflict with each other)
-    "@aws-sdk/client-cloudwatch-logs@3.502.0",
-    "@aws-sdk/client-dynamodb@3.502.0",
-    "@aws-sdk/client-elasticache@3.502.0",
-    "@aws-sdk/util-dynamodb@3.502.0",
-    "@aws-sdk/client-lambda@3.502.0",
-    "@aws-sdk/client-secrets-manager@3.502.0",
-    "@aws-sdk/client-sqs@3.502.0",
-    "@aws-sdk/client-sns@3.502.0",
-    "@aws-sdk/client-s3@3.502.0",
-    "@aws-sdk/s3-request-presigner@3.502.0",
-    "@aws-sdk/types@3.502.0",
-=======
     // aws sdk client dependencies
     // change `AWS_SDK_VERSION` to update all deps at once
     "@aws-sdk/client-cloudwatch-logs",
@@ -72,7 +56,6 @@
     "@aws-sdk/s3-request-presigner",
     "@aws-sdk/util-dynamodb",
     // aws other client dependencies
->>>>>>> 13b79ea3
     "@smithy/util-stream@2.0.17",
     "@smithy/util-utf8@2.0.0",
     "@types/aws-lambda",
