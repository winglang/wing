import { JsonFile, cdk, javascript } from "projen";

const JSII_DEPS = [
  "constructs@~10.1.228",
  "polycons",
<<<<<<< HEAD
  "cdktf@~0.15.0",
  "@cdktf/provider-random@^5.0.0",
=======
  "cdktf@0.15.2",
>>>>>>> cfad95e4
  "@cdktf/provider-aws@^12.0.1",
  "@cdktf/provider-azurerm@^5.0.1",
  "@cdktf/provider-google@^5.0.2",
];

const project = new cdk.JsiiProject({
  name: "@winglang/sdk",
  author: "Monada, Inc.",
  authorOrganization: true,
  authorAddress: "ping@monada.co",
  repositoryUrl: "https://github.com/winglang/wing.git",
  repositoryDirectory: "libs/wingsdk",
  stability: "experimental",
  defaultReleaseBranch: "main",
  peerDeps: [...JSII_DEPS],
  deps: [...JSII_DEPS],
  bundledDeps: [
    // preflight dependencies
    "debug",
    "esbuild-wasm",
    "safe-stable-stringify",
    // aws client dependencies
    // (note: these should always be updated together, otherwise they will
    // conflict with each other)
    "@aws-sdk/client-cloudwatch-logs@3.256.0",
    "@aws-sdk/client-dynamodb@3.256.0",
    "@aws-sdk/client-lambda@3.256.0",
    "@aws-sdk/client-s3@3.256.0",
    "@aws-sdk/client-sqs@3.256.0",
    "@aws-sdk/client-sns@3.256.0",
    "@aws-sdk/types@3.254.0",
    "@aws-sdk/util-stream-node@3.254.0",
    "@aws-sdk/util-utf8-node@3.208.0",
    // azure client dependencies
    "@azure/storage-blob@12.12.0",
    "@azure/identity@3.1.3",
    "@azure/core-paging",
    // simulator dependencies
    "tar",
  ],
  devDeps: [
    "@winglang/wing-api-checker@file:../../apps/wing-api-checker",
    "@types/aws-lambda",
    "@types/debug",
    "@types/fs-extra",
    "@types/tar",
    "aws-sdk-client-mock",
    "aws-sdk-client-mock-jest",
    "eslint-plugin-sort-exports",
    "patch-package",
  ],
  prettier: true,
  minNodeVersion: "16.16.0",
  packageManager: javascript.NodePackageManager.NPM,
  codeCov: true,
  codeCovTokenSecret: "CODECOV_TOKEN",
  github: false,
  projenrcTs: true,
});

project.eslint?.addPlugins("sort-exports");
project.eslint?.addOverride({
  files: ["src/**/index.ts"],
  rules: {
    "sort-exports/sort-exports": ["error", { sortDir: "asc" }],
  },
});

// use fork of jsii-docgen with wing-ish support
project.deps.removeDependency("jsii-docgen");
project.addDevDeps("@winglang/jsii-docgen@file:../../apps/jsii-docgen");

// tasks for locally testing the SDK without needing wing compiler
project.addDevDeps("tsx");
project.addDevDeps("cdktf-cli");
const sandboxDir = "test/sandbox";
project.addTask("sandbox:synth", {
  exec: "tsx main.ts --tsconfig ../../tsconfig.dev.json",
  cwd: sandboxDir,
});
project.addTask("sandbox:deploy", {
  exec: "cdktf deploy",
  cwd: sandboxDir,
});
project.addTask("sandbox:destroy", {
  exec: "cdktf destroy",
  cwd: sandboxDir,
});

// Set up the project so that:
// 1. Preflight code is compiled with JSII
// 2. Inflight and simulator code is compiled with TypeScript
//
// Note: inflight and preflight code are not automatically exported from
// the root of the package, so accessing them requires barrel imports:
// const { BucketClient } = require("wingsdk/lib/aws/bucket.inflight");
const pkgJson = project.tryFindObjectFile("package.json");
pkgJson!.addOverride("jsii.excludeTypescript", ["src/**/*.inflight.ts"]);

// By default, the TypeScript compiler will include all types from @types, even
// if the package is not used anywhere in our source code (`/src`). This is
// problematic because JSII is stuck on an older TypeScript version, and we only
// want it to compile the types exported by index.ts.
//
// Let's ignore these types by default, and then explicitly include the ones we
// need for JSII compilation to work. This is OK since we are compiling things
// twice (once with JSII, and once with the latest version of TypeScript), and
// any other type errors can be caught by the second compilation.
//
// See https://github.com/aws/jsii/issues/3741
//
// @example ["./node_modules/@types/some-dep"]
pkgJson!.addOverride("jsii.tsc.types", []);

const tsconfigNonJsii = new JsonFile(project, "tsconfig.nonjsii.json", {
  obj: {
    extends: "./tsconfig.json",
    compilerOptions: {
      esModuleInterop: true,
    },
    include: ["src/**/*.inflight.ts"],
    exclude: ["node_modules"],
  },
});
project.compileTask.exec(`tsc -p ${tsconfigNonJsii.path}`);

enum Zone {
  PREFLIGHT = "preflight",
  INFLIGHT = "inflight",
  TEST = "test",
}

function zonePattern(zone: Zone): string {
  switch (zone) {
    case Zone.PREFLIGHT:
      return srcPathsNotEndingIn(["*.inflight.ts", "*.test.ts"]);
    case Zone.TEST:
      return "src/**/*.test.ts";
    case Zone.INFLIGHT:
      return "src/**/*.inflight.ts";
  }
}

function srcPathsNotEndingIn(patterns: string[]) {
  return `src/**/!(${patterns.join("|")})`;
}

interface DisallowImportsRule {
  target: string;
  from: string;
  message: string;
}

/**
 * Disallow imports from a specific zone to another zone.
 *
 * @param target The file that should not import from the `from` file
 * @param from The file that should not be imported into the `target` file
 * @returns
 */
function disallowImportsRule(target: Zone, from: Zone): DisallowImportsRule {
  return {
    target: zonePattern(target),
    from: zonePattern(from),
    message: `Importing ${from} code in a ${target} module is not allowed. Add "// eslint-disable-next-line import/no-restricted-paths" to disable.`,
  };
}

// Prevent unsafe imports between preflight and inflight and simulator code
project.eslint!.addRules({
  "import/no-restricted-paths": [
    "error",
    {
      zones: [
        // avoid importing inflight or simulator code into preflight code since
        // preflight code gets compiled with JSII
        disallowImportsRule(Zone.PREFLIGHT, Zone.INFLIGHT),
      ],
    },
  ],
});

project.npmignore?.addPatterns(
  "tsconfig.nonjsii.json",
  ".prettierignore",
  ".prettierrc.json",
  "*.tgz"
);

const apiCheck = project.addTask("api-check", {
  exec: "wing-api-check",
});
project.addTask("api-check:watch", {
  exec: "wing-api-check --watch",
});
project.postCompileTask.prependSpawn(apiCheck);

project.tasks
  .tryFind("bump")!
  .reset("npm version ${PROJEN_BUMP_VERSION:-0.0.0} --allow-same-version");

project.tasks
  .tryFind("unbump")!
  .reset("npm version 0.0.0 --allow-same-version");

project.preCompileTask.exec("patch-package");

const docsFrontMatter = `---
title: API Reference
id: sdk
description: Wing SDK API Reference
keywords: [Wing sdk, sdk, Wing API Reference]
---
`;

const docsPath = "../../docs/04-reference/wingsdk-api.md";
const docgen = project.tasks.tryFind("docgen")!;
docgen.reset();
docgen.exec(`jsii-docgen -o API.md -l wing`);
docgen.exec(`echo '${docsFrontMatter}' > ${docsPath}`);
docgen.exec(`cat API.md >> ${docsPath}`);

// override default test timeout from 5s to 30s
project.testTask.reset(
  "jest --passWithNoTests --all --updateSnapshot --coverageProvider=v8 --testTimeout=30000"
);
project.testTask.spawn(project.eslint?.eslintTask!);

project.synth();<|MERGE_RESOLUTION|>--- conflicted
+++ resolved
@@ -3,12 +3,8 @@
 const JSII_DEPS = [
   "constructs@~10.1.228",
   "polycons",
-<<<<<<< HEAD
-  "cdktf@~0.15.0",
+  "cdktf@0.15.2",
   "@cdktf/provider-random@^5.0.0",
-=======
-  "cdktf@0.15.2",
->>>>>>> cfad95e4
   "@cdktf/provider-aws@^12.0.1",
   "@cdktf/provider-azurerm@^5.0.1",
   "@cdktf/provider-google@^5.0.2",
