import { JsonFile, cdk, javascript } from "projen";

const JSII_DEPS = [
  "constructs@~10.1.228",
  "polycons",
<<<<<<< HEAD
  "cdktf",
  "@cdktf/provider-aws",
  "@cdktf/provider-google",
=======
  "cdktf@~0.15.0",
  "@cdktf/provider-aws@^12.0.1",
  "@cdktf/provider-azurerm@^5.0.1",
>>>>>>> 70d1ba41
];

const project = new cdk.JsiiProject({
  name: "@winglang/sdk",
  author: "Monada, Inc.",
  authorOrganization: true,
  authorAddress: "ping@monada.co",
  repositoryUrl: "https://github.com/winglang/wing.git",
  repositoryDirectory: "libs/wingsdk",
  stability: "experimental",
  defaultReleaseBranch: "main",
  peerDeps: [...JSII_DEPS],
  deps: [...JSII_DEPS],
  bundledDeps: [
    // preflight dependencies
    "debug",
    "esbuild-wasm",
    "safe-stable-stringify",
    // aws client dependencies
    // (note: these should always be updated together, otherwise they will
    // conflict with each other)
    "@aws-sdk/client-cloudwatch-logs@3.256.0",
    "@aws-sdk/client-dynamodb@3.256.0",
    "@aws-sdk/client-lambda@3.256.0",
    "@aws-sdk/client-s3@3.256.0",
    "@aws-sdk/client-sqs@3.256.0",
    "@aws-sdk/client-sns@3.256.0",
    "@aws-sdk/types@3.254.0",
    "@aws-sdk/util-stream-node@3.254.0",
    "@aws-sdk/util-utf8-node@3.208.0",
    // azure client dependencies
    "@azure/storage-blob@12.12.0",
    "@azure/identity@3.1.3",
    "@azure/core-paging",
    // simulator dependencies
    "tar",
  ],
  devDeps: [
    "@winglang/wing-api-checker@file:../../apps/wing-api-checker",
    "@types/aws-lambda",
    "@types/debug",
    "@types/fs-extra",
    "@types/tar",
    "aws-sdk-client-mock",
    "aws-sdk-client-mock-jest",
    "eslint-plugin-sort-exports",
    "patch-package",
  ],
  prettier: true,
  minNodeVersion: "16.16.0",
  packageManager: javascript.NodePackageManager.NPM,
  codeCov: true,
  codeCovTokenSecret: "CODECOV_TOKEN",
  github: false,
  projenrcTs: true,
});

project.eslint?.addPlugins("sort-exports");
project.eslint?.addOverride({
  files: ["src/**/index.ts"],
  rules: {
    "sort-exports/sort-exports": ["error", { sortDir: "asc" }],
  },
});

// use fork of jsii-docgen with wing-ish support
project.deps.removeDependency("jsii-docgen");
project.addDevDeps("@winglang/jsii-docgen@file:../../apps/jsii-docgen");

// tasks for locally testing the SDK without needing wing compiler
project.addDevDeps("tsx");
project.addDevDeps("cdktf-cli");
const sandboxDir = "test/sandbox";
project.addTask("sandbox:synth", {
  exec: "tsx main.ts --tsconfig ../../tsconfig.dev.json",
  cwd: sandboxDir,
});
project.addTask("sandbox:deploy", {
  exec: "cdktf deploy",
  cwd: sandboxDir,
});
project.addTask("sandbox:destroy", {
  exec: "cdktf destroy",
  cwd: sandboxDir,
});

// Set up the project so that:
// 1. Preflight code is compiled with JSII
// 2. Inflight and simulator code is compiled with TypeScript
//
// Note: inflight and preflight code are not automatically exported from
// the root of the package, so accessing them requires barrel imports:
// const { BucketClient } = require("wingsdk/lib/aws/bucket.inflight");
const pkgJson = project.tryFindObjectFile("package.json");
pkgJson!.addOverride("jsii.excludeTypescript", ["src/**/*.inflight.ts"]);

// By default, the TypeScript compiler will include all types from @types, even
// if the package is not used anywhere in our source code (`/src`). This is
// problematic because JSII is stuck on an older TypeScript version, and we only
// want it to compile the types exported by index.ts.
//
// Let's ignore these types by default, and then explicitly include the ones we
// need for JSII compilation to work. This is OK since we are compiling things
// twice (once with JSII, and once with the latest version of TypeScript), and
// any other type errors can be caught by the second compilation.
//
// See https://github.com/aws/jsii/issues/3741
//
// @example ["./node_modules/@types/some-dep"]
pkgJson!.addOverride("jsii.tsc.types", []);

const tsconfigNonJsii = new JsonFile(project, "tsconfig.nonjsii.json", {
  obj: {
    extends: "./tsconfig.json",
    compilerOptions: {
      esModuleInterop: true,
    },
    include: ["src/**/*.inflight.ts"],
    exclude: ["node_modules"],
  },
});
project.compileTask.exec(`tsc -p ${tsconfigNonJsii.path}`);

enum Zone {
  PREFLIGHT = "preflight",
  INFLIGHT = "inflight",
  TEST = "test",
}

function zonePattern(zone: Zone): string {
  switch (zone) {
    case Zone.PREFLIGHT:
      return srcPathsNotEndingIn(["*.inflight.ts", "*.test.ts"]);
    case Zone.TEST:
      return "src/**/*.test.ts";
    case Zone.INFLIGHT:
      return "src/**/*.inflight.ts";
  }
}

function srcPathsNotEndingIn(patterns: string[]) {
  return `src/**/!(${patterns.join("|")})`;
}

interface DisallowImportsRule {
  target: string;
  from: string;
  message: string;
}

/**
 * Disallow imports from a specific zone to another zone.
 *
 * @param target The file that should not import from the `from` file
 * @param from The file that should not be imported into the `target` file
 * @returns
 */
function disallowImportsRule(target: Zone, from: Zone): DisallowImportsRule {
  return {
    target: zonePattern(target),
    from: zonePattern(from),
    message: `Importing ${from} code in a ${target} module is not allowed. Add "// eslint-disable-next-line import/no-restricted-paths" to disable.`,
  };
}

// Prevent unsafe imports between preflight and inflight and simulator code
project.eslint!.addRules({
  "import/no-restricted-paths": [
    "error",
    {
      zones: [
        // avoid importing inflight or simulator code into preflight code since
        // preflight code gets compiled with JSII
        disallowImportsRule(Zone.PREFLIGHT, Zone.INFLIGHT),
      ],
    },
  ],
});

project.npmignore?.addPatterns(
  "tsconfig.nonjsii.json",
  ".prettierignore",
  ".prettierrc.json",
  "*.tgz"
);

const apiCheck = project.addTask("api-check", {
  exec: "wing-api-check",
});
project.addTask("api-check:watch", {
  exec: "wing-api-check --watch",
});
project.postCompileTask.prependSpawn(apiCheck);

project.tasks
  .tryFind("bump")!
  .reset("npm version ${PROJEN_BUMP_VERSION:-0.0.0} --allow-same-version");

project.tasks
  .tryFind("unbump")!
  .reset("npm version 0.0.0 --allow-same-version");

project.preCompileTask.exec("patch-package");

const docsFrontMatter = `---
title: SDK
id: sdk
description: Wing SDK API Reference
keywords: [Wing sdk, sdk, Wing API Reference]
---
`;

const docsPath = "../../docs/04-reference/wingsdk-api.md";
const docgen = project.tasks.tryFind("docgen")!;
docgen.reset();
docgen.exec(`jsii-docgen -o API.md -l wing`);
docgen.exec(`echo '${docsFrontMatter}' > ${docsPath}`);
docgen.exec(`cat API.md >> ${docsPath}`);

// override default test timeout from 5s to 30s
project.testTask.reset(
  "jest --passWithNoTests --all --updateSnapshot --coverageProvider=v8 --testTimeout=30000"
);

project.synth();<|MERGE_RESOLUTION|>--- conflicted
+++ resolved
@@ -3,15 +3,10 @@
 const JSII_DEPS = [
   "constructs@~10.1.228",
   "polycons",
-<<<<<<< HEAD
-  "cdktf",
-  "@cdktf/provider-aws",
-  "@cdktf/provider-google",
-=======
   "cdktf@~0.15.0",
   "@cdktf/provider-aws@^12.0.1",
   "@cdktf/provider-azurerm@^5.0.1",
->>>>>>> 70d1ba41
+  "@cdktf/provider-google@^5.0.2",
 ];
 
 const project = new cdk.JsiiProject({
