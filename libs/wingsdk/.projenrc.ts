--- conflicted
+++ resolved
@@ -33,13 +33,8 @@
     "@types/fs-extra",
     "@types/tar",
     "@types/ws",
-<<<<<<< HEAD
-    "@monadahq/wing-api-checker@file:../../apps/wing-api-checker",
-    "aws-sdk-client-mock"
-=======
     "aws-sdk-client-mock",
     "patch-package",
->>>>>>> 3aa544da
   ],
   prettier: true,
   minNodeVersion: "16.16.0",
