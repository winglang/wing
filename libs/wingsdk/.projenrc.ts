import { join } from "path";
import { JsonFile, cdk, javascript } from "projen";
import rootPackageJson from "../../package.json";

const JSII_DEPS = [
  "constructs@~10.1.228",
  "cdktf@0.15.2",
  "@cdktf/provider-random@^5.0.0",
  "@cdktf/provider-aws@^12.0.1",
  "@cdktf/provider-azurerm@^5.0.1",
  "@cdktf/provider-google@^5.0.2",
  "aws-cdk-lib@^2.64.0",
];

const project = new cdk.JsiiProject({
  name: "@winglang/sdk",
  author: "Monada, Inc.",
  authorOrganization: true,
  authorAddress: "ping@monada.co",
  repositoryUrl: "https://github.com/winglang/wing.git",
  repositoryDirectory: "libs/wingsdk",
  license: "MIT",
  stability: "experimental",
  defaultReleaseBranch: "main",
  peerDeps: [...JSII_DEPS],
  deps: [...JSII_DEPS],
  bundledDeps: [
    // preflight dependencies
    "debug",
    "esbuild-wasm",
    "safe-stable-stringify",
    // aws client dependencies
    // (note: these should always be updated together, otherwise they will
    // conflict with each other)
    "@aws-sdk/client-cloudwatch-logs@3.256.0",
    "@aws-sdk/client-dynamodb@3.256.0",
    "@aws-sdk/client-elasticache@3.256.0",
    "@aws-sdk/util-dynamodb@3.256.0",
    "@aws-sdk/client-lambda@3.256.0",
    "@aws-sdk/client-s3@3.256.0",
    "@aws-sdk/client-sqs@3.256.0",
    "@aws-sdk/client-sns@3.256.0",
    "@aws-sdk/types@3.254.0",
    "@aws-sdk/util-stream-node@3.254.0",
    "@aws-sdk/util-utf8-node@3.208.0",
    // azure client dependencies
    "@azure/storage-blob@12.12.0",
    "@azure/identity@3.1.3",
    "@azure/core-paging",
    // simulator dependencies
    "tar",
    "express",
<<<<<<< HEAD
=======
    "uuid",
    // shared client dependencies
    "ioredis",
>>>>>>> 5599168e
  ],
  devDeps: [
    "@winglang/wing-api-checker@file:../../apps/wing-api-checker",
    "@types/aws-lambda",
    "@types/debug",
    "@types/fs-extra",
    "@types/tar",
    // use older versions of these types to avoid conflicts with jsii
    "@types/express@4.17.13",
    "@types/express-serve-static-core@4.17.28",
    "aws-sdk-client-mock",
    "aws-sdk-client-mock-jest",
    "eslint-plugin-sort-exports",
    "patch-package",
    "vitest",
    "@types/uuid",
    "@vitest/coverage-c8",
  ],
  prettier: true,
  npmignoreEnabled: false,
  minNodeVersion: "16.16.0",
  packageManager: javascript.NodePackageManager.NPM,
  codeCov: true,
  codeCovTokenSecret: "CODECOV_TOKEN",
  github: false,
  projenrcTs: true,
});

project.eslint?.addPlugins("sort-exports");
project.eslint?.addOverride({
  files: ["src/**/index.ts"],
  rules: {
    "sort-exports/sort-exports": ["error", { sortDir: "asc" }],
  },
});

// use fork of jsii-docgen with wing-ish support
project.deps.removeDependency("jsii-docgen");
project.addDevDeps("@winglang/jsii-docgen@file:../../apps/jsii-docgen");

// tasks for locally testing the SDK without needing wing compiler
project.addDevDeps("tsx");
const sandboxDir = join("test", "sandbox");

const sandboxSynth = project.addTask("sandbox:synth", {
  exec: "tsx main.ts --tsconfig ../../tsconfig.dev.json",
  cwd: sandboxDir,
});

const sandboxDeploy = project.addTask("sandbox:deploy", {
  cwd: join("test", "sandbox", "target"),
});
sandboxDeploy.spawn(sandboxSynth);
sandboxDeploy.exec("terraform init");
sandboxDeploy.exec("terraform apply");

const sandboxDestroy = project.addTask("sandbox:destroy", {
  cwd: sandboxDir,
});
sandboxDestroy.exec("terraform destroy");

// Set up the project so that:
// 1. Preflight code is compiled with JSII
// 2. Inflight and simulator code is compiled with TypeScript
//
// Note: inflight and preflight code are not automatically exported from
// the root of the package, so accessing them requires barrel imports:
// const { BucketClient } = require("wingsdk/lib/aws/bucket.inflight");
const pkgJson = project.tryFindObjectFile("package.json");
pkgJson!.addOverride("jsii.excludeTypescript", ["src/**/*.inflight.ts"]);

// By default, the TypeScript compiler will include all types from @types, even
// if the package is not used anywhere in our source code (`/src`). This is
// problematic because JSII is stuck on an older TypeScript version, and we only
// want it to compile the types exported by index.ts.
//
// Let's ignore these types by default, and then explicitly include the ones we
// need for JSII compilation to work. This is OK since we are compiling things
// twice (once with JSII, and once with the latest version of TypeScript), and
// any other type errors can be caught by the second compilation.
//
// See https://github.com/aws/jsii/issues/3741
//
// @example ["./node_modules/@types/some-dep"]
pkgJson!.addOverride("jsii.tsc.types", []);

const tsconfigNonJsii = new JsonFile(project, "tsconfig.nonjsii.json", {
  obj: {
    extends: "./tsconfig.json",
    compilerOptions: {
      esModuleInterop: true,
    },
    include: ["src/**/*.inflight.ts"],
    exclude: ["node_modules"],
  },
});
project.compileTask.exec(`tsc -p ${tsconfigNonJsii.path}`);

enum Zone {
  PREFLIGHT = "preflight",
  INFLIGHT = "inflight",
  TEST = "test",
}

function zonePattern(zone: Zone): string {
  switch (zone) {
    case Zone.PREFLIGHT:
      return srcPathsNotEndingIn(["*.inflight.ts", "*.test.ts"]);
    case Zone.TEST:
      return "src/**/*.test.ts";
    case Zone.INFLIGHT:
      return "src/**/*.inflight.ts";
  }
}

function srcPathsNotEndingIn(patterns: string[]) {
  return `src/**/!(${patterns.join("|")})`;
}

interface DisallowImportsRule {
  target: string;
  from: string;
  message: string;
}

/**
 * Disallow imports from a specific zone to another zone.
 *
 * @param target The file that should not import from the `from` file
 * @param from The file that should not be imported into the `target` file
 * @returns
 */
function disallowImportsRule(target: Zone, from: Zone): DisallowImportsRule {
  return {
    target: zonePattern(target),
    from: zonePattern(from),
    message: `Importing ${from} code in a ${target} module is not allowed. Add "// eslint-disable-next-line import/no-restricted-paths" to disable.`,
  };
}

// Prevent unsafe imports between preflight and inflight and simulator code
project.eslint!.addRules({
  "import/no-restricted-paths": [
    "error",
    {
      zones: [
        // avoid importing inflight or simulator code into preflight code since
        // preflight code gets compiled with JSII
        disallowImportsRule(Zone.PREFLIGHT, Zone.INFLIGHT),
      ],
    },
  ],
});

project.npmignore?.addPatterns(
  "tsconfig.nonjsii.json",
  ".prettierignore",
  ".prettierrc.json",
  "*.tgz"
);

const apiCheck = project.addTask("api-check", {
  exec: "wing-api-check",
});
project.addTask("api-check:watch", {
  exec: "wing-api-check --watch",
});
project.postCompileTask.prependSpawn(apiCheck);

project.tasks
  .tryFind("bump")!
  .reset("npm version ${PROJEN_BUMP_VERSION:-0.0.0} --allow-same-version");

project.tasks
  .tryFind("unbump")!
  .reset("npm version 0.0.0 --allow-same-version");

project.preCompileTask.exec("patch-package");

const docsFrontMatter = `---
title: API Reference
id: sdk
description: Wing SDK API Reference
keywords: [Wing sdk, sdk, Wing API Reference]
---
`;

const docsPath = "../../docs/04-reference/wingsdk-api.md";
const docgen = project.tasks.tryFind("docgen")!;
docgen.reset();
docgen.exec(`jsii-docgen -o API.md -l wing`);
docgen.exec(`echo '${docsFrontMatter}' > ${docsPath}`);
docgen.exec(`cat API.md >> ${docsPath}`);

// override default test timeout from 5s to 30s
project.testTask.reset("vitest run --coverage --update --passWithNoTests");
const testWatch = project.tasks.tryFind("test:watch")!;
testWatch.reset();
testWatch.exec("vitest"); // Watch is default mode for vitest
testWatch.description = "Run vitest in watch mode";
project.testTask.spawn(project.eslint?.eslintTask!);

project.addFields({
  volta: rootPackageJson.volta,
});

project.addFields({
  files: ["lib", ".jsii", "API.md", "patches"],
});

project.gitignore.addPatterns("src/**/*.js", "src/**/*.d.ts");

project.synth();<|MERGE_RESOLUTION|>--- conflicted
+++ resolved
@@ -50,12 +50,9 @@
     // simulator dependencies
     "tar",
     "express",
-<<<<<<< HEAD
-=======
     "uuid",
     // shared client dependencies
     "ioredis",
->>>>>>> 5599168e
   ],
   devDeps: [
     "@winglang/wing-api-checker@file:../../apps/wing-api-checker",
