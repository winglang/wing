--- conflicted
+++ resolved
@@ -31,14 +31,10 @@
   devDeps: [
     "replace-in-file",
     "@types/aws-lambda",
-<<<<<<< HEAD
     "@types/fs-extra",
     "@types/tar",
     "@types/ws",
-    "wing-api-checker@file:../../apps/wing-api-checker",
-=======
     "@monadahq/wing-api-checker@file:../../apps/wing-api-checker",
->>>>>>> 674dff6b
   ],
   prettier: true,
   jestOptions: {
