import { readdirSync } from "fs";
import { join } from "path";
import { JsonFile, cdk, javascript, DependencyType } from "projen";
import * as cloud from "./src";

const JSII_DEPS = ["constructs@~10.2.69"];
const CDKTF_VERSION = "0.17.0";

const CDKTF_PROVIDERS = [
  "aws@~>5.31.0",
  "random@~>3.5.1",
  "azurerm@~>3.54.0",
  "google@~>5.3.0",
];

// those will be skipped out of the docs
const SKIPPED_MODULES = [
  "cloud",
  "ex",
  "std",
  "simulator",
  "core",
  "platform",
  "helpers",
];
const publicModules = Object.keys(cloud).filter(
  (item) => !SKIPPED_MODULES.includes(item)
);

const CLOUD_DOCS_PREFIX = "../../docs/docs/04-standard-library/cloud/";
const EX_DOCS_PREFIX = "../../docs/docs/04-standard-library/ex/";
const STD_DOCS_PREFIX = "../../docs/docs/04-standard-library/std/";

// defines the list of dependencies required for each compilation target that is not built into the
// compiler (like Terraform targets).
const TARGET_DEPS: { [key: string]: string[] } = {};

// we treat all the non-builtin dependencies as "side loaded". this means that we will remove them
// from the "package.json" just before we bundle the package and the Wing CLI will require the user
// to install them at runtime
const sideLoad = Object.values(TARGET_DEPS).flat();

const project = new cdk.JsiiProject({
  name: "@winglang/sdk",
  author: "Wing Cloud",
  authorOrganization: true,
  authorAddress: "ping@wing.cloud",
  repositoryUrl: "https://github.com/winglang/wing.git",
  repositoryDirectory: "libs/wingsdk",
  license: "MIT",
  stability: "experimental",
  defaultReleaseBranch: "main",
  peerDeps: [...JSII_DEPS],
  deps: [...JSII_DEPS],
  tsconfig: {
    compilerOptions: {
      lib: ["es2020", "dom", "dom.iterable"],
    },
  },
  bundledDeps: [
    `cdktf@${CDKTF_VERSION}`,
    ...sideLoad,
    // preflight dependencies
    "esbuild-wasm",
    "safe-stable-stringify",
    // aws client dependencies
    // (note: these should always be updated together, otherwise they will
    // conflict with each other)
    "@aws-sdk/client-cloudwatch-logs@3.449.0",
    "@aws-sdk/client-dynamodb@3.449.0",
    "@aws-sdk/client-elasticache@3.449.0",
    "@aws-sdk/util-dynamodb@3.449.0",
    "@aws-sdk/client-lambda@3.449.0",
    "@aws-sdk/client-secrets-manager@3.449.0",
    "@aws-sdk/client-sqs@3.449.0",
    "@aws-sdk/client-sns@3.449.0",
    "@aws-sdk/client-s3@3.449.0",
    "@aws-sdk/s3-request-presigner@3.449.0",
    "@aws-sdk/types@3.449.0",
    "@smithy/util-stream@2.0.17",
    "@smithy/util-utf8@2.0.0",
    "@types/aws-lambda",
    "mime-types",
    "mime@^3.0.0",
    // azure client dependencies
    "@azure/storage-blob@12.14.0",
    "@azure/identity@3.1.3",
    "@azure/core-paging",
    // gcp client dependencies
    "@google-cloud/storage@6.9.5",
<<<<<<< HEAD
    "@google-cloud/datastore@8.2.2",
=======
    "google-auth-library",
>>>>>>> 49bdfd22
    // simulator dependencies
    "express",
    "uuid",
    "undici",
    // using version 3 because starting from version 4, it no longer works with CommonJS.
    "nanoid@^3.3.6",
    "cron-parser",
    // shared client dependencies
    "ioredis",
    "jsonschema",
    // fs module dependency
    "yaml",
    // enhanced diagnostics
    "stacktracey",
    "ulid",
  ],
  devDeps: [
    `@cdktf/provider-aws@^15.0.0`, // only for testing Wing plugins
    "wing-api-checker",
    "bump-pack",
    "@types/aws-lambda",
    "@types/fs-extra",
    "@types/mime-types",
    "mock-gcs@^1.0.0",
    "@types/express",
    "aws-sdk-client-mock@3.0.0",
    "aws-sdk-client-mock-jest@3.0.0",
    `cdktf-cli@${CDKTF_VERSION}`,
    "eslint-plugin-sort-exports",
    "fs-extra",
    "vitest",
    "@types/uuid",
    "@vitest/coverage-v8",
    "nanoid", // for ESM import test in target-sim/function.test.ts
    "chalk",
    ...JSII_DEPS,
  ],
  jest: false,
  prettier: true,
  npmignoreEnabled: false,
  minNodeVersion: "18.13.0",
  projenCommand: "pnpm exec projen",
  packageManager: javascript.NodePackageManager.PNPM,
  codeCov: true,
  codeCovTokenSecret: "CODECOV_TOKEN",
  github: false,
  projenrcTs: true,
  jsiiVersion: "5.0.11",
});

project.eslint?.addPlugins("sort-exports");
project.eslint?.addOverride({
  files: ["src/**/index.ts"],
  rules: {
    "sort-exports/sort-exports": ["error", { sortDir: "asc" }],
  },
});

// use fork of jsii-docgen with wing-ish support
project.deps.removeDependency("jsii-docgen");
project.addDevDeps("@winglang/jsii-docgen");
project.deps.removeDependency("jsii-rosetta");

enum Zone {
  PREFLIGHT = "preflight",
  INFLIGHT = "inflight",
  TEST = "test",
}

function zonePattern(zone: Zone): string {
  switch (zone) {
    case Zone.PREFLIGHT:
      return srcPathsNotEndingIn(["*.inflight.ts", "*.test.ts"]);
    case Zone.TEST:
      return "src/**/*.test.ts";
    case Zone.INFLIGHT:
      return "src/**/*.inflight.ts";
  }
}

function srcPathsNotEndingIn(patterns: string[]) {
  return `src/**/!(${patterns.join("|")})`;
}

interface DisallowImportsRule {
  target: string;
  from: string;
  message: string;
}

/**
 * Disallow imports from a specific zone to another zone.
 *
 * @param target The file that should not import from the `from` file
 * @param from The file that should not be imported into the `target` file
 * @returns
 */
function disallowImportsRule(target: Zone, from: Zone): DisallowImportsRule {
  return {
    target: zonePattern(target),
    from: zonePattern(from),
    message: `Importing ${from} code in a ${target} module is not allowed. Add "// eslint-disable-next-line import/no-restricted-paths" to disable.`,
  };
}

// Prevent unsafe imports between preflight and inflight and simulator code
project.eslint!.addRules({
  "@typescript-eslint/no-misused-promises": "error",
  "import/no-restricted-paths": [
    "error",
    {
      zones: [
        // avoid importing inflight or simulator code into preflight code since
        // preflight code gets compiled with JSII
        disallowImportsRule(Zone.PREFLIGHT, Zone.INFLIGHT),
      ],
    },
  ],
  // Makes sure that all methods and properties are marked with the right member accessibility- public, protected or private
  "@typescript-eslint/explicit-member-accessibility": [
    "error",
    {
      accessibility: "explicit",
      overrides: {
        accessors: "off",
        constructors: "off",
        methods: "explicit",
        properties: "explicit",
        parameterProperties: "explicit",
      },
    },
  ],
  // Makes sure comments and doc strings are capitalized
  "capitalized-comments": [
    "error",
    "always",
    {
      line: {
        // ignore everything
        ignorePattern: ".*",
      },
      block: {
        ignoreConsecutiveComments: true,
        ignorePattern: "pragma|ignored",
        ignoreInlineComments: true,
      },
    },
  ],
});

project.npmignore?.addPatterns(".prettierignore", ".prettierrc.json", "*.tgz");

const apiCheck = project.addTask("api-check", {
  exec: "wing-api-check",
});
project.addTask("api-check:watch", {
  exec: "wing-api-check --watch",
});
project.postCompileTask.prependSpawn(apiCheck);

project.tasks
  .tryFind("bump")!
  .reset("pnpm version ${PROJEN_BUMP_VERSION:-0.0.0} --allow-same-version");

project.tasks
  .tryFind("unbump")!
  .reset("pnpm version 0.0.0 --allow-same-version");

// --------------- docs -----------------

const docsPrefix = (name: string) => {
  return `../../docs/docs/04-standard-library/${name}`;
};
const docsFrontMatter = (name: string) => `---
title: API reference
id: api-reference
description: Wing standard library API reference for the ${name} module
keywords: [Wing sdk, sdk, Wing API Reference]
hide_title: true
sidebar_position: 100
---

<!-- This file is automatically generated. Do not edit manually. -->
`;

const docgen = project.tasks.tryFind("docgen")!;
docgen.reset();

// generate api reference for each submodule
for (const mod of publicModules) {
  const prefix = docsPrefix(mod);
  const docsPath = prefix + "/api-reference.md";
  docgen.exec(`jsii-docgen -o API.md -l wing --submodule ${mod}`);
  docgen.exec(`mkdir -p ${prefix}`);
  docgen.exec(`echo '${docsFrontMatter(mod)}' > ${docsPath}`);
  docgen.exec(`cat API.md >> ${docsPath}`);
}

const UNDOCUMENTED_CLOUD_FILES = ["index", "test-runner"];
const UNDOCUMENTED_EX_FILES = ["index", "dynamodb-table"];

const toCamelCase = (str: string) =>
  str.replace(/_(.)/g, (_, chr) => chr.toUpperCase());

function generateResourceApiDocs(
  module: string,
  pathToFolder: string,
  options: {
    docsPath: string;
    excludedFiles?: string[];
    allowUndocumented?: boolean;
  }
) {
  const { docsPath, excludedFiles = [], allowUndocumented = false } = options;

  // copy readme docs
  docgen.exec(`cp -r ${pathToFolder}/*.md ${docsPath}`);

  const cloudFiles = readdirSync(pathToFolder);

  const cloudResources: Set<string> = new Set(
    cloudFiles.map((filename: string) => filename.split(".")[0])
  );

  excludedFiles.forEach((file) => cloudResources.delete(file));

  const undocumentedResources = Array.from(cloudResources).filter(
    (file) => !cloudFiles.includes(`${file}.md`)
  );

  if (undocumentedResources.length && !allowUndocumented) {
    throw new Error(
      `Detected undocumented resources: ${undocumentedResources.join(
        ", "
      )}. Please add the corresponding .md files in ${pathToFolder} folder.`
    );
  }

  // generate api reference for each cloud/submodule and append it to the doc file
  for (const mod of cloudResources) {
    if (undocumentedResources.includes(mod)) {
      // adding a title
      docgen.exec(
        `echo "---\ntitle: ${toCamelCase(mod)}\nid: ${toCamelCase(
          mod
        )}\n---\n\n" > ${docsPath}${mod}.md`
      );
    }
    docgen.exec(`jsii-docgen -o API.md -l wing --submodule ${module}/${mod}`);
    docgen.exec(`cat API.md >> ${docsPath}${mod}.md`);
  }
}

generateResourceApiDocs("cloud", "./src/cloud", {
  docsPath: CLOUD_DOCS_PREFIX,
  excludedFiles: UNDOCUMENTED_CLOUD_FILES,
});
generateResourceApiDocs("ex", "./src/ex", {
  docsPath: EX_DOCS_PREFIX,
  excludedFiles: UNDOCUMENTED_EX_FILES,
});

generateResourceApiDocs("ex/dynamodb-table", "./src/ex/dynamodb-table", {
  docsPath: join(EX_DOCS_PREFIX, "/dynamodb-table/"),
  excludedFiles: ["index"],
});

generateResourceApiDocs("std", "./src/std", {
  docsPath: STD_DOCS_PREFIX,
  excludedFiles: [
    "README",
    "index",
    "test-runner",
    "resource",
    "test",
    "range",
    "generics",
  ],
  allowUndocumented: true,
});

docgen.exec("rm API.md");

// --------------- end of docs -----------------

// set up vitest related config
project.addGitIgnore("/coverage/");
project.testTask.reset("vitest run --coverage --update --passWithNoTests");
const testWatch = project.addTask("test:watch");
testWatch.exec("vitest"); // Watch is default mode for vitest
testWatch.description = "Run vitest in watch mode";
project.testTask.spawn(project.eslint?.eslintTask!);

project.addFields({
  volta: {
    extends: "../../package.json",
  },
});
project.addFields({
  "bump-pack": {
    removeBundledDependencies: sideLoad.map((sideDep) => sideDep.split("@")[0]),
  },
});

project.addFields({
  files: ["lib", ".jsii", "API.md", "patches"],
});

project.gitignore.addPatterns("src/**/*.js", "src/**/*.d.ts");

// generate CDKTF bindings
new JsonFile(project, "cdktf.json", {
  obj: {
    language: "typescript",
    app: "echo noop",
    terraformProviders: CDKTF_PROVIDERS,
    codeMakerOutput: "src/.gen",
    projectId: "93afdbfa-23ed-40cf-9ce4-495b3289c519",
  },
});
project.gitignore.addPatterns("src/.gen");

project.preCompileTask.exec("cdktf get --force");

project.package.file.addDeletionOverride("pnpm");

project.tryRemoveFile(".npmrc");

project.packageTask.reset("bump-pack -b");

project.deps.addDependency("@types/node@^18.17.13", DependencyType.DEVENV);

project.synth();<|MERGE_RESOLUTION|>--- conflicted
+++ resolved
@@ -88,11 +88,8 @@
     "@azure/core-paging",
     // gcp client dependencies
     "@google-cloud/storage@6.9.5",
-<<<<<<< HEAD
     "@google-cloud/datastore@8.2.2",
-=======
     "google-auth-library",
->>>>>>> 49bdfd22
     // simulator dependencies
     "express",
     "uuid",
