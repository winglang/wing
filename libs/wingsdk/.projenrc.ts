--- conflicted
+++ resolved
@@ -28,16 +28,12 @@
     "ws",
   ],
   devDeps: [
-<<<<<<< HEAD
     "@monadahq/wing-api-checker@file:../../apps/wing-api-checker",
-=======
-    "aws-sdk-client-mock",
-    "replace-in-file",
->>>>>>> 7de75252
     "@types/aws-lambda",
     "@types/fs-extra",
     "@types/tar",
     "@types/ws",
+    "aws-sdk-client-mock",
     "patch-package",
   ],
   prettier: true,
@@ -53,18 +49,6 @@
 // fix typing issues with "tar" dependency
 project.package.addDevDeps("minipass@3.1.6", "@types/minipass@3.1.2");
 project.package.addPackageResolutions("minipass@3.1.6");
-
-<<<<<<< HEAD
-// use a more recent version of jest-resolve so that tests will not error
-// when using require("@scope/package/path")
-// https://github.com/facebook/jest/pull/11961
-project.package.addPackageResolutions("jest-resolve@^28");
-=======
-// allow referencing DOM types (used by esbuild)
-project.preCompileTask.exec(
-  `replace-in-file "lib: ['lib.es2020.d.ts']" "lib: ['lib.es2020.d.ts','lib.dom.d.ts']" node_modules/jsii/lib/compiler.js`
-);
->>>>>>> 7de75252
 
 // tasks for locally testing the SDK without needing wing compiler
 project.addDevDeps("tsx");
