--- conflicted
+++ resolved
@@ -113,10 +113,7 @@
     "debug": "^4.3.4",
     "esbuild-wasm": "^0.17.4",
     "express": "^4.18.2",
-<<<<<<< HEAD
-=======
     "ioredis": "^5.3.1",
->>>>>>> 5599168e
     "safe-stable-stringify": "*",
     "tar": "^6.1.13",
     "uuid": "^8.3.2"
@@ -139,10 +136,7 @@
     "debug",
     "esbuild-wasm",
     "express",
-<<<<<<< HEAD
-=======
     "ioredis",
->>>>>>> 5599168e
     "safe-stable-stringify",
     "tar",
     "uuid"
