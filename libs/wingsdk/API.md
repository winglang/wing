--- conflicted
+++ resolved
@@ -2845,11 +2845,7 @@
 
 - *Type:* sim.TracingContext
 
-<<<<<<< HEAD
 Context of the tracing.
-=======
-Optional tracing context.
->>>>>>> 423a3b92
 
 ---
 
@@ -2875,11 +2871,7 @@
 
 - *Type:* sim.TracingContext
 
-<<<<<<< HEAD
 Context of the tracing.
-=======
-Optional tracing context.
->>>>>>> 423a3b92
 
 ---
 
@@ -2913,11 +2905,7 @@
 
 - *Type:* sim.TracingContext
 
-<<<<<<< HEAD
 Context of the tracing.
-=======
-Optional tracing context.
->>>>>>> 423a3b92
 
 ---
 
@@ -2960,11 +2948,7 @@
 
 - *Type:* sim.TracingContext
 
-<<<<<<< HEAD
 Context of the tracing.
-=======
-Optional tracing context.
->>>>>>> 423a3b92
 
 ---
 
@@ -2990,11 +2974,7 @@
 
 - *Type:* sim.TracingContext
 
-<<<<<<< HEAD
 Context of the tracing.
-=======
-Optional tracing context.
->>>>>>> 423a3b92
 
 ---
 
@@ -3012,11 +2992,7 @@
 
 - *Type:* sim.TracingContext
 
-<<<<<<< HEAD
 Context of the tracing Using this API may introduce race conditions since the value can change between the time it is read and the time it is used in your code.
-=======
-Optional tracing context Using this API may introduce race conditions since the value can change between the time it is read and the time it is used in your code.
->>>>>>> 423a3b92
 
 ---
 
@@ -3049,11 +3025,15 @@
 
 - *Type:* str
 
+The payload to pass to the function.
+
 ---
 
 ###### `ctx`<sup>Optional</sup> <a name="ctx" id="@winglang/sdk.cloud.IFunctionClient.invoke.parameter.ctx"></a>
 
 - *Type:* sim.TracingContext
+
+Context of the tracing.
 
 ---
 
@@ -3221,11 +3201,7 @@
 
 - *Type:* sim.TracingContext
 
-<<<<<<< HEAD
 Context of the tracing.
-=======
-Optional tracing context.
->>>>>>> 423a3b92
 
 ---
 
@@ -3260,11 +3236,7 @@
 
 - *Type:* sim.TracingContext
 
-<<<<<<< HEAD
 Context of the tracing.
-=======
-Optional tracing context.
->>>>>>> 423a3b92
 
 ---
 
@@ -3282,11 +3254,7 @@
 
 - *Type:* sim.TracingContext
 
-<<<<<<< HEAD
 Context of the tracing.
-=======
-Optional tracing context.
->>>>>>> 423a3b92
 
 ---
 
@@ -3312,11 +3280,7 @@
 
 - *Type:* sim.TracingContext
 
-<<<<<<< HEAD
 Context of the tracing.
-=======
-Optional tracing context.
->>>>>>> 423a3b92
 
 ---
 
@@ -3474,11 +3438,7 @@
 
 - *Type:* sim.TracingContext
 
-<<<<<<< HEAD
 Context of the tracing.
-=======
-Optional tracing context.
->>>>>>> 423a3b92
 
 ---
 
