--- conflicted
+++ resolved
@@ -4069,61 +4069,14 @@
 
 ## Enums <a name="Enums" id="Enums"></a>
 
-<<<<<<< HEAD
-### ColumnType <a name="ColumnType" id="@winglang/sdk.cloud.ColumnType"></a>
-
-Table column types.
-=======
 ### HttpMethod <a name="HttpMethod" id="@winglang/sdk.cloud.HttpMethod"></a>
 
 Allowed HTTP methods for a endpoint.
->>>>>>> a36c28d4
 
 #### Members <a name="Members" id="Members"></a>
 
 | **Name** | **Description** |
 | --- | --- |
-<<<<<<< HEAD
-| <code><a href="#@winglang/sdk.cloud.ColumnType.STRING">STRING</a></code> | string type. |
-| <code><a href="#@winglang/sdk.cloud.ColumnType.NUMBER">NUMBER</a></code> | number type. |
-| <code><a href="#@winglang/sdk.cloud.ColumnType.BOOLEAN">BOOLEAN</a></code> | bool type. |
-| <code><a href="#@winglang/sdk.cloud.ColumnType.DATE">DATE</a></code> | date type. |
-| <code><a href="#@winglang/sdk.cloud.ColumnType.JSON">JSON</a></code> | json type. |
-
----
-
-##### `STRING` <a name="STRING" id="@winglang/sdk.cloud.ColumnType.STRING"></a>
-
-string type.
-
----
-
-
-##### `NUMBER` <a name="NUMBER" id="@winglang/sdk.cloud.ColumnType.NUMBER"></a>
-
-number type.
-
----
-
-
-##### `BOOLEAN` <a name="BOOLEAN" id="@winglang/sdk.cloud.ColumnType.BOOLEAN"></a>
-
-bool type.
-
----
-
-
-##### `DATE` <a name="DATE" id="@winglang/sdk.cloud.ColumnType.DATE"></a>
-
-date type.
-
----
-
-
-##### `JSON` <a name="JSON" id="@winglang/sdk.cloud.ColumnType.JSON"></a>
-
-json type.
-=======
 | <code><a href="#@winglang/sdk.cloud.HttpMethod.GET">GET</a></code> | Get. |
 | <code><a href="#@winglang/sdk.cloud.HttpMethod.HEAD">HEAD</a></code> | Head. |
 | <code><a href="#@winglang/sdk.cloud.HttpMethod.POST">POST</a></code> | Post. |
@@ -4141,28 +4094,24 @@
 
 ---
 
-
 ##### `HEAD` <a name="HEAD" id="@winglang/sdk.cloud.HttpMethod.HEAD"></a>
 
 Head.
 
 ---
 
-
 ##### `POST` <a name="POST" id="@winglang/sdk.cloud.HttpMethod.POST"></a>
 
 Post.
 
 ---
 
-
 ##### `PUT` <a name="PUT" id="@winglang/sdk.cloud.HttpMethod.PUT"></a>
 
 Put.
 
 ---
 
-
 ##### `DELETE` <a name="DELETE" id="@winglang/sdk.cloud.HttpMethod.DELETE"></a>
 
 Delete.
@@ -4187,6 +4136,5 @@
 ##### `PATCH` <a name="PATCH" id="@winglang/sdk.cloud.HttpMethod.PATCH"></a>
 
 Patch.
->>>>>>> a36c28d4
-
----
+
+---