# API Reference <a name="API Reference" id="api-reference"></a>

## Constructs <a name="Constructs" id="Constructs"></a>

### Bucket <a name="Bucket" id="@winglang/wingsdk.cloud.Bucket"></a>

**Inflight client:** [@winglang/wingsdk.cloud.IBucketClient](#@winglang/wingsdk.cloud.IBucketClient)

Represents a cloud object store.

#### Initializers <a name="Initializers" id="@winglang/wingsdk.cloud.Bucket.Initializer"></a>

```wing
bring cloud;

new cloud.Bucket(props?: BucketProps)
```

| **Name** | **Type** | **Description** |
| --- | --- | --- |
| <code><a href="#@winglang/wingsdk.cloud.Bucket.Initializer.parameter.props">props</a></code> | <code>cloud.BucketProps</code> | *No description.* |

---

##### `props`<sup>Optional</sup> <a name="props" id="@winglang/wingsdk.cloud.Bucket.Initializer.parameter.props"></a>

- *Type:* cloud.BucketProps

---

#### Methods <a name="Methods" id="Methods"></a>

| **Name** | **Description** |
| --- | --- |
| <code><a href="#@winglang/wingsdk.cloud.Bucket.toString">to_string</a></code> | Returns a string representation of this construct. |

---

##### `to_string` <a name="to_string" id="@winglang/wingsdk.cloud.Bucket.toString"></a>

```wing
to_string(): str
```

Returns a string representation of this construct.

#### Static Functions <a name="Static Functions" id="Static Functions"></a>

| **Name** | **Description** |
| --- | --- |
| <code><a href="#@winglang/wingsdk.cloud.Bucket.isConstruct">is_construct</a></code> | Checks if `x` is a construct. |

---

##### ~~`is_construct`~~ <a name="is_construct" id="@winglang/wingsdk.cloud.Bucket.isConstruct"></a>

```wing
bring cloud;

cloud.Bucket.is_construct(x: any)
```

Checks if `x` is a construct.

###### `x`<sup>Required</sup> <a name="x" id="@winglang/wingsdk.cloud.Bucket.isConstruct.parameter.x"></a>

- *Type:* any

Any object.

---

#### Properties <a name="Properties" id="Properties"></a>

| **Name** | **Type** | **Description** |
| --- | --- | --- |
| <code><a href="#@winglang/wingsdk.cloud.Bucket.property.node">node</a></code> | <code>constructs.Node</code> | The tree node. |
| <code><a href="#@winglang/wingsdk.cloud.Bucket.property.stateful">stateful</a></code> | <code>bool</code> | Whether a resource is stateful, i.e. it stores information that is not defined by your application. |

---

##### `node`<sup>Required</sup> <a name="node" id="@winglang/wingsdk.cloud.Bucket.property.node"></a>

```wing
node: Node;
```

- *Type:* constructs.Node

The tree node.

---

##### `stateful`<sup>Required</sup> <a name="stateful" id="@winglang/wingsdk.cloud.Bucket.property.stateful"></a>

```wing
stateful: bool;
```

- *Type:* bool

Whether a resource is stateful, i.e. it stores information that is not defined by your application.

A non-stateful resource does not remember information about past
transactions or events, and can typically be replaced by a cloud provider
with a fresh copy without any consequences.

---


### Function <a name="Function" id="@winglang/wingsdk.cloud.Function"></a>

**Inflight client:** [@winglang/wingsdk.cloud.IFunctionClient](#@winglang/wingsdk.cloud.IFunctionClient)

Represents a serverless function.

#### Initializers <a name="Initializers" id="@winglang/wingsdk.cloud.Function.Initializer"></a>

```wing
bring cloud;

new cloud.Function(inflight: ~Inflight, props?: FunctionProps)
```

| **Name** | **Type** | **Description** |
| --- | --- | --- |
| <code><a href="#@winglang/wingsdk.cloud.Function.Initializer.parameter.inflight">inflight</a></code> | <code>core.Inflight</code> | *No description.* |
| <code><a href="#@winglang/wingsdk.cloud.Function.Initializer.parameter.props">props</a></code> | <code>cloud.FunctionProps</code> | *No description.* |

---

##### `inflight`<sup>Required</sup> <a name="inflight" id="@winglang/wingsdk.cloud.Function.Initializer.parameter.inflight"></a>

- *Type:* core.Inflight

---

##### `props`<sup>Optional</sup> <a name="props" id="@winglang/wingsdk.cloud.Function.Initializer.parameter.props"></a>

- *Type:* cloud.FunctionProps

---

#### Methods <a name="Methods" id="Methods"></a>

| **Name** | **Description** |
| --- | --- |
| <code><a href="#@winglang/wingsdk.cloud.Function.toString">to_string</a></code> | Returns a string representation of this construct. |
| <code><a href="#@winglang/wingsdk.cloud.Function.addEnvironment">add_environment</a></code> | Add an environment variable to the function. |

---

##### `to_string` <a name="to_string" id="@winglang/wingsdk.cloud.Function.toString"></a>

```wing
to_string(): str
```

Returns a string representation of this construct.

##### `add_environment` <a name="add_environment" id="@winglang/wingsdk.cloud.Function.addEnvironment"></a>

```wing
add_environment(_key: str, _value: str): void
```

Add an environment variable to the function.

###### `_key`<sup>Required</sup> <a name="_key" id="@winglang/wingsdk.cloud.Function.addEnvironment.parameter._key"></a>

- *Type:* str

---

###### `_value`<sup>Required</sup> <a name="_value" id="@winglang/wingsdk.cloud.Function.addEnvironment.parameter._value"></a>

- *Type:* str

---

#### Static Functions <a name="Static Functions" id="Static Functions"></a>

| **Name** | **Description** |
| --- | --- |
| <code><a href="#@winglang/wingsdk.cloud.Function.isConstruct">is_construct</a></code> | Checks if `x` is a construct. |

---

##### ~~`is_construct`~~ <a name="is_construct" id="@winglang/wingsdk.cloud.Function.isConstruct"></a>

```wing
bring cloud;

cloud.Function.is_construct(x: any)
```

Checks if `x` is a construct.

###### `x`<sup>Required</sup> <a name="x" id="@winglang/wingsdk.cloud.Function.isConstruct.parameter.x"></a>

- *Type:* any

Any object.

---

#### Properties <a name="Properties" id="Properties"></a>

| **Name** | **Type** | **Description** |
| --- | --- | --- |
| <code><a href="#@winglang/wingsdk.cloud.Function.property.node">node</a></code> | <code>constructs.Node</code> | The tree node. |
| <code><a href="#@winglang/wingsdk.cloud.Function.property.stateful">stateful</a></code> | <code>bool</code> | Whether a resource is stateful, i.e. it stores information that is not defined by your application. |

---

##### `node`<sup>Required</sup> <a name="node" id="@winglang/wingsdk.cloud.Function.property.node"></a>

```wing
node: Node;
```

- *Type:* constructs.Node

The tree node.

---

##### `stateful`<sup>Required</sup> <a name="stateful" id="@winglang/wingsdk.cloud.Function.property.stateful"></a>

```wing
stateful: bool;
```

- *Type:* bool

Whether a resource is stateful, i.e. it stores information that is not defined by your application.

A non-stateful resource does not remember information about past
transactions or events, and can typically be replaced by a cloud provider
with a fresh copy without any consequences.

---


### Logger <a name="Logger" id="@winglang/wingsdk.cloud.Logger"></a>

**Inflight client:** [@winglang/wingsdk.cloud.ILoggerClient](#@winglang/wingsdk.cloud.ILoggerClient)

A cloud logging facility.

#### Methods <a name="Methods" id="Methods"></a>

| **Name** | **Description** |
| --- | --- |
| <code><a href="#@winglang/wingsdk.cloud.Logger.toString">to_string</a></code> | Returns a string representation of this construct. |
| <code><a href="#@winglang/wingsdk.cloud.Logger.print">print</a></code> | Logs a message. |

---

##### `to_string` <a name="to_string" id="@winglang/wingsdk.cloud.Logger.toString"></a>

```wing
to_string(): str
```

Returns a string representation of this construct.

##### `print` <a name="print" id="@winglang/wingsdk.cloud.Logger.print"></a>

```wing
print(message: str): void
```

Logs a message.

###### `message`<sup>Required</sup> <a name="message" id="@winglang/wingsdk.cloud.Logger.print.parameter.message"></a>

- *Type:* str

The message to log.

---

#### Static Functions <a name="Static Functions" id="Static Functions"></a>

| **Name** | **Description** |
| --- | --- |
| <code><a href="#@winglang/wingsdk.cloud.Logger.isConstruct">is_construct</a></code> | Checks if `x` is a construct. |
| <code><a href="#@winglang/wingsdk.cloud.Logger.of">of</a></code> | Returns the logger registered to the given scope, throwing an error if there is none. |
| <code><a href="#@winglang/wingsdk.cloud.Logger.register">register</a></code> | Create a logger and register it to the given scope. |

---

##### ~~`is_construct`~~ <a name="is_construct" id="@winglang/wingsdk.cloud.Logger.isConstruct"></a>

```wing
bring cloud;

cloud.Logger.is_construct(x: any)
```

Checks if `x` is a construct.

###### `x`<sup>Required</sup> <a name="x" id="@winglang/wingsdk.cloud.Logger.isConstruct.parameter.x"></a>

- *Type:* any

Any object.

---

##### `of` <a name="of" id="@winglang/wingsdk.cloud.Logger.of"></a>

```wing
bring cloud;

cloud.Logger.of()
```

Returns the logger registered to the given scope, throwing an error if there is none.

##### `register` <a name="register" id="@winglang/wingsdk.cloud.Logger.register"></a>

```wing
bring cloud;

cloud.Logger.register()
```

Create a logger and register it to the given scope.

#### Properties <a name="Properties" id="Properties"></a>

| **Name** | **Type** | **Description** |
| --- | --- | --- |
| <code><a href="#@winglang/wingsdk.cloud.Logger.property.node">node</a></code> | <code>constructs.Node</code> | The tree node. |
| <code><a href="#@winglang/wingsdk.cloud.Logger.property.stateful">stateful</a></code> | <code>bool</code> | Whether a resource is stateful, i.e. it stores information that is not defined by your application. |

---

##### `node`<sup>Required</sup> <a name="node" id="@winglang/wingsdk.cloud.Logger.property.node"></a>

```wing
node: Node;
```

- *Type:* constructs.Node

The tree node.

---

##### `stateful`<sup>Required</sup> <a name="stateful" id="@winglang/wingsdk.cloud.Logger.property.stateful"></a>

```wing
stateful: bool;
```

- *Type:* bool

Whether a resource is stateful, i.e. it stores information that is not defined by your application.

A non-stateful resource does not remember information about past
transactions or events, and can typically be replaced by a cloud provider
with a fresh copy without any consequences.

---


### Queue <a name="Queue" id="@winglang/wingsdk.cloud.Queue"></a>

**Inflight client:** [@winglang/wingsdk.cloud.IQueueClient](#@winglang/wingsdk.cloud.IQueueClient)

Represents a serverless queue.

#### Initializers <a name="Initializers" id="@winglang/wingsdk.cloud.Queue.Initializer"></a>

```wing
bring cloud;

new cloud.Queue(props?: QueueProps)
```

| **Name** | **Type** | **Description** |
| --- | --- | --- |
| <code><a href="#@winglang/wingsdk.cloud.Queue.Initializer.parameter.props">props</a></code> | <code>cloud.QueueProps</code> | *No description.* |

---

##### `props`<sup>Optional</sup> <a name="props" id="@winglang/wingsdk.cloud.Queue.Initializer.parameter.props"></a>

- *Type:* cloud.QueueProps

---

#### Methods <a name="Methods" id="Methods"></a>

| **Name** | **Description** |
| --- | --- |
| <code><a href="#@winglang/wingsdk.cloud.Queue.toString">to_string</a></code> | Returns a string representation of this construct. |
| <code><a href="#@winglang/wingsdk.cloud.Queue.onMessage">on_message</a></code> | Create a function to consume messages from this queue. |

---

##### `to_string` <a name="to_string" id="@winglang/wingsdk.cloud.Queue.toString"></a>

```wing
to_string(): str
```

Returns a string representation of this construct.

##### `on_message` <a name="on_message" id="@winglang/wingsdk.cloud.Queue.onMessage"></a>

```wing
on_message(inflight: ~Inflight, props?: QueueOnMessageProps): Function
```

Create a function to consume messages from this queue.

###### `inflight`<sup>Required</sup> <a name="inflight" id="@winglang/wingsdk.cloud.Queue.onMessage.parameter.inflight"></a>

- *Type:* core.Inflight

---

###### `props`<sup>Optional</sup> <a name="props" id="@winglang/wingsdk.cloud.Queue.onMessage.parameter.props"></a>

- *Type:* cloud.QueueOnMessageProps

---

#### Static Functions <a name="Static Functions" id="Static Functions"></a>

| **Name** | **Description** |
| --- | --- |
| <code><a href="#@winglang/wingsdk.cloud.Queue.isConstruct">is_construct</a></code> | Checks if `x` is a construct. |

---

##### ~~`is_construct`~~ <a name="is_construct" id="@winglang/wingsdk.cloud.Queue.isConstruct"></a>

```wing
bring cloud;

cloud.Queue.is_construct(x: any)
```

Checks if `x` is a construct.

###### `x`<sup>Required</sup> <a name="x" id="@winglang/wingsdk.cloud.Queue.isConstruct.parameter.x"></a>

- *Type:* any

Any object.

---

#### Properties <a name="Properties" id="Properties"></a>

| **Name** | **Type** | **Description** |
| --- | --- | --- |
| <code><a href="#@winglang/wingsdk.cloud.Queue.property.node">node</a></code> | <code>constructs.Node</code> | The tree node. |
| <code><a href="#@winglang/wingsdk.cloud.Queue.property.stateful">stateful</a></code> | <code>bool</code> | Whether a resource is stateful, i.e. it stores information that is not defined by your application. |

---

##### `node`<sup>Required</sup> <a name="node" id="@winglang/wingsdk.cloud.Queue.property.node"></a>

```wing
node: Node;
```

- *Type:* constructs.Node

The tree node.

---

##### `stateful`<sup>Required</sup> <a name="stateful" id="@winglang/wingsdk.cloud.Queue.property.stateful"></a>

```wing
stateful: bool;
```

- *Type:* bool

Whether a resource is stateful, i.e. it stores information that is not defined by your application.

A non-stateful resource does not remember information about past
transactions or events, and can typically be replaced by a cloud provider
with a fresh copy without any consequences.

---


## Structs <a name="Structs" id="Structs"></a>

### AppProps <a name="AppProps" id="@winglang/wingsdk.core.AppProps"></a>

Props for all `App` classes.

#### Initializer <a name="Initializer" id="@winglang/wingsdk.core.AppProps.Initializer"></a>

```wing
bring core;

let app_props = core.AppProps{ ... }
```

#### Properties <a name="Properties" id="Properties"></a>

| **Name** | **Type** | **Description** |
| --- | --- | --- |
| <code><a href="#@winglang/wingsdk.core.AppProps.property.customFactory">customFactory</a></code> | <code>polycons.IPolyconFactory</code> | A custom factory to resolve polycons. |
| <code><a href="#@winglang/wingsdk.core.AppProps.property.name">name</a></code> | <code>str</code> | The name of the app. |
| <code><a href="#@winglang/wingsdk.core.AppProps.property.outdir">outdir</a></code> | <code>str</code> | Directory where artifacts are synthesized to. |
| <code><a href="#@winglang/wingsdk.core.AppProps.property.stateFile">stateFile</a></code> | <code>str</code> | The path to a state file which will track all synthesized files. |

---

##### `customFactory`<sup>Optional</sup> <a name="customFactory" id="@winglang/wingsdk.core.AppProps.property.customFactory"></a>

```wing
custom_factory: IPolyconFactory;
```

- *Type:* polycons.IPolyconFactory
- *Default:* use the default polycon factory included in the Wing SDK

A custom factory to resolve polycons.

---

##### `name`<sup>Optional</sup> <a name="name" id="@winglang/wingsdk.core.AppProps.property.name"></a>

```wing
name: str;
```

- *Type:* str
- *Default:* "app"

The name of the app.

---

##### `outdir`<sup>Optional</sup> <a name="outdir" id="@winglang/wingsdk.core.AppProps.property.outdir"></a>

```wing
outdir: str;
```

- *Type:* str
- *Default:* current working directory

Directory where artifacts are synthesized to.

---

##### `stateFile`<sup>Optional</sup> <a name="stateFile" id="@winglang/wingsdk.core.AppProps.property.stateFile"></a>

```wing
state_file: str;
```

- *Type:* str
- *Default:* no state file

The path to a state file which will track all synthesized files.

If a
statefile is not specified, we won't be able to remove extrenous files.

---

### BucketProps <a name="BucketProps" id="@winglang/wingsdk.cloud.BucketProps"></a>

Properties for `Bucket`.

#### Initializer <a name="Initializer" id="@winglang/wingsdk.cloud.BucketProps.Initializer"></a>

```wing
bring cloud;

let bucket_props = cloud.BucketProps{ ... }
```

#### Properties <a name="Properties" id="Properties"></a>

| **Name** | **Type** | **Description** |
| --- | --- | --- |
| <code><a href="#@winglang/wingsdk.cloud.BucketProps.property.public">public</a></code> | <code>bool</code> | Whether the bucket's objects should be publicly accessible. |

---

##### `public`<sup>Optional</sup> <a name="public" id="@winglang/wingsdk.cloud.BucketProps.property.public"></a>

```wing
public: bool;
```

- *Type:* bool
- *Default:* false

Whether the bucket's objects should be publicly accessible.

---

### Capture <a name="Capture" id="@winglang/wingsdk.core.Capture"></a>

Capture information.

A capture is a reference from an Inflight to a
construction-time resource or value. Either the "resource" or "value" field
will be set, but not both.

#### Initializer <a name="Initializer" id="@winglang/wingsdk.core.Capture.Initializer"></a>

```wing
bring core;

let capture = core.Capture{ ... }
```

#### Properties <a name="Properties" id="Properties"></a>

| **Name** | **Type** | **Description** |
| --- | --- | --- |
| <code><a href="#@winglang/wingsdk.core.Capture.property.methods">methods</a></code> | <code>MutArray<str></code> | Which methods are called on the captured resource. |
| <code><a href="#@winglang/wingsdk.core.Capture.property.resource">resource</a></code> | <code>core.ICapturableConstruct</code> | A captured resource. |
| <code><a href="#@winglang/wingsdk.core.Capture.property.value">value</a></code> | <code>any</code> | A captured immutable value (like string, number, boolean, a struct, or null). |

---

##### `methods`<sup>Optional</sup> <a name="methods" id="@winglang/wingsdk.core.Capture.property.methods"></a>

```wing
methods: MutArray<str>;
```

- *Type:* MutArray<str>

Which methods are called on the captured resource.

---

##### `resource`<sup>Optional</sup> <a name="resource" id="@winglang/wingsdk.core.Capture.property.resource"></a>

```wing
resource: ICapturableConstruct;
```

- *Type:* core.ICapturableConstruct

A captured resource.

---

##### `value`<sup>Optional</sup> <a name="value" id="@winglang/wingsdk.core.Capture.property.value"></a>

```wing
value: any;
```

- *Type:* any

A captured immutable value (like string, number, boolean, a struct, or null).

---

### CaptureMetadata <a name="CaptureMetadata" id="@winglang/wingsdk.core.CaptureMetadata"></a>

Extra metadata associated with a captured resource.

#### Initializer <a name="Initializer" id="@winglang/wingsdk.core.CaptureMetadata.Initializer"></a>

```wing
bring core;

let capture_metadata = core.CaptureMetadata{ ... }
```

#### Properties <a name="Properties" id="Properties"></a>

| **Name** | **Type** | **Description** |
| --- | --- | --- |
| <code><a href="#@winglang/wingsdk.core.CaptureMetadata.property.methods">methods</a></code> | <code>MutArray<str></code> | Which methods are called on the captured resource. |

---

##### `methods`<sup>Optional</sup> <a name="methods" id="@winglang/wingsdk.core.CaptureMetadata.property.methods"></a>

```wing
methods: MutArray<str>;
```

- *Type:* MutArray<str>

Which methods are called on the captured resource.

---

### FilesProps <a name="FilesProps" id="@winglang/wingsdk.core.FilesProps"></a>

Props for `Files`.

#### Initializer <a name="Initializer" id="@winglang/wingsdk.core.FilesProps.Initializer"></a>

```wing
bring core;

let files_props = core.FilesProps{ ... }
```

<<<<<<< HEAD
=======

### CdktfApp <a name="CdktfApp" id="@winglang/wingsdk.core.CdktfApp"></a>

- *Implements:* @winglang/wingsdk.core.IApp

An app that knows how to synthesize constructs into Terraform configuration using cdktf.

No polycon factory or Terraform providers are included.

#### Initializers <a name="Initializers" id="@winglang/wingsdk.core.CdktfApp.Initializer"></a>

```typescript
import { core } from '@winglang/wingsdk'

new core.CdktfApp(props?: AppProps)
```

| **Name** | **Type** | **Description** |
| --- | --- | --- |
| <code><a href="#@winglang/wingsdk.core.CdktfApp.Initializer.parameter.props">props</a></code> | <code>@winglang/wingsdk.core.AppProps</code> | *No description.* |

---

##### `props`<sup>Optional</sup> <a name="props" id="@winglang/wingsdk.core.CdktfApp.Initializer.parameter.props"></a>

- *Type:* @winglang/wingsdk.core.AppProps

---

#### Methods <a name="Methods" id="Methods"></a>

| **Name** | **Description** |
| --- | --- |
| <code><a href="#@winglang/wingsdk.core.CdktfApp.toString">toString</a></code> | Returns a string representation of this construct. |
| <code><a href="#@winglang/wingsdk.core.CdktfApp.synth">synth</a></code> | Synthesize the app into Terraform configuration in a `cdktf.out` directory. |

---

##### `toString` <a name="toString" id="@winglang/wingsdk.core.CdktfApp.toString"></a>

```typescript
public toString(): string
```

Returns a string representation of this construct.

##### `synth` <a name="synth" id="@winglang/wingsdk.core.CdktfApp.synth"></a>

```typescript
public synth(): string
```

Synthesize the app into Terraform configuration in a `cdktf.out` directory.

This method eturn a cleaned snapshot of the resulting Terraform manifest
for unit testing.

#### Static Functions <a name="Static Functions" id="Static Functions"></a>

| **Name** | **Description** |
| --- | --- |
| <code><a href="#@winglang/wingsdk.core.CdktfApp.isConstruct">isConstruct</a></code> | Checks if `x` is a construct. |

---

##### ~~`isConstruct`~~ <a name="isConstruct" id="@winglang/wingsdk.core.CdktfApp.isConstruct"></a>

```typescript
import { core } from '@winglang/wingsdk'

core.CdktfApp.isConstruct(x: any)
```

Checks if `x` is a construct.

###### `x`<sup>Required</sup> <a name="x" id="@winglang/wingsdk.core.CdktfApp.isConstruct.parameter.x"></a>

- *Type:* any

Any object.

---

#### Properties <a name="Properties" id="Properties"></a>

| **Name** | **Type** | **Description** |
| --- | --- | --- |
| <code><a href="#@winglang/wingsdk.core.CdktfApp.property.node">node</a></code> | <code>constructs.Node</code> | The tree node. |
| <code><a href="#@winglang/wingsdk.core.CdktfApp.property.outdir">outdir</a></code> | <code>string</code> | Directory where artifacts are synthesized to. |

---

##### `node`<sup>Required</sup> <a name="node" id="@winglang/wingsdk.core.CdktfApp.property.node"></a>

```typescript
public readonly node: Node;
```

- *Type:* constructs.Node

The tree node.

---

##### `outdir`<sup>Required</sup> <a name="outdir" id="@winglang/wingsdk.core.CdktfApp.property.outdir"></a>

```typescript
public readonly outdir: string;
```

- *Type:* string

Directory where artifacts are synthesized to.

---


### Counter <a name="Counter" id="@winglang/wingsdk.cloud.Counter"></a>

**Inflight client:** [@monadahq/wingsdk.cloud.ICounterClient](#@monadahq/wingsdk.cloud.ICounterClient)

Represents a distributed atomic counter.

#### Initializers <a name="Initializers" id="@winglang/wingsdk.cloud.Counter.Initializer"></a>

```typescript
import { cloud } from '@winglang/wingsdk'

new cloud.Counter(scope: Construct, id: string, props?: CounterProps)
```

| **Name** | **Type** | **Description** |
| --- | --- | --- |
| <code><a href="#@winglang/wingsdk.cloud.Counter.Initializer.parameter.scope">scope</a></code> | <code>constructs.Construct</code> | *No description.* |
| <code><a href="#@winglang/wingsdk.cloud.Counter.Initializer.parameter.id">id</a></code> | <code>string</code> | *No description.* |
| <code><a href="#@winglang/wingsdk.cloud.Counter.Initializer.parameter.props">props</a></code> | <code>@winglang/wingsdk.cloud.CounterProps</code> | *No description.* |

---

##### `scope`<sup>Required</sup> <a name="scope" id="@winglang/wingsdk.cloud.Counter.Initializer.parameter.scope"></a>

- *Type:* constructs.Construct

---

##### `id`<sup>Required</sup> <a name="id" id="@winglang/wingsdk.cloud.Counter.Initializer.parameter.id"></a>

- *Type:* string

---

##### `props`<sup>Optional</sup> <a name="props" id="@winglang/wingsdk.cloud.Counter.Initializer.parameter.props"></a>

- *Type:* @winglang/wingsdk.cloud.CounterProps

---

#### Methods <a name="Methods" id="Methods"></a>

| **Name** | **Description** |
| --- | --- |
| <code><a href="#@winglang/wingsdk.cloud.Counter.toString">toString</a></code> | Returns a string representation of this construct. |

---

##### `toString` <a name="toString" id="@winglang/wingsdk.cloud.Counter.toString"></a>

```typescript
public toString(): string
```

Returns a string representation of this construct.

#### Static Functions <a name="Static Functions" id="Static Functions"></a>

| **Name** | **Description** |
| --- | --- |
| <code><a href="#@winglang/wingsdk.cloud.Counter.isConstruct">isConstruct</a></code> | Checks if `x` is a construct. |

---

##### ~~`isConstruct`~~ <a name="isConstruct" id="@winglang/wingsdk.cloud.Counter.isConstruct"></a>

```typescript
import { cloud } from '@winglang/wingsdk'

cloud.Counter.isConstruct(x: any)
```

Checks if `x` is a construct.

###### `x`<sup>Required</sup> <a name="x" id="@winglang/wingsdk.cloud.Counter.isConstruct.parameter.x"></a>

- *Type:* any

Any object.

---

#### Properties <a name="Properties" id="Properties"></a>

| **Name** | **Type** | **Description** |
| --- | --- | --- |
| <code><a href="#@winglang/wingsdk.cloud.Counter.property.node">node</a></code> | <code>constructs.Node</code> | The tree node. |
| <code><a href="#@winglang/wingsdk.cloud.Counter.property.stateful">stateful</a></code> | <code>boolean</code> | Whether a resource is stateful, i.e. it stores information that is not defined by your application. |
| <code><a href="#@winglang/wingsdk.cloud.Counter.property.initialValue">initialValue</a></code> | <code>number</code> | The initial value of the counter. |

---

##### `node`<sup>Required</sup> <a name="node" id="@winglang/wingsdk.cloud.Counter.property.node"></a>

```typescript
public readonly node: Node;
```

- *Type:* constructs.Node

The tree node.

---

##### `stateful`<sup>Required</sup> <a name="stateful" id="@winglang/wingsdk.cloud.Counter.property.stateful"></a>

```typescript
public readonly stateful: boolean;
```

- *Type:* boolean

Whether a resource is stateful, i.e. it stores information that is not defined by your application.

A non-stateful resource does not remember information about past
transactions or events, and can typically be replaced by a cloud provider
with a fresh copy without any consequences.

---

##### `initialValue`<sup>Required</sup> <a name="initialValue" id="@winglang/wingsdk.cloud.Counter.property.initialValue"></a>

```typescript
public readonly initialValue: number;
```

- *Type:* number

The initial value of the counter.

---


### Counter <a name="Counter" id="@winglang/wingsdk.sim.Counter"></a>

- *Implements:* @winglang/wingsdk.sim.IResource

**Inflight client:** [@winglang/wingsdk.cloud.ICounterClient](#@winglang/wingsdk.cloud.ICounterClient)

Simulator implementation of `cloud.Counter`.

#### Initializers <a name="Initializers" id="@winglang/wingsdk.sim.Counter.Initializer"></a>

```typescript
import { sim } from '@winglang/wingsdk'

new sim.Counter(scope: Construct, id: string, props?: CounterProps)
```

| **Name** | **Type** | **Description** |
| --- | --- | --- |
| <code><a href="#@winglang/wingsdk.sim.Counter.Initializer.parameter.scope">scope</a></code> | <code>constructs.Construct</code> | *No description.* |
| <code><a href="#@winglang/wingsdk.sim.Counter.Initializer.parameter.id">id</a></code> | <code>string</code> | *No description.* |
| <code><a href="#@winglang/wingsdk.sim.Counter.Initializer.parameter.props">props</a></code> | <code>@winglang/wingsdk.cloud.CounterProps</code> | *No description.* |

---

##### `scope`<sup>Required</sup> <a name="scope" id="@winglang/wingsdk.sim.Counter.Initializer.parameter.scope"></a>

- *Type:* constructs.Construct

---

##### `id`<sup>Required</sup> <a name="id" id="@winglang/wingsdk.sim.Counter.Initializer.parameter.id"></a>

- *Type:* string

---

##### `props`<sup>Optional</sup> <a name="props" id="@winglang/wingsdk.sim.Counter.Initializer.parameter.props"></a>

- *Type:* @winglang/wingsdk.cloud.CounterProps

---

#### Methods <a name="Methods" id="Methods"></a>

| **Name** | **Description** |
| --- | --- |
| <code><a href="#@winglang/wingsdk.sim.Counter.toString">toString</a></code> | Returns a string representation of this construct. |

---

##### `toString` <a name="toString" id="@winglang/wingsdk.sim.Counter.toString"></a>

```typescript
public toString(): string
```

Returns a string representation of this construct.

#### Static Functions <a name="Static Functions" id="Static Functions"></a>

| **Name** | **Description** |
| --- | --- |
| <code><a href="#@winglang/wingsdk.sim.Counter.isConstruct">isConstruct</a></code> | Checks if `x` is a construct. |

---

##### ~~`isConstruct`~~ <a name="isConstruct" id="@winglang/wingsdk.sim.Counter.isConstruct"></a>

```typescript
import { sim } from '@winglang/wingsdk'

sim.Counter.isConstruct(x: any)
```

Checks if `x` is a construct.

###### `x`<sup>Required</sup> <a name="x" id="@winglang/wingsdk.sim.Counter.isConstruct.parameter.x"></a>

- *Type:* any

Any object.

---

#### Properties <a name="Properties" id="Properties"></a>

| **Name** | **Type** | **Description** |
| --- | --- | --- |
| <code><a href="#@winglang/wingsdk.sim.Counter.property.node">node</a></code> | <code>constructs.Node</code> | The tree node. |
| <code><a href="#@winglang/wingsdk.sim.Counter.property.stateful">stateful</a></code> | <code>boolean</code> | Whether a resource is stateful, i.e. it stores information that is not defined by your application. |
| <code><a href="#@winglang/wingsdk.sim.Counter.property.initialValue">initialValue</a></code> | <code>number</code> | The initial value of the counter. |

---

##### `node`<sup>Required</sup> <a name="node" id="@winglang/wingsdk.sim.Counter.property.node"></a>

```typescript
public readonly node: Node;
```

- *Type:* constructs.Node

The tree node.

---

##### `stateful`<sup>Required</sup> <a name="stateful" id="@winglang/wingsdk.sim.Counter.property.stateful"></a>

```typescript
public readonly stateful: boolean;
```

- *Type:* boolean

Whether a resource is stateful, i.e. it stores information that is not defined by your application.

A non-stateful resource does not remember information about past
transactions or events, and can typically be replaced by a cloud provider
with a fresh copy without any consequences.

---

##### `initialValue`<sup>Required</sup> <a name="initialValue" id="@winglang/wingsdk.sim.Counter.property.initialValue"></a>

```typescript
public readonly initialValue: number;
```

- *Type:* number

The initial value of the counter.

---


### Counter <a name="Counter" id="@winglang/wingsdk.tfaws.Counter"></a>

**Inflight client:** [@monadahq/wingsdk.cloud.ICounterClient](#@monadahq/wingsdk.cloud.ICounterClient)

AWS implementation of `cloud.Counter`.

#### Initializers <a name="Initializers" id="@winglang/wingsdk.tfaws.Counter.Initializer"></a>

```typescript
import { tfaws } from '@winglang/wingsdk'

new tfaws.Counter(scope: Construct, id: string, props?: CounterProps)
```

| **Name** | **Type** | **Description** |
| --- | --- | --- |
| <code><a href="#@winglang/wingsdk.tfaws.Counter.Initializer.parameter.scope">scope</a></code> | <code>constructs.Construct</code> | *No description.* |
| <code><a href="#@winglang/wingsdk.tfaws.Counter.Initializer.parameter.id">id</a></code> | <code>string</code> | *No description.* |
| <code><a href="#@winglang/wingsdk.tfaws.Counter.Initializer.parameter.props">props</a></code> | <code>@winglang/wingsdk.cloud.CounterProps</code> | *No description.* |

---

##### `scope`<sup>Required</sup> <a name="scope" id="@winglang/wingsdk.tfaws.Counter.Initializer.parameter.scope"></a>

- *Type:* constructs.Construct

---

##### `id`<sup>Required</sup> <a name="id" id="@winglang/wingsdk.tfaws.Counter.Initializer.parameter.id"></a>

- *Type:* string

---

##### `props`<sup>Optional</sup> <a name="props" id="@winglang/wingsdk.tfaws.Counter.Initializer.parameter.props"></a>

- *Type:* @winglang/wingsdk.cloud.CounterProps

---

#### Methods <a name="Methods" id="Methods"></a>

| **Name** | **Description** |
| --- | --- |
| <code><a href="#@winglang/wingsdk.tfaws.Counter.toString">toString</a></code> | Returns a string representation of this construct. |

---

##### `toString` <a name="toString" id="@winglang/wingsdk.tfaws.Counter.toString"></a>

```typescript
public toString(): string
```

Returns a string representation of this construct.

#### Static Functions <a name="Static Functions" id="Static Functions"></a>

| **Name** | **Description** |
| --- | --- |
| <code><a href="#@winglang/wingsdk.tfaws.Counter.isConstruct">isConstruct</a></code> | Checks if `x` is a construct. |

---

##### ~~`isConstruct`~~ <a name="isConstruct" id="@winglang/wingsdk.tfaws.Counter.isConstruct"></a>

```typescript
import { tfaws } from '@winglang/wingsdk'

tfaws.Counter.isConstruct(x: any)
```

Checks if `x` is a construct.

###### `x`<sup>Required</sup> <a name="x" id="@winglang/wingsdk.tfaws.Counter.isConstruct.parameter.x"></a>

- *Type:* any

Any object.

---

#### Properties <a name="Properties" id="Properties"></a>

| **Name** | **Type** | **Description** |
| --- | --- | --- |
| <code><a href="#@winglang/wingsdk.tfaws.Counter.property.node">node</a></code> | <code>constructs.Node</code> | The tree node. |
| <code><a href="#@winglang/wingsdk.tfaws.Counter.property.stateful">stateful</a></code> | <code>boolean</code> | Whether a resource is stateful, i.e. it stores information that is not defined by your application. |
| <code><a href="#@winglang/wingsdk.tfaws.Counter.property.initialValue">initialValue</a></code> | <code>number</code> | The initial value of the counter. |

---

##### `node`<sup>Required</sup> <a name="node" id="@winglang/wingsdk.tfaws.Counter.property.node"></a>

```typescript
public readonly node: Node;
```

- *Type:* constructs.Node

The tree node.

---

##### `stateful`<sup>Required</sup> <a name="stateful" id="@winglang/wingsdk.tfaws.Counter.property.stateful"></a>

```typescript
public readonly stateful: boolean;
```

- *Type:* boolean

Whether a resource is stateful, i.e. it stores information that is not defined by your application.

A non-stateful resource does not remember information about past
transactions or events, and can typically be replaced by a cloud provider
with a fresh copy without any consequences.

---

##### `initialValue`<sup>Required</sup> <a name="initialValue" id="@winglang/wingsdk.tfaws.Counter.property.initialValue"></a>

```typescript
public readonly initialValue: number;
```

- *Type:* number

The initial value of the counter.

---


### CounterBase <a name="CounterBase" id="@winglang/wingsdk.cloud.CounterBase"></a>

Functionality shared between all `Counter` implementations.

#### Initializers <a name="Initializers" id="@winglang/wingsdk.cloud.CounterBase.Initializer"></a>

```typescript
import { cloud } from '@winglang/wingsdk'

new cloud.CounterBase(scope: Construct, id: string, props?: CounterProps)
```

| **Name** | **Type** | **Description** |
| --- | --- | --- |
| <code><a href="#@winglang/wingsdk.cloud.CounterBase.Initializer.parameter.scope">scope</a></code> | <code>constructs.Construct</code> | *No description.* |
| <code><a href="#@winglang/wingsdk.cloud.CounterBase.Initializer.parameter.id">id</a></code> | <code>string</code> | *No description.* |
| <code><a href="#@winglang/wingsdk.cloud.CounterBase.Initializer.parameter.props">props</a></code> | <code>@winglang/wingsdk.cloud.CounterProps</code> | *No description.* |

---

##### `scope`<sup>Required</sup> <a name="scope" id="@winglang/wingsdk.cloud.CounterBase.Initializer.parameter.scope"></a>

- *Type:* constructs.Construct

---

##### `id`<sup>Required</sup> <a name="id" id="@winglang/wingsdk.cloud.CounterBase.Initializer.parameter.id"></a>

- *Type:* string

---

##### `props`<sup>Optional</sup> <a name="props" id="@winglang/wingsdk.cloud.CounterBase.Initializer.parameter.props"></a>

- *Type:* @winglang/wingsdk.cloud.CounterProps

---

#### Methods <a name="Methods" id="Methods"></a>

| **Name** | **Description** |
| --- | --- |
| <code><a href="#@winglang/wingsdk.cloud.CounterBase.toString">toString</a></code> | Returns a string representation of this construct. |

---

##### `toString` <a name="toString" id="@winglang/wingsdk.cloud.CounterBase.toString"></a>

```typescript
public toString(): string
```

Returns a string representation of this construct.

#### Static Functions <a name="Static Functions" id="Static Functions"></a>

| **Name** | **Description** |
| --- | --- |
| <code><a href="#@winglang/wingsdk.cloud.CounterBase.isConstruct">isConstruct</a></code> | Checks if `x` is a construct. |

---

##### ~~`isConstruct`~~ <a name="isConstruct" id="@winglang/wingsdk.cloud.CounterBase.isConstruct"></a>

```typescript
import { cloud } from '@winglang/wingsdk'

cloud.CounterBase.isConstruct(x: any)
```

Checks if `x` is a construct.

###### `x`<sup>Required</sup> <a name="x" id="@winglang/wingsdk.cloud.CounterBase.isConstruct.parameter.x"></a>

- *Type:* any

Any object.

---

#### Properties <a name="Properties" id="Properties"></a>

| **Name** | **Type** | **Description** |
| --- | --- | --- |
| <code><a href="#@winglang/wingsdk.cloud.CounterBase.property.node">node</a></code> | <code>constructs.Node</code> | The tree node. |
| <code><a href="#@winglang/wingsdk.cloud.CounterBase.property.stateful">stateful</a></code> | <code>boolean</code> | Whether a resource is stateful, i.e. it stores information that is not defined by your application. |
| <code><a href="#@winglang/wingsdk.cloud.CounterBase.property.initialValue">initialValue</a></code> | <code>number</code> | The initial value of the counter. |

---

##### `node`<sup>Required</sup> <a name="node" id="@winglang/wingsdk.cloud.CounterBase.property.node"></a>

```typescript
public readonly node: Node;
```

- *Type:* constructs.Node

The tree node.

---

##### `stateful`<sup>Required</sup> <a name="stateful" id="@winglang/wingsdk.cloud.CounterBase.property.stateful"></a>

```typescript
public readonly stateful: boolean;
```

- *Type:* boolean

Whether a resource is stateful, i.e. it stores information that is not defined by your application.

A non-stateful resource does not remember information about past
transactions or events, and can typically be replaced by a cloud provider
with a fresh copy without any consequences.

---

##### `initialValue`<sup>Required</sup> <a name="initialValue" id="@winglang/wingsdk.cloud.CounterBase.property.initialValue"></a>

```typescript
public readonly initialValue: number;
```

- *Type:* number

The initial value of the counter.

---


### FileBase <a name="FileBase" id="@winglang/wingsdk.fs.FileBase"></a>

Represents a file to be synthesized in the app's output directory.

#### Initializers <a name="Initializers" id="@winglang/wingsdk.fs.FileBase.Initializer"></a>

```typescript
import { fs } from '@winglang/wingsdk'

new fs.FileBase(scope: Construct, id: string, filePath: string)
```

| **Name** | **Type** | **Description** |
| --- | --- | --- |
| <code><a href="#@winglang/wingsdk.fs.FileBase.Initializer.parameter.scope">scope</a></code> | <code>constructs.Construct</code> | construct scope. |
| <code><a href="#@winglang/wingsdk.fs.FileBase.Initializer.parameter.id">id</a></code> | <code>string</code> | construct id. |
| <code><a href="#@winglang/wingsdk.fs.FileBase.Initializer.parameter.filePath">filePath</a></code> | <code>string</code> | relative file path. |

---

##### `scope`<sup>Required</sup> <a name="scope" id="@winglang/wingsdk.fs.FileBase.Initializer.parameter.scope"></a>

- *Type:* constructs.Construct

construct scope.

---

##### `id`<sup>Required</sup> <a name="id" id="@winglang/wingsdk.fs.FileBase.Initializer.parameter.id"></a>

- *Type:* string

construct id.

---

##### `filePath`<sup>Required</sup> <a name="filePath" id="@winglang/wingsdk.fs.FileBase.Initializer.parameter.filePath"></a>

- *Type:* string

relative file path.

---

#### Methods <a name="Methods" id="Methods"></a>

| **Name** | **Description** |
| --- | --- |
| <code><a href="#@winglang/wingsdk.fs.FileBase.toString">toString</a></code> | Returns a string representation of this construct. |
| <code><a href="#@winglang/wingsdk.fs.FileBase.save">save</a></code> | Render the contents of the file and save it to the user's file system. |

---

##### `toString` <a name="toString" id="@winglang/wingsdk.fs.FileBase.toString"></a>

```typescript
public toString(): string
```

Returns a string representation of this construct.

##### `save` <a name="save" id="@winglang/wingsdk.fs.FileBase.save"></a>

```typescript
public save(outdir: string): void
```

Render the contents of the file and save it to the user's file system.

###### `outdir`<sup>Required</sup> <a name="outdir" id="@winglang/wingsdk.fs.FileBase.save.parameter.outdir"></a>

- *Type:* string

---

#### Static Functions <a name="Static Functions" id="Static Functions"></a>

| **Name** | **Description** |
| --- | --- |
| <code><a href="#@winglang/wingsdk.fs.FileBase.isConstruct">isConstruct</a></code> | Checks if `x` is a construct. |

---

##### ~~`isConstruct`~~ <a name="isConstruct" id="@winglang/wingsdk.fs.FileBase.isConstruct"></a>

```typescript
import { fs } from '@winglang/wingsdk'

fs.FileBase.isConstruct(x: any)
```

Checks if `x` is a construct.

###### `x`<sup>Required</sup> <a name="x" id="@winglang/wingsdk.fs.FileBase.isConstruct.parameter.x"></a>

- *Type:* any

Any object.

---

#### Properties <a name="Properties" id="Properties"></a>

| **Name** | **Type** | **Description** |
| --- | --- | --- |
| <code><a href="#@winglang/wingsdk.fs.FileBase.property.node">node</a></code> | <code>constructs.Node</code> | The tree node. |
| <code><a href="#@winglang/wingsdk.fs.FileBase.property.filePath">filePath</a></code> | <code>string</code> | The file's relative path to the output directory. |

---

##### `node`<sup>Required</sup> <a name="node" id="@winglang/wingsdk.fs.FileBase.property.node"></a>

```typescript
public readonly node: Node;
```

- *Type:* constructs.Node

The tree node.

---

##### `filePath`<sup>Required</sup> <a name="filePath" id="@winglang/wingsdk.fs.FileBase.property.filePath"></a>

```typescript
public readonly filePath: string;
```

- *Type:* string

The file's relative path to the output directory.

---


### Function <a name="Function" id="@winglang/wingsdk.cloud.Function"></a>

**Inflight client:** [@winglang/wingsdk.cloud.IFunctionClient](#@winglang/wingsdk.cloud.IFunctionClient)

Represents a serverless function.

#### Initializers <a name="Initializers" id="@winglang/wingsdk.cloud.Function.Initializer"></a>

```typescript
import { cloud } from '@winglang/wingsdk'

new cloud.Function(scope: Construct, id: string, inflight: Inflight, props?: FunctionProps)
```

| **Name** | **Type** | **Description** |
| --- | --- | --- |
| <code><a href="#@winglang/wingsdk.cloud.Function.Initializer.parameter.scope">scope</a></code> | <code>constructs.Construct</code> | *No description.* |
| <code><a href="#@winglang/wingsdk.cloud.Function.Initializer.parameter.id">id</a></code> | <code>string</code> | *No description.* |
| <code><a href="#@winglang/wingsdk.cloud.Function.Initializer.parameter.inflight">inflight</a></code> | <code>@winglang/wingsdk.core.Inflight</code> | *No description.* |
| <code><a href="#@winglang/wingsdk.cloud.Function.Initializer.parameter.props">props</a></code> | <code>@winglang/wingsdk.cloud.FunctionProps</code> | *No description.* |

---

##### `scope`<sup>Required</sup> <a name="scope" id="@winglang/wingsdk.cloud.Function.Initializer.parameter.scope"></a>

- *Type:* constructs.Construct

---

##### `id`<sup>Required</sup> <a name="id" id="@winglang/wingsdk.cloud.Function.Initializer.parameter.id"></a>

- *Type:* string

---

##### `inflight`<sup>Required</sup> <a name="inflight" id="@winglang/wingsdk.cloud.Function.Initializer.parameter.inflight"></a>

- *Type:* @winglang/wingsdk.core.Inflight

---

##### `props`<sup>Optional</sup> <a name="props" id="@winglang/wingsdk.cloud.Function.Initializer.parameter.props"></a>

- *Type:* @winglang/wingsdk.cloud.FunctionProps

---

#### Methods <a name="Methods" id="Methods"></a>

| **Name** | **Description** |
| --- | --- |
| <code><a href="#@winglang/wingsdk.cloud.Function.toString">toString</a></code> | Returns a string representation of this construct. |
| <code><a href="#@winglang/wingsdk.cloud.Function.addEnvironment">addEnvironment</a></code> | Add an environment variable to the function. |

---

##### `toString` <a name="toString" id="@winglang/wingsdk.cloud.Function.toString"></a>

```typescript
public toString(): string
```

Returns a string representation of this construct.

##### `addEnvironment` <a name="addEnvironment" id="@winglang/wingsdk.cloud.Function.addEnvironment"></a>

```typescript
public addEnvironment(_key: string, _value: string): void
```

Add an environment variable to the function.

###### `_key`<sup>Required</sup> <a name="_key" id="@winglang/wingsdk.cloud.Function.addEnvironment.parameter._key"></a>

- *Type:* string

---

###### `_value`<sup>Required</sup> <a name="_value" id="@winglang/wingsdk.cloud.Function.addEnvironment.parameter._value"></a>

- *Type:* string

---

#### Static Functions <a name="Static Functions" id="Static Functions"></a>

| **Name** | **Description** |
| --- | --- |
| <code><a href="#@winglang/wingsdk.cloud.Function.isConstruct">isConstruct</a></code> | Checks if `x` is a construct. |

---

##### ~~`isConstruct`~~ <a name="isConstruct" id="@winglang/wingsdk.cloud.Function.isConstruct"></a>

```typescript
import { cloud } from '@winglang/wingsdk'

cloud.Function.isConstruct(x: any)
```

Checks if `x` is a construct.

###### `x`<sup>Required</sup> <a name="x" id="@winglang/wingsdk.cloud.Function.isConstruct.parameter.x"></a>

- *Type:* any

Any object.

---

#### Properties <a name="Properties" id="Properties"></a>

| **Name** | **Type** | **Description** |
| --- | --- | --- |
| <code><a href="#@winglang/wingsdk.cloud.Function.property.node">node</a></code> | <code>constructs.Node</code> | The tree node. |
| <code><a href="#@winglang/wingsdk.cloud.Function.property.stateful">stateful</a></code> | <code>boolean</code> | Whether a resource is stateful, i.e. it stores information that is not defined by your application. |

---

##### `node`<sup>Required</sup> <a name="node" id="@winglang/wingsdk.cloud.Function.property.node"></a>

```typescript
public readonly node: Node;
```

- *Type:* constructs.Node

The tree node.

---

##### `stateful`<sup>Required</sup> <a name="stateful" id="@winglang/wingsdk.cloud.Function.property.stateful"></a>

```typescript
public readonly stateful: boolean;
```

- *Type:* boolean

Whether a resource is stateful, i.e. it stores information that is not defined by your application.

A non-stateful resource does not remember information about past
transactions or events, and can typically be replaced by a cloud provider
with a fresh copy without any consequences.

---


### Function <a name="Function" id="@winglang/wingsdk.sim.Function"></a>

- *Implements:* @winglang/wingsdk.sim.IResource

**Inflight client:** [@winglang/wingsdk.cloud.IFunctionClient](#@winglang/wingsdk.cloud.IFunctionClient)

Simulator implementation of `cloud.Function`.

#### Initializers <a name="Initializers" id="@winglang/wingsdk.sim.Function.Initializer"></a>

```typescript
import { sim } from '@winglang/wingsdk'

new sim.Function(scope: Construct, id: string, inflight: Inflight, props: FunctionProps)
```

| **Name** | **Type** | **Description** |
| --- | --- | --- |
| <code><a href="#@winglang/wingsdk.sim.Function.Initializer.parameter.scope">scope</a></code> | <code>constructs.Construct</code> | *No description.* |
| <code><a href="#@winglang/wingsdk.sim.Function.Initializer.parameter.id">id</a></code> | <code>string</code> | *No description.* |
| <code><a href="#@winglang/wingsdk.sim.Function.Initializer.parameter.inflight">inflight</a></code> | <code>@winglang/wingsdk.core.Inflight</code> | *No description.* |
| <code><a href="#@winglang/wingsdk.sim.Function.Initializer.parameter.props">props</a></code> | <code>@winglang/wingsdk.cloud.FunctionProps</code> | *No description.* |

---

##### `scope`<sup>Required</sup> <a name="scope" id="@winglang/wingsdk.sim.Function.Initializer.parameter.scope"></a>

- *Type:* constructs.Construct

---

##### `id`<sup>Required</sup> <a name="id" id="@winglang/wingsdk.sim.Function.Initializer.parameter.id"></a>

- *Type:* string

---

##### `inflight`<sup>Required</sup> <a name="inflight" id="@winglang/wingsdk.sim.Function.Initializer.parameter.inflight"></a>

- *Type:* @winglang/wingsdk.core.Inflight

---

##### `props`<sup>Required</sup> <a name="props" id="@winglang/wingsdk.sim.Function.Initializer.parameter.props"></a>

- *Type:* @winglang/wingsdk.cloud.FunctionProps

---

#### Methods <a name="Methods" id="Methods"></a>

| **Name** | **Description** |
| --- | --- |
| <code><a href="#@winglang/wingsdk.sim.Function.toString">toString</a></code> | Returns a string representation of this construct. |
| <code><a href="#@winglang/wingsdk.sim.Function.addEnvironment">addEnvironment</a></code> | Add an environment variable to the function. |

---

##### `toString` <a name="toString" id="@winglang/wingsdk.sim.Function.toString"></a>

```typescript
public toString(): string
```

Returns a string representation of this construct.

##### `addEnvironment` <a name="addEnvironment" id="@winglang/wingsdk.sim.Function.addEnvironment"></a>

```typescript
public addEnvironment(name: string, value: string): void
```

Add an environment variable to the function.

###### `name`<sup>Required</sup> <a name="name" id="@winglang/wingsdk.sim.Function.addEnvironment.parameter.name"></a>

- *Type:* string

---

###### `value`<sup>Required</sup> <a name="value" id="@winglang/wingsdk.sim.Function.addEnvironment.parameter.value"></a>

- *Type:* string

---

#### Static Functions <a name="Static Functions" id="Static Functions"></a>

| **Name** | **Description** |
| --- | --- |
| <code><a href="#@winglang/wingsdk.sim.Function.isConstruct">isConstruct</a></code> | Checks if `x` is a construct. |

---

##### ~~`isConstruct`~~ <a name="isConstruct" id="@winglang/wingsdk.sim.Function.isConstruct"></a>

```typescript
import { sim } from '@winglang/wingsdk'

sim.Function.isConstruct(x: any)
```

Checks if `x` is a construct.

###### `x`<sup>Required</sup> <a name="x" id="@winglang/wingsdk.sim.Function.isConstruct.parameter.x"></a>

- *Type:* any

Any object.

---

#### Properties <a name="Properties" id="Properties"></a>

| **Name** | **Type** | **Description** |
| --- | --- | --- |
| <code><a href="#@winglang/wingsdk.sim.Function.property.node">node</a></code> | <code>constructs.Node</code> | The tree node. |
| <code><a href="#@winglang/wingsdk.sim.Function.property.stateful">stateful</a></code> | <code>boolean</code> | Whether a resource is stateful, i.e. it stores information that is not defined by your application. |

---

##### `node`<sup>Required</sup> <a name="node" id="@winglang/wingsdk.sim.Function.property.node"></a>

```typescript
public readonly node: Node;
```

- *Type:* constructs.Node

The tree node.

---

##### `stateful`<sup>Required</sup> <a name="stateful" id="@winglang/wingsdk.sim.Function.property.stateful"></a>

```typescript
public readonly stateful: boolean;
```

- *Type:* boolean

Whether a resource is stateful, i.e. it stores information that is not defined by your application.

A non-stateful resource does not remember information about past
transactions or events, and can typically be replaced by a cloud provider
with a fresh copy without any consequences.

---


### Function <a name="Function" id="@winglang/wingsdk.tfaws.Function"></a>

**Inflight client:** [@winglang/wingsdk.cloud.IFunctionClient](#@winglang/wingsdk.cloud.IFunctionClient)

AWS implementation of `cloud.Function`.

#### Initializers <a name="Initializers" id="@winglang/wingsdk.tfaws.Function.Initializer"></a>

```typescript
import { tfaws } from '@winglang/wingsdk'

new tfaws.Function(scope: Construct, id: string, inflight: Inflight, props: FunctionProps)
```

| **Name** | **Type** | **Description** |
| --- | --- | --- |
| <code><a href="#@winglang/wingsdk.tfaws.Function.Initializer.parameter.scope">scope</a></code> | <code>constructs.Construct</code> | *No description.* |
| <code><a href="#@winglang/wingsdk.tfaws.Function.Initializer.parameter.id">id</a></code> | <code>string</code> | *No description.* |
| <code><a href="#@winglang/wingsdk.tfaws.Function.Initializer.parameter.inflight">inflight</a></code> | <code>@winglang/wingsdk.core.Inflight</code> | *No description.* |
| <code><a href="#@winglang/wingsdk.tfaws.Function.Initializer.parameter.props">props</a></code> | <code>@winglang/wingsdk.cloud.FunctionProps</code> | *No description.* |

---

##### `scope`<sup>Required</sup> <a name="scope" id="@winglang/wingsdk.tfaws.Function.Initializer.parameter.scope"></a>

- *Type:* constructs.Construct

---

##### `id`<sup>Required</sup> <a name="id" id="@winglang/wingsdk.tfaws.Function.Initializer.parameter.id"></a>

- *Type:* string

---

##### `inflight`<sup>Required</sup> <a name="inflight" id="@winglang/wingsdk.tfaws.Function.Initializer.parameter.inflight"></a>

- *Type:* @winglang/wingsdk.core.Inflight

---

##### `props`<sup>Required</sup> <a name="props" id="@winglang/wingsdk.tfaws.Function.Initializer.parameter.props"></a>

- *Type:* @winglang/wingsdk.cloud.FunctionProps

---

#### Methods <a name="Methods" id="Methods"></a>

| **Name** | **Description** |
| --- | --- |
| <code><a href="#@winglang/wingsdk.tfaws.Function.toString">toString</a></code> | Returns a string representation of this construct. |
| <code><a href="#@winglang/wingsdk.tfaws.Function.addEnvironment">addEnvironment</a></code> | Add an environment variable to the function. |
| <code><a href="#@winglang/wingsdk.tfaws.Function.addPolicyStatements">addPolicyStatements</a></code> | Add a policy statement to the Lambda role. |

---

##### `toString` <a name="toString" id="@winglang/wingsdk.tfaws.Function.toString"></a>

```typescript
public toString(): string
```

Returns a string representation of this construct.

##### `addEnvironment` <a name="addEnvironment" id="@winglang/wingsdk.tfaws.Function.addEnvironment"></a>

```typescript
public addEnvironment(name: string, value: string): void
```

Add an environment variable to the function.

###### `name`<sup>Required</sup> <a name="name" id="@winglang/wingsdk.tfaws.Function.addEnvironment.parameter.name"></a>

- *Type:* string

---

###### `value`<sup>Required</sup> <a name="value" id="@winglang/wingsdk.tfaws.Function.addEnvironment.parameter.value"></a>

- *Type:* string

---

##### `addPolicyStatements` <a name="addPolicyStatements" id="@winglang/wingsdk.tfaws.Function.addPolicyStatements"></a>

```typescript
public addPolicyStatements(statements: PolicyStatement): void
```

Add a policy statement to the Lambda role.

###### `statements`<sup>Required</sup> <a name="statements" id="@winglang/wingsdk.tfaws.Function.addPolicyStatements.parameter.statements"></a>

- *Type:* @winglang/wingsdk.tfaws.PolicyStatement

---

#### Static Functions <a name="Static Functions" id="Static Functions"></a>

| **Name** | **Description** |
| --- | --- |
| <code><a href="#@winglang/wingsdk.tfaws.Function.isConstruct">isConstruct</a></code> | Checks if `x` is a construct. |

---

##### ~~`isConstruct`~~ <a name="isConstruct" id="@winglang/wingsdk.tfaws.Function.isConstruct"></a>

```typescript
import { tfaws } from '@winglang/wingsdk'

tfaws.Function.isConstruct(x: any)
```

Checks if `x` is a construct.

###### `x`<sup>Required</sup> <a name="x" id="@winglang/wingsdk.tfaws.Function.isConstruct.parameter.x"></a>

- *Type:* any

Any object.

---

#### Properties <a name="Properties" id="Properties"></a>

| **Name** | **Type** | **Description** |
| --- | --- | --- |
| <code><a href="#@winglang/wingsdk.tfaws.Function.property.node">node</a></code> | <code>constructs.Node</code> | The tree node. |
| <code><a href="#@winglang/wingsdk.tfaws.Function.property.stateful">stateful</a></code> | <code>boolean</code> | Whether a resource is stateful, i.e. it stores information that is not defined by your application. |

---

##### `node`<sup>Required</sup> <a name="node" id="@winglang/wingsdk.tfaws.Function.property.node"></a>

```typescript
public readonly node: Node;
```

- *Type:* constructs.Node

The tree node.

---

##### `stateful`<sup>Required</sup> <a name="stateful" id="@winglang/wingsdk.tfaws.Function.property.stateful"></a>

```typescript
public readonly stateful: boolean;
```

- *Type:* boolean

Whether a resource is stateful, i.e. it stores information that is not defined by your application.

A non-stateful resource does not remember information about past
transactions or events, and can typically be replaced by a cloud provider
with a fresh copy without any consequences.

---


### FunctionBase <a name="FunctionBase" id="@winglang/wingsdk.cloud.FunctionBase"></a>

Functionality shared between all `Function` implementations.

#### Initializers <a name="Initializers" id="@winglang/wingsdk.cloud.FunctionBase.Initializer"></a>

```typescript
import { cloud } from '@winglang/wingsdk'

new cloud.FunctionBase(scope: Construct, id: string, inflight: Inflight, props: FunctionProps)
```

| **Name** | **Type** | **Description** |
| --- | --- | --- |
| <code><a href="#@winglang/wingsdk.cloud.FunctionBase.Initializer.parameter.scope">scope</a></code> | <code>constructs.Construct</code> | *No description.* |
| <code><a href="#@winglang/wingsdk.cloud.FunctionBase.Initializer.parameter.id">id</a></code> | <code>string</code> | *No description.* |
| <code><a href="#@winglang/wingsdk.cloud.FunctionBase.Initializer.parameter.inflight">inflight</a></code> | <code>@winglang/wingsdk.core.Inflight</code> | *No description.* |
| <code><a href="#@winglang/wingsdk.cloud.FunctionBase.Initializer.parameter.props">props</a></code> | <code>@winglang/wingsdk.cloud.FunctionProps</code> | *No description.* |

---

##### `scope`<sup>Required</sup> <a name="scope" id="@winglang/wingsdk.cloud.FunctionBase.Initializer.parameter.scope"></a>

- *Type:* constructs.Construct

---

##### `id`<sup>Required</sup> <a name="id" id="@winglang/wingsdk.cloud.FunctionBase.Initializer.parameter.id"></a>

- *Type:* string

---

##### `inflight`<sup>Required</sup> <a name="inflight" id="@winglang/wingsdk.cloud.FunctionBase.Initializer.parameter.inflight"></a>

- *Type:* @winglang/wingsdk.core.Inflight

---

##### `props`<sup>Required</sup> <a name="props" id="@winglang/wingsdk.cloud.FunctionBase.Initializer.parameter.props"></a>

- *Type:* @winglang/wingsdk.cloud.FunctionProps

---

#### Methods <a name="Methods" id="Methods"></a>

| **Name** | **Description** |
| --- | --- |
| <code><a href="#@winglang/wingsdk.cloud.FunctionBase.toString">toString</a></code> | Returns a string representation of this construct. |
| <code><a href="#@winglang/wingsdk.cloud.FunctionBase.addEnvironment">addEnvironment</a></code> | Add an environment variable to the function. |

---

##### `toString` <a name="toString" id="@winglang/wingsdk.cloud.FunctionBase.toString"></a>

```typescript
public toString(): string
```

Returns a string representation of this construct.

##### `addEnvironment` <a name="addEnvironment" id="@winglang/wingsdk.cloud.FunctionBase.addEnvironment"></a>

```typescript
public addEnvironment(key: string, value: string): void
```

Add an environment variable to the function.

###### `key`<sup>Required</sup> <a name="key" id="@winglang/wingsdk.cloud.FunctionBase.addEnvironment.parameter.key"></a>

- *Type:* string

---

###### `value`<sup>Required</sup> <a name="value" id="@winglang/wingsdk.cloud.FunctionBase.addEnvironment.parameter.value"></a>

- *Type:* string

---

#### Static Functions <a name="Static Functions" id="Static Functions"></a>

| **Name** | **Description** |
| --- | --- |
| <code><a href="#@winglang/wingsdk.cloud.FunctionBase.isConstruct">isConstruct</a></code> | Checks if `x` is a construct. |

---

##### ~~`isConstruct`~~ <a name="isConstruct" id="@winglang/wingsdk.cloud.FunctionBase.isConstruct"></a>

```typescript
import { cloud } from '@winglang/wingsdk'

cloud.FunctionBase.isConstruct(x: any)
```

Checks if `x` is a construct.

###### `x`<sup>Required</sup> <a name="x" id="@winglang/wingsdk.cloud.FunctionBase.isConstruct.parameter.x"></a>

- *Type:* any

Any object.

---

#### Properties <a name="Properties" id="Properties"></a>

| **Name** | **Type** | **Description** |
| --- | --- | --- |
| <code><a href="#@winglang/wingsdk.cloud.FunctionBase.property.node">node</a></code> | <code>constructs.Node</code> | The tree node. |
| <code><a href="#@winglang/wingsdk.cloud.FunctionBase.property.stateful">stateful</a></code> | <code>boolean</code> | Whether a resource is stateful, i.e. it stores information that is not defined by your application. |

---

##### `node`<sup>Required</sup> <a name="node" id="@winglang/wingsdk.cloud.FunctionBase.property.node"></a>

```typescript
public readonly node: Node;
```

- *Type:* constructs.Node

The tree node.

---

##### `stateful`<sup>Required</sup> <a name="stateful" id="@winglang/wingsdk.cloud.FunctionBase.property.stateful"></a>

```typescript
public readonly stateful: boolean;
```

- *Type:* boolean

Whether a resource is stateful, i.e. it stores information that is not defined by your application.

A non-stateful resource does not remember information about past
transactions or events, and can typically be replaced by a cloud provider
with a fresh copy without any consequences.

---


### JsonFile <a name="JsonFile" id="@winglang/wingsdk.fs.JsonFile"></a>

Represents a text file that should be synthesized in the app's outdir.

#### Initializers <a name="Initializers" id="@winglang/wingsdk.fs.JsonFile.Initializer"></a>

```typescript
import { fs } from '@winglang/wingsdk'

new fs.JsonFile(scope: Construct, id: string, filePath: string, props: JsonFileProps)
```

| **Name** | **Type** | **Description** |
| --- | --- | --- |
| <code><a href="#@winglang/wingsdk.fs.JsonFile.Initializer.parameter.scope">scope</a></code> | <code>constructs.Construct</code> | *No description.* |
| <code><a href="#@winglang/wingsdk.fs.JsonFile.Initializer.parameter.id">id</a></code> | <code>string</code> | *No description.* |
| <code><a href="#@winglang/wingsdk.fs.JsonFile.Initializer.parameter.filePath">filePath</a></code> | <code>string</code> | *No description.* |
| <code><a href="#@winglang/wingsdk.fs.JsonFile.Initializer.parameter.props">props</a></code> | <code>@winglang/wingsdk.fs.JsonFileProps</code> | *No description.* |

---

##### `scope`<sup>Required</sup> <a name="scope" id="@winglang/wingsdk.fs.JsonFile.Initializer.parameter.scope"></a>

- *Type:* constructs.Construct

---

##### `id`<sup>Required</sup> <a name="id" id="@winglang/wingsdk.fs.JsonFile.Initializer.parameter.id"></a>

- *Type:* string

---

##### `filePath`<sup>Required</sup> <a name="filePath" id="@winglang/wingsdk.fs.JsonFile.Initializer.parameter.filePath"></a>

- *Type:* string

---

##### `props`<sup>Required</sup> <a name="props" id="@winglang/wingsdk.fs.JsonFile.Initializer.parameter.props"></a>

- *Type:* @winglang/wingsdk.fs.JsonFileProps

---

#### Methods <a name="Methods" id="Methods"></a>

| **Name** | **Description** |
| --- | --- |
| <code><a href="#@winglang/wingsdk.fs.JsonFile.toString">toString</a></code> | Returns a string representation of this construct. |
| <code><a href="#@winglang/wingsdk.fs.JsonFile.save">save</a></code> | Render the contents of the file and save it to the user's file system. |

---

##### `toString` <a name="toString" id="@winglang/wingsdk.fs.JsonFile.toString"></a>

```typescript
public toString(): string
```

Returns a string representation of this construct.

##### `save` <a name="save" id="@winglang/wingsdk.fs.JsonFile.save"></a>

```typescript
public save(outdir: string): void
```

Render the contents of the file and save it to the user's file system.

###### `outdir`<sup>Required</sup> <a name="outdir" id="@winglang/wingsdk.fs.JsonFile.save.parameter.outdir"></a>

- *Type:* string

---

#### Static Functions <a name="Static Functions" id="Static Functions"></a>

| **Name** | **Description** |
| --- | --- |
| <code><a href="#@winglang/wingsdk.fs.JsonFile.isConstruct">isConstruct</a></code> | Checks if `x` is a construct. |

---

##### ~~`isConstruct`~~ <a name="isConstruct" id="@winglang/wingsdk.fs.JsonFile.isConstruct"></a>

```typescript
import { fs } from '@winglang/wingsdk'

fs.JsonFile.isConstruct(x: any)
```

Checks if `x` is a construct.

###### `x`<sup>Required</sup> <a name="x" id="@winglang/wingsdk.fs.JsonFile.isConstruct.parameter.x"></a>

- *Type:* any

Any object.

---

#### Properties <a name="Properties" id="Properties"></a>

| **Name** | **Type** | **Description** |
| --- | --- | --- |
| <code><a href="#@winglang/wingsdk.fs.JsonFile.property.node">node</a></code> | <code>constructs.Node</code> | The tree node. |
| <code><a href="#@winglang/wingsdk.fs.JsonFile.property.filePath">filePath</a></code> | <code>string</code> | The file's relative path to the output directory. |

---

##### `node`<sup>Required</sup> <a name="node" id="@winglang/wingsdk.fs.JsonFile.property.node"></a>

```typescript
public readonly node: Node;
```

- *Type:* constructs.Node

The tree node.

---

##### `filePath`<sup>Required</sup> <a name="filePath" id="@winglang/wingsdk.fs.JsonFile.property.filePath"></a>

```typescript
public readonly filePath: string;
```

- *Type:* string

The file's relative path to the output directory.

---


### Logger <a name="Logger" id="@winglang/wingsdk.cloud.Logger"></a>

**Inflight client:** [@winglang/wingsdk.cloud.ILoggerClient](#@winglang/wingsdk.cloud.ILoggerClient)

A cloud logging facility.

#### Methods <a name="Methods" id="Methods"></a>

| **Name** | **Description** |
| --- | --- |
| <code><a href="#@winglang/wingsdk.cloud.Logger.toString">toString</a></code> | Returns a string representation of this construct. |
| <code><a href="#@winglang/wingsdk.cloud.Logger.print">print</a></code> | Logs a message. |

---

##### `toString` <a name="toString" id="@winglang/wingsdk.cloud.Logger.toString"></a>

```typescript
public toString(): string
```

Returns a string representation of this construct.

##### `print` <a name="print" id="@winglang/wingsdk.cloud.Logger.print"></a>

```typescript
public print(message: string): void
```

Logs a message.

###### `message`<sup>Required</sup> <a name="message" id="@winglang/wingsdk.cloud.Logger.print.parameter.message"></a>

- *Type:* string

The message to log.

---

#### Static Functions <a name="Static Functions" id="Static Functions"></a>

| **Name** | **Description** |
| --- | --- |
| <code><a href="#@winglang/wingsdk.cloud.Logger.isConstruct">isConstruct</a></code> | Checks if `x` is a construct. |
| <code><a href="#@winglang/wingsdk.cloud.Logger.of">of</a></code> | Returns the logger registered to the given scope, throwing an error if there is none. |
| <code><a href="#@winglang/wingsdk.cloud.Logger.register">register</a></code> | Create a logger and register it to the given scope. |

---

##### ~~`isConstruct`~~ <a name="isConstruct" id="@winglang/wingsdk.cloud.Logger.isConstruct"></a>

```typescript
import { cloud } from '@winglang/wingsdk'

cloud.Logger.isConstruct(x: any)
```

Checks if `x` is a construct.

###### `x`<sup>Required</sup> <a name="x" id="@winglang/wingsdk.cloud.Logger.isConstruct.parameter.x"></a>

- *Type:* any

Any object.

---

##### `of` <a name="of" id="@winglang/wingsdk.cloud.Logger.of"></a>

```typescript
import { cloud } from '@winglang/wingsdk'

cloud.Logger.of(scope: IConstruct)
```

Returns the logger registered to the given scope, throwing an error if there is none.

###### `scope`<sup>Required</sup> <a name="scope" id="@winglang/wingsdk.cloud.Logger.of.parameter.scope"></a>

- *Type:* constructs.IConstruct

---

##### `register` <a name="register" id="@winglang/wingsdk.cloud.Logger.register"></a>

```typescript
import { cloud } from '@winglang/wingsdk'

cloud.Logger.register(scope: IConstruct)
```

Create a logger and register it to the given scope.

###### `scope`<sup>Required</sup> <a name="scope" id="@winglang/wingsdk.cloud.Logger.register.parameter.scope"></a>

- *Type:* constructs.IConstruct

---

#### Properties <a name="Properties" id="Properties"></a>

| **Name** | **Type** | **Description** |
| --- | --- | --- |
| <code><a href="#@winglang/wingsdk.cloud.Logger.property.node">node</a></code> | <code>constructs.Node</code> | The tree node. |
| <code><a href="#@winglang/wingsdk.cloud.Logger.property.stateful">stateful</a></code> | <code>boolean</code> | Whether a resource is stateful, i.e. it stores information that is not defined by your application. |

---

##### `node`<sup>Required</sup> <a name="node" id="@winglang/wingsdk.cloud.Logger.property.node"></a>

```typescript
public readonly node: Node;
```

- *Type:* constructs.Node

The tree node.

---

##### `stateful`<sup>Required</sup> <a name="stateful" id="@winglang/wingsdk.cloud.Logger.property.stateful"></a>

```typescript
public readonly stateful: boolean;
```

- *Type:* boolean

Whether a resource is stateful, i.e. it stores information that is not defined by your application.

A non-stateful resource does not remember information about past
transactions or events, and can typically be replaced by a cloud provider
with a fresh copy without any consequences.

---


### Logger <a name="Logger" id="@winglang/wingsdk.sim.Logger"></a>

- *Implements:* @winglang/wingsdk.sim.IResource

**Inflight client:** [@winglang/wingsdk.cloud.ILoggerClient](#@winglang/wingsdk.cloud.ILoggerClient)

Simulator implementation of `cloud.Logger`.

#### Initializers <a name="Initializers" id="@winglang/wingsdk.sim.Logger.Initializer"></a>

```typescript
import { sim } from '@winglang/wingsdk'

new sim.Logger(scope: Construct, id: string)
```

| **Name** | **Type** | **Description** |
| --- | --- | --- |
| <code><a href="#@winglang/wingsdk.sim.Logger.Initializer.parameter.scope">scope</a></code> | <code>constructs.Construct</code> | *No description.* |
| <code><a href="#@winglang/wingsdk.sim.Logger.Initializer.parameter.id">id</a></code> | <code>string</code> | *No description.* |

---

##### `scope`<sup>Required</sup> <a name="scope" id="@winglang/wingsdk.sim.Logger.Initializer.parameter.scope"></a>

- *Type:* constructs.Construct

---

##### `id`<sup>Required</sup> <a name="id" id="@winglang/wingsdk.sim.Logger.Initializer.parameter.id"></a>

- *Type:* string

---

#### Methods <a name="Methods" id="Methods"></a>

| **Name** | **Description** |
| --- | --- |
| <code><a href="#@winglang/wingsdk.sim.Logger.toString">toString</a></code> | Returns a string representation of this construct. |
| <code><a href="#@winglang/wingsdk.sim.Logger.print">print</a></code> | Logs a message. |

---

##### `toString` <a name="toString" id="@winglang/wingsdk.sim.Logger.toString"></a>

```typescript
public toString(): string
```

Returns a string representation of this construct.

##### `print` <a name="print" id="@winglang/wingsdk.sim.Logger.print"></a>

```typescript
public print(message: string): void
```

Logs a message.

###### `message`<sup>Required</sup> <a name="message" id="@winglang/wingsdk.sim.Logger.print.parameter.message"></a>

- *Type:* string

The message to log.

---

#### Static Functions <a name="Static Functions" id="Static Functions"></a>

| **Name** | **Description** |
| --- | --- |
| <code><a href="#@winglang/wingsdk.sim.Logger.isConstruct">isConstruct</a></code> | Checks if `x` is a construct. |

---

##### ~~`isConstruct`~~ <a name="isConstruct" id="@winglang/wingsdk.sim.Logger.isConstruct"></a>

```typescript
import { sim } from '@winglang/wingsdk'

sim.Logger.isConstruct(x: any)
```

Checks if `x` is a construct.

###### `x`<sup>Required</sup> <a name="x" id="@winglang/wingsdk.sim.Logger.isConstruct.parameter.x"></a>

- *Type:* any

Any object.

---

#### Properties <a name="Properties" id="Properties"></a>

| **Name** | **Type** | **Description** |
| --- | --- | --- |
| <code><a href="#@winglang/wingsdk.sim.Logger.property.node">node</a></code> | <code>constructs.Node</code> | The tree node. |
| <code><a href="#@winglang/wingsdk.sim.Logger.property.stateful">stateful</a></code> | <code>boolean</code> | Whether a resource is stateful, i.e. it stores information that is not defined by your application. |

---

##### `node`<sup>Required</sup> <a name="node" id="@winglang/wingsdk.sim.Logger.property.node"></a>

```typescript
public readonly node: Node;
```

- *Type:* constructs.Node

The tree node.

---

##### `stateful`<sup>Required</sup> <a name="stateful" id="@winglang/wingsdk.sim.Logger.property.stateful"></a>

```typescript
public readonly stateful: boolean;
```

- *Type:* boolean

Whether a resource is stateful, i.e. it stores information that is not defined by your application.

A non-stateful resource does not remember information about past
transactions or events, and can typically be replaced by a cloud provider
with a fresh copy without any consequences.

---


### LoggerBase <a name="LoggerBase" id="@winglang/wingsdk.cloud.LoggerBase"></a>

Functionality shared between all `Logger` implementations.

#### Initializers <a name="Initializers" id="@winglang/wingsdk.cloud.LoggerBase.Initializer"></a>

```typescript
import { cloud } from '@winglang/wingsdk'

new cloud.LoggerBase(scope: Construct, id: string)
```

| **Name** | **Type** | **Description** |
| --- | --- | --- |
| <code><a href="#@winglang/wingsdk.cloud.LoggerBase.Initializer.parameter.scope">scope</a></code> | <code>constructs.Construct</code> | The scope in which to define this construct. |
| <code><a href="#@winglang/wingsdk.cloud.LoggerBase.Initializer.parameter.id">id</a></code> | <code>string</code> | The scoped construct ID. |

---

##### `scope`<sup>Required</sup> <a name="scope" id="@winglang/wingsdk.cloud.LoggerBase.Initializer.parameter.scope"></a>

- *Type:* constructs.Construct

The scope in which to define this construct.

---

##### `id`<sup>Required</sup> <a name="id" id="@winglang/wingsdk.cloud.LoggerBase.Initializer.parameter.id"></a>

- *Type:* string

The scoped construct ID.

Must be unique amongst siblings. If
the ID includes a path separator (`/`), then it will be replaced by double
dash `--`.

---

#### Methods <a name="Methods" id="Methods"></a>

| **Name** | **Description** |
| --- | --- |
| <code><a href="#@winglang/wingsdk.cloud.LoggerBase.toString">toString</a></code> | Returns a string representation of this construct. |
| <code><a href="#@winglang/wingsdk.cloud.LoggerBase.print">print</a></code> | Logs a message. |

---

##### `toString` <a name="toString" id="@winglang/wingsdk.cloud.LoggerBase.toString"></a>

```typescript
public toString(): string
```

Returns a string representation of this construct.

##### `print` <a name="print" id="@winglang/wingsdk.cloud.LoggerBase.print"></a>

```typescript
public print(message: string): void
```

Logs a message.

###### `message`<sup>Required</sup> <a name="message" id="@winglang/wingsdk.cloud.LoggerBase.print.parameter.message"></a>

- *Type:* string

The message to log.

---

#### Static Functions <a name="Static Functions" id="Static Functions"></a>

| **Name** | **Description** |
| --- | --- |
| <code><a href="#@winglang/wingsdk.cloud.LoggerBase.isConstruct">isConstruct</a></code> | Checks if `x` is a construct. |

---

##### ~~`isConstruct`~~ <a name="isConstruct" id="@winglang/wingsdk.cloud.LoggerBase.isConstruct"></a>

```typescript
import { cloud } from '@winglang/wingsdk'

cloud.LoggerBase.isConstruct(x: any)
```

Checks if `x` is a construct.

###### `x`<sup>Required</sup> <a name="x" id="@winglang/wingsdk.cloud.LoggerBase.isConstruct.parameter.x"></a>

- *Type:* any

Any object.

---

#### Properties <a name="Properties" id="Properties"></a>

| **Name** | **Type** | **Description** |
| --- | --- | --- |
| <code><a href="#@winglang/wingsdk.cloud.LoggerBase.property.node">node</a></code> | <code>constructs.Node</code> | The tree node. |
| <code><a href="#@winglang/wingsdk.cloud.LoggerBase.property.stateful">stateful</a></code> | <code>boolean</code> | Whether a resource is stateful, i.e. it stores information that is not defined by your application. |

---

##### `node`<sup>Required</sup> <a name="node" id="@winglang/wingsdk.cloud.LoggerBase.property.node"></a>

```typescript
public readonly node: Node;
```

- *Type:* constructs.Node

The tree node.

---

##### `stateful`<sup>Required</sup> <a name="stateful" id="@winglang/wingsdk.cloud.LoggerBase.property.stateful"></a>

```typescript
public readonly stateful: boolean;
```

- *Type:* boolean

Whether a resource is stateful, i.e. it stores information that is not defined by your application.

A non-stateful resource does not remember information about past
transactions or events, and can typically be replaced by a cloud provider
with a fresh copy without any consequences.

---


### Queue <a name="Queue" id="@winglang/wingsdk.cloud.Queue"></a>

**Inflight client:** [@winglang/wingsdk.cloud.IQueueClient](#@winglang/wingsdk.cloud.IQueueClient)

Represents a serverless queue.

#### Initializers <a name="Initializers" id="@winglang/wingsdk.cloud.Queue.Initializer"></a>

```typescript
import { cloud } from '@winglang/wingsdk'

new cloud.Queue(scope: Construct, id: string, props?: QueueProps)
```

| **Name** | **Type** | **Description** |
| --- | --- | --- |
| <code><a href="#@winglang/wingsdk.cloud.Queue.Initializer.parameter.scope">scope</a></code> | <code>constructs.Construct</code> | *No description.* |
| <code><a href="#@winglang/wingsdk.cloud.Queue.Initializer.parameter.id">id</a></code> | <code>string</code> | *No description.* |
| <code><a href="#@winglang/wingsdk.cloud.Queue.Initializer.parameter.props">props</a></code> | <code>@winglang/wingsdk.cloud.QueueProps</code> | *No description.* |

---

##### `scope`<sup>Required</sup> <a name="scope" id="@winglang/wingsdk.cloud.Queue.Initializer.parameter.scope"></a>

- *Type:* constructs.Construct

---

##### `id`<sup>Required</sup> <a name="id" id="@winglang/wingsdk.cloud.Queue.Initializer.parameter.id"></a>

- *Type:* string

---

##### `props`<sup>Optional</sup> <a name="props" id="@winglang/wingsdk.cloud.Queue.Initializer.parameter.props"></a>

- *Type:* @winglang/wingsdk.cloud.QueueProps

---

#### Methods <a name="Methods" id="Methods"></a>

| **Name** | **Description** |
| --- | --- |
| <code><a href="#@winglang/wingsdk.cloud.Queue.toString">toString</a></code> | Returns a string representation of this construct. |
| <code><a href="#@winglang/wingsdk.cloud.Queue.onMessage">onMessage</a></code> | Create a function to consume messages from this queue. |

---

##### `toString` <a name="toString" id="@winglang/wingsdk.cloud.Queue.toString"></a>

```typescript
public toString(): string
```

Returns a string representation of this construct.

##### `onMessage` <a name="onMessage" id="@winglang/wingsdk.cloud.Queue.onMessage"></a>

```typescript
public onMessage(inflight: Inflight, props?: QueueOnMessageProps): Function
```

Create a function to consume messages from this queue.

###### `inflight`<sup>Required</sup> <a name="inflight" id="@winglang/wingsdk.cloud.Queue.onMessage.parameter.inflight"></a>

- *Type:* @winglang/wingsdk.core.Inflight

---

###### `props`<sup>Optional</sup> <a name="props" id="@winglang/wingsdk.cloud.Queue.onMessage.parameter.props"></a>

- *Type:* @winglang/wingsdk.cloud.QueueOnMessageProps

---

#### Static Functions <a name="Static Functions" id="Static Functions"></a>

| **Name** | **Description** |
| --- | --- |
| <code><a href="#@winglang/wingsdk.cloud.Queue.isConstruct">isConstruct</a></code> | Checks if `x` is a construct. |

---

##### ~~`isConstruct`~~ <a name="isConstruct" id="@winglang/wingsdk.cloud.Queue.isConstruct"></a>

```typescript
import { cloud } from '@winglang/wingsdk'

cloud.Queue.isConstruct(x: any)
```

Checks if `x` is a construct.

###### `x`<sup>Required</sup> <a name="x" id="@winglang/wingsdk.cloud.Queue.isConstruct.parameter.x"></a>

- *Type:* any

Any object.

---

#### Properties <a name="Properties" id="Properties"></a>

| **Name** | **Type** | **Description** |
| --- | --- | --- |
| <code><a href="#@winglang/wingsdk.cloud.Queue.property.node">node</a></code> | <code>constructs.Node</code> | The tree node. |
| <code><a href="#@winglang/wingsdk.cloud.Queue.property.stateful">stateful</a></code> | <code>boolean</code> | Whether a resource is stateful, i.e. it stores information that is not defined by your application. |

---

##### `node`<sup>Required</sup> <a name="node" id="@winglang/wingsdk.cloud.Queue.property.node"></a>

```typescript
public readonly node: Node;
```

- *Type:* constructs.Node

The tree node.

---

##### `stateful`<sup>Required</sup> <a name="stateful" id="@winglang/wingsdk.cloud.Queue.property.stateful"></a>

```typescript
public readonly stateful: boolean;
```

- *Type:* boolean

Whether a resource is stateful, i.e. it stores information that is not defined by your application.

A non-stateful resource does not remember information about past
transactions or events, and can typically be replaced by a cloud provider
with a fresh copy without any consequences.

---


### Queue <a name="Queue" id="@winglang/wingsdk.sim.Queue"></a>

- *Implements:* @winglang/wingsdk.sim.IResource

**Inflight client:** [@winglang/wingsdk.cloud.IQueueClient](#@winglang/wingsdk.cloud.IQueueClient)

Simulator implementation of `cloud.Queue`.

#### Initializers <a name="Initializers" id="@winglang/wingsdk.sim.Queue.Initializer"></a>

```typescript
import { sim } from '@winglang/wingsdk'

new sim.Queue(scope: Construct, id: string, props?: QueueProps)
```

| **Name** | **Type** | **Description** |
| --- | --- | --- |
| <code><a href="#@winglang/wingsdk.sim.Queue.Initializer.parameter.scope">scope</a></code> | <code>constructs.Construct</code> | *No description.* |
| <code><a href="#@winglang/wingsdk.sim.Queue.Initializer.parameter.id">id</a></code> | <code>string</code> | *No description.* |
| <code><a href="#@winglang/wingsdk.sim.Queue.Initializer.parameter.props">props</a></code> | <code>@winglang/wingsdk.cloud.QueueProps</code> | *No description.* |

---

##### `scope`<sup>Required</sup> <a name="scope" id="@winglang/wingsdk.sim.Queue.Initializer.parameter.scope"></a>

- *Type:* constructs.Construct

---

##### `id`<sup>Required</sup> <a name="id" id="@winglang/wingsdk.sim.Queue.Initializer.parameter.id"></a>

- *Type:* string

---

##### `props`<sup>Optional</sup> <a name="props" id="@winglang/wingsdk.sim.Queue.Initializer.parameter.props"></a>

- *Type:* @winglang/wingsdk.cloud.QueueProps

---

#### Methods <a name="Methods" id="Methods"></a>

| **Name** | **Description** |
| --- | --- |
| <code><a href="#@winglang/wingsdk.sim.Queue.toString">toString</a></code> | Returns a string representation of this construct. |
| <code><a href="#@winglang/wingsdk.sim.Queue.onMessage">onMessage</a></code> | Create a function to consume messages from this queue. |

---

##### `toString` <a name="toString" id="@winglang/wingsdk.sim.Queue.toString"></a>

```typescript
public toString(): string
```

Returns a string representation of this construct.

##### `onMessage` <a name="onMessage" id="@winglang/wingsdk.sim.Queue.onMessage"></a>

```typescript
public onMessage(inflight: Inflight, props?: QueueOnMessageProps): Function
```

Create a function to consume messages from this queue.

###### `inflight`<sup>Required</sup> <a name="inflight" id="@winglang/wingsdk.sim.Queue.onMessage.parameter.inflight"></a>

- *Type:* @winglang/wingsdk.core.Inflight

---

###### `props`<sup>Optional</sup> <a name="props" id="@winglang/wingsdk.sim.Queue.onMessage.parameter.props"></a>

- *Type:* @winglang/wingsdk.cloud.QueueOnMessageProps

---

#### Static Functions <a name="Static Functions" id="Static Functions"></a>

| **Name** | **Description** |
| --- | --- |
| <code><a href="#@winglang/wingsdk.sim.Queue.isConstruct">isConstruct</a></code> | Checks if `x` is a construct. |

---

##### ~~`isConstruct`~~ <a name="isConstruct" id="@winglang/wingsdk.sim.Queue.isConstruct"></a>

```typescript
import { sim } from '@winglang/wingsdk'

sim.Queue.isConstruct(x: any)
```

Checks if `x` is a construct.

###### `x`<sup>Required</sup> <a name="x" id="@winglang/wingsdk.sim.Queue.isConstruct.parameter.x"></a>

- *Type:* any

Any object.

---

#### Properties <a name="Properties" id="Properties"></a>

| **Name** | **Type** | **Description** |
| --- | --- | --- |
| <code><a href="#@winglang/wingsdk.sim.Queue.property.node">node</a></code> | <code>constructs.Node</code> | The tree node. |
| <code><a href="#@winglang/wingsdk.sim.Queue.property.stateful">stateful</a></code> | <code>boolean</code> | Whether a resource is stateful, i.e. it stores information that is not defined by your application. |

---

##### `node`<sup>Required</sup> <a name="node" id="@winglang/wingsdk.sim.Queue.property.node"></a>

```typescript
public readonly node: Node;
```

- *Type:* constructs.Node

The tree node.

---

##### `stateful`<sup>Required</sup> <a name="stateful" id="@winglang/wingsdk.sim.Queue.property.stateful"></a>

```typescript
public readonly stateful: boolean;
```

- *Type:* boolean

Whether a resource is stateful, i.e. it stores information that is not defined by your application.

A non-stateful resource does not remember information about past
transactions or events, and can typically be replaced by a cloud provider
with a fresh copy without any consequences.

---


### Queue <a name="Queue" id="@winglang/wingsdk.tfaws.Queue"></a>

**Inflight client:** [@winglang/wingsdk.cloud.IQueueClient](#@winglang/wingsdk.cloud.IQueueClient)

AWS implementation of `cloud.Queue`.

#### Initializers <a name="Initializers" id="@winglang/wingsdk.tfaws.Queue.Initializer"></a>

```typescript
import { tfaws } from '@winglang/wingsdk'

new tfaws.Queue(scope: Construct, id: string, props?: QueueProps)
```

| **Name** | **Type** | **Description** |
| --- | --- | --- |
| <code><a href="#@winglang/wingsdk.tfaws.Queue.Initializer.parameter.scope">scope</a></code> | <code>constructs.Construct</code> | *No description.* |
| <code><a href="#@winglang/wingsdk.tfaws.Queue.Initializer.parameter.id">id</a></code> | <code>string</code> | *No description.* |
| <code><a href="#@winglang/wingsdk.tfaws.Queue.Initializer.parameter.props">props</a></code> | <code>@winglang/wingsdk.cloud.QueueProps</code> | *No description.* |

---

##### `scope`<sup>Required</sup> <a name="scope" id="@winglang/wingsdk.tfaws.Queue.Initializer.parameter.scope"></a>

- *Type:* constructs.Construct

---

##### `id`<sup>Required</sup> <a name="id" id="@winglang/wingsdk.tfaws.Queue.Initializer.parameter.id"></a>

- *Type:* string

---

##### `props`<sup>Optional</sup> <a name="props" id="@winglang/wingsdk.tfaws.Queue.Initializer.parameter.props"></a>

- *Type:* @winglang/wingsdk.cloud.QueueProps

---

#### Methods <a name="Methods" id="Methods"></a>

| **Name** | **Description** |
| --- | --- |
| <code><a href="#@winglang/wingsdk.tfaws.Queue.toString">toString</a></code> | Returns a string representation of this construct. |
| <code><a href="#@winglang/wingsdk.tfaws.Queue.onMessage">onMessage</a></code> | Create a function to consume messages from this queue. |

---

##### `toString` <a name="toString" id="@winglang/wingsdk.tfaws.Queue.toString"></a>

```typescript
public toString(): string
```

Returns a string representation of this construct.

##### `onMessage` <a name="onMessage" id="@winglang/wingsdk.tfaws.Queue.onMessage"></a>

```typescript
public onMessage(inflight: Inflight, props?: QueueOnMessageProps): Function
```

Create a function to consume messages from this queue.

###### `inflight`<sup>Required</sup> <a name="inflight" id="@winglang/wingsdk.tfaws.Queue.onMessage.parameter.inflight"></a>

- *Type:* @winglang/wingsdk.core.Inflight

---

###### `props`<sup>Optional</sup> <a name="props" id="@winglang/wingsdk.tfaws.Queue.onMessage.parameter.props"></a>

- *Type:* @winglang/wingsdk.cloud.QueueOnMessageProps

---

#### Static Functions <a name="Static Functions" id="Static Functions"></a>

| **Name** | **Description** |
| --- | --- |
| <code><a href="#@winglang/wingsdk.tfaws.Queue.isConstruct">isConstruct</a></code> | Checks if `x` is a construct. |

---

##### ~~`isConstruct`~~ <a name="isConstruct" id="@winglang/wingsdk.tfaws.Queue.isConstruct"></a>

```typescript
import { tfaws } from '@winglang/wingsdk'

tfaws.Queue.isConstruct(x: any)
```

Checks if `x` is a construct.

###### `x`<sup>Required</sup> <a name="x" id="@winglang/wingsdk.tfaws.Queue.isConstruct.parameter.x"></a>

- *Type:* any

Any object.

---

#### Properties <a name="Properties" id="Properties"></a>

| **Name** | **Type** | **Description** |
| --- | --- | --- |
| <code><a href="#@winglang/wingsdk.tfaws.Queue.property.node">node</a></code> | <code>constructs.Node</code> | The tree node. |
| <code><a href="#@winglang/wingsdk.tfaws.Queue.property.stateful">stateful</a></code> | <code>boolean</code> | Whether a resource is stateful, i.e. it stores information that is not defined by your application. |

---

##### `node`<sup>Required</sup> <a name="node" id="@winglang/wingsdk.tfaws.Queue.property.node"></a>

```typescript
public readonly node: Node;
```

- *Type:* constructs.Node

The tree node.

---

##### `stateful`<sup>Required</sup> <a name="stateful" id="@winglang/wingsdk.tfaws.Queue.property.stateful"></a>

```typescript
public readonly stateful: boolean;
```

- *Type:* boolean

Whether a resource is stateful, i.e. it stores information that is not defined by your application.

A non-stateful resource does not remember information about past
transactions or events, and can typically be replaced by a cloud provider
with a fresh copy without any consequences.

---


### QueueBase <a name="QueueBase" id="@winglang/wingsdk.cloud.QueueBase"></a>

Functionality shared between all `Queue` implementations.

#### Initializers <a name="Initializers" id="@winglang/wingsdk.cloud.QueueBase.Initializer"></a>

```typescript
import { cloud } from '@winglang/wingsdk'

new cloud.QueueBase(scope: Construct, id: string, props?: QueueProps)
```

| **Name** | **Type** | **Description** |
| --- | --- | --- |
| <code><a href="#@winglang/wingsdk.cloud.QueueBase.Initializer.parameter.scope">scope</a></code> | <code>constructs.Construct</code> | *No description.* |
| <code><a href="#@winglang/wingsdk.cloud.QueueBase.Initializer.parameter.id">id</a></code> | <code>string</code> | *No description.* |
| <code><a href="#@winglang/wingsdk.cloud.QueueBase.Initializer.parameter.props">props</a></code> | <code>@winglang/wingsdk.cloud.QueueProps</code> | *No description.* |

---

##### `scope`<sup>Required</sup> <a name="scope" id="@winglang/wingsdk.cloud.QueueBase.Initializer.parameter.scope"></a>

- *Type:* constructs.Construct

---

##### `id`<sup>Required</sup> <a name="id" id="@winglang/wingsdk.cloud.QueueBase.Initializer.parameter.id"></a>

- *Type:* string

---

##### `props`<sup>Optional</sup> <a name="props" id="@winglang/wingsdk.cloud.QueueBase.Initializer.parameter.props"></a>

- *Type:* @winglang/wingsdk.cloud.QueueProps

---

#### Methods <a name="Methods" id="Methods"></a>

| **Name** | **Description** |
| --- | --- |
| <code><a href="#@winglang/wingsdk.cloud.QueueBase.toString">toString</a></code> | Returns a string representation of this construct. |
| <code><a href="#@winglang/wingsdk.cloud.QueueBase.onMessage">onMessage</a></code> | Create a function to consume messages from this queue. |

---

##### `toString` <a name="toString" id="@winglang/wingsdk.cloud.QueueBase.toString"></a>

```typescript
public toString(): string
```

Returns a string representation of this construct.

##### `onMessage` <a name="onMessage" id="@winglang/wingsdk.cloud.QueueBase.onMessage"></a>

```typescript
public onMessage(inflight: Inflight, props?: QueueOnMessageProps): Function
```

Create a function to consume messages from this queue.

###### `inflight`<sup>Required</sup> <a name="inflight" id="@winglang/wingsdk.cloud.QueueBase.onMessage.parameter.inflight"></a>

- *Type:* @winglang/wingsdk.core.Inflight

---

###### `props`<sup>Optional</sup> <a name="props" id="@winglang/wingsdk.cloud.QueueBase.onMessage.parameter.props"></a>

- *Type:* @winglang/wingsdk.cloud.QueueOnMessageProps

---

#### Static Functions <a name="Static Functions" id="Static Functions"></a>

| **Name** | **Description** |
| --- | --- |
| <code><a href="#@winglang/wingsdk.cloud.QueueBase.isConstruct">isConstruct</a></code> | Checks if `x` is a construct. |

---

##### ~~`isConstruct`~~ <a name="isConstruct" id="@winglang/wingsdk.cloud.QueueBase.isConstruct"></a>

```typescript
import { cloud } from '@winglang/wingsdk'

cloud.QueueBase.isConstruct(x: any)
```

Checks if `x` is a construct.

###### `x`<sup>Required</sup> <a name="x" id="@winglang/wingsdk.cloud.QueueBase.isConstruct.parameter.x"></a>

- *Type:* any

Any object.

---

#### Properties <a name="Properties" id="Properties"></a>

| **Name** | **Type** | **Description** |
| --- | --- | --- |
| <code><a href="#@winglang/wingsdk.cloud.QueueBase.property.node">node</a></code> | <code>constructs.Node</code> | The tree node. |
| <code><a href="#@winglang/wingsdk.cloud.QueueBase.property.stateful">stateful</a></code> | <code>boolean</code> | Whether a resource is stateful, i.e. it stores information that is not defined by your application. |

---

##### `node`<sup>Required</sup> <a name="node" id="@winglang/wingsdk.cloud.QueueBase.property.node"></a>

```typescript
public readonly node: Node;
```

- *Type:* constructs.Node

The tree node.

---

##### `stateful`<sup>Required</sup> <a name="stateful" id="@winglang/wingsdk.cloud.QueueBase.property.stateful"></a>

```typescript
public readonly stateful: boolean;
```

- *Type:* boolean

Whether a resource is stateful, i.e. it stores information that is not defined by your application.

A non-stateful resource does not remember information about past
transactions or events, and can typically be replaced by a cloud provider
with a fresh copy without any consequences.

---


### Resource <a name="Resource" id="@winglang/wingsdk.cloud.Resource"></a>

- *Implements:* @winglang/wingsdk.core.ICapturable

Shared behavior between all Wing SDK resources.

#### Initializers <a name="Initializers" id="@winglang/wingsdk.cloud.Resource.Initializer"></a>

```typescript
import { cloud } from '@winglang/wingsdk'

new cloud.Resource(scope: Construct, id: string)
```

| **Name** | **Type** | **Description** |
| --- | --- | --- |
| <code><a href="#@winglang/wingsdk.cloud.Resource.Initializer.parameter.scope">scope</a></code> | <code>constructs.Construct</code> | The scope in which to define this construct. |
| <code><a href="#@winglang/wingsdk.cloud.Resource.Initializer.parameter.id">id</a></code> | <code>string</code> | The scoped construct ID. |

---

##### `scope`<sup>Required</sup> <a name="scope" id="@winglang/wingsdk.cloud.Resource.Initializer.parameter.scope"></a>

- *Type:* constructs.Construct

The scope in which to define this construct.

---

##### `id`<sup>Required</sup> <a name="id" id="@winglang/wingsdk.cloud.Resource.Initializer.parameter.id"></a>

- *Type:* string

The scoped construct ID.

Must be unique amongst siblings. If
the ID includes a path separator (`/`), then it will be replaced by double
dash `--`.

---

#### Methods <a name="Methods" id="Methods"></a>

| **Name** | **Description** |
| --- | --- |
| <code><a href="#@winglang/wingsdk.cloud.Resource.toString">toString</a></code> | Returns a string representation of this construct. |

---

##### `toString` <a name="toString" id="@winglang/wingsdk.cloud.Resource.toString"></a>

```typescript
public toString(): string
```

Returns a string representation of this construct.

#### Static Functions <a name="Static Functions" id="Static Functions"></a>

| **Name** | **Description** |
| --- | --- |
| <code><a href="#@winglang/wingsdk.cloud.Resource.isConstruct">isConstruct</a></code> | Checks if `x` is a construct. |

---

##### ~~`isConstruct`~~ <a name="isConstruct" id="@winglang/wingsdk.cloud.Resource.isConstruct"></a>

```typescript
import { cloud } from '@winglang/wingsdk'

cloud.Resource.isConstruct(x: any)
```

Checks if `x` is a construct.

###### `x`<sup>Required</sup> <a name="x" id="@winglang/wingsdk.cloud.Resource.isConstruct.parameter.x"></a>

- *Type:* any

Any object.

---

#### Properties <a name="Properties" id="Properties"></a>

| **Name** | **Type** | **Description** |
| --- | --- | --- |
| <code><a href="#@winglang/wingsdk.cloud.Resource.property.node">node</a></code> | <code>constructs.Node</code> | The tree node. |
| <code><a href="#@winglang/wingsdk.cloud.Resource.property.stateful">stateful</a></code> | <code>boolean</code> | Whether a resource is stateful, i.e. it stores information that is not defined by your application. |

---

##### `node`<sup>Required</sup> <a name="node" id="@winglang/wingsdk.cloud.Resource.property.node"></a>

```typescript
public readonly node: Node;
```

- *Type:* constructs.Node

The tree node.

---

##### `stateful`<sup>Required</sup> <a name="stateful" id="@winglang/wingsdk.cloud.Resource.property.stateful"></a>

```typescript
public readonly stateful: boolean;
```

- *Type:* boolean

Whether a resource is stateful, i.e. it stores information that is not defined by your application.

A non-stateful resource does not remember information about past
transactions or events, and can typically be replaced by a cloud provider
with a fresh copy without any consequences.

---


### SimApp <a name="SimApp" id="@winglang/wingsdk.testing.SimApp"></a>

A simulated app.

A great way to write unit tests for the cloud. Just use this as your base app
and then call `app.startSimulator()` to start an instance of this app inside
a cloud simulator.

#### Initializers <a name="Initializers" id="@winglang/wingsdk.testing.SimApp.Initializer"></a>

```typescript
import { testing } from '@winglang/wingsdk'

new testing.SimApp()
```

| **Name** | **Type** | **Description** |
| --- | --- | --- |

---

#### Methods <a name="Methods" id="Methods"></a>

| **Name** | **Description** |
| --- | --- |
| <code><a href="#@winglang/wingsdk.testing.SimApp.toString">toString</a></code> | Returns a string representation of this construct. |
| <code><a href="#@winglang/wingsdk.testing.SimApp.synth">synth</a></code> | Synthesize the app into a `.wx` file. Return the path to the file. |
| <code><a href="#@winglang/wingsdk.testing.SimApp.startSimulator">startSimulator</a></code> | Creates a simulator and starts it. |

---

##### `toString` <a name="toString" id="@winglang/wingsdk.testing.SimApp.toString"></a>

```typescript
public toString(): string
```

Returns a string representation of this construct.

##### `synth` <a name="synth" id="@winglang/wingsdk.testing.SimApp.synth"></a>

```typescript
public synth(): string
```

Synthesize the app into a `.wx` file. Return the path to the file.

##### `startSimulator` <a name="startSimulator" id="@winglang/wingsdk.testing.SimApp.startSimulator"></a>

```typescript
public startSimulator(): Simulator
```

Creates a simulator and starts it.

#### Static Functions <a name="Static Functions" id="Static Functions"></a>

| **Name** | **Description** |
| --- | --- |
| <code><a href="#@winglang/wingsdk.testing.SimApp.isConstruct">isConstruct</a></code> | Checks if `x` is a construct. |

---

##### ~~`isConstruct`~~ <a name="isConstruct" id="@winglang/wingsdk.testing.SimApp.isConstruct"></a>

```typescript
import { testing } from '@winglang/wingsdk'

testing.SimApp.isConstruct(x: any)
```

Checks if `x` is a construct.

###### `x`<sup>Required</sup> <a name="x" id="@winglang/wingsdk.testing.SimApp.isConstruct.parameter.x"></a>

- *Type:* any

Any object.

---

#### Properties <a name="Properties" id="Properties"></a>

| **Name** | **Type** | **Description** |
| --- | --- | --- |
| <code><a href="#@winglang/wingsdk.testing.SimApp.property.node">node</a></code> | <code>constructs.Node</code> | The tree node. |
| <code><a href="#@winglang/wingsdk.testing.SimApp.property.outdir">outdir</a></code> | <code>string</code> | Directory where artifacts are synthesized to. |

---

##### `node`<sup>Required</sup> <a name="node" id="@winglang/wingsdk.testing.SimApp.property.node"></a>

```typescript
public readonly node: Node;
```

- *Type:* constructs.Node

The tree node.

---

##### `outdir`<sup>Required</sup> <a name="outdir" id="@winglang/wingsdk.testing.SimApp.property.outdir"></a>

```typescript
public readonly outdir: string;
```

- *Type:* string

Directory where artifacts are synthesized to.

---


### TextFile <a name="TextFile" id="@winglang/wingsdk.fs.TextFile"></a>

Represents a text file that should be synthesized in the app's outdir.

#### Initializers <a name="Initializers" id="@winglang/wingsdk.fs.TextFile.Initializer"></a>

```typescript
import { fs } from '@winglang/wingsdk'

new fs.TextFile(scope: Construct, id: string, filePath: string, props?: TextFileProps)
```

| **Name** | **Type** | **Description** |
| --- | --- | --- |
| <code><a href="#@winglang/wingsdk.fs.TextFile.Initializer.parameter.scope">scope</a></code> | <code>constructs.Construct</code> | *No description.* |
| <code><a href="#@winglang/wingsdk.fs.TextFile.Initializer.parameter.id">id</a></code> | <code>string</code> | *No description.* |
| <code><a href="#@winglang/wingsdk.fs.TextFile.Initializer.parameter.filePath">filePath</a></code> | <code>string</code> | *No description.* |
| <code><a href="#@winglang/wingsdk.fs.TextFile.Initializer.parameter.props">props</a></code> | <code>@winglang/wingsdk.fs.TextFileProps</code> | *No description.* |

---

##### `scope`<sup>Required</sup> <a name="scope" id="@winglang/wingsdk.fs.TextFile.Initializer.parameter.scope"></a>

- *Type:* constructs.Construct

---

##### `id`<sup>Required</sup> <a name="id" id="@winglang/wingsdk.fs.TextFile.Initializer.parameter.id"></a>

- *Type:* string

---

##### `filePath`<sup>Required</sup> <a name="filePath" id="@winglang/wingsdk.fs.TextFile.Initializer.parameter.filePath"></a>

- *Type:* string

---

##### `props`<sup>Optional</sup> <a name="props" id="@winglang/wingsdk.fs.TextFile.Initializer.parameter.props"></a>

- *Type:* @winglang/wingsdk.fs.TextFileProps

---

#### Methods <a name="Methods" id="Methods"></a>

| **Name** | **Description** |
| --- | --- |
| <code><a href="#@winglang/wingsdk.fs.TextFile.toString">toString</a></code> | Returns a string representation of this construct. |
| <code><a href="#@winglang/wingsdk.fs.TextFile.save">save</a></code> | Render the contents of the file and save it to the user's file system. |
| <code><a href="#@winglang/wingsdk.fs.TextFile.addLine">addLine</a></code> | Append a line to the text file's contents. |

---

##### `toString` <a name="toString" id="@winglang/wingsdk.fs.TextFile.toString"></a>

```typescript
public toString(): string
```

Returns a string representation of this construct.

##### `save` <a name="save" id="@winglang/wingsdk.fs.TextFile.save"></a>

```typescript
public save(outdir: string): void
```

Render the contents of the file and save it to the user's file system.

###### `outdir`<sup>Required</sup> <a name="outdir" id="@winglang/wingsdk.fs.TextFile.save.parameter.outdir"></a>

- *Type:* string

---

##### `addLine` <a name="addLine" id="@winglang/wingsdk.fs.TextFile.addLine"></a>

```typescript
public addLine(line: string): void
```

Append a line to the text file's contents.

###### `line`<sup>Required</sup> <a name="line" id="@winglang/wingsdk.fs.TextFile.addLine.parameter.line"></a>

- *Type:* string

---

#### Static Functions <a name="Static Functions" id="Static Functions"></a>

| **Name** | **Description** |
| --- | --- |
| <code><a href="#@winglang/wingsdk.fs.TextFile.isConstruct">isConstruct</a></code> | Checks if `x` is a construct. |

---

##### ~~`isConstruct`~~ <a name="isConstruct" id="@winglang/wingsdk.fs.TextFile.isConstruct"></a>

```typescript
import { fs } from '@winglang/wingsdk'

fs.TextFile.isConstruct(x: any)
```

Checks if `x` is a construct.

###### `x`<sup>Required</sup> <a name="x" id="@winglang/wingsdk.fs.TextFile.isConstruct.parameter.x"></a>

- *Type:* any

Any object.

---

#### Properties <a name="Properties" id="Properties"></a>

| **Name** | **Type** | **Description** |
| --- | --- | --- |
| <code><a href="#@winglang/wingsdk.fs.TextFile.property.node">node</a></code> | <code>constructs.Node</code> | The tree node. |
| <code><a href="#@winglang/wingsdk.fs.TextFile.property.filePath">filePath</a></code> | <code>string</code> | The file's relative path to the output directory. |

---

##### `node`<sup>Required</sup> <a name="node" id="@winglang/wingsdk.fs.TextFile.property.node"></a>

```typescript
public readonly node: Node;
```

- *Type:* constructs.Node

The tree node.

---

##### `filePath`<sup>Required</sup> <a name="filePath" id="@winglang/wingsdk.fs.TextFile.property.filePath"></a>

```typescript
public readonly filePath: string;
```

- *Type:* string

The file's relative path to the output directory.

---


## Structs <a name="Structs" id="Structs"></a>

### AppProps <a name="AppProps" id="@winglang/wingsdk.core.AppProps"></a>

Props for all `App` classes.

#### Initializer <a name="Initializer" id="@winglang/wingsdk.core.AppProps.Initializer"></a>

```typescript
import { core } from '@winglang/wingsdk'

const appProps: core.AppProps = { ... }
```

#### Properties <a name="Properties" id="Properties"></a>

| **Name** | **Type** | **Description** |
| --- | --- | --- |
| <code><a href="#@winglang/wingsdk.core.AppProps.property.customFactory">customFactory</a></code> | <code>polycons.IPolyconFactory</code> | A custom factory to resolve polycons. |
| <code><a href="#@winglang/wingsdk.core.AppProps.property.name">name</a></code> | <code>string</code> | The name of the app. |
| <code><a href="#@winglang/wingsdk.core.AppProps.property.outdir">outdir</a></code> | <code>string</code> | Directory where artifacts are synthesized to. |
| <code><a href="#@winglang/wingsdk.core.AppProps.property.stateFile">stateFile</a></code> | <code>string</code> | The path to a state file which will track all synthesized files. |

---

##### `customFactory`<sup>Optional</sup> <a name="customFactory" id="@winglang/wingsdk.core.AppProps.property.customFactory"></a>

```typescript
public readonly customFactory: IPolyconFactory;
```

- *Type:* polycons.IPolyconFactory
- *Default:* use the default polycon factory included in the Wing SDK

A custom factory to resolve polycons.

---

##### `name`<sup>Optional</sup> <a name="name" id="@winglang/wingsdk.core.AppProps.property.name"></a>

```typescript
public readonly name: string;
```

- *Type:* string
- *Default:* "app"

The name of the app.

---

##### `outdir`<sup>Optional</sup> <a name="outdir" id="@winglang/wingsdk.core.AppProps.property.outdir"></a>

```typescript
public readonly outdir: string;
```

- *Type:* string
- *Default:* current working directory

Directory where artifacts are synthesized to.

---

##### `stateFile`<sup>Optional</sup> <a name="stateFile" id="@winglang/wingsdk.core.AppProps.property.stateFile"></a>

```typescript
public readonly stateFile: string;
```

- *Type:* string
- *Default:* no state file

The path to a state file which will track all synthesized files.

If a
statefile is not specified, we won't be able to remove extrenous files.

---

### BaseResourceAttributes <a name="BaseResourceAttributes" id="@winglang/wingsdk.sim.BaseResourceAttributes"></a>

Schema for resource attributes.

#### Initializer <a name="Initializer" id="@winglang/wingsdk.sim.BaseResourceAttributes.Initializer"></a>

```typescript
import { sim } from '@winglang/wingsdk'

const baseResourceAttributes: sim.BaseResourceAttributes = { ... }
```

#### Properties <a name="Properties" id="Properties"></a>

| **Name** | **Type** | **Description** |
| --- | --- | --- |
| <code><a href="#@winglang/wingsdk.sim.BaseResourceAttributes.property.handle">handle</a></code> | <code>string</code> | The resource's simulator-unique id. |

---

##### `handle`<sup>Required</sup> <a name="handle" id="@winglang/wingsdk.sim.BaseResourceAttributes.property.handle"></a>

```typescript
public readonly handle: string;
```

- *Type:* string

The resource's simulator-unique id.

---

### BaseResourceSchema <a name="BaseResourceSchema" id="@winglang/wingsdk.sim.BaseResourceSchema"></a>

Schema for individual resources.

#### Initializer <a name="Initializer" id="@winglang/wingsdk.sim.BaseResourceSchema.Initializer"></a>

```typescript
import { sim } from '@winglang/wingsdk'

const baseResourceSchema: sim.BaseResourceSchema = { ... }
```

#### Properties <a name="Properties" id="Properties"></a>

| **Name** | **Type** | **Description** |
| --- | --- | --- |
| <code><a href="#@winglang/wingsdk.sim.BaseResourceSchema.property.type">type</a></code> | <code>string</code> | The type of the resource. |
| <code><a href="#@winglang/wingsdk.sim.BaseResourceSchema.property.attrs">attrs</a></code> | <code>@winglang/wingsdk.sim.BaseResourceAttributes</code> | The resource-specific attributes that are set after the resource is created. |
| <code><a href="#@winglang/wingsdk.sim.BaseResourceSchema.property.children">children</a></code> | <code>{[ key: string ]: @winglang/wingsdk.sim.BaseResourceSchema}</code> | The resource's children indexed by their IDs. |
| <code><a href="#@winglang/wingsdk.sim.BaseResourceSchema.property.inbound">inbound</a></code> | <code>string[]</code> | IDs of resources that this resource is called, triggered, or referenced by. |
| <code><a href="#@winglang/wingsdk.sim.BaseResourceSchema.property.outbound">outbound</a></code> | <code>string[]</code> | IDs of resources that this resource calls, triggers, or references. |
| <code><a href="#@winglang/wingsdk.sim.BaseResourceSchema.property.path">path</a></code> | <code>string</code> | The full path of the resource in the construct tree. |
| <code><a href="#@winglang/wingsdk.sim.BaseResourceSchema.property.props">props</a></code> | <code>{[ key: string ]: any}</code> | The resource-specific properties needed to create this resource. |

---

##### `type`<sup>Required</sup> <a name="type" id="@winglang/wingsdk.sim.BaseResourceSchema.property.type"></a>

```typescript
public readonly type: string;
```

- *Type:* string

The type of the resource.

---

##### `attrs`<sup>Optional</sup> <a name="attrs" id="@winglang/wingsdk.sim.BaseResourceSchema.property.attrs"></a>

```typescript
public readonly attrs: BaseResourceAttributes;
```

- *Type:* @winglang/wingsdk.sim.BaseResourceAttributes

The resource-specific attributes that are set after the resource is created.

---

##### `children`<sup>Optional</sup> <a name="children" id="@winglang/wingsdk.sim.BaseResourceSchema.property.children"></a>

```typescript
public readonly children: {[ key: string ]: BaseResourceSchema};
```

- *Type:* {[ key: string ]: @winglang/wingsdk.sim.BaseResourceSchema}

The resource's children indexed by their IDs.

---

##### `inbound`<sup>Optional</sup> <a name="inbound" id="@winglang/wingsdk.sim.BaseResourceSchema.property.inbound"></a>

```typescript
public readonly inbound: string[];
```

- *Type:* string[]

IDs of resources that this resource is called, triggered, or referenced by.

---

##### `outbound`<sup>Optional</sup> <a name="outbound" id="@winglang/wingsdk.sim.BaseResourceSchema.property.outbound"></a>

```typescript
public readonly outbound: string[];
```

- *Type:* string[]

IDs of resources that this resource calls, triggers, or references.

---

##### `path`<sup>Optional</sup> <a name="path" id="@winglang/wingsdk.sim.BaseResourceSchema.property.path"></a>

```typescript
public readonly path: string;
```

- *Type:* string

The full path of the resource in the construct tree.

---

##### `props`<sup>Optional</sup> <a name="props" id="@winglang/wingsdk.sim.BaseResourceSchema.property.props"></a>

```typescript
public readonly props: {[ key: string ]: any};
```

- *Type:* {[ key: string ]: any}

The resource-specific properties needed to create this resource.

---

### BucketProps <a name="BucketProps" id="@winglang/wingsdk.cloud.BucketProps"></a>

Properties for `Bucket`.

#### Initializer <a name="Initializer" id="@winglang/wingsdk.cloud.BucketProps.Initializer"></a>

```typescript
import { cloud } from '@winglang/wingsdk'

const bucketProps: cloud.BucketProps = { ... }
```

#### Properties <a name="Properties" id="Properties"></a>

| **Name** | **Type** | **Description** |
| --- | --- | --- |
| <code><a href="#@winglang/wingsdk.cloud.BucketProps.property.public">public</a></code> | <code>boolean</code> | Whether the bucket's objects should be publicly accessible. |

---

##### `public`<sup>Optional</sup> <a name="public" id="@winglang/wingsdk.cloud.BucketProps.property.public"></a>

```typescript
public readonly public: boolean;
```

- *Type:* boolean
- *Default:* false

Whether the bucket's objects should be publicly accessible.

---

### Capture <a name="Capture" id="@winglang/wingsdk.core.Capture"></a>

Capture information.

A capture is a reference from an Inflight to a
construction-time resource or value. Either the "resource" or "value" field
will be set, but not both.

#### Initializer <a name="Initializer" id="@winglang/wingsdk.core.Capture.Initializer"></a>

```typescript
import { core } from '@winglang/wingsdk'

const capture: core.Capture = { ... }
```

#### Properties <a name="Properties" id="Properties"></a>

| **Name** | **Type** | **Description** |
| --- | --- | --- |
| <code><a href="#@winglang/wingsdk.core.Capture.property.methods">methods</a></code> | <code>string[]</code> | Which methods are called on the captured resource. |
| <code><a href="#@winglang/wingsdk.core.Capture.property.resource">resource</a></code> | <code>@winglang/wingsdk.core.ICapturableConstruct</code> | A captured resource. |
| <code><a href="#@winglang/wingsdk.core.Capture.property.value">value</a></code> | <code>any</code> | A captured immutable value (like string, number, boolean, a struct, or null). |

---

##### `methods`<sup>Optional</sup> <a name="methods" id="@winglang/wingsdk.core.Capture.property.methods"></a>

```typescript
public readonly methods: string[];
```

- *Type:* string[]

Which methods are called on the captured resource.

---

##### `resource`<sup>Optional</sup> <a name="resource" id="@winglang/wingsdk.core.Capture.property.resource"></a>

```typescript
public readonly resource: ICapturableConstruct;
```

- *Type:* @winglang/wingsdk.core.ICapturableConstruct

A captured resource.

---

##### `value`<sup>Optional</sup> <a name="value" id="@winglang/wingsdk.core.Capture.property.value"></a>

```typescript
public readonly value: any;
```

- *Type:* any

A captured immutable value (like string, number, boolean, a struct, or null).

---

### CaptureMetadata <a name="CaptureMetadata" id="@winglang/wingsdk.core.CaptureMetadata"></a>

Extra metadata associated with a captured resource.

#### Initializer <a name="Initializer" id="@winglang/wingsdk.core.CaptureMetadata.Initializer"></a>

```typescript
import { core } from '@winglang/wingsdk'

const captureMetadata: core.CaptureMetadata = { ... }
```

#### Properties <a name="Properties" id="Properties"></a>

| **Name** | **Type** | **Description** |
| --- | --- | --- |
| <code><a href="#@winglang/wingsdk.core.CaptureMetadata.property.methods">methods</a></code> | <code>string[]</code> | Which methods are called on the captured resource. |

---

##### `methods`<sup>Optional</sup> <a name="methods" id="@winglang/wingsdk.core.CaptureMetadata.property.methods"></a>

```typescript
public readonly methods: string[];
```

- *Type:* string[]

Which methods are called on the captured resource.

---

### CounterProps <a name="CounterProps" id="@winglang/wingsdk.cloud.CounterProps"></a>

Properties for `Counter`.

#### Initializer <a name="Initializer" id="@winglang/wingsdk.cloud.CounterProps.Initializer"></a>

```typescript
import { cloud } from '@winglang/wingsdk'

const counterProps: cloud.CounterProps = { ... }
```

#### Properties <a name="Properties" id="Properties"></a>

| **Name** | **Type** | **Description** |
| --- | --- | --- |
| <code><a href="#@winglang/wingsdk.cloud.CounterProps.property.initialValue">initialValue</a></code> | <code>number</code> | The initial value of the counter. |

---

##### `initialValue`<sup>Optional</sup> <a name="initialValue" id="@winglang/wingsdk.cloud.CounterProps.property.initialValue"></a>

```typescript
public readonly initialValue: number;
```

- *Type:* number
- *Default:* 0

The initial value of the counter.

---

### FilesProps <a name="FilesProps" id="@winglang/wingsdk.core.FilesProps"></a>

Props for `Files`.

#### Initializer <a name="Initializer" id="@winglang/wingsdk.core.FilesProps.Initializer"></a>

```typescript
import { core } from '@winglang/wingsdk'

const filesProps: core.FilesProps = { ... }
```

>>>>>>> 0e59b4d3
#### Properties <a name="Properties" id="Properties"></a>

| **Name** | **Type** | **Description** |
| --- | --- | --- |
| <code><a href="#@winglang/wingsdk.core.FilesProps.property.app">app</a></code> | <code>core.IApp</code> | The app with files to synthesize. |
| <code><a href="#@winglang/wingsdk.core.FilesProps.property.stateFile">stateFile</a></code> | <code>str</code> | The path to a state file which will track all synthesized files. |

---

##### `app`<sup>Required</sup> <a name="app" id="@winglang/wingsdk.core.FilesProps.property.app"></a>

```wing
app: IApp;
```

- *Type:* core.IApp

The app with files to synthesize.

---

##### `stateFile`<sup>Optional</sup> <a name="stateFile" id="@winglang/wingsdk.core.FilesProps.property.stateFile"></a>

```wing
state_file: str;
```

- *Type:* str
- *Default:* no state file

The path to a state file which will track all synthesized files.

If a
statefile is not specified, we won't be able to remove extrenous files.

---

### FunctionProps <a name="FunctionProps" id="@winglang/wingsdk.cloud.FunctionProps"></a>

Properties for `Function`.

This is the type users see when constructing a cloud.Function instance.

#### Initializer <a name="Initializer" id="@winglang/wingsdk.cloud.FunctionProps.Initializer"></a>

```wing
bring cloud;

let function_props = cloud.FunctionProps{ ... }
```

#### Properties <a name="Properties" id="Properties"></a>

| **Name** | **Type** | **Description** |
| --- | --- | --- |
| <code><a href="#@winglang/wingsdk.cloud.FunctionProps.property.env">env</a></code> | <code>MutMap<str></code> | Environment variables to pass to the function. |

---

##### `env`<sup>Optional</sup> <a name="env" id="@winglang/wingsdk.cloud.FunctionProps.property.env"></a>

```wing
env: MutMap<str>;
```

- *Type:* MutMap<str>
- *Default:* No environment variables.

Environment variables to pass to the function.

---

### InflightBundleOptions <a name="InflightBundleOptions" id="@winglang/wingsdk.core.InflightBundleOptions"></a>

Options for `Inflight.bundle`.

#### Initializer <a name="Initializer" id="@winglang/wingsdk.core.InflightBundleOptions.Initializer"></a>

```wing
bring core;

let inflight_bundle_options = core.InflightBundleOptions{ ... }
```

#### Properties <a name="Properties" id="Properties"></a>

| **Name** | **Type** | **Description** |
| --- | --- | --- |
| <code><a href="#@winglang/wingsdk.core.InflightBundleOptions.property.captureClients">captureClients</a></code> | <code>MutMap<core.Code></code> | A map of capture clients that can be bundled with the Inflight's code. |
| <code><a href="#@winglang/wingsdk.core.InflightBundleOptions.property.captureScope">captureScope</a></code> | <code>constructs.IConstruct</code> | Associate the inflight bundle with a given capture scope. |
| <code><a href="#@winglang/wingsdk.core.InflightBundleOptions.property.external">external</a></code> | <code>MutArray<str></code> | List of dependencies to exclude from the bundle. |

---

##### `captureClients`<sup>Required</sup> <a name="captureClients" id="@winglang/wingsdk.core.InflightBundleOptions.property.captureClients"></a>

```wing
capture_clients: MutMap<Code>;
```

- *Type:* MutMap<core.Code>

A map of capture clients that can be bundled with the Inflight's code.

---

##### `captureScope`<sup>Optional</sup> <a name="captureScope" id="@winglang/wingsdk.core.InflightBundleOptions.property.captureScope"></a>

```wing
capture_scope: IConstruct;
```

- *Type:* constructs.IConstruct

Associate the inflight bundle with a given capture scope.

---

##### `external`<sup>Optional</sup> <a name="external" id="@winglang/wingsdk.core.InflightBundleOptions.property.external"></a>

```wing
external: MutArray<str>;
```

- *Type:* MutArray<str>

List of dependencies to exclude from the bundle.

---

### InflightProps <a name="InflightProps" id="@winglang/wingsdk.core.InflightProps"></a>

Options for `Inflight`.

#### Initializer <a name="Initializer" id="@winglang/wingsdk.core.InflightProps.Initializer"></a>

```wing
bring core;

let inflight_props = core.InflightProps{ ... }
```

#### Properties <a name="Properties" id="Properties"></a>

| **Name** | **Type** | **Description** |
| --- | --- | --- |
| <code><a href="#@winglang/wingsdk.core.InflightProps.property.code">code</a></code> | <code>core.Code</code> | Reference to code containing the entrypoint function. |
| <code><a href="#@winglang/wingsdk.core.InflightProps.property.entrypoint">entrypoint</a></code> | <code>str</code> | Name of the exported function to run. |
| <code><a href="#@winglang/wingsdk.core.InflightProps.property.captures">captures</a></code> | <code>MutMap<core.Capture></code> | Capture information. |

---

##### `code`<sup>Required</sup> <a name="code" id="@winglang/wingsdk.core.InflightProps.property.code"></a>

```wing
code: Code;
```

- *Type:* core.Code

Reference to code containing the entrypoint function.

---

##### `entrypoint`<sup>Required</sup> <a name="entrypoint" id="@winglang/wingsdk.core.InflightProps.property.entrypoint"></a>

```wing
entrypoint: str;
```

- *Type:* str

Name of the exported function to run.

---

*Example*

```wing
"exports.handler"
```


##### `captures`<sup>Optional</sup> <a name="captures" id="@winglang/wingsdk.core.InflightProps.property.captures"></a>

```wing
captures: MutMap<Capture>;
```

- *Type:* MutMap<core.Capture>
- *Default:* No captures

Capture information.

During runtime, a map containing all captured values
will be passed as the first argument of the entrypoint function.

Each key here will be the key for the final value in the map.

---

### JsonFileProps <a name="JsonFileProps" id="@winglang/wingsdk.fs.JsonFileProps"></a>

Props for `JsonFile`.

#### Initializer <a name="Initializer" id="@winglang/wingsdk.fs.JsonFileProps.Initializer"></a>

```wing
bring fs;

let json_file_props = fs.JsonFileProps{ ... }
```

#### Properties <a name="Properties" id="Properties"></a>

| **Name** | **Type** | **Description** |
| --- | --- | --- |
| <code><a href="#@winglang/wingsdk.fs.JsonFileProps.property.obj">obj</a></code> | <code>any</code> | The object that will be serialized into the file during synthesis. |

---

##### `obj`<sup>Required</sup> <a name="obj" id="@winglang/wingsdk.fs.JsonFileProps.property.obj"></a>

```wing
obj: any;
```

- *Type:* any

The object that will be serialized into the file during synthesis.

---

### QueueOnMessageProps <a name="QueueOnMessageProps" id="@winglang/wingsdk.cloud.QueueOnMessageProps"></a>

Options for Queue.onMessage.

#### Initializer <a name="Initializer" id="@winglang/wingsdk.cloud.QueueOnMessageProps.Initializer"></a>

```wing
bring cloud;

let queue_on_message_props = cloud.QueueOnMessageProps{ ... }
```

#### Properties <a name="Properties" id="Properties"></a>

| **Name** | **Type** | **Description** |
| --- | --- | --- |
| <code><a href="#@winglang/wingsdk.cloud.QueueOnMessageProps.property.env">env</a></code> | <code>MutMap<str></code> | Environment variables to pass to the function. |
| <code><a href="#@winglang/wingsdk.cloud.QueueOnMessageProps.property.batchSize">batchSize</a></code> | <code>num</code> | The maximum number of messages to send to subscribers at once. |

---

##### `env`<sup>Optional</sup> <a name="env" id="@winglang/wingsdk.cloud.QueueOnMessageProps.property.env"></a>

```wing
env: MutMap<str>;
```

- *Type:* MutMap<str>
- *Default:* No environment variables.

Environment variables to pass to the function.

---

##### `batchSize`<sup>Optional</sup> <a name="batchSize" id="@winglang/wingsdk.cloud.QueueOnMessageProps.property.batchSize"></a>

```wing
batch_size: num;
```

- *Type:* num
- *Default:* 1

The maximum number of messages to send to subscribers at once.

---

### QueueProps <a name="QueueProps" id="@winglang/wingsdk.cloud.QueueProps"></a>

Properties for `Queue`.

#### Initializer <a name="Initializer" id="@winglang/wingsdk.cloud.QueueProps.Initializer"></a>

```wing
bring cloud;

let queue_props = cloud.QueueProps{ ... }
```

#### Properties <a name="Properties" id="Properties"></a>

| **Name** | **Type** | **Description** |
| --- | --- | --- |
| <code><a href="#@winglang/wingsdk.cloud.QueueProps.property.initialMessages">initialMessages</a></code> | <code>MutArray<str></code> | Initialize the queue with a set of messages. |
| <code><a href="#@winglang/wingsdk.cloud.QueueProps.property.timeout">timeout</a></code> | <code>core.Duration</code> | How long a queue's consumers have to process a message. |

---

##### `initialMessages`<sup>Optional</sup> <a name="initialMessages" id="@winglang/wingsdk.cloud.QueueProps.property.initialMessages"></a>

```wing
initial_messages: MutArray<str>;
```

- *Type:* MutArray<str>
- *Default:* []

Initialize the queue with a set of messages.

---

##### `timeout`<sup>Optional</sup> <a name="timeout" id="@winglang/wingsdk.cloud.QueueProps.property.timeout"></a>

```wing
timeout: Duration;
```

- *Type:* core.Duration
- *Default:* Duration.fromSeconds(10)

How long a queue's consumers have to process a message.

---

### TextFileProps <a name="TextFileProps" id="@winglang/wingsdk.fs.TextFileProps"></a>

Props for `TextFile`.

#### Initializer <a name="Initializer" id="@winglang/wingsdk.fs.TextFileProps.Initializer"></a>

```wing
bring fs;

let text_file_props = fs.TextFileProps{ ... }
```

#### Properties <a name="Properties" id="Properties"></a>

| **Name** | **Type** | **Description** |
| --- | --- | --- |
| <code><a href="#@winglang/wingsdk.fs.TextFileProps.property.lines">lines</a></code> | <code>MutArray<str></code> | The lines of text that will be serialized into the file during synthesis. |

---

##### `lines`<sup>Optional</sup> <a name="lines" id="@winglang/wingsdk.fs.TextFileProps.property.lines"></a>

```wing
lines: MutArray<str>;
```

- *Type:* MutArray<str>
- *Default:* []

The lines of text that will be serialized into the file during synthesis.

They will be joined with newline characters.

---

## Classes <a name="Classes" id="Classes"></a>

### DependencyGraph <a name="DependencyGraph" id="@winglang/wingsdk.core.DependencyGraph"></a>

Represents the dependency graph for a given Node.

This graph includes the dependency relationships between all nodes in the
node (construct) sub-tree who's root is this Node.

Note that this means that lonely nodes (no dependencies and no dependants) are also included in this graph as
childless children of the root node of the graph.

The graph does not include cross-scope dependencies. That is, if a child on the current scope depends on a node
from a different scope, that relationship is not represented in this graph.

#### Initializers <a name="Initializers" id="@winglang/wingsdk.core.DependencyGraph.Initializer"></a>

```wing
bring core;

new core.DependencyGraph(node: Node)
```

| **Name** | **Type** | **Description** |
| --- | --- | --- |
| <code><a href="#@winglang/wingsdk.core.DependencyGraph.Initializer.parameter.node">node</a></code> | <code>constructs.Node</code> | *No description.* |

---

##### `node`<sup>Required</sup> <a name="node" id="@winglang/wingsdk.core.DependencyGraph.Initializer.parameter.node"></a>

- *Type:* constructs.Node

---

#### Methods <a name="Methods" id="Methods"></a>

| **Name** | **Description** |
| --- | --- |
| <code><a href="#@winglang/wingsdk.core.DependencyGraph.topology">topology</a></code> | Returns a topologically sorted array of the constructs in the sub-graph. |

---

##### `topology` <a name="topology" id="@winglang/wingsdk.core.DependencyGraph.topology"></a>

```wing
topology(): MutArray<IConstruct>
```

Returns a topologically sorted array of the constructs in the sub-graph.


#### Properties <a name="Properties" id="Properties"></a>

| **Name** | **Type** | **Description** |
| --- | --- | --- |
| <code><a href="#@winglang/wingsdk.core.DependencyGraph.property.root">root</a></code> | <code>core.DependencyVertex</code> | Returns the root of the graph. |

---

##### `root`<sup>Required</sup> <a name="root" id="@winglang/wingsdk.core.DependencyGraph.property.root"></a>

```wing
root: DependencyVertex;
```

- *Type:* core.DependencyVertex

Returns the root of the graph.

Note that this vertex will always have `null` as its `.value` since it is an artifical root
that binds all the connected spaces of the graph.

---


### DependencyVertex <a name="DependencyVertex" id="@winglang/wingsdk.core.DependencyVertex"></a>

Represents a vertex in the graph.

The value of each vertex is an `IConstruct` that is accessible via the `.value` getter.

#### Initializers <a name="Initializers" id="@winglang/wingsdk.core.DependencyVertex.Initializer"></a>

```wing
bring core;

new core.DependencyVertex(value?: IConstruct)
```

| **Name** | **Type** | **Description** |
| --- | --- | --- |
| <code><a href="#@winglang/wingsdk.core.DependencyVertex.Initializer.parameter.value">value</a></code> | <code>constructs.IConstruct</code> | *No description.* |

---

##### `value`<sup>Optional</sup> <a name="value" id="@winglang/wingsdk.core.DependencyVertex.Initializer.parameter.value"></a>

- *Type:* constructs.IConstruct

---

#### Methods <a name="Methods" id="Methods"></a>

| **Name** | **Description** |
| --- | --- |
| <code><a href="#@winglang/wingsdk.core.DependencyVertex.addChild">add_child</a></code> | Adds a vertex as a dependency of the current node. |
| <code><a href="#@winglang/wingsdk.core.DependencyVertex.topology">topology</a></code> | Returns a topologically sorted array of the constructs in the sub-graph. |

---

##### `add_child` <a name="add_child" id="@winglang/wingsdk.core.DependencyVertex.addChild"></a>

```wing
add_child(dep: DependencyVertex): void
```

Adds a vertex as a dependency of the current node.

Also updates the parents of `dep`, so that it contains this node as a parent.

This operation will fail in case it creates a cycle in the graph.

###### `dep`<sup>Required</sup> <a name="dep" id="@winglang/wingsdk.core.DependencyVertex.addChild.parameter.dep"></a>

- *Type:* core.DependencyVertex

The dependency.

---

##### `topology` <a name="topology" id="@winglang/wingsdk.core.DependencyVertex.topology"></a>

```wing
topology(): MutArray<IConstruct>
```

Returns a topologically sorted array of the constructs in the sub-graph.


#### Properties <a name="Properties" id="Properties"></a>

| **Name** | **Type** | **Description** |
| --- | --- | --- |
| <code><a href="#@winglang/wingsdk.core.DependencyVertex.property.inbound">inbound</a></code> | <code>MutArray<core.DependencyVertex></code> | Returns the parents of the vertex (i.e dependants). |
| <code><a href="#@winglang/wingsdk.core.DependencyVertex.property.outbound">outbound</a></code> | <code>MutArray<core.DependencyVertex></code> | Returns the children of the vertex (i.e dependencies). |
| <code><a href="#@winglang/wingsdk.core.DependencyVertex.property.value">value</a></code> | <code>constructs.IConstruct</code> | Returns the IConstruct this graph vertex represents. |

---

##### `inbound`<sup>Required</sup> <a name="inbound" id="@winglang/wingsdk.core.DependencyVertex.property.inbound"></a>

```wing
inbound: MutArray<DependencyVertex>;
```

- *Type:* MutArray<core.DependencyVertex>

Returns the parents of the vertex (i.e dependants).

---

##### `outbound`<sup>Required</sup> <a name="outbound" id="@winglang/wingsdk.core.DependencyVertex.property.outbound"></a>

```wing
outbound: MutArray<DependencyVertex>;
```

- *Type:* MutArray<core.DependencyVertex>

Returns the children of the vertex (i.e dependencies).

---

##### `value`<sup>Optional</sup> <a name="value" id="@winglang/wingsdk.core.DependencyVertex.property.value"></a>

```wing
value: IConstruct;
```

- *Type:* constructs.IConstruct

Returns the IConstruct this graph vertex represents.

`null` in case this is the root of the graph.

---


### Duration <a name="Duration" id="@winglang/wingsdk.core.Duration"></a>

Represents a length of time.


#### Static Functions <a name="Static Functions" id="Static Functions"></a>

| **Name** | **Description** |
| --- | --- |
| <code><a href="#@winglang/wingsdk.core.Duration.fromHours">from_hours</a></code> | Create a Duration representing an amount of hours. |
| <code><a href="#@winglang/wingsdk.core.Duration.fromMinutes">from_minutes</a></code> | Create a Duration representing an amount of minutes. |
| <code><a href="#@winglang/wingsdk.core.Duration.fromSeconds">from_seconds</a></code> | Create a Duration representing an amount of seconds. |

---

##### `from_hours` <a name="from_hours" id="@winglang/wingsdk.core.Duration.fromHours"></a>

```wing
bring core;

core.Duration.from_hours(amount: num)
```

Create a Duration representing an amount of hours.

###### `amount`<sup>Required</sup> <a name="amount" id="@winglang/wingsdk.core.Duration.fromHours.parameter.amount"></a>

- *Type:* num

the amount of Hours the `Duration` will represent.

---

##### `from_minutes` <a name="from_minutes" id="@winglang/wingsdk.core.Duration.fromMinutes"></a>

```wing
bring core;

core.Duration.from_minutes(amount: num)
```

Create a Duration representing an amount of minutes.

###### `amount`<sup>Required</sup> <a name="amount" id="@winglang/wingsdk.core.Duration.fromMinutes.parameter.amount"></a>

- *Type:* num

the amount of Minutes the `Duration` will represent.

---

##### `from_seconds` <a name="from_seconds" id="@winglang/wingsdk.core.Duration.fromSeconds"></a>

```wing
bring core;

core.Duration.from_seconds(amount: num)
```

Create a Duration representing an amount of seconds.

###### `amount`<sup>Required</sup> <a name="amount" id="@winglang/wingsdk.core.Duration.fromSeconds.parameter.amount"></a>

- *Type:* num

the amount of Seconds the `Duration` will represent.

---

#### Properties <a name="Properties" id="Properties"></a>

| **Name** | **Type** | **Description** |
| --- | --- | --- |
| <code><a href="#@winglang/wingsdk.core.Duration.property.hours">hours</a></code> | <code>num</code> | Return the total number of hours in this Duration. |
| <code><a href="#@winglang/wingsdk.core.Duration.property.minutes">minutes</a></code> | <code>num</code> | Return the total number of minutes in this Duration. |
| <code><a href="#@winglang/wingsdk.core.Duration.property.seconds">seconds</a></code> | <code>num</code> | Return the total number of seconds in this Duration. |

---

##### `hours`<sup>Required</sup> <a name="hours" id="@winglang/wingsdk.core.Duration.property.hours"></a>

```wing
hours: num;
```

- *Type:* num

Return the total number of hours in this Duration.

---

##### `minutes`<sup>Required</sup> <a name="minutes" id="@winglang/wingsdk.core.Duration.property.minutes"></a>

```wing
minutes: num;
```

- *Type:* num

Return the total number of minutes in this Duration.

---

##### `seconds`<sup>Required</sup> <a name="seconds" id="@winglang/wingsdk.core.Duration.property.seconds"></a>

```wing
seconds: num;
```

- *Type:* num

Return the total number of seconds in this Duration.

---


### Files <a name="Files" id="@winglang/wingsdk.core.Files"></a>

Handles the synthesis of files.

#### Initializers <a name="Initializers" id="@winglang/wingsdk.core.Files.Initializer"></a>

```wing
bring core;

new core.Files(props: FilesProps)
```

| **Name** | **Type** | **Description** |
| --- | --- | --- |
| <code><a href="#@winglang/wingsdk.core.Files.Initializer.parameter.props">props</a></code> | <code>core.FilesProps</code> | *No description.* |

---

##### `props`<sup>Required</sup> <a name="props" id="@winglang/wingsdk.core.Files.Initializer.parameter.props"></a>

- *Type:* core.FilesProps

---

#### Methods <a name="Methods" id="Methods"></a>

| **Name** | **Description** |
| --- | --- |
| <code><a href="#@winglang/wingsdk.core.Files.synth">synth</a></code> | Synthesize the app into the output directory. |

---

##### `synth` <a name="synth" id="@winglang/wingsdk.core.Files.synth"></a>

```wing
synth(outdir?: str): void
```

Synthesize the app into the output directory.

The artifact produced
depends on what synthesizer was used.

###### `outdir`<sup>Optional</sup> <a name="outdir" id="@winglang/wingsdk.core.Files.synth.parameter.outdir"></a>

- *Type:* str

The output directory, if not specified, the app's outdir will be used.

---


#### Properties <a name="Properties" id="Properties"></a>

| **Name** | **Type** | **Description** |
| --- | --- | --- |
| <code><a href="#@winglang/wingsdk.core.Files.property.stateFile">stateFile</a></code> | <code>str</code> | The path to a state file which will track all synthesized files. |

---

##### `stateFile`<sup>Optional</sup> <a name="stateFile" id="@winglang/wingsdk.core.Files.property.stateFile"></a>

```wing
state_file: str;
```

- *Type:* str

The path to a state file which will track all synthesized files.

---


### Inflight <a name="Inflight" id="@winglang/wingsdk.core.Inflight"></a>

Represents a unit of application code that can be executed by a cloud resource.

#### Initializers <a name="Initializers" id="@winglang/wingsdk.core.Inflight.Initializer"></a>

```wing
bring core;

new core.Inflight(props: InflightProps)
```

| **Name** | **Type** | **Description** |
| --- | --- | --- |
| <code><a href="#@winglang/wingsdk.core.Inflight.Initializer.parameter.props">props</a></code> | <code>core.InflightProps</code> | *No description.* |

---

##### `props`<sup>Required</sup> <a name="props" id="@winglang/wingsdk.core.Inflight.Initializer.parameter.props"></a>

- *Type:* core.InflightProps

---

#### Methods <a name="Methods" id="Methods"></a>

| **Name** | **Description** |
| --- | --- |
| <code><a href="#@winglang/wingsdk.core.Inflight.bundle">bundle</a></code> | Bundle this inflight process so that it can be used in the given capture scope. |
| <code><a href="#@winglang/wingsdk.core.Inflight.makeClients">make_clients</a></code> | Resolve this inflight's captured objects into a map of clients that be safely referenced at runtime. |

---

##### `bundle` <a name="bundle" id="@winglang/wingsdk.core.Inflight.bundle"></a>

```wing
bundle(options: InflightBundleOptions): Code
```

Bundle this inflight process so that it can be used in the given capture scope.

Returns the path to a JavaScript file that has been rewritten to include
all dependencies and captured values or clients. The file is isolated in
its own directory so that it can be zipped up and uploaded to cloud
providers.

High level implementation:
1. Read the file (let's say its path is path/to/foo.js)
2. Create a new javascript file named path/to/foo.prebundle.js, including a
    map of all capture clients, a new handler that calls the original
    handler with the clients passed in, and a copy of the user's code from
    path/to/foo.js.
3. Use esbuild to bundle all dependencies, outputting the result to
    path/to/foo.js.bundle/index.js.

###### `options`<sup>Required</sup> <a name="options" id="@winglang/wingsdk.core.Inflight.bundle.parameter.options"></a>

- *Type:* core.InflightBundleOptions

---

##### `make_clients` <a name="make_clients" id="@winglang/wingsdk.core.Inflight.makeClients"></a>

```wing
make_clients(captureScope: IConstruct): MutMap<Code>
```

Resolve this inflight's captured objects into a map of clients that be safely referenced at runtime.

###### `captureScope`<sup>Required</sup> <a name="captureScope" id="@winglang/wingsdk.core.Inflight.makeClients.parameter.captureScope"></a>

- *Type:* constructs.IConstruct

---


#### Properties <a name="Properties" id="Properties"></a>

| **Name** | **Type** | **Description** |
| --- | --- | --- |
| <code><a href="#@winglang/wingsdk.core.Inflight.property.captures">captures</a></code> | <code>MutMap<core.Capture></code> | Capture information. |
| <code><a href="#@winglang/wingsdk.core.Inflight.property.code">code</a></code> | <code>core.Code</code> | Reference to code containing the entrypoint function. |
| <code><a href="#@winglang/wingsdk.core.Inflight.property.entrypoint">entrypoint</a></code> | <code>str</code> | Name of the exported function which will be run. |

---

##### `captures`<sup>Required</sup> <a name="captures" id="@winglang/wingsdk.core.Inflight.property.captures"></a>

```wing
captures: MutMap<Capture>;
```

- *Type:* MutMap<core.Capture>

Capture information.

During runtime, a map containing all captured values
will be passed as the first argument of the entrypoint function.

Each key here will be the key for the final value in the map.

---

##### `code`<sup>Required</sup> <a name="code" id="@winglang/wingsdk.core.Inflight.property.code"></a>

```wing
code: Code;
```

- *Type:* core.Code

Reference to code containing the entrypoint function.

---

##### `entrypoint`<sup>Required</sup> <a name="entrypoint" id="@winglang/wingsdk.core.Inflight.property.entrypoint"></a>

```wing
entrypoint: str;
```

- *Type:* str

Name of the exported function which will be run.

---


### InflightClient <a name="InflightClient" id="@winglang/wingsdk.core.InflightClient"></a>

Utility class with functions about inflight clients.


#### Static Functions <a name="Static Functions" id="Static Functions"></a>

| **Name** | **Description** |
| --- | --- |
| <code><a href="#@winglang/wingsdk.core.InflightClient.for">for</a></code> | Creates a `Code` instance with code for creating an inflight client. |

---

##### `for` <a name="for" id="@winglang/wingsdk.core.InflightClient.for"></a>

```wing
bring core;

core.InflightClient.for(filename: str, clientClass: str, args: MutArray<str>)
```

Creates a `Code` instance with code for creating an inflight client.

###### `filename`<sup>Required</sup> <a name="filename" id="@winglang/wingsdk.core.InflightClient.for.parameter.filename"></a>

- *Type:* str

---

###### `clientClass`<sup>Required</sup> <a name="clientClass" id="@winglang/wingsdk.core.InflightClient.for.parameter.clientClass"></a>

- *Type:* str

---

###### `args`<sup>Required</sup> <a name="args" id="@winglang/wingsdk.core.InflightClient.for.parameter.args"></a>

- *Type:* MutArray<str>

---



### NodeJsCode <a name="NodeJsCode" id="@winglang/wingsdk.core.NodeJsCode"></a>

Reference to a piece of Node.js code.


#### Static Functions <a name="Static Functions" id="Static Functions"></a>

| **Name** | **Description** |
| --- | --- |
| <code><a href="#@winglang/wingsdk.core.NodeJsCode.fromFile">from_file</a></code> | Reference code from a file path. |
| <code><a href="#@winglang/wingsdk.core.NodeJsCode.fromInline">from_inline</a></code> | Reference code directly from a string. |

---

##### `from_file` <a name="from_file" id="@winglang/wingsdk.core.NodeJsCode.fromFile"></a>

```wing
bring core;

core.NodeJsCode.from_file(path: str)
```

Reference code from a file path.

###### `path`<sup>Required</sup> <a name="path" id="@winglang/wingsdk.core.NodeJsCode.fromFile.parameter.path"></a>

- *Type:* str

---

##### `from_inline` <a name="from_inline" id="@winglang/wingsdk.core.NodeJsCode.fromInline"></a>

```wing
bring core;

core.NodeJsCode.from_inline(text: str)
```

Reference code directly from a string.

###### `text`<sup>Required</sup> <a name="text" id="@winglang/wingsdk.core.NodeJsCode.fromInline.parameter.text"></a>

- *Type:* str

---

#### Properties <a name="Properties" id="Properties"></a>

| **Name** | **Type** | **Description** |
| --- | --- | --- |
| <code><a href="#@winglang/wingsdk.core.NodeJsCode.property.hash">hash</a></code> | <code>str</code> | Generate a hash of the code contents. |
| <code><a href="#@winglang/wingsdk.core.NodeJsCode.property.language">language</a></code> | <code>core.Language</code> | The language of the code. |
| <code><a href="#@winglang/wingsdk.core.NodeJsCode.property.path">path</a></code> | <code>str</code> | A path to the code in the user's file system that can be referenced for bundling purposes. |
| <code><a href="#@winglang/wingsdk.core.NodeJsCode.property.text">text</a></code> | <code>str</code> | The code contents. |

---

##### `hash`<sup>Required</sup> <a name="hash" id="@winglang/wingsdk.core.NodeJsCode.property.hash"></a>

```wing
hash: str;
```

- *Type:* str

Generate a hash of the code contents.

---

##### `language`<sup>Required</sup> <a name="language" id="@winglang/wingsdk.core.NodeJsCode.property.language"></a>

```wing
language: Language;
```

- *Type:* core.Language

The language of the code.

---

##### `path`<sup>Required</sup> <a name="path" id="@winglang/wingsdk.core.NodeJsCode.property.path"></a>

```wing
path: str;
```

- *Type:* str

A path to the code in the user's file system that can be referenced for bundling purposes.

---

##### `text`<sup>Required</sup> <a name="text" id="@winglang/wingsdk.core.NodeJsCode.property.text"></a>

```wing
text: str;
```

- *Type:* str

The code contents.

---


### Testing <a name="Testing" id="@winglang/wingsdk.core.Testing"></a>

Testing utilities.

#### Initializers <a name="Initializers" id="@winglang/wingsdk.core.Testing.Initializer"></a>

```wing
bring core;

new core.Testing()
```

| **Name** | **Type** | **Description** |
| --- | --- | --- |

---


#### Static Functions <a name="Static Functions" id="Static Functions"></a>

| **Name** | **Description** |
| --- | --- |
| <code><a href="#@winglang/wingsdk.core.Testing.inspectPrebundledCode">inspect_prebundled_code</a></code> | Obtain a reference to the prebundled Code for a given capture scope. |

---

##### `inspect_prebundled_code` <a name="inspect_prebundled_code" id="@winglang/wingsdk.core.Testing.inspectPrebundledCode"></a>

```wing
bring core;

core.Testing.inspect_prebundled_code(captureScope: IConstruct)
```

Obtain a reference to the prebundled Code for a given capture scope.

###### `captureScope`<sup>Required</sup> <a name="captureScope" id="@winglang/wingsdk.core.Testing.inspectPrebundledCode.parameter.captureScope"></a>

- *Type:* constructs.IConstruct

---



## Protocols <a name="Protocols" id="Protocols"></a>

### IApp <a name="IApp" id="@winglang/wingsdk.core.IApp"></a>

- *Extends:* constructs.IConstruct

<<<<<<< HEAD
- *Implemented By:* core.CdktfApp, sim.App, tfaws.App, core.IApp
=======
- *Implemented By:* @winglang/wingsdk.core.CdktfApp, @winglang/wingsdk.sim.App, @winglang/wingsdk.testing.SimApp, @winglang/wingsdk.tfaws.App, @winglang/wingsdk.core.IApp
>>>>>>> 0e59b4d3

A Wing application.

#### Methods <a name="Methods" id="Methods"></a>

| **Name** | **Description** |
| --- | --- |
| <code><a href="#@winglang/wingsdk.core.IApp.synth">synth</a></code> | Synthesize the app into an artifact. |

---

##### `synth` <a name="synth" id="@winglang/wingsdk.core.IApp.synth"></a>

```wing
synth(): str
```

Synthesize the app into an artifact.

#### Properties <a name="Properties" id="Properties"></a>

| **Name** | **Type** | **Description** |
| --- | --- | --- |
| <code><a href="#@winglang/wingsdk.core.IApp.property.node">node</a></code> | <code>constructs.Node</code> | The tree node. |
| <code><a href="#@winglang/wingsdk.core.IApp.property.outdir">outdir</a></code> | <code>str</code> | Directory where artifacts are synthesized to. |

---

##### `node`<sup>Required</sup> <a name="node" id="@winglang/wingsdk.core.IApp.property.node"></a>

```wing
node: Node;
```

- *Type:* constructs.Node

The tree node.

---

##### `outdir`<sup>Required</sup> <a name="outdir" id="@winglang/wingsdk.core.IApp.property.outdir"></a>

```wing
outdir: str;
```

- *Type:* str

Directory where artifacts are synthesized to.

---

### IBucketClient <a name="IBucketClient" id="@winglang/wingsdk.cloud.IBucketClient"></a>

- *Implemented By:* cloud.IBucketClient

Inflight interface for `Bucket`.

#### Methods <a name="Methods" id="Methods"></a>

| **Name** | **Description** |
| --- | --- |
| <code><a href="#@winglang/wingsdk.cloud.IBucketClient.get">get</a></code> | Retrieve an object from the bucket. |
| <code><a href="#@winglang/wingsdk.cloud.IBucketClient.list">list</a></code> | Retrieve existing objects keys from the bucket. |
| <code><a href="#@winglang/wingsdk.cloud.IBucketClient.put">put</a></code> | Put an object in the bucket. |

---

##### `get` <a name="get" id="@winglang/wingsdk.cloud.IBucketClient.get"></a>

```wing
get(key: str): str
```

Retrieve an object from the bucket.

###### `key`<sup>Required</sup> <a name="key" id="@winglang/wingsdk.cloud.IBucketClient.get.parameter.key"></a>

- *Type:* str

---

##### `list` <a name="list" id="@winglang/wingsdk.cloud.IBucketClient.list"></a>

```wing
list(prefix?: str): MutArray<str>
```

Retrieve existing objects keys from the bucket.

###### `prefix`<sup>Optional</sup> <a name="prefix" id="@winglang/wingsdk.cloud.IBucketClient.list.parameter.prefix"></a>

- *Type:* str

Limits the response to keys that begin with the specified prefix.

---

##### `put` <a name="put" id="@winglang/wingsdk.cloud.IBucketClient.put"></a>

```wing
put(key: str, body: str): void
```

Put an object in the bucket.

###### `key`<sup>Required</sup> <a name="key" id="@winglang/wingsdk.cloud.IBucketClient.put.parameter.key"></a>

- *Type:* str

---

###### `body`<sup>Required</sup> <a name="body" id="@winglang/wingsdk.cloud.IBucketClient.put.parameter.body"></a>

- *Type:* str

---


### ICapturable <a name="ICapturable" id="@winglang/wingsdk.core.ICapturable"></a>

<<<<<<< HEAD
- *Implemented By:* cloud.Bucket, cloud.BucketBase, cloud.Function, cloud.FunctionBase, cloud.Logger, cloud.LoggerBase, cloud.Queue, cloud.QueueBase, cloud.Resource, sim.Bucket, sim.Function, sim.Logger, sim.Queue, tfaws.Bucket, tfaws.Function, tfaws.Queue, core.ICapturable, core.ICapturableConstruct
=======
- *Implemented By:* @winglang/wingsdk.cloud.Bucket, @winglang/wingsdk.cloud.BucketBase, @winglang/wingsdk.cloud.Counter, @winglang/wingsdk.cloud.CounterBase, @winglang/wingsdk.cloud.Function, @winglang/wingsdk.cloud.FunctionBase, @winglang/wingsdk.cloud.Logger, @winglang/wingsdk.cloud.LoggerBase, @winglang/wingsdk.cloud.Queue, @winglang/wingsdk.cloud.QueueBase, @winglang/wingsdk.cloud.Resource, @winglang/wingsdk.sim.Bucket, @winglang/wingsdk.sim.Counter, @winglang/wingsdk.sim.Function, @winglang/wingsdk.sim.Logger, @winglang/wingsdk.sim.Queue, @winglang/wingsdk.tfaws.Bucket, @winglang/wingsdk.tfaws.Counter, @winglang/wingsdk.tfaws.Function, @winglang/wingsdk.tfaws.Queue, @winglang/wingsdk.core.ICapturable, @winglang/wingsdk.core.ICapturableConstruct
>>>>>>> 0e59b4d3

Represents something that is capturable by an Inflight.



### ICapturableConstruct <a name="ICapturableConstruct" id="@winglang/wingsdk.core.ICapturableConstruct"></a>

- *Extends:* core.ICapturable, constructs.IConstruct

- *Implemented By:* core.ICapturableConstruct

Represents a construct that is capturable by an Inflight.


#### Properties <a name="Properties" id="Properties"></a>

| **Name** | **Type** | **Description** |
| --- | --- | --- |
| <code><a href="#@winglang/wingsdk.core.ICapturableConstruct.property.node">node</a></code> | <code>constructs.Node</code> | The tree node. |

---

##### `node`<sup>Required</sup> <a name="node" id="@winglang/wingsdk.core.ICapturableConstruct.property.node"></a>

```wing
node: Node;
```

- *Type:* constructs.Node

The tree node.

---

### ICounterClient <a name="ICounterClient" id="@winglang/wingsdk.cloud.ICounterClient"></a>

- *Implemented By:* @winglang/wingsdk.cloud.ICounterClient

Inflight interface for `Queue`.

#### Methods <a name="Methods" id="Methods"></a>

| **Name** | **Description** |
| --- | --- |
| <code><a href="#@winglang/wingsdk.cloud.ICounterClient.inc">inc</a></code> | Increments the counter atomically by a certain amount and returns the previous value. |

---

##### `inc` <a name="inc" id="@winglang/wingsdk.cloud.ICounterClient.inc"></a>

```typescript
public inc(amount?: number): number
```

Increments the counter atomically by a certain amount and returns the previous value.

###### `amount`<sup>Optional</sup> <a name="amount" id="@winglang/wingsdk.cloud.ICounterClient.inc.parameter.amount"></a>

- *Type:* number

amount to increment (default is 1).

---


### IFunctionClient <a name="IFunctionClient" id="@winglang/wingsdk.cloud.IFunctionClient"></a>

- *Implemented By:* cloud.IFunctionClient

Inflight interface for `Function`.

#### Methods <a name="Methods" id="Methods"></a>

| **Name** | **Description** |
| --- | --- |
| <code><a href="#@winglang/wingsdk.cloud.IFunctionClient.invoke">invoke</a></code> | Invoke the function asynchronously with a given payload. |

---

##### `invoke` <a name="invoke" id="@winglang/wingsdk.cloud.IFunctionClient.invoke"></a>

```wing
invoke(payload: str): str
```

Invoke the function asynchronously with a given payload.

###### `payload`<sup>Required</sup> <a name="payload" id="@winglang/wingsdk.cloud.IFunctionClient.invoke.parameter.payload"></a>

- *Type:* str

---


### ILoggerClient <a name="ILoggerClient" id="@winglang/wingsdk.cloud.ILoggerClient"></a>

- *Implemented By:* cloud.ILoggerClient

Inflight interface for `Logger`.

#### Methods <a name="Methods" id="Methods"></a>

| **Name** | **Description** |
| --- | --- |
| <code><a href="#@winglang/wingsdk.cloud.ILoggerClient.print">print</a></code> | Logs a message. |

---

##### `print` <a name="print" id="@winglang/wingsdk.cloud.ILoggerClient.print"></a>

```wing
print(message: str): void
```

Logs a message.

The log will be associated with whichever resource is
running the inflight code.

###### `message`<sup>Required</sup> <a name="message" id="@winglang/wingsdk.cloud.ILoggerClient.print.parameter.message"></a>

- *Type:* str

The message to print.

---


### IQueueClient <a name="IQueueClient" id="@winglang/wingsdk.cloud.IQueueClient"></a>

- *Implemented By:* cloud.IQueueClient

Inflight interface for `Queue`.

#### Methods <a name="Methods" id="Methods"></a>

| **Name** | **Description** |
| --- | --- |
| <code><a href="#@winglang/wingsdk.cloud.IQueueClient.push">push</a></code> | Push a message to the queue. |

---

##### `push` <a name="push" id="@winglang/wingsdk.cloud.IQueueClient.push"></a>

```wing
push(message: str): void
```

Push a message to the queue.

###### `message`<sup>Required</sup> <a name="message" id="@winglang/wingsdk.cloud.IQueueClient.push.parameter.message"></a>

- *Type:* str

Payload to send to the queue.

---


<<<<<<< HEAD
=======
### IResource <a name="IResource" id="@winglang/wingsdk.sim.IResource"></a>

- *Extends:* constructs.IConstruct

- *Implemented By:* @winglang/wingsdk.sim.Bucket, @winglang/wingsdk.sim.Counter, @winglang/wingsdk.sim.Function, @winglang/wingsdk.sim.Logger, @winglang/wingsdk.sim.Queue, @winglang/wingsdk.sim.IResource

Interfaces shared by all polycon implementations (preflight classes) targeting the simulator.


#### Properties <a name="Properties" id="Properties"></a>

| **Name** | **Type** | **Description** |
| --- | --- | --- |
| <code><a href="#@winglang/wingsdk.sim.IResource.property.node">node</a></code> | <code>constructs.Node</code> | The tree node. |

---

##### `node`<sup>Required</sup> <a name="node" id="@winglang/wingsdk.sim.IResource.property.node"></a>

```typescript
public readonly node: Node;
```

- *Type:* constructs.Node

The tree node.

---

### IResourceResolver <a name="IResourceResolver" id="@winglang/wingsdk.testing.IResourceResolver"></a>

- *Implemented By:* @winglang/wingsdk.testing.IResourceResolver

A resolver that can be used to look up other resources in the tree.

#### Methods <a name="Methods" id="Methods"></a>

| **Name** | **Description** |
| --- | --- |
| <code><a href="#@winglang/wingsdk.testing.IResourceResolver.lookup">lookup</a></code> | Lookup a resource by its path. |

---

##### `lookup` <a name="lookup" id="@winglang/wingsdk.testing.IResourceResolver.lookup"></a>

```typescript
public lookup(resourceId: string): BaseResourceSchema
```

Lookup a resource by its path.

###### `resourceId`<sup>Required</sup> <a name="resourceId" id="@winglang/wingsdk.testing.IResourceResolver.lookup.parameter.resourceId"></a>

- *Type:* string

---


### ISimulatorContext <a name="ISimulatorContext" id="@winglang/wingsdk.testing.ISimulatorContext"></a>

- *Implemented By:* @winglang/wingsdk.testing.ISimulatorContext

Context that is passed to individual resource simulations.

#### Methods <a name="Methods" id="Methods"></a>

| **Name** | **Description** |
| --- | --- |
| <code><a href="#@winglang/wingsdk.testing.ISimulatorContext.addTrace">addTrace</a></code> | Add a trace. |
| <code><a href="#@winglang/wingsdk.testing.ISimulatorContext.findInstance">findInstance</a></code> | Find a resource simulation by its handle. |
| <code><a href="#@winglang/wingsdk.testing.ISimulatorContext.withTrace">withTrace</a></code> | Register a trace associated with a resource activity. |

---

##### `addTrace` <a name="addTrace" id="@winglang/wingsdk.testing.ISimulatorContext.addTrace"></a>

```typescript
public addTrace(trace: Trace): void
```

Add a trace.

Traces are breadcrumbs of information about resource
operations that occurred during simulation, useful for understanding how
resources interact or debugging an application.

###### `trace`<sup>Required</sup> <a name="trace" id="@winglang/wingsdk.testing.ISimulatorContext.addTrace.parameter.trace"></a>

- *Type:* @winglang/wingsdk.testing.Trace

---

##### `findInstance` <a name="findInstance" id="@winglang/wingsdk.testing.ISimulatorContext.findInstance"></a>

```typescript
public findInstance(handle: string): ISimulatorResource
```

Find a resource simulation by its handle.

Throws if the handle isn't valid.

###### `handle`<sup>Required</sup> <a name="handle" id="@winglang/wingsdk.testing.ISimulatorContext.findInstance.parameter.handle"></a>

- *Type:* string

---

##### `withTrace` <a name="withTrace" id="@winglang/wingsdk.testing.ISimulatorContext.withTrace"></a>

```typescript
public withTrace(trace: IWithTraceProps): any
```

Register a trace associated with a resource activity.

The activity will be
run, and the trace will be populated with the result's success or failure.

###### `trace`<sup>Required</sup> <a name="trace" id="@winglang/wingsdk.testing.ISimulatorContext.withTrace.parameter.trace"></a>

- *Type:* @winglang/wingsdk.testing.IWithTraceProps

---

#### Properties <a name="Properties" id="Properties"></a>

| **Name** | **Type** | **Description** |
| --- | --- | --- |
| <code><a href="#@winglang/wingsdk.testing.ISimulatorContext.property.assetsDir">assetsDir</a></code> | <code>string</code> | The absolute path to where all assets in `app.wx` are stored. |
| <code><a href="#@winglang/wingsdk.testing.ISimulatorContext.property.resourcePath">resourcePath</a></code> | <code>string</code> | The app-unique ID of the resource that is being simulated. |

---

##### `assetsDir`<sup>Required</sup> <a name="assetsDir" id="@winglang/wingsdk.testing.ISimulatorContext.property.assetsDir"></a>

```typescript
public readonly assetsDir: string;
```

- *Type:* string

The absolute path to where all assets in `app.wx` are stored.

---

##### `resourcePath`<sup>Required</sup> <a name="resourcePath" id="@winglang/wingsdk.testing.ISimulatorContext.property.resourcePath"></a>

```typescript
public readonly resourcePath: string;
```

- *Type:* string

The app-unique ID of the resource that is being simulated.

---

### ISimulatorFactory <a name="ISimulatorFactory" id="@winglang/wingsdk.testing.ISimulatorFactory"></a>

- *Implemented By:* @winglang/wingsdk.testing.ISimulatorFactory

A factory that can turn resource descriptions into (inflight) resource simulations.

#### Methods <a name="Methods" id="Methods"></a>

| **Name** | **Description** |
| --- | --- |
| <code><a href="#@winglang/wingsdk.testing.ISimulatorFactory.resolve">resolve</a></code> | Resolve the parameters needed for creating a specific resource simulation. |

---

##### `resolve` <a name="resolve" id="@winglang/wingsdk.testing.ISimulatorFactory.resolve"></a>

```typescript
public resolve(type: string, props: any, context: ISimulatorContext): ISimulatorResource
```

Resolve the parameters needed for creating a specific resource simulation.

###### `type`<sup>Required</sup> <a name="type" id="@winglang/wingsdk.testing.ISimulatorFactory.resolve.parameter.type"></a>

- *Type:* string

---

###### `props`<sup>Required</sup> <a name="props" id="@winglang/wingsdk.testing.ISimulatorFactory.resolve.parameter.props"></a>

- *Type:* any

---

###### `context`<sup>Required</sup> <a name="context" id="@winglang/wingsdk.testing.ISimulatorFactory.resolve.parameter.context"></a>

- *Type:* @winglang/wingsdk.testing.ISimulatorContext

---


### ISimulatorLifecycleHooks <a name="ISimulatorLifecycleHooks" id="@winglang/wingsdk.testing.ISimulatorLifecycleHooks"></a>

- *Implemented By:* @winglang/wingsdk.testing.ISimulatorLifecycleHooks

A collection of callbacks that are invoked at key lifecycle events of the simulator.

#### Methods <a name="Methods" id="Methods"></a>

| **Name** | **Description** |
| --- | --- |
| <code><a href="#@winglang/wingsdk.testing.ISimulatorLifecycleHooks.onTrace">onTrace</a></code> | A function to run whenever a trace is emitted. |

---

##### `onTrace` <a name="onTrace" id="@winglang/wingsdk.testing.ISimulatorLifecycleHooks.onTrace"></a>

```typescript
public onTrace(event: Trace): void
```

A function to run whenever a trace is emitted.

###### `event`<sup>Required</sup> <a name="event" id="@winglang/wingsdk.testing.ISimulatorLifecycleHooks.onTrace.parameter.event"></a>

- *Type:* @winglang/wingsdk.testing.Trace

---


### ISimulatorResource <a name="ISimulatorResource" id="@winglang/wingsdk.sim.ISimulatorResource"></a>

- *Implemented By:* @winglang/wingsdk.sim.ISimulatorResource

Shared interface for resource simulations.

#### Methods <a name="Methods" id="Methods"></a>

| **Name** | **Description** |
| --- | --- |
| <code><a href="#@winglang/wingsdk.sim.ISimulatorResource.cleanup">cleanup</a></code> | Stop the resource and clean up any physical resources it may have created (files, ports, etc). |
| <code><a href="#@winglang/wingsdk.sim.ISimulatorResource.init">init</a></code> | Perform any async initialization required by the resource. |

---

##### `cleanup` <a name="cleanup" id="@winglang/wingsdk.sim.ISimulatorResource.cleanup"></a>

```typescript
public cleanup(): void
```

Stop the resource and clean up any physical resources it may have created (files, ports, etc).

##### `init` <a name="init" id="@winglang/wingsdk.sim.ISimulatorResource.init"></a>

```typescript
public init(): void
```

Perform any async initialization required by the resource.


### ITraceSubscriber <a name="ITraceSubscriber" id="@winglang/wingsdk.testing.ITraceSubscriber"></a>

- *Implemented By:* @winglang/wingsdk.testing.ITraceSubscriber

A subscriber that can listen for traces emitted by the simulator.

#### Methods <a name="Methods" id="Methods"></a>

| **Name** | **Description** |
| --- | --- |
| <code><a href="#@winglang/wingsdk.testing.ITraceSubscriber.callback">callback</a></code> | Called when a trace is emitted. |

---

##### `callback` <a name="callback" id="@winglang/wingsdk.testing.ITraceSubscriber.callback"></a>

```typescript
public callback(event: Trace): void
```

Called when a trace is emitted.

###### `event`<sup>Required</sup> <a name="event" id="@winglang/wingsdk.testing.ITraceSubscriber.callback.parameter.event"></a>

- *Type:* @winglang/wingsdk.testing.Trace

---


### IWithTraceProps <a name="IWithTraceProps" id="@winglang/wingsdk.testing.IWithTraceProps"></a>

- *Implemented By:* @winglang/wingsdk.testing.IWithTraceProps

Props for `ISimulatorContext.withTrace`.

#### Methods <a name="Methods" id="Methods"></a>

| **Name** | **Description** |
| --- | --- |
| <code><a href="#@winglang/wingsdk.testing.IWithTraceProps.activity">activity</a></code> | A function to run as part of the trace. |

---

##### `activity` <a name="activity" id="@winglang/wingsdk.testing.IWithTraceProps.activity"></a>

```typescript
public activity(): any
```

A function to run as part of the trace.

#### Properties <a name="Properties" id="Properties"></a>

| **Name** | **Type** | **Description** |
| --- | --- | --- |
| <code><a href="#@winglang/wingsdk.testing.IWithTraceProps.property.message">message</a></code> | <code>any</code> | The trace message. |

---

##### `message`<sup>Required</sup> <a name="message" id="@winglang/wingsdk.testing.IWithTraceProps.property.message"></a>

```typescript
public readonly message: any;
```

- *Type:* any

The trace message.

---

>>>>>>> 0e59b4d3
## Enums <a name="Enums" id="Enums"></a>

### BucketInflightMethods <a name="BucketInflightMethods" id="@winglang/wingsdk.cloud.BucketInflightMethods"></a>

List of inflight operations available for `Bucket`.

#### Members <a name="Members" id="Members"></a>

| **Name** | **Description** |
| --- | --- |
| <code><a href="#@winglang/wingsdk.cloud.BucketInflightMethods.PUT">PUT</a></code> | `Bucket.put`. |
| <code><a href="#@winglang/wingsdk.cloud.BucketInflightMethods.GET">GET</a></code> | `Bucket.get`. |
| <code><a href="#@winglang/wingsdk.cloud.BucketInflightMethods.LIST">LIST</a></code> | `Bucket.list`. |

---

##### `PUT` <a name="PUT" id="@winglang/wingsdk.cloud.BucketInflightMethods.PUT"></a>

`Bucket.put`.

---


##### `GET` <a name="GET" id="@winglang/wingsdk.cloud.BucketInflightMethods.GET"></a>

`Bucket.get`.

---


##### `LIST` <a name="LIST" id="@winglang/wingsdk.cloud.BucketInflightMethods.LIST"></a>

`Bucket.list`.

---


### CounterInflightMethods <a name="CounterInflightMethods" id="@winglang/wingsdk.cloud.CounterInflightMethods"></a>

List of inflight operations available for `Counter`.

#### Members <a name="Members" id="Members"></a>

| **Name** | **Description** |
| --- | --- |
| <code><a href="#@winglang/wingsdk.cloud.CounterInflightMethods.INC">INC</a></code> | `Counter.inc`. |

---

##### `INC` <a name="INC" id="@winglang/wingsdk.cloud.CounterInflightMethods.INC"></a>

`Counter.inc`.

---


### FunctionInflightMethods <a name="FunctionInflightMethods" id="@winglang/wingsdk.cloud.FunctionInflightMethods"></a>

List of inflight operations available for `Function`.

#### Members <a name="Members" id="Members"></a>

| **Name** | **Description** |
| --- | --- |
| <code><a href="#@winglang/wingsdk.cloud.FunctionInflightMethods.INVOKE">INVOKE</a></code> | `Function.invoke`. |

---

##### `INVOKE` <a name="INVOKE" id="@winglang/wingsdk.cloud.FunctionInflightMethods.INVOKE"></a>

`Function.invoke`.

---


### Language <a name="Language" id="@winglang/wingsdk.core.Language"></a>

The language of a piece of code.

#### Members <a name="Members" id="Members"></a>

| **Name** | **Description** |
| --- | --- |
| <code><a href="#@winglang/wingsdk.core.Language.NODE_JS">NODE_JS</a></code> | Node.js. |

---

##### `NODE_JS` <a name="NODE_JS" id="@winglang/wingsdk.core.Language.NODE_JS"></a>

Node.js.

---


### LoggerInflightMethods <a name="LoggerInflightMethods" id="@winglang/wingsdk.cloud.LoggerInflightMethods"></a>

List of inflight operations available for `Logger`.

#### Members <a name="Members" id="Members"></a>

| **Name** | **Description** |
| --- | --- |
| <code><a href="#@winglang/wingsdk.cloud.LoggerInflightMethods.PRINT">PRINT</a></code> | `Logger.print`. |

---

##### `PRINT` <a name="PRINT" id="@winglang/wingsdk.cloud.LoggerInflightMethods.PRINT"></a>

`Logger.print`.

---


### QueueInflightMethods <a name="QueueInflightMethods" id="@winglang/wingsdk.cloud.QueueInflightMethods"></a>

List of inflight operations available for `Queue`.

#### Members <a name="Members" id="Members"></a>

| **Name** | **Description** |
| --- | --- |
| <code><a href="#@winglang/wingsdk.cloud.QueueInflightMethods.PUSH">PUSH</a></code> | `Queue.push`. |

---

##### `PUSH` <a name="PUSH" id="@winglang/wingsdk.cloud.QueueInflightMethods.PUSH"></a>

`Queue.push`.

---
<|MERGE_RESOLUTION|>--- conflicted
+++ resolved
@@ -701,3298 +701,51 @@
 
 ---
 
-### FilesProps <a name="FilesProps" id="@winglang/wingsdk.core.FilesProps"></a>
-
-Props for `Files`.
-
-#### Initializer <a name="Initializer" id="@winglang/wingsdk.core.FilesProps.Initializer"></a>
-
-```wing
-bring core;
-
-let files_props = core.FilesProps{ ... }
-```
-
-<<<<<<< HEAD
-=======
-
-### CdktfApp <a name="CdktfApp" id="@winglang/wingsdk.core.CdktfApp"></a>
-
-- *Implements:* @winglang/wingsdk.core.IApp
-
-An app that knows how to synthesize constructs into Terraform configuration using cdktf.
-
-No polycon factory or Terraform providers are included.
-
-#### Initializers <a name="Initializers" id="@winglang/wingsdk.core.CdktfApp.Initializer"></a>
-
-```typescript
-import { core } from '@winglang/wingsdk'
-
-new core.CdktfApp(props?: AppProps)
-```
-
-| **Name** | **Type** | **Description** |
-| --- | --- | --- |
-| <code><a href="#@winglang/wingsdk.core.CdktfApp.Initializer.parameter.props">props</a></code> | <code>@winglang/wingsdk.core.AppProps</code> | *No description.* |
-
----
-
-##### `props`<sup>Optional</sup> <a name="props" id="@winglang/wingsdk.core.CdktfApp.Initializer.parameter.props"></a>
-
-- *Type:* @winglang/wingsdk.core.AppProps
-
----
-
-#### Methods <a name="Methods" id="Methods"></a>
-
-| **Name** | **Description** |
-| --- | --- |
-| <code><a href="#@winglang/wingsdk.core.CdktfApp.toString">toString</a></code> | Returns a string representation of this construct. |
-| <code><a href="#@winglang/wingsdk.core.CdktfApp.synth">synth</a></code> | Synthesize the app into Terraform configuration in a `cdktf.out` directory. |
-
----
-
-##### `toString` <a name="toString" id="@winglang/wingsdk.core.CdktfApp.toString"></a>
-
-```typescript
-public toString(): string
-```
-
-Returns a string representation of this construct.
-
-##### `synth` <a name="synth" id="@winglang/wingsdk.core.CdktfApp.synth"></a>
-
-```typescript
-public synth(): string
-```
-
-Synthesize the app into Terraform configuration in a `cdktf.out` directory.
-
-This method eturn a cleaned snapshot of the resulting Terraform manifest
-for unit testing.
-
-#### Static Functions <a name="Static Functions" id="Static Functions"></a>
-
-| **Name** | **Description** |
-| --- | --- |
-| <code><a href="#@winglang/wingsdk.core.CdktfApp.isConstruct">isConstruct</a></code> | Checks if `x` is a construct. |
-
----
-
-##### ~~`isConstruct`~~ <a name="isConstruct" id="@winglang/wingsdk.core.CdktfApp.isConstruct"></a>
-
-```typescript
-import { core } from '@winglang/wingsdk'
-
-core.CdktfApp.isConstruct(x: any)
-```
-
-Checks if `x` is a construct.
-
-###### `x`<sup>Required</sup> <a name="x" id="@winglang/wingsdk.core.CdktfApp.isConstruct.parameter.x"></a>
-
-- *Type:* any
-
-Any object.
-
----
-
-#### Properties <a name="Properties" id="Properties"></a>
-
-| **Name** | **Type** | **Description** |
-| --- | --- | --- |
-| <code><a href="#@winglang/wingsdk.core.CdktfApp.property.node">node</a></code> | <code>constructs.Node</code> | The tree node. |
-| <code><a href="#@winglang/wingsdk.core.CdktfApp.property.outdir">outdir</a></code> | <code>string</code> | Directory where artifacts are synthesized to. |
-
----
-
-##### `node`<sup>Required</sup> <a name="node" id="@winglang/wingsdk.core.CdktfApp.property.node"></a>
-
-```typescript
-public readonly node: Node;
-```
-
-- *Type:* constructs.Node
-
-The tree node.
-
----
-
-##### `outdir`<sup>Required</sup> <a name="outdir" id="@winglang/wingsdk.core.CdktfApp.property.outdir"></a>
-
-```typescript
-public readonly outdir: string;
-```
-
-- *Type:* string
-
-Directory where artifacts are synthesized to.
-
----
-
-
-### Counter <a name="Counter" id="@winglang/wingsdk.cloud.Counter"></a>
-
-**Inflight client:** [@monadahq/wingsdk.cloud.ICounterClient](#@monadahq/wingsdk.cloud.ICounterClient)
-
-Represents a distributed atomic counter.
-
-#### Initializers <a name="Initializers" id="@winglang/wingsdk.cloud.Counter.Initializer"></a>
+### CounterProps <a name="CounterProps" id="@winglang/wingsdk.cloud.CounterProps"></a>
+
+Properties for `Counter`.
+
+#### Initializer <a name="Initializer" id="@winglang/wingsdk.cloud.CounterProps.Initializer"></a>
 
 ```typescript
 import { cloud } from '@winglang/wingsdk'
 
-new cloud.Counter(scope: Construct, id: string, props?: CounterProps)
-```
-
-| **Name** | **Type** | **Description** |
-| --- | --- | --- |
-| <code><a href="#@winglang/wingsdk.cloud.Counter.Initializer.parameter.scope">scope</a></code> | <code>constructs.Construct</code> | *No description.* |
-| <code><a href="#@winglang/wingsdk.cloud.Counter.Initializer.parameter.id">id</a></code> | <code>string</code> | *No description.* |
-| <code><a href="#@winglang/wingsdk.cloud.Counter.Initializer.parameter.props">props</a></code> | <code>@winglang/wingsdk.cloud.CounterProps</code> | *No description.* |
-
----
-
-##### `scope`<sup>Required</sup> <a name="scope" id="@winglang/wingsdk.cloud.Counter.Initializer.parameter.scope"></a>
-
-- *Type:* constructs.Construct
-
----
-
-##### `id`<sup>Required</sup> <a name="id" id="@winglang/wingsdk.cloud.Counter.Initializer.parameter.id"></a>
-
-- *Type:* string
-
----
-
-##### `props`<sup>Optional</sup> <a name="props" id="@winglang/wingsdk.cloud.Counter.Initializer.parameter.props"></a>
-
-- *Type:* @winglang/wingsdk.cloud.CounterProps
-
----
-
-#### Methods <a name="Methods" id="Methods"></a>
-
-| **Name** | **Description** |
-| --- | --- |
-| <code><a href="#@winglang/wingsdk.cloud.Counter.toString">toString</a></code> | Returns a string representation of this construct. |
-
----
-
-##### `toString` <a name="toString" id="@winglang/wingsdk.cloud.Counter.toString"></a>
-
-```typescript
-public toString(): string
-```
-
-Returns a string representation of this construct.
-
-#### Static Functions <a name="Static Functions" id="Static Functions"></a>
-
-| **Name** | **Description** |
-| --- | --- |
-| <code><a href="#@winglang/wingsdk.cloud.Counter.isConstruct">isConstruct</a></code> | Checks if `x` is a construct. |
-
----
-
-##### ~~`isConstruct`~~ <a name="isConstruct" id="@winglang/wingsdk.cloud.Counter.isConstruct"></a>
-
-```typescript
-import { cloud } from '@winglang/wingsdk'
-
-cloud.Counter.isConstruct(x: any)
-```
-
-Checks if `x` is a construct.
-
-###### `x`<sup>Required</sup> <a name="x" id="@winglang/wingsdk.cloud.Counter.isConstruct.parameter.x"></a>
-
-- *Type:* any
-
-Any object.
-
----
-
-#### Properties <a name="Properties" id="Properties"></a>
-
-| **Name** | **Type** | **Description** |
-| --- | --- | --- |
-| <code><a href="#@winglang/wingsdk.cloud.Counter.property.node">node</a></code> | <code>constructs.Node</code> | The tree node. |
-| <code><a href="#@winglang/wingsdk.cloud.Counter.property.stateful">stateful</a></code> | <code>boolean</code> | Whether a resource is stateful, i.e. it stores information that is not defined by your application. |
-| <code><a href="#@winglang/wingsdk.cloud.Counter.property.initialValue">initialValue</a></code> | <code>number</code> | The initial value of the counter. |
-
----
-
-##### `node`<sup>Required</sup> <a name="node" id="@winglang/wingsdk.cloud.Counter.property.node"></a>
-
-```typescript
-public readonly node: Node;
-```
-
-- *Type:* constructs.Node
-
-The tree node.
-
----
-
-##### `stateful`<sup>Required</sup> <a name="stateful" id="@winglang/wingsdk.cloud.Counter.property.stateful"></a>
-
-```typescript
-public readonly stateful: boolean;
-```
-
-- *Type:* boolean
-
-Whether a resource is stateful, i.e. it stores information that is not defined by your application.
-
-A non-stateful resource does not remember information about past
-transactions or events, and can typically be replaced by a cloud provider
-with a fresh copy without any consequences.
-
----
-
-##### `initialValue`<sup>Required</sup> <a name="initialValue" id="@winglang/wingsdk.cloud.Counter.property.initialValue"></a>
+const counterProps: cloud.CounterProps = { ... }
+```
+
+#### Properties <a name="Properties" id="Properties"></a>
+
+| **Name** | **Type** | **Description** |
+| --- | --- | --- |
+| <code><a href="#@winglang/wingsdk.cloud.CounterProps.property.initialValue">initialValue</a></code> | <code>number</code> | The initial value of the counter. |
+
+---
+
+##### `initialValue`<sup>Optional</sup> <a name="initialValue" id="@winglang/wingsdk.cloud.CounterProps.property.initialValue"></a>
 
 ```typescript
 public readonly initialValue: number;
 ```
 
 - *Type:* number
+- *Default:* 0
 
 The initial value of the counter.
 
 ---
 
-
-### Counter <a name="Counter" id="@winglang/wingsdk.sim.Counter"></a>
-
-- *Implements:* @winglang/wingsdk.sim.IResource
-
-**Inflight client:** [@winglang/wingsdk.cloud.ICounterClient](#@winglang/wingsdk.cloud.ICounterClient)
-
-Simulator implementation of `cloud.Counter`.
-
-#### Initializers <a name="Initializers" id="@winglang/wingsdk.sim.Counter.Initializer"></a>
-
-```typescript
-import { sim } from '@winglang/wingsdk'
-
-new sim.Counter(scope: Construct, id: string, props?: CounterProps)
-```
-
-| **Name** | **Type** | **Description** |
-| --- | --- | --- |
-| <code><a href="#@winglang/wingsdk.sim.Counter.Initializer.parameter.scope">scope</a></code> | <code>constructs.Construct</code> | *No description.* |
-| <code><a href="#@winglang/wingsdk.sim.Counter.Initializer.parameter.id">id</a></code> | <code>string</code> | *No description.* |
-| <code><a href="#@winglang/wingsdk.sim.Counter.Initializer.parameter.props">props</a></code> | <code>@winglang/wingsdk.cloud.CounterProps</code> | *No description.* |
-
----
-
-##### `scope`<sup>Required</sup> <a name="scope" id="@winglang/wingsdk.sim.Counter.Initializer.parameter.scope"></a>
-
-- *Type:* constructs.Construct
-
----
-
-##### `id`<sup>Required</sup> <a name="id" id="@winglang/wingsdk.sim.Counter.Initializer.parameter.id"></a>
-
-- *Type:* string
-
----
-
-##### `props`<sup>Optional</sup> <a name="props" id="@winglang/wingsdk.sim.Counter.Initializer.parameter.props"></a>
-
-- *Type:* @winglang/wingsdk.cloud.CounterProps
-
----
-
-#### Methods <a name="Methods" id="Methods"></a>
-
-| **Name** | **Description** |
-| --- | --- |
-| <code><a href="#@winglang/wingsdk.sim.Counter.toString">toString</a></code> | Returns a string representation of this construct. |
-
----
-
-##### `toString` <a name="toString" id="@winglang/wingsdk.sim.Counter.toString"></a>
-
-```typescript
-public toString(): string
-```
-
-Returns a string representation of this construct.
-
-#### Static Functions <a name="Static Functions" id="Static Functions"></a>
-
-| **Name** | **Description** |
-| --- | --- |
-| <code><a href="#@winglang/wingsdk.sim.Counter.isConstruct">isConstruct</a></code> | Checks if `x` is a construct. |
-
----
-
-##### ~~`isConstruct`~~ <a name="isConstruct" id="@winglang/wingsdk.sim.Counter.isConstruct"></a>
-
-```typescript
-import { sim } from '@winglang/wingsdk'
-
-sim.Counter.isConstruct(x: any)
-```
-
-Checks if `x` is a construct.
-
-###### `x`<sup>Required</sup> <a name="x" id="@winglang/wingsdk.sim.Counter.isConstruct.parameter.x"></a>
-
-- *Type:* any
-
-Any object.
-
----
-
-#### Properties <a name="Properties" id="Properties"></a>
-
-| **Name** | **Type** | **Description** |
-| --- | --- | --- |
-| <code><a href="#@winglang/wingsdk.sim.Counter.property.node">node</a></code> | <code>constructs.Node</code> | The tree node. |
-| <code><a href="#@winglang/wingsdk.sim.Counter.property.stateful">stateful</a></code> | <code>boolean</code> | Whether a resource is stateful, i.e. it stores information that is not defined by your application. |
-| <code><a href="#@winglang/wingsdk.sim.Counter.property.initialValue">initialValue</a></code> | <code>number</code> | The initial value of the counter. |
-
----
-
-##### `node`<sup>Required</sup> <a name="node" id="@winglang/wingsdk.sim.Counter.property.node"></a>
-
-```typescript
-public readonly node: Node;
-```
-
-- *Type:* constructs.Node
-
-The tree node.
-
----
-
-##### `stateful`<sup>Required</sup> <a name="stateful" id="@winglang/wingsdk.sim.Counter.property.stateful"></a>
-
-```typescript
-public readonly stateful: boolean;
-```
-
-- *Type:* boolean
-
-Whether a resource is stateful, i.e. it stores information that is not defined by your application.
-
-A non-stateful resource does not remember information about past
-transactions or events, and can typically be replaced by a cloud provider
-with a fresh copy without any consequences.
-
----
-
-##### `initialValue`<sup>Required</sup> <a name="initialValue" id="@winglang/wingsdk.sim.Counter.property.initialValue"></a>
-
-```typescript
-public readonly initialValue: number;
-```
-
-- *Type:* number
-
-The initial value of the counter.
-
----
-
-
-### Counter <a name="Counter" id="@winglang/wingsdk.tfaws.Counter"></a>
-
-**Inflight client:** [@monadahq/wingsdk.cloud.ICounterClient](#@monadahq/wingsdk.cloud.ICounterClient)
-
-AWS implementation of `cloud.Counter`.
-
-#### Initializers <a name="Initializers" id="@winglang/wingsdk.tfaws.Counter.Initializer"></a>
-
-```typescript
-import { tfaws } from '@winglang/wingsdk'
-
-new tfaws.Counter(scope: Construct, id: string, props?: CounterProps)
-```
-
-| **Name** | **Type** | **Description** |
-| --- | --- | --- |
-| <code><a href="#@winglang/wingsdk.tfaws.Counter.Initializer.parameter.scope">scope</a></code> | <code>constructs.Construct</code> | *No description.* |
-| <code><a href="#@winglang/wingsdk.tfaws.Counter.Initializer.parameter.id">id</a></code> | <code>string</code> | *No description.* |
-| <code><a href="#@winglang/wingsdk.tfaws.Counter.Initializer.parameter.props">props</a></code> | <code>@winglang/wingsdk.cloud.CounterProps</code> | *No description.* |
-
----
-
-##### `scope`<sup>Required</sup> <a name="scope" id="@winglang/wingsdk.tfaws.Counter.Initializer.parameter.scope"></a>
-
-- *Type:* constructs.Construct
-
----
-
-##### `id`<sup>Required</sup> <a name="id" id="@winglang/wingsdk.tfaws.Counter.Initializer.parameter.id"></a>
-
-- *Type:* string
-
----
-
-##### `props`<sup>Optional</sup> <a name="props" id="@winglang/wingsdk.tfaws.Counter.Initializer.parameter.props"></a>
-
-- *Type:* @winglang/wingsdk.cloud.CounterProps
-
----
-
-#### Methods <a name="Methods" id="Methods"></a>
-
-| **Name** | **Description** |
-| --- | --- |
-| <code><a href="#@winglang/wingsdk.tfaws.Counter.toString">toString</a></code> | Returns a string representation of this construct. |
-
----
-
-##### `toString` <a name="toString" id="@winglang/wingsdk.tfaws.Counter.toString"></a>
-
-```typescript
-public toString(): string
-```
-
-Returns a string representation of this construct.
-
-#### Static Functions <a name="Static Functions" id="Static Functions"></a>
-
-| **Name** | **Description** |
-| --- | --- |
-| <code><a href="#@winglang/wingsdk.tfaws.Counter.isConstruct">isConstruct</a></code> | Checks if `x` is a construct. |
-
----
-
-##### ~~`isConstruct`~~ <a name="isConstruct" id="@winglang/wingsdk.tfaws.Counter.isConstruct"></a>
-
-```typescript
-import { tfaws } from '@winglang/wingsdk'
-
-tfaws.Counter.isConstruct(x: any)
-```
-
-Checks if `x` is a construct.
-
-###### `x`<sup>Required</sup> <a name="x" id="@winglang/wingsdk.tfaws.Counter.isConstruct.parameter.x"></a>
-
-- *Type:* any
-
-Any object.
-
----
-
-#### Properties <a name="Properties" id="Properties"></a>
-
-| **Name** | **Type** | **Description** |
-| --- | --- | --- |
-| <code><a href="#@winglang/wingsdk.tfaws.Counter.property.node">node</a></code> | <code>constructs.Node</code> | The tree node. |
-| <code><a href="#@winglang/wingsdk.tfaws.Counter.property.stateful">stateful</a></code> | <code>boolean</code> | Whether a resource is stateful, i.e. it stores information that is not defined by your application. |
-| <code><a href="#@winglang/wingsdk.tfaws.Counter.property.initialValue">initialValue</a></code> | <code>number</code> | The initial value of the counter. |
-
----
-
-##### `node`<sup>Required</sup> <a name="node" id="@winglang/wingsdk.tfaws.Counter.property.node"></a>
-
-```typescript
-public readonly node: Node;
-```
-
-- *Type:* constructs.Node
-
-The tree node.
-
----
-
-##### `stateful`<sup>Required</sup> <a name="stateful" id="@winglang/wingsdk.tfaws.Counter.property.stateful"></a>
-
-```typescript
-public readonly stateful: boolean;
-```
-
-- *Type:* boolean
-
-Whether a resource is stateful, i.e. it stores information that is not defined by your application.
-
-A non-stateful resource does not remember information about past
-transactions or events, and can typically be replaced by a cloud provider
-with a fresh copy without any consequences.
-
----
-
-##### `initialValue`<sup>Required</sup> <a name="initialValue" id="@winglang/wingsdk.tfaws.Counter.property.initialValue"></a>
-
-```typescript
-public readonly initialValue: number;
-```
-
-- *Type:* number
-
-The initial value of the counter.
-
----
-
-
-### CounterBase <a name="CounterBase" id="@winglang/wingsdk.cloud.CounterBase"></a>
-
-Functionality shared between all `Counter` implementations.
-
-#### Initializers <a name="Initializers" id="@winglang/wingsdk.cloud.CounterBase.Initializer"></a>
-
-```typescript
-import { cloud } from '@winglang/wingsdk'
-
-new cloud.CounterBase(scope: Construct, id: string, props?: CounterProps)
-```
-
-| **Name** | **Type** | **Description** |
-| --- | --- | --- |
-| <code><a href="#@winglang/wingsdk.cloud.CounterBase.Initializer.parameter.scope">scope</a></code> | <code>constructs.Construct</code> | *No description.* |
-| <code><a href="#@winglang/wingsdk.cloud.CounterBase.Initializer.parameter.id">id</a></code> | <code>string</code> | *No description.* |
-| <code><a href="#@winglang/wingsdk.cloud.CounterBase.Initializer.parameter.props">props</a></code> | <code>@winglang/wingsdk.cloud.CounterProps</code> | *No description.* |
-
----
-
-##### `scope`<sup>Required</sup> <a name="scope" id="@winglang/wingsdk.cloud.CounterBase.Initializer.parameter.scope"></a>
-
-- *Type:* constructs.Construct
-
----
-
-##### `id`<sup>Required</sup> <a name="id" id="@winglang/wingsdk.cloud.CounterBase.Initializer.parameter.id"></a>
-
-- *Type:* string
-
----
-
-##### `props`<sup>Optional</sup> <a name="props" id="@winglang/wingsdk.cloud.CounterBase.Initializer.parameter.props"></a>
-
-- *Type:* @winglang/wingsdk.cloud.CounterProps
-
----
-
-#### Methods <a name="Methods" id="Methods"></a>
-
-| **Name** | **Description** |
-| --- | --- |
-| <code><a href="#@winglang/wingsdk.cloud.CounterBase.toString">toString</a></code> | Returns a string representation of this construct. |
-
----
-
-##### `toString` <a name="toString" id="@winglang/wingsdk.cloud.CounterBase.toString"></a>
-
-```typescript
-public toString(): string
-```
-
-Returns a string representation of this construct.
-
-#### Static Functions <a name="Static Functions" id="Static Functions"></a>
-
-| **Name** | **Description** |
-| --- | --- |
-| <code><a href="#@winglang/wingsdk.cloud.CounterBase.isConstruct">isConstruct</a></code> | Checks if `x` is a construct. |
-
----
-
-##### ~~`isConstruct`~~ <a name="isConstruct" id="@winglang/wingsdk.cloud.CounterBase.isConstruct"></a>
-
-```typescript
-import { cloud } from '@winglang/wingsdk'
-
-cloud.CounterBase.isConstruct(x: any)
-```
-
-Checks if `x` is a construct.
-
-###### `x`<sup>Required</sup> <a name="x" id="@winglang/wingsdk.cloud.CounterBase.isConstruct.parameter.x"></a>
-
-- *Type:* any
-
-Any object.
-
----
-
-#### Properties <a name="Properties" id="Properties"></a>
-
-| **Name** | **Type** | **Description** |
-| --- | --- | --- |
-| <code><a href="#@winglang/wingsdk.cloud.CounterBase.property.node">node</a></code> | <code>constructs.Node</code> | The tree node. |
-| <code><a href="#@winglang/wingsdk.cloud.CounterBase.property.stateful">stateful</a></code> | <code>boolean</code> | Whether a resource is stateful, i.e. it stores information that is not defined by your application. |
-| <code><a href="#@winglang/wingsdk.cloud.CounterBase.property.initialValue">initialValue</a></code> | <code>number</code> | The initial value of the counter. |
-
----
-
-##### `node`<sup>Required</sup> <a name="node" id="@winglang/wingsdk.cloud.CounterBase.property.node"></a>
-
-```typescript
-public readonly node: Node;
-```
-
-- *Type:* constructs.Node
-
-The tree node.
-
----
-
-##### `stateful`<sup>Required</sup> <a name="stateful" id="@winglang/wingsdk.cloud.CounterBase.property.stateful"></a>
-
-```typescript
-public readonly stateful: boolean;
-```
-
-- *Type:* boolean
-
-Whether a resource is stateful, i.e. it stores information that is not defined by your application.
-
-A non-stateful resource does not remember information about past
-transactions or events, and can typically be replaced by a cloud provider
-with a fresh copy without any consequences.
-
----
-
-##### `initialValue`<sup>Required</sup> <a name="initialValue" id="@winglang/wingsdk.cloud.CounterBase.property.initialValue"></a>
-
-```typescript
-public readonly initialValue: number;
-```
-
-- *Type:* number
-
-The initial value of the counter.
-
----
-
-
-### FileBase <a name="FileBase" id="@winglang/wingsdk.fs.FileBase"></a>
-
-Represents a file to be synthesized in the app's output directory.
-
-#### Initializers <a name="Initializers" id="@winglang/wingsdk.fs.FileBase.Initializer"></a>
-
-```typescript
-import { fs } from '@winglang/wingsdk'
-
-new fs.FileBase(scope: Construct, id: string, filePath: string)
-```
-
-| **Name** | **Type** | **Description** |
-| --- | --- | --- |
-| <code><a href="#@winglang/wingsdk.fs.FileBase.Initializer.parameter.scope">scope</a></code> | <code>constructs.Construct</code> | construct scope. |
-| <code><a href="#@winglang/wingsdk.fs.FileBase.Initializer.parameter.id">id</a></code> | <code>string</code> | construct id. |
-| <code><a href="#@winglang/wingsdk.fs.FileBase.Initializer.parameter.filePath">filePath</a></code> | <code>string</code> | relative file path. |
-
----
-
-##### `scope`<sup>Required</sup> <a name="scope" id="@winglang/wingsdk.fs.FileBase.Initializer.parameter.scope"></a>
-
-- *Type:* constructs.Construct
-
-construct scope.
-
----
-
-##### `id`<sup>Required</sup> <a name="id" id="@winglang/wingsdk.fs.FileBase.Initializer.parameter.id"></a>
-
-- *Type:* string
-
-construct id.
-
----
-
-##### `filePath`<sup>Required</sup> <a name="filePath" id="@winglang/wingsdk.fs.FileBase.Initializer.parameter.filePath"></a>
-
-- *Type:* string
-
-relative file path.
-
----
-
-#### Methods <a name="Methods" id="Methods"></a>
-
-| **Name** | **Description** |
-| --- | --- |
-| <code><a href="#@winglang/wingsdk.fs.FileBase.toString">toString</a></code> | Returns a string representation of this construct. |
-| <code><a href="#@winglang/wingsdk.fs.FileBase.save">save</a></code> | Render the contents of the file and save it to the user's file system. |
-
----
-
-##### `toString` <a name="toString" id="@winglang/wingsdk.fs.FileBase.toString"></a>
-
-```typescript
-public toString(): string
-```
-
-Returns a string representation of this construct.
-
-##### `save` <a name="save" id="@winglang/wingsdk.fs.FileBase.save"></a>
-
-```typescript
-public save(outdir: string): void
-```
-
-Render the contents of the file and save it to the user's file system.
-
-###### `outdir`<sup>Required</sup> <a name="outdir" id="@winglang/wingsdk.fs.FileBase.save.parameter.outdir"></a>
-
-- *Type:* string
-
----
-
-#### Static Functions <a name="Static Functions" id="Static Functions"></a>
-
-| **Name** | **Description** |
-| --- | --- |
-| <code><a href="#@winglang/wingsdk.fs.FileBase.isConstruct">isConstruct</a></code> | Checks if `x` is a construct. |
-
----
-
-##### ~~`isConstruct`~~ <a name="isConstruct" id="@winglang/wingsdk.fs.FileBase.isConstruct"></a>
-
-```typescript
-import { fs } from '@winglang/wingsdk'
-
-fs.FileBase.isConstruct(x: any)
-```
-
-Checks if `x` is a construct.
-
-###### `x`<sup>Required</sup> <a name="x" id="@winglang/wingsdk.fs.FileBase.isConstruct.parameter.x"></a>
-
-- *Type:* any
-
-Any object.
-
----
-
-#### Properties <a name="Properties" id="Properties"></a>
-
-| **Name** | **Type** | **Description** |
-| --- | --- | --- |
-| <code><a href="#@winglang/wingsdk.fs.FileBase.property.node">node</a></code> | <code>constructs.Node</code> | The tree node. |
-| <code><a href="#@winglang/wingsdk.fs.FileBase.property.filePath">filePath</a></code> | <code>string</code> | The file's relative path to the output directory. |
-
----
-
-##### `node`<sup>Required</sup> <a name="node" id="@winglang/wingsdk.fs.FileBase.property.node"></a>
-
-```typescript
-public readonly node: Node;
-```
-
-- *Type:* constructs.Node
-
-The tree node.
-
----
-
-##### `filePath`<sup>Required</sup> <a name="filePath" id="@winglang/wingsdk.fs.FileBase.property.filePath"></a>
-
-```typescript
-public readonly filePath: string;
-```
-
-- *Type:* string
-
-The file's relative path to the output directory.
-
----
-
-
-### Function <a name="Function" id="@winglang/wingsdk.cloud.Function"></a>
-
-**Inflight client:** [@winglang/wingsdk.cloud.IFunctionClient](#@winglang/wingsdk.cloud.IFunctionClient)
-
-Represents a serverless function.
-
-#### Initializers <a name="Initializers" id="@winglang/wingsdk.cloud.Function.Initializer"></a>
-
-```typescript
-import { cloud } from '@winglang/wingsdk'
-
-new cloud.Function(scope: Construct, id: string, inflight: Inflight, props?: FunctionProps)
-```
-
-| **Name** | **Type** | **Description** |
-| --- | --- | --- |
-| <code><a href="#@winglang/wingsdk.cloud.Function.Initializer.parameter.scope">scope</a></code> | <code>constructs.Construct</code> | *No description.* |
-| <code><a href="#@winglang/wingsdk.cloud.Function.Initializer.parameter.id">id</a></code> | <code>string</code> | *No description.* |
-| <code><a href="#@winglang/wingsdk.cloud.Function.Initializer.parameter.inflight">inflight</a></code> | <code>@winglang/wingsdk.core.Inflight</code> | *No description.* |
-| <code><a href="#@winglang/wingsdk.cloud.Function.Initializer.parameter.props">props</a></code> | <code>@winglang/wingsdk.cloud.FunctionProps</code> | *No description.* |
-
----
-
-##### `scope`<sup>Required</sup> <a name="scope" id="@winglang/wingsdk.cloud.Function.Initializer.parameter.scope"></a>
-
-- *Type:* constructs.Construct
-
----
-
-##### `id`<sup>Required</sup> <a name="id" id="@winglang/wingsdk.cloud.Function.Initializer.parameter.id"></a>
-
-- *Type:* string
-
----
-
-##### `inflight`<sup>Required</sup> <a name="inflight" id="@winglang/wingsdk.cloud.Function.Initializer.parameter.inflight"></a>
-
-- *Type:* @winglang/wingsdk.core.Inflight
-
----
-
-##### `props`<sup>Optional</sup> <a name="props" id="@winglang/wingsdk.cloud.Function.Initializer.parameter.props"></a>
-
-- *Type:* @winglang/wingsdk.cloud.FunctionProps
-
----
-
-#### Methods <a name="Methods" id="Methods"></a>
-
-| **Name** | **Description** |
-| --- | --- |
-| <code><a href="#@winglang/wingsdk.cloud.Function.toString">toString</a></code> | Returns a string representation of this construct. |
-| <code><a href="#@winglang/wingsdk.cloud.Function.addEnvironment">addEnvironment</a></code> | Add an environment variable to the function. |
-
----
-
-##### `toString` <a name="toString" id="@winglang/wingsdk.cloud.Function.toString"></a>
-
-```typescript
-public toString(): string
-```
-
-Returns a string representation of this construct.
-
-##### `addEnvironment` <a name="addEnvironment" id="@winglang/wingsdk.cloud.Function.addEnvironment"></a>
-
-```typescript
-public addEnvironment(_key: string, _value: string): void
-```
-
-Add an environment variable to the function.
-
-###### `_key`<sup>Required</sup> <a name="_key" id="@winglang/wingsdk.cloud.Function.addEnvironment.parameter._key"></a>
-
-- *Type:* string
-
----
-
-###### `_value`<sup>Required</sup> <a name="_value" id="@winglang/wingsdk.cloud.Function.addEnvironment.parameter._value"></a>
-
-- *Type:* string
-
----
-
-#### Static Functions <a name="Static Functions" id="Static Functions"></a>
-
-| **Name** | **Description** |
-| --- | --- |
-| <code><a href="#@winglang/wingsdk.cloud.Function.isConstruct">isConstruct</a></code> | Checks if `x` is a construct. |
-
----
-
-##### ~~`isConstruct`~~ <a name="isConstruct" id="@winglang/wingsdk.cloud.Function.isConstruct"></a>
-
-```typescript
-import { cloud } from '@winglang/wingsdk'
-
-cloud.Function.isConstruct(x: any)
-```
-
-Checks if `x` is a construct.
-
-###### `x`<sup>Required</sup> <a name="x" id="@winglang/wingsdk.cloud.Function.isConstruct.parameter.x"></a>
-
-- *Type:* any
-
-Any object.
-
----
-
-#### Properties <a name="Properties" id="Properties"></a>
-
-| **Name** | **Type** | **Description** |
-| --- | --- | --- |
-| <code><a href="#@winglang/wingsdk.cloud.Function.property.node">node</a></code> | <code>constructs.Node</code> | The tree node. |
-| <code><a href="#@winglang/wingsdk.cloud.Function.property.stateful">stateful</a></code> | <code>boolean</code> | Whether a resource is stateful, i.e. it stores information that is not defined by your application. |
-
----
-
-##### `node`<sup>Required</sup> <a name="node" id="@winglang/wingsdk.cloud.Function.property.node"></a>
-
-```typescript
-public readonly node: Node;
-```
-
-- *Type:* constructs.Node
-
-The tree node.
-
----
-
-##### `stateful`<sup>Required</sup> <a name="stateful" id="@winglang/wingsdk.cloud.Function.property.stateful"></a>
-
-```typescript
-public readonly stateful: boolean;
-```
-
-- *Type:* boolean
-
-Whether a resource is stateful, i.e. it stores information that is not defined by your application.
-
-A non-stateful resource does not remember information about past
-transactions or events, and can typically be replaced by a cloud provider
-with a fresh copy without any consequences.
-
----
-
-
-### Function <a name="Function" id="@winglang/wingsdk.sim.Function"></a>
-
-- *Implements:* @winglang/wingsdk.sim.IResource
-
-**Inflight client:** [@winglang/wingsdk.cloud.IFunctionClient](#@winglang/wingsdk.cloud.IFunctionClient)
-
-Simulator implementation of `cloud.Function`.
-
-#### Initializers <a name="Initializers" id="@winglang/wingsdk.sim.Function.Initializer"></a>
-
-```typescript
-import { sim } from '@winglang/wingsdk'
-
-new sim.Function(scope: Construct, id: string, inflight: Inflight, props: FunctionProps)
-```
-
-| **Name** | **Type** | **Description** |
-| --- | --- | --- |
-| <code><a href="#@winglang/wingsdk.sim.Function.Initializer.parameter.scope">scope</a></code> | <code>constructs.Construct</code> | *No description.* |
-| <code><a href="#@winglang/wingsdk.sim.Function.Initializer.parameter.id">id</a></code> | <code>string</code> | *No description.* |
-| <code><a href="#@winglang/wingsdk.sim.Function.Initializer.parameter.inflight">inflight</a></code> | <code>@winglang/wingsdk.core.Inflight</code> | *No description.* |
-| <code><a href="#@winglang/wingsdk.sim.Function.Initializer.parameter.props">props</a></code> | <code>@winglang/wingsdk.cloud.FunctionProps</code> | *No description.* |
-
----
-
-##### `scope`<sup>Required</sup> <a name="scope" id="@winglang/wingsdk.sim.Function.Initializer.parameter.scope"></a>
-
-- *Type:* constructs.Construct
-
----
-
-##### `id`<sup>Required</sup> <a name="id" id="@winglang/wingsdk.sim.Function.Initializer.parameter.id"></a>
-
-- *Type:* string
-
----
-
-##### `inflight`<sup>Required</sup> <a name="inflight" id="@winglang/wingsdk.sim.Function.Initializer.parameter.inflight"></a>
-
-- *Type:* @winglang/wingsdk.core.Inflight
-
----
-
-##### `props`<sup>Required</sup> <a name="props" id="@winglang/wingsdk.sim.Function.Initializer.parameter.props"></a>
-
-- *Type:* @winglang/wingsdk.cloud.FunctionProps
-
----
-
-#### Methods <a name="Methods" id="Methods"></a>
-
-| **Name** | **Description** |
-| --- | --- |
-| <code><a href="#@winglang/wingsdk.sim.Function.toString">toString</a></code> | Returns a string representation of this construct. |
-| <code><a href="#@winglang/wingsdk.sim.Function.addEnvironment">addEnvironment</a></code> | Add an environment variable to the function. |
-
----
-
-##### `toString` <a name="toString" id="@winglang/wingsdk.sim.Function.toString"></a>
-
-```typescript
-public toString(): string
-```
-
-Returns a string representation of this construct.
-
-##### `addEnvironment` <a name="addEnvironment" id="@winglang/wingsdk.sim.Function.addEnvironment"></a>
-
-```typescript
-public addEnvironment(name: string, value: string): void
-```
-
-Add an environment variable to the function.
-
-###### `name`<sup>Required</sup> <a name="name" id="@winglang/wingsdk.sim.Function.addEnvironment.parameter.name"></a>
-
-- *Type:* string
-
----
-
-###### `value`<sup>Required</sup> <a name="value" id="@winglang/wingsdk.sim.Function.addEnvironment.parameter.value"></a>
-
-- *Type:* string
-
----
-
-#### Static Functions <a name="Static Functions" id="Static Functions"></a>
-
-| **Name** | **Description** |
-| --- | --- |
-| <code><a href="#@winglang/wingsdk.sim.Function.isConstruct">isConstruct</a></code> | Checks if `x` is a construct. |
-
----
-
-##### ~~`isConstruct`~~ <a name="isConstruct" id="@winglang/wingsdk.sim.Function.isConstruct"></a>
-
-```typescript
-import { sim } from '@winglang/wingsdk'
-
-sim.Function.isConstruct(x: any)
-```
-
-Checks if `x` is a construct.
-
-###### `x`<sup>Required</sup> <a name="x" id="@winglang/wingsdk.sim.Function.isConstruct.parameter.x"></a>
-
-- *Type:* any
-
-Any object.
-
----
-
-#### Properties <a name="Properties" id="Properties"></a>
-
-| **Name** | **Type** | **Description** |
-| --- | --- | --- |
-| <code><a href="#@winglang/wingsdk.sim.Function.property.node">node</a></code> | <code>constructs.Node</code> | The tree node. |
-| <code><a href="#@winglang/wingsdk.sim.Function.property.stateful">stateful</a></code> | <code>boolean</code> | Whether a resource is stateful, i.e. it stores information that is not defined by your application. |
-
----
-
-##### `node`<sup>Required</sup> <a name="node" id="@winglang/wingsdk.sim.Function.property.node"></a>
-
-```typescript
-public readonly node: Node;
-```
-
-- *Type:* constructs.Node
-
-The tree node.
-
----
-
-##### `stateful`<sup>Required</sup> <a name="stateful" id="@winglang/wingsdk.sim.Function.property.stateful"></a>
-
-```typescript
-public readonly stateful: boolean;
-```
-
-- *Type:* boolean
-
-Whether a resource is stateful, i.e. it stores information that is not defined by your application.
-
-A non-stateful resource does not remember information about past
-transactions or events, and can typically be replaced by a cloud provider
-with a fresh copy without any consequences.
-
----
-
-
-### Function <a name="Function" id="@winglang/wingsdk.tfaws.Function"></a>
-
-**Inflight client:** [@winglang/wingsdk.cloud.IFunctionClient](#@winglang/wingsdk.cloud.IFunctionClient)
-
-AWS implementation of `cloud.Function`.
-
-#### Initializers <a name="Initializers" id="@winglang/wingsdk.tfaws.Function.Initializer"></a>
-
-```typescript
-import { tfaws } from '@winglang/wingsdk'
-
-new tfaws.Function(scope: Construct, id: string, inflight: Inflight, props: FunctionProps)
-```
-
-| **Name** | **Type** | **Description** |
-| --- | --- | --- |
-| <code><a href="#@winglang/wingsdk.tfaws.Function.Initializer.parameter.scope">scope</a></code> | <code>constructs.Construct</code> | *No description.* |
-| <code><a href="#@winglang/wingsdk.tfaws.Function.Initializer.parameter.id">id</a></code> | <code>string</code> | *No description.* |
-| <code><a href="#@winglang/wingsdk.tfaws.Function.Initializer.parameter.inflight">inflight</a></code> | <code>@winglang/wingsdk.core.Inflight</code> | *No description.* |
-| <code><a href="#@winglang/wingsdk.tfaws.Function.Initializer.parameter.props">props</a></code> | <code>@winglang/wingsdk.cloud.FunctionProps</code> | *No description.* |
-
----
-
-##### `scope`<sup>Required</sup> <a name="scope" id="@winglang/wingsdk.tfaws.Function.Initializer.parameter.scope"></a>
-
-- *Type:* constructs.Construct
-
----
-
-##### `id`<sup>Required</sup> <a name="id" id="@winglang/wingsdk.tfaws.Function.Initializer.parameter.id"></a>
-
-- *Type:* string
-
----
-
-##### `inflight`<sup>Required</sup> <a name="inflight" id="@winglang/wingsdk.tfaws.Function.Initializer.parameter.inflight"></a>
-
-- *Type:* @winglang/wingsdk.core.Inflight
-
----
-
-##### `props`<sup>Required</sup> <a name="props" id="@winglang/wingsdk.tfaws.Function.Initializer.parameter.props"></a>
-
-- *Type:* @winglang/wingsdk.cloud.FunctionProps
-
----
-
-#### Methods <a name="Methods" id="Methods"></a>
-
-| **Name** | **Description** |
-| --- | --- |
-| <code><a href="#@winglang/wingsdk.tfaws.Function.toString">toString</a></code> | Returns a string representation of this construct. |
-| <code><a href="#@winglang/wingsdk.tfaws.Function.addEnvironment">addEnvironment</a></code> | Add an environment variable to the function. |
-| <code><a href="#@winglang/wingsdk.tfaws.Function.addPolicyStatements">addPolicyStatements</a></code> | Add a policy statement to the Lambda role. |
-
----
-
-##### `toString` <a name="toString" id="@winglang/wingsdk.tfaws.Function.toString"></a>
-
-```typescript
-public toString(): string
-```
-
-Returns a string representation of this construct.
-
-##### `addEnvironment` <a name="addEnvironment" id="@winglang/wingsdk.tfaws.Function.addEnvironment"></a>
-
-```typescript
-public addEnvironment(name: string, value: string): void
-```
-
-Add an environment variable to the function.
-
-###### `name`<sup>Required</sup> <a name="name" id="@winglang/wingsdk.tfaws.Function.addEnvironment.parameter.name"></a>
-
-- *Type:* string
-
----
-
-###### `value`<sup>Required</sup> <a name="value" id="@winglang/wingsdk.tfaws.Function.addEnvironment.parameter.value"></a>
-
-- *Type:* string
-
----
-
-##### `addPolicyStatements` <a name="addPolicyStatements" id="@winglang/wingsdk.tfaws.Function.addPolicyStatements"></a>
-
-```typescript
-public addPolicyStatements(statements: PolicyStatement): void
-```
-
-Add a policy statement to the Lambda role.
-
-###### `statements`<sup>Required</sup> <a name="statements" id="@winglang/wingsdk.tfaws.Function.addPolicyStatements.parameter.statements"></a>
-
-- *Type:* @winglang/wingsdk.tfaws.PolicyStatement
-
----
-
-#### Static Functions <a name="Static Functions" id="Static Functions"></a>
-
-| **Name** | **Description** |
-| --- | --- |
-| <code><a href="#@winglang/wingsdk.tfaws.Function.isConstruct">isConstruct</a></code> | Checks if `x` is a construct. |
-
----
-
-##### ~~`isConstruct`~~ <a name="isConstruct" id="@winglang/wingsdk.tfaws.Function.isConstruct"></a>
-
-```typescript
-import { tfaws } from '@winglang/wingsdk'
-
-tfaws.Function.isConstruct(x: any)
-```
-
-Checks if `x` is a construct.
-
-###### `x`<sup>Required</sup> <a name="x" id="@winglang/wingsdk.tfaws.Function.isConstruct.parameter.x"></a>
-
-- *Type:* any
-
-Any object.
-
----
-
-#### Properties <a name="Properties" id="Properties"></a>
-
-| **Name** | **Type** | **Description** |
-| --- | --- | --- |
-| <code><a href="#@winglang/wingsdk.tfaws.Function.property.node">node</a></code> | <code>constructs.Node</code> | The tree node. |
-| <code><a href="#@winglang/wingsdk.tfaws.Function.property.stateful">stateful</a></code> | <code>boolean</code> | Whether a resource is stateful, i.e. it stores information that is not defined by your application. |
-
----
-
-##### `node`<sup>Required</sup> <a name="node" id="@winglang/wingsdk.tfaws.Function.property.node"></a>
-
-```typescript
-public readonly node: Node;
-```
-
-- *Type:* constructs.Node
-
-The tree node.
-
----
-
-##### `stateful`<sup>Required</sup> <a name="stateful" id="@winglang/wingsdk.tfaws.Function.property.stateful"></a>
-
-```typescript
-public readonly stateful: boolean;
-```
-
-- *Type:* boolean
-
-Whether a resource is stateful, i.e. it stores information that is not defined by your application.
-
-A non-stateful resource does not remember information about past
-transactions or events, and can typically be replaced by a cloud provider
-with a fresh copy without any consequences.
-
----
-
-
-### FunctionBase <a name="FunctionBase" id="@winglang/wingsdk.cloud.FunctionBase"></a>
-
-Functionality shared between all `Function` implementations.
-
-#### Initializers <a name="Initializers" id="@winglang/wingsdk.cloud.FunctionBase.Initializer"></a>
-
-```typescript
-import { cloud } from '@winglang/wingsdk'
-
-new cloud.FunctionBase(scope: Construct, id: string, inflight: Inflight, props: FunctionProps)
-```
-
-| **Name** | **Type** | **Description** |
-| --- | --- | --- |
-| <code><a href="#@winglang/wingsdk.cloud.FunctionBase.Initializer.parameter.scope">scope</a></code> | <code>constructs.Construct</code> | *No description.* |
-| <code><a href="#@winglang/wingsdk.cloud.FunctionBase.Initializer.parameter.id">id</a></code> | <code>string</code> | *No description.* |
-| <code><a href="#@winglang/wingsdk.cloud.FunctionBase.Initializer.parameter.inflight">inflight</a></code> | <code>@winglang/wingsdk.core.Inflight</code> | *No description.* |
-| <code><a href="#@winglang/wingsdk.cloud.FunctionBase.Initializer.parameter.props">props</a></code> | <code>@winglang/wingsdk.cloud.FunctionProps</code> | *No description.* |
-
----
-
-##### `scope`<sup>Required</sup> <a name="scope" id="@winglang/wingsdk.cloud.FunctionBase.Initializer.parameter.scope"></a>
-
-- *Type:* constructs.Construct
-
----
-
-##### `id`<sup>Required</sup> <a name="id" id="@winglang/wingsdk.cloud.FunctionBase.Initializer.parameter.id"></a>
-
-- *Type:* string
-
----
-
-##### `inflight`<sup>Required</sup> <a name="inflight" id="@winglang/wingsdk.cloud.FunctionBase.Initializer.parameter.inflight"></a>
-
-- *Type:* @winglang/wingsdk.core.Inflight
-
----
-
-##### `props`<sup>Required</sup> <a name="props" id="@winglang/wingsdk.cloud.FunctionBase.Initializer.parameter.props"></a>
-
-- *Type:* @winglang/wingsdk.cloud.FunctionProps
-
----
-
-#### Methods <a name="Methods" id="Methods"></a>
-
-| **Name** | **Description** |
-| --- | --- |
-| <code><a href="#@winglang/wingsdk.cloud.FunctionBase.toString">toString</a></code> | Returns a string representation of this construct. |
-| <code><a href="#@winglang/wingsdk.cloud.FunctionBase.addEnvironment">addEnvironment</a></code> | Add an environment variable to the function. |
-
----
-
-##### `toString` <a name="toString" id="@winglang/wingsdk.cloud.FunctionBase.toString"></a>
-
-```typescript
-public toString(): string
-```
-
-Returns a string representation of this construct.
-
-##### `addEnvironment` <a name="addEnvironment" id="@winglang/wingsdk.cloud.FunctionBase.addEnvironment"></a>
-
-```typescript
-public addEnvironment(key: string, value: string): void
-```
-
-Add an environment variable to the function.
-
-###### `key`<sup>Required</sup> <a name="key" id="@winglang/wingsdk.cloud.FunctionBase.addEnvironment.parameter.key"></a>
-
-- *Type:* string
-
----
-
-###### `value`<sup>Required</sup> <a name="value" id="@winglang/wingsdk.cloud.FunctionBase.addEnvironment.parameter.value"></a>
-
-- *Type:* string
-
----
-
-#### Static Functions <a name="Static Functions" id="Static Functions"></a>
-
-| **Name** | **Description** |
-| --- | --- |
-| <code><a href="#@winglang/wingsdk.cloud.FunctionBase.isConstruct">isConstruct</a></code> | Checks if `x` is a construct. |
-
----
-
-##### ~~`isConstruct`~~ <a name="isConstruct" id="@winglang/wingsdk.cloud.FunctionBase.isConstruct"></a>
-
-```typescript
-import { cloud } from '@winglang/wingsdk'
-
-cloud.FunctionBase.isConstruct(x: any)
-```
-
-Checks if `x` is a construct.
-
-###### `x`<sup>Required</sup> <a name="x" id="@winglang/wingsdk.cloud.FunctionBase.isConstruct.parameter.x"></a>
-
-- *Type:* any
-
-Any object.
-
----
-
-#### Properties <a name="Properties" id="Properties"></a>
-
-| **Name** | **Type** | **Description** |
-| --- | --- | --- |
-| <code><a href="#@winglang/wingsdk.cloud.FunctionBase.property.node">node</a></code> | <code>constructs.Node</code> | The tree node. |
-| <code><a href="#@winglang/wingsdk.cloud.FunctionBase.property.stateful">stateful</a></code> | <code>boolean</code> | Whether a resource is stateful, i.e. it stores information that is not defined by your application. |
-
----
-
-##### `node`<sup>Required</sup> <a name="node" id="@winglang/wingsdk.cloud.FunctionBase.property.node"></a>
-
-```typescript
-public readonly node: Node;
-```
-
-- *Type:* constructs.Node
-
-The tree node.
-
----
-
-##### `stateful`<sup>Required</sup> <a name="stateful" id="@winglang/wingsdk.cloud.FunctionBase.property.stateful"></a>
-
-```typescript
-public readonly stateful: boolean;
-```
-
-- *Type:* boolean
-
-Whether a resource is stateful, i.e. it stores information that is not defined by your application.
-
-A non-stateful resource does not remember information about past
-transactions or events, and can typically be replaced by a cloud provider
-with a fresh copy without any consequences.
-
----
-
-
-### JsonFile <a name="JsonFile" id="@winglang/wingsdk.fs.JsonFile"></a>
-
-Represents a text file that should be synthesized in the app's outdir.
-
-#### Initializers <a name="Initializers" id="@winglang/wingsdk.fs.JsonFile.Initializer"></a>
-
-```typescript
-import { fs } from '@winglang/wingsdk'
-
-new fs.JsonFile(scope: Construct, id: string, filePath: string, props: JsonFileProps)
-```
-
-| **Name** | **Type** | **Description** |
-| --- | --- | --- |
-| <code><a href="#@winglang/wingsdk.fs.JsonFile.Initializer.parameter.scope">scope</a></code> | <code>constructs.Construct</code> | *No description.* |
-| <code><a href="#@winglang/wingsdk.fs.JsonFile.Initializer.parameter.id">id</a></code> | <code>string</code> | *No description.* |
-| <code><a href="#@winglang/wingsdk.fs.JsonFile.Initializer.parameter.filePath">filePath</a></code> | <code>string</code> | *No description.* |
-| <code><a href="#@winglang/wingsdk.fs.JsonFile.Initializer.parameter.props">props</a></code> | <code>@winglang/wingsdk.fs.JsonFileProps</code> | *No description.* |
-
----
-
-##### `scope`<sup>Required</sup> <a name="scope" id="@winglang/wingsdk.fs.JsonFile.Initializer.parameter.scope"></a>
-
-- *Type:* constructs.Construct
-
----
-
-##### `id`<sup>Required</sup> <a name="id" id="@winglang/wingsdk.fs.JsonFile.Initializer.parameter.id"></a>
-
-- *Type:* string
-
----
-
-##### `filePath`<sup>Required</sup> <a name="filePath" id="@winglang/wingsdk.fs.JsonFile.Initializer.parameter.filePath"></a>
-
-- *Type:* string
-
----
-
-##### `props`<sup>Required</sup> <a name="props" id="@winglang/wingsdk.fs.JsonFile.Initializer.parameter.props"></a>
-
-- *Type:* @winglang/wingsdk.fs.JsonFileProps
-
----
-
-#### Methods <a name="Methods" id="Methods"></a>
-
-| **Name** | **Description** |
-| --- | --- |
-| <code><a href="#@winglang/wingsdk.fs.JsonFile.toString">toString</a></code> | Returns a string representation of this construct. |
-| <code><a href="#@winglang/wingsdk.fs.JsonFile.save">save</a></code> | Render the contents of the file and save it to the user's file system. |
-
----
-
-##### `toString` <a name="toString" id="@winglang/wingsdk.fs.JsonFile.toString"></a>
-
-```typescript
-public toString(): string
-```
-
-Returns a string representation of this construct.
-
-##### `save` <a name="save" id="@winglang/wingsdk.fs.JsonFile.save"></a>
-
-```typescript
-public save(outdir: string): void
-```
-
-Render the contents of the file and save it to the user's file system.
-
-###### `outdir`<sup>Required</sup> <a name="outdir" id="@winglang/wingsdk.fs.JsonFile.save.parameter.outdir"></a>
-
-- *Type:* string
-
----
-
-#### Static Functions <a name="Static Functions" id="Static Functions"></a>
-
-| **Name** | **Description** |
-| --- | --- |
-| <code><a href="#@winglang/wingsdk.fs.JsonFile.isConstruct">isConstruct</a></code> | Checks if `x` is a construct. |
-
----
-
-##### ~~`isConstruct`~~ <a name="isConstruct" id="@winglang/wingsdk.fs.JsonFile.isConstruct"></a>
-
-```typescript
-import { fs } from '@winglang/wingsdk'
-
-fs.JsonFile.isConstruct(x: any)
-```
-
-Checks if `x` is a construct.
-
-###### `x`<sup>Required</sup> <a name="x" id="@winglang/wingsdk.fs.JsonFile.isConstruct.parameter.x"></a>
-
-- *Type:* any
-
-Any object.
-
----
-
-#### Properties <a name="Properties" id="Properties"></a>
-
-| **Name** | **Type** | **Description** |
-| --- | --- | --- |
-| <code><a href="#@winglang/wingsdk.fs.JsonFile.property.node">node</a></code> | <code>constructs.Node</code> | The tree node. |
-| <code><a href="#@winglang/wingsdk.fs.JsonFile.property.filePath">filePath</a></code> | <code>string</code> | The file's relative path to the output directory. |
-
----
-
-##### `node`<sup>Required</sup> <a name="node" id="@winglang/wingsdk.fs.JsonFile.property.node"></a>
-
-```typescript
-public readonly node: Node;
-```
-
-- *Type:* constructs.Node
-
-The tree node.
-
----
-
-##### `filePath`<sup>Required</sup> <a name="filePath" id="@winglang/wingsdk.fs.JsonFile.property.filePath"></a>
-
-```typescript
-public readonly filePath: string;
-```
-
-- *Type:* string
-
-The file's relative path to the output directory.
-
----
-
-
-### Logger <a name="Logger" id="@winglang/wingsdk.cloud.Logger"></a>
-
-**Inflight client:** [@winglang/wingsdk.cloud.ILoggerClient](#@winglang/wingsdk.cloud.ILoggerClient)
-
-A cloud logging facility.
-
-#### Methods <a name="Methods" id="Methods"></a>
-
-| **Name** | **Description** |
-| --- | --- |
-| <code><a href="#@winglang/wingsdk.cloud.Logger.toString">toString</a></code> | Returns a string representation of this construct. |
-| <code><a href="#@winglang/wingsdk.cloud.Logger.print">print</a></code> | Logs a message. |
-
----
-
-##### `toString` <a name="toString" id="@winglang/wingsdk.cloud.Logger.toString"></a>
-
-```typescript
-public toString(): string
-```
-
-Returns a string representation of this construct.
-
-##### `print` <a name="print" id="@winglang/wingsdk.cloud.Logger.print"></a>
-
-```typescript
-public print(message: string): void
-```
-
-Logs a message.
-
-###### `message`<sup>Required</sup> <a name="message" id="@winglang/wingsdk.cloud.Logger.print.parameter.message"></a>
-
-- *Type:* string
-
-The message to log.
-
----
-
-#### Static Functions <a name="Static Functions" id="Static Functions"></a>
-
-| **Name** | **Description** |
-| --- | --- |
-| <code><a href="#@winglang/wingsdk.cloud.Logger.isConstruct">isConstruct</a></code> | Checks if `x` is a construct. |
-| <code><a href="#@winglang/wingsdk.cloud.Logger.of">of</a></code> | Returns the logger registered to the given scope, throwing an error if there is none. |
-| <code><a href="#@winglang/wingsdk.cloud.Logger.register">register</a></code> | Create a logger and register it to the given scope. |
-
----
-
-##### ~~`isConstruct`~~ <a name="isConstruct" id="@winglang/wingsdk.cloud.Logger.isConstruct"></a>
-
-```typescript
-import { cloud } from '@winglang/wingsdk'
-
-cloud.Logger.isConstruct(x: any)
-```
-
-Checks if `x` is a construct.
-
-###### `x`<sup>Required</sup> <a name="x" id="@winglang/wingsdk.cloud.Logger.isConstruct.parameter.x"></a>
-
-- *Type:* any
-
-Any object.
-
----
-
-##### `of` <a name="of" id="@winglang/wingsdk.cloud.Logger.of"></a>
-
-```typescript
-import { cloud } from '@winglang/wingsdk'
-
-cloud.Logger.of(scope: IConstruct)
-```
-
-Returns the logger registered to the given scope, throwing an error if there is none.
-
-###### `scope`<sup>Required</sup> <a name="scope" id="@winglang/wingsdk.cloud.Logger.of.parameter.scope"></a>
-
-- *Type:* constructs.IConstruct
-
----
-
-##### `register` <a name="register" id="@winglang/wingsdk.cloud.Logger.register"></a>
-
-```typescript
-import { cloud } from '@winglang/wingsdk'
-
-cloud.Logger.register(scope: IConstruct)
-```
-
-Create a logger and register it to the given scope.
-
-###### `scope`<sup>Required</sup> <a name="scope" id="@winglang/wingsdk.cloud.Logger.register.parameter.scope"></a>
-
-- *Type:* constructs.IConstruct
-
----
-
-#### Properties <a name="Properties" id="Properties"></a>
-
-| **Name** | **Type** | **Description** |
-| --- | --- | --- |
-| <code><a href="#@winglang/wingsdk.cloud.Logger.property.node">node</a></code> | <code>constructs.Node</code> | The tree node. |
-| <code><a href="#@winglang/wingsdk.cloud.Logger.property.stateful">stateful</a></code> | <code>boolean</code> | Whether a resource is stateful, i.e. it stores information that is not defined by your application. |
-
----
-
-##### `node`<sup>Required</sup> <a name="node" id="@winglang/wingsdk.cloud.Logger.property.node"></a>
-
-```typescript
-public readonly node: Node;
-```
-
-- *Type:* constructs.Node
-
-The tree node.
-
----
-
-##### `stateful`<sup>Required</sup> <a name="stateful" id="@winglang/wingsdk.cloud.Logger.property.stateful"></a>
-
-```typescript
-public readonly stateful: boolean;
-```
-
-- *Type:* boolean
-
-Whether a resource is stateful, i.e. it stores information that is not defined by your application.
-
-A non-stateful resource does not remember information about past
-transactions or events, and can typically be replaced by a cloud provider
-with a fresh copy without any consequences.
-
----
-
-
-### Logger <a name="Logger" id="@winglang/wingsdk.sim.Logger"></a>
-
-- *Implements:* @winglang/wingsdk.sim.IResource
-
-**Inflight client:** [@winglang/wingsdk.cloud.ILoggerClient](#@winglang/wingsdk.cloud.ILoggerClient)
-
-Simulator implementation of `cloud.Logger`.
-
-#### Initializers <a name="Initializers" id="@winglang/wingsdk.sim.Logger.Initializer"></a>
-
-```typescript
-import { sim } from '@winglang/wingsdk'
-
-new sim.Logger(scope: Construct, id: string)
-```
-
-| **Name** | **Type** | **Description** |
-| --- | --- | --- |
-| <code><a href="#@winglang/wingsdk.sim.Logger.Initializer.parameter.scope">scope</a></code> | <code>constructs.Construct</code> | *No description.* |
-| <code><a href="#@winglang/wingsdk.sim.Logger.Initializer.parameter.id">id</a></code> | <code>string</code> | *No description.* |
-
----
-
-##### `scope`<sup>Required</sup> <a name="scope" id="@winglang/wingsdk.sim.Logger.Initializer.parameter.scope"></a>
-
-- *Type:* constructs.Construct
-
----
-
-##### `id`<sup>Required</sup> <a name="id" id="@winglang/wingsdk.sim.Logger.Initializer.parameter.id"></a>
-
-- *Type:* string
-
----
-
-#### Methods <a name="Methods" id="Methods"></a>
-
-| **Name** | **Description** |
-| --- | --- |
-| <code><a href="#@winglang/wingsdk.sim.Logger.toString">toString</a></code> | Returns a string representation of this construct. |
-| <code><a href="#@winglang/wingsdk.sim.Logger.print">print</a></code> | Logs a message. |
-
----
-
-##### `toString` <a name="toString" id="@winglang/wingsdk.sim.Logger.toString"></a>
-
-```typescript
-public toString(): string
-```
-
-Returns a string representation of this construct.
-
-##### `print` <a name="print" id="@winglang/wingsdk.sim.Logger.print"></a>
-
-```typescript
-public print(message: string): void
-```
-
-Logs a message.
-
-###### `message`<sup>Required</sup> <a name="message" id="@winglang/wingsdk.sim.Logger.print.parameter.message"></a>
-
-- *Type:* string
-
-The message to log.
-
----
-
-#### Static Functions <a name="Static Functions" id="Static Functions"></a>
-
-| **Name** | **Description** |
-| --- | --- |
-| <code><a href="#@winglang/wingsdk.sim.Logger.isConstruct">isConstruct</a></code> | Checks if `x` is a construct. |
-
----
-
-##### ~~`isConstruct`~~ <a name="isConstruct" id="@winglang/wingsdk.sim.Logger.isConstruct"></a>
-
-```typescript
-import { sim } from '@winglang/wingsdk'
-
-sim.Logger.isConstruct(x: any)
-```
-
-Checks if `x` is a construct.
-
-###### `x`<sup>Required</sup> <a name="x" id="@winglang/wingsdk.sim.Logger.isConstruct.parameter.x"></a>
-
-- *Type:* any
-
-Any object.
-
----
-
-#### Properties <a name="Properties" id="Properties"></a>
-
-| **Name** | **Type** | **Description** |
-| --- | --- | --- |
-| <code><a href="#@winglang/wingsdk.sim.Logger.property.node">node</a></code> | <code>constructs.Node</code> | The tree node. |
-| <code><a href="#@winglang/wingsdk.sim.Logger.property.stateful">stateful</a></code> | <code>boolean</code> | Whether a resource is stateful, i.e. it stores information that is not defined by your application. |
-
----
-
-##### `node`<sup>Required</sup> <a name="node" id="@winglang/wingsdk.sim.Logger.property.node"></a>
-
-```typescript
-public readonly node: Node;
-```
-
-- *Type:* constructs.Node
-
-The tree node.
-
----
-
-##### `stateful`<sup>Required</sup> <a name="stateful" id="@winglang/wingsdk.sim.Logger.property.stateful"></a>
-
-```typescript
-public readonly stateful: boolean;
-```
-
-- *Type:* boolean
-
-Whether a resource is stateful, i.e. it stores information that is not defined by your application.
-
-A non-stateful resource does not remember information about past
-transactions or events, and can typically be replaced by a cloud provider
-with a fresh copy without any consequences.
-
----
-
-
-### LoggerBase <a name="LoggerBase" id="@winglang/wingsdk.cloud.LoggerBase"></a>
-
-Functionality shared between all `Logger` implementations.
-
-#### Initializers <a name="Initializers" id="@winglang/wingsdk.cloud.LoggerBase.Initializer"></a>
-
-```typescript
-import { cloud } from '@winglang/wingsdk'
-
-new cloud.LoggerBase(scope: Construct, id: string)
-```
-
-| **Name** | **Type** | **Description** |
-| --- | --- | --- |
-| <code><a href="#@winglang/wingsdk.cloud.LoggerBase.Initializer.parameter.scope">scope</a></code> | <code>constructs.Construct</code> | The scope in which to define this construct. |
-| <code><a href="#@winglang/wingsdk.cloud.LoggerBase.Initializer.parameter.id">id</a></code> | <code>string</code> | The scoped construct ID. |
-
----
-
-##### `scope`<sup>Required</sup> <a name="scope" id="@winglang/wingsdk.cloud.LoggerBase.Initializer.parameter.scope"></a>
-
-- *Type:* constructs.Construct
-
-The scope in which to define this construct.
-
----
-
-##### `id`<sup>Required</sup> <a name="id" id="@winglang/wingsdk.cloud.LoggerBase.Initializer.parameter.id"></a>
-
-- *Type:* string
-
-The scoped construct ID.
-
-Must be unique amongst siblings. If
-the ID includes a path separator (`/`), then it will be replaced by double
-dash `--`.
-
----
-
-#### Methods <a name="Methods" id="Methods"></a>
-
-| **Name** | **Description** |
-| --- | --- |
-| <code><a href="#@winglang/wingsdk.cloud.LoggerBase.toString">toString</a></code> | Returns a string representation of this construct. |
-| <code><a href="#@winglang/wingsdk.cloud.LoggerBase.print">print</a></code> | Logs a message. |
-
----
-
-##### `toString` <a name="toString" id="@winglang/wingsdk.cloud.LoggerBase.toString"></a>
-
-```typescript
-public toString(): string
-```
-
-Returns a string representation of this construct.
-
-##### `print` <a name="print" id="@winglang/wingsdk.cloud.LoggerBase.print"></a>
-
-```typescript
-public print(message: string): void
-```
-
-Logs a message.
-
-###### `message`<sup>Required</sup> <a name="message" id="@winglang/wingsdk.cloud.LoggerBase.print.parameter.message"></a>
-
-- *Type:* string
-
-The message to log.
-
----
-
-#### Static Functions <a name="Static Functions" id="Static Functions"></a>
-
-| **Name** | **Description** |
-| --- | --- |
-| <code><a href="#@winglang/wingsdk.cloud.LoggerBase.isConstruct">isConstruct</a></code> | Checks if `x` is a construct. |
-
----
-
-##### ~~`isConstruct`~~ <a name="isConstruct" id="@winglang/wingsdk.cloud.LoggerBase.isConstruct"></a>
-
-```typescript
-import { cloud } from '@winglang/wingsdk'
-
-cloud.LoggerBase.isConstruct(x: any)
-```
-
-Checks if `x` is a construct.
-
-###### `x`<sup>Required</sup> <a name="x" id="@winglang/wingsdk.cloud.LoggerBase.isConstruct.parameter.x"></a>
-
-- *Type:* any
-
-Any object.
-
----
-
-#### Properties <a name="Properties" id="Properties"></a>
-
-| **Name** | **Type** | **Description** |
-| --- | --- | --- |
-| <code><a href="#@winglang/wingsdk.cloud.LoggerBase.property.node">node</a></code> | <code>constructs.Node</code> | The tree node. |
-| <code><a href="#@winglang/wingsdk.cloud.LoggerBase.property.stateful">stateful</a></code> | <code>boolean</code> | Whether a resource is stateful, i.e. it stores information that is not defined by your application. |
-
----
-
-##### `node`<sup>Required</sup> <a name="node" id="@winglang/wingsdk.cloud.LoggerBase.property.node"></a>
-
-```typescript
-public readonly node: Node;
-```
-
-- *Type:* constructs.Node
-
-The tree node.
-
----
-
-##### `stateful`<sup>Required</sup> <a name="stateful" id="@winglang/wingsdk.cloud.LoggerBase.property.stateful"></a>
-
-```typescript
-public readonly stateful: boolean;
-```
-
-- *Type:* boolean
-
-Whether a resource is stateful, i.e. it stores information that is not defined by your application.
-
-A non-stateful resource does not remember information about past
-transactions or events, and can typically be replaced by a cloud provider
-with a fresh copy without any consequences.
-
----
-
-
-### Queue <a name="Queue" id="@winglang/wingsdk.cloud.Queue"></a>
-
-**Inflight client:** [@winglang/wingsdk.cloud.IQueueClient](#@winglang/wingsdk.cloud.IQueueClient)
-
-Represents a serverless queue.
-
-#### Initializers <a name="Initializers" id="@winglang/wingsdk.cloud.Queue.Initializer"></a>
-
-```typescript
-import { cloud } from '@winglang/wingsdk'
-
-new cloud.Queue(scope: Construct, id: string, props?: QueueProps)
-```
-
-| **Name** | **Type** | **Description** |
-| --- | --- | --- |
-| <code><a href="#@winglang/wingsdk.cloud.Queue.Initializer.parameter.scope">scope</a></code> | <code>constructs.Construct</code> | *No description.* |
-| <code><a href="#@winglang/wingsdk.cloud.Queue.Initializer.parameter.id">id</a></code> | <code>string</code> | *No description.* |
-| <code><a href="#@winglang/wingsdk.cloud.Queue.Initializer.parameter.props">props</a></code> | <code>@winglang/wingsdk.cloud.QueueProps</code> | *No description.* |
-
----
-
-##### `scope`<sup>Required</sup> <a name="scope" id="@winglang/wingsdk.cloud.Queue.Initializer.parameter.scope"></a>
-
-- *Type:* constructs.Construct
-
----
-
-##### `id`<sup>Required</sup> <a name="id" id="@winglang/wingsdk.cloud.Queue.Initializer.parameter.id"></a>
-
-- *Type:* string
-
----
-
-##### `props`<sup>Optional</sup> <a name="props" id="@winglang/wingsdk.cloud.Queue.Initializer.parameter.props"></a>
-
-- *Type:* @winglang/wingsdk.cloud.QueueProps
-
----
-
-#### Methods <a name="Methods" id="Methods"></a>
-
-| **Name** | **Description** |
-| --- | --- |
-| <code><a href="#@winglang/wingsdk.cloud.Queue.toString">toString</a></code> | Returns a string representation of this construct. |
-| <code><a href="#@winglang/wingsdk.cloud.Queue.onMessage">onMessage</a></code> | Create a function to consume messages from this queue. |
-
----
-
-##### `toString` <a name="toString" id="@winglang/wingsdk.cloud.Queue.toString"></a>
-
-```typescript
-public toString(): string
-```
-
-Returns a string representation of this construct.
-
-##### `onMessage` <a name="onMessage" id="@winglang/wingsdk.cloud.Queue.onMessage"></a>
-
-```typescript
-public onMessage(inflight: Inflight, props?: QueueOnMessageProps): Function
-```
-
-Create a function to consume messages from this queue.
-
-###### `inflight`<sup>Required</sup> <a name="inflight" id="@winglang/wingsdk.cloud.Queue.onMessage.parameter.inflight"></a>
-
-- *Type:* @winglang/wingsdk.core.Inflight
-
----
-
-###### `props`<sup>Optional</sup> <a name="props" id="@winglang/wingsdk.cloud.Queue.onMessage.parameter.props"></a>
-
-- *Type:* @winglang/wingsdk.cloud.QueueOnMessageProps
-
----
-
-#### Static Functions <a name="Static Functions" id="Static Functions"></a>
-
-| **Name** | **Description** |
-| --- | --- |
-| <code><a href="#@winglang/wingsdk.cloud.Queue.isConstruct">isConstruct</a></code> | Checks if `x` is a construct. |
-
----
-
-##### ~~`isConstruct`~~ <a name="isConstruct" id="@winglang/wingsdk.cloud.Queue.isConstruct"></a>
-
-```typescript
-import { cloud } from '@winglang/wingsdk'
-
-cloud.Queue.isConstruct(x: any)
-```
-
-Checks if `x` is a construct.
-
-###### `x`<sup>Required</sup> <a name="x" id="@winglang/wingsdk.cloud.Queue.isConstruct.parameter.x"></a>
-
-- *Type:* any
-
-Any object.
-
----
-
-#### Properties <a name="Properties" id="Properties"></a>
-
-| **Name** | **Type** | **Description** |
-| --- | --- | --- |
-| <code><a href="#@winglang/wingsdk.cloud.Queue.property.node">node</a></code> | <code>constructs.Node</code> | The tree node. |
-| <code><a href="#@winglang/wingsdk.cloud.Queue.property.stateful">stateful</a></code> | <code>boolean</code> | Whether a resource is stateful, i.e. it stores information that is not defined by your application. |
-
----
-
-##### `node`<sup>Required</sup> <a name="node" id="@winglang/wingsdk.cloud.Queue.property.node"></a>
-
-```typescript
-public readonly node: Node;
-```
-
-- *Type:* constructs.Node
-
-The tree node.
-
----
-
-##### `stateful`<sup>Required</sup> <a name="stateful" id="@winglang/wingsdk.cloud.Queue.property.stateful"></a>
-
-```typescript
-public readonly stateful: boolean;
-```
-
-- *Type:* boolean
-
-Whether a resource is stateful, i.e. it stores information that is not defined by your application.
-
-A non-stateful resource does not remember information about past
-transactions or events, and can typically be replaced by a cloud provider
-with a fresh copy without any consequences.
-
----
-
-
-### Queue <a name="Queue" id="@winglang/wingsdk.sim.Queue"></a>
-
-- *Implements:* @winglang/wingsdk.sim.IResource
-
-**Inflight client:** [@winglang/wingsdk.cloud.IQueueClient](#@winglang/wingsdk.cloud.IQueueClient)
-
-Simulator implementation of `cloud.Queue`.
-
-#### Initializers <a name="Initializers" id="@winglang/wingsdk.sim.Queue.Initializer"></a>
-
-```typescript
-import { sim } from '@winglang/wingsdk'
-
-new sim.Queue(scope: Construct, id: string, props?: QueueProps)
-```
-
-| **Name** | **Type** | **Description** |
-| --- | --- | --- |
-| <code><a href="#@winglang/wingsdk.sim.Queue.Initializer.parameter.scope">scope</a></code> | <code>constructs.Construct</code> | *No description.* |
-| <code><a href="#@winglang/wingsdk.sim.Queue.Initializer.parameter.id">id</a></code> | <code>string</code> | *No description.* |
-| <code><a href="#@winglang/wingsdk.sim.Queue.Initializer.parameter.props">props</a></code> | <code>@winglang/wingsdk.cloud.QueueProps</code> | *No description.* |
-
----
-
-##### `scope`<sup>Required</sup> <a name="scope" id="@winglang/wingsdk.sim.Queue.Initializer.parameter.scope"></a>
-
-- *Type:* constructs.Construct
-
----
-
-##### `id`<sup>Required</sup> <a name="id" id="@winglang/wingsdk.sim.Queue.Initializer.parameter.id"></a>
-
-- *Type:* string
-
----
-
-##### `props`<sup>Optional</sup> <a name="props" id="@winglang/wingsdk.sim.Queue.Initializer.parameter.props"></a>
-
-- *Type:* @winglang/wingsdk.cloud.QueueProps
-
----
-
-#### Methods <a name="Methods" id="Methods"></a>
-
-| **Name** | **Description** |
-| --- | --- |
-| <code><a href="#@winglang/wingsdk.sim.Queue.toString">toString</a></code> | Returns a string representation of this construct. |
-| <code><a href="#@winglang/wingsdk.sim.Queue.onMessage">onMessage</a></code> | Create a function to consume messages from this queue. |
-
----
-
-##### `toString` <a name="toString" id="@winglang/wingsdk.sim.Queue.toString"></a>
-
-```typescript
-public toString(): string
-```
-
-Returns a string representation of this construct.
-
-##### `onMessage` <a name="onMessage" id="@winglang/wingsdk.sim.Queue.onMessage"></a>
-
-```typescript
-public onMessage(inflight: Inflight, props?: QueueOnMessageProps): Function
-```
-
-Create a function to consume messages from this queue.
-
-###### `inflight`<sup>Required</sup> <a name="inflight" id="@winglang/wingsdk.sim.Queue.onMessage.parameter.inflight"></a>
-
-- *Type:* @winglang/wingsdk.core.Inflight
-
----
-
-###### `props`<sup>Optional</sup> <a name="props" id="@winglang/wingsdk.sim.Queue.onMessage.parameter.props"></a>
-
-- *Type:* @winglang/wingsdk.cloud.QueueOnMessageProps
-
----
-
-#### Static Functions <a name="Static Functions" id="Static Functions"></a>
-
-| **Name** | **Description** |
-| --- | --- |
-| <code><a href="#@winglang/wingsdk.sim.Queue.isConstruct">isConstruct</a></code> | Checks if `x` is a construct. |
-
----
-
-##### ~~`isConstruct`~~ <a name="isConstruct" id="@winglang/wingsdk.sim.Queue.isConstruct"></a>
-
-```typescript
-import { sim } from '@winglang/wingsdk'
-
-sim.Queue.isConstruct(x: any)
-```
-
-Checks if `x` is a construct.
-
-###### `x`<sup>Required</sup> <a name="x" id="@winglang/wingsdk.sim.Queue.isConstruct.parameter.x"></a>
-
-- *Type:* any
-
-Any object.
-
----
-
-#### Properties <a name="Properties" id="Properties"></a>
-
-| **Name** | **Type** | **Description** |
-| --- | --- | --- |
-| <code><a href="#@winglang/wingsdk.sim.Queue.property.node">node</a></code> | <code>constructs.Node</code> | The tree node. |
-| <code><a href="#@winglang/wingsdk.sim.Queue.property.stateful">stateful</a></code> | <code>boolean</code> | Whether a resource is stateful, i.e. it stores information that is not defined by your application. |
-
----
-
-##### `node`<sup>Required</sup> <a name="node" id="@winglang/wingsdk.sim.Queue.property.node"></a>
-
-```typescript
-public readonly node: Node;
-```
-
-- *Type:* constructs.Node
-
-The tree node.
-
----
-
-##### `stateful`<sup>Required</sup> <a name="stateful" id="@winglang/wingsdk.sim.Queue.property.stateful"></a>
-
-```typescript
-public readonly stateful: boolean;
-```
-
-- *Type:* boolean
-
-Whether a resource is stateful, i.e. it stores information that is not defined by your application.
-
-A non-stateful resource does not remember information about past
-transactions or events, and can typically be replaced by a cloud provider
-with a fresh copy without any consequences.
-
----
-
-
-### Queue <a name="Queue" id="@winglang/wingsdk.tfaws.Queue"></a>
-
-**Inflight client:** [@winglang/wingsdk.cloud.IQueueClient](#@winglang/wingsdk.cloud.IQueueClient)
-
-AWS implementation of `cloud.Queue`.
-
-#### Initializers <a name="Initializers" id="@winglang/wingsdk.tfaws.Queue.Initializer"></a>
-
-```typescript
-import { tfaws } from '@winglang/wingsdk'
-
-new tfaws.Queue(scope: Construct, id: string, props?: QueueProps)
-```
-
-| **Name** | **Type** | **Description** |
-| --- | --- | --- |
-| <code><a href="#@winglang/wingsdk.tfaws.Queue.Initializer.parameter.scope">scope</a></code> | <code>constructs.Construct</code> | *No description.* |
-| <code><a href="#@winglang/wingsdk.tfaws.Queue.Initializer.parameter.id">id</a></code> | <code>string</code> | *No description.* |
-| <code><a href="#@winglang/wingsdk.tfaws.Queue.Initializer.parameter.props">props</a></code> | <code>@winglang/wingsdk.cloud.QueueProps</code> | *No description.* |
-
----
-
-##### `scope`<sup>Required</sup> <a name="scope" id="@winglang/wingsdk.tfaws.Queue.Initializer.parameter.scope"></a>
-
-- *Type:* constructs.Construct
-
----
-
-##### `id`<sup>Required</sup> <a name="id" id="@winglang/wingsdk.tfaws.Queue.Initializer.parameter.id"></a>
-
-- *Type:* string
-
----
-
-##### `props`<sup>Optional</sup> <a name="props" id="@winglang/wingsdk.tfaws.Queue.Initializer.parameter.props"></a>
-
-- *Type:* @winglang/wingsdk.cloud.QueueProps
-
----
-
-#### Methods <a name="Methods" id="Methods"></a>
-
-| **Name** | **Description** |
-| --- | --- |
-| <code><a href="#@winglang/wingsdk.tfaws.Queue.toString">toString</a></code> | Returns a string representation of this construct. |
-| <code><a href="#@winglang/wingsdk.tfaws.Queue.onMessage">onMessage</a></code> | Create a function to consume messages from this queue. |
-
----
-
-##### `toString` <a name="toString" id="@winglang/wingsdk.tfaws.Queue.toString"></a>
-
-```typescript
-public toString(): string
-```
-
-Returns a string representation of this construct.
-
-##### `onMessage` <a name="onMessage" id="@winglang/wingsdk.tfaws.Queue.onMessage"></a>
-
-```typescript
-public onMessage(inflight: Inflight, props?: QueueOnMessageProps): Function
-```
-
-Create a function to consume messages from this queue.
-
-###### `inflight`<sup>Required</sup> <a name="inflight" id="@winglang/wingsdk.tfaws.Queue.onMessage.parameter.inflight"></a>
-
-- *Type:* @winglang/wingsdk.core.Inflight
-
----
-
-###### `props`<sup>Optional</sup> <a name="props" id="@winglang/wingsdk.tfaws.Queue.onMessage.parameter.props"></a>
-
-- *Type:* @winglang/wingsdk.cloud.QueueOnMessageProps
-
----
-
-#### Static Functions <a name="Static Functions" id="Static Functions"></a>
-
-| **Name** | **Description** |
-| --- | --- |
-| <code><a href="#@winglang/wingsdk.tfaws.Queue.isConstruct">isConstruct</a></code> | Checks if `x` is a construct. |
-
----
-
-##### ~~`isConstruct`~~ <a name="isConstruct" id="@winglang/wingsdk.tfaws.Queue.isConstruct"></a>
-
-```typescript
-import { tfaws } from '@winglang/wingsdk'
-
-tfaws.Queue.isConstruct(x: any)
-```
-
-Checks if `x` is a construct.
-
-###### `x`<sup>Required</sup> <a name="x" id="@winglang/wingsdk.tfaws.Queue.isConstruct.parameter.x"></a>
-
-- *Type:* any
-
-Any object.
-
----
-
-#### Properties <a name="Properties" id="Properties"></a>
-
-| **Name** | **Type** | **Description** |
-| --- | --- | --- |
-| <code><a href="#@winglang/wingsdk.tfaws.Queue.property.node">node</a></code> | <code>constructs.Node</code> | The tree node. |
-| <code><a href="#@winglang/wingsdk.tfaws.Queue.property.stateful">stateful</a></code> | <code>boolean</code> | Whether a resource is stateful, i.e. it stores information that is not defined by your application. |
-
----
-
-##### `node`<sup>Required</sup> <a name="node" id="@winglang/wingsdk.tfaws.Queue.property.node"></a>
-
-```typescript
-public readonly node: Node;
-```
-
-- *Type:* constructs.Node
-
-The tree node.
-
----
-
-##### `stateful`<sup>Required</sup> <a name="stateful" id="@winglang/wingsdk.tfaws.Queue.property.stateful"></a>
-
-```typescript
-public readonly stateful: boolean;
-```
-
-- *Type:* boolean
-
-Whether a resource is stateful, i.e. it stores information that is not defined by your application.
-
-A non-stateful resource does not remember information about past
-transactions or events, and can typically be replaced by a cloud provider
-with a fresh copy without any consequences.
-
----
-
-
-### QueueBase <a name="QueueBase" id="@winglang/wingsdk.cloud.QueueBase"></a>
-
-Functionality shared between all `Queue` implementations.
-
-#### Initializers <a name="Initializers" id="@winglang/wingsdk.cloud.QueueBase.Initializer"></a>
-
-```typescript
-import { cloud } from '@winglang/wingsdk'
-
-new cloud.QueueBase(scope: Construct, id: string, props?: QueueProps)
-```
-
-| **Name** | **Type** | **Description** |
-| --- | --- | --- |
-| <code><a href="#@winglang/wingsdk.cloud.QueueBase.Initializer.parameter.scope">scope</a></code> | <code>constructs.Construct</code> | *No description.* |
-| <code><a href="#@winglang/wingsdk.cloud.QueueBase.Initializer.parameter.id">id</a></code> | <code>string</code> | *No description.* |
-| <code><a href="#@winglang/wingsdk.cloud.QueueBase.Initializer.parameter.props">props</a></code> | <code>@winglang/wingsdk.cloud.QueueProps</code> | *No description.* |
-
----
-
-##### `scope`<sup>Required</sup> <a name="scope" id="@winglang/wingsdk.cloud.QueueBase.Initializer.parameter.scope"></a>
-
-- *Type:* constructs.Construct
-
----
-
-##### `id`<sup>Required</sup> <a name="id" id="@winglang/wingsdk.cloud.QueueBase.Initializer.parameter.id"></a>
-
-- *Type:* string
-
----
-
-##### `props`<sup>Optional</sup> <a name="props" id="@winglang/wingsdk.cloud.QueueBase.Initializer.parameter.props"></a>
-
-- *Type:* @winglang/wingsdk.cloud.QueueProps
-
----
-
-#### Methods <a name="Methods" id="Methods"></a>
-
-| **Name** | **Description** |
-| --- | --- |
-| <code><a href="#@winglang/wingsdk.cloud.QueueBase.toString">toString</a></code> | Returns a string representation of this construct. |
-| <code><a href="#@winglang/wingsdk.cloud.QueueBase.onMessage">onMessage</a></code> | Create a function to consume messages from this queue. |
-
----
-
-##### `toString` <a name="toString" id="@winglang/wingsdk.cloud.QueueBase.toString"></a>
-
-```typescript
-public toString(): string
-```
-
-Returns a string representation of this construct.
-
-##### `onMessage` <a name="onMessage" id="@winglang/wingsdk.cloud.QueueBase.onMessage"></a>
-
-```typescript
-public onMessage(inflight: Inflight, props?: QueueOnMessageProps): Function
-```
-
-Create a function to consume messages from this queue.
-
-###### `inflight`<sup>Required</sup> <a name="inflight" id="@winglang/wingsdk.cloud.QueueBase.onMessage.parameter.inflight"></a>
-
-- *Type:* @winglang/wingsdk.core.Inflight
-
----
-
-###### `props`<sup>Optional</sup> <a name="props" id="@winglang/wingsdk.cloud.QueueBase.onMessage.parameter.props"></a>
-
-- *Type:* @winglang/wingsdk.cloud.QueueOnMessageProps
-
----
-
-#### Static Functions <a name="Static Functions" id="Static Functions"></a>
-
-| **Name** | **Description** |
-| --- | --- |
-| <code><a href="#@winglang/wingsdk.cloud.QueueBase.isConstruct">isConstruct</a></code> | Checks if `x` is a construct. |
-
----
-
-##### ~~`isConstruct`~~ <a name="isConstruct" id="@winglang/wingsdk.cloud.QueueBase.isConstruct"></a>
-
-```typescript
-import { cloud } from '@winglang/wingsdk'
-
-cloud.QueueBase.isConstruct(x: any)
-```
-
-Checks if `x` is a construct.
-
-###### `x`<sup>Required</sup> <a name="x" id="@winglang/wingsdk.cloud.QueueBase.isConstruct.parameter.x"></a>
-
-- *Type:* any
-
-Any object.
-
----
-
-#### Properties <a name="Properties" id="Properties"></a>
-
-| **Name** | **Type** | **Description** |
-| --- | --- | --- |
-| <code><a href="#@winglang/wingsdk.cloud.QueueBase.property.node">node</a></code> | <code>constructs.Node</code> | The tree node. |
-| <code><a href="#@winglang/wingsdk.cloud.QueueBase.property.stateful">stateful</a></code> | <code>boolean</code> | Whether a resource is stateful, i.e. it stores information that is not defined by your application. |
-
----
-
-##### `node`<sup>Required</sup> <a name="node" id="@winglang/wingsdk.cloud.QueueBase.property.node"></a>
-
-```typescript
-public readonly node: Node;
-```
-
-- *Type:* constructs.Node
-
-The tree node.
-
----
-
-##### `stateful`<sup>Required</sup> <a name="stateful" id="@winglang/wingsdk.cloud.QueueBase.property.stateful"></a>
-
-```typescript
-public readonly stateful: boolean;
-```
-
-- *Type:* boolean
-
-Whether a resource is stateful, i.e. it stores information that is not defined by your application.
-
-A non-stateful resource does not remember information about past
-transactions or events, and can typically be replaced by a cloud provider
-with a fresh copy without any consequences.
-
----
-
-
-### Resource <a name="Resource" id="@winglang/wingsdk.cloud.Resource"></a>
-
-- *Implements:* @winglang/wingsdk.core.ICapturable
-
-Shared behavior between all Wing SDK resources.
-
-#### Initializers <a name="Initializers" id="@winglang/wingsdk.cloud.Resource.Initializer"></a>
-
-```typescript
-import { cloud } from '@winglang/wingsdk'
-
-new cloud.Resource(scope: Construct, id: string)
-```
-
-| **Name** | **Type** | **Description** |
-| --- | --- | --- |
-| <code><a href="#@winglang/wingsdk.cloud.Resource.Initializer.parameter.scope">scope</a></code> | <code>constructs.Construct</code> | The scope in which to define this construct. |
-| <code><a href="#@winglang/wingsdk.cloud.Resource.Initializer.parameter.id">id</a></code> | <code>string</code> | The scoped construct ID. |
-
----
-
-##### `scope`<sup>Required</sup> <a name="scope" id="@winglang/wingsdk.cloud.Resource.Initializer.parameter.scope"></a>
-
-- *Type:* constructs.Construct
-
-The scope in which to define this construct.
-
----
-
-##### `id`<sup>Required</sup> <a name="id" id="@winglang/wingsdk.cloud.Resource.Initializer.parameter.id"></a>
-
-- *Type:* string
-
-The scoped construct ID.
-
-Must be unique amongst siblings. If
-the ID includes a path separator (`/`), then it will be replaced by double
-dash `--`.
-
----
-
-#### Methods <a name="Methods" id="Methods"></a>
-
-| **Name** | **Description** |
-| --- | --- |
-| <code><a href="#@winglang/wingsdk.cloud.Resource.toString">toString</a></code> | Returns a string representation of this construct. |
-
----
-
-##### `toString` <a name="toString" id="@winglang/wingsdk.cloud.Resource.toString"></a>
-
-```typescript
-public toString(): string
-```
-
-Returns a string representation of this construct.
-
-#### Static Functions <a name="Static Functions" id="Static Functions"></a>
-
-| **Name** | **Description** |
-| --- | --- |
-| <code><a href="#@winglang/wingsdk.cloud.Resource.isConstruct">isConstruct</a></code> | Checks if `x` is a construct. |
-
----
-
-##### ~~`isConstruct`~~ <a name="isConstruct" id="@winglang/wingsdk.cloud.Resource.isConstruct"></a>
-
-```typescript
-import { cloud } from '@winglang/wingsdk'
-
-cloud.Resource.isConstruct(x: any)
-```
-
-Checks if `x` is a construct.
-
-###### `x`<sup>Required</sup> <a name="x" id="@winglang/wingsdk.cloud.Resource.isConstruct.parameter.x"></a>
-
-- *Type:* any
-
-Any object.
-
----
-
-#### Properties <a name="Properties" id="Properties"></a>
-
-| **Name** | **Type** | **Description** |
-| --- | --- | --- |
-| <code><a href="#@winglang/wingsdk.cloud.Resource.property.node">node</a></code> | <code>constructs.Node</code> | The tree node. |
-| <code><a href="#@winglang/wingsdk.cloud.Resource.property.stateful">stateful</a></code> | <code>boolean</code> | Whether a resource is stateful, i.e. it stores information that is not defined by your application. |
-
----
-
-##### `node`<sup>Required</sup> <a name="node" id="@winglang/wingsdk.cloud.Resource.property.node"></a>
-
-```typescript
-public readonly node: Node;
-```
-
-- *Type:* constructs.Node
-
-The tree node.
-
----
-
-##### `stateful`<sup>Required</sup> <a name="stateful" id="@winglang/wingsdk.cloud.Resource.property.stateful"></a>
-
-```typescript
-public readonly stateful: boolean;
-```
-
-- *Type:* boolean
-
-Whether a resource is stateful, i.e. it stores information that is not defined by your application.
-
-A non-stateful resource does not remember information about past
-transactions or events, and can typically be replaced by a cloud provider
-with a fresh copy without any consequences.
-
----
-
-
-### SimApp <a name="SimApp" id="@winglang/wingsdk.testing.SimApp"></a>
-
-A simulated app.
-
-A great way to write unit tests for the cloud. Just use this as your base app
-and then call `app.startSimulator()` to start an instance of this app inside
-a cloud simulator.
-
-#### Initializers <a name="Initializers" id="@winglang/wingsdk.testing.SimApp.Initializer"></a>
-
-```typescript
-import { testing } from '@winglang/wingsdk'
-
-new testing.SimApp()
-```
-
-| **Name** | **Type** | **Description** |
-| --- | --- | --- |
-
----
-
-#### Methods <a name="Methods" id="Methods"></a>
-
-| **Name** | **Description** |
-| --- | --- |
-| <code><a href="#@winglang/wingsdk.testing.SimApp.toString">toString</a></code> | Returns a string representation of this construct. |
-| <code><a href="#@winglang/wingsdk.testing.SimApp.synth">synth</a></code> | Synthesize the app into a `.wx` file. Return the path to the file. |
-| <code><a href="#@winglang/wingsdk.testing.SimApp.startSimulator">startSimulator</a></code> | Creates a simulator and starts it. |
-
----
-
-##### `toString` <a name="toString" id="@winglang/wingsdk.testing.SimApp.toString"></a>
-
-```typescript
-public toString(): string
-```
-
-Returns a string representation of this construct.
-
-##### `synth` <a name="synth" id="@winglang/wingsdk.testing.SimApp.synth"></a>
-
-```typescript
-public synth(): string
-```
-
-Synthesize the app into a `.wx` file. Return the path to the file.
-
-##### `startSimulator` <a name="startSimulator" id="@winglang/wingsdk.testing.SimApp.startSimulator"></a>
-
-```typescript
-public startSimulator(): Simulator
-```
-
-Creates a simulator and starts it.
-
-#### Static Functions <a name="Static Functions" id="Static Functions"></a>
-
-| **Name** | **Description** |
-| --- | --- |
-| <code><a href="#@winglang/wingsdk.testing.SimApp.isConstruct">isConstruct</a></code> | Checks if `x` is a construct. |
-
----
-
-##### ~~`isConstruct`~~ <a name="isConstruct" id="@winglang/wingsdk.testing.SimApp.isConstruct"></a>
-
-```typescript
-import { testing } from '@winglang/wingsdk'
-
-testing.SimApp.isConstruct(x: any)
-```
-
-Checks if `x` is a construct.
-
-###### `x`<sup>Required</sup> <a name="x" id="@winglang/wingsdk.testing.SimApp.isConstruct.parameter.x"></a>
-
-- *Type:* any
-
-Any object.
-
----
-
-#### Properties <a name="Properties" id="Properties"></a>
-
-| **Name** | **Type** | **Description** |
-| --- | --- | --- |
-| <code><a href="#@winglang/wingsdk.testing.SimApp.property.node">node</a></code> | <code>constructs.Node</code> | The tree node. |
-| <code><a href="#@winglang/wingsdk.testing.SimApp.property.outdir">outdir</a></code> | <code>string</code> | Directory where artifacts are synthesized to. |
-
----
-
-##### `node`<sup>Required</sup> <a name="node" id="@winglang/wingsdk.testing.SimApp.property.node"></a>
-
-```typescript
-public readonly node: Node;
-```
-
-- *Type:* constructs.Node
-
-The tree node.
-
----
-
-##### `outdir`<sup>Required</sup> <a name="outdir" id="@winglang/wingsdk.testing.SimApp.property.outdir"></a>
-
-```typescript
-public readonly outdir: string;
-```
-
-- *Type:* string
-
-Directory where artifacts are synthesized to.
-
----
-
-
-### TextFile <a name="TextFile" id="@winglang/wingsdk.fs.TextFile"></a>
-
-Represents a text file that should be synthesized in the app's outdir.
-
-#### Initializers <a name="Initializers" id="@winglang/wingsdk.fs.TextFile.Initializer"></a>
-
-```typescript
-import { fs } from '@winglang/wingsdk'
-
-new fs.TextFile(scope: Construct, id: string, filePath: string, props?: TextFileProps)
-```
-
-| **Name** | **Type** | **Description** |
-| --- | --- | --- |
-| <code><a href="#@winglang/wingsdk.fs.TextFile.Initializer.parameter.scope">scope</a></code> | <code>constructs.Construct</code> | *No description.* |
-| <code><a href="#@winglang/wingsdk.fs.TextFile.Initializer.parameter.id">id</a></code> | <code>string</code> | *No description.* |
-| <code><a href="#@winglang/wingsdk.fs.TextFile.Initializer.parameter.filePath">filePath</a></code> | <code>string</code> | *No description.* |
-| <code><a href="#@winglang/wingsdk.fs.TextFile.Initializer.parameter.props">props</a></code> | <code>@winglang/wingsdk.fs.TextFileProps</code> | *No description.* |
-
----
-
-##### `scope`<sup>Required</sup> <a name="scope" id="@winglang/wingsdk.fs.TextFile.Initializer.parameter.scope"></a>
-
-- *Type:* constructs.Construct
-
----
-
-##### `id`<sup>Required</sup> <a name="id" id="@winglang/wingsdk.fs.TextFile.Initializer.parameter.id"></a>
-
-- *Type:* string
-
----
-
-##### `filePath`<sup>Required</sup> <a name="filePath" id="@winglang/wingsdk.fs.TextFile.Initializer.parameter.filePath"></a>
-
-- *Type:* string
-
----
-
-##### `props`<sup>Optional</sup> <a name="props" id="@winglang/wingsdk.fs.TextFile.Initializer.parameter.props"></a>
-
-- *Type:* @winglang/wingsdk.fs.TextFileProps
-
----
-
-#### Methods <a name="Methods" id="Methods"></a>
-
-| **Name** | **Description** |
-| --- | --- |
-| <code><a href="#@winglang/wingsdk.fs.TextFile.toString">toString</a></code> | Returns a string representation of this construct. |
-| <code><a href="#@winglang/wingsdk.fs.TextFile.save">save</a></code> | Render the contents of the file and save it to the user's file system. |
-| <code><a href="#@winglang/wingsdk.fs.TextFile.addLine">addLine</a></code> | Append a line to the text file's contents. |
-
----
-
-##### `toString` <a name="toString" id="@winglang/wingsdk.fs.TextFile.toString"></a>
-
-```typescript
-public toString(): string
-```
-
-Returns a string representation of this construct.
-
-##### `save` <a name="save" id="@winglang/wingsdk.fs.TextFile.save"></a>
-
-```typescript
-public save(outdir: string): void
-```
-
-Render the contents of the file and save it to the user's file system.
-
-###### `outdir`<sup>Required</sup> <a name="outdir" id="@winglang/wingsdk.fs.TextFile.save.parameter.outdir"></a>
-
-- *Type:* string
-
----
-
-##### `addLine` <a name="addLine" id="@winglang/wingsdk.fs.TextFile.addLine"></a>
-
-```typescript
-public addLine(line: string): void
-```
-
-Append a line to the text file's contents.
-
-###### `line`<sup>Required</sup> <a name="line" id="@winglang/wingsdk.fs.TextFile.addLine.parameter.line"></a>
-
-- *Type:* string
-
----
-
-#### Static Functions <a name="Static Functions" id="Static Functions"></a>
-
-| **Name** | **Description** |
-| --- | --- |
-| <code><a href="#@winglang/wingsdk.fs.TextFile.isConstruct">isConstruct</a></code> | Checks if `x` is a construct. |
-
----
-
-##### ~~`isConstruct`~~ <a name="isConstruct" id="@winglang/wingsdk.fs.TextFile.isConstruct"></a>
-
-```typescript
-import { fs } from '@winglang/wingsdk'
-
-fs.TextFile.isConstruct(x: any)
-```
-
-Checks if `x` is a construct.
-
-###### `x`<sup>Required</sup> <a name="x" id="@winglang/wingsdk.fs.TextFile.isConstruct.parameter.x"></a>
-
-- *Type:* any
-
-Any object.
-
----
-
-#### Properties <a name="Properties" id="Properties"></a>
-
-| **Name** | **Type** | **Description** |
-| --- | --- | --- |
-| <code><a href="#@winglang/wingsdk.fs.TextFile.property.node">node</a></code> | <code>constructs.Node</code> | The tree node. |
-| <code><a href="#@winglang/wingsdk.fs.TextFile.property.filePath">filePath</a></code> | <code>string</code> | The file's relative path to the output directory. |
-
----
-
-##### `node`<sup>Required</sup> <a name="node" id="@winglang/wingsdk.fs.TextFile.property.node"></a>
-
-```typescript
-public readonly node: Node;
-```
-
-- *Type:* constructs.Node
-
-The tree node.
-
----
-
-##### `filePath`<sup>Required</sup> <a name="filePath" id="@winglang/wingsdk.fs.TextFile.property.filePath"></a>
-
-```typescript
-public readonly filePath: string;
-```
-
-- *Type:* string
-
-The file's relative path to the output directory.
-
----
-
-
-## Structs <a name="Structs" id="Structs"></a>
-
-### AppProps <a name="AppProps" id="@winglang/wingsdk.core.AppProps"></a>
-
-Props for all `App` classes.
-
-#### Initializer <a name="Initializer" id="@winglang/wingsdk.core.AppProps.Initializer"></a>
-
-```typescript
-import { core } from '@winglang/wingsdk'
-
-const appProps: core.AppProps = { ... }
-```
-
-#### Properties <a name="Properties" id="Properties"></a>
-
-| **Name** | **Type** | **Description** |
-| --- | --- | --- |
-| <code><a href="#@winglang/wingsdk.core.AppProps.property.customFactory">customFactory</a></code> | <code>polycons.IPolyconFactory</code> | A custom factory to resolve polycons. |
-| <code><a href="#@winglang/wingsdk.core.AppProps.property.name">name</a></code> | <code>string</code> | The name of the app. |
-| <code><a href="#@winglang/wingsdk.core.AppProps.property.outdir">outdir</a></code> | <code>string</code> | Directory where artifacts are synthesized to. |
-| <code><a href="#@winglang/wingsdk.core.AppProps.property.stateFile">stateFile</a></code> | <code>string</code> | The path to a state file which will track all synthesized files. |
-
----
-
-##### `customFactory`<sup>Optional</sup> <a name="customFactory" id="@winglang/wingsdk.core.AppProps.property.customFactory"></a>
-
-```typescript
-public readonly customFactory: IPolyconFactory;
-```
-
-- *Type:* polycons.IPolyconFactory
-- *Default:* use the default polycon factory included in the Wing SDK
-
-A custom factory to resolve polycons.
-
----
-
-##### `name`<sup>Optional</sup> <a name="name" id="@winglang/wingsdk.core.AppProps.property.name"></a>
-
-```typescript
-public readonly name: string;
-```
-
-- *Type:* string
-- *Default:* "app"
-
-The name of the app.
-
----
-
-##### `outdir`<sup>Optional</sup> <a name="outdir" id="@winglang/wingsdk.core.AppProps.property.outdir"></a>
-
-```typescript
-public readonly outdir: string;
-```
-
-- *Type:* string
-- *Default:* current working directory
-
-Directory where artifacts are synthesized to.
-
----
-
-##### `stateFile`<sup>Optional</sup> <a name="stateFile" id="@winglang/wingsdk.core.AppProps.property.stateFile"></a>
-
-```typescript
-public readonly stateFile: string;
-```
-
-- *Type:* string
-- *Default:* no state file
-
-The path to a state file which will track all synthesized files.
-
-If a
-statefile is not specified, we won't be able to remove extrenous files.
-
----
-
-### BaseResourceAttributes <a name="BaseResourceAttributes" id="@winglang/wingsdk.sim.BaseResourceAttributes"></a>
-
-Schema for resource attributes.
-
-#### Initializer <a name="Initializer" id="@winglang/wingsdk.sim.BaseResourceAttributes.Initializer"></a>
-
-```typescript
-import { sim } from '@winglang/wingsdk'
-
-const baseResourceAttributes: sim.BaseResourceAttributes = { ... }
-```
-
-#### Properties <a name="Properties" id="Properties"></a>
-
-| **Name** | **Type** | **Description** |
-| --- | --- | --- |
-| <code><a href="#@winglang/wingsdk.sim.BaseResourceAttributes.property.handle">handle</a></code> | <code>string</code> | The resource's simulator-unique id. |
-
----
-
-##### `handle`<sup>Required</sup> <a name="handle" id="@winglang/wingsdk.sim.BaseResourceAttributes.property.handle"></a>
-
-```typescript
-public readonly handle: string;
-```
-
-- *Type:* string
-
-The resource's simulator-unique id.
-
----
-
-### BaseResourceSchema <a name="BaseResourceSchema" id="@winglang/wingsdk.sim.BaseResourceSchema"></a>
-
-Schema for individual resources.
-
-#### Initializer <a name="Initializer" id="@winglang/wingsdk.sim.BaseResourceSchema.Initializer"></a>
-
-```typescript
-import { sim } from '@winglang/wingsdk'
-
-const baseResourceSchema: sim.BaseResourceSchema = { ... }
-```
-
-#### Properties <a name="Properties" id="Properties"></a>
-
-| **Name** | **Type** | **Description** |
-| --- | --- | --- |
-| <code><a href="#@winglang/wingsdk.sim.BaseResourceSchema.property.type">type</a></code> | <code>string</code> | The type of the resource. |
-| <code><a href="#@winglang/wingsdk.sim.BaseResourceSchema.property.attrs">attrs</a></code> | <code>@winglang/wingsdk.sim.BaseResourceAttributes</code> | The resource-specific attributes that are set after the resource is created. |
-| <code><a href="#@winglang/wingsdk.sim.BaseResourceSchema.property.children">children</a></code> | <code>{[ key: string ]: @winglang/wingsdk.sim.BaseResourceSchema}</code> | The resource's children indexed by their IDs. |
-| <code><a href="#@winglang/wingsdk.sim.BaseResourceSchema.property.inbound">inbound</a></code> | <code>string[]</code> | IDs of resources that this resource is called, triggered, or referenced by. |
-| <code><a href="#@winglang/wingsdk.sim.BaseResourceSchema.property.outbound">outbound</a></code> | <code>string[]</code> | IDs of resources that this resource calls, triggers, or references. |
-| <code><a href="#@winglang/wingsdk.sim.BaseResourceSchema.property.path">path</a></code> | <code>string</code> | The full path of the resource in the construct tree. |
-| <code><a href="#@winglang/wingsdk.sim.BaseResourceSchema.property.props">props</a></code> | <code>{[ key: string ]: any}</code> | The resource-specific properties needed to create this resource. |
-
----
-
-##### `type`<sup>Required</sup> <a name="type" id="@winglang/wingsdk.sim.BaseResourceSchema.property.type"></a>
-
-```typescript
-public readonly type: string;
-```
-
-- *Type:* string
-
-The type of the resource.
-
----
-
-##### `attrs`<sup>Optional</sup> <a name="attrs" id="@winglang/wingsdk.sim.BaseResourceSchema.property.attrs"></a>
-
-```typescript
-public readonly attrs: BaseResourceAttributes;
-```
-
-- *Type:* @winglang/wingsdk.sim.BaseResourceAttributes
-
-The resource-specific attributes that are set after the resource is created.
-
----
-
-##### `children`<sup>Optional</sup> <a name="children" id="@winglang/wingsdk.sim.BaseResourceSchema.property.children"></a>
-
-```typescript
-public readonly children: {[ key: string ]: BaseResourceSchema};
-```
-
-- *Type:* {[ key: string ]: @winglang/wingsdk.sim.BaseResourceSchema}
-
-The resource's children indexed by their IDs.
-
----
-
-##### `inbound`<sup>Optional</sup> <a name="inbound" id="@winglang/wingsdk.sim.BaseResourceSchema.property.inbound"></a>
-
-```typescript
-public readonly inbound: string[];
-```
-
-- *Type:* string[]
-
-IDs of resources that this resource is called, triggered, or referenced by.
-
----
-
-##### `outbound`<sup>Optional</sup> <a name="outbound" id="@winglang/wingsdk.sim.BaseResourceSchema.property.outbound"></a>
-
-```typescript
-public readonly outbound: string[];
-```
-
-- *Type:* string[]
-
-IDs of resources that this resource calls, triggers, or references.
-
----
-
-##### `path`<sup>Optional</sup> <a name="path" id="@winglang/wingsdk.sim.BaseResourceSchema.property.path"></a>
-
-```typescript
-public readonly path: string;
-```
-
-- *Type:* string
-
-The full path of the resource in the construct tree.
-
----
-
-##### `props`<sup>Optional</sup> <a name="props" id="@winglang/wingsdk.sim.BaseResourceSchema.property.props"></a>
-
-```typescript
-public readonly props: {[ key: string ]: any};
-```
-
-- *Type:* {[ key: string ]: any}
-
-The resource-specific properties needed to create this resource.
-
----
-
-### BucketProps <a name="BucketProps" id="@winglang/wingsdk.cloud.BucketProps"></a>
-
-Properties for `Bucket`.
-
-#### Initializer <a name="Initializer" id="@winglang/wingsdk.cloud.BucketProps.Initializer"></a>
-
-```typescript
-import { cloud } from '@winglang/wingsdk'
-
-const bucketProps: cloud.BucketProps = { ... }
-```
-
-#### Properties <a name="Properties" id="Properties"></a>
-
-| **Name** | **Type** | **Description** |
-| --- | --- | --- |
-| <code><a href="#@winglang/wingsdk.cloud.BucketProps.property.public">public</a></code> | <code>boolean</code> | Whether the bucket's objects should be publicly accessible. |
-
----
-
-##### `public`<sup>Optional</sup> <a name="public" id="@winglang/wingsdk.cloud.BucketProps.property.public"></a>
-
-```typescript
-public readonly public: boolean;
-```
-
-- *Type:* boolean
-- *Default:* false
-
-Whether the bucket's objects should be publicly accessible.
-
----
-
-### Capture <a name="Capture" id="@winglang/wingsdk.core.Capture"></a>
-
-Capture information.
-
-A capture is a reference from an Inflight to a
-construction-time resource or value. Either the "resource" or "value" field
-will be set, but not both.
-
-#### Initializer <a name="Initializer" id="@winglang/wingsdk.core.Capture.Initializer"></a>
-
-```typescript
-import { core } from '@winglang/wingsdk'
-
-const capture: core.Capture = { ... }
-```
-
-#### Properties <a name="Properties" id="Properties"></a>
-
-| **Name** | **Type** | **Description** |
-| --- | --- | --- |
-| <code><a href="#@winglang/wingsdk.core.Capture.property.methods">methods</a></code> | <code>string[]</code> | Which methods are called on the captured resource. |
-| <code><a href="#@winglang/wingsdk.core.Capture.property.resource">resource</a></code> | <code>@winglang/wingsdk.core.ICapturableConstruct</code> | A captured resource. |
-| <code><a href="#@winglang/wingsdk.core.Capture.property.value">value</a></code> | <code>any</code> | A captured immutable value (like string, number, boolean, a struct, or null). |
-
----
-
-##### `methods`<sup>Optional</sup> <a name="methods" id="@winglang/wingsdk.core.Capture.property.methods"></a>
-
-```typescript
-public readonly methods: string[];
-```
-
-- *Type:* string[]
-
-Which methods are called on the captured resource.
-
----
-
-##### `resource`<sup>Optional</sup> <a name="resource" id="@winglang/wingsdk.core.Capture.property.resource"></a>
-
-```typescript
-public readonly resource: ICapturableConstruct;
-```
-
-- *Type:* @winglang/wingsdk.core.ICapturableConstruct
-
-A captured resource.
-
----
-
-##### `value`<sup>Optional</sup> <a name="value" id="@winglang/wingsdk.core.Capture.property.value"></a>
-
-```typescript
-public readonly value: any;
-```
-
-- *Type:* any
-
-A captured immutable value (like string, number, boolean, a struct, or null).
-
----
-
-### CaptureMetadata <a name="CaptureMetadata" id="@winglang/wingsdk.core.CaptureMetadata"></a>
-
-Extra metadata associated with a captured resource.
-
-#### Initializer <a name="Initializer" id="@winglang/wingsdk.core.CaptureMetadata.Initializer"></a>
-
-```typescript
-import { core } from '@winglang/wingsdk'
-
-const captureMetadata: core.CaptureMetadata = { ... }
-```
-
-#### Properties <a name="Properties" id="Properties"></a>
-
-| **Name** | **Type** | **Description** |
-| --- | --- | --- |
-| <code><a href="#@winglang/wingsdk.core.CaptureMetadata.property.methods">methods</a></code> | <code>string[]</code> | Which methods are called on the captured resource. |
-
----
-
-##### `methods`<sup>Optional</sup> <a name="methods" id="@winglang/wingsdk.core.CaptureMetadata.property.methods"></a>
-
-```typescript
-public readonly methods: string[];
-```
-
-- *Type:* string[]
-
-Which methods are called on the captured resource.
-
----
-
-### CounterProps <a name="CounterProps" id="@winglang/wingsdk.cloud.CounterProps"></a>
-
-Properties for `Counter`.
-
-#### Initializer <a name="Initializer" id="@winglang/wingsdk.cloud.CounterProps.Initializer"></a>
-
-```typescript
-import { cloud } from '@winglang/wingsdk'
-
-const counterProps: cloud.CounterProps = { ... }
-```
-
-#### Properties <a name="Properties" id="Properties"></a>
-
-| **Name** | **Type** | **Description** |
-| --- | --- | --- |
-| <code><a href="#@winglang/wingsdk.cloud.CounterProps.property.initialValue">initialValue</a></code> | <code>number</code> | The initial value of the counter. |
-
----
-
-##### `initialValue`<sup>Optional</sup> <a name="initialValue" id="@winglang/wingsdk.cloud.CounterProps.property.initialValue"></a>
-
-```typescript
-public readonly initialValue: number;
-```
-
-- *Type:* number
-- *Default:* 0
-
-The initial value of the counter.
-
----
-
 ### FilesProps <a name="FilesProps" id="@winglang/wingsdk.core.FilesProps"></a>
 
 Props for `Files`.
 
 #### Initializer <a name="Initializer" id="@winglang/wingsdk.core.FilesProps.Initializer"></a>
 
-```typescript
-import { core } from '@winglang/wingsdk'
-
-const filesProps: core.FilesProps = { ... }
-```
-
->>>>>>> 0e59b4d3
+```wing
+bring core;
+
+let files_props = core.FilesProps{ ... }
+```
+
 #### Properties <a name="Properties" id="Properties"></a>
 
 | **Name** | **Type** | **Description** |
@@ -5060,11 +1813,7 @@
 
 - *Extends:* constructs.IConstruct
 
-<<<<<<< HEAD
 - *Implemented By:* core.CdktfApp, sim.App, tfaws.App, core.IApp
-=======
-- *Implemented By:* @winglang/wingsdk.core.CdktfApp, @winglang/wingsdk.sim.App, @winglang/wingsdk.testing.SimApp, @winglang/wingsdk.tfaws.App, @winglang/wingsdk.core.IApp
->>>>>>> 0e59b4d3
 
 A Wing application.
 
@@ -5186,11 +1935,7 @@
 
 ### ICapturable <a name="ICapturable" id="@winglang/wingsdk.core.ICapturable"></a>
 
-<<<<<<< HEAD
 - *Implemented By:* cloud.Bucket, cloud.BucketBase, cloud.Function, cloud.FunctionBase, cloud.Logger, cloud.LoggerBase, cloud.Queue, cloud.QueueBase, cloud.Resource, sim.Bucket, sim.Function, sim.Logger, sim.Queue, tfaws.Bucket, tfaws.Function, tfaws.Queue, core.ICapturable, core.ICapturableConstruct
-=======
-- *Implemented By:* @winglang/wingsdk.cloud.Bucket, @winglang/wingsdk.cloud.BucketBase, @winglang/wingsdk.cloud.Counter, @winglang/wingsdk.cloud.CounterBase, @winglang/wingsdk.cloud.Function, @winglang/wingsdk.cloud.FunctionBase, @winglang/wingsdk.cloud.Logger, @winglang/wingsdk.cloud.LoggerBase, @winglang/wingsdk.cloud.Queue, @winglang/wingsdk.cloud.QueueBase, @winglang/wingsdk.cloud.Resource, @winglang/wingsdk.sim.Bucket, @winglang/wingsdk.sim.Counter, @winglang/wingsdk.sim.Function, @winglang/wingsdk.sim.Logger, @winglang/wingsdk.sim.Queue, @winglang/wingsdk.tfaws.Bucket, @winglang/wingsdk.tfaws.Counter, @winglang/wingsdk.tfaws.Function, @winglang/wingsdk.tfaws.Queue, @winglang/wingsdk.core.ICapturable, @winglang/wingsdk.core.ICapturableConstruct
->>>>>>> 0e59b4d3
 
 Represents something that is capturable by an Inflight.
 
@@ -5350,340 +2095,6 @@
 ---
 
 
-<<<<<<< HEAD
-=======
-### IResource <a name="IResource" id="@winglang/wingsdk.sim.IResource"></a>
-
-- *Extends:* constructs.IConstruct
-
-- *Implemented By:* @winglang/wingsdk.sim.Bucket, @winglang/wingsdk.sim.Counter, @winglang/wingsdk.sim.Function, @winglang/wingsdk.sim.Logger, @winglang/wingsdk.sim.Queue, @winglang/wingsdk.sim.IResource
-
-Interfaces shared by all polycon implementations (preflight classes) targeting the simulator.
-
-
-#### Properties <a name="Properties" id="Properties"></a>
-
-| **Name** | **Type** | **Description** |
-| --- | --- | --- |
-| <code><a href="#@winglang/wingsdk.sim.IResource.property.node">node</a></code> | <code>constructs.Node</code> | The tree node. |
-
----
-
-##### `node`<sup>Required</sup> <a name="node" id="@winglang/wingsdk.sim.IResource.property.node"></a>
-
-```typescript
-public readonly node: Node;
-```
-
-- *Type:* constructs.Node
-
-The tree node.
-
----
-
-### IResourceResolver <a name="IResourceResolver" id="@winglang/wingsdk.testing.IResourceResolver"></a>
-
-- *Implemented By:* @winglang/wingsdk.testing.IResourceResolver
-
-A resolver that can be used to look up other resources in the tree.
-
-#### Methods <a name="Methods" id="Methods"></a>
-
-| **Name** | **Description** |
-| --- | --- |
-| <code><a href="#@winglang/wingsdk.testing.IResourceResolver.lookup">lookup</a></code> | Lookup a resource by its path. |
-
----
-
-##### `lookup` <a name="lookup" id="@winglang/wingsdk.testing.IResourceResolver.lookup"></a>
-
-```typescript
-public lookup(resourceId: string): BaseResourceSchema
-```
-
-Lookup a resource by its path.
-
-###### `resourceId`<sup>Required</sup> <a name="resourceId" id="@winglang/wingsdk.testing.IResourceResolver.lookup.parameter.resourceId"></a>
-
-- *Type:* string
-
----
-
-
-### ISimulatorContext <a name="ISimulatorContext" id="@winglang/wingsdk.testing.ISimulatorContext"></a>
-
-- *Implemented By:* @winglang/wingsdk.testing.ISimulatorContext
-
-Context that is passed to individual resource simulations.
-
-#### Methods <a name="Methods" id="Methods"></a>
-
-| **Name** | **Description** |
-| --- | --- |
-| <code><a href="#@winglang/wingsdk.testing.ISimulatorContext.addTrace">addTrace</a></code> | Add a trace. |
-| <code><a href="#@winglang/wingsdk.testing.ISimulatorContext.findInstance">findInstance</a></code> | Find a resource simulation by its handle. |
-| <code><a href="#@winglang/wingsdk.testing.ISimulatorContext.withTrace">withTrace</a></code> | Register a trace associated with a resource activity. |
-
----
-
-##### `addTrace` <a name="addTrace" id="@winglang/wingsdk.testing.ISimulatorContext.addTrace"></a>
-
-```typescript
-public addTrace(trace: Trace): void
-```
-
-Add a trace.
-
-Traces are breadcrumbs of information about resource
-operations that occurred during simulation, useful for understanding how
-resources interact or debugging an application.
-
-###### `trace`<sup>Required</sup> <a name="trace" id="@winglang/wingsdk.testing.ISimulatorContext.addTrace.parameter.trace"></a>
-
-- *Type:* @winglang/wingsdk.testing.Trace
-
----
-
-##### `findInstance` <a name="findInstance" id="@winglang/wingsdk.testing.ISimulatorContext.findInstance"></a>
-
-```typescript
-public findInstance(handle: string): ISimulatorResource
-```
-
-Find a resource simulation by its handle.
-
-Throws if the handle isn't valid.
-
-###### `handle`<sup>Required</sup> <a name="handle" id="@winglang/wingsdk.testing.ISimulatorContext.findInstance.parameter.handle"></a>
-
-- *Type:* string
-
----
-
-##### `withTrace` <a name="withTrace" id="@winglang/wingsdk.testing.ISimulatorContext.withTrace"></a>
-
-```typescript
-public withTrace(trace: IWithTraceProps): any
-```
-
-Register a trace associated with a resource activity.
-
-The activity will be
-run, and the trace will be populated with the result's success or failure.
-
-###### `trace`<sup>Required</sup> <a name="trace" id="@winglang/wingsdk.testing.ISimulatorContext.withTrace.parameter.trace"></a>
-
-- *Type:* @winglang/wingsdk.testing.IWithTraceProps
-
----
-
-#### Properties <a name="Properties" id="Properties"></a>
-
-| **Name** | **Type** | **Description** |
-| --- | --- | --- |
-| <code><a href="#@winglang/wingsdk.testing.ISimulatorContext.property.assetsDir">assetsDir</a></code> | <code>string</code> | The absolute path to where all assets in `app.wx` are stored. |
-| <code><a href="#@winglang/wingsdk.testing.ISimulatorContext.property.resourcePath">resourcePath</a></code> | <code>string</code> | The app-unique ID of the resource that is being simulated. |
-
----
-
-##### `assetsDir`<sup>Required</sup> <a name="assetsDir" id="@winglang/wingsdk.testing.ISimulatorContext.property.assetsDir"></a>
-
-```typescript
-public readonly assetsDir: string;
-```
-
-- *Type:* string
-
-The absolute path to where all assets in `app.wx` are stored.
-
----
-
-##### `resourcePath`<sup>Required</sup> <a name="resourcePath" id="@winglang/wingsdk.testing.ISimulatorContext.property.resourcePath"></a>
-
-```typescript
-public readonly resourcePath: string;
-```
-
-- *Type:* string
-
-The app-unique ID of the resource that is being simulated.
-
----
-
-### ISimulatorFactory <a name="ISimulatorFactory" id="@winglang/wingsdk.testing.ISimulatorFactory"></a>
-
-- *Implemented By:* @winglang/wingsdk.testing.ISimulatorFactory
-
-A factory that can turn resource descriptions into (inflight) resource simulations.
-
-#### Methods <a name="Methods" id="Methods"></a>
-
-| **Name** | **Description** |
-| --- | --- |
-| <code><a href="#@winglang/wingsdk.testing.ISimulatorFactory.resolve">resolve</a></code> | Resolve the parameters needed for creating a specific resource simulation. |
-
----
-
-##### `resolve` <a name="resolve" id="@winglang/wingsdk.testing.ISimulatorFactory.resolve"></a>
-
-```typescript
-public resolve(type: string, props: any, context: ISimulatorContext): ISimulatorResource
-```
-
-Resolve the parameters needed for creating a specific resource simulation.
-
-###### `type`<sup>Required</sup> <a name="type" id="@winglang/wingsdk.testing.ISimulatorFactory.resolve.parameter.type"></a>
-
-- *Type:* string
-
----
-
-###### `props`<sup>Required</sup> <a name="props" id="@winglang/wingsdk.testing.ISimulatorFactory.resolve.parameter.props"></a>
-
-- *Type:* any
-
----
-
-###### `context`<sup>Required</sup> <a name="context" id="@winglang/wingsdk.testing.ISimulatorFactory.resolve.parameter.context"></a>
-
-- *Type:* @winglang/wingsdk.testing.ISimulatorContext
-
----
-
-
-### ISimulatorLifecycleHooks <a name="ISimulatorLifecycleHooks" id="@winglang/wingsdk.testing.ISimulatorLifecycleHooks"></a>
-
-- *Implemented By:* @winglang/wingsdk.testing.ISimulatorLifecycleHooks
-
-A collection of callbacks that are invoked at key lifecycle events of the simulator.
-
-#### Methods <a name="Methods" id="Methods"></a>
-
-| **Name** | **Description** |
-| --- | --- |
-| <code><a href="#@winglang/wingsdk.testing.ISimulatorLifecycleHooks.onTrace">onTrace</a></code> | A function to run whenever a trace is emitted. |
-
----
-
-##### `onTrace` <a name="onTrace" id="@winglang/wingsdk.testing.ISimulatorLifecycleHooks.onTrace"></a>
-
-```typescript
-public onTrace(event: Trace): void
-```
-
-A function to run whenever a trace is emitted.
-
-###### `event`<sup>Required</sup> <a name="event" id="@winglang/wingsdk.testing.ISimulatorLifecycleHooks.onTrace.parameter.event"></a>
-
-- *Type:* @winglang/wingsdk.testing.Trace
-
----
-
-
-### ISimulatorResource <a name="ISimulatorResource" id="@winglang/wingsdk.sim.ISimulatorResource"></a>
-
-- *Implemented By:* @winglang/wingsdk.sim.ISimulatorResource
-
-Shared interface for resource simulations.
-
-#### Methods <a name="Methods" id="Methods"></a>
-
-| **Name** | **Description** |
-| --- | --- |
-| <code><a href="#@winglang/wingsdk.sim.ISimulatorResource.cleanup">cleanup</a></code> | Stop the resource and clean up any physical resources it may have created (files, ports, etc). |
-| <code><a href="#@winglang/wingsdk.sim.ISimulatorResource.init">init</a></code> | Perform any async initialization required by the resource. |
-
----
-
-##### `cleanup` <a name="cleanup" id="@winglang/wingsdk.sim.ISimulatorResource.cleanup"></a>
-
-```typescript
-public cleanup(): void
-```
-
-Stop the resource and clean up any physical resources it may have created (files, ports, etc).
-
-##### `init` <a name="init" id="@winglang/wingsdk.sim.ISimulatorResource.init"></a>
-
-```typescript
-public init(): void
-```
-
-Perform any async initialization required by the resource.
-
-
-### ITraceSubscriber <a name="ITraceSubscriber" id="@winglang/wingsdk.testing.ITraceSubscriber"></a>
-
-- *Implemented By:* @winglang/wingsdk.testing.ITraceSubscriber
-
-A subscriber that can listen for traces emitted by the simulator.
-
-#### Methods <a name="Methods" id="Methods"></a>
-
-| **Name** | **Description** |
-| --- | --- |
-| <code><a href="#@winglang/wingsdk.testing.ITraceSubscriber.callback">callback</a></code> | Called when a trace is emitted. |
-
----
-
-##### `callback` <a name="callback" id="@winglang/wingsdk.testing.ITraceSubscriber.callback"></a>
-
-```typescript
-public callback(event: Trace): void
-```
-
-Called when a trace is emitted.
-
-###### `event`<sup>Required</sup> <a name="event" id="@winglang/wingsdk.testing.ITraceSubscriber.callback.parameter.event"></a>
-
-- *Type:* @winglang/wingsdk.testing.Trace
-
----
-
-
-### IWithTraceProps <a name="IWithTraceProps" id="@winglang/wingsdk.testing.IWithTraceProps"></a>
-
-- *Implemented By:* @winglang/wingsdk.testing.IWithTraceProps
-
-Props for `ISimulatorContext.withTrace`.
-
-#### Methods <a name="Methods" id="Methods"></a>
-
-| **Name** | **Description** |
-| --- | --- |
-| <code><a href="#@winglang/wingsdk.testing.IWithTraceProps.activity">activity</a></code> | A function to run as part of the trace. |
-
----
-
-##### `activity` <a name="activity" id="@winglang/wingsdk.testing.IWithTraceProps.activity"></a>
-
-```typescript
-public activity(): any
-```
-
-A function to run as part of the trace.
-
-#### Properties <a name="Properties" id="Properties"></a>
-
-| **Name** | **Type** | **Description** |
-| --- | --- | --- |
-| <code><a href="#@winglang/wingsdk.testing.IWithTraceProps.property.message">message</a></code> | <code>any</code> | The trace message. |
-
----
-
-##### `message`<sup>Required</sup> <a name="message" id="@winglang/wingsdk.testing.IWithTraceProps.property.message"></a>
-
-```typescript
-public readonly message: any;
-```
-
-- *Type:* any
-
-The trace message.
-
----
-
->>>>>>> 0e59b4d3
 ## Enums <a name="Enums" id="Enums"></a>
 
 ### BucketInflightMethods <a name="BucketInflightMethods" id="@winglang/wingsdk.cloud.BucketInflightMethods"></a>
