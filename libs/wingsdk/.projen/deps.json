--- conflicted
+++ resolved
@@ -248,13 +248,10 @@
       "type": "bundled"
     },
     {
-<<<<<<< HEAD
-=======
       "name": "ioredis",
       "type": "bundled"
     },
     {
->>>>>>> 5599168e
       "name": "safe-stable-stringify",
       "type": "bundled"
     },
