import { Construct, IConstruct } from "constructs";
import { App, LiftDepsMatrixRaw } from "../core";
import { AbstractMemberError } from "../core/errors";
import { Node } from "../std";

/**
 * A resource that can run inflight code.
 * @skipDocs
 */
export interface IInflightHost extends IResource {
  /**
   * Adds an environment variable to the host.
   */
  addEnvironment(name: string, value: string): void;
}

/**
 * Code that runs at runtime and implements your application's behavior.
 * For example, handling API requests, processing queue messages, etc.
 * Inflight code can be executed on various compute platforms in the cloud,
 * such as function services (such as AWS Lambda or Azure Functions),
 * containers (such as ECS or Kubernetes), VMs or even physical servers.
 *
 * This data represents the code together with the bindings to preflight data required to run.
 *
 * @link https://www.winglang.io/docs/concepts/inflights
 * @skipDocs
 */
export interface IInflight extends IHostedLiftable {
  /**
   * An opaque identifier for this inflight code. This can be used for determining
   * whether two inflight closures are same by identity, but should not be used
   * for any other purpose since it may not be stable across compilations.
   *
   * Comparing inflight closures for value equality (i.e. whether they will bundle
   * into the same JavaScript code) isn't possible since the exact code is only
   * resolved after all preflight code has finished running and preflight values that
   * are referenced by the inflight closure have settled on their values.
   *
   * Consider e.g.
   *
   * ```
   * let arr = MutArray<str>["hello"];
   *
   * new cloud.Function(inflight () => {
   *   for x in arr {
   *     log(x);
   *   }
   * });
   *
   * arr.push("world");
   * ```
   *
   * @internal
   */
  _id: number;
}

/**
 * Data that can be lifted into inflight.
 * @skipDocs
 */
export interface ILiftable {
  /**
   * Return a code snippet that can be used to reference this resource inflight.
   *
   * Note this code snippet may be async code, so it's unsafe to run it in a
   * constructor or other sync context.
   *
   * @internal
   */
  _toInflight(): string;
}

/**
 * A liftable object that needs to be registered on the host as part of
 * the lifting process.
 * This is generally used so the host can set up permissions
 * to access the lifted object inflight.
 */
export interface IHostedLiftable extends ILiftable {
  /**
   * Compiler-generated data that describes the dependencies of this object on other
   * objects. This is used to determine which permissions need to be granted to the
   * inflight host.
   * @internal
   */
  _liftMap?: LiftDepsMatrixRaw;

  /**
   * A hook called by the Wing compiler once for each inflight host that needs to
   * use this object inflight. The list of requested inflight methods
   * needed by the inflight host are given by `ops`.
   *
   * This method is commonly used for adding permissions, environment variables, or
   * other capabilities to the inflight host.
   */
  onLift(host: IInflightHost, ops: string[]): void;

  /**
   * Return a list of all inflight operations that are supported by this resource.
   *
   * If this method doesn't exist, the resource is assumed to not support any inflight operations.
   *
   * @internal
   */
  _supportedOps(): string[];
}

/**
 * Abstract interface for `Resource`.
 * @skipDocs
 */
export interface IResource extends IConstruct, IHostedLiftable {
  /**
   * A hook for performing operations after the tree of resources has been
   * created, but before they are synthesized.
   *
   * Currently used for binding resources to hosts.
   *
   * @internal
   */
  _preSynthesize(): void;
}

/**
 * Shared behavior between all Wing SDK resources.
 * @skipDocs
 */
export abstract class Resource extends Construct implements IResource {
  /**
   * A hook called by the Wing compiler once for each inflight host that needs to
   * use this type inflight. The list of requested inflight methods
   * needed by the inflight host are given by `ops`.
   *
   * This method is commonly used for adding permissions, environment variables, or
   * other capabilities to the inflight host.
   */
  public static onLiftType(host: IInflightHost, ops: string[]): void {
    host;
    ops;
  }

  /**
   * Create an instance of this resource with the current App factory.
   * This is commonly used in the constructor of a pseudo-abstract resource class before the super() call.
   *
   * @example
   * ```ts
   * export class MyResource extends Resource {
   *   constructor(scope: Construct, id: string, props: MyResourceProps) {
   *     if (new.target === MyResource) {
   *      return MyResource._newFromFactory(MYRESOURCE_FQN, scope, id, props);
   *     }
   *     super(scope, id);
   *     // ...
   *  ```
   *
   * @internal
   */
  protected static _newFromFactory<TResource extends Resource>(
    fqn: string,
    scope: Construct,
    id: string,
    ...props: any[]
  ): TResource {
    return App.of(scope).newAbstract(fqn, scope, id, ...props);
  }

  /**
   * @internal
   * */
  public _supportedOps(): string[] {
    return [];
  }

  /**
   * Return a code snippet that can be used to reference this resource inflight.
   *
   * @internal
   * @abstract
   */
  public _toInflight(): string {
    throw new AbstractMemberError();
  }

  /**
   * A hook called by the Wing compiler once for each inflight host that needs to
   * use this resource inflight.
   *
   * You can override this method to perform additional logic like granting
   * IAM permissions to the host based on what methods are being called. But
   * you must call `super.bind(host, ops)` to ensure that the resource is
   * actually bound.
   */
  public onLift(host: IInflightHost, ops: string[]): void {
<<<<<<< HEAD
    log(
      `onLift called on a resource (${this.node.path}) with a host (${
        host.node.path
      }) and ops: ${JSON.stringify(ops)}`
    );
=======
    for (const op of ops) {
      // Add connection metadata
      Node.of(this).addConnection({
        source: host,
        target: this,
        name: op.endsWith("()") ? op : `${op}()`,
      });
    }
>>>>>>> 9776284f
  }

  /**
   * A hook for performing operations after the tree of resources has been
   * created, but before they are synthesized.
   *
   * Currently used for binding resources to hosts.
   *
   * @internal
   */
  public _preSynthesize(): void {
    if ((this as IHostedLiftable)._liftMap === undefined) {
      return;
    }

    const data = (this as IHostedLiftable)._liftMap!;
    for (const [op, liftEntries] of Object.entries(data)) {
      for (const [dep, depOps] of liftEntries) {
        if (!Construct.isConstruct(dep)) {
          continue;
        }

        for (const depOp of depOps) {
          Node.of(this).addConnection({
            source: this,
            sourceOp: op,
            target: dep,
            targetOp: depOp,
            name: depOp,
          });
        }
      }
    }
  }
}

/**
 * A resource that has an automatically generated id.
 * Used by the Wing compiler to generate unique ids for auto generated resources
 * from inflight function closures.
 */
export abstract class AutoIdResource extends Resource {
  constructor(scope: Construct, idPrefix: string = "") {
    const id = App.of(scope).makeId(scope, idPrefix ? `${idPrefix}_` : "");
    super(scope, id);
  }
}

/**
 * Annotations about what resources an inflight operation may access.
 *
 * The following example says that the operation may call "put" on a resource
 * at "this.inner", or it may call "get" on a resource passed as an argument named
 * "other".
 * @example
 * { "this.inner": { ops: ["put"] }, "other": { ops: ["get"] } }
 *
 * @internal
 */
export interface OperationAnnotation {
  [resource: string]: {
    ops: string[];
  };
}<|MERGE_RESOLUTION|>--- conflicted
+++ resolved
@@ -194,22 +194,8 @@
    * actually bound.
    */
   public onLift(host: IInflightHost, ops: string[]): void {
-<<<<<<< HEAD
-    log(
-      `onLift called on a resource (${this.node.path}) with a host (${
-        host.node.path
-      }) and ops: ${JSON.stringify(ops)}`
-    );
-=======
-    for (const op of ops) {
-      // Add connection metadata
-      Node.of(this).addConnection({
-        source: host,
-        target: this,
-        name: op.endsWith("()") ? op : `${op}()`,
-      });
-    }
->>>>>>> 9776284f
+    host;
+    ops;
   }
 
   /**
