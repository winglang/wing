import { Construct, IConstruct } from "constructs";
import { App } from "../core";
import { NotImplementedError, AbstractMemberError } from "../core/errors";
import { log } from "../shared/log";
import { Node } from "../std";

/**
 * A resource that can run inflight code.
 * @skipDocs
 */
export interface IInflightHost extends IResource {
  /**
   * Adds an environment variable to the host.
   */
  addEnvironment(name: string, value: string): void;
}

/**
 * Code that runs at runtime and implements your application's behavior.
 * For example, handling API requests, processing queue messages, etc.
 * Inflight code can be executed on various compute platforms in the cloud,
 * such as function services (such as AWS Lambda or Azure Functions),
 * containers (such as ECS or Kubernetes), VMs or even physical servers.
 *
 * This data represents the code together with the bindings to preflight data required to run.
 *
 * @link https://www.winglang.io/docs/concepts/inflights
 * @skipDocs
 */
export interface IInflight extends IHostedLiftable {
  /**
   * An opaque identifier for this inflight code. This can be used for determining
   * whether two inflight closures are same by identity, but should not be used
   * for any other purpose since it may not be stable across compilations.
   *
   * Comparing inflight closures for value equality (i.e. whether they will bundle
   * into the same JavaScript code) isn't possible since the exact code is only
   * resolved after all preflight code has finished running and preflight values that
   * are referenced by the inflight closure have settled on their values.
   *
   * Consider e.g.
   *
   * ```
   * let arr = MutArray<str>["hello"];
   *
   * new cloud.Function(inflight () => {
   *   for x in arr {
   *     log(x);
   *   }
   * });
   *
   * arr.push("world");
   * ```
   *
   * @internal
   */
  _id: number;
}

/**
 * Data that can be lifted into inflight.
 * @skipDocs
 */
export interface ILiftable {
  /**
   * Return a code snippet that can be used to reference this resource inflight.
   *
   * Note this code snippet may be async code, so it's unsafe to run it in a
   * constructor or other sync context.
   *
   * @internal
   */
  _toInflight(): string;
}

/**
 * A liftable object that needs to be registered on the host as part of
 * the lifting process.
 * This is generally used so the host can set up permissions
 * to access the lifted object inflight.
 */
export interface IHostedLiftable extends ILiftable {
  /**
   * A hook called by the Wing compiler once for each inflight host that needs to
   * use this object inflight. The list of requested inflight methods
   * needed by the inflight host are given by `ops`.
   *
   * This method is commonly used for adding permissions, environment variables, or
   * other capabilities to the inflight host.
   */
  onLift(host: IInflightHost, ops: string[]): void;

  /**
   * Return a list of all inflight operations that are supported by this resource.
   *
   * If this method doesn't exist, the resource is assumed to not support any inflight operations.
   *
   * @internal
   */
  _supportedOps(): string[];
}

/**
 * Abstract interface for `Resource`.
 * @skipDocs
 */
export interface IResource extends IConstruct, IHostedLiftable {
  /**
   * A hook for performing operations after the tree of resources has been
   * created, but before they are synthesized.
   *
   * Currently used for binding resources to hosts.
   *
   * @internal
   */
  _preSynthesize(): void;
}

/**
 * Shared behavior between all Wing SDK resources.
 * @skipDocs
 */
export abstract class Resource extends Construct implements IResource {
  /**
   * A hook called by the Wing compiler once for each inflight host that needs to
   * use this type inflight. The list of requested inflight methods
   * needed by the inflight host are given by `ops`.
   *
   * This method is commonly used for adding permissions, environment variables, or
   * other capabilities to the inflight host.
   */
  public static onLiftType(host: IInflightHost, ops: string[]): void {
    log(
      `onLiftType called on a resource type (${
        this.constructor.name
      }) with a host (${host.node.path}) and ops: ${JSON.stringify(ops)}`
    );
  }

  /**
   * Create an instance of this resource with the current App factory.
   * This is commonly used in the constructor of a pseudo-abstract resource class before the super() call.
   *
   * @example
   * ```ts
   * export class MyResource extends Resource {
   *   constructor(scope: Construct, id: string, props: MyResourceProps) {
   *     if (new.target === MyResource) {
   *      return MyResource._newFromFactory(MYRESOURCE_FQN, scope, id, props);
   *     }
   *     super(scope, id);
   *     // ...
   *  ```
   *
   * @internal
   */
  protected static _newFromFactory<TResource extends Resource>(
    fqn: string,
    scope: Construct,
    id: string,
    ...props: any[]
  ): TResource {
    return App.of(scope).newAbstract(fqn, scope, id, ...props);
  }

  /**
   * @internal
   * */
  public _supportedOps(): string[] {
    return [];
  }

  /**
   * Return a code snippet that can be used to reference this resource inflight.
   *
   * @internal
   * @abstract
   */
  public _toInflight(): string {
    throw new AbstractMemberError();
  }

  /**
   * A hook called by the Wing compiler once for each inflight host that needs to
   * use this resource inflight.
   *
   * You can override this method to perform additional logic like granting
   * IAM permissions to the host based on what methods are being called. But
   * you must call `super.bind(host, ops)` to ensure that the resource is
   * actually bound.
   */
  public onLift(host: IInflightHost, ops: string[]): void {
    const supportedOps = [...(this._supportedOps() ?? []), "$inflight_init"];
    for (const op of ops) {
      // For each operation, check if the host supports it
      if (!supportedOps.includes(op)) {
        throw new NotImplementedError(
          `Resource ${this.node.path} does not support inflight operation ${op} (requested by ${host.node.path}).\nIt might not be implemented yet.`,
          { resource: this.constructor.name, operation: op }
        );
      }

      // Add connection metadata
      Node.of(this).addConnection({
        source: host,
        target: this,
        name: op.endsWith("()") ? op : `${op}()`,
      });
    }
  }

  /**
   * A hook for performing operations after the tree of resources has been
   * created, but before they are synthesized.
   *
   * Currently used for binding resources to hosts.
   *
   * @internal
   */
  public _preSynthesize(): void {
    // do nothing by default
  }
}

/**
 * A resource that has an automatically generated id.
 * Used by the Wing compiler to generate unique ids for auto generated resources
 * from inflight function closures.
 */
export abstract class AutoIdResource extends Resource {
<<<<<<< HEAD
  constructor(scope: Construct, id_prefix: string = "") {
    const actual_id = App.of(scope).makeId(scope, id_prefix ? `${id_prefix}_` : "");
=======
  private static id: number = 0;

  constructor(scope: Construct, id: string) {
    // Treat the passed id as a prefix or just used the auto-id if none was passed
    const actual_id = id
      ? `${id}-${AutoIdResource.id++}`
      : `${AutoIdResource.id++}`;
>>>>>>> 0be15fd9
    super(scope, actual_id);
  }
}

/**
 * Annotations about what resources an inflight operation may access.
 *
 * The following example says that the operation may call "put" on a resource
 * at "this.inner", or it may call "get" on a resource passed as an argument named
 * "other".
 * @example
 * { "this.inner": { ops: ["put"] }, "other": { ops: ["get"] } }
 *
 * @internal
 */
export interface OperationAnnotation {
  [resource: string]: {
    ops: string[];
  };
}<|MERGE_RESOLUTION|>--- conflicted
+++ resolved
@@ -131,8 +131,7 @@
    */
   public static onLiftType(host: IInflightHost, ops: string[]): void {
     log(
-      `onLiftType called on a resource type (${
-        this.constructor.name
+      `onLiftType called on a resource type (${this.constructor.name
       }) with a host (${host.node.path}) and ops: ${JSON.stringify(ops)}`
     );
   }
@@ -228,18 +227,8 @@
  * from inflight function closures.
  */
 export abstract class AutoIdResource extends Resource {
-<<<<<<< HEAD
   constructor(scope: Construct, id_prefix: string = "") {
     const actual_id = App.of(scope).makeId(scope, id_prefix ? `${id_prefix}_` : "");
-=======
-  private static id: number = 0;
-
-  constructor(scope: Construct, id: string) {
-    // Treat the passed id as a prefix or just used the auto-id if none was passed
-    const actual_id = id
-      ? `${id}-${AutoIdResource.id++}`
-      : `${AutoIdResource.id++}`;
->>>>>>> 0be15fd9
     super(scope, actual_id);
   }
 }
