import { Construct, IConstruct } from "constructs";
<<<<<<< HEAD
import { App, LiftDepsMatrixRaw, PolyconFactory } from "../core";
=======
import { App, LiftMap } from "../core";
>>>>>>> 25f6c934
import { AbstractMemberError } from "../core/errors";
import { Node } from "../std";

/**
 * A resource that can run inflight code.
 * @skipDocs
 */
export interface IInflightHost extends IResource {
  /**
   * Adds an environment variable to the host.
   */
  addEnvironment(name: string, value: string): void;
}

/**
 * Code that runs at runtime and implements your application's behavior.
 * For example, handling API requests, processing queue messages, etc.
 * Inflight code can be executed on various compute platforms in the cloud,
 * such as function services (such as AWS Lambda or Azure Functions),
 * containers (such as ECS or Kubernetes), VMs or even physical servers.
 *
 * This data represents the code together with the bindings to preflight data required to run.
 *
 * @link https://www.winglang.io/docs/concepts/inflights
 * @skipDocs
 */
export interface IInflight extends IHostedLiftable {
  /**
   * An opaque identifier for this inflight code. This can be used for determining
   * whether two inflight closures are same by identity, but should not be used
   * for any other purpose since it may not be stable across compilations.
   *
   * Comparing inflight closures for value equality (i.e. whether they will bundle
   * into the same JavaScript code) isn't possible since the exact code is only
   * resolved after all preflight code has finished running and preflight values that
   * are referenced by the inflight closure have settled on their values.
   *
   * Consider e.g.
   *
   * ```
   * let arr = MutArray<str>["hello"];
   *
   * new cloud.Function(inflight () => {
   *   for x in arr {
   *     log(x);
   *   }
   * });
   *
   * arr.push("world");
   * ```
   *
   * @internal
   */
  _id: number;
}

/**
 * Data that can be lifted into inflight.
 * @skipDocs
 */
export interface ILiftable {
  /**
   * Return a code snippet that can be used to reference this resource inflight.
   *
   * Note this code snippet may be async code, so it's unsafe to run it in a
   * constructor or other sync context.
   *
   * @internal
   */
  _toInflight(): string;
}

/**
 * A liftable object that needs to be registered on the host as part of
 * the lifting process.
 * This is generally used so the host can set up permissions
 * to access the lifted object inflight.
 */
export interface IHostedLiftable extends ILiftable {
  /**
   * Compiler-generated data that describes the dependencies of this object on other
   * objects. This is used to determine which permissions need to be granted to the
   * inflight host.
   * @internal
   */
  _liftMap?: LiftMap;

  /**
   * A hook called by the Wing compiler once for each inflight host that needs to
   * use this object inflight. The list of requested inflight methods
   * needed by the inflight host are given by `ops`.
   *
   * This method is commonly used for adding permissions, environment variables, or
   * other capabilities to the inflight host.
   */
  onLift(host: IInflightHost, ops: string[]): void;
}

function hasLiftMap(x: any): x is { _liftMap: LiftMap } {
  return x != null && typeof x._liftMap === "object";
}

/**
 * Abstract interface for `Resource`.
 * @skipDocs
 * @noinflight
 */
export interface IResource extends IConstruct, IHostedLiftable {
  /**
   * A hook for performing operations after the tree of resources has been
   * created, but before they are synthesized.
   *
   * Currently used for binding resources to hosts.
   *
   * @internal
   */
  _preSynthesize(): void;
}

/**
 * Shared behavior between all Wing SDK resources.
 * @skipDocs
 * @noinflight
 */
export abstract class Resource extends Construct implements IResource {
  /**
   * A hook called by the Wing compiler once for each inflight host that needs to
   * use this type inflight. The list of requested inflight methods
   * needed by the inflight host are given by `ops`.
   *
   * This method is commonly used for adding permissions, environment variables, or
   * other capabilities to the inflight host.
   */
  public static onLiftType(host: IInflightHost, ops: string[]): void {
    host;
    ops;
  }

  /**
   * Generates an asynchronous JavaScript statement which can be used to create an inflight client
   * for a resource.
   *
   * NOTE: This statement must be executed within an async context.
   */
  public static toInflight(obj: IResource) {
    return obj._toInflight();
  }

  /**
   * Create an instance of this resource with the current App factory.
   * This is commonly used in the constructor of a pseudo-abstract resource class before the super() call.
   *
   * @example
   * ```ts
   * export class MyResource extends Resource {
   *   constructor(scope: Construct, id: string, props: MyResourceProps) {
   *     if (new.target === MyResource) {
   *      return MyResource._newFromFactory(MYRESOURCE_FQN, scope, id, props);
   *     }
   *     super(scope, id);
   *     // ...
   *  ```
   *
   * @internal
   */
  protected static _newFromFactory<TResource extends Resource>(
    fqn: string,
    scope: Construct,
    id: string,
    ...args: any[]
  ): TResource {
    return PolyconFactory.of(scope).new(fqn, undefined, scope, id, ...args);
  }

  /**
   * Return a code snippet that can be used to reference this resource inflight.
   *
   * @internal
   * @abstract
   */
  public _toInflight(): string {
    throw new AbstractMemberError();
  }

  /**
   * A hook called by the Wing compiler once for each inflight host that needs to
   * use this resource inflight.
   *
   * You can override this method to perform additional logic like granting
   * IAM permissions to the host based on what methods are being called. But
   * you must call `super.bind(host, ops)` to ensure that the resource is
   * actually bound.
   */
  public onLift(host: IInflightHost, ops: string[]): void {
    host;
    ops;
  }

  /**
   * A hook for performing operations after the tree of resources has been
   * created, but before they are synthesized.
   *
   * Currently used for binding resources to hosts.
   *
   * @internal
   */
  public _preSynthesize(): void {
    if (hasLiftMap(this) && !(this instanceof AutoIdResource)) {
      addConnectionsFromLiftMap(this, this._liftMap);
    }
  }
}

function addConnectionsFromLiftMap(
  construct: IConstruct,
  liftData: LiftMap,
  baseOp?: string
) {
  for (const [op, liftEntries] of Object.entries(liftData)) {
    for (const [dep, depOps] of liftEntries) {
      if (Construct.isConstruct(dep) && !(dep instanceof AutoIdResource)) {
        // case 1: dep is an ordinary resource
        for (const depOp of depOps) {
          Node.of(construct).addConnection({
            source: construct,
            sourceOp: baseOp ?? op,
            target: dep,
            targetOp: depOp,
            name: depOp,
          });
        }
      } else if (hasLiftMap(dep)) {
        // case 2: dep is an inflight
        addConnectionsFromLiftMap(construct, dep._liftMap, baseOp ?? op);
      }
    }
  }
}

/**
 * A resource that has an automatically generated id.
 * Used by the Wing compiler to generate unique ids for auto generated resources
 * from inflight function closures.
 * @noinflight
 */
export abstract class AutoIdResource extends Resource {
  constructor(scope: Construct, idPrefix: string = "") {
    const id = App.of(scope).makeId(scope, idPrefix ? `${idPrefix}_` : "");
    super(scope, id);
  }
}

/**
 * Annotations about preflight data and desired inflight operations.
 */
export interface LiftAnnotation {
  /**
   * Preflight object to lift
   */
  readonly obj: any;

  /**
   * Name of the object in the inflight context.
   * Required if the object provided is not an identifier.
   * @default "obj" If the object is a simple identifier, it will be used as the alias
   */
  readonly alias?: string;

  /**
   * Operations to lift on the object.
   * @default * All possible operations will be available
   */
  readonly ops?: string[];
}

/** Options for the `@inflight` intrinsic */
export interface ImportInflightOptions {
  /**
   * Name of exported function
   * @default "default"
   * */
  readonly export?: string;
  /**
   * Mapping of available symbols to a lift declaration
   * @default * All possible operations will be available
   */
  readonly lifts?: LiftAnnotation[];
}<|MERGE_RESOLUTION|>--- conflicted
+++ resolved
@@ -1,9 +1,5 @@
 import { Construct, IConstruct } from "constructs";
-<<<<<<< HEAD
-import { App, LiftDepsMatrixRaw, PolyconFactory } from "../core";
-=======
-import { App, LiftMap } from "../core";
->>>>>>> 25f6c934
+import { App, LiftMap, PolyconFactory } from "../core";
 import { AbstractMemberError } from "../core/errors";
 import { Node } from "../std";
 
