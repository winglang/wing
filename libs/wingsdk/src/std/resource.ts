import { Construct, IConstruct } from "constructs";
<<<<<<< HEAD
import { App, InflightClient, LiftMap } from "../core";
=======
import { App, LiftMap, ClassFactory } from "../core";
import { AbstractMemberError } from "../core/errors";
>>>>>>> 5efb3d35
import { Node } from "../std";

/**
 * A resource that can run inflight code.
 * @skipDocs
 */
export interface IInflightHost extends IResource {
  /**
   * Adds an environment variable to the host.
   */
  addEnvironment(name: string, value: string): void;
}

/**
 * Code that runs at runtime and implements your application's behavior.
 * For example, handling API requests, processing queue messages, etc.
 * Inflight code can be executed on various compute platforms in the cloud,
 * such as function services (such as AWS Lambda or Azure Functions),
 * containers (such as ECS or Kubernetes), VMs or even physical servers.
 *
 * This data represents the code together with the bindings to preflight data required to run.
 *
 * @link https://www.winglang.io/docs/concepts/inflights
 * @skipDocs
 */
export interface IInflight extends IHostedLiftable {
  /**
   * An opaque identifier for this inflight code. This can be used for determining
   * whether two inflight closures are same by identity, but should not be used
   * for any other purpose since it may not be stable across compilations.
   *
   * Comparing inflight closures for value equality (i.e. whether they will bundle
   * into the same JavaScript code) isn't possible since the exact code is only
   * resolved after all preflight code has finished running and preflight values that
   * are referenced by the inflight closure have settled on their values.
   *
   * Consider e.g.
   *
   * ```
   * let arr = MutArray<str>["hello"];
   *
   * new cloud.Function(inflight () => {
   *   for x in arr {
   *     log(x);
   *   }
   * });
   *
   * arr.push("world");
   * ```
   *
   * @internal
   */
  _id: number;
}

/**
 * Data that can be lifted into inflight.
 * @skipDocs
 */
export interface ILiftable {
  /**
   * Return a code snippet that can be used to reference this resource inflight.
   *
   * Note this code snippet may be async code, so it's unsafe to run it in a
   * constructor or other sync context.
   *
   * @internal
   */
  _toInflight(): string;

  /**
   * Return the fields that need to be passed to the inflight constructor as arguments.
   * Each value should be a JavaScript code string.
   *
   * @internal
   */
  _liftedState?(): Record<string, string>;
}

/**
 * A liftable object that needs to be registered on the host as part of
 * the lifting process.
 * This is generally used so the host can set up permissions
 * to access the lifted object inflight.
 */
export interface IHostedLiftable extends ILiftable {
  /**
   * Compiler-generated data that describes the dependencies of this object on other
   * objects. This is used to determine which permissions need to be granted to the
   * inflight host.
   * @internal
   */
  _liftMap?: LiftMap;

  /**
   * A hook called by the Wing compiler once for each inflight host that needs to
   * use this object inflight. The list of requested inflight methods
   * needed by the inflight host are given by `ops`.
   *
   * Any preflight class can implement this instance method to add permissions,
   * environment variables, or other capabilities to the inflight host when
   * one or more of its methods are called.
   */
  onLift(host: IInflightHost, ops: string[]): void;
}

function hasLiftMap(x: any): x is { _liftMap: LiftMap } {
  return x != null && typeof x._liftMap === "object";
}

/**
 * Abstract interface for `Resource`.
 * @skipDocs
 * @noinflight
 */
export interface IResource extends IConstruct, IHostedLiftable {
  /**
   * A hook for performing operations after the tree of resources has been
   * created, but before they are synthesized.
   *
   * Currently used for binding resources to hosts.
   *
   * @internal
   */
  _preSynthesize(): void;
}

/**
 * Shared behavior between all Wing SDK resources.
 * @skipDocs
 * @noinflight
 */
export abstract class Resource extends Construct implements IResource {
  /**
   * A hook called by the Wing compiler once for each inflight host that needs to
   * use this type inflight. The list of requested inflight methods
   * needed by the inflight host are given by `ops`.
   *
   * This method is commonly used for adding permissions, environment variables, or
   * other capabilities to the inflight host.
   */
  public static onLiftType(host: IInflightHost, ops: string[]): void {
    host;
    ops;
  }

  /**
   * Generates an asynchronous JavaScript statement which can be used to create an inflight client
   * for a resource.
   *
   * NOTE: This statement must be executed within an async context.
   */
  public static toInflight(obj: IResource) {
    return obj._toInflight();
  }

  /**
   * Create an instance of this resource with the current App factory.
   * This is commonly used in the constructor of a pseudo-abstract resource class before the super() call.
   *
   * @example
   * ```ts
   * export class MyResource extends Resource {
   *   constructor(scope: Construct, id: string, props: MyResourceProps) {
   *     if (new.target === MyResource) {
   *      return MyResource._newFromFactory(MYRESOURCE_FQN, scope, id, props);
   *     }
   *     super(scope, id);
   *     // ...
   *  ```
   *
   * @internal
   */
  protected static _newFromFactory<TResource extends Resource>(
    fqn: string,
    scope: Construct,
    id: string,
    ...args: any[]
  ): TResource {
    return ClassFactory.of(scope).new(fqn, undefined, scope, id, ...args);
  }

  /**
   * Return a code snippet that can be used to reference this resource inflight.
   *
   * @internal
   */
  public _toInflight(): string {
    return InflightClient.forV2(this.constructor, this._liftedState());
  }

  /**
   * @internal
   * @abstract
   */
  public _liftedState(): Record<string, string> {
    return {};
  }

  /**
   * A hook called by the Wing compiler once for each inflight host that needs to
   * use this resource inflight.
   *
   * You can override this method to perform additional logic like granting
   * IAM permissions to the host based on what methods are being called. But
   * you must call `super.bind(host, ops)` to ensure that the resource is
   * actually bound.
   */
  public onLift(host: IInflightHost, ops: string[]): void {
    host;
    ops;
  }

  /**
   * A hook for performing operations after the tree of resources has been
   * created, but before they are synthesized.
   *
   * Currently used for binding resources to hosts.
   *
   * @internal
   */
  public _preSynthesize(): void {
    if (hasLiftMap(this) && !(this instanceof AutoIdResource)) {
      addConnectionsFromLiftMap(this, this._liftMap);
    }
  }
}

function addConnectionsFromLiftMap(
  construct: IConstruct,
  liftData: LiftMap,
  baseOp?: string
) {
  for (const [op, liftEntries] of Object.entries(liftData)) {
    for (const [dep, depOps] of liftEntries) {
      if (Construct.isConstruct(dep) && !(dep instanceof AutoIdResource)) {
        // case 1: dep is an ordinary resource
        for (const depOp of depOps) {
          Node.of(construct).addConnection({
            source: construct,
            sourceOp: baseOp ?? op,
            target: dep,
            targetOp: depOp,
            name: "call",
          });
        }
      } else if (hasLiftMap(dep)) {
        // case 2: dep is an inflight
        addConnectionsFromLiftMap(construct, dep._liftMap, baseOp ?? op);
      }
    }
  }
}

/**
 * A resource that has an automatically generated id.
 * Used by the Wing compiler to generate unique ids for auto generated resources
 * from inflight function closures.
 * @noinflight
 * @skipDocs
 */
export abstract class AutoIdResource extends Resource {
  constructor(scope: Construct, idPrefix: string = "") {
    const id = App.of(scope).makeId(scope, idPrefix ? `${idPrefix}_` : "");
    super(scope, id);
  }

  /** @internal */
  public _liftedState(): Record<string, string> {
    return {};
  }
}

/**
 * Annotations about preflight data and desired inflight operations.
 */
export interface LiftAnnotation {
  /**
   * Preflight object to lift
   */
  readonly obj: any;

  /**
   * Name of the object in the inflight context.
   * Required if the object provided is not an identifier.
   * @default "obj" If the object is a simple identifier, it will be used as the alias
   */
  readonly alias?: string;

  /**
   * Operations to lift on the object.
   * @default * All possible operations will be available
   */
  readonly ops?: string[];
}

/**
 * Options for the `@inflight` intrinsic
 */
export interface ImportInflightOptions {
  /**
   * Name of exported function
   * @default "default"
   * */
  readonly export?: string;
  /**
   * Mapping of available symbols to a lift declaration
   * @default * All possible operations will be available
   */
  readonly lifts?: LiftAnnotation[];
}<|MERGE_RESOLUTION|>--- conflicted
+++ resolved
@@ -1,10 +1,5 @@
 import { Construct, IConstruct } from "constructs";
-<<<<<<< HEAD
-import { App, InflightClient, LiftMap } from "../core";
-=======
-import { App, LiftMap, ClassFactory } from "../core";
-import { AbstractMemberError } from "../core/errors";
->>>>>>> 5efb3d35
+import { App, InflightClient, LiftMap, ClassFactory } from "../core";
 import { Node } from "../std";
 
 /**
