--- conflicted
+++ resolved
@@ -65,11 +65,7 @@
           },
         },
       });
-<<<<<<< HEAD
-      return res.data as Json | undefined;
-=======
-      return (res.data as string) || undefined;
->>>>>>> c4a3d91a
+      return (res.data as Json | undefined) ?? undefined;
     } catch (error) {
       throw new Error(
         `Error while invoking the function ${this.functionName}:\n${
