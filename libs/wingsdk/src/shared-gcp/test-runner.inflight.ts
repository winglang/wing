import { execSync } from "child_process";
import { FunctionClient } from "./function.inflight";
import { ITestRunnerClient, TestResult, Trace } from "../std";

export class TestRunnerClient implements ITestRunnerClient {
  // A map from test names to their corresponding function ARNs.
  private readonly tests: Map<string, string>;
  private readonly token: string;

  constructor({ $tests }: { $tests: string }) {
    // Expects a JSON string of the form:
    // [
    //   ["testPath1", "functionArn1"],
    //   ["testPath2", "functionArn2"],
    //   ...
    // ]
<<<<<<< HEAD
    this.tests = new Map(JSON.parse($tests) as [string, string][]);
    this.token = execSync("gcloud auth print-identity-token")
      .toString()
      .replace("\n", "");
=======
    this.tests = new Map(JSON.parse(tests) as [string, string][]);
    this.token =
      process.env.GCP_ID_TOKEN ??
      execSync("gcloud auth print-identity-token").toString().replace("\n", "");
>>>>>>> 5efb3d35
  }

  public async listTests(): Promise<string[]> {
    return Array.from(this.tests.keys());
  }

  public async runTest(path: string): Promise<TestResult> {
    let functionArn = this.tests.get(path);
    if (!functionArn) {
      throw new Error(`No test found with path "${path}"`);
    }

    const client = new FunctionClient({
      $functionName: functionArn,
      $projectId: process.env.GOOGLE_PROJECT_ID as string,
      $region: process.env.GOOGLE_REGION as string,
    });
    let traces: Trace[] = [];
    let pass = false;
    let error: string | undefined;

    try {
      const [_, functionTraces] = await client.invokeWithLogs("", this.token);
      traces.push(...functionTraces);
      pass = true;
    } catch (e) {
      error = (e as any).stack;
    }
    return {
      path,
      pass,
      error,
      traces,
    };
  }
}<|MERGE_RESOLUTION|>--- conflicted
+++ resolved
@@ -14,17 +14,10 @@
     //   ["testPath2", "functionArn2"],
     //   ...
     // ]
-<<<<<<< HEAD
     this.tests = new Map(JSON.parse($tests) as [string, string][]);
-    this.token = execSync("gcloud auth print-identity-token")
-      .toString()
-      .replace("\n", "");
-=======
-    this.tests = new Map(JSON.parse(tests) as [string, string][]);
     this.token =
       process.env.GCP_ID_TOKEN ??
       execSync("gcloud auth print-identity-token").toString().replace("\n", "");
->>>>>>> 5efb3d35
   }
 
   public async listTests(): Promise<string[]> {
