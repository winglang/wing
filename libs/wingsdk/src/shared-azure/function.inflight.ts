--- conflicted
+++ resolved
@@ -24,13 +24,7 @@
       if (!res.ok) {
         throw new Error((await res.text()) || "Invocation Error");
       }
-<<<<<<< HEAD
-
-      const responseBody = await res.json();
-      return responseBody as Json;
-=======
-      return res.body || undefined;
->>>>>>> 9169f95b
+      return Json._fromAny(res.json()) || undefined;
     } catch (error) {
       throw new Error(
         `Error while invoking the function ${this.functionName}: ${
