import { existsSync } from "fs";
import { join } from "path";
import * as tar from "tar";
import { SDK_VERSION } from "../constants";
<<<<<<< HEAD
import { ISimulatorResource } from "../sim";
// eslint-disable-next-line import/no-restricted-paths
import { DefaultSimulatorFactory } from "../sim/factory.inflight";
import { BaseResourceSchema, WingSimulatorSchema } from "../sim/schema";
import { log, mkdtemp, readJsonSync } from "../util";
=======
import { ISimulatorResource } from "../target-sim";
import { BaseResourceSchema, WingSimulatorSchema } from "../target-sim/schema";
import { mkdtemp, readJsonSync } from "../util";
// eslint-disable-next-line import/no-restricted-paths, @typescript-eslint/no-require-imports
const { DefaultSimulatorFactory } = require("../target-sim/factory.sim");
>>>>>>> 02251902

/**
 * Props for `Simulator`.
 */
export interface SimulatorProps {
  /**
   * Path to a Wing simulator file (.wx).
   */
  readonly simfile: string;

  /**
   * The factory that produces resource simulations.
   *
   * @default - a factory that produces simulations for built-in Wing SDK
   * resources
   */
  readonly factory?: ISimulatorFactory;
}

/**
 * A collection of callbacks that are invoked at key lifecycle events of the
 * simulator.
 */
export interface ISimulatorLifecycleHooks {
  /**
   * A function to run whenever a trace is emitted.
   */
  onTrace?(event: Trace): void;
}

// Since we are using JSII we cannot use generics to type this right now:
//
// export interface WithTraceProps<T> {
//   readonly activity: () => Promise<T>;
// }
// ...
// withTrace(event: WithTraceProps<T>): Promise<T>;

/**
 * Props for `ISimulatorContext.withTrace`.
 */
export interface IWithTraceProps {
  /**
   * The trace message.
   */
  readonly message: any;

  /**
   * A function to run as part of the trace.
   */
  activity(): Promise<any>;
}

/**
 * Represents an trace emitted during simulation.
 */
export interface Trace {
  /**
   * A JSON blob with structured data.
   */
  readonly data: any;

  /**
   * The type of the source that emitted the trace.
   */
  readonly sourceType: string;

  /**
   * The path of the resource that emitted the trace.
   */
  readonly sourcePath: string;

  /**
   * The type of a trace.
   */
  readonly type: TraceType;

  /**
   * The timestamp of the event, in ISO 8601 format.
   * @example 2020-01-01T00:00:00.000Z
   */
  readonly timestamp: string;
}

/**
 * The type of a trace.
 */
export enum TraceType {
  /**
   * A trace representing a resource activity.
   */
  RESOURCE = "resource",
  /**
   * A trace representing information emitted by the logger.
   */
  LOG = "log",
}

/**
 * Context that is passed to individual resource simulations.
 */
export interface ISimulatorContext {
  /**
   * The absolute path to where all assets in `app.wx` are stored.
   */
  readonly assetsDir: string;

  /**
   * The app-unique ID of the resource that is being simulated.
   */
  readonly resourcePath: string;

  /**
   * Find a resource simulation by its handle. Throws if the handle isn't valid.
   */
  findInstance(handle: string): ISimulatorResource;

  /**
   * Add a trace. Traces are breadcrumbs of information about resource
   * operations that occurred during simulation, useful for understanding how
   * resources interact or debugging an application.
   */
  addTrace(trace: Trace): void;

  /**
   * Register a trace associated with a resource activity. The activity will be
   * run, and the trace will be populated with the result's success or failure.
   */
  withTrace(trace: IWithTraceProps): Promise<any>;
}

/**
 * A resolver that can be used to look up other resources in the tree.
 */
export interface IResourceResolver {
  /**
   * Lookup a resource by its path.
   */
  lookup(resourceId: string): BaseResourceSchema;
}

/**
 * A subscriber that can listen for traces emitted by the simulator.
 */
export interface ITraceSubscriber {
  /**
   * Called when a trace is emitted.
   */
  callback(event: Trace): void;
}

/**
 * A simulator that can be used to test your application locally.
 */
export class Simulator {
  // fields that are same between simulation runs / reloads
  private readonly _factory: ISimulatorFactory;
  private _tree: WingSimulatorSchema;
  private readonly _simfile: string;
  private _assetsDir: string;

  // fields that change between simulation runs / reloads
  private _running: boolean;
  private readonly _handles: HandleManager;
  private _traces: Array<Trace>;
  private readonly _traceSubscribers: Array<ITraceSubscriber>;

  constructor(props: SimulatorProps) {
    this._simfile = props.simfile;
    const { assetsDir, tree } = this._loadApp(props.simfile);
    this._tree = tree;
    this._assetsDir = assetsDir;

    this._running = false;
    this._factory = props.factory ?? new DefaultSimulatorFactory();
    this._handles = new HandleManager();
    this._traces = new Array();
    this._traceSubscribers = new Array();
  }

  private _loadApp(simfile: string): { assetsDir: string; tree: any } {
    // create a temporary directory to store extracted files
    const workdir = mkdtemp();
    tar.extract({
      cwd: workdir,
      sync: true,
      file: simfile,
    });

    const simJson = join(workdir, "simulator.json");
    if (!existsSync(simJson)) {
      throw new Error(
        `Invalid Wing app (${simfile}) - simulator.json not found.`
      );
    }
    const data = readJsonSync(simJson);

    const foundVersion = data.sdkVersion ?? "unknown";
    const expectedVersion = SDK_VERSION;
    if (foundVersion !== expectedVersion) {
      console.error(
        `WARNING: The simulator file (${simfile}) was generated with Wing SDK v${foundVersion} but it is being simulated with Wing SDK v${expectedVersion}.`
      );
    }

    this._annotateTreeWithPaths(data);

    return { assetsDir: workdir, tree: data };
  }

  private _annotateTreeWithPaths(tree: any) {
    function walk(path: string, node: BaseResourceSchema) {
      (node as any).path = path;
      for (const [childId, child] of Object.entries(node.children ?? {})) {
        walk(path + "/" + childId, child);
      }
    }

    walk("root", tree.root);
  }

  /**
   * Start the simulator.
   */
  public async start(): Promise<void> {
    if (this._running) {
      throw new Error(
        "A simulation is already running. Did you mean to call `await simulator.stop()` first?"
      );
    }

    this._traces = [];

    for (const path of this._tree.startOrder) {
      const resourceData = findResource(this._tree, path);

      const context: ISimulatorContext = {
        assetsDir: this._assetsDir,
        resourcePath: path,
        findInstance: (handle: string) => {
          return this._handles.find(handle);
        },
        addTrace: (trace: Trace) => {
          this._addTrace(trace);
        },
        withTrace: async (props: IWithTraceProps) => {
          // TODO: log start time and end time of activity?
          try {
            let result = await props.activity();
            this._addTrace({
              data: {
                message: props.message,
                status: "success",
                result: JSON.stringify(result),
              },
              type: TraceType.RESOURCE,
              sourcePath: path,
              sourceType: resourceData.type,
              timestamp: new Date().toISOString(),
            });
            return result;
          } catch (err) {
            this._addTrace({
              data: { message: props.message, status: "failure", error: err },
              type: TraceType.RESOURCE,
              sourcePath: path,
              sourceType: resourceData.type,
              timestamp: new Date().toISOString(),
            });
            throw err;
          }
        },
      };

      const props = this.resolveTokens(path, resourceData.props);
      const resource = this._factory.resolve(resourceData.type, props, context);
      await resource.init();
      const handle = this._handles.allocate(resource);
      (resourceData as any).attrs = { handle };
      let event: Trace = {
        type: TraceType.RESOURCE,
        data: { message: `${resourceData.type} created.` },
        sourcePath: path,
        sourceType: resourceData.type,
        timestamp: new Date().toISOString(),
      };
      this._addTrace(event);
    }

    this._running = true;
  }

  /**
   * Stop the simulation and clean up all resources.
   */
  public async stop(): Promise<void> {
    if (!this._running) {
      throw new Error(
        "There is no running simulation to stop. Did you mean to call `await simulator.start()` first?"
      );
    }

    for (const path of this._tree.startOrder.slice().reverse()) {
      const res = findResource(this._tree, path);
      const resource = this._handles.deallocate(res.attrs!.handle);
      await resource.cleanup();

      let event: Trace = {
        type: TraceType.RESOURCE,
        data: { message: `${res.type} deleted.` },
        sourcePath: path,
        sourceType: res.type,
        timestamp: new Date().toISOString(),
      };
      this._addTrace(event);
    }

    this._handles.reset();
    this._running = false;

    // TODO: remove "attrs" data from tree
  }

  /**
   * Stop the simulation, reload the simulation tree from the latest version of
   * the app file, and restart the simulation.
   */
  public async reload(): Promise<void> {
    await this.stop();

    const { assetsDir, tree } = this._loadApp(this._simfile);
    this._tree = tree;
    this._assetsDir = assetsDir;

    await this.start();
  }

  /**
   * Get a list of all resource paths.
   */
  public listResources(): string[] {
    return this._tree.startOrder.slice().sort();
  }

  /**
   * Get a list of all traces added during the most recent simulation run.
   */
  public listTraces(): Trace[] {
    return [...this._traces];
  }

  /**
   * Get the resource instance for a given path.
   */
  public getResourceByPath(path: string): any {
    const handle = this.getAttributes(path).handle;
    if (!handle) {
      throw new Error(`Resource ${path} does not have a handle.`);
    }
    return this._handles.find(handle);
  }

  /**
   * Obtain a resource's attributes. This is data that gets resolved when the
   * during the resource's in-simulator creation.
   */
  public getAttributes(path: string): { [key: string]: any } {
    // TODO: this should throw if called while the simulator is not running
    return findResource(this._tree, path).attrs ?? {};
  }

  /**
   * Obtain a resource's props. This is data about the resource's configuration
   * that is resolved at synth time.
   */
  public getProps(path: string): { [key: string]: any } {
    return findResource(this._tree, path).props ?? {};
  }

  /**
   * Obtain a resource's data, including its path, props, attrs, and children.
   */
  public getData(path: string): BaseResourceSchema {
    return findResource(this._tree, path);
  }

  /**
   * Return a copy of the simulator tree, including all resource attributes.
   */
  public get tree(): any {
    return JSON.parse(JSON.stringify(this._tree));
  }

  /**
   * Register a subscriber that will be notified when a trace is emitted by
   * the simulator.
   */
  public onTrace(subscriber: ITraceSubscriber) {
    this._traceSubscribers.push(subscriber);
  }

  private _addTrace(event: Trace) {
    event = Object.freeze(event);
    for (const sub of this._traceSubscribers) {
      sub.callback(event);
    }
    this._traces.push(event);
  }

  private resolveTokens(tokenOrigin: string, props: any): any {
    if (typeof props === "string") {
      if (isToken(props)) {
        const ref = props.slice(2, -1);
        const [path, rest] = ref.split("#");
        const resource = findResource(this._tree, path);
        if (rest.startsWith("attrs.")) {
          if (!resource.attrs) {
            throw new Error(
              `Tried to resolve token "${props}" but resource ${path} has no attributes defined yet. Is it possible ${tokenOrigin} needs to take a dependency on ${path}?`
            );
          }
          return resource.attrs[rest.slice(6)];
        } else if (rest.startsWith("props.")) {
          if (!resource.props) {
            throw new Error(
              `Tried to resolve token "${props}" but resource ${path} has no props defined.`
            );
          }
          return resource.props;
        } else {
          throw new Error(`Invalid token reference: "${ref}"`);
        }
      }
      return props;
    }

    if (Array.isArray(props)) {
      return props.map((x) => this.resolveTokens(tokenOrigin, x));
    }

    if (typeof props === "object") {
      const ret: any = {};
      for (const [key, value] of Object.entries(props)) {
        ret[key] = this.resolveTokens(tokenOrigin, value);
      }
      return ret;
    }

    return props;
  }
}

function isToken(value: string): boolean {
  return value.startsWith("${") && value.endsWith("}");
}

function findResource(tree: any, path: string): BaseResourceSchema {
  const parts = path.split("/");
  let node: any = { children: tree };
  for (const part of parts) {
    node = node.children[part];
    if (!node) {
      // TODO: better error message - "Try calling listResources() on your simulator to see what resources are available."
      throw new Error(`Resource not found: ${path}`);
    }
  }
  return node;
}

/**
 * A factory that can turn resource descriptions into (inflight) resource simulations.
 */
export interface ISimulatorFactory {
  /**
   * Resolve the parameters needed for creating a specific resource simulation.
   */
  resolve(
    type: string,
    props: any,
    context: ISimulatorContext
  ): ISimulatorResource;
}

class HandleManager {
  private readonly handles: Map<string, ISimulatorResource>;
  private nextHandle: number;

  public constructor() {
    this.handles = new Map();
    this.nextHandle = 0;
  }

  public allocate(resource: ISimulatorResource): string {
    const handle = `sim-${this.nextHandle++}`;
    this.handles.set(handle, resource);
    return handle;
  }

  public find(handle: string): ISimulatorResource {
    const instance = this.handles.get(handle);
    if (!instance) {
      throw new Error(`No resource found with handle "${handle}".`);
    }
    return instance;
  }

  public deallocate(handle: string): ISimulatorResource {
    const instance = this.handles.get(handle);
    if (!instance) {
      throw new Error(`No resource found with handle "${handle}".`);
    }
    this.handles.delete(handle);
    return instance;
  }

  public reset(): void {
    this.handles.clear();
    this.nextHandle = 0;
  }
}<|MERGE_RESOLUTION|>--- conflicted
+++ resolved
@@ -2,19 +2,11 @@
 import { join } from "path";
 import * as tar from "tar";
 import { SDK_VERSION } from "../constants";
-<<<<<<< HEAD
-import { ISimulatorResource } from "../sim";
+import { ISimulatorResource } from "../target-sim";
 // eslint-disable-next-line import/no-restricted-paths
-import { DefaultSimulatorFactory } from "../sim/factory.inflight";
-import { BaseResourceSchema, WingSimulatorSchema } from "../sim/schema";
-import { log, mkdtemp, readJsonSync } from "../util";
-=======
-import { ISimulatorResource } from "../target-sim";
+import { DefaultSimulatorFactory } from "../target-sim/factory.inflight";
 import { BaseResourceSchema, WingSimulatorSchema } from "../target-sim/schema";
 import { mkdtemp, readJsonSync } from "../util";
-// eslint-disable-next-line import/no-restricted-paths, @typescript-eslint/no-require-imports
-const { DefaultSimulatorFactory } = require("../target-sim/factory.sim");
->>>>>>> 02251902
 
 /**
  * Props for `Simulator`.
