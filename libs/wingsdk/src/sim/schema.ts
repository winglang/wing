/** Schema for simulator.json */
export interface WingSimulatorSchema {
  /** Schema version. */
  readonly version: string;
  /** The resource at the root of the tree. */
  readonly root: ConstructSchema;
}

/** Schema for individual resources */
export interface BaseResourceSchema {
  /** A unique id for the resource. */
  readonly id: string;
  /** The full path of the resource in the construct tree. */
  readonly path: string;
  /** The type of the resource. */
  readonly type: string;
  /** The resource-specific properties needed to create this resource. */
  readonly props?: { [key: string]: any };
  /** The resource-specific attributes that are set after the resource is created. */
  readonly attrs?: { [key: string]: any };
  /** IDs of resources that this resource is called, triggered, or captured by. */
  readonly callers?: string[];
  /** IDs of resources that this resource calls, triggers, or captures. */
  readonly callees?: string[];
}

export type FunctionId = string;

/** Schema for cloud.Function */
export interface FunctionSchema extends BaseResourceSchema {
  readonly type: "cloud.Function";
  readonly props: {
    /** The path to a file containing source code to be run when invoked. */
    readonly sourceCodeFile: string;
    /** The language of the function's source code. */
    readonly sourceCodeLanguage: string;
    /** A map of environment variables to run the function with. */
    readonly environmentVariables: Record<string, string>;
  };
  readonly attrs: {
    /** A unique address of the function in the simulator. */
    readonly functionAddr: number;
  };
}

<<<<<<< HEAD
/** Schema for cloud.Queue.props.subscribers */
export interface QueueSubscriber {
  /** Function ID that should be called. */
  readonly functionId: FunctionId;
  /** Maximum number of messages that will be batched together to the subscriber. */
  readonly batchSize: number;
}

=======
>>>>>>> c6ed6663
/** Schema for cloud.Queue */
export interface QueueSchema extends BaseResourceSchema {
  readonly type: "cloud.Queue";
  readonly props: {
    /** How long a queue's consumers have to process a message, in milliseconds */
    readonly timeout: number;
    /** Function that should process queue messages. */
    readonly subscribers: QueueSubscriber[];
    /** Initial messages to be pushed to the queue. */
    readonly initialMessages: string[];
  };
  readonly attrs: {
    /** A unique address of the queue in the simulator. */
    readonly queueAddr: number;
  };
}

/** Schema for cloud.Queue.props.subscribers */
export interface QueueSubscriber {
  /** Function ID that should be called. */
  readonly subscriberFunctionId: FunctionId;
  /** Maximum number of messages that will be batched together to the subscriber. */
  readonly batchSize: number;
}

/** Schema for cloud.Bucket */
export interface BucketSchema extends BaseResourceSchema {
  readonly type: "cloud.Bucket";
  readonly props: {};
  readonly attrs: {
    /** The address of the bucket on the local file system. */
    readonly bucketAddr: string;
  };
}

/** Schema for ordinary constructs */
export interface ConstructSchema extends BaseResourceSchema {
  readonly type: "constructs.Construct";
  readonly props: {};
  /** The resource's children indexed by their IDs. */
  readonly children?: { [key: string]: ResourceSchema };
}

export type ResourceSchema =
  | FunctionSchema
  | QueueSchema
  | BucketSchema
  | ConstructSchema;<|MERGE_RESOLUTION|>--- conflicted
+++ resolved
@@ -43,7 +43,6 @@
   };
 }
 
-<<<<<<< HEAD
 /** Schema for cloud.Queue.props.subscribers */
 export interface QueueSubscriber {
   /** Function ID that should be called. */
@@ -52,8 +51,6 @@
   readonly batchSize: number;
 }
 
-=======
->>>>>>> c6ed6663
 /** Schema for cloud.Queue */
 export interface QueueSchema extends BaseResourceSchema {
   readonly type: "cloud.Queue";
@@ -74,7 +71,7 @@
 /** Schema for cloud.Queue.props.subscribers */
 export interface QueueSubscriber {
   /** Function ID that should be called. */
-  readonly subscriberFunctionId: FunctionId;
+  readonly functionId: FunctionId;
   /** Maximum number of messages that will be batched together to the subscriber. */
   readonly batchSize: number;
 }
