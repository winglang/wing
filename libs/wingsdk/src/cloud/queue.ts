import { Construct } from "constructs";
import { Function, FunctionProps } from "./function";
import { fqnForType } from "../constants";
import { IResource, Resource, App } from "../core";
import { Duration } from "../std";

/**
 * Global identifier for `Queue`.
 */
export const QUEUE_FQN = fqnForType("cloud.Queue");

/**
 * Properties for `Queue`.
 */
export interface QueueProps {
  /**
   * How long a queue's consumers have to process a message.
   * @default Duration.fromSeconds(10)
   */
  readonly timeout?: Duration;

  /**
   * Initialize the queue with a set of messages.
   * @default []
   */
  readonly initialMessages?: string[];
}

/**
 * Represents a queue.
 *
 * @inflight `@winglang/sdk.cloud.IQueueClient`
 */
export abstract class Queue extends Resource {
  /**
   * Create a new `Queue` instance.
   * @internal
   */
  public static _newQueue(
    scope: Construct,
    id: string,
    props: QueueProps = {}
  ): Queue {
    return App.of(scope).newAbstract(QUEUE_FQN, scope, id, props);
  }

  public readonly stateful = true;
  constructor(scope: Construct, id: string, props: QueueProps = {}) {
    super(scope, id);

    this.display.title = "Queue";
    this.display.description = "A distributed message queue";

    props;
  }

  /**
   * Create a function to consume messages from this queue.
   */
<<<<<<< HEAD
  public abstract onMessage(
    handler: IQueueOnMessageHandler,
    props?: QueueOnMessageProps
=======
  public abstract addConsumer(
    handler: IQueueAddConsumerHandler,
    props?: QueueAddConsumerProps
>>>>>>> 5599168e
  ): Function;
}

/**
 * Options for Queue.addConsumer.
 */
export interface QueueAddConsumerProps extends FunctionProps {
  /**
   * The maximum number of messages to send to subscribers at once.
   * @default 1
   */
  readonly batchSize?: number;
}

/**
 * Inflight interface for `Queue`.
 */
export interface IQueueClient {
  /**
   * Push a message to the queue.
   * @param message Payload to send to the queue.
   * @inflight
   */
  push(message: string): Promise<void>;

  /**
   * Purge all of the messages in the queue.
   * @inflight
   */
  purge(): Promise<void>;

  /**
   * Retrieve the approximate number of messages in the queue.
   * @inflight
   */
  approxSize(): Promise<number>;
}

/**
 * Represents a resource with an inflight "handle" method that can be passed to
 * `Queue.add_consumer`.
 *
 * @inflight `@winglang/sdk.cloud.IQueueAddConsumerHandlerClient`
 */
export interface IQueueAddConsumerHandler extends IResource {}

/**
 * Inflight client for `IQueueAddConsumerHandler`.
 */
export interface IQueueAddConsumerHandlerClient {
  /**
   * Function that will be called when a message is received from the queue.
   * @inflight
   */
  handle(message: string): Promise<void>;
}

/**
 * List of inflight operations available for `Queue`.
 * @internal
 */
export enum QueueInflightMethods {
  /** `Queue.push` */
  PUSH = "push",
  /** `Queue.purge` */
  PURGE = "purge",
  /** `Queue.approxSize` */
  APPROX_SIZE = "approx_size",
}<|MERGE_RESOLUTION|>--- conflicted
+++ resolved
@@ -57,15 +57,9 @@
   /**
    * Create a function to consume messages from this queue.
    */
-<<<<<<< HEAD
-  public abstract onMessage(
-    handler: IQueueOnMessageHandler,
-    props?: QueueOnMessageProps
-=======
   public abstract addConsumer(
     handler: IQueueAddConsumerHandler,
     props?: QueueAddConsumerProps
->>>>>>> 5599168e
   ): Function;
 }
 
