--- conflicted
+++ resolved
@@ -3,11 +3,7 @@
 import { Construct } from "constructs";
 import { Logger } from "./logger";
 import { fqnForType } from "../constants";
-<<<<<<< HEAD
-import { IInflightHost, IResource, Resource, App, Inflight } from "../core";
-=======
 import { IInflightHost, IResource, Resource, App } from "../core";
->>>>>>> 87783609
 import { Duration } from "../std";
 import { CaseConventions, ResourceNames } from "../utils/resource-names";
 
