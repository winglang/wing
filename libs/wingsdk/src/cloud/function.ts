import { mkdirSync, writeFileSync } from "fs";
import { join } from "path";
import { Construct } from "constructs";
import { fqnForType } from "../constants";
import { App } from "../core";
import { CaseConventions, ResourceNames } from "../shared/resource-names";
import { Duration, IInflightHost, IResource, Node, Resource } from "../std";

/**
 * Global identifier for `Function`.
 */
export const FUNCTION_FQN = fqnForType("cloud.Function");

/**
 * Options for `Function`.
 */
export interface FunctionProps {
  /**
   * Environment variables to pass to the function.
   * @default - No environment variables.
   */
  readonly env?: { [key: string]: string };

  /**
   * The maximum amount of time the function can run.
   * @default 1m
   */
  readonly timeout?: Duration;

  /**
   * The amount of memory to allocate to the function, in MB.
   * @default 128
   */
  readonly memory?: number;

  /**
   * Specifies the number of days that function logs will be kept.
   * Setting negative value means logs will not expire.
   * @default 30
   */
  readonly logRetentionDays?: number;
}

/**
 * A function.
 *
 * @inflight `@winglang/sdk.cloud.IFunctionClient`
 */
export abstract class Function extends Resource implements IInflightHost {
  /**
   * Creates a new cloud.Function instance through the app.
   * @internal
   */
  public static _newFunction(
    scope: Construct,
    id: string,
    handler: IFunctionHandler,
    props: FunctionProps = {}
  ): Function {
    return App.of(scope).newAbstract(FUNCTION_FQN, scope, id, handler, props);
  }

  private readonly _env: Record<string, string> = {};

  /**
   * The path to the entrypoint source code of the function.
   */
  protected readonly entrypoint: string;

  constructor(
    scope: Construct,
    id: string,
    handler: IFunctionHandler,
    props: FunctionProps = {}
  ) {
    super(scope, id);

    Node.of(this).title = "Function";
    Node.of(this).description = "A cloud function (FaaS)";

    for (const [key, value] of Object.entries(props.env ?? {})) {
      this.addEnvironment(key, value);
    }

    // indicates that we are calling the inflight constructor and the
    // inflight "handle" method on the handler resource.
    handler._registerOnLift(this, ["handle", "$inflight_init"]);

    const lines = this._getCodeLines(handler);
    const assetName = ResourceNames.generateName(this, {
      // Avoid characters that may cause path issues
      disallowedRegex: /[><:"/\\|?*\s]/g,
      case: CaseConventions.LOWERCASE,
      sep: "_",
    });

    // write the entrypoint next to the partial inflight code emitted by the compiler, so that
    // `require` resolves naturally.

    const workdir = App.of(this).workdir;
    mkdirSync(workdir, { recursive: true });
    const entrypoint = join(workdir, `${assetName}.js`);
    writeFileSync(entrypoint, lines.join("\n"));
    this.entrypoint = entrypoint;

    if (process.env.WING_TARGET) {
      this.addEnvironment("WING_TARGET", process.env.WING_TARGET);
    }
  }

  /** @internal */
<<<<<<< HEAD
  public _getInflightOps(): string[] {
    return [
      FunctionInflightMethods.INVOKE,
      FunctionInflightMethods.INVOKE_ASYNC,
    ];
=======
  public abstract _supportedOps(): string[];

  /**
   * @internal
   * @param handler IFunctionHandler
   * @returns the function code lines as strings
   */
  protected _getCodeLines(handler: IFunctionHandler): string[] {
    const inflightClient = handler._toInflight();
    const lines = new Array<string>();

    lines.push('"use strict";');
    lines.push("exports.handler = async function(event) {");
    lines.push(`  return await (${inflightClient}).handle(event);`);
    lines.push("};");

    return lines;
>>>>>>> 5f6a31d3
  }

  /**
   * Add an environment variable to the function.
   */
  public addEnvironment(name: string, value: string) {
    if (this._env[name] !== undefined && this._env[name] !== value) {
      throw new Error(
        `Environment variable "${name}" already set with a different value.`
      );
    }
    this._env[name] = value;
  }

  /**
   * Returns the set of environment variables for this function.
   */
  public get env(): Record<string, string> {
    return { ...this._env };
  }
}

/**
 * Inflight interface for `Function`.
 */
export interface IFunctionClient {
  /**
   * Invokes the function with a payload and waits for the result.
   * @inflight
   */
  invoke(payload: string): Promise<string>;

  /**
   * Kicks off the execution of the function with a payload and returns immediately while the function is running.
   * @inflight
   */
  invokeAsync(payload: string): Promise<void>;
}

/**
 * A resource with an inflight "handle" method that can be used to
 * create a `cloud.Function`.
 *
 * @inflight `@winglang/sdk.cloud.IFunctionHandlerClient`
 */
export interface IFunctionHandler extends IResource {}

/**
 * Inflight client for `IFunctionHandler`.
 */
export interface IFunctionHandlerClient {
  /**
   * Entrypoint function that will be called when the cloud function is invoked.
   * @inflight
   */
  handle(event: string): Promise<void>;
}

/**
 * List of inflight operations available for `Function`.
 * @internal
 */
export enum FunctionInflightMethods {
  /** `Function.invoke` */
  INVOKE = "invoke",
  /** `Function.invokeAsync` */
  INVOKE_ASYNC = "invokeAsync",
}<|MERGE_RESOLUTION|>--- conflicted
+++ resolved
@@ -109,13 +109,6 @@
   }
 
   /** @internal */
-<<<<<<< HEAD
-  public _getInflightOps(): string[] {
-    return [
-      FunctionInflightMethods.INVOKE,
-      FunctionInflightMethods.INVOKE_ASYNC,
-    ];
-=======
   public abstract _supportedOps(): string[];
 
   /**
@@ -133,7 +126,6 @@
     lines.push("};");
 
     return lines;
->>>>>>> 5f6a31d3
   }
 
   /**
