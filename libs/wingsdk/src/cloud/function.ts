import { mkdirSync, writeFileSync } from "fs";
import { join } from "path";
import { Construct } from "constructs";
import { fqnForType } from "../constants";
import { App, Lifting } from "../core";
import { INFLIGHT_SYMBOL } from "../core/types";
import { CaseConventions, ResourceNames } from "../shared/resource-names";
import {
  Duration,
  IInflight,
  IInflightHost,
  Node,
  Resource,
  Json,
} from "../std";

/**
 * Global identifier for `Function`.
 */
export const FUNCTION_FQN = fqnForType("cloud.Function");

/**
 * List of inflight operations available for `Function`.
 * @internal
 */
export enum FunctionInflightMethods {
  INVOKE = "invoke",
  INVOKE_ASYNC = "invokeAsync",
}

/**
 * Options for `Function`.
 */
export interface FunctionProps {
  /**
   * Environment variables to pass to the function.
   * @default - No environment variables.
   */
  readonly env?: { [key: string]: string };

  /**
   * The maximum amount of time the function can run.
   * @default 1m
   */
  readonly timeout?: Duration;

  /**
   * The amount of memory to allocate to the function, in MB.
   * @default 1024
   */
  readonly memory?: number;

  /**
   * Specifies the number of days that function logs will be kept.
   * Setting negative value means logs will not expire.
   * @default 30
   */
  readonly logRetentionDays?: number;

  /**
   * The maximum concurrent invocations that can run at one time.
   * @default - platform specific limits (100 on the simulator)
   */
  readonly concurrency?: number;
}

/**
 * A function.
 *
 * @inflight `@winglang/sdk.cloud.IFunctionClient`
 * @abstract
 */
export class Function extends Resource implements IInflightHost {
  /** @internal */
  public static _methods = [
    FunctionInflightMethods.INVOKE,
    FunctionInflightMethods.INVOKE_ASYNC,
  ];

  /** @internal */
  public [INFLIGHT_SYMBOL]?: IFunctionClient;
  private readonly _env: Record<string, string> = {};
  /**
   * Reference to the function handler - an inflight closure.
   */
  protected readonly handler!: IFunctionHandler;

  /**
   * The path where the entrypoint of the function source code will be eventually written to.
   */
  protected readonly entrypoint!: string;

  constructor(
    scope: Construct,
    id: string,
    handler: IFunctionHandler,
    props: FunctionProps = {}
  ) {
    if (new.target === Function) {
      return Resource._newFromFactory(FUNCTION_FQN, scope, id, handler, props);
    }

    super(scope, id);

    Node.of(this).title = "Function";
    Node.of(this).description = "A cloud function (FaaS)";

    for (const [key, value] of Object.entries(props.env ?? {})) {
      this.addEnvironment(key, value);
    }

    this.handler = handler;
    const assetName = ResourceNames.generateName(this, {
      // Avoid characters that may cause path issues
      disallowedRegex: /[><:"/\\|?*\s]/g,
      case: CaseConventions.LOWERCASE,
      sep: "_",
    });

    const workdir = App.of(this).workdir;
    mkdirSync(workdir, { recursive: true });
    const entrypoint = join(workdir, `${assetName}.cjs`);
    this.entrypoint = entrypoint;

    if (process.env.WING_TARGET) {
      this.addEnvironment("WING_TARGET", process.env.WING_TARGET);
    }

    if (props.concurrency !== undefined && props.concurrency <= 0) {
      throw new Error(
        "concurrency option on cloud.Function must be a positive integer"
      );
    }
  }

  /** @internal */
  public _preSynthesize(): void {
    super._preSynthesize();

    // write the entrypoint next to the partial inflight code emitted by the compiler,
    // so that `require` resolves naturally.
    const lines = this._getCodeLines(this.handler);
    writeFileSync(this.entrypoint, lines.join("\n"));

    // indicates that we are calling the inflight constructor and the
    // inflight "handle" method on the handler resource.
    Lifting.lift(this.handler, this, ["handle"]);
  }

  /**
   * @internal
   * @param handler IFunctionHandler
   * @returns the function code lines as strings
   */
  protected _getCodeLines(handler: IFunctionHandler): string[] {
    const inflightClient = handler._toInflight();
    const lines = new Array<string>();
    const client = "$handler";

    lines.push('"use strict";');
    lines.push(`var ${client} = undefined;`);
    lines.push("exports.handler = async function(event) {");
    lines.push(`  ${client} = ${client} ?? (${inflightClient});`);
    lines.push(`  return await ${client}.handle(event);`);
    lines.push("};");

    return lines;
  }

  /**
   * Add an environment variable to the function.
   */
  public addEnvironment(name: string, value: string) {
    if (this._env[name] !== undefined && this._env[name] !== value) {
      throw new Error(
        `Environment variable "${name}" already set with a different value.`
      );
    }
    this._env[name] = value;
  }

  /**
   * Returns the set of environment variables for this function.
   */
  public get env(): Record<string, string> {
    return { ...this._env };
  }
}

/**
 * Inflight interface for `Function`.
 */
export interface IFunctionClient {
  /**
   * Invokes the function with a payload and waits for the result.
   * @param payload payload to pass to the function. If not defined, an empty string will be passed.
   * @returns An optional response from the function
   * @inflight
   */
  invoke(payload?: Json): Promise<Json | undefined>;

  /**
   * Kicks off the execution of the function with a payload and returns immediately while the function is running.
   * @param payload payload to pass to the function. If not defined, an empty string will be passed.
   * @inflight
   */
  invokeAsync(payload?: Json): Promise<void>;
}

/**
 * A resource with an inflight "handle" method that can be used to
 * create a `cloud.Function`.
 *
 * @inflight `@winglang/sdk.cloud.IFunctionHandlerClient`
 */
export interface IFunctionHandler extends IInflight {
  /** @internal */
  [INFLIGHT_SYMBOL]?: IFunctionHandlerClient["handle"];
}

/**
 * Inflight client for `IFunctionHandler`.
 */
export interface IFunctionHandlerClient {
  /**
   * Entrypoint function that will be called when the cloud function is invoked.
   * @inflight
   */
<<<<<<< HEAD
  handle(event?: string): Promise<string | undefined>;
=======
  handle(event?: Json): Promise<Json | undefined>;
}

/**
 * List of inflight operations available for `Function`.
 * @internal
 */
export enum FunctionInflightMethods {
  /** `Function.invoke` */
  INVOKE = "invoke",
  /** `Function.invokeAsync` */
  INVOKE_ASYNC = "invokeAsync",
>>>>>>> 5efb3d35
}<|MERGE_RESOLUTION|>--- conflicted
+++ resolved
@@ -226,20 +226,5 @@
    * Entrypoint function that will be called when the cloud function is invoked.
    * @inflight
    */
-<<<<<<< HEAD
-  handle(event?: string): Promise<string | undefined>;
-=======
   handle(event?: Json): Promise<Json | undefined>;
-}
-
-/**
- * List of inflight operations available for `Function`.
- * @internal
- */
-export enum FunctionInflightMethods {
-  /** `Function.invoke` */
-  INVOKE = "invoke",
-  /** `Function.invokeAsync` */
-  INVOKE_ASYNC = "invokeAsync",
->>>>>>> 5efb3d35
 }