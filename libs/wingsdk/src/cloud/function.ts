--- conflicted
+++ resolved
@@ -147,11 +147,7 @@
  */
 export interface IFunctionClient {
   /**
-<<<<<<< HEAD
-   * Invokes the function synchronously with a payload and waits for the result.
-=======
    * Invokes the function with a payload and waits for the result.
->>>>>>> 2ae39727
    * @inflight
    */
   invoke(payload: string): Promise<string>;
