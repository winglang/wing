--- conflicted
+++ resolved
@@ -3,12 +3,8 @@
 import { Construct } from "constructs";
 import { Logger } from "./logger";
 import { fqnForType } from "../constants";
-<<<<<<< HEAD
-import { IInflightHost, IResource, Resource, App } from "../core";
-=======
 import { App } from "../core/app";
 import { IInflightHost, IResource, Resource } from "../core/resource";
->>>>>>> 5599168e
 import { Duration } from "../std";
 import { CaseConventions, ResourceNames } from "../utils/resource-names";
 
