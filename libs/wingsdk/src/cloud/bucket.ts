--- conflicted
+++ resolved
@@ -403,27 +403,10 @@
   LIST = "list",
   /** `Bucket.delete` */
   DELETE = "delete",
-<<<<<<< HEAD
-  /** `Bucket.putJson` */
-  PUT_JSON = "put_json",
-  /** `Bucket.getJson` */
-  GET_JSON = "get_json",
-  /** `Bucket.publicUrl` */
-  PUBLIC_URL = "public_url",
-  /** `Bucket.tryPut` */
-  TRY_PUT = "tryPut",
-  /** `Bucket.tryPutJson` */
-  TRY_PUT_JSON = "try_put_json",
-  /** `Bucket.tryGet` */
-  TRY_GET = "try_get",
-  /** `Bucket.tryGetJson` */
-  TRY_GET_JSON = "try_get_json",
-=======
   /** `Bucket.putJson */
   PUT_JSON = "putJson",
   /** `Bucket.getJson */
   GET_JSON = "getJson",
   /** `Bucket.publicUrl */
   PUBLIC_URL = "publicUrl",
->>>>>>> 37adcb27
 }