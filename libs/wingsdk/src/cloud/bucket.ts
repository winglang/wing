--- conflicted
+++ resolved
@@ -54,28 +54,7 @@
   }
 
   /** @internal */
-<<<<<<< HEAD
-  public _getInflightOps(): string[] {
-    return [
-      BucketInflightMethods.DELETE,
-      BucketInflightMethods.GET,
-      BucketInflightMethods.GET_JSON,
-      BucketInflightMethods.LIST,
-      BucketInflightMethods.PUT,
-      BucketInflightMethods.PUT_JSON,
-      BucketInflightMethods.PUBLIC_URL,
-      BucketInflightMethods.EXISTS,
-      BucketInflightMethods.TRY_GET,
-      BucketInflightMethods.TRY_GET_JSON,
-      BucketInflightMethods.TRY_DELETE,
-      BucketInflightMethods.SIGNED_URL,
-      BucketInflightMethods.METADATA,
-      BucketInflightMethods.COPY,
-    ];
-  }
-=======
   public abstract _supportedOps(): string[];
->>>>>>> 480bee43
 
   /**
    * Add a file to the bucket that is uploaded when the app is deployed.
