import * as fs from "fs";
import { isAbsolute, resolve } from "path";
import { Construct } from "constructs";
import { ITopicOnMessageHandler, Topic } from "./topic";
import { fqnForType } from "../constants";
import { App } from "../core";
import { AbstractMemberError } from "../core/errors";
import { INFLIGHT_SYMBOL } from "../core/types";
import { Json, Node, Resource, Datetime, Duration, IInflight } from "../std";

/**
 * Global identifier for `Bucket`.
 */
export const BUCKET_FQN = fqnForType("cloud.Bucket");

/**
 * Options for `Bucket`.
 */
export interface BucketProps {
  /**
   * Whether the bucket's objects should be publicly accessible.
   * @default false
   */
  readonly public?: boolean;
}

/**
 * A cloud object store.
 *
 * @inflight `@winglang/sdk.cloud.IBucketClient`
 * @abstract
 */
export class Bucket extends Resource {
  /** @internal */
  protected readonly _topics = new Map<BucketEventType, Topic>();
  /** @internal */
  public [INFLIGHT_SYMBOL]?: IBucketClient;

  constructor(scope: Construct, id: string, props: BucketProps = {}) {
    if (new.target === Bucket) {
      return Resource._newFromFactory(BUCKET_FQN, scope, id, props);
    }

    super(scope, id);

    Node.of(this).title = "Bucket";
    Node.of(this).description = "A cloud object store";
  }

  /**
   * Add a file to the bucket that is uploaded when the app is deployed.
   *
   * TODO: In the future this will support uploading any `Blob` type or
   * referencing a file from the local filesystem.
   * @abstract
   */
  public addObject(key: string, body: string): void {
    key;
    body;
    throw new AbstractMemberError();
  }

  /**
   * Add a file to the bucket from system folder
   *
   * @param {string} key - The key or name to associate with the file.
   * @param {string} path - The path to the file on the local system.
   * @param {BufferEncoding} encoding - The encoding to use when reading the file. Defaults to "utf-8".
   */

  public addFile(
    key: string,
    path: string,
    encoding: BufferEncoding = "utf-8"
  ): void {
    const app = App.of(this);

    const data = fs.readFileSync(
      isAbsolute(path) ? path : resolve(app.entrypointDir, path),
      { encoding: encoding }
    );

    this.addObject(key, data);
  }

  /**
   * Creates a topic for subscribing to notification events
   * @param actionType
   * @returns the created topic
   */
  protected createTopic(actionType: BucketEventType): Topic {
    const topic = new Topic(this, actionType.toLowerCase());
    this.node.addDependency(topic);
    return topic;
  }

  /**
   * Gets topic form the topics map, or creates if not exists
   * @param actionType
   */
  protected getTopic(actionType: BucketEventType): Topic {
    if (!this._topics.has(actionType)) {
      this._topics.set(actionType, this.createTopic(actionType));
    }
    return this._topics.get(actionType) as Topic;
  }

  /**
   * Creates an inflight handler from inflight code
   * @param eventType
   * @param inflight
   */
  protected createTopicHandler(
    eventType: BucketEventType,
    inflight: IBucketEventHandler
  ): ITopicOnMessageHandler {
    eventType;
    inflight;
    throw new Error("Method not implemented.");
  }

  /**
   * Creates a bucket event notifier
   * @param eventNames the events to subscribe the inflight function to
   * @param inflight the code to run upon event
   * @param opts
   */
  private createBucketEvent(
    eventNames: BucketEventType[],
    inflight: IBucketEventHandler,
    opts?: BucketOnCreateOptions
  ) {
    opts;
    if (eventNames.includes(BucketEventType.CREATE)) {
<<<<<<< HEAD
      const topic = this.getTopic(BucketEventType.CREATE).onMessage(
        this.createInflightHandler(BucketEventType.CREATE, inflight)
=======
      this.getTopic(BucketEventType.CREATE).onMessage(
        this.createTopicHandler(BucketEventType.CREATE, inflight)
>>>>>>> 6b3bbff0
      );
      for (const op of [
        BucketInflightMethods.PUT,
        BucketInflightMethods.PUT_JSON,
      ]) {
        Node.of(this).addConnection({
          source: this,
          sourceOp: op,
          target: topic,
          name: BucketEventType.CREATE,
        });
      }
    }
    if (eventNames.includes(BucketEventType.UPDATE)) {
<<<<<<< HEAD
      const topic = this.getTopic(BucketEventType.UPDATE).onMessage(
        this.createInflightHandler(BucketEventType.UPDATE, inflight)
=======
      this.getTopic(BucketEventType.UPDATE).onMessage(
        this.createTopicHandler(BucketEventType.UPDATE, inflight)
>>>>>>> 6b3bbff0
      );
      for (const op of [
        BucketInflightMethods.PUT,
        BucketInflightMethods.PUT_JSON,
      ]) {
        Node.of(this).addConnection({
          source: this,
          sourceOp: op,
          target: topic,
          name: BucketEventType.UPDATE,
        });
      }
    }
    if (eventNames.includes(BucketEventType.DELETE)) {
<<<<<<< HEAD
      const topic = this.getTopic(BucketEventType.DELETE).onMessage(
        this.createInflightHandler(BucketEventType.DELETE, inflight)
=======
      this.getTopic(BucketEventType.DELETE).onMessage(
        this.createTopicHandler(BucketEventType.DELETE, inflight)
>>>>>>> 6b3bbff0
      );
      for (const op of [
        BucketInflightMethods.DELETE,
        BucketInflightMethods.TRY_DELETE,
      ]) {
        Node.of(this).addConnection({
          source: this,
          sourceOp: op,
          target: topic,
          name: BucketEventType.DELETE,
        });
      }
    }
  }

  /**
   * Run an inflight whenever a file is uploaded to the bucket.
   */
  public onCreate(fn: IBucketEventHandler, opts?: BucketOnCreateOptions): void {
    if (opts) {
      console.warn("bucket.onCreate does not support options yet");
    }
    this.createBucketEvent([BucketEventType.CREATE], fn, opts);
  }

  /**
   * Run an inflight whenever a file is deleted from the bucket.
   */
  public onDelete(fn: IBucketEventHandler, opts?: BucketOnDeleteOptions): void {
    if (opts) {
      console.warn("bucket.onDelete does not support options yet");
    }
    this.createBucketEvent([BucketEventType.DELETE], fn, opts);
  }

  /**
   * Run an inflight whenever a file is updated in the bucket.
   */
  public onUpdate(fn: IBucketEventHandler, opts?: BucketOnUpdateOptions): void {
    if (opts) {
      console.warn("bucket.onUpdate does not support options yet");
    }
    this.createBucketEvent([BucketEventType.UPDATE], fn, opts);
  }

  /**
   * Run an inflight whenever a file is uploaded, modified, or deleted from the bucket.
   */
  public onEvent(fn: IBucketEventHandler, opts?: BucketOnEventOptions): void {
    if (opts) {
      console.warn("bucket.onEvent does not support options yet");
    }
    this.createBucketEvent(
      [BucketEventType.CREATE, BucketEventType.UPDATE, BucketEventType.DELETE],
      fn,
      opts
    );
  }
}

/**
 * Metadata of a bucket object.
 */
export interface ObjectMetadata {
  /** The size of the object in bytes. */
  readonly size: number;

  /** The time the object was last modified. */
  readonly lastModified: Datetime;

  /** The content type of the object, if it is known. */
  readonly contentType?: string;
}

/**
 * Options for `Bucket.get()`.
 */
export interface BucketGetOptions {
  /**
   * The starting byte to read from.
   * @default - undefined
   */
  readonly startByte?: number;

  /**
   * The ending byte to read up to (including).
   * @default - undefined
   */
  readonly endByte?: number;
}

/**
 * Options for `Bucket.tryGet()`.
 */
export interface BucketTryGetOptions extends BucketGetOptions {}

/**
 * Options for `Bucket.put()`.
 */
export interface BucketPutOptions {
  /**
   * The HTTP Content-Type of the object.
   * @see https://developer.mozilla.org/en-US/docs/Web/HTTP/Headers/Content-Type
   * @default - Determined by file extension or fallback to "application/octet-stream"
   */
  readonly contentType: string;
}

/**
 * Options for `Bucket.delete()`.
 */
export interface BucketDeleteOptions {
  /**
   * Check failures on the method and retrieve errors if any
   * @Throws if this is `true`, an error is thrown if the file is not found (or any error case).
   * @default false
   */
  readonly mustExist?: boolean;
}

/**
 * Specifies the action permitted by a presigned URL for a bucket.
 */
export enum BucketSignedUrlAction {
  /**
   * Represents a HTTP GET request for a presigned URL, allowing read access for an object in the bucket.
   */
  DOWNLOAD = "DOWNLOAD",
  /**
   * Represents a HTTP PUT request for a presigned URL, allowing write access for an object in the bucket.
   */
  UPLOAD = "UPLOAD",
}

/**
 * Options for `Bucket.signedUrl()`.
 */
export interface BucketSignedUrlOptions {
  /**
   * The duration for the signed URL to expire.
   * @default 15m
   */
  readonly duration?: Duration;

  /**
   * The action allowed by the signed URL.
   * @default BucketSignedUrlAction.DOWNLOAD
   */
  readonly action?: BucketSignedUrlAction;
}

/**
 * Inflight interface for `Bucket`.
 */
export interface IBucketClient {
  /**
   * Check if an object exists in the bucket.
   * @param key Key of the object.
   * @inflight
   */
  exists(key: string): Promise<boolean>;

  /**
   * Put an object in the bucket.
   * @param key Key of the object.
   * @param body Content of the object we want to store into the bucket.
   * @param options Additional options
   * @inflight
   */
  put(key: string, body: string, options?: BucketPutOptions): Promise<void>;

  /**
   * Put a Json object in the bucket.
   * @param key Key of the object.
   * @param body Json object that we want to store into the bucket.
   * @inflight
   */
  putJson(key: string, body: Json): Promise<void>;

  /**
   * Retrieve an object from the bucket.
   * If the bytes returned are not a valid UTF-8 string, an error is thrown.
   * @param key Key of the object.
   * @param options Additional get options
   * @Throws if no object with the given key exists.
   * @Returns the object's body.
   * @inflight
   */
  get(key: string, options?: BucketGetOptions): Promise<string>;

  /**
   * Get an object from the bucket if it exists
   * If the bytes returned are not a valid UTF-8 string, an error is thrown.
   * @param key Key of the object.
   * @param options Additional get options
   * @returns the contents of the object as a string if it exists, nil otherwise
   * @inflight
   */
  tryGet(
    key: string,
    options?: BucketTryGetOptions
  ): Promise<string | undefined>;

  /**
   * Retrieve a Json object from the bucket.
   * @param key Key of the object.
   * @Throws if no object with the given key exists.
   * @Returns the object's parsed Json.
   * @inflight
   */
  getJson(key: string): Promise<Json>;

  /**
   * Gets an object from the bucket if it exists, parsing it as Json.
   * @param key Key of the object.
   * @returns the contents of the object as Json if it exists, nil otherwise
   * @inflight
   */
  tryGetJson(key: string): Promise<Json | undefined>;

  /**
   * Delete an existing object using a key from the bucket
   * @param key Key of the object.
   * @param opts Options available for delete an item from a bucket.
   * @inflight
   */
  delete(key: string, opts?: BucketDeleteOptions): Promise<void>;

  /**
   * Delete an object from the bucket if it exists.
   * @param key Key of the object.
   * @returns the result of the delete operation
   * @inflight
   */
  tryDelete(key: string): Promise<boolean>;

  /**
   * Retrieve existing objects keys from the bucket.
   * @param prefix Limits the response to keys that begin with the specified prefix.
   * @returns a list of keys or an empty array if the bucket is empty.
   * @inflight
   */
  list(prefix?: string): Promise<string[]>;

  /**
   * Returns a url to the given file.
   * @Throws if the file is not public or if object does not exist.
   * @inflight
   */
  publicUrl(key: string): Promise<string>;

  /**
   * Returns a signed url to the given file.
   * @Throws if object does not exist.
   * @param key The key to access the cloud object
   * @param options The signedUrlOptions where you can provide the configurations of the signed url
   * @returns A string representing the signed url of the object which can be used to download in any downstream system
   * @inflight
   */
  signedUrl(key: string, options?: BucketSignedUrlOptions): Promise<string>;

  /**
   * Get the metadata of an object in the bucket.
   * @param key Key of the object.
   * @Throws if there is no object with the given key.
   * @inflight
   */
  metadata(key: string): Promise<ObjectMetadata>;

  /**
   * Copy an object to a new location in the bucket. If the destination object
   * already exists, it will be overwritten.
   * @param srcKey The key of the source object you wish to copy.
   * @param dstKey The key of the destination object after copying.
   * @throws if `srcKey` object doesn't exist.
   * @inflight
   */
  copy(srcKey: string, dstKey: string): Promise<void>;

  /**
   * Move an object to a new location in the bucket. If the destination object
   * already exists, it will be overwritten. Returns once the renaming is finished.
   * @param srcKey The key of the source object you wish to rename.
   * @param dstKey The key of the destination object after renaming.
   * @throws if `srcKey` object doesn't exist or if it matches `dstKey`.
   * @inflight
   */
  rename(srcKey: string, dstKey: string): Promise<void>;
}

/**
 * `onCreate` event options
 */
export interface BucketOnCreateOptions {}

/**
 * `onDelete` event options
 */
export interface BucketOnDeleteOptions {}

/**
 * `onUpdate` event options
 */
export interface BucketOnUpdateOptions {}

/**
 * `onEvent` options
 */
export interface BucketOnEventOptions {}

/**
 * A resource with an inflight "handle" method that can be passed to
 * the bucket events.
 *
 * @inflight `@winglang/sdk.cloud.IBucketEventHandlerClient`
 */
export interface IBucketEventHandler extends IInflight {
  /** @internal */
  [INFLIGHT_SYMBOL]?: IBucketEventHandlerClient["handle"];
}

/**
 * A resource with an inflight "handle" method that can be passed to
 * the bucket events.
 *
 */
export interface IBucketEventHandlerClient {
  /**
   * Function that will be called when an event notification is fired.
   * @inflight
   */
  handle(key: string, type: BucketEventType): Promise<void>;
}

/**
 * On_event notification payload- will be in use after solving issue: https://github.com/winglang/wing/issues/1927
 */
export interface BucketEvent {
  /**
   * The bucket key that triggered the event
   */
  readonly key: string;
  /**
   * Type of event
   */
  readonly type: BucketEventType;
}

/**
 * Bucket events to subscribe to
 */
export enum BucketEventType {
  /**
   * Create
   */
  CREATE = "onCreate",
  /**
   * Delete
   */
  DELETE = "onDelete",
  /**
   * Update
   */
  UPDATE = "onUpdate",
}

/**
 * List of inflight operations available for `Bucket`.
 * @internal
 */
export enum BucketInflightMethods {
  /** `Bucket.put` */
  PUT = "put",
  /** `Bucket.get` */
  GET = "get",
  /** `Bucket.list` */
  LIST = "list",
  /** `Bucket.delete` */
  DELETE = "delete",
  /** `Bucket.putJson` */
  PUT_JSON = "putJson",
  /** `Bucket.getJson` */
  GET_JSON = "getJson",
  /** `Bucket.publicUrl` */
  PUBLIC_URL = "publicUrl",
  /** `Bucket.exists` */
  EXISTS = "exists",
  /** `Bucket.tryGet` */
  TRY_GET = "tryGet",
  /** `Bucket.tryGetJson` */
  TRY_GET_JSON = "tryGetJson",
  /** `Bucket.tryDelete` */
  TRY_DELETE = "tryDelete",
  /** `Bucket.signedUrl` */
  SIGNED_URL = "signedUrl",
  /** `Bucket.metadata` */
  METADATA = "metadata",
  /** `Bucket.copy` */
  COPY = "copy",
  /** `Bucket.rename` */
  RENAME = "rename",
}<|MERGE_RESOLUTION|>--- conflicted
+++ resolved
@@ -132,13 +132,8 @@
   ) {
     opts;
     if (eventNames.includes(BucketEventType.CREATE)) {
-<<<<<<< HEAD
       const topic = this.getTopic(BucketEventType.CREATE).onMessage(
         this.createInflightHandler(BucketEventType.CREATE, inflight)
-=======
-      this.getTopic(BucketEventType.CREATE).onMessage(
-        this.createTopicHandler(BucketEventType.CREATE, inflight)
->>>>>>> 6b3bbff0
       );
       for (const op of [
         BucketInflightMethods.PUT,
@@ -153,13 +148,8 @@
       }
     }
     if (eventNames.includes(BucketEventType.UPDATE)) {
-<<<<<<< HEAD
       const topic = this.getTopic(BucketEventType.UPDATE).onMessage(
         this.createInflightHandler(BucketEventType.UPDATE, inflight)
-=======
-      this.getTopic(BucketEventType.UPDATE).onMessage(
-        this.createTopicHandler(BucketEventType.UPDATE, inflight)
->>>>>>> 6b3bbff0
       );
       for (const op of [
         BucketInflightMethods.PUT,
@@ -174,13 +164,8 @@
       }
     }
     if (eventNames.includes(BucketEventType.DELETE)) {
-<<<<<<< HEAD
       const topic = this.getTopic(BucketEventType.DELETE).onMessage(
         this.createInflightHandler(BucketEventType.DELETE, inflight)
-=======
-      this.getTopic(BucketEventType.DELETE).onMessage(
-        this.createTopicHandler(BucketEventType.DELETE, inflight)
->>>>>>> 6b3bbff0
       );
       for (const op of [
         BucketInflightMethods.DELETE,
