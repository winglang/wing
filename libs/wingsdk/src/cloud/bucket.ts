--- conflicted
+++ resolved
@@ -572,46 +572,5 @@
   /**
    * Update
    */
-<<<<<<< HEAD
-  UPDATE = "onUpdate",
-=======
   UPDATE = "OnUpdate",
-}
-
-/**
- * List of inflight operations available for `Bucket`.
- * @internal
- */
-export enum BucketInflightMethods {
-  /** `Bucket.put` */
-  PUT = "put",
-  /** `Bucket.get` */
-  GET = "get",
-  /** `Bucket.list` */
-  LIST = "list",
-  /** `Bucket.delete` */
-  DELETE = "delete",
-  /** `Bucket.putJson` */
-  PUT_JSON = "putJson",
-  /** `Bucket.getJson` */
-  GET_JSON = "getJson",
-  /** `Bucket.publicUrl` */
-  PUBLIC_URL = "publicUrl",
-  /** `Bucket.exists` */
-  EXISTS = "exists",
-  /** `Bucket.tryGet` */
-  TRY_GET = "tryGet",
-  /** `Bucket.tryGetJson` */
-  TRY_GET_JSON = "tryGetJson",
-  /** `Bucket.tryDelete` */
-  TRY_DELETE = "tryDelete",
-  /** `Bucket.signedUrl` */
-  SIGNED_URL = "signedUrl",
-  /** `Bucket.metadata` */
-  METADATA = "metadata",
-  /** `Bucket.copy` */
-  COPY = "copy",
-  /** `Bucket.rename` */
-  RENAME = "rename",
->>>>>>> 5efb3d35
 }