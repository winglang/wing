--- conflicted
+++ resolved
@@ -43,31 +43,6 @@
 
     Node.of(this).title = "Bucket";
     Node.of(this).description = "A cloud object store";
-<<<<<<< HEAD
-
-    props;
-  }
-
-  /** @internal */
-  public _getInflightOps(): string[] {
-    return [
-      BucketInflightMethods.DELETE,
-      BucketInflightMethods.GET,
-      BucketInflightMethods.GET_JSON,
-      BucketInflightMethods.LIST,
-      BucketInflightMethods.PUT,
-      BucketInflightMethods.PUT_JSON,
-      BucketInflightMethods.PUBLIC_URL,
-      BucketInflightMethods.EXISTS,
-      BucketInflightMethods.TRY_GET,
-      BucketInflightMethods.TRY_GET_JSON,
-      BucketInflightMethods.TRY_DELETE,
-      BucketInflightMethods.SIGNED_URL,
-      BucketInflightMethods.METADATA,
-      BucketInflightMethods.COPY,
-    ];
-=======
->>>>>>> 76420bc5
   }
 
   /**
