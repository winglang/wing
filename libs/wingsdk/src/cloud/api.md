---
title: Api
id: api
description: A built-in resource for creating HTTP endpoints in the cloud.
keywords:
  [
    Wing reference,
    Wing language,
    language,
    Wing standard library,
    Wing programming language,
    APIs,
    Endpoints,
    HTTP endpoint,
  ]
sidebar_position: 1
---

The `cloud.Api` resource represents a collection of HTTP endpoints that can be invoked by clients over the internet.
APIs often serve as the front door for applications to access data, business logic, or functionality from your backend services.

The `Api` resource models an endpoint as a collection of routes, each mapped to an event handler function.
A route is a combination of a path, like `"/users/{userid}"` and a set of HTTP methods, like `GET`, `POST`, or `DELETE`.
When a client invokes a route, the corresponding event handler function executes.

## Usage

### REST API

<<<<<<< HEAD
The following example shows a complete REST API implemetnation using `cloud.Api`, `cloud.Table` & `cloud.Counter`

=======
The following example shows a complete REST API implemetnation using `cloud.Api`, `ex.Table` & `cloud.Counter`
>>>>>>> a70e69a6
```ts playground
bring cloud;

let api = new cloud.Api();
// Used for generating unique id
let counter = new cloud.Counter();
// our employee database
let db = new ex.Table(
  name: "employees",
  primaryKey: "id",
  columns: {
    "name" => ex.ColumnType.STRING
  }
);

api.get("/employees", inflight (request: cloud.ApiRequest): cloud.ApiResponse => {
  let result = MutJson [];
  let var i = 0;
  for employee in db.list() {
    result.setAt(i, employee);
    i = i + 1;
  }
  return cloud.ApiResponse {
    status: 200,
    body: Json.stringify(result)
  };
});


api.get("/employees/{id}", inflight (request: cloud.ApiRequest): cloud.ApiResponse => {
  let employee = db.get(request.vars.get("id"));
  return cloud.ApiResponse {
    status: 200,
    body: Json.stringify(employee)
  };
});

api.post("/employees", inflight (request: cloud.ApiRequest): cloud.ApiResponse => {
   if let body = request.body {
    let employeeData = Json.parse(body);
    let id = "${counter.inc()}";
    db.insert(id, employeeData);
    return cloud.ApiResponse {
      status: 201,
      body: id
    };
   }
});

api.put("/employees/{id}", inflight (request: cloud.ApiRequest): cloud.ApiResponse => {
  if let body = request.body {
    let employeeData = Json.parse(body);
    let id = request.vars.get("id");
    db.update(id, employeeData);
    return cloud.ApiResponse {
      status: 200,
      body: Json.stringify(employeeData)
    };
  }
});

api.delete("/employees/{id}", inflight (request: cloud.ApiRequest): cloud.ApiResponse => {
  let id = request.vars.get("id");
  db.delete(id);
  return cloud.ApiResponse {
    status: 204
  };
});
```

## Target-specific details

### Simulator (`sim`)

The sim implementation of `cloud.Api` uses [nodejs express](https://expressjs.com/).

### AWS (`tf-aws` and `awscdk`)

The AWS implementation of `cloud.Api` uses [Amazon API Gateway](https://aws.amazon.com/api-gateway/).

### Azure (`tf-azure`)

🚧 Not supported yet (tracking issue: [#625](https://github.com/winglang/wing/issues/625))

### GCP (`tf-gcp`)

🚧 Not supported yet (tracking issue: [#624](https://github.com/winglang/wing/issues/624))<|MERGE_RESOLUTION|>--- conflicted
+++ resolved
@@ -27,12 +27,8 @@
 
 ### REST API
 
-<<<<<<< HEAD
-The following example shows a complete REST API implemetnation using `cloud.Api`, `cloud.Table` & `cloud.Counter`
+The following example shows a complete REST API implementation using `cloud.Api`, `ex.Table` & `cloud.Counter`
 
-=======
-The following example shows a complete REST API implemetnation using `cloud.Api`, `ex.Table` & `cloud.Counter`
->>>>>>> a70e69a6
 ```ts playground
 bring cloud;
 
