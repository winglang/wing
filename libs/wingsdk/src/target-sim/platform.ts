--- conflicted
+++ resolved
@@ -1,10 +1,7 @@
-<<<<<<< HEAD
+import fs from "fs";
+import { join } from "path";
 import { Construct } from "constructs";
 import { Api } from "./api";
-=======
-import fs from "fs";
-import { join } from "path";
->>>>>>> 25f6c934
 import { App } from "./app";
 import { Bucket } from "./bucket";
 import { Counter } from "./counter";
@@ -13,7 +10,6 @@
 import { Function } from "./function";
 import { OnDeploy } from "./on-deploy";
 import { Queue } from "./queue";
-import { ReactApp } from "./react-app";
 import { Redis } from "./redis";
 import { Schedule } from "./schedule";
 import { Secret } from "./secret";
@@ -38,7 +34,7 @@
   TOPIC_FQN,
   WEBSITE_FQN,
 } from "../cloud";
-import { REACT_APP_FQN, REDIS_FQN, TABLE_FQN } from "../ex";
+import { REDIS_FQN, TABLE_FQN } from "../ex";
 import { IPlatform } from "../platform";
 import { TEST_RUNNER_FQN } from "../std";
 
@@ -53,7 +49,6 @@
     return new App(appProps);
   }
 
-<<<<<<< HEAD
   public newInstance(
     type: string,
     scope: Construct,
@@ -96,9 +91,6 @@
       case QUEUE_FQN:
         return Queue;
 
-      case REACT_APP_FQN:
-        return ReactApp;
-
       case REDIS_FQN:
         return Redis;
 
@@ -125,10 +117,15 @@
 
       case WEBSITE_FQN:
         return Website;
+
+      // SIM_CONTAINER_FQN skipped - it's not a multi-target construct
+
+      // SIM_RESOURCE_FQN skipped - it's not a multi-target construct
     }
 
     return undefined;
-=======
+  }
+
   public async storeSecrets(secrets: Record<string, string>): Promise<void> {
     let existingSecretsContent = "";
     const envFile = join(process.env.WING_SOURCE_DIR!, ".env");
@@ -157,6 +154,5 @@
     fs.writeFileSync(envFile, updatedContent);
 
     console.log(`${Object.keys(secrets).length} secret(s) stored in .env`);
->>>>>>> 25f6c934
   }
 }