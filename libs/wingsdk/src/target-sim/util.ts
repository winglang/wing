--- conflicted
+++ resolved
@@ -3,21 +3,8 @@
 import { promisify } from "util";
 import { IConstruct } from "constructs";
 import { Function } from "./function";
-<<<<<<< HEAD
-import { IInflightHost, IResource, NodeJsCode, Resource } from "../core";
-
-/**
- * Produce a token that will be replaced with the handle of a resource
- * when the simulator is run. This can be inserted to an environment variable
- * so that the real value can be used by the function.
- */
-export function simulatorHandleToken(resource: IResource): string {
-  return `\${${resource.node.path}#attrs.handle}`;
-}
-=======
 import { simulatorHandleToken } from "./tokens";
 import { IInflightHost, NodeJsCode, Resource } from "../core";
->>>>>>> 5599168e
 
 /**
  * Check if a file exists for an specific path
