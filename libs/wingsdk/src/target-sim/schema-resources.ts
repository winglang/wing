--- conflicted
+++ resolved
@@ -335,27 +335,9 @@
   readonly attrs: EndpointAttributes & BaseResourceAttributes;
 }
 
-<<<<<<< HEAD
-/** Schema for sim.Policy */
-export interface PolicySchema extends BaseResourceSchema {
-  readonly type: typeof POLICY_FQN;
-  readonly props: {
-    /** The resource which the policy is attached to. */
-    readonly target: ResourceHandle;
-    /** The statements in the policy. */
-    readonly statements: PolicyStatement[];
-  };
-  readonly attrs: PolicyAttributes & BaseResourceAttributes;
-}
-
-export interface PolicyStatement {
-  readonly operation: string;
-  readonly resourceHandle: ResourceHandle;
-}
-
 /** Runtime attributes for sim.Policy */
 export interface PolicyAttributes {}
-=======
+
 /** Schema for sim.Container */
 export interface ContainerSchema extends BaseResourceSchema {
   readonly type: typeof SIM_CONTAINER_FQN;
@@ -372,4 +354,20 @@
 
 /** Runtime attributes for sim.Container */
 export interface ContainerAttributes {}
->>>>>>> f1135934
+
+/** Schema for sim.Policy */
+export interface PolicySchema extends BaseResourceSchema {
+  readonly type: typeof POLICY_FQN;
+  readonly props: {
+    /** The resource which the policy is attached to. */
+    readonly target: ResourceHandle;
+    /** The statements in the policy. */
+    readonly statements: PolicyStatement[];
+  };
+  readonly attrs: PolicyAttributes & BaseResourceAttributes;
+}
+
+export interface PolicyStatement {
+  readonly operation: string;
+  readonly resourceHandle: ResourceHandle;
+}