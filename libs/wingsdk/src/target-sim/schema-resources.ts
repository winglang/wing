<<<<<<< HEAD
import { ApiCorsProps, ColumnType, HttpMethod, OpenApiSpec } from "../cloud";
=======
import { HttpMethod, OpenApiSpec } from "../cloud";
import { ColumnType } from "../ex";
>>>>>>> ba6730ee
import { Json } from "../std";
import {
  BaseResourceAttributes,
  BaseResourceSchema,
} from "../testing/simulator";

export const API_TYPE = "wingsdk.cloud.Api";
export const QUEUE_TYPE = "wingsdk.cloud.Queue";
export const EVENT_MAPPING_TYPE = "wingsdk.sim.EventMapping";
export const FUNCTION_TYPE = "wingsdk.cloud.Function";
export const BUCKET_TYPE = "wingsdk.cloud.Bucket";
export const TOPIC_TYPE = "wingsdk.cloud.Topic";
export const COUNTER_TYPE = "wingsdk.cloud.Counter";
export const SCHEDULE_TYPE = "wingsdk.cloud.Schedule";
export const TABLE_TYPE = "wingsdk.cloud.Table"; // for backwards compat
export const LOGGER_TYPE = "wingsdk.cloud.Logger";
export const TEST_RUNNER_TYPE = "wingsdk.cloud.TestRunner";
export const REDIS_TYPE = "wingsdk.redis.Redis"; // for backwards compat
export const WEBSITE_TYPE = "wingsdk.cloud.Website";
export const SECRET_TYPE = "wingsdk.cloud.Secret";
export const SERVICE_TYPE = "wingsdk.cloud.Service";
export const ON_DEPLOY_TYPE = "wingsdk.cloud.OnDeploy";

export type FunctionHandle = string;
export type PublisherHandle = string;

/** Schema for cloud.Api */
export interface ApiSchema extends BaseResourceSchema {
  readonly type: typeof API_TYPE;
  readonly props: {
    openApiSpec: OpenApiSpec;
    cors?: ApiCorsProps;
  };
  readonly attrs: ApiAttributes & BaseResourceAttributes;
}

export interface ApiEventSubscription extends EventSubscription {
  /** Subscribed routes */
  readonly routes: ApiRoute[];
}

/** Runtime attributes for cloud.Api */
export interface ApiAttributes {
  /** The URL of the API. */
  readonly url: string;
}

/** Schema for cloud.Api.props.routes */
export interface ApiRoute {
  /** The path to handle. */
  readonly path: string;
  /** The HTTP method to handle. */
  readonly method: HttpMethod;
}

/** Schema for cloud.Function */
export interface FunctionSchema extends BaseResourceSchema {
  readonly type: typeof FUNCTION_TYPE;
  readonly props: {
    /** The path to a file containing source code to be run when invoked. */
    readonly sourceCodeFile: string;
    /** The language of the function's source code. */
    readonly sourceCodeLanguage: string;
    /** A map of environment variables to run the function with. */
    readonly environmentVariables: Record<string, string>;
    /** The maximum amount of time the function can run, in milliseconds. */
    readonly timeout: number;
  };
}

/** Runtime attributes for cloud.Function */
export interface FunctionAttributes {}

/** Schema for cloud.Queue */
export interface QueueSchema extends BaseResourceSchema {
  readonly type: typeof QUEUE_TYPE;
  readonly props: {
    /** How long a queue's consumers have to process a message, in seconds */
    readonly timeout: number;
    /** How long a queue retains a message, in seconds */
    readonly retentionPeriod: number;
  };
}

/** Schema for cloud.Service */
export interface ServiceSchema extends BaseResourceSchema {
  readonly type: typeof SERVICE_TYPE;
  readonly props: {
    /** Function that should be called when service is started */
    onStartHandler: FunctionHandle;
    /** Function that is called when service is stopped */
    onStopHandler?: FunctionHandle;
    /** Whether the service should start when sim starts */
    autoStart: boolean;
  };
}

/** Runtime attributes for cloud.Service */
export interface ServiceAttributes {}

/** Runtime attributes for cloud.Schedule */
export interface ScheduleAttributes {}

/** Schema for cloud.Schedule */
export interface ScheduleSchema extends BaseResourceSchema {
  readonly type: typeof SCHEDULE_TYPE;
  readonly props: {
    /** The cron expression that defines when the schedule should run. */
    readonly cronExpression: string;
  };
}

/** Schema for cloud.Queue.props.subscribers */
export interface ScheduleTask extends EventSubscription {
  /** Function that should be called. */
  readonly functionHandle: FunctionHandle;
}

export interface EventSubscription {}

/** Schema for sim.EventMapping */
export interface EventMappingSchema extends BaseResourceSchema {
  readonly type: typeof EVENT_MAPPING_TYPE;
  readonly props: {
    /** Function handle to call for subscriber */
    subscriber: FunctionHandle;
    /** Publisher handle of the event */
    publisher: PublisherHandle;
    /** Additional properties of event subscription */
    subscriptionProps: EventSubscription;
  };
}

/** Runtime attributes for cloud.EventMapping */
export interface EventMappingAttributes {}

/** Runtime attributes for cloud.Queue */
export interface QueueAttributes {}

/** Schema for cloud.Queue.props.subscribers */
export interface QueueSubscriber extends EventSubscription {
  /** Function that should be called. */
  readonly functionHandle: FunctionHandle;
  /** Maximum number of messages that will be batched together to the subscriber. */
  readonly batchSize: number;
}

/** Schema for cloud.Topic */
export interface TopicSchema extends BaseResourceSchema {
  readonly type: typeof TOPIC_TYPE;
  readonly props: {};
}

/** Runtime attributes for cloud.Topic */
export interface TopicAttributes {}

export interface TopicSubscriber extends EventSubscription {
  /** Function that should be called */
  readonly functionHandle: FunctionHandle;
}

/** Runtime attributes for cloud.Table */
export interface TableAttributes {}

/** Schema for cloud.Table */
export interface TableSchema extends BaseResourceSchema {
  readonly type: typeof TABLE_TYPE;
  readonly props: {
    readonly name: string;
    readonly columns: { [key: string]: ColumnType };
    readonly primaryKey: string;
    readonly initialRows: Record<string, Json>;
  };
}

/** Schema for cloud.Bucket */
export interface BucketSchema extends BaseResourceSchema {
  readonly type: typeof BUCKET_TYPE;
  readonly props: {
    /** Whether the bucket should be publicly accessible. */
    readonly public: boolean;
    /** The initial objects uploaded to the bucket. */
    readonly initialObjects: Record<string, string>;
    /** Event notification topics- the record has BucketEventType as a key and a topic handle as a value  */
    readonly topics: Record<string, string>;
  };
}

/** Runtime attributes for cloud.Bucket */
export interface BucketAttributes {}

/** Schema for cloud.Logger */
export interface LoggerSchema extends BaseResourceSchema {
  readonly type: typeof LOGGER_TYPE;
  readonly props: {};
}

/** Runtime attributes for cloud.Logger */
export interface LoggerAttributes {}

/** Schema for cloud.Counter */
export interface CounterSchema extends BaseResourceSchema {
  readonly type: typeof COUNTER_TYPE;
  readonly props: {
    /** The initial value of the counter. */
    readonly initial: number;
  };
}

/** Runtime attributes for cloud.Counter */
export interface CounterAttributes {}

/** Schema for cloud.TestRunner */
export interface TestRunnerSchema extends BaseResourceSchema {
  readonly type: typeof TEST_RUNNER_TYPE;
  readonly props: {
    /** A map from test functions to their handles. */
    readonly tests: Record<string, FunctionHandle>;
  };
}

/** Runtime attributes for cloud.TestRunner */
export interface TestRunnerAttributes {}

/** Schema for redis.Redis */
export interface RedisSchema extends BaseResourceSchema {
  readonly type: typeof REDIS_TYPE;
  readonly props: {};
}

/** Schema for cloud.Website */
export interface WebsiteSchema extends BaseResourceSchema {
  readonly type: typeof WEBSITE_TYPE;
  readonly props: {
    /** Path to the directory where all static files are hosted from */
    staticFilesPath: string;
    /** Map of `.json` file paths to dynamic content inserted from preflight */
    jsonRoutes: Record<string, Json>;
  };
}

export interface RedisAttributes {}

/** Schema for cloud.Secret */
export interface SecretSchema extends BaseResourceSchema {
  readonly type: typeof SECRET_TYPE;
  readonly props: {
    /** The name of the secret */
    readonly name: string;
  };
}

/** Runtime attributes for cloud.Secret */
export interface SecretAttributes {}

/** Schema for cloud.OnDeploy */
export interface OnDeploySchema extends BaseResourceSchema {
  readonly type: typeof ON_DEPLOY_TYPE;
  readonly props: {
    /** The function to run on deploy. */
    readonly functionHandle: FunctionHandle;
  };
}

/** Runtime attributes for cloud.OnDeploy */
export interface OnDeployAttributes {}<|MERGE_RESOLUTION|>--- conflicted
+++ resolved
@@ -1,9 +1,5 @@
-<<<<<<< HEAD
-import { ApiCorsProps, ColumnType, HttpMethod, OpenApiSpec } from "../cloud";
-=======
-import { HttpMethod, OpenApiSpec } from "../cloud";
+import { ApiCorsProps, HttpMethod, OpenApiSpec } from "../cloud";
 import { ColumnType } from "../ex";
->>>>>>> ba6730ee
 import { Json } from "../std";
 import {
   BaseResourceAttributes,
