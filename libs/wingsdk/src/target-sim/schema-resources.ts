import { CorsHeaders, HttpMethod, OpenApiSpec } from "../cloud/api";
import { ColumnType } from "../ex";
import { PolicyStatement } from "../simulator/simulator";
import { Json } from "../std";

export type ResourceHandle = string;

/** Properties for cloud.Api */
export interface ApiSchema {
  readonly openApiSpec: OpenApiSpec;
  readonly corsHeaders?: CorsHeaders;
}

/** Runtime attributes for cloud.Api */
export interface ApiAttributes {
  /** The URL of the API. */
  readonly url: string;
}

/** Schema for cloud.Api.props.routes */
export interface ApiRoute {
  /** The HTTP path pattern to handle. */
  readonly pathPattern: string;
  /** The HTTP method to handle. */
  readonly method: HttpMethod;
}

/** Schema for an Api event subscription */
export interface ApiEventSubscription extends EventSubscription {
  /** Subscribed routes */
  readonly routes: ApiRoute[];
}

/** Properties for cloud.Function */
export interface FunctionSchema {
  /** The path to a file containing source code to be run when invoked. */
  readonly sourceCodeFile: string;
  /** The language of the function's source code. */
  readonly sourceCodeLanguage: string;
  /** A map of environment variables to run the function with. */
  readonly environmentVariables: Record<string, string>;
  /** The maximum amount of time the function can run, in milliseconds. */
  readonly timeout: number;
  /** The maximum number of concurrent invocations that can run at one time. */
  readonly concurrency: number;
}

/** Runtime attributes for cloud.Function */
export interface FunctionAttributes {}

export interface DeadLetterQueueSchema {
  /** Dead-letter queue handler token */
  dlqHandler: string;
  /** Number of time a message will be processed */
  maxDeliveryAttemps: number;
}

/** Schema for cloud.Queue */
<<<<<<< HEAD
export interface QueueSchema extends BaseResourceSchema {
  readonly type: typeof QUEUE_FQN;
  readonly props: {
    /** How long a queue's consumers have to process a message, in seconds */
    readonly timeout: number;
    /** How long a queue retains a message, in seconds */
    readonly retentionPeriod: number;
    /** Dead-letter queue options */
    readonly dlq?: DeadLetterQueueSchema;
  };
=======
export interface QueueSchema {
  /** How long a queue's consumers have to process a message, in seconds */
  readonly timeout: number;
  /** How long a queue retains a message, in seconds */
  readonly retentionPeriod: number;
}

/** Runtime attributes for cloud.Queue */
export interface QueueAttributes {}

/** Schema for a Queue event subscription */
export interface QueueSubscriber extends EventSubscription {
  /** Function that should be called. */
  readonly functionHandle: ResourceHandle;
  /** Maximum number of messages that will be batched together to the subscriber. */
  readonly batchSize: number;
>>>>>>> 05f6e290
}

/** Properties for cloud.Service */
export interface ServiceSchema {
  /** The source code of the service */
  readonly sourceCodeFile: string;
  /** A map of environment variables to run the function with. */
  readonly environmentVariables: Record<string, string>;
  /** Whether to auto-start the service. */
  readonly autoStart: boolean;
}

/** Runtime attributes for cloud.Service */
export interface ServiceAttributes {}

/** Properties for cloud.Schedule */
export interface ScheduleSchema {
  /** The cron expression that defines when the schedule should run. */
  readonly cronExpression: string;
}

/** Runtime attributes for cloud.Schedule */
export interface ScheduleAttributes {}

/** Schema for a Schedule event subscription */
export interface ScheduleTask extends EventSubscription {
  /** The function that should be called. */
  readonly functionHandle: ResourceHandle;
}

/** Base schema for an event subscription. */
export interface EventSubscription {}

/** Properties for sim.EventMapping */
export interface EventMappingSchema {
  /** Function handle to call for subscriber */
  readonly subscriber: ResourceHandle;
  /** Publisher handle of the event */
  readonly publisher: ResourceHandle;
  /** Additional properties of event subscription. The specific schema will depend on who the publisher is. */
  readonly subscriptionProps: EventSubscription;
}

/** Runtime attributes for cloud.EventMapping */
export interface EventMappingAttributes {}

/** Properties for cloud.Topic */
export interface TopicSchema {}

/** Runtime attributes for cloud.Topic */
export interface TopicAttributes {}

/** Schema for a Topic event subscription */
export interface TopicSubscriber extends EventSubscription {
  /** Function that should be called */
  readonly functionHandle: ResourceHandle;
}

/** Properties for cloud.Table */
export interface TableSchema {
  readonly name: string;
  readonly columns: { [key: string]: ColumnType };
  readonly primaryKey: string;
  readonly initialRows: Record<string, Json>;
}

/** Runtime attributes for cloud.Table */
export interface TableAttributes {}

/** Properties for cloud.Bucket */
export interface BucketSchema {
  /** Whether the bucket should be publicly accessible. */
  readonly public: boolean;
  /** The initial objects uploaded to the bucket. */
  readonly initialObjects: Record<string, string>;
  /** Event notification topics- the record has BucketEventType as a key and a topic handle as a value  */
  readonly topics: Record<string, string>;
}

/** Runtime attributes for cloud.Bucket */
export interface BucketAttributes {}

/** Properties for cloud.Counter */
export interface CounterSchema {
  /** The initial value of the counter. */
  readonly initial: number;
}

/** Runtime attributes for cloud.Counter */
export interface CounterAttributes {}

/** Properties for cloud.TestRunner */
export interface TestRunnerSchema {
  /** A map from test functions to their handles. */
  readonly tests: Record<string, ResourceHandle>;
}

/** Runtime attributes for cloud.TestRunner */
export interface TestRunnerAttributes {}

/** Properties for redis.Redis */
export interface RedisSchema {
  /** The port to run the Redis server on. */
  readonly port: string;
}

/** Runtime attributes for ex.Redis */
export interface RedisAttributes {}

/**
 * Custom routes created in preflight.
 * Each contains the data to send to the user and a contentType header.
 */
export type FileRoutes = Record<string, { data: string; contentType: string }>;

/** Properties for cloud.Website */
export interface WebsiteSchema {
  /** Path to the directory where all static files are hosted from */
  readonly staticFilesPath: string;
  /** Map of "files" contains dynamic content inserted from preflight */
  readonly fileRoutes: FileRoutes;
  /** Name of the error document for the website. */
  readonly errorDocument?: string;
}

/** Runtime attributes for cloud.Website */
export interface WebsiteAttributes {
  /** The URL of the Website. */
  readonly url: string;
}

/** Properties for ex.ReactApp */
export interface ReactAppSchema {
  readonly path: string;
  readonly startCommand: string;
  readonly environmentVariables: Record<string, string>;
  readonly useBuildCommand: boolean;
  readonly url: string;
  readonly localPort: string | number;
}

/** Runtime attributes for ex.ReactApp */
export interface ReactAppAttributes {
  readonly url: string;
}

/** Properties for cloud.Secret */
export interface SecretSchema {
  /** The name of the secret */
  readonly name: string;
}

/** Runtime attributes for cloud.Secret */
export interface SecretAttributes {}

/** Properties for cloud.OnDeploy */
export interface OnDeploySchema {
  /** The function to run on deploy. */
  readonly functionHandle: ResourceHandle;
}

/** Runtime attributes for cloud.OnDeploy */
export interface OnDeployAttributes {}

/** Properties for sim.State */
export interface StateSchema {}

/** Runtime attributes for sim.State */
export interface StateAttributes {}

/** Properties for cloud.Domain */
export interface DomainSchema {}

/** Runtime attributes for cloud.Domain */
export interface DomainAttributes {}

/** Properties for cloud.Endpoint */
export interface EndpointSchema {
  /** The input URL of the Endpoint. */
  readonly inputUrl: string;
  /** The output URL of the Endpoint. */
  readonly url: string;
  /** The Label of the Endpoint. */
  readonly label: string | undefined;
  /** Browser support of the Endpoint. */
  readonly browserSupport: boolean | undefined;
}

/** Runtime attributes for cloud.Endpoint */
export interface EndpointAttributes {
  /** The input URL of the Endpoint. */
  readonly inputUrl: string;
  /** The output URL of the Endpoint. */
  readonly url: string;
  /** The Label of the Endpoint. */
  readonly label: string | undefined;
  /** Browser support of the Endpoint. */
  readonly browserSupport: boolean | undefined;
}

/** Properties for sim.Container */
export interface ContainerSchema {
  readonly imageTag: string;
  readonly image: string;
  readonly containerPort?: number;
  readonly env?: Record<string, string>;
  readonly args?: string[];
  readonly cwd: string;
}

/** Runtime attributes for sim.Container */
export interface ContainerAttributes {}

/** Properties for sim.Policy */
export interface PolicySchema {
  /** The resource which the policy is attached to. */
  readonly principal: ResourceHandle;
  /** The statements in the policy. */
  readonly statements: PolicyStatement[];
}

/** Runtime attributes for sim.Policy */
export interface PolicyAttributes {}<|MERGE_RESOLUTION|>--- conflicted
+++ resolved
@@ -56,23 +56,13 @@
 }
 
 /** Schema for cloud.Queue */
-<<<<<<< HEAD
-export interface QueueSchema extends BaseResourceSchema {
-  readonly type: typeof QUEUE_FQN;
-  readonly props: {
-    /** How long a queue's consumers have to process a message, in seconds */
-    readonly timeout: number;
-    /** How long a queue retains a message, in seconds */
-    readonly retentionPeriod: number;
-    /** Dead-letter queue options */
-    readonly dlq?: DeadLetterQueueSchema;
-  };
-=======
 export interface QueueSchema {
   /** How long a queue's consumers have to process a message, in seconds */
   readonly timeout: number;
   /** How long a queue retains a message, in seconds */
   readonly retentionPeriod: number;
+  /** Dead-letter queue options */
+  readonly dlq?: DeadLetterQueueSchema;
 }
 
 /** Runtime attributes for cloud.Queue */
@@ -84,7 +74,6 @@
   readonly functionHandle: ResourceHandle;
   /** Maximum number of messages that will be batched together to the subscriber. */
   readonly batchSize: number;
->>>>>>> 05f6e290
 }
 
 /** Properties for cloud.Service */
