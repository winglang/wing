import { BaseResourceAttributes, BaseResourceSchema } from "./schema";
<<<<<<< HEAD
import { HttpMethod } from "../cloud";
=======
import { ColumnType, HttpMethod } from "../cloud";
>>>>>>> 5599168e

export const API_TYPE = "wingsdk.cloud.Api";
export const QUEUE_TYPE = "wingsdk.cloud.Queue";
export const FUNCTION_TYPE = "wingsdk.cloud.Function";
export const BUCKET_TYPE = "wingsdk.cloud.Bucket";
export const TOPIC_TYPE = "wingsdk.cloud.Topic";
export const COUNTER_TYPE = "wingsdk.cloud.Counter";
export const SCHEDULE_TYPE = "wingsdk.cloud.Schedule";
export const TABLE_TYPE = "wingsdk.cloud.Table";
export const LOGGER_TYPE = "wingsdk.cloud.Logger";
export const TEST_RUNNER_TYPE = "wingsdk.cloud.TestRunner";
export const REDIS_TYPE = "wingsdk.redis.Redis";

export type FunctionHandle = string;

/** Schema for cloud.Api */
export interface ApiSchema extends BaseResourceSchema {
  readonly type: typeof API_TYPE;
  readonly props: {
    /** The routes that the API should handle. */
    readonly routes: ApiRoute[];
  };
  readonly attrs: ApiAttributes & BaseResourceAttributes;
}

/** Runtime attributes for cloud.Api */
export interface ApiAttributes {
  /** The URL of the API. */
  readonly url: string;
}

/** Schema for cloud.Api.props.routes */
export interface ApiRoute {
  /** The route to handle. */
  readonly route: string;
  /** The HTTP method to handle. */
  readonly method: HttpMethod;
  /** The function that should be called when the route is hit. */
  readonly functionHandle: FunctionHandle;
}

/** Schema for cloud.Function */
export interface FunctionSchema extends BaseResourceSchema {
  readonly type: typeof FUNCTION_TYPE;
  readonly props: {
    /** The path to a file containing source code to be run when invoked. */
    readonly sourceCodeFile: string;
    /** The language of the function's source code. */
    readonly sourceCodeLanguage: string;
    /** A map of environment variables to run the function with. */
    readonly environmentVariables: Record<string, string>;
    /** The maximum amount of time the function can run, in milliseconds. */
    readonly timeout: number;
  };
}

/** Runtime attributes for cloud.Function */
export interface FunctionAttributes {}

/** Schema for cloud.Queue */
export interface QueueSchema extends BaseResourceSchema {
  readonly type: typeof QUEUE_TYPE;
  readonly props: {
    /** How long a queue's consumers have to process a message, in milliseconds */
    readonly timeout: number;
    /** Function that should process queue messages. */
    readonly subscribers: QueueSubscriber[];
    /** Initial messages to be pushed to the queue. */
    readonly initialMessages: string[];
  };
}

/** Runtime attributes for cloud.Queue */
export interface QueueAttributes {}

/** Schema for cloud.Queue.props.subscribers */
export interface QueueSubscriber {
  /** Function that should be called. */
  readonly functionHandle: FunctionHandle;
  /** Maximum number of messages that will be batched together to the subscriber. */
  readonly batchSize: number;
}

/** Schema for cloud.Topic */
export interface TopicSchema extends BaseResourceSchema {
  readonly type: typeof TOPIC_TYPE;
  readonly props: {
    readonly subscribers: TopicSubscriber[];
  };
}

/** Runtime attributes for cloud.Topic */
export interface TopicAttributes {}

export interface TopicSubscriber {
  /** Function that should be called */
  readonly functionHandle: FunctionHandle;
}

/** Runtime attributes for cloud.Table */
export interface TableAttributes {}

/** Schema for cloud.Table */
export interface TableSchema extends BaseResourceSchema {
  readonly type: typeof TABLE_TYPE;
  readonly props: {
    readonly name: string;
    readonly columns: { [key: string]: ColumnType };
    readonly primaryKey: string;
  };
}

/** Schema for cloud.Bucket */
export interface BucketSchema extends BaseResourceSchema {
  readonly type: typeof BUCKET_TYPE;
  readonly props: {
    /** Whether the bucket should be publicly accessible. */
    readonly public: boolean;
    /** The initial objects uploaded to the bucket. */
    readonly initialObjects: Record<string, string>;
    /** Event notification topics- the record has BucketEventType as a key and a topic handle as a value  */
    readonly topics: Record<string, string>;
  };
}

/** Runtime attributes for cloud.Bucket */
export interface BucketAttributes {}

/** Schema for cloud.Logger */
export interface LoggerSchema extends BaseResourceSchema {
  readonly type: typeof LOGGER_TYPE;
  readonly props: {};
}

/** Runtime attributes for cloud.Logger */
export interface LoggerAttributes {}

/** Schema for cloud.Counter */
export interface CounterSchema extends BaseResourceSchema {
  readonly type: typeof COUNTER_TYPE;
  readonly props: {
    /** The initial value of the counter. */
    readonly initial: number;
  };
}

/** Runtime attributes for cloud.Counter */
<<<<<<< HEAD
export interface CounterAttributes {}
=======
export interface CounterAttributes {}

/** Schema for cloud.TestRunner */
export interface TestRunnerSchema extends BaseResourceSchema {
  readonly type: typeof TEST_RUNNER_TYPE;
  readonly props: {
    /** A map from test functions to their handles. */
    readonly tests: Record<string, FunctionHandle>;
  };
}

/** Runtime attributes for cloud.TestRunner */
export interface TestRunnerAttributes {}

/** Schema for redis.Redis */
export interface RedisSchema extends BaseResourceSchema {
  readonly type: typeof REDIS_TYPE;
  readonly props: {};
}

export interface RedisAttributes {}
>>>>>>> 5599168e
<|MERGE_RESOLUTION|>--- conflicted
+++ resolved
@@ -1,9 +1,5 @@
 import { BaseResourceAttributes, BaseResourceSchema } from "./schema";
-<<<<<<< HEAD
-import { HttpMethod } from "../cloud";
-=======
 import { ColumnType, HttpMethod } from "../cloud";
->>>>>>> 5599168e
 
 export const API_TYPE = "wingsdk.cloud.Api";
 export const QUEUE_TYPE = "wingsdk.cloud.Queue";
@@ -151,9 +147,6 @@
 }
 
 /** Runtime attributes for cloud.Counter */
-<<<<<<< HEAD
-export interface CounterAttributes {}
-=======
 export interface CounterAttributes {}
 
 /** Schema for cloud.TestRunner */
@@ -174,5 +167,4 @@
   readonly props: {};
 }
 
-export interface RedisAttributes {}
->>>>>>> 5599168e
+export interface RedisAttributes {}