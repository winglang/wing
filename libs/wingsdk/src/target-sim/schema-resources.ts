<<<<<<< HEAD
import { SIM_CONTAINER_FQN } from "./container";
import { EVENT_MAPPING_FQN } from "./event-mapping";
import { POLICY_FQN } from "./policy";
import { STATE_FQN } from "./state";
import {
  API_FQN,
  BUCKET_FQN,
  COUNTER_FQN,
  CorsHeaders,
  DOMAIN_FQN,
  ENDPOINT_FQN,
  FUNCTION_FQN,
  HttpMethod,
  ON_DEPLOY_FQN,
  OpenApiSpec,
  QUEUE_FQN,
  SCHEDULE_FQN,
  SECRET_FQN,
  SERVICE_FQN,
  TOPIC_FQN,
  WEBSITE_FQN,
} from "../cloud";
import { ColumnType, REDIS_FQN, TABLE_FQN } from "../ex";
import {
  BaseResourceAttributes,
  BaseResourceSchema,
  PolicyStatement,
} from "../simulator/simulator";
import { Json, TEST_RUNNER_FQN } from "../std";
=======
import { CorsHeaders, HttpMethod, OpenApiSpec } from "../cloud/api";
import { ColumnType } from "../ex";
import { PolicyStatement } from "../simulator/simulator";
import { Json } from "../std";
>>>>>>> 246e8146

export type ResourceHandle = string;

/** Properties for cloud.Api */
export interface ApiSchema {
  readonly openApiSpec: OpenApiSpec;
  readonly corsHeaders?: CorsHeaders;
}

/** Runtime attributes for cloud.Api */
export interface ApiAttributes {
  /** The URL of the API. */
  readonly url: string;
}

/** Schema for cloud.Api.props.routes */
export interface ApiRoute {
  /** The HTTP path pattern to handle. */
  readonly pathPattern: string;
  /** The HTTP method to handle. */
  readonly method: HttpMethod;
}

/** Schema for an Api event subscription */
export interface ApiEventSubscription extends EventSubscription {
  /** Subscribed routes */
  readonly routes: ApiRoute[];
}

/** Properties for cloud.Function */
export interface FunctionSchema {
  /** The path to a file containing source code to be run when invoked. */
  readonly sourceCodeFile: string;
  /** The language of the function's source code. */
  readonly sourceCodeLanguage: string;
  /** A map of environment variables to run the function with. */
  readonly environmentVariables: Record<string, string>;
  /** The maximum amount of time the function can run, in milliseconds. */
  readonly timeout: number;
  /** The maximum number of concurrent invocations that can run at one time. */
  readonly concurrency: number;
}

/** Runtime attributes for cloud.Function */
export interface FunctionAttributes {}

/** Schema for cloud.Queue */
export interface QueueSchema {
  /** How long a queue's consumers have to process a message, in seconds */
  readonly timeout: number;
  /** How long a queue retains a message, in seconds */
  readonly retentionPeriod: number;
}

/** Runtime attributes for cloud.Queue */
export interface QueueAttributes {}

/** Schema for a Queue event subscription */
export interface QueueSubscriber extends EventSubscription {
  /** Function that should be called. */
  readonly functionHandle: ResourceHandle;
  /** Maximum number of messages that will be batched together to the subscriber. */
  readonly batchSize: number;
}

/** Properties for cloud.Service */
export interface ServiceSchema {
  /** The source code of the service */
  readonly sourceCodeFile: string;
  /** A map of environment variables to run the function with. */
  readonly environmentVariables: Record<string, string>;
  /** Whether to auto-start the service. */
  readonly autoStart: boolean;
}

/** Runtime attributes for cloud.Service */
export interface ServiceAttributes {}

/** Properties for cloud.Schedule */
export interface ScheduleSchema {
  /** The cron expression that defines when the schedule should run. */
  readonly cronExpression: string;
}

/** Runtime attributes for cloud.Schedule */
export interface ScheduleAttributes {}

/** Schema for a Schedule event subscription */
export interface ScheduleTask extends EventSubscription {
  /** The function that should be called. */
  readonly functionHandle: ResourceHandle;
}

/** Base schema for an event subscription. */
export interface EventSubscription {}

/** Properties for sim.EventMapping */
export interface EventMappingSchema {
  /** Function handle to call for subscriber */
  readonly subscriber: ResourceHandle;
  /** Publisher handle of the event */
  readonly publisher: ResourceHandle;
  /** Additional properties of event subscription. The specific schema will depend on who the publisher is. */
  readonly subscriptionProps: EventSubscription;
}

/** Runtime attributes for cloud.EventMapping */
export interface EventMappingAttributes {}

/** Properties for cloud.Topic */
export interface TopicSchema {}

/** Runtime attributes for cloud.Topic */
export interface TopicAttributes {}

/** Schema for a Topic event subscription */
export interface TopicSubscriber extends EventSubscription {
  /** Function that should be called */
  readonly functionHandle: ResourceHandle;
}

/** Properties for cloud.Table */
export interface TableSchema {
  readonly name: string;
  readonly columns: { [key: string]: ColumnType };
  readonly primaryKey: string;
  readonly initialRows: Record<string, Json>;
}

/** Runtime attributes for cloud.Table */
export interface TableAttributes {}

/** Properties for cloud.Bucket */
export interface BucketSchema {
  /** Whether the bucket should be publicly accessible. */
  readonly public: boolean;
  /** The initial objects uploaded to the bucket. */
  readonly initialObjects: Record<string, string>;
  /** Event notification topics- the record has BucketEventType as a key and a topic handle as a value  */
  readonly topics: Record<string, string>;
}

/** Runtime attributes for cloud.Bucket */
export interface BucketAttributes {}

/** Properties for cloud.Counter */
export interface CounterSchema {
  /** The initial value of the counter. */
  readonly initial: number;
}

/** Runtime attributes for cloud.Counter */
export interface CounterAttributes {}

/** Properties for cloud.TestRunner */
export interface TestRunnerSchema {
  /** A map from test functions to their handles. */
  readonly tests: Record<string, ResourceHandle>;
}

/** Runtime attributes for cloud.TestRunner */
export interface TestRunnerAttributes {}

/** Properties for redis.Redis */
export interface RedisSchema {
  /** The port to run the Redis server on. */
  readonly port: string;
}

/** Runtime attributes for ex.Redis */
export interface RedisAttributes {}

/**
 * Custom routes created in preflight.
 * Each contains the data to send to the user and a contentType header.
 */
export type FileRoutes = Record<string, { data: string; contentType: string }>;

/** Properties for cloud.Website */
export interface WebsiteSchema {
  /** Path to the directory where all static files are hosted from */
  readonly staticFilesPath: string;
  /** Map of "files" contains dynamic content inserted from preflight */
  readonly fileRoutes: FileRoutes;
  /** Name of the error document for the website. */
  readonly errorDocument?: string;
}

/** Runtime attributes for cloud.Website */
export interface WebsiteAttributes {
  /** The URL of the Website. */
  readonly url: string;
}

<<<<<<< HEAD
export interface RedisAttributes {}

/** Schema for cloud.Secret */
export interface SecretSchema extends BaseResourceSchema {
  readonly type: typeof SECRET_FQN;
  readonly props: {
    /** The name of the secret */
    readonly name: string;
  };
=======
/** Properties for ex.ReactApp */
export interface ReactAppSchema {
  readonly path: string;
  readonly startCommand: string;
  readonly environmentVariables: Record<string, string>;
  readonly useBuildCommand: boolean;
  readonly url: string;
  readonly localPort: string | number;
}

/** Runtime attributes for ex.ReactApp */
export interface ReactAppAttributes {
  readonly url: string;
}

/** Properties for cloud.Secret */
export interface SecretSchema {
  /** The name of the secret */
  readonly name: string;
>>>>>>> 246e8146
}

/** Runtime attributes for cloud.Secret */
export interface SecretAttributes {}

/** Properties for cloud.OnDeploy */
export interface OnDeploySchema {
  /** The function to run on deploy. */
  readonly functionHandle: ResourceHandle;
}

/** Runtime attributes for cloud.OnDeploy */
export interface OnDeployAttributes {}

/** Properties for sim.State */
export interface StateSchema {}

/** Runtime attributes for sim.State */
export interface StateAttributes {}

/** Properties for cloud.Domain */
export interface DomainSchema {}

/** Runtime attributes for cloud.Domain */
export interface DomainAttributes {}

/** Properties for cloud.Endpoint */
export interface EndpointSchema {
  /** The input URL of the Endpoint. */
  readonly inputUrl: string;
  /** The output URL of the Endpoint. */
  readonly url: string;
  /** The Label of the Endpoint. */
  readonly label: string | undefined;
  /** Browser support of the Endpoint. */
  readonly browserSupport: boolean | undefined;
}

/** Runtime attributes for cloud.Endpoint */
export interface EndpointAttributes {
  /** The input URL of the Endpoint. */
  readonly inputUrl: string;
  /** The output URL of the Endpoint. */
  readonly url: string;
  /** The Label of the Endpoint. */
  readonly label: string | undefined;
  /** Browser support of the Endpoint. */
  readonly browserSupport: boolean | undefined;
}

/** Properties for sim.Container */
export interface ContainerSchema {
  readonly imageTag: string;
  readonly image: string;
  readonly containerPort?: number;
  readonly env?: Record<string, string>;
  readonly args?: string[];
  readonly cwd: string;
}

/** Runtime attributes for sim.Container */
export interface ContainerAttributes {}

/** Properties for sim.Policy */
export interface PolicySchema {
  /** The resource which the policy is attached to. */
  readonly principal: ResourceHandle;
  /** The statements in the policy. */
  readonly statements: PolicyStatement[];
}

/** Runtime attributes for sim.Policy */
export interface PolicyAttributes {}<|MERGE_RESOLUTION|>--- conflicted
+++ resolved
@@ -1,39 +1,7 @@
-<<<<<<< HEAD
-import { SIM_CONTAINER_FQN } from "./container";
-import { EVENT_MAPPING_FQN } from "./event-mapping";
-import { POLICY_FQN } from "./policy";
-import { STATE_FQN } from "./state";
-import {
-  API_FQN,
-  BUCKET_FQN,
-  COUNTER_FQN,
-  CorsHeaders,
-  DOMAIN_FQN,
-  ENDPOINT_FQN,
-  FUNCTION_FQN,
-  HttpMethod,
-  ON_DEPLOY_FQN,
-  OpenApiSpec,
-  QUEUE_FQN,
-  SCHEDULE_FQN,
-  SECRET_FQN,
-  SERVICE_FQN,
-  TOPIC_FQN,
-  WEBSITE_FQN,
-} from "../cloud";
-import { ColumnType, REDIS_FQN, TABLE_FQN } from "../ex";
-import {
-  BaseResourceAttributes,
-  BaseResourceSchema,
-  PolicyStatement,
-} from "../simulator/simulator";
-import { Json, TEST_RUNNER_FQN } from "../std";
-=======
 import { CorsHeaders, HttpMethod, OpenApiSpec } from "../cloud/api";
 import { ColumnType } from "../ex";
 import { PolicyStatement } from "../simulator/simulator";
 import { Json } from "../std";
->>>>>>> 246e8146
 
 export type ResourceHandle = string;
 
@@ -228,37 +196,10 @@
   readonly url: string;
 }
 
-<<<<<<< HEAD
-export interface RedisAttributes {}
-
-/** Schema for cloud.Secret */
-export interface SecretSchema extends BaseResourceSchema {
-  readonly type: typeof SECRET_FQN;
-  readonly props: {
-    /** The name of the secret */
-    readonly name: string;
-  };
-=======
-/** Properties for ex.ReactApp */
-export interface ReactAppSchema {
-  readonly path: string;
-  readonly startCommand: string;
-  readonly environmentVariables: Record<string, string>;
-  readonly useBuildCommand: boolean;
-  readonly url: string;
-  readonly localPort: string | number;
-}
-
-/** Runtime attributes for ex.ReactApp */
-export interface ReactAppAttributes {
-  readonly url: string;
-}
-
 /** Properties for cloud.Secret */
 export interface SecretSchema {
   /** The name of the secret */
   readonly name: string;
->>>>>>> 246e8146
 }
 
 /** Runtime attributes for cloud.Secret */
