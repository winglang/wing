import { relative } from "path";
import { Construct } from "constructs";
import { ISimulatorInflightHost, ISimulatorResource } from "./resource";
import { FunctionSchema } from "./schema-resources";
import { simulatorHandleToken } from "./tokens";
import { bindSimulatorResource, makeSimulatorJsClient } from "./util";
import * as cloud from "../cloud";
<<<<<<< HEAD
import { App, LiftDepsMatrixRaw } from "../core";
=======
import { App, LiftMap } from "../core";
>>>>>>> 6b3bbff0
import { PolicyStatement, ToSimulatorOutput } from "../simulator/simulator";
import { IInflightHost, IResource } from "../std";
import { Duration } from "../std/duration";

export const ENV_WING_SIM_INFLIGHT_RESOURCE_PATH =
  "WING_SIM_INFLIGHT_RESOURCE_PATH";
export const ENV_WING_SIM_INFLIGHT_RESOURCE_TYPE =
  "WING_SIM_INFLIGHT_RESOURCE_TYPE";

/**
 * Simulator implementation of `cloud.Function`.
 *
 * @inflight `@winglang/sdk.cloud.IFunctionClient`
 */
export class Function
  extends cloud.Function
  implements ISimulatorResource, ISimulatorInflightHost
{
  private readonly timeout: Duration;
  private readonly concurrency: number;
  private readonly permissions: Array<[IResource, string]> = [];

  constructor(
    scope: Construct,
    id: string,
    inflight: cloud.IFunctionHandler,
    props: cloud.FunctionProps = {}
  ) {
    super(scope, id, inflight, props);

    // props.memory is unused since we are not simulating it
    this.timeout = props.timeout ?? Duration.fromMinutes(1);
    this.concurrency = props.concurrency ?? 100;
  }

  public addPermission(resource: IResource, op: string): void {
    this.permissions.push([resource, op]);
  }

  public toSimulator(): ToSimulatorOutput {
    const outdir = App.of(this).outdir;

    const policy: Array<PolicyStatement> = [];
    for (const [resource, operation] of this.permissions) {
      policy.push({
        operation,
        resourceHandle: simulatorHandleToken(resource),
      });
    }

    const props: FunctionSchema = {
      sourceCodeFile: relative(outdir, this.entrypoint),
      sourceCodeLanguage: "javascript",
      environmentVariables: this.env,
      timeout: this.timeout.seconds * 1000,
      concurrency: this.concurrency,
    };
    return {
      type: cloud.FUNCTION_FQN,
      props,
      policy,
    };
  }

  /** @internal */
<<<<<<< HEAD
  public get _liftMap(): LiftDepsMatrixRaw {
    return {
      [cloud.FunctionInflightMethods.INVOKE]: [[this.handler, ["handle"]]],
      [cloud.FunctionInflightMethods.INVOKE_ASYNC]: [
        [this.handler, ["handle"]],
      ],
=======
  public get _liftMap(): LiftMap {
    return {
      [cloud.FunctionInflightMethods.INVOKE]: [],
      [cloud.FunctionInflightMethods.INVOKE_ASYNC]: [],
>>>>>>> 6b3bbff0
    };
  }

  public onLift(host: IInflightHost, ops: string[]): void {
    bindSimulatorResource(__filename, this, host, ops);
    super.onLift(host, ops);
  }

  /** @internal */
  public _toInflight(): string {
    return makeSimulatorJsClient(__filename, this);
  }
}

/**
 * Simulator-specific inflight methods for `cloud.Function`.
 */
export enum FunctionInflightMethods {
  HAS_AVAILABLE_WORKERS = "hasAvailableWorkers",
}<|MERGE_RESOLUTION|>--- conflicted
+++ resolved
@@ -5,11 +5,7 @@
 import { simulatorHandleToken } from "./tokens";
 import { bindSimulatorResource, makeSimulatorJsClient } from "./util";
 import * as cloud from "../cloud";
-<<<<<<< HEAD
-import { App, LiftDepsMatrixRaw } from "../core";
-=======
 import { App, LiftMap } from "../core";
->>>>>>> 6b3bbff0
 import { PolicyStatement, ToSimulatorOutput } from "../simulator/simulator";
 import { IInflightHost, IResource } from "../std";
 import { Duration } from "../std/duration";
@@ -75,19 +71,10 @@
   }
 
   /** @internal */
-<<<<<<< HEAD
-  public get _liftMap(): LiftDepsMatrixRaw {
-    return {
-      [cloud.FunctionInflightMethods.INVOKE]: [[this.handler, ["handle"]]],
-      [cloud.FunctionInflightMethods.INVOKE_ASYNC]: [
-        [this.handler, ["handle"]],
-      ],
-=======
   public get _liftMap(): LiftMap {
     return {
       [cloud.FunctionInflightMethods.INVOKE]: [],
       [cloud.FunctionInflightMethods.INVOKE_ASYNC]: [],
->>>>>>> 6b3bbff0
     };
   }
 
