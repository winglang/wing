--- conflicted
+++ resolved
@@ -83,13 +83,11 @@
       case TOPIC_FQN:
         return new Topic(scope, id, args[0]);
 
-<<<<<<< HEAD
       case TEST_RUNNER_FQN:
         return new TestRunner(scope, id);
-=======
+
       case REDIS_FQN:
         return new Redis(scope, id);
->>>>>>> 1446a9c8
     }
 
     return undefined;
