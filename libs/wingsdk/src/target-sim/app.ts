import * as fs from "fs";
import * as path from "path";
import { Construct } from "constructs";
<<<<<<< HEAD
=======
import * as tar from "tar";
import { Api } from "./api";
>>>>>>> 87783609
import { Bucket } from "./bucket";
import { Counter } from "./counter";
import { Function } from "./function";
import { Logger } from "./logger";
import { Queue } from "./queue";
import { isSimulatorResource } from "./resource";
import { WingSimulatorSchema } from "./schema";
import { Topic } from "./topic";
import {
  API_FQN,
  BUCKET_FQN,
  COUNTER_FQN,
  FUNCTION_FQN,
  LOGGER_FQN,
  QUEUE_FQN,
  TOPIC_FQN,
} from "../cloud";
import { SDK_VERSION } from "../constants";
import * as core from "../core";
import { preSynthesizeAllConstructs } from "../core/app";
import { SIMULATOR_FILE_PATH } from "../util";

/**
 * A construct that knows how to synthesize simulator resources into a
 * Wing simulator (.wsim) file.
 */
export class App extends core.App {
  /**
   * The output directory of this app.
   */
  public readonly outdir: string;

  private synthed = false;

  constructor(props: core.AppProps) {
    super(undefined as any, "root");
    this.outdir = props.outdir ?? ".";

    Logger.register(this);
  }

  protected tryNew(
    fqn: string,
    scope: Construct,
    id: string,
    ...args: any[]
  ): any {
    switch (fqn) {
      case API_FQN:
        return new Api(scope, id, args[0]);

      case FUNCTION_FQN:
        return new Function(scope, id, args[0], args[1]);

      case BUCKET_FQN:
        return new Bucket(scope, id, args[0]);

      case LOGGER_FQN:
        return new Logger(scope, id);

      case QUEUE_FQN:
        return new Queue(scope, id, args[0]);

      case TOPIC_FQN:
        return new Topic(scope, id, args[0]);

      case COUNTER_FQN:
        return new Counter(scope, id, args[0]);

      case TOPIC_FQN:
        return new Topic(scope, id, args[0]);
    }

    return undefined;
  }

  /**
   * Synthesize the app. This creates a tree.json file and a .wsim file in the
   * app's outdir, and returns a path to the .wsim file.
   */
  public synth(): string {
    if (this.synthed) {
      return this.outdir;
    }

    fs.mkdirSync(this.outdir, { recursive: true });

    // call preSynthesize() on every construct in the tree
    preSynthesizeAllConstructs(this);

    // write simulator.json file into workdir
    this.synthSimulatorFile(this.outdir);

    // write tree.json file into workdir
    core.synthesizeTree(this, this.outdir);

    this.synthed = true;

    return this.outdir;
  }

  private synthSimulatorFile(outdir: string) {
    const resources = new core.DependencyGraph(this.node)
      .topology()
      .filter(isSimulatorResource)
      .map((res) => res.toSimulator());

    const contents: WingSimulatorSchema = {
      resources,
      sdkVersion: SDK_VERSION,
    };

    // write simulator.json file
    fs.writeFileSync(
      path.join(outdir, SIMULATOR_FILE_PATH),
      JSON.stringify(contents, undefined, 2),
      { encoding: "utf8" }
    );
  }
}<|MERGE_RESOLUTION|>--- conflicted
+++ resolved
@@ -1,11 +1,7 @@
 import * as fs from "fs";
 import * as path from "path";
 import { Construct } from "constructs";
-<<<<<<< HEAD
-=======
-import * as tar from "tar";
 import { Api } from "./api";
->>>>>>> 87783609
 import { Bucket } from "./bucket";
 import { Counter } from "./counter";
 import { Function } from "./function";
