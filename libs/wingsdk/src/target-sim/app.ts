--- conflicted
+++ resolved
@@ -8,11 +8,7 @@
 import { Queue } from "./queue";
 import { Redis } from "./redis";
 import { isSimulatorResource } from "./resource";
-<<<<<<< HEAD
-import { WingSimulatorSchema } from "./schema";
 import { Secret } from "./secret";
-=======
->>>>>>> 45a1686f
 import { Table } from "./table";
 import { TestRunner } from "./test-runner";
 import { Topic } from "./topic";
