import * as fs from "fs";
import * as path from "path";
import { Construct } from "constructs";
import { Api } from "./api";
import { Bucket } from "./bucket";
import { Counter } from "./counter";
<<<<<<< HEAD
import { Domain } from "./domain";
=======
import { DynamodbTable } from "./dynamodb-table";
>>>>>>> 9fd1fe99
import { Function } from "./function";
import { OnDeploy } from "./on-deploy";
import { Queue } from "./queue";
import { Redis } from "./redis";
import { isSimulatorResource } from "./resource";
import { Schedule } from "./schedule";
import { Secret } from "./secret";
import { Service } from "./service";
import { Table } from "./table";
import { TestRunner } from "./test-runner";
import { SimTokens } from "./tokens";
import { Topic } from "./topic";
import { Website } from "./website";
import {
  API_FQN,
  BUCKET_FQN,
  COUNTER_FQN,
  DOMAIN_FQN,
  FUNCTION_FQN,
  ON_DEPLOY_FQN,
  QUEUE_FQN,
  SCHEDULE_FQN,
  SECRET_FQN,
  SERVICE_FQN,
  TOPIC_FQN,
  WEBSITE_FQN,
} from "../cloud";
import { SDK_VERSION } from "../constants";
import * as core from "../core";
import { preSynthesizeAllConstructs } from "../core/app";
import { TABLE_FQN, REDIS_FQN, DYNAMODB_TABLE_FQN } from "../ex";
import { TEST_RUNNER_FQN } from "../std";
import { WingSimulatorSchema } from "../testing/simulator";

/**
 * Path of the simulator configuration file in every .wsim tarball.
 */
export const SIMULATOR_FILE_PATH = "simulator.json";

/**
 * A construct that knows how to synthesize simulator resources into a
 * Wing simulator (.wsim) file.
 */
export class App extends core.App {
  public readonly outdir: string;
  public readonly isTestEnvironment: boolean;
  public readonly _tokens: SimTokens;

  public readonly _target = "sim";

  /**
   * The test runner for this app.
   */
  protected readonly testRunner: TestRunner;

  private synthed = false;

  constructor(props: core.AppProps) {
    // doesn't allow customize the root id- as used hardcoded in the code
    super(undefined as any, "root", props);
    this.outdir = props.outdir ?? ".";
    this.isTestEnvironment = props.isTestEnvironment ?? false;
    this._tokens = new SimTokens();

    this.testRunner = new TestRunner(this, "cloud.TestRunner");

    this.synthRoots(props, this.testRunner);
  }

  protected tryNew(
    fqn: string,
    scope: Construct,
    id: string,
    ...args: any[]
  ): any {
    switch (fqn) {
      case API_FQN:
        return new Api(scope, id, args[0]);

      case FUNCTION_FQN:
        return new Function(scope, id, args[0], args[1]);

      case BUCKET_FQN:
        return new Bucket(scope, id, args[0]);

      case QUEUE_FQN:
        return new Queue(scope, id, args[0]);

      case TOPIC_FQN:
        return new Topic(scope, id, args[0]);

      case COUNTER_FQN:
        return new Counter(scope, id, args[0]);

      case TABLE_FQN:
        return new Table(scope, id, args[0]);

      case TEST_RUNNER_FQN:
        return new TestRunner(scope, id, args[0]);

      case REDIS_FQN:
        return new Redis(scope, id);

      case WEBSITE_FQN:
        return new Website(scope, id, args[0]);

      case SECRET_FQN:
        return new Secret(scope, id, args[0]);

      case SCHEDULE_FQN:
        return new Schedule(scope, id, args[0]);

      case SERVICE_FQN:
        return new Service(scope, id, args[0]);

      case ON_DEPLOY_FQN:
        return new OnDeploy(scope, id, args[0], args[1]);

<<<<<<< HEAD
      case DOMAIN_FQN:
        return new Domain(scope, id, args[0]);
=======
      case DYNAMODB_TABLE_FQN:
        return new DynamodbTable(scope, id, args[0]);
>>>>>>> 9fd1fe99
    }

    return undefined;
  }

  /**
   * Synthesize the app. This creates a tree.json file and a .wsim file in the
   * app's outdir, and returns a path to the .wsim directory.
   */
  public synth(): string {
    if (this.synthed) {
      return this.outdir;
    }

    fs.mkdirSync(this.outdir, { recursive: true });

    // call preSynthesize() on every construct in the tree
    preSynthesizeAllConstructs(this);

    // write simulator.json file into workdir
    this.synthSimulatorFile(this.outdir);

    // write tree.json file into workdir
    core.synthesizeTree(this, this.outdir);

    // write `outdir/connections.json`
    core.Connections.of(this).synth(this.outdir);

    this.synthed = true;

    return this.outdir;
  }

  private synthSimulatorFile(outdir: string) {
    const resources = new core.DependencyGraph(this.node)
      .topology()
      .filter(isSimulatorResource)
      .map((res) => res.toSimulator());

    const contents: WingSimulatorSchema = {
      resources,
      sdkVersion: SDK_VERSION,
    };

    // write simulator.json file
    fs.writeFileSync(
      path.join(outdir, SIMULATOR_FILE_PATH),
      JSON.stringify(contents, undefined, 2),
      { encoding: "utf8" }
    );
  }
}<|MERGE_RESOLUTION|>--- conflicted
+++ resolved
@@ -4,11 +4,8 @@
 import { Api } from "./api";
 import { Bucket } from "./bucket";
 import { Counter } from "./counter";
-<<<<<<< HEAD
 import { Domain } from "./domain";
-=======
 import { DynamodbTable } from "./dynamodb-table";
->>>>>>> 9fd1fe99
 import { Function } from "./function";
 import { OnDeploy } from "./on-deploy";
 import { Queue } from "./queue";
@@ -127,13 +124,11 @@
       case ON_DEPLOY_FQN:
         return new OnDeploy(scope, id, args[0], args[1]);
 
-<<<<<<< HEAD
       case DOMAIN_FQN:
         return new Domain(scope, id, args[0]);
-=======
+
       case DYNAMODB_TABLE_FQN:
         return new DynamodbTable(scope, id, args[0]);
->>>>>>> 9fd1fe99
     }
 
     return undefined;
