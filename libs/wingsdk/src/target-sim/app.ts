--- conflicted
+++ resolved
@@ -34,12 +34,8 @@
 import { SDK_VERSION } from "../constants";
 import * as core from "../core";
 import { preSynthesizeAllConstructs } from "../core/app";
-<<<<<<< HEAD
-import { TABLE_FQN, REDIS_FQN } from "../ex";
 import { WingSimulatorSchema } from "../simulator/simulator";
-=======
 import { TABLE_FQN, REDIS_FQN, DYNAMODB_TABLE_FQN } from "../ex";
->>>>>>> 6834eb27
 import { TEST_RUNNER_FQN } from "../std";
 
 /**
