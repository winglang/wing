--- conflicted
+++ resolved
@@ -6,12 +6,8 @@
 import { simulatorHandleToken } from "./tokens";
 import { bindSimulatorResource, makeSimulatorJsClient } from "./util";
 import * as cloud from "../cloud";
-<<<<<<< HEAD
 import { LiftDepsMatrixRaw } from "../core";
-import { BaseResourceSchema } from "../simulator/simulator";
-=======
 import { ToSimulatorOutput } from "../simulator/simulator";
->>>>>>> 9776284f
 import { IInflightHost } from "../std";
 
 /**
