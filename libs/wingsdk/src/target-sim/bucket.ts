import { Construct } from "constructs";
import { Policy } from "./policy";
import { ISimulatorResource } from "./resource";
import { BucketSchema } from "./schema-resources";
import { simulatorHandleToken } from "./tokens";
import { bindSimulatorResource, makeSimulatorJsClient } from "./util";
import * as cloud from "../cloud";
<<<<<<< HEAD
import { lift } from "../core";
=======
import { LiftMap } from "../core";
import { convertBetweenHandlers } from "../shared/convert";
>>>>>>> c261537d
import { ToSimulatorOutput } from "../simulator/simulator";
import { IInflightHost } from "../std";

/**
 * Simulator implementation of `cloud.Bucket`.
 *
 * @inflight `@winglang/sdk.cloud.IBucketClient`
 */
export class Bucket extends cloud.Bucket implements ISimulatorResource {
  private readonly public: boolean;
  private readonly initialObjects: Record<string, string> = {};
  private readonly policy: Policy;

  constructor(scope: Construct, id: string, props: cloud.BucketProps = {}) {
    super(scope, id, props);

    this.public = props.public ?? false;
    this.policy = new Policy(this, "Policy", { principal: this });
  }

  /** @internal */
  public get _liftMap(): LiftMap {
    return {
      [cloud.BucketInflightMethods.DELETE]: [],
      [cloud.BucketInflightMethods.GET]: [],
      [cloud.BucketInflightMethods.GET_JSON]: [],
      [cloud.BucketInflightMethods.LIST]: [],
      [cloud.BucketInflightMethods.PUT]: [],
      [cloud.BucketInflightMethods.PUT_JSON]: [],
      [cloud.BucketInflightMethods.PUBLIC_URL]: [],
      [cloud.BucketInflightMethods.EXISTS]: [],
      [cloud.BucketInflightMethods.TRY_GET]: [],
      [cloud.BucketInflightMethods.TRY_GET_JSON]: [],
      [cloud.BucketInflightMethods.TRY_DELETE]: [],
      [cloud.BucketInflightMethods.METADATA]: [],
      [cloud.BucketInflightMethods.COPY]: [],
      [cloud.BucketInflightMethods.RENAME]: [],
    };
  }

  /**
   * Iterates over the topics and supply their sim handler
   * @returns an object of Bucket event types (keys) and their topic handlers (values)
   */
  protected convertTopicsToHandles() {
    const topicMap: Record<string, string> = {};

    this._topics.forEach((value, key) => {
      topicMap[key] = simulatorHandleToken(value);
    });

    return topicMap;
  }

  public addObject(key: string, body: string): void {
    this.initialObjects[key] = body;
  }

  protected createTopicHandler(
    eventType: cloud.BucketEventType,
    inflight: cloud.IBucketEventHandler
  ): cloud.ITopicOnMessageHandler {
    return BucketEventHandler.toTopicOnMessageHandler(inflight, eventType);
  }

  public onCreate(
    fn: cloud.IBucketEventHandler,
    opts?: cloud.BucketOnCreateOptions | undefined
  ): void {
    super.onCreate(fn, opts);
    const topic = this.getTopic(cloud.BucketEventType.CREATE);
    this.policy.addStatement(topic, cloud.TopicInflightMethods.PUBLISH);
  }

  public onDelete(
    fn: cloud.IBucketEventHandler,
    opts?: cloud.BucketOnDeleteOptions | undefined
  ): void {
    super.onDelete(fn, opts);
    const topic = this.getTopic(cloud.BucketEventType.DELETE);
    this.policy.addStatement(topic, cloud.TopicInflightMethods.PUBLISH);
  }

  public onUpdate(
    fn: cloud.IBucketEventHandler,
    opts?: cloud.BucketOnUpdateOptions | undefined
  ): void {
    super.onUpdate(fn, opts);
    const topic = this.getTopic(cloud.BucketEventType.UPDATE);
    this.policy.addStatement(topic, cloud.TopicInflightMethods.PUBLISH);
  }

  public onEvent(
    fn: cloud.IBucketEventHandler,
    opts?: cloud.BucketOnEventOptions
  ): void {
    super.onEvent(fn, opts);
    const createTopic = this.getTopic(cloud.BucketEventType.CREATE);
    this.policy.addStatement(createTopic, cloud.TopicInflightMethods.PUBLISH);
    const deleteTopic = this.getTopic(cloud.BucketEventType.DELETE);
    this.policy.addStatement(deleteTopic, cloud.TopicInflightMethods.PUBLISH);
    const updateTopic = this.getTopic(cloud.BucketEventType.UPDATE);
    this.policy.addStatement(updateTopic, cloud.TopicInflightMethods.PUBLISH);
  }

  public toSimulator(): ToSimulatorOutput {
    const props: BucketSchema = {
      public: this.public,
      initialObjects: this.initialObjects,
      topics: this.convertTopicsToHandles(),
    };
    return {
      type: cloud.BUCKET_FQN,
      props,
    };
  }

  public onLift(host: IInflightHost, ops: string[]): void {
    bindSimulatorResource(__filename, this, host, ops);
    super.onLift(host, ops);
  }

  /** @internal */
  public _toInflight(): string {
    return makeSimulatorJsClient(__filename, this);
  }
}

/**
 * Utility class to work with bucket event handlers.
 */
export class BucketEventHandler {
  /**
   * Converts a `cloud.IBucketEventHandler` to a `cloud.ITopicOnMessageHandler`.
   * @param handler the handler to convert
   * @param eventType the event type
   * @returns the on message handler.
   */
  public static toTopicOnMessageHandler(
    handler: cloud.IBucketEventHandler,
    eventType: cloud.BucketEventType
  ): cloud.ITopicOnMessageHandler {
    return lift({ handler, eventType }).inflight(async (ctx, event) => {
      return ctx.handler(event, ctx.eventType);
    });
  }
}<|MERGE_RESOLUTION|>--- conflicted
+++ resolved
@@ -5,12 +5,7 @@
 import { simulatorHandleToken } from "./tokens";
 import { bindSimulatorResource, makeSimulatorJsClient } from "./util";
 import * as cloud from "../cloud";
-<<<<<<< HEAD
-import { lift } from "../core";
-=======
-import { LiftMap } from "../core";
-import { convertBetweenHandlers } from "../shared/convert";
->>>>>>> c261537d
+import { LiftMap, lift } from "../core";
 import { ToSimulatorOutput } from "../simulator/simulator";
 import { IInflightHost } from "../std";
 
