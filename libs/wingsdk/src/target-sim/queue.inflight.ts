--- conflicted
+++ resolved
@@ -187,13 +187,6 @@
           continue;
         }
 
-<<<<<<< HEAD
-        this.addTrace(
-          `Sending messages (messages=${JSON.stringify(
-            messagesPayload
-          )}, subscriber=${subscriber.functionHandle}).`
-        );
-=======
         this.context.addTrace({
           type: TraceType.RESOURCE,
           level: LogLevel.VERBOSE,
@@ -206,7 +199,6 @@
           sourceType: QUEUE_FQN,
           timestamp: new Date().toISOString(),
         });
->>>>>>> 637025a4
 
         // we don't use invokeAsync here because we want to wait for the function to finish
         // and requeue the messages if it fails
@@ -228,11 +220,6 @@
                   ) as IQueueClient;
 
                   void dlq.push(msg.payload).catch((err) => {
-<<<<<<< HEAD
-                    this.addTrace(
-                      `Pushing messages to the dead-letter queue generates an error -> ${err}`
-                    );
-=======
                     this.context.addTrace({
                       type: TraceType.RESOURCE,
                       level: LogLevel.ERROR,
@@ -243,7 +230,6 @@
                       sourceType: QUEUE_FQN,
                       timestamp: new Date().toISOString(),
                     });
->>>>>>> 637025a4
                   });
                 }
               }
@@ -260,11 +246,6 @@
               return;
             }
             // If the function returns an error, put the message back on the queue after timeout period
-<<<<<<< HEAD
-            this.addTrace(
-              `Subscriber error - returning ${messagesPayload.length} messages to queue: ${err.message}`
-            );
-=======
             this.context.addTrace({
               data: {
                 message: `Subscriber error - returning ${messagesPayload.length} messages to queue: ${err.message}`,
@@ -275,7 +256,6 @@
               level: LogLevel.ERROR,
               timestamp: new Date().toISOString(),
             });
->>>>>>> 637025a4
             this.pushMessagesBackToQueue(messages);
           });
         processedMessages = true;
@@ -290,11 +270,6 @@
         (message) => message.retentionTimeout > new Date()
       );
       this.messages.push(...retainedMessages);
-<<<<<<< HEAD
-      this.addTrace(
-        `${retainedMessages.length} messages pushed back to queue after visibility timeout.`
-      );
-=======
       this.context.addTrace({
         data: {
           message: `${retainedMessages.length} messages pushed back to queue after visibility timeout.`,
@@ -305,18 +280,7 @@
         level: LogLevel.WARNING,
         timestamp: new Date().toISOString(),
       });
->>>>>>> 637025a4
     }, this.timeoutSeconds * 1000);
-  }
-
-  private addTrace(message: string) {
-    this.context.addTrace({
-      data: { message },
-      type: TraceType.RESOURCE,
-      sourcePath: this.context.resourcePath,
-      sourceType: QUEUE_FQN,
-      timestamp: new Date().toISOString(),
-    });
   }
 }
 
