--- conflicted
+++ resolved
@@ -5,12 +5,9 @@
   QueueSchema,
   QueueSubscriber,
   EventSubscription,
-<<<<<<< HEAD
   FunctionHandle,
   DeadLetterQueueSchema,
-=======
   ResourceHandle,
->>>>>>> 05f6e290
 } from "./schema-resources";
 import {
   DEFAULT_DELIVERY_ATTEMPS,
