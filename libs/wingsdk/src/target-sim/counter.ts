--- conflicted
+++ resolved
@@ -3,11 +3,7 @@
 import { CounterSchema } from "./schema-resources";
 import { bindSimulatorResource, makeSimulatorJsClient } from "./util";
 import * as cloud from "../cloud";
-<<<<<<< HEAD
-import { LiftDepsMatrixRaw } from "../core";
-=======
 import { LiftMap } from "../core";
->>>>>>> 6b3bbff0
 import { ToSimulatorOutput } from "../simulator/simulator";
 import { IInflightHost } from "../std";
 
@@ -25,11 +21,7 @@
   }
 
   /** @internal */
-<<<<<<< HEAD
-  public get _liftMap(): LiftDepsMatrixRaw {
-=======
   public get _liftMap(): LiftMap {
->>>>>>> 6b3bbff0
     return {
       [cloud.CounterInflightMethods.INC]: [],
       [cloud.CounterInflightMethods.DEC]: [],
