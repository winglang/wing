--- conflicted
+++ resolved
@@ -3,12 +3,8 @@
 import { CounterSchema } from "./schema-resources";
 import { bindSimulatorResource, makeSimulatorJsClient } from "./util";
 import * as cloud from "../cloud";
-<<<<<<< HEAD
 import { LiftDepsMatrixRaw } from "../core";
-import { BaseResourceSchema } from "../simulator/simulator";
-=======
 import { ToSimulatorOutput } from "../simulator/simulator";
->>>>>>> 9776284f
 import { IInflightHost } from "../std";
 
 /**
