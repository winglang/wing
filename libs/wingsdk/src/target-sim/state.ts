import { ISimulatorResource } from "./resource";
import { StateSchema } from "./schema-resources";
import { simulatorAttrToken } from "./tokens";
import { bindSimulatorResource, makeSimulatorJsClient } from "./util";
import { fqnForType } from "../constants";
<<<<<<< HEAD
import { LiftDepsMatrixRaw } from "../core";
=======
import { LiftMap } from "../core";
>>>>>>> 6b3bbff0
import { INFLIGHT_SYMBOL } from "../core/types";
import { ToSimulatorOutput } from "../simulator";
import { IInflightHost, Json, Resource } from "../std";

/**
 * Global identifier for `State`.
 */
export const STATE_FQN = fqnForType("sim.State");

/**
 * Key/value in-memory state for the simulator.
 *
 * Use the preflight method `token(key)` to obtain a token that can be used to reference the value
 * of the state at runtime.
 *
 * During deployment (i.e. `cloud.OnDeploy` or `cloud.Service` startup), you must call the inflight
 * method `set(key, value)` to set the runtime value. The value will be available at runtime through
 * the inflight method `get(key)` (or resolved as a token).
 *
 * See tests for examples.
 *
 * @inflight `@winglang/sdk.sim.IStateClient`
 */
export class State extends Resource implements ISimulatorResource {
  /** @internal */
  public [INFLIGHT_SYMBOL]?: IStateClient;

  /**
   * Returns a token that can be used to retrieve the value of the state after the simulation has
   * run.
   * @param key The object key retrieved through the inflight `state.get()`.
   */
  public token(key: string): string {
    return simulatorAttrToken(this, key);
  }

  /** @internal */
<<<<<<< HEAD
  public get _liftMap(): LiftDepsMatrixRaw {
=======
  public get _liftMap(): LiftMap {
>>>>>>> 6b3bbff0
    return {
      [StateInflightMethods.GET]: [],
      [StateInflightMethods.SET]: [],
      [StateInflightMethods.TRY_GET]: [],
    };
  }

  /** @internal */
  public _toInflight(): string {
    return makeSimulatorJsClient(__filename, this);
  }

  public onLift(host: IInflightHost, ops: string[]): void {
    bindSimulatorResource(__filename, this, host, ops);
    super.onLift(host, ops);
  }

  public toSimulator(): ToSimulatorOutput {
    const props: StateSchema = {};
    return {
      type: STATE_FQN,
      props,
    };
  }
}

/**
 * Inflight interface for `State`.
 */
export interface IStateClient {
  /**
   * Sets the state of runtime a runtime object.
   * @param key The object's key
   * @param value The object's value
   * @inflight
   */
  set(key: string, value: Json): Promise<void>;

  /**
   * Gets the runtime state of this object. Throws if there is no value for the given key.
   * @param key The object's key
   * @inflight
   */
  get(key: string): Promise<Json>;

  /**
   * Checks if runtime state exists for this object and returns it's value. If no value exists,
   * returns `nil`.
   *
   * @param key The object's key
   * @inflight
   */
  tryGet(key: string): Promise<Json | undefined>;
}

/**
 * List of inflight operations available for `State`.
 * @internal
 */
export enum StateInflightMethods {
  /** `State.set` */
  SET = "set",
  /** `State.get` */
  GET = "get",
  /**`State.tryGet` */
  TRY_GET = "tryGet",
}<|MERGE_RESOLUTION|>--- conflicted
+++ resolved
@@ -3,11 +3,7 @@
 import { simulatorAttrToken } from "./tokens";
 import { bindSimulatorResource, makeSimulatorJsClient } from "./util";
 import { fqnForType } from "../constants";
-<<<<<<< HEAD
-import { LiftDepsMatrixRaw } from "../core";
-=======
 import { LiftMap } from "../core";
->>>>>>> 6b3bbff0
 import { INFLIGHT_SYMBOL } from "../core/types";
 import { ToSimulatorOutput } from "../simulator";
 import { IInflightHost, Json, Resource } from "../std";
@@ -45,11 +41,7 @@
   }
 
   /** @internal */
-<<<<<<< HEAD
-  public get _liftMap(): LiftDepsMatrixRaw {
-=======
   public get _liftMap(): LiftMap {
->>>>>>> 6b3bbff0
     return {
       [StateInflightMethods.GET]: [],
       [StateInflightMethods.SET]: [],
