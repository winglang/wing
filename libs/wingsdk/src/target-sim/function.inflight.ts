--- conflicted
+++ resolved
@@ -32,16 +32,19 @@
     return;
   }
 
-<<<<<<< HEAD
+  public async save(): Promise<void> {}
+
   private createSandbox(): Sandbox {
     return new Sandbox(this.filename, {
-      context: { $simulator: this.context },
-      env: this.env,
+      env: {
+        ...this.env,
+        WING_SIMULATOR_URL: this.context.serverUrl,
+      },
       timeout: this.timeout,
-      log: (_level, message) => {
+      log: (internal, _level, message) => {
         this.context.addTrace({
           data: { message },
-          type: TraceType.LOG,
+          type: internal ? TraceType.RESOURCE : TraceType.LOG,
           sourcePath: this.context.resourcePath,
           sourceType: FUNCTION_FQN,
           timestamp: new Date().toISOString(),
@@ -49,35 +52,12 @@
       },
     });
   }
-=======
-  public async save(): Promise<void> {}
->>>>>>> f9ccaffe
 
   public async invoke(payload: string): Promise<string> {
     return this.context.withTrace({
       message: `Invoke (payload=${JSON.stringify(payload)}).`,
       activity: async () => {
-<<<<<<< HEAD
         const sb = this.createSandbox();
-=======
-        const sb = new Sandbox(this.filename, {
-          env: {
-            ...this.env,
-            WING_SIMULATOR_URL: this.context.serverUrl,
-          },
-          timeout: this.timeout,
-          log: (internal, _level, message) => {
-            this.context.addTrace({
-              data: { message },
-              type: internal ? TraceType.RESOURCE : TraceType.LOG,
-              sourcePath: this.context.resourcePath,
-              sourceType: FUNCTION_FQN,
-              timestamp: new Date().toISOString(),
-            });
-          },
-        });
-
->>>>>>> f9ccaffe
         return sb.call("handler", JSON.stringify(payload));
       },
     });
@@ -88,8 +68,8 @@
       message: `InvokeAsync (payload=${JSON.stringify(payload)}).`,
       activity: async () => {
         const sb = this.createSandbox();
-        setImmediate(async () => {
-          await sb.call("handler", JSON.stringify(payload));
+        process.nextTick(() => {
+          void sb.call("handler", JSON.stringify(payload));
         });
       },
     });
