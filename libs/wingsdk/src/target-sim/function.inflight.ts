--- conflicted
+++ resolved
@@ -54,13 +54,7 @@
   public async invoke(payload: string): Promise<string> {
     return this.context.withTrace({
       message: `Invoke (payload=${JSON.stringify(payload)}).`,
-<<<<<<< HEAD
-      activity: async () => {
-        return this.sandbox.call("handler", payload) ?? "";
-      },
-=======
       activity: () => this.sandbox.call("handler", payload),
->>>>>>> 61b7e7c3
     });
   }
 
