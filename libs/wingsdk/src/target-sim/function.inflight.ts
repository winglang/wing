import * as fs from "fs";
import * as path from "path";
import { dirname } from "path";
import * as process from "process";
import * as vm from "vm";
import {
  ENV_WING_SIM_INFLIGHT_RESOURCE_PATH,
  ENV_WING_SIM_INFLIGHT_RESOURCE_TYPE,
} from "./function";
import { ISimulatorResourceInstance } from "./resource";
import {
  FunctionAttributes,
  FunctionSchema,
  FUNCTION_TYPE,
} from "./schema-resources";
import { IFunctionClient } from "../cloud";
import { ISimulatorContext } from "../testing/simulator";

export class Function implements IFunctionClient, ISimulatorResourceInstance {
  private readonly filename: string;
  private readonly env: Record<string, string>;
  private readonly context: ISimulatorContext;
  private readonly timeout: number;

  constructor(props: FunctionSchema["props"], context: ISimulatorContext) {
    if (props.sourceCodeLanguage !== "javascript") {
      throw new Error("Only JavaScript is supported");
    }
    this.filename = path.resolve(context.simdir, props.sourceCodeFile);
    this.env = props.environmentVariables ?? {};
    this.context = context;
    this.timeout = props.timeout;
  }

  public async init(): Promise<FunctionAttributes> {
    return {};
  }

  public async cleanup(): Promise<void> {
    return;
  }

  public async invoke(payload: string): Promise<string> {
    const userCode = fs.readFileSync(this.filename, "utf8");

    return this.context.withTrace({
      message: `Invoke (payload=${JSON.stringify(payload)}).`,
      activity: async () => {
        return runInSandbox(userCode, payload, {
          resolveDir: dirname(this.filename),
          context: {
            fs,
            path,
            process: {
              ...process,

              // override process.exit to throw an exception instead of exiting the process
              exit: (exitCode: number) => {
                throw new Error(
                  "process.exit() was called with exit code " + exitCode
                );
              },
            },

            $env: {
              ...this.env,
              [ENV_WING_SIM_INFLIGHT_RESOURCE_PATH]: this.context.resourcePath,
              [ENV_WING_SIM_INFLIGHT_RESOURCE_TYPE]: FUNCTION_TYPE,
            },

            __dirname: dirname(this.filename),

            // Make the global simulator available to user code so that they can find
            // and use other resource clients
            // TODO: Object.freeze this?
            $simulator: this.context,

<<<<<<< HEAD
    return this.context.withTrace({
      message: `Invoke (payload=${JSON.stringify(payload)}).`,
      activity: async () => {
        return vm.runInContext(wrapper, context, { timeout: this.timeout });
=======
            // explicitly DO NOT propagate `console` because inflight
            // function bind console.log to the global $logger object.
          },
          timeout: this.timeout,
        });
>>>>>>> 5599168e
      },
    });
  }
}

interface RunCodeOptions {
  readonly resolveDir: string;
  readonly context: { [key: string]: any };
  readonly timeout: number;
}

/**
 * Runs user code in a sandboxed environment. The code is expected to export a `handler`
 * async function which take a payload and returns a result.
 *
 * @param code The JavaScript code
 * @param payload The payload JSON object to pass to the handler
 * @param opts
 * @returns
 */
async function runInSandbox(code: string, payload: any, opts: RunCodeOptions) {
  const ctx: any = {};

  // create a copy of all the globals from our current context.
  for (const k of Object.getOwnPropertyNames(global)) {
    try {
      ctx[k] = (global as any)[k];
    } catch {
      // ignore unresolvable globals
      // see https://github.com/winglang/wing/pull/1923
    }
  }

  // append the user's context
  for (const k of Object.keys(opts.context)) {
    ctx[k] = opts.context[k];
  }

  // we are hijacking console.log to log to the inflight $logger so do not propagate
  delete ctx.console;

  return new Promise(($resolve, $reject) => {
    const wrapper = [
      "const exports = {};",
      "Object.assign(process.env, $env);",
      code,
      // The last statement is the value that will be returned by vm.runInThisContext
      `exports.handler(${JSON.stringify(
        payload
      )}).then($resolve).catch($reject);`,
    ].join("\n");

    // we want "require"s to resolve relative to the directory of the user's code
    const requireResolve = (p: string) =>
      require.resolve(p, { paths: [opts.resolveDir] });
    // eslint-disable-next-line @typescript-eslint/no-require-imports
    const inflightRequire = (p: string) => require(requireResolve(p));
    inflightRequire.resolve = requireResolve;

    const context = vm.createContext({
      ...ctx,
      require: inflightRequire,
      $resolve,
      $reject,
    });

    vm.runInContext(wrapper, context, { timeout: opts.timeout });
  });
}<|MERGE_RESOLUTION|>--- conflicted
+++ resolved
@@ -75,18 +75,11 @@
             // TODO: Object.freeze this?
             $simulator: this.context,
 
-<<<<<<< HEAD
-    return this.context.withTrace({
-      message: `Invoke (payload=${JSON.stringify(payload)}).`,
-      activity: async () => {
-        return vm.runInContext(wrapper, context, { timeout: this.timeout });
-=======
             // explicitly DO NOT propagate `console` because inflight
             // function bind console.log to the global $logger object.
           },
           timeout: this.timeout,
         });
->>>>>>> 5599168e
       },
     });
   }
