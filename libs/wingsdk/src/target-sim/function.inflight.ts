--- conflicted
+++ resolved
@@ -57,30 +57,8 @@
     return this.context.withTrace({
       message: `Invoke (payload=${JSON.stringify(payload)}).`,
       activity: async () => {
-<<<<<<< HEAD
         const sb = this.createSandbox();
-        return sb.call("handler", JSON.stringify(payload));
-=======
-        const sb = new Sandbox(this.filename, {
-          env: {
-            ...this.env,
-            WING_SIMULATOR_URL: this.context.serverUrl,
-          },
-          timeout: this.timeout,
-          log: (internal, _level, message) => {
-            this.context.addTrace({
-              data: { message },
-              type: internal ? TraceType.RESOURCE : TraceType.LOG,
-              sourcePath: this.context.resourcePath,
-              sourceType: FUNCTION_FQN,
-              timestamp: new Date().toISOString(),
-            });
-          },
-        });
-
-        const result = await sb.call("handler", JSON.stringify(payload));
-        return result ?? "";
->>>>>>> 55514ae0
+        return sb.call("handler", JSON.stringify(payload)) ?? "";
       },
     });
   }
