import * as path from "path";
import {
  FUNCTION_TYPE,
  FunctionAttributes,
  FunctionSchema,
} from "./schema-resources";
import { IFunctionClient } from "../cloud";
import { Sandbox } from "../shared/sandbox";
import {
  ISimulatorContext,
  ISimulatorResourceInstance,
} from "../simulator/simulator";
import { TraceType } from "../std";

export class Function implements IFunctionClient, ISimulatorResourceInstance {
  private readonly filename: string;
  private readonly env: Record<string, string>;
  private readonly context: ISimulatorContext;
  private readonly timeout: number;

  constructor(props: FunctionSchema["props"], context: ISimulatorContext) {
    if (props.sourceCodeLanguage !== "javascript") {
      throw new Error("Only JavaScript is supported");
    }
    this.filename = path.resolve(context.simdir, props.sourceCodeFile);
    this.env = props.environmentVariables ?? {};
    this.context = context;
    this.timeout = props.timeout;
  }

  public async init(): Promise<FunctionAttributes> {
    return {};
  }

  public async cleanup(): Promise<void> {
    return;
  }

  public async invoke(payload: string): Promise<string> {
    return this.context.withTrace({
      message: `Invoke (payload=${JSON.stringify(payload)}).`,
      activity: async () => {
<<<<<<< HEAD
        if (!this.bundle) {
          const workdir = await mkdtemp(path.join(tmpdir(), "wing-bundles-"));
          this.bundle = createBundle(this.filename, workdir);
        }

        const sandboxProcess = {
          ...process,

          // override process.exit to throw an exception instead of exiting the process
          exit: (exitCode: number) => {
            throw new Error(
              "process.exit() was called with exit code " + exitCode
            );
          },

          env: {
            ...this.env,
            WING_SIMULATOR_URL: this.context.serverUrl,
          },
        };

        const sandboxConsole: any = {};
        const levels = ["debug", "info", "log", "warn", "error"];
        for (const level of levels) {
          sandboxConsole[level] = (...args: any[]) => {
            const message = util.format(...args);
=======
        const sb = new Sandbox(this.filename, {
          context: { $simulator: this.context },
          env: this.env,
          timeout: this.timeout,
          log: (_level, message) => {
>>>>>>> c83eaf7f
            this.context.addTrace({
              data: { message },
              type: TraceType.LOG,
              sourcePath: this.context.resourcePath,
              sourceType: FUNCTION_TYPE,
              timestamp: new Date().toISOString(),
            });
<<<<<<< HEAD
          };
        }

        return runSandbox(this.bundle.entrypointPath, payload, {
          timeout: this.timeout,
          context: {
            process: sandboxProcess,
            console: sandboxConsole,
=======
>>>>>>> c83eaf7f
          },
        });

        return sb.call("handler", JSON.stringify(payload));
      },
    });
  }
}<|MERGE_RESOLUTION|>--- conflicted
+++ resolved
@@ -40,40 +40,14 @@
     return this.context.withTrace({
       message: `Invoke (payload=${JSON.stringify(payload)}).`,
       activity: async () => {
-<<<<<<< HEAD
-        if (!this.bundle) {
-          const workdir = await mkdtemp(path.join(tmpdir(), "wing-bundles-"));
-          this.bundle = createBundle(this.filename, workdir);
-        }
-
-        const sandboxProcess = {
-          ...process,
-
-          // override process.exit to throw an exception instead of exiting the process
-          exit: (exitCode: number) => {
-            throw new Error(
-              "process.exit() was called with exit code " + exitCode
-            );
-          },
-
+        const sb = new Sandbox(this.filename, {
+          context: { $simulator: this.context },
           env: {
             ...this.env,
             WING_SIMULATOR_URL: this.context.serverUrl,
           },
-        };
-
-        const sandboxConsole: any = {};
-        const levels = ["debug", "info", "log", "warn", "error"];
-        for (const level of levels) {
-          sandboxConsole[level] = (...args: any[]) => {
-            const message = util.format(...args);
-=======
-        const sb = new Sandbox(this.filename, {
-          context: { $simulator: this.context },
-          env: this.env,
           timeout: this.timeout,
           log: (_level, message) => {
->>>>>>> c83eaf7f
             this.context.addTrace({
               data: { message },
               type: TraceType.LOG,
@@ -81,17 +55,6 @@
               sourceType: FUNCTION_TYPE,
               timestamp: new Date().toISOString(),
             });
-<<<<<<< HEAD
-          };
-        }
-
-        return runSandbox(this.bundle.entrypointPath, payload, {
-          timeout: this.timeout,
-          context: {
-            process: sandboxProcess,
-            console: sandboxConsole,
-=======
->>>>>>> c83eaf7f
           },
         });
 
