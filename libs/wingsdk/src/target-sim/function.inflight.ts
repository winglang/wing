--- conflicted
+++ resolved
@@ -8,11 +8,7 @@
   ISimulatorResourceInstance,
   UpdatePlan,
 } from "../simulator/simulator";
-<<<<<<< HEAD
-import { Json, TraceType } from "../std";
-=======
-import { LogLevel, TraceType } from "../std";
->>>>>>> 97dac4b5
+import { LogLevel, Json, TraceType } from "../std";
 
 export class Function implements IFunctionClient, ISimulatorResourceInstance {
   private readonly sourceCodeFile: string;
