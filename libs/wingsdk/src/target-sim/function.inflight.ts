--- conflicted
+++ resolved
@@ -56,11 +56,7 @@
         // override process.exit to throw an exception instead of exiting the process
         exit: (code: number) => {
           throw new Error("process.exit() was called with exit code " + code);
-<<<<<<< HEAD
         },
-=======
-        }
->>>>>>> 1d56d4e5
       },
 
       // explicitly DO NOT propagate `console` because inflight
