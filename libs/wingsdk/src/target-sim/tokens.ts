import { Function } from "../cloud";
import { Tokens } from "../core/tokens";
import { IInflightHost, IResource } from "../std";

/**
 * Produce a token that will be replaced with the handle of a resource
 * when the simulator is started. This can be inserted to an environment variable
 * so that the real value can be used by an inflight function.
 */
export function simulatorHandleToken(resource: IResource): string {
  return simulatorAttrToken(resource, "handle");
}

/**
 * Produce a token that will be replaced with a deploy-time resource attribute
 * when the simulator is started.
 */
export function simulatorAttrToken(
  resource: IResource,
  attrName: string
): string {
  return `\${${resource.node.path}#attrs.${attrName}}`;
}

/**
 * Returns true is the given value is a Simulator token.
 */
export function isToken(value: string) {
  return /^\$\{.*\#(props\.|attrs\.).*\}/.test(value);
}

/**
 * Represents values that can only be resolved after the app is synthesized.
 * Tokens values are captured as environment variable, and resolved through the compilation target token mechanism.
 */
export class SimTokens extends Tokens {
  /**
   * Returns true is the given value is a Simulator token.
   */
  public isToken(value: any): boolean {
<<<<<<< HEAD
    const str: string = value.toString();
    return isToken(str);
=======
    if (typeof value === "string") {
      return isToken(value);
    }

    return false;
>>>>>>> 06c3603b
  }

  /**
   * "Lifts" a value into an inflight context.
   */
  public lift(value: any): string {
    switch (typeof value) {
      case "string":
        return `process.env[${JSON.stringify(this.envName(value))}]`;
      default:
        throw new Error(`Unsupported token type`);
    }
  }

  /**
   * Binds the given token to the host.
   */
  public bindValue(host: IInflightHost, value: any) {
    if (!(host instanceof Function)) {
      throw new Error(`Tokens can only be bound by a Function for now`);
    }

    switch (typeof value) {
      case "string":
        const envName = this.envName(value);
        // the same token might be bound multiple times by different variables/inflight contexts
        if (host.env[envName] === undefined) {
          host.addEnvironment(envName, value);
        }
        break;
      default:
        throw new Error(`Unable to bind token ${value}`);
    }
  }
}<|MERGE_RESOLUTION|>--- conflicted
+++ resolved
@@ -38,16 +38,11 @@
    * Returns true is the given value is a Simulator token.
    */
   public isToken(value: any): boolean {
-<<<<<<< HEAD
-    const str: string = value.toString();
-    return isToken(str);
-=======
     if (typeof value === "string") {
       return isToken(value);
     }
 
     return false;
->>>>>>> 06c3603b
   }
 
   /**
