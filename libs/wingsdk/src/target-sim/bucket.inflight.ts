import * as crypto from "crypto";
import * as fs from "fs";
import * as os from "os";
import { dirname, join } from "path";
import { ISimulatorResourceInstance } from "./resource";
import { BucketSchema } from "./schema-resources";
import { BucketDeleteOptions, IBucketClient } from "../cloud";
import { Json } from "../std";
import { ISimulatorContext } from "../testing/simulator";

export class Bucket implements IBucketClient, ISimulatorResourceInstance {
  private readonly objectKeys: Set<string>;
  private readonly fileDir: string;
  private readonly context: ISimulatorContext;
  private readonly initialObjects: Record<string, string>;
  private readonly _public: boolean;

  public constructor(props: BucketSchema["props"], context: ISimulatorContext) {
    this.objectKeys = new Set();
    this.fileDir = fs.mkdtempSync(join(os.tmpdir(), "wing-sim-"));
    this.context = context;
    this.initialObjects = props.initialObjects ?? {};
    this._public = props.public ?? false;
<<<<<<< HEAD
  }

  public get public(): boolean {
    return this._public;
=======
>>>>>>> e6779aa0
  }

  public async init(): Promise<void> {
    for (const [key, value] of Object.entries(this.initialObjects)) {
      await this.context.withTrace({
        message: `Adding object from preflight (key=${key}).`,
        activity: async () => {
          return this.addFile(key, value);
        },
      });
    }
  }

  public async cleanup(): Promise<void> {
    await fs.promises.rm(this.fileDir, { recursive: true, force: true });
  }

  public async put(key: string, value: string): Promise<void> {
    return this.context.withTrace({
      message: `Put (key=${key}).`,
      activity: async () => {
        return this.addFile(key, value);
      },
    });
  }

  public async putJson(key: string, body: Json): Promise<void> {
    return this.context.withTrace({
      message: `Put Json (key=${key}).`,
      activity: async () => {
        await this.addFile(key, JSON.stringify(body, null, 2));
      },
    });
  }

  public async get(key: string): Promise<string> {
    return this.context.withTrace({
      message: `Get (key=${key}).`,
      activity: async () => {
        const hash = this.hashKey(key);
        const filename = join(this.fileDir, hash);
        return fs.promises.readFile(filename, "utf8");
      },
    });
  }

  public async getJson(key: string): Promise<Json> {
    return this.context.withTrace({
      message: `Get Json (key=${key}).`,
      activity: async () => {
        const hash = this.hashKey(key);
        const filename = join(this.fileDir, hash);
        return JSON.parse(await fs.promises.readFile(filename, "utf8"));
      },
    });
  }

  public async list(prefix?: string): Promise<string[]> {
    return this.context.withTrace({
      message: `List (prefix=${prefix ?? "null"}).`,
      activity: async () => {
        return Array.from(this.objectKeys.values()).filter((key) => {
          if (prefix) {
            return key.startsWith(prefix);
          } else {
            return true;
          }
        });
      },
    });
  }

  public async publicUrl(key: string): Promise<string> {
    if (!this._public) {
      throw new Error("Cannot provide public url for a non-public bucket");
    }
    return this.context.withTrace({
      message: `Public URL (key=${key}).`,
      activity: async () => {
        const filePath = join(this.fileDir, key);

        if (!this.objectKeys.has(key)) {
          throw new Error(
            `Cannot provide public url for an non-existent key (key=${key})`
          );
        }

        return filePath;
      },
    });
  }

  public async delete(key: string, opts?: BucketDeleteOptions): Promise<void> {
    return this.context.withTrace({
      message: `Delete (key=${key}).`,
      activity: async () => {
        const mustExist = opts?.mustExist ?? false;

        if (!this.objectKeys.has(key) && mustExist) {
          throw new Error(`Object does not exist (key=${key}).`);
        }

        if (!this.objectKeys.has(key)) {
          return;
        }

        const hash = this.hashKey(key);
        const filename = join(this.fileDir, hash);
        await fs.promises.unlink(filename);
        this.objectKeys.delete(key);
      },
    });
  }

  private async addFile(key: string, value: string): Promise<void> {
    const hash = this.hashKey(key);
    const filename = join(this.fileDir, hash);
    const dirName = dirname(filename);
    await fs.promises.mkdir(dirName, { recursive: true });
    await fs.promises.writeFile(filename, value);
    this.objectKeys.add(key);
  }

  private hashKey(key: string): string {
    return crypto.createHash("sha512").update(key).digest("hex");
  }
}<|MERGE_RESOLUTION|>--- conflicted
+++ resolved
@@ -21,13 +21,6 @@
     this.context = context;
     this.initialObjects = props.initialObjects ?? {};
     this._public = props.public ?? false;
-<<<<<<< HEAD
-  }
-
-  public get public(): boolean {
-    return this._public;
-=======
->>>>>>> e6779aa0
   }
 
   public async init(): Promise<void> {
