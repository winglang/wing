import * as crypto from "crypto";
import * as fs from "fs";
import * as os from "os";
import { dirname, join } from "path";
import { ISimulatorResourceInstance } from "./resource";
import { BucketAttributes, BucketSchema } from "./schema-resources";
<<<<<<< HEAD
import { BucketDeleteOptions, IBucketClient } from "../cloud";
=======
import {
  BucketDeleteOptions,
  BucketEventType,
  IBucketClient,
  ITopicClient,
} from "../cloud";
>>>>>>> 5599168e
import { Json } from "../std";
import { ISimulatorContext } from "../testing/simulator";

export class Bucket implements IBucketClient, ISimulatorResourceInstance {
  private readonly objectKeys: Set<string>;
  private readonly fileDir: string;
  private readonly context: ISimulatorContext;
  private readonly initialObjects: Record<string, string>;
  private readonly _public: boolean;
  private readonly topicHandlers: Partial<Record<BucketEventType, string>>;

  public constructor(props: BucketSchema["props"], context: ISimulatorContext) {
    this.objectKeys = new Set();
    this.fileDir = fs.mkdtempSync(join(os.tmpdir(), "wing-sim-"));
    this.context = context;
    this.initialObjects = props.initialObjects ?? {};
    this._public = props.public ?? false;
    this.topicHandlers = props.topics;
  }

  public async init(): Promise<BucketAttributes> {
    for (const [key, value] of Object.entries(this.initialObjects)) {
      await this.context.withTrace({
        message: `Adding object from preflight (key=${key}).`,
        activity: async () => {
          return this.addFile(key, value);
        },
      });
    }
    return {};
  }

  public async cleanup(): Promise<void> {
    await fs.promises.rm(this.fileDir, { recursive: true, force: true });
  }

  private async notifyListeners(actionType: BucketEventType, key: string) {
    if (!this.topicHandlers[actionType]) {
      return;
    }

    const topicClient = this.context.findInstance(
      this.topicHandlers[actionType]!
    ) as ITopicClient & ISimulatorResourceInstance;

    return topicClient.publish(key);
  }

  private async fileExists(key: string): Promise<boolean> {
    return fs.promises
      .access(join(this.fileDir, key))
      .then(() => true)
      .catch(() => false);
  }

  public async put(key: string, value: string): Promise<void> {
    return this.context.withTrace({
      message: `Put (key=${key}).`,
      activity: async () => {
        return this.addFile(key, value);
      },
    });
  }

  public async putJson(key: string, body: Json): Promise<void> {
    return this.context.withTrace({
      message: `Put Json (key=${key}).`,
      activity: async () => {
        const actionType: BucketEventType = (await this.fileExists(key))
          ? BucketEventType.UPDATE
          : BucketEventType.CREATE;

        await this.addFile(key, JSON.stringify(body, null, 2));
        await this.notifyListeners(actionType, key);
      },
    });
  }

  public async get(key: string): Promise<string> {
    return this.context.withTrace({
      message: `Get (key=${key}).`,
      activity: async () => {
        const hash = this.hashKey(key);
        const filename = join(this.fileDir, hash);
        return fs.promises.readFile(filename, "utf8");
      },
    });
  }

  public async getJson(key: string): Promise<Json> {
    return this.context.withTrace({
      message: `Get Json (key=${key}).`,
      activity: async () => {
        const hash = this.hashKey(key);
        const filename = join(this.fileDir, hash);
        return JSON.parse(await fs.promises.readFile(filename, "utf8"));
      },
    });
  }

  public async list(prefix?: string): Promise<string[]> {
    return this.context.withTrace({
      message: `List (prefix=${prefix ?? "null"}).`,
      activity: async () => {
        return Array.from(this.objectKeys.values()).filter((key) => {
          if (prefix) {
            return key.startsWith(prefix);
          } else {
            return true;
          }
        });
      },
    });
  }

  public async publicUrl(key: string): Promise<string> {
    if (!this._public) {
      throw new Error("Cannot provide public url for a non-public bucket");
    }
    return this.context.withTrace({
      message: `Public URL (key=${key}).`,
      activity: async () => {
        const filePath = join(this.fileDir, key);

        if (!this.objectKeys.has(key)) {
          throw new Error(
            `Cannot provide public url for an non-existent key (key=${key})`
          );
        }

        return filePath;
      },
    });
  }

  public async delete(key: string, opts?: BucketDeleteOptions): Promise<void> {
    return this.context.withTrace({
      message: `Delete (key=${key}).`,
      activity: async () => {
        const mustExist = opts?.mustExist ?? false;

        if (!this.objectKeys.has(key) && mustExist) {
          throw new Error(`Object does not exist (key=${key}).`);
        }

        if (!this.objectKeys.has(key)) {
          return;
        }

        const hash = this.hashKey(key);
        const filename = join(this.fileDir, hash);
        await fs.promises.unlink(filename);
        this.objectKeys.delete(key);
        await this.notifyListeners(BucketEventType.DELETE, key);
      },
    });
  }

  private async addFile(key: string, value: string): Promise<void> {
    const actionType: BucketEventType = this.objectKeys.has(key)
      ? BucketEventType.UPDATE
      : BucketEventType.CREATE;
    const hash = this.hashKey(key);
    const filename = join(this.fileDir, hash);
    const dirName = dirname(filename);
    await fs.promises.mkdir(dirName, { recursive: true });
    await fs.promises.writeFile(filename, value);
    this.objectKeys.add(key);
    await this.notifyListeners(actionType, key);
  }

  private hashKey(key: string): string {
    return crypto.createHash("sha512").update(key).digest("hex");
  }
}<|MERGE_RESOLUTION|>--- conflicted
+++ resolved
@@ -4,16 +4,12 @@
 import { dirname, join } from "path";
 import { ISimulatorResourceInstance } from "./resource";
 import { BucketAttributes, BucketSchema } from "./schema-resources";
-<<<<<<< HEAD
-import { BucketDeleteOptions, IBucketClient } from "../cloud";
-=======
 import {
   BucketDeleteOptions,
   BucketEventType,
   IBucketClient,
   ITopicClient,
 } from "../cloud";
->>>>>>> 5599168e
 import { Json } from "../std";
 import { ISimulatorContext } from "../testing/simulator";
 
