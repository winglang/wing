import * as crypto from "crypto";
import * as fs from "fs";
import * as os from "os";
import { dirname, join } from "path";
import { ISimulatorResourceInstance } from "./resource";
import { BucketSchema } from "./schema-resources";
import { BucketDeleteOptions, IBucketClient } from "../cloud";
import { Json } from "../std";
import { ISimulatorContext } from "../testing/simulator";

export class Bucket implements IBucketClient, ISimulatorResourceInstance {
  private readonly objectKeys: Set<string>;
  private readonly fileDir: string;
  private readonly context: ISimulatorContext;
  private readonly initialObjects: Record<string, string>;
<<<<<<< HEAD
  private readonly _public: boolean;
=======

>>>>>>> 4d94e57b
  public constructor(props: BucketSchema["props"], context: ISimulatorContext) {
    this.objectKeys = new Set();
    this.fileDir = fs.mkdtempSync(join(os.tmpdir(), "wing-sim-"));
    this.context = context;
    this.initialObjects = props.initialObjects ?? {};
    this._public = props.public ?? false;
  }

  public get public(): boolean {
    return this._public;
  }

  public async init(): Promise<void> {
    for (const [key, value] of Object.entries(this.initialObjects)) {
      await this.context.withTrace({
        message: `Adding object from preflight (key=${key}).`,
        activity: async () => {
          return this.addFile(key, value);
        },
      });
    }
  }

  public async cleanup(): Promise<void> {
    await fs.promises.rm(this.fileDir, { recursive: true, force: true });
  }

  public async put(key: string, value: string): Promise<void> {
    return this.context.withTrace({
      message: `Put (key=${key}).`,
      activity: async () => {
        return this.addFile(key, value);
      },
    });
  }

  public async putJson(key: string, body: Json): Promise<void> {
    return this.context.withTrace({
      message: `Put Json (key=${key}).`,
      activity: async () => {
        const filename = join(this.fileDir, key);
        await fs.promises.writeFile(filename, JSON.stringify(body, null, 2));
      },
    });
  }

  public async get(key: string): Promise<string> {
    return this.context.withTrace({
      message: `Get (key=${key}).`,
      activity: async () => {
        const hash = this.hashKey(key);
        const filename = join(this.fileDir, hash);
        return fs.promises.readFile(filename, "utf8");
      },
    });
  }

  public async getJson(key: string): Promise<Json> {
    return this.context.withTrace({
      message: `Get Json (key=${key}).`,
      activity: async () => {
        const filename = join(this.fileDir, key);
        return JSON.parse(await fs.promises.readFile(filename, "utf8"));
      },
    });
  }

  public async list(prefix?: string): Promise<string[]> {
    return this.context.withTrace({
      message: `List (prefix=${prefix ?? "null"}).`,
      activity: async () => {
        return Array.from(this.objectKeys.values()).filter((key) => {
          if (prefix) {
            return key.startsWith(prefix);
          } else {
            return true;
          }
        });
      },
    });
  }

  public async publicUrl(key: string): Promise<string> {
    if (!this._public) {
      throw new Error("Cannot provide public url for a non-public bucket");
    }
    return this.context.withTrace({
      message: `Public URL (key=${key}).`,
      activity: async () => {
        const filePath = join(this.fileDir, key);

        if (!(await exists(filePath))) {
          throw new Error(
            `Cannot provide public url for an non-existant key (key=${key})`
          );
        }

        return filePath;
      },
    });
  }

  public async delete(key: string, opts?: BucketDeleteOptions): Promise<void> {
    return this.context.withTrace({
      message: `Delete (key=${key}).`,
      activity: async () => {
        const mustExist = opts?.mustExist ?? false;

        if (!this.objectKeys.has(key) && mustExist) {
          throw new Error(`Object does not exist (key=${key}).`);
        }

        if (!this.objectKeys.has(key)) {
          return;
        }

        const hash = this.hashKey(key);
        const filename = join(this.fileDir, hash);
        await fs.promises.unlink(filename);
        this.objectKeys.delete(key);
      },
    });
  }

  private async addFile(key: string, value: string): Promise<void> {
    const hash = this.hashKey(key);
    const filename = join(this.fileDir, hash);
    const dirName = dirname(filename);
    await fs.promises.mkdir(dirName, { recursive: true });
    await fs.promises.writeFile(filename, value);
    this.objectKeys.add(key);
  }

  private hashKey(key: string): string {
    return crypto.createHash("sha512").update(key).digest("hex");
  }
}<|MERGE_RESOLUTION|>--- conflicted
+++ resolved
@@ -13,11 +13,8 @@
   private readonly fileDir: string;
   private readonly context: ISimulatorContext;
   private readonly initialObjects: Record<string, string>;
-<<<<<<< HEAD
   private readonly _public: boolean;
-=======
 
->>>>>>> 4d94e57b
   public constructor(props: BucketSchema["props"], context: ISimulatorContext) {
     this.objectKeys = new Set();
     this.fileDir = fs.mkdtempSync(join(os.tmpdir(), "wing-sim-"));
