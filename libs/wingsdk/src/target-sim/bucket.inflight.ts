--- conflicted
+++ resolved
@@ -90,11 +90,7 @@
     return this.context.withTrace({
       message: `Put (key=${key}).`,
       activity: async () => {
-<<<<<<< HEAD
-        await this.addFile(key, value);
-=======
-        return this.addFile(key, value, opts?.contentType);
->>>>>>> 9b36f88f
+        await this.addFile(key, value, opts?.contentType);
       },
     });
   }
