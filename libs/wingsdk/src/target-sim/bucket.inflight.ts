--- conflicted
+++ resolved
@@ -3,18 +3,13 @@
 import * as os from "os";
 import { dirname, join } from "path";
 import { ISimulatorResourceInstance } from "./resource";
-<<<<<<< HEAD
-import { BucketSchema } from "./schema-resources";
+import { BucketAttributes, BucketSchema } from "./schema-resources";
 import {
   BucketDeleteOptions,
   BucketEventType,
   IBucketClient,
   ITopicClient,
 } from "../cloud";
-=======
-import { BucketAttributes, BucketSchema } from "./schema-resources";
-import { BucketDeleteOptions, IBucketClient } from "../cloud";
->>>>>>> bbaf2958
 import { Json } from "../std";
 import { ISimulatorContext } from "../testing/simulator";
 
