--- conflicted
+++ resolved
@@ -9,12 +9,8 @@
   BucketEventType,
   IBucketClient,
   ITopicClient,
+  SignedUrlOptions
 } from "../cloud";
-<<<<<<< HEAD
-import { Json  } from "../std";
-import { SignedUrlOptions } from "../cloud";
-=======
->>>>>>> 602c8e51
 import {
   ISimulatorContext,
   ISimulatorResourceInstance,
