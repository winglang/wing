import { join } from "path";
import { Construct } from "constructs";
import { EventMapping } from "./event-mapping";
import { Function } from "./function";
import { ISimulatorResource } from "./resource";
import { QueueSchema, QUEUE_TYPE } from "./schema-resources";
import { bindSimulatorResource, makeSimulatorJsClient } from "./util";
import * as cloud from "../cloud";
import * as core from "../core";
import { Duration, IInflightHost, Resource } from "../std";
import { BaseResourceSchema } from "../testing/simulator";
import { convertBetweenHandlers } from "../utils/convert";

/**
 * Simulator implementation of `cloud.Queue`.
 *
 * @inflight `@winglang/sdk.cloud.IQueueClient`
 */
export class Queue extends cloud.Queue implements ISimulatorResource {
<<<<<<< HEAD
  private readonly timeout: std.Duration;
  private readonly retentionPeriod: std.Duration;
  private readonly subscribers: QueueSubscriber[];
=======
  private readonly timeout: Duration;
>>>>>>> a20a945a
  private readonly initialMessages: string[] = [];
  constructor(scope: Construct, id: string, props: cloud.QueueProps = {}) {
    super(scope, id, props);

<<<<<<< HEAD
    this.timeout = props.timeout ?? std.Duration.fromSeconds(10);
    this.retentionPeriod = props.retentionPeriod ?? std.Duration.fromHours(1);

    if (this.retentionPeriod < this.timeout) {
      throw new Error(
        "Retention period must be greater than or equal to timeout"
      );
    }

    this.subscribers = [];
=======
    this.timeout = props.timeout ?? Duration.fromSeconds(10);
>>>>>>> a20a945a
    this.initialMessages.push(...(props.initialMessages ?? []));
  }

  public addConsumer(
    inflight: cloud.IQueueAddConsumerHandler,
    props: cloud.QueueAddConsumerProps = {}
  ): cloud.Function {
    const hash = inflight.node.addr.slice(-8);

    /**
     * The inflight function the user provided (via the `inflight` parameter) needs
     * to be wrapped in some extra logic to handle batching.
     * `convertBetweenHandlers` creates a dummy resource that provides the
     * wrapper code. In Wing psuedocode, this looks like:
     *
     * resource Handler impl cloud.IFunctionHandler {
     *   init(handler: cloud.IQueueAddConsumerHandler) {
     *     this.handler = handler;
     *   }
     *   inflight handle(event: string) {
     *     for (const message of JSON.parse(event).messages) {
     *       this.handler.handle(message);
     *     }
     *   }
     * }
     *
     * TODO: can we optimize this and create one less construct in the
     * user's tree by creating a single `Handler` resource that subclasses from
     * `cloud.Function` and overrides the `invoke` inflight method with the
     * wrapper code directly?
     */
    const functionHandler = convertBetweenHandlers(
      this.node.scope!, // ok since we're not a tree root
      `${this.node.id}-AddConsumerHandler-${hash}`,
      inflight,
      join(__dirname, "queue.addconsumer.inflight.js"),
      "QueueAddConsumerHandlerClient"
    );

    const fn = Function._newFunction(
      this.node.scope!, // ok since we're not a tree root
      `${this.node.id}-AddConsumer-${hash}`,
      functionHandler,
      props
    );

    new EventMapping(this, `${this.node.id}-QueueEventMapping-${hash}`, {
      subscriber: fn,
      publisher: this,
      subscriptionProps: {
        batchSize: props.batchSize ?? 1,
      },
    });

    Resource.addConnection({
      from: this,
      to: fn,
      relationship: "add_consumer",
    });

    return fn;
  }

  public toSimulator(): BaseResourceSchema {
    const schema: QueueSchema = {
      type: QUEUE_TYPE,
      path: this.node.path,
      props: {
        timeout: this.timeout.seconds,
<<<<<<< HEAD
        retentionPeriod: this.retentionPeriod.seconds,
        subscribers: this.subscribers,
=======
>>>>>>> a20a945a
        initialMessages: this.initialMessages,
      },
      attrs: {} as any,
    };
    return schema;
  }

  /** @internal */
  public _bind(host: IInflightHost, ops: string[]): void {
    bindSimulatorResource(__filename, this, host);
    super._bind(host, ops);
  }

  /** @internal */
  public _toInflight(): core.Code {
    return makeSimulatorJsClient(__filename, this);
  }
}<|MERGE_RESOLUTION|>--- conflicted
+++ resolved
@@ -17,18 +17,12 @@
  * @inflight `@winglang/sdk.cloud.IQueueClient`
  */
 export class Queue extends cloud.Queue implements ISimulatorResource {
-<<<<<<< HEAD
-  private readonly timeout: std.Duration;
-  private readonly retentionPeriod: std.Duration;
-  private readonly subscribers: QueueSubscriber[];
-=======
   private readonly timeout: Duration;
->>>>>>> a20a945a
+  private readonly retentionPeriod: Duration;
   private readonly initialMessages: string[] = [];
   constructor(scope: Construct, id: string, props: cloud.QueueProps = {}) {
     super(scope, id, props);
 
-<<<<<<< HEAD
     this.timeout = props.timeout ?? std.Duration.fromSeconds(10);
     this.retentionPeriod = props.retentionPeriod ?? std.Duration.fromHours(1);
 
@@ -38,10 +32,6 @@
       );
     }
 
-    this.subscribers = [];
-=======
-    this.timeout = props.timeout ?? Duration.fromSeconds(10);
->>>>>>> a20a945a
     this.initialMessages.push(...(props.initialMessages ?? []));
   }
 
@@ -111,11 +101,7 @@
       path: this.node.path,
       props: {
         timeout: this.timeout.seconds,
-<<<<<<< HEAD
         retentionPeriod: this.retentionPeriod.seconds,
-        subscribers: this.subscribers,
-=======
->>>>>>> a20a945a
         initialMessages: this.initialMessages,
       },
       attrs: {} as any,
