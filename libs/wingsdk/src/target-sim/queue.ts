import { join } from "path";
import { Construct } from "constructs";
import { App } from "./app";
import { EventMapping } from "./event-mapping";
import {
  Function,
  FunctionInflightMethods as SimFunctionInflightMethods,
} from "./function";
import { Policy } from "./policy";
import { ISimulatorResource } from "./resource";
import { QueueSchema } from "./schema-resources";
import { simulatorHandleToken } from "./tokens";
import { bindSimulatorResource, makeSimulatorJsClient } from "./util";
import * as cloud from "../cloud";
import { NotImplementedError } from "../core/errors";
import { convertBetweenHandlers } from "../shared/convert";
import { ToSimulatorOutput } from "../simulator";
import { Duration, IInflightHost, Node, SDK_SOURCE_MODULE } from "../std";

/**
 * Simulator implementation of `cloud.Queue`.
 *
 * @inflight `@winglang/sdk.cloud.IQueueClient`
 */
export class Queue extends cloud.Queue implements ISimulatorResource {
  private readonly timeout: Duration;
  private readonly retentionPeriod: Duration;
<<<<<<< HEAD
  private readonly dlq?: cloud.DeadLetterQueueProps;
=======
  private readonly policy: Policy;
>>>>>>> 05f6e290
  constructor(scope: Construct, id: string, props: cloud.QueueProps = {}) {
    super(scope, id, props);

    if (props.timeout) {
      throw new NotImplementedError(
        "Queue.timeout is not supported on the sim platform yet.",
        {
          issue: "https://github.com/winglang/wing/issues/1980",
          resource: this.constructor.name,
          operation: "timeout",
        }
      );
    }

    this.timeout = props.timeout ?? Duration.fromSeconds(30);
    this.retentionPeriod = props.retentionPeriod ?? Duration.fromHours(1);
    if (props.dlq && props.dlq.queue) {
      this.dlq = props.dlq;
      Node.of(this).addConnection({
        source: this,
        target: this.dlq.queue,
        name: "dead-letter queue",
      });
    }

    if (this.retentionPeriod.seconds < this.timeout.seconds) {
      throw new Error(
        "Retention period must be greater than or equal to timeout"
      );
    }

    this.policy = new Policy(this, "Policy", { principal: this });
  }

  /** @internal */
  public _supportedOps(): string[] {
    return [
      cloud.QueueInflightMethods.PUSH,
      cloud.QueueInflightMethods.PURGE,
      cloud.QueueInflightMethods.APPROX_SIZE,
      cloud.QueueInflightMethods.POP,
    ];
  }

  public setConsumer(
    inflight: cloud.IQueueSetConsumerHandler,
    props: cloud.QueueSetConsumerOptions = {}
  ): cloud.Function {
    /**
     * The inflight function the user provided (via the `inflight` parameter) needs
     * to be wrapped in some extra logic to handle batching.
     * `convertBetweenHandlers` creates a dummy resource that provides the
     * wrapper code. In Wing psuedocode, this looks like:
     *
     * resource Handler impl cloud.IFunctionHandler {
     *   init(handler: cloud.IQueueSetConsumerHandler) {
     *     this.handler = handler;
     *   }
     *   inflight handle(event: string) {
     *     for (const message of JSON.parse(event).messages) {
     *       this.handler.handle(message);
     *     }
     *   }
     * }
     *
     * TODO: can we optimize this and create one less construct in the
     * user's tree by creating a single `Handler` resource that subclasses from
     * `cloud.Function` and overrides the `invoke` inflight method with the
     * wrapper code directly?
     */
    const functionHandler = convertBetweenHandlers(
      inflight,
      join(__dirname, "queue.setconsumer.inflight.js"),
      "QueueSetConsumerHandlerClient"
    );

    const fn = new Function(
      this,
      App.of(this).makeId(this, "SetConsumer"),
      functionHandler,
      props
    );
    Node.of(fn).sourceModule = SDK_SOURCE_MODULE;
    Node.of(fn).title = "setConsumer()";

    new EventMapping(this, App.of(this).makeId(this, "QueueEventMapping"), {
      subscriber: fn,
      publisher: this,
      subscriptionProps: {
        batchSize: props.batchSize ?? 1,
      },
    });

    Node.of(this).addConnection({
      source: this,
      target: fn,
      name: "setConsumer()",
    });

    this.policy.addStatement(fn, cloud.FunctionInflightMethods.INVOKE);
    this.policy.addStatement(
      fn,
      SimFunctionInflightMethods.HAS_AVAILABLE_WORKERS
    );

    return fn;
  }

<<<<<<< HEAD
  public toSimulator(): BaseResourceSchema {
    const dlqSchema = this.dlq
      ? {
          dlqHandler: simulatorHandleToken(this.dlq.queue),
          maxDeliveryAttemps:
            this.dlq.maxDeliveryAttemps ?? cloud.DEFAULT_DELIVERY_ATTEMPS,
        }
      : undefined;
    const schema: QueueSchema = {
      type: cloud.QUEUE_FQN,
      path: this.node.path,
      addr: this.node.addr,
      props: {
        timeout: this.timeout.seconds,
        retentionPeriod: this.retentionPeriod.seconds,
        dlq: dlqSchema,
      },
      attrs: {} as any,
=======
  public toSimulator(): ToSimulatorOutput {
    const props: QueueSchema = {
      timeout: this.timeout.seconds,
      retentionPeriod: this.retentionPeriod.seconds,
    };
    return {
      type: cloud.QUEUE_FQN,
      props,
>>>>>>> 05f6e290
    };
  }

  public onLift(host: IInflightHost, ops: string[]): void {
    bindSimulatorResource(__filename, this, host, ops);
    super.onLift(host, ops);
  }

  /** @internal */
  public _toInflight(): string {
    return makeSimulatorJsClient(__filename, this);
  }
}<|MERGE_RESOLUTION|>--- conflicted
+++ resolved
@@ -25,11 +25,8 @@
 export class Queue extends cloud.Queue implements ISimulatorResource {
   private readonly timeout: Duration;
   private readonly retentionPeriod: Duration;
-<<<<<<< HEAD
   private readonly dlq?: cloud.DeadLetterQueueProps;
-=======
   private readonly policy: Policy;
->>>>>>> 05f6e290
   constructor(scope: Construct, id: string, props: cloud.QueueProps = {}) {
     super(scope, id, props);
 
@@ -138,35 +135,18 @@
     return fn;
   }
 
-<<<<<<< HEAD
-  public toSimulator(): BaseResourceSchema {
-    const dlqSchema = this.dlq
-      ? {
-          dlqHandler: simulatorHandleToken(this.dlq.queue),
-          maxDeliveryAttemps:
-            this.dlq.maxDeliveryAttemps ?? cloud.DEFAULT_DELIVERY_ATTEMPS,
-        }
-      : undefined;
-    const schema: QueueSchema = {
-      type: cloud.QUEUE_FQN,
-      path: this.node.path,
-      addr: this.node.addr,
-      props: {
-        timeout: this.timeout.seconds,
-        retentionPeriod: this.retentionPeriod.seconds,
-        dlq: dlqSchema,
-      },
-      attrs: {} as any,
-=======
   public toSimulator(): ToSimulatorOutput {
     const props: QueueSchema = {
       timeout: this.timeout.seconds,
       retentionPeriod: this.retentionPeriod.seconds,
+      dlq: this.dlq ? {
+          dlqHandler: simulatorHandleToken(this.dlq.queue),
+          maxDeliveryAttemps: this.dlq.maxDeliveryAttemps ?? cloud.DEFAULT_DELIVERY_ATTEMPS,
+        } : undefined,
     };
     return {
       type: cloud.QUEUE_FQN,
       props,
->>>>>>> 05f6e290
     };
   }
 
