import { ISimulatorResourceInstance } from "./resource";
import {
  TopicAttributes,
  TopicSchema,
  TopicSubscriber,
  TOPIC_TYPE,
} from "./schema-resources";
<<<<<<< HEAD
import { IFunctionClient, ITopicClient } from "../cloud";
import { ISimulatorContext, TraceType } from "../testing/simulator";
=======
import { IFunctionClient, ITopicClient, TraceType } from "../cloud";
import { ISimulatorContext } from "../testing/simulator";
>>>>>>> 5599168e

export class Topic implements ITopicClient, ISimulatorResourceInstance {
  private readonly subscribers = new Array<TopicSubscriber>();
  private readonly context: ISimulatorContext;

  constructor(props: TopicSchema["props"], context: ISimulatorContext) {
    for (const sub of props.subscribers ?? []) {
      this.subscribers.push({ ...sub });
    }
    this.context = context;
  }

  public async init(): Promise<TopicAttributes> {
    return {};
  }

  public async cleanup(): Promise<void> {}

  private async publishMessage(message: string) {
    for (const subscriber of this.subscribers) {
      const fnClient = this.context.findInstance(
        subscriber.functionHandle!
      ) as IFunctionClient & ISimulatorResourceInstance;

      if (!fnClient) {
        throw new Error("No function client found!");
      }

      this.context.addTrace({
        type: TraceType.RESOURCE,
        data: {
          message: `Sending message (message=${message}, subscriber=${subscriber.functionHandle}).`,
        },
        sourcePath: this.context.resourcePath,
        sourceType: TOPIC_TYPE,
        timestamp: new Date().toISOString(),
      });

      void (await fnClient.invoke(message).catch((err) => {
        this.context.addTrace({
          data: {
            message: `Subscriber error: ${err}`,
          },
          sourcePath: this.context.resourcePath,
          sourceType: TOPIC_TYPE,
          type: TraceType.RESOURCE,
          timestamp: new Date().toISOString(),
        });
      }));
    }
  }

  async publish(message: string): Promise<void> {
    this.context.addTrace({
      data: {
        message: `Publish (message=${message}).`,
      },
      sourcePath: this.context.resourcePath,
      sourceType: TOPIC_TYPE,
      type: TraceType.RESOURCE,
      timestamp: new Date().toISOString(),
    });

    return this.publishMessage(message);
  }
}<|MERGE_RESOLUTION|>--- conflicted
+++ resolved
@@ -5,13 +5,8 @@
   TopicSubscriber,
   TOPIC_TYPE,
 } from "./schema-resources";
-<<<<<<< HEAD
-import { IFunctionClient, ITopicClient } from "../cloud";
-import { ISimulatorContext, TraceType } from "../testing/simulator";
-=======
 import { IFunctionClient, ITopicClient, TraceType } from "../cloud";
 import { ISimulatorContext } from "../testing/simulator";
->>>>>>> 5599168e
 
 export class Topic implements ITopicClient, ISimulatorResourceInstance {
   private readonly subscribers = new Array<TopicSubscriber>();
