import { join } from "path";
import { Construct } from "constructs";
import { Function } from "./function";
import { ISimulatorResource } from "./resource";
import { BaseResourceSchema } from "./schema";
import { TopicSchema, TopicSubscriber, TOPIC_TYPE } from "./schema-resources";
<<<<<<< HEAD
import {
  bindSimulatorResource,
  makeSimulatorJsClient,
  simulatorHandleToken,
} from "./util";
=======
import { simulatorHandleToken } from "./tokens";
import { bindSimulatorResource, makeSimulatorJsClient } from "./util";
>>>>>>> 5599168e
import * as cloud from "../cloud";
import * as core from "../core";
import { convertBetweenHandlers } from "../utils/convert";

/**
 * Simulator implementation of `cloud.Topic`
 *
 * @inflight `@winglang/sdk.cloud.ITopicClient`
 */
export class Topic extends cloud.Topic implements ISimulatorResource {
  private readonly subscribers: TopicSubscriber[];
  constructor(scope: Construct, id: string, props: cloud.TopicProps = {}) {
    super(scope, id, props);

    this.subscribers = [];
  }

  public onMessage(
    inflight: cloud.ITopicOnMessageHandler,
    props: cloud.TopicOnMessageProps = {}
  ): cloud.Function {
    const hash = inflight.node.addr.slice(-8);
    const functionHandler = convertBetweenHandlers(
      this.node.scope!, // ok since we're not a tree root
      `${this.node.id}-OnMessageHandler-${hash}`,
      inflight,
      join(__dirname, "topic.onmessage.inflight.js"),
      "TopicOnMessageHandlerClient"
    );

    const fn = Function._newFunction(
      this.node.scope!, // ok since we're not a tree root
      `${this.node.id}-OnMessage-${hash}`,
      functionHandler,
      props
    );

    this.node.addDependency(fn);

    this.subscribers.push({
      functionHandle: simulatorHandleToken(fn),
    });

    core.Resource.addConnection({
      from: this,
      to: fn,
      relationship: "on_message",
    });

    return fn;
  }

  /** @internal */
  public _bind(host: core.IInflightHost, ops: string[]): void {
    bindSimulatorResource(__filename, this, host);
    super._bind(host, ops);
  }

  /** @internal */
  public _toInflight(): core.Code {
    return makeSimulatorJsClient(__filename, this);
  }

  public toSimulator(): BaseResourceSchema {
    const schema: TopicSchema = {
      type: TOPIC_TYPE,
      path: this.node.path,
      props: {
        subscribers: this.subscribers,
      },
      attrs: {} as any,
    };
    return schema;
  }
}

Topic._annotateInflight("publish", {});<|MERGE_RESOLUTION|>--- conflicted
+++ resolved
@@ -4,16 +4,8 @@
 import { ISimulatorResource } from "./resource";
 import { BaseResourceSchema } from "./schema";
 import { TopicSchema, TopicSubscriber, TOPIC_TYPE } from "./schema-resources";
-<<<<<<< HEAD
-import {
-  bindSimulatorResource,
-  makeSimulatorJsClient,
-  simulatorHandleToken,
-} from "./util";
-=======
 import { simulatorHandleToken } from "./tokens";
 import { bindSimulatorResource, makeSimulatorJsClient } from "./util";
->>>>>>> 5599168e
 import * as cloud from "../cloud";
 import * as core from "../core";
 import { convertBetweenHandlers } from "../utils/convert";
