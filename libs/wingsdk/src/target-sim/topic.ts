import { Construct } from "constructs";
import { App } from "./app";
import { EventMapping } from "./event-mapping";
import { Function } from "./function";
import { Policy } from "./policy";
import { ISimulatorResource } from "./resource";
import { TopicSchema } from "./schema-resources";
import { bindSimulatorResource, makeSimulatorJsClient } from "./util";
import * as cloud from "../cloud";
<<<<<<< HEAD
import { lift } from "../core";
import { ToSimulatorOutput } from "../simulator";
=======
import { LiftMap } from "../core";
import { convertBetweenHandlers } from "../shared/convert";
import { Testing, ToSimulatorOutput } from "../simulator";
>>>>>>> c261537d
import { IInflightHost, Node, SDK_SOURCE_MODULE } from "../std";

/**
 * Simulator implementation of `cloud.Topic`
 *
 * @inflight `@winglang/sdk.cloud.ITopicClient`
 */
export class Topic extends cloud.Topic implements ISimulatorResource {
  public readonly policy: Policy;
  constructor(scope: Construct, id: string, props: cloud.TopicProps = {}) {
    super(scope, id, props);
    this.policy = new Policy(this, "Policy", { principal: this });
  }

  public onMessage(
    inflight: cloud.ITopicOnMessageHandler,
    props: cloud.TopicOnMessageOptions = {}
  ): cloud.Function {
    const functionHandler = TopicOnMessageHandler.toFunctionHandler(inflight);
    const fn = new Function(
      this,
      App.of(this).makeId(this, "OnMessage"),
      functionHandler,
      props
    );
    Node.of(fn).sourceModule = SDK_SOURCE_MODULE;
    Node.of(fn).title = "onMessage()";

    new EventMapping(this, App.of(this).makeId(this, "TopicEventMapping"), {
      subscriber: fn,
      publisher: this,
      subscriptionProps: {},
    });

    Node.of(this).addConnection({
      source: this,
      target: fn,
      name: "onMessage()",
    });

    this.policy.addStatement(fn, cloud.FunctionInflightMethods.INVOKE_ASYNC);

    return fn;
  }

  public subscribeQueue(queue: cloud.Queue): void {
    const fn = new Function(
      this,
      App.of(this).makeId(this, "subscribeQueue"),
      lift({ queue })
        .grant({ queue: ["push"] })
        .inflight(async (ctx, event) => {
          await ctx.queue.push(event as string);
          return undefined;
        }),
      {}
    );
    Node.of(fn).sourceModule = SDK_SOURCE_MODULE;
    Node.of(fn).title = "subscribeQueue()";

    new EventMapping(this, App.of(this).makeId(this, "TopicEventMapping"), {
      subscriber: fn,
      publisher: this,
      subscriptionProps: {},
    });

    Node.of(this).addConnection({
      source: this,
      target: fn,
      name: "subscribeQueue()",
    });

    this.policy.addStatement(fn, cloud.FunctionInflightMethods.INVOKE_ASYNC);
  }

  public onLift(host: IInflightHost, ops: string[]): void {
    bindSimulatorResource(__filename, this, host, ops);
    super.onLift(host, ops);
  }

  /** @internal */
  public _toInflight(): string {
    return makeSimulatorJsClient(__filename, this);
  }

  /** @internal */
  public get _liftMap(): LiftMap {
    return {
      [cloud.QueueInflightMethods.PUSH]: [],
      [cloud.TopicInflightMethods.PUBLISH]: [],
    };
  }

  public toSimulator(): ToSimulatorOutput {
    const props: TopicSchema = {};
    return {
      type: cloud.TOPIC_FQN,
      props,
    };
  }
}

/**
 * Utility class to work with topic message handlers.
 */
export class TopicOnMessageHandler {
  /**
   * Converts a `cloud.ITopicOnMessageHandler` to a `cloud.IFunctionHandler`
   * @param handler the handler to convert
   * @returns the function handler
   */
  public static toFunctionHandler(
    handler: cloud.ITopicOnMessageHandler
  ): cloud.IFunctionHandler {
    return lift({ handler }).inflight(async (ctx, event) => {
      await ctx.handler(event as string);
      return undefined;
    });
  }
}<|MERGE_RESOLUTION|>--- conflicted
+++ resolved
@@ -7,14 +7,8 @@
 import { TopicSchema } from "./schema-resources";
 import { bindSimulatorResource, makeSimulatorJsClient } from "./util";
 import * as cloud from "../cloud";
-<<<<<<< HEAD
-import { lift } from "../core";
+import { lift, LiftMap } from "../core";
 import { ToSimulatorOutput } from "../simulator";
-=======
-import { LiftMap } from "../core";
-import { convertBetweenHandlers } from "../shared/convert";
-import { Testing, ToSimulatorOutput } from "../simulator";
->>>>>>> c261537d
 import { IInflightHost, Node, SDK_SOURCE_MODULE } from "../std";
 
 /**
