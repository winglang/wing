--- conflicted
+++ resolved
@@ -1,9 +1,6 @@
 // only include here types that we want to expose in userland
-<<<<<<< HEAD
 
+export * from "./container";
 export * from "./policy";
-=======
-export * from "./container";
->>>>>>> f1135934
 export * from "./resource";
 export * from "./state";