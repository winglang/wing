import { relative } from "path";
import { Construct } from "constructs";
import { ISimulatorInflightHost, ISimulatorResource } from "./resource";
import { ServiceSchema } from "./schema-resources";
import { simulatorHandleToken } from "./tokens";
import { bindSimulatorResource, makeSimulatorJsClient } from "./util";
import * as cloud from "../cloud";
<<<<<<< HEAD
import { App, LiftDepsMatrixRaw } from "../core";
=======
import { App, LiftMap } from "../core";
>>>>>>> 6b3bbff0
import { PolicyStatement, ToSimulatorOutput } from "../simulator";
import { IInflightHost, IResource } from "../std";

export class Service
  extends cloud.Service
  implements ISimulatorResource, ISimulatorInflightHost
{
  private readonly permissions: Array<[IResource, string]> = [];
  private readonly autoStart: boolean;

  constructor(
    scope: Construct,
    id: string,
    handler: cloud.IServiceHandler,
    props: cloud.ServiceProps = {}
  ) {
    super(scope, id, handler, props);
    this.autoStart = props.autoStart ?? true;
  }

  public addPermission(resource: IResource, op: string): void {
    this.permissions.push([resource, op]);
  }

  public toSimulator(): ToSimulatorOutput {
    const policy: Array<PolicyStatement> = [];
    for (const [resource, operation] of this.permissions) {
      policy.push({
        operation,
        resourceHandle: simulatorHandleToken(resource),
      });
    }
    const props: ServiceSchema = {
      environmentVariables: this.env,
      sourceCodeFile: relative(App.of(this).outdir, this.entrypoint),
      autoStart: this.autoStart,
    };
    return {
      type: cloud.SERVICE_FQN,
      props,
      policy,
    };
  }

  /** @internal */
<<<<<<< HEAD
  public get _liftMap(): LiftDepsMatrixRaw {
    return {
      [cloud.ServiceInflightMethods.START]: [[this.handler, ["handle"]]],
=======
  public get _liftMap(): LiftMap {
    return {
      [cloud.ServiceInflightMethods.START]: [],
>>>>>>> 6b3bbff0
      [cloud.ServiceInflightMethods.STOP]: [],
      [cloud.ServiceInflightMethods.STARTED]: [],
    };
  }

  public onLift(host: IInflightHost, ops: string[]): void {
    bindSimulatorResource(__filename, this, host, ops);
    super.onLift(host, ops);
  }

  public _toInflight(): string {
    return makeSimulatorJsClient(__filename, this);
  }
}<|MERGE_RESOLUTION|>--- conflicted
+++ resolved
@@ -5,11 +5,7 @@
 import { simulatorHandleToken } from "./tokens";
 import { bindSimulatorResource, makeSimulatorJsClient } from "./util";
 import * as cloud from "../cloud";
-<<<<<<< HEAD
-import { App, LiftDepsMatrixRaw } from "../core";
-=======
 import { App, LiftMap } from "../core";
->>>>>>> 6b3bbff0
 import { PolicyStatement, ToSimulatorOutput } from "../simulator";
 import { IInflightHost, IResource } from "../std";
 
@@ -55,15 +51,9 @@
   }
 
   /** @internal */
-<<<<<<< HEAD
-  public get _liftMap(): LiftDepsMatrixRaw {
-    return {
-      [cloud.ServiceInflightMethods.START]: [[this.handler, ["handle"]]],
-=======
   public get _liftMap(): LiftMap {
     return {
       [cloud.ServiceInflightMethods.START]: [],
->>>>>>> 6b3bbff0
       [cloud.ServiceInflightMethods.STOP]: [],
       [cloud.ServiceInflightMethods.STARTED]: [],
     };
