--- conflicted
+++ resolved
@@ -4,12 +4,8 @@
 import * as vm from "vm";
 import { IPlatform } from "./platform";
 import { scanDirForPlatformFile } from "./util";
-<<<<<<< HEAD
 import { App, AppProps, PolyconFactory, SynthHooks } from "../core";
-=======
-import { App, AppProps, SynthHooks } from "../core";
 import { SECRET_SYMBOL } from "../core/types";
->>>>>>> 25f6c934
 
 interface PlatformManagerOptions {
   /**
@@ -107,7 +103,6 @@
     });
   }
 
-<<<<<<< HEAD
   public createPolyconFactory(): PolyconFactory {
     this.createPlatformInstances();
     const newInstanceOverrides: any[] = [];
@@ -124,12 +119,6 @@
   // This method is called from preflight.js in order to return an App instance
   // that can be synthesized
   public createApp(appProps: AppProps): App {
-=======
-  // This method is called from preflight.cjs in order to return an App instance
-  // that can be synthesized
-  public createApp(appProps: AppProps): App {
-    this.createPlatformInstances();
->>>>>>> 25f6c934
     let appCall = this.platformInstances[0].newApp;
 
     if (!appCall) {
@@ -142,12 +131,7 @@
 
     const app = appCall!({
       ...appProps,
-<<<<<<< HEAD
-      synthHooks,
-=======
       synthHooks: hooks.synthHooks,
-      newInstanceOverrides: hooks.newInstanceOverrides,
->>>>>>> 25f6c934
     }) as App;
 
     let secretNames = [];
