<<<<<<< HEAD
export * from "./react-website";
=======
export * from "./dynamodb-table";
>>>>>>> 9fd1fe99
export * from "./redis";
export * from "./table";<|MERGE_RESOLUTION|>--- conflicted
+++ resolved
@@ -1,7 +1,4 @@
-<<<<<<< HEAD
 export * from "./react-website";
-=======
 export * from "./dynamodb-table";
->>>>>>> 9fd1fe99
 export * from "./redis";
 export * from "./table";