// this file must only export the standard library types and not target-specific types.
export * as cloud from "./cloud";
export * as core from "./core";
export * as ex from "./ex";
export * as fs from "./fs";
export * as http from "./http";
export * as math from "./math";
export * as regex from "./regex";
export * as aws from "./shared-aws";
export * as simulator from "./simulator";
export * as std from "./std";
<<<<<<< HEAD
export * as testing from "./testing";
=======
export * as sim from "./target-sim";
>>>>>>> 2b00ad4c
export * as util from "./util";<|MERGE_RESOLUTION|>--- conflicted
+++ resolved
@@ -9,9 +9,6 @@
 export * as aws from "./shared-aws";
 export * as simulator from "./simulator";
 export * as std from "./std";
-<<<<<<< HEAD
+export * as sim from "./target-sim";
 export * as testing from "./testing";
-=======
-export * as sim from "./target-sim";
->>>>>>> 2b00ad4c
 export * as util from "./util";