import { createHash } from "crypto";
import { readFileSync } from "fs";
import { basename } from "path";
<<<<<<< HEAD
import { normalPath } from "../util";
=======
import { Construct } from "constructs";
import { makeHandler } from "./internal";
import { TreeInspector } from "./tree";
import { Connection, Display, IInflightHost, IResource } from "../std/resource";
import { normalPath } from "../utils/misc";
>>>>>>> 37adcb27

/**
 * Reference to a piece of code.
 */
export abstract class Code {
  /**
   * The language of the code.
   */
  public abstract readonly language: Language;

  /**
   * The code.
   */
  public abstract readonly text: string;

  /**
   * Generate a hash of the code contents.
   */
  public get hash(): string {
    return createHash("sha512").update(this.text).digest("hex");
  }
}

/**
 * The language of a piece of code.
 */
export enum Language {
  /** Node.js */
  NODE_JS = "nodejs",
}

/**
 * Reference to a piece of Node.js code.
 */
export class NodeJsCode extends Code {
  /**
   * Reference code from a file path.
   */
  public static fromFile(path: string) {
    return new NodeJsCode(readFileSync(path, "utf-8"));
  }

  /**
   * Reference code directly from a string.
   */
  public static fromInline(text: string) {
    return new NodeJsCode(text);
  }

  public readonly language = Language.NODE_JS;
  public readonly text: string;

  private constructor(text: string) {
    super();
    this.text = text;
  }
}

export type InflightBindings = Record<string, InflightBinding>;

/**
 * Props for `Inflight`.
 */
export interface InflightProps {
  /**
   * Reference to the inflight code. Only JavaScript code is currently
   * supported.
   *
   * The JavaScript code needs be in the form `async handle(event) { ... }`, and
   * all references to resources must be made through `this.<resource>`.
   */
  readonly code: Code;

  /**
   * Data and resource binding information.
   * @default - no bindings
   */
  readonly bindings?: InflightBindings;
}

/**
 * An inflight binding.
 */
export interface InflightBinding {
  /**
   * The resource or capturable value.
   */
  readonly obj: any;

  /**
   * The list of operations used on the resource.
   */
  readonly ops?: string[];
}

/**
 * Utility class with functions about inflight clients.
 */
export class InflightClient {
  /**
   * Creates a `Code` instance with code for creating an inflight client.
   */
  public static for(
    dirname: string,
    filename: string,
    clientClass: string,
    args: string[]
  ): Code {
    const inflightDir = dirname;
    const inflightFile = basename(filename).split(".")[0] + ".inflight";
    return NodeJsCode.fromInline(
      `new (require("${normalPath(
        `${inflightDir}/${inflightFile}`
      )}")).${clientClass}(${args.join(", ")})`
    );
  }
  private constructor() {}
}<|MERGE_RESOLUTION|>--- conflicted
+++ resolved
@@ -1,15 +1,7 @@
 import { createHash } from "crypto";
 import { readFileSync } from "fs";
 import { basename } from "path";
-<<<<<<< HEAD
-import { normalPath } from "../util";
-=======
-import { Construct } from "constructs";
-import { makeHandler } from "./internal";
-import { TreeInspector } from "./tree";
-import { Connection, Display, IInflightHost, IResource } from "../std/resource";
 import { normalPath } from "../utils/misc";
->>>>>>> 37adcb27
 
 /**
  * Reference to a piece of code.
