--- conflicted
+++ resolved
@@ -84,11 +84,12 @@
 }
 
 /** @internal */
-<<<<<<< HEAD
-export type UIComponent = UIField | UISection | UIButton | UIFileBrowser;
-=======
-export type UIComponent = UIField | UISection | UIButton | UIHttpClient;
->>>>>>> 97a205ab
+export type UIComponent =
+  | UIField
+  | UISection
+  | UIButton
+  | UIHttpClient
+  | UIFileBrowser;
 
 /** @internal */
 export interface UIField {
@@ -116,7 +117,14 @@
 }
 
 /** @internal */
-<<<<<<< HEAD
+export interface UIHttpClient {
+  readonly kind: "http-client";
+  readonly label: string;
+  readonly getUrlHandler: string;
+  readonly getApiSpecHandler: string;
+}
+
+/** @internal */
 export interface UIFileBrowser {
   readonly kind: "file-browser";
   readonly label: string;
@@ -124,13 +132,6 @@
   readonly deleteHandler: string;
   readonly getHandler: string;
   readonly listHandler: string;
-=======
-export interface UIHttpClient {
-  readonly kind: "http-client";
-  readonly label: string;
-  readonly getUrlHandler: string;
-  readonly getApiSpecHandler: string;
->>>>>>> 97a205ab
 }
 
 /**
