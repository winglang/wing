import { IConstruct } from "constructs";
<<<<<<< HEAD
import { Duration } from "../std";
import { InflightBindings, NodeJsCode } from "./inflight";
import { Resource } from "./resource";
=======
import { Code, InflightBindings, NodeJsCode } from "./inflight";
import { DisplayProps, Resource } from "./resource";
>>>>>>> 79c15d6c

export function makeHandler(
  scope: IConstruct,
  id: string,
  code: string,
  bindings: InflightBindings = {},
  display?: DisplayProps
): Resource {
  const clients: Record<string, string> = {};

  for (const [k, v] of Object.entries(bindings.resources ?? {})) {
    clients[k] = v.resource._toInflight().text;
  }

  for (const [k, v] of Object.entries(bindings.data ?? {})) {
    clients[k] = serializeImmutableData(v);
  }

  // implements IFunctionHandler
  class Handler extends Resource {
    public readonly stateful = false;

    constructor() {
      super(scope, id);

      // pretend as if we have a field for each binding
      for (const [field, resource] of Object.entries(
        bindings.resources ?? {}
      )) {
        (this as any)[field] = resource.resource;
      }

      for (const [field, value] of Object.entries(bindings.data ?? {})) {
        (this as any)[field] = value;
      }

      this.display.title = display?.title;
      this.display.description = display?.description;
      this.display.hidden = display?.hidden;
    }

    public _toInflight(): NodeJsCode {
      return NodeJsCode.fromInline(
        `new ((function(){
return class Handler {
  constructor(clients) {
    for (const [name, client] of Object.entries(clients)) {
      this[name] = client;
    }
  }
  ${code}
};
})())({
${Object.entries(clients)
  .map(([name, client]) => `${name}: ${client}`)
  .join(",\n")}
})`
      );
    }
  }

  // only annotate resource bindings because there's no binding to do for data
  const annotation = Object.fromEntries(
    Object.entries(bindings.resources ?? {}).map(([name, def]) => [
      "this." + name,
      { ops: def.ops },
    ])
  );
  Handler._annotateInflight("handle", annotation);

  return new Handler();
}

function serializeImmutableData(obj: any): string {
  switch (typeof obj) {
    case "string":
    case "boolean":
    case "number":
      return JSON.stringify(obj);

    case "object":
      if (Array.isArray(obj)) {
        return `[${obj.map(serializeImmutableData).join(",")}]`;
      }

      if (obj instanceof Duration) {
        return serializeImmutableData({
          seconds: obj.seconds,
          minutes: obj.minutes,
          hours: obj.hours,
        });
      }

      if (obj instanceof Set) {
        return `new Set(${serializeImmutableData(Array.from(obj))})`;
      }

      if (obj instanceof Map) {
        return `new Map(${serializeImmutableData(Array.from(obj))})`;
      }

      // structs are just objects
      if (obj instanceof Object) {
        const lines = [];
        lines.push("{");
        for (const [k, v] of Object.entries(obj)) {
          lines.push(`${k}: ${serializeImmutableData(v)},`);
        }
        lines.push("}");
        return lines.join("");
      }
  }

  throw new Error(
    `unable to serialize immutable data object of type ${obj.constructor?.name}`
  );
}<|MERGE_RESOLUTION|>--- conflicted
+++ resolved
@@ -1,12 +1,7 @@
 import { IConstruct } from "constructs";
-<<<<<<< HEAD
 import { Duration } from "../std";
-import { InflightBindings, NodeJsCode } from "./inflight";
-import { Resource } from "./resource";
-=======
 import { Code, InflightBindings, NodeJsCode } from "./inflight";
 import { DisplayProps, Resource } from "./resource";
->>>>>>> 79c15d6c
 
 export function makeHandler(
   scope: IConstruct,
