--- conflicted
+++ resolved
@@ -153,45 +153,33 @@
  *
  * @inflight `@winglang/sdk.ui.IFileBrowserPutHandlerClient`
  */
-<<<<<<< HEAD
 export interface IFileBrowserPutHandler extends IInflight {
   /** @internal */
   [INFLIGHT_SYMBOL]?: IFileBrowserPutHandlerClient["handle"];
 }
-=======
-export interface IFileBrowserPutHandler extends IInflight {}
-
->>>>>>> c261537d
+
 /**
  * A resource with an inflight "handle" method that can be passed to
  * `IFileBrowser`.
  *
  * @inflight `@winglang/sdk.ui.IFileBrowserGetHandlerClient`
  */
-<<<<<<< HEAD
 export interface IFileBrowserGetHandler extends IInflight {
   /** @internal */
   [INFLIGHT_SYMBOL]?: IFileBrowserGetHandlerClient["handle"];
 }
-=======
-export interface IFileBrowserGetHandler extends IInflight {}
-
->>>>>>> c261537d
+
 /**
  * A resource with an inflight "handle" method that can be passed to
  * `IFileBrowser`.
  *
  * @inflight `@winglang/sdk.ui.IFileBrowserListHandlerClient`
  */
-<<<<<<< HEAD
 export interface IFileBrowserListHandler extends IInflight {
   /** @internal */
   [INFLIGHT_SYMBOL]?: IFileBrowserListHandlerClient["handle"];
 }
-=======
-export interface IFileBrowserListHandler extends IInflight {}
-
->>>>>>> c261537d
+
 /**
  * A resource with an inflight "handle" method that can be passed to
  * `IFileBrowser`.
