import { Construct } from "constructs";
import { Function } from "./function";
import { calculateQueuePermissions } from "./permissions";
import { isValidArn } from "./util";
<<<<<<< HEAD
import { cloud, ui } from "..";
import { InflightClient, lift } from "../core";
=======
import { cloud } from "..";
import { IQueueClient } from "../cloud";
import { InflightClient, LiftMap } from "../core";
>>>>>>> c261537d
import { INFLIGHT_SYMBOL } from "../core/types";
import { IInflightHost, Node, Resource } from "../std";

/**
 * A shared interface for AWS queues.
 */
export interface IAwsQueue {
  /**
   * AWS Queue arn
   */
  readonly queueArn: string;

  /**
   * AWS Queue name
   */
  readonly queueName: string;

  /**
   * AWS Queue url
   */
  readonly queueUrl: string;
}

/**
 * A helper class for working with AWS queues.
 */
export class Queue {
  /**
   * If the queue is an AWS SQS, return a helper interface for
   * working with it.
   * @param queue The cloud.Queue.
   */
  public static from(queue: cloud.Queue): IAwsQueue | undefined {
    if (this.isAwsQueue(queue)) {
      return queue;
    }
    return undefined;
  }

  private static isAwsQueue(obj: any): obj is IAwsQueue {
    return (
      typeof obj.queueArn === "string" &&
      typeof obj.queueName === "string" &&
      typeof obj.queueUrl === "string"
    );
  }
}

/**
 * The inflight API for AWS queues.
 */
export interface IAwsQueueClient extends cloud.IQueueClient {
  /**
   * Get the queue URL.
   */
  queueUrl(): Promise<string>;
}

/**
 * A reference to an external SQS queue.
 *
 * @inflight `@winglang/sdk.aws.IAwsQueueClient`
 */
export class QueueRef extends Resource {
  /** @internal */
  public [INFLIGHT_SYMBOL]?: IAwsQueueClient;

  /**
   * The ARN of this queue.
   */
  public readonly queueArn: string;

  constructor(scope: Construct, id: string, queueArn: string) {
    super(scope, id);

    if (!isValidArn(queueArn, "sqs")) {
      throw new Error(`"${queueArn}" is not a valid Amazon SQS ARN`);
    }

    this.queueArn = queueArn;

    this.addUserInterface();
  }

  public onLift(host: IInflightHost, ops: string[]): void {
    // if this is an AWS function, add the necessary IAM permissions
    const fn = Function.from(host);
    if (fn) {
      fn.addPolicyStatements(...calculateQueuePermissions(this.queueArn, ops));
    }

    host.addEnvironment(this.envName(), this.queueArn);
    super.onLift(host, ops);
  }

  /** @internal */
  public _toInflight(): string {
    return InflightClient.for(__dirname, __filename, "QueueClient", [
      `process.env["${this.envName()}"]`,
    ]);
  }

  private envName(): string {
    return `QUEUE_ARN_${this.node.addr.slice(-8)}`;
  }

  /** @internal */
<<<<<<< HEAD
  public _supportedOps(): string[] {
    return [
      "queueUrl",
      cloud.QueueInflightMethods.PUSH,
      cloud.QueueInflightMethods.PURGE,
      cloud.QueueInflightMethods.APPROX_SIZE,
      cloud.QueueInflightMethods.POP,
    ];
=======
  public get _liftMap(): LiftMap {
    return {
      [QUEUE_URL_METHOD]: [], // AWS-specific
      [cloud.QueueInflightMethods.PUSH]: [],
      [cloud.QueueInflightMethods.PURGE]: [],
      [cloud.QueueInflightMethods.APPROX_SIZE]: [],
      [cloud.QueueInflightMethods.POP]: [],
    };
>>>>>>> c261537d
  }

  private addUserInterface() {
    Node.of(this).color = "pink";

    const queueUrlHandler = lift({ queue: this }).inflight(async (ctx) => {
      try {
        return await ctx.queue.queueUrl();
      } catch (e: any) {
        return e.message;
      }
    });

    new ui.Field(this, "QueueUrlField", "SQS Queue URL", queueUrlHandler, {
      link: true,
    });

    const awsConsoleHandler = lift({ queue: this }).inflight(async (ctx) => {
      try {
        const url = await ctx.queue.queueUrl();
        const x = new URL(url);
        const region = x.hostname.split(".")[1];
        return (
          "https://" +
          region +
          ".console.aws.amazon.com/sqs/v3/home?region=" +
          region +
          "#/queues/" +
          encodeURIComponent(url)
        );
      } catch (e: any) {
        return e.message;
      }
    });

    new ui.Field(this, "AwsConsoleField", "AWS Console", awsConsoleHandler, {
      link: true,
    });

    new ui.ValueField(this, "QueueArnField", "SQS Queue ARN", this.queueArn);
  }
}

/**
 * Utility class for working with the queue consumer handler.
 */
export class QueueSetConsumerHandler {
  /**
   * Converts a queue consumer handler to a function handler.
   * @param handler The queue consumer handler.
   * @returns The function handler.
   */
  public static toFunctionHandler(
    handler: cloud.IQueueSetConsumerHandler
  ): cloud.IFunctionHandler {
    return lift({ handler }).inflight(async (ctx, event) => {
      const batchItemFailures = [];
      for (const record of (event as any).Records ?? []) {
        try {
          await ctx.handler(record.body);
        } catch (error) {
          batchItemFailures.push({
            itemIdentifier: record.messageId,
          });
        }
      }
      return { batchItemFailures } as any;
    });
  }
}<|MERGE_RESOLUTION|>--- conflicted
+++ resolved
@@ -2,14 +2,8 @@
 import { Function } from "./function";
 import { calculateQueuePermissions } from "./permissions";
 import { isValidArn } from "./util";
-<<<<<<< HEAD
 import { cloud, ui } from "..";
-import { InflightClient, lift } from "../core";
-=======
-import { cloud } from "..";
-import { IQueueClient } from "../cloud";
-import { InflightClient, LiftMap } from "../core";
->>>>>>> c261537d
+import { InflightClient, lift, LiftMap } from "../core";
 import { INFLIGHT_SYMBOL } from "../core/types";
 import { IInflightHost, Node, Resource } from "../std";
 
@@ -117,25 +111,14 @@
   }
 
   /** @internal */
-<<<<<<< HEAD
-  public _supportedOps(): string[] {
-    return [
-      "queueUrl",
-      cloud.QueueInflightMethods.PUSH,
-      cloud.QueueInflightMethods.PURGE,
-      cloud.QueueInflightMethods.APPROX_SIZE,
-      cloud.QueueInflightMethods.POP,
-    ];
-=======
   public get _liftMap(): LiftMap {
     return {
-      [QUEUE_URL_METHOD]: [], // AWS-specific
+      ["queueUrl"]: [], // AWS-specific
       [cloud.QueueInflightMethods.PUSH]: [],
       [cloud.QueueInflightMethods.PURGE]: [],
       [cloud.QueueInflightMethods.APPROX_SIZE]: [],
       [cloud.QueueInflightMethods.POP]: [],
     };
->>>>>>> c261537d
   }
 
   private addUserInterface() {
