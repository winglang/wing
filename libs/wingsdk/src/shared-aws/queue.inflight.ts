import {
  SQSClient,
  SendMessageCommand,
  PurgeQueueCommand,
  GetQueueAttributesCommand,
  ReceiveMessageCommand,
  InvalidMessageContents,
} from "@aws-sdk/client-sqs";
import { IQueueClient } from "../cloud";

export class QueueClient implements IQueueClient {
  constructor(
    private readonly queueUrl: string,
    private readonly client: SQSClient = new SQSClient({})
  ) {}

<<<<<<< HEAD
  public async push(...messages: string[]): Promise<void> {
    const messagePromises = messages.map(async (message) => {
=======
  public async push(message: string): Promise<void> {
    try {
>>>>>>> 71b9b5db
      const command = new SendMessageCommand({
        QueueUrl: this.queueUrl,
        MessageBody: message,
      });
      await this.client.send(command);
<<<<<<< HEAD
    });

    await Promise.all(messagePromises);
=======
    } catch (e) {
      if (e instanceof InvalidMessageContents) {
        throw new Error(
          `The message contains characters outside the allowed set (message=${message}): ${
            (e as Error).stack
          })}`
        );
      }
      throw new Error((e as Error).stack);
    }
>>>>>>> 71b9b5db
  }

  public async purge(): Promise<void> {
    const command = new PurgeQueueCommand({
      QueueUrl: this.queueUrl,
    });
    await this.client.send(command);
  }

  public async approxSize(): Promise<number> {
    const command = new GetQueueAttributesCommand({
      QueueUrl: this.queueUrl,
      AttributeNames: ["ApproximateNumberOfMessages"],
    });
    const data = await this.client.send(command);
    return Number.parseInt(data.Attributes?.ApproximateNumberOfMessages ?? "0");
  }

  public async pop(): Promise<string | undefined> {
    const command = new ReceiveMessageCommand({
      QueueUrl: this.queueUrl,
      MaxNumberOfMessages: 1,
    });
    const data = await this.client.send(command);
    if (!data.Messages) {
      return undefined;
    }
    return data.Messages[0].Body;
  }
}<|MERGE_RESOLUTION|>--- conflicted
+++ resolved
@@ -14,34 +14,27 @@
     private readonly client: SQSClient = new SQSClient({})
   ) {}
 
-<<<<<<< HEAD
   public async push(...messages: string[]): Promise<void> {
     const messagePromises = messages.map(async (message) => {
-=======
-  public async push(message: string): Promise<void> {
-    try {
->>>>>>> 71b9b5db
-      const command = new SendMessageCommand({
-        QueueUrl: this.queueUrl,
-        MessageBody: message,
-      });
-      await this.client.send(command);
-<<<<<<< HEAD
+      try {
+        const command = new SendMessageCommand({
+          QueueUrl: this.queueUrl,
+          MessageBody: message,
+        });
+        await this.client.send(command);
+      } catch (e) {
+        if (e instanceof InvalidMessageContents) {
+          throw new Error(
+            `The message contains characters outside the allowed set (message=${message}): ${
+              (e as Error).stack
+            })}`
+          );
+        }
+        throw new Error((e as Error).stack);
+      }
     });
 
     await Promise.all(messagePromises);
-=======
-    } catch (e) {
-      if (e instanceof InvalidMessageContents) {
-        throw new Error(
-          `The message contains characters outside the allowed set (message=${message}): ${
-            (e as Error).stack
-          })}`
-        );
-      }
-      throw new Error((e as Error).stack);
-    }
->>>>>>> 71b9b5db
   }
 
   public async purge(): Promise<void> {
