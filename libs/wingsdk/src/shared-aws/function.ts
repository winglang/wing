import { Construct } from "constructs";
import { PolicyStatement } from "./types";
import { isValidArn } from "./util";
import { FunctionInflightMethods, IFunctionClient } from "../cloud";
<<<<<<< HEAD
import { InflightClient, lift } from "../core";
=======
import { InflightClient, LiftMap } from "../core";
>>>>>>> c261537d
import { INFLIGHT_SYMBOL } from "../core/types";
import { IInflightHost, Node, Resource } from "../std";
import * as ui from "../ui";

/**
 * A shared interface for AWS functions.
 */
export interface IAwsFunction {
  /**
   * AWS Function arn
   */
  readonly functionArn: string;

  /**
   * AWS Function name
   */
  readonly functionName: string;

  /**
   * Add an environment variable to the function.
   */
  addEnvironment(key: string, value: string): void;

  /**
   * Add policy statements to the function's IAM role.
   */
  addPolicyStatements(...policies: PolicyStatement[]): void;
}

/**
 * A helper class for working with AWS functions.
 */
export class Function {
  /**
   * If the inflight host is an AWS Lambda, return a helper interface for
   * working with it.
   * @param host The inflight host.
   */
  public static from(host: IInflightHost): IAwsFunction | undefined {
    if (this.isAwsFunction(host)) {
      return host;
    }
    return undefined;
  }

  private static isAwsFunction(obj: any): obj is IAwsFunction {
    return (
      typeof obj.addPolicyStatements === "function" &&
      typeof obj.addEnvironment === "function" &&
      typeof obj.functionArn === "string" &&
      typeof obj.functionName === "string"
    );
  }
}

/**
 * A reference to an external Lambda function.
 *
 * @inflight `@winglang/sdk.cloud.IFunctionClient`
 */
export class FunctionRef extends Resource {
  /** @internal */
  public [INFLIGHT_SYMBOL]?: IFunctionClient;

  /**
   * The ARN of this function.
   */
  public readonly functionArn: string;

  constructor(scope: Construct, id: string, functionArn: string) {
    super(scope, id);

    if (!isValidArn(functionArn, "lambda")) {
      throw new Error(`"${functionArn}" is not a valid Amazon Lambda ARN`);
    }

    this.functionArn = functionArn;

    this.addUserInterface();
  }

  public onLift(host: IInflightHost, ops: string[]): void {
    // if this is an AWS function, add the necessary IAM permissions
    const fn = Function.from(host);

    if (fn) {
      if (
        ops.includes(FunctionInflightMethods.INVOKE) ||
        ops.includes(FunctionInflightMethods.INVOKE_ASYNC)
      ) {
        fn.addPolicyStatements({
          actions: ["lambda:InvokeFunction"],
          resources: [this.functionArn],
        });
      }
    }

    host.addEnvironment(this.envName(), this.functionArn);
    super.onLift(host, ops);
  }

  /** @internal */
  public _toInflight(): string {
    return InflightClient.for(__dirname, __filename, "FunctionClient", [
      `process.env["${this.envName()}"]`,
    ]);
  }

  private envName(): string {
    return `FUNCTION_NAME_${this.node.addr.slice(-8)}`;
  }

  /** @internal */
  public get _liftMap(): LiftMap {
    return {
      [FunctionInflightMethods.INVOKE]: [],
      [FunctionInflightMethods.INVOKE_ASYNC]: [],
    };
  }

  private addUserInterface() {
    Node.of(this).color = "pink";

    const functionArn = this.functionArn;

    const awsConsoleHandler = lift({ functionArn }).inflight(async (ctx) => {
      try {
        const parts = ctx.functionArn.split(":");
        const region = parts[3];
        const name = parts[6];
        return (
          "https://" +
          region +
          ".console.aws.amazon.com/lambda/home?region=" +
          region +
          "#/functions/" +
          name
        );
      } catch (e: any) {
        return e.message;
      }
    });

    new ui.Field(this, "AwsConsoleField", "AWS Console", awsConsoleHandler, {
      link: true,
    });

    new ui.ValueField(
      this,
      "FunctionArnField",
      "Function ARN",
      this.functionArn
    );
  }
}<|MERGE_RESOLUTION|>--- conflicted
+++ resolved
@@ -2,11 +2,7 @@
 import { PolicyStatement } from "./types";
 import { isValidArn } from "./util";
 import { FunctionInflightMethods, IFunctionClient } from "../cloud";
-<<<<<<< HEAD
-import { InflightClient, lift } from "../core";
-=======
-import { InflightClient, LiftMap } from "../core";
->>>>>>> c261537d
+import { InflightClient, lift, LiftMap } from "../core";
 import { INFLIGHT_SYMBOL } from "../core/types";
 import { IInflightHost, Node, Resource } from "../std";
 import * as ui from "../ui";
