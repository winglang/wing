import { AwsTarget } from "./commons";
import * as cloud from "../cloud";

<<<<<<< HEAD
export function calculateTopicPermissions(
  arn: string,
  target: AwsTarget,
  ops: string[]
): { [key: string]: any }[] {
  let policy = {};
  let policies = [];
  if (ops.includes(cloud.TopicInflightMethods.PUBLISH)) {
=======
export function calculateCounterPermissions(
  arn: string,
  target: AwsTarget,
  ops: string[]
): { [ley: string]: any }[] {
  let policy = {};
  let policies = [];
  if (
    ops.includes(cloud.CounterInflightMethods.INC) ||
    ops.includes(cloud.CounterInflightMethods.DEC) ||
    ops.includes(cloud.CounterInflightMethods.RESET)
  ) {
>>>>>>> 5c05f6d6
    switch (target) {
      case AwsTarget.AWSCDK:
        policy = {
          effect: "Allow",
<<<<<<< HEAD
          actions: ["sns:Publish"],
          resources: [arn],
=======
          actions: ["dynamodb:UpdateItem"],
          resources: [`${arn}`],
>>>>>>> 5c05f6d6
        };
        break;
      case AwsTarget.TF_AWS:
        policy = {
          effect: "Allow",
<<<<<<< HEAD
          action: ["sns:Publish"],
          resource: arn,
=======
          action: ["dynamodb:UpdateItem"],
          resource: `${arn}`,
        };
        break;
    }
    policies.push(policy);
  }
  if (ops.includes(cloud.CounterInflightMethods.PEEK)) {
    switch (target) {
      case AwsTarget.AWSCDK:
        policy = {
          effect: "Allow",
          actions: ["dynamodb:GetItem"],
          resources: [`${arn}`],
        };
        break;
      case AwsTarget.TF_AWS:
        policy = {
          effect: "Allow",
          action: ["dynamodb:GetItem"],
          resource: `${arn}`,
>>>>>>> 5c05f6d6
        };
        break;
    }
    policies.push(policy);
  }

  return policies;
}

export function calculateBucketPermissions(
  arn: string,
  target: AwsTarget,
  ops: string[]
): { [key: string]: any }[] {
  let policy = {};
  let policies = [];
  if (
    ops.includes(cloud.BucketInflightMethods.PUT) ||
    ops.includes(cloud.BucketInflightMethods.PUT_JSON)
  ) {
    switch (target) {
      case AwsTarget.AWSCDK:
        policy = {
          effect: "Allow",
          actions: ["s3:PutObject*", "s3:Abort*"],
          resources: [`${arn}`, `${arn}/*`],
        };
        break;
      case AwsTarget.TF_AWS:
        policy = {
          effect: "Allow",
          action: ["s3:PutObject*", "s3:Abort*"],
          resource: [`${arn}`, `${arn}/*`],
        };
        break;
    }
    policies.push(policy);
  }
  if (
    ops.includes(cloud.BucketInflightMethods.GET) ||
    ops.includes(cloud.BucketInflightMethods.GET_JSON) ||
    ops.includes(cloud.BucketInflightMethods.LIST) ||
    ops.includes(cloud.BucketInflightMethods.PUBLIC_URL)
  ) {
    switch (target) {
      case AwsTarget.AWSCDK:
        policy = {
          effect: "Allow",
          actions: ["s3:GetObject*", "s3:GetBucket*", "s3:List*"],
          resources: [`${arn}`, `${arn}/*`],
        };
        break;
      case AwsTarget.TF_AWS:
        policy = {
          effect: "Allow",
          action: ["s3:GetObject*", "s3:GetBucket*", "s3:List*"],
          resource: [`${arn}`, `${arn}/*`],
        };
        break;
    }
    policies.push(policy);
  }
  if (ops.includes(cloud.BucketInflightMethods.DELETE)) {
    switch (target) {
      case AwsTarget.AWSCDK:
        policy = {
          effect: "Allow",
          actions: [
            "s3:DeleteObject*",
            "s3:DeleteObjectVersion*",
            "s3:PutLifecycleConfiguration*",
          ],
          resources: [`${arn}`, `${arn}/*`],
        };
        break;
      case AwsTarget.TF_AWS:
        policy = {
          effect: "Allow",
          action: [
            "s3:DeleteObject*",
            "s3:DeleteObjectVersion*",
            "s3:PutLifecycleConfiguration*",
          ],
          resource: [`${arn}`, `${arn}/*`],
        };
        break;
    }
    policies.push(policy);
  }

  return policies;
}<|MERGE_RESOLUTION|>--- conflicted
+++ resolved
@@ -1,7 +1,6 @@
 import { AwsTarget } from "./commons";
 import * as cloud from "../cloud";
 
-<<<<<<< HEAD
 export function calculateTopicPermissions(
   arn: string,
   target: AwsTarget,
@@ -10,7 +9,28 @@
   let policy = {};
   let policies = [];
   if (ops.includes(cloud.TopicInflightMethods.PUBLISH)) {
-=======
+    switch (target) {
+      case AwsTarget.AWSCDK:
+        policy = {
+          effect: "Allow",
+          actions: ["sns:Publish"],
+          resources: [arn],
+          };
+        break;
+      case AwsTarget.TF_AWS:
+        policy = {
+          effect: "Allow",
+          action: ["sns:Publish"],
+          resource: arn,
+        };
+        break;
+    }
+    policies.push(policy);
+  }
+
+  return policies;
+}
+
 export function calculateCounterPermissions(
   arn: string,
   target: AwsTarget,
@@ -23,27 +43,17 @@
     ops.includes(cloud.CounterInflightMethods.DEC) ||
     ops.includes(cloud.CounterInflightMethods.RESET)
   ) {
->>>>>>> 5c05f6d6
     switch (target) {
       case AwsTarget.AWSCDK:
         policy = {
           effect: "Allow",
-<<<<<<< HEAD
-          actions: ["sns:Publish"],
-          resources: [arn],
-=======
           actions: ["dynamodb:UpdateItem"],
           resources: [`${arn}`],
->>>>>>> 5c05f6d6
         };
         break;
       case AwsTarget.TF_AWS:
         policy = {
-          effect: "Allow",
-<<<<<<< HEAD
-          action: ["sns:Publish"],
-          resource: arn,
-=======
+          effect: "Allow",  
           action: ["dynamodb:UpdateItem"],
           resource: `${arn}`,
         };
@@ -65,7 +75,6 @@
           effect: "Allow",
           action: ["dynamodb:GetItem"],
           resource: `${arn}`,
->>>>>>> 5c05f6d6
         };
         break;
     }
