import {
  InvokeCommand,
  InvokeCommandOutput,
  LambdaClient,
  LogType,
} from "@aws-sdk/client-lambda";
import { fromUtf8, toUtf8 } from "@smithy/util-utf8";
import { IFunctionClient } from "../cloud";
import { Trace, TraceType } from "../std";

export class FunctionClient implements IFunctionClient {
  constructor(
    private readonly functionArn: string,
    private readonly constructPath: string,
    private readonly lambdaClient = new LambdaClient({})
  ) {}

  /**
   * Invoke the function, passing the given payload as an argument.
   *  @returns the function returned payload only
   */
  public async invoke(payload: string): Promise<string> {
    const command = new InvokeCommand({
      FunctionName: this.functionArn,
      Payload: fromUtf8(JSON.stringify(payload)),
    });
    const response = await this.lambdaClient.send(command);

    const value = parseCommandOutput(response);

    if (!value) {
      return "";
    }
    if (typeof value !== "string") {
      throw new Error(
        `function returned value of type ${typeof value}, not string`
      );
    }
    return value;
  }

  /**
   * Invoke the function, passing the given payload as an argument.
   *
   * @returns the function returned payload and logs
   */
  public async invokeWithLogs(payload: string): Promise<[string, Trace[]]> {
    const command = new InvokeCommand({
      FunctionName: this.functionArn,
      Payload: fromUtf8(JSON.stringify(payload)),
      LogType: LogType.Tail,
    });
    const response = await this.lambdaClient.send(command);

    const logs = Buffer.from(response.LogResult ?? "", "base64").toString();
    const traces = parseLogs(logs, this.constructPath);

<<<<<<< HEAD
    if (response.FunctionError) {
      throw new Error(
        `Invoke failed with message: "${
          response.FunctionError
        }". Full error: "${toUtf8(response.Payload!)}". (logs: ${
          this.cloudwatchLogsPath
        })`
      );
    }
    if (!response.Payload) {
=======
    const value = parseCommandOutput(response);

    if (!value) {
>>>>>>> 773990c3
      return ["", traces];
    }
    if (typeof value !== "string") {
      throw new Error(
        `function returned value of type ${typeof value}, not string`
      );
    }
    return ["", traces];
  }

  private get cloudwatchLogsPath() {
    const functionName = encodeURIComponent(
      this.functionArn.split(":").slice(-1)[0]
    );
    const region = this.functionArn.split(":")[3];
    return `https://${region}.console.aws.amazon.com/cloudwatch/home?region=${region}#logsV2:log-groups/log-group/%2Faws%2Flambda%2F${functionName}`;
  }
}

function parseCommandOutput(payload: InvokeCommandOutput): any | undefined {
  if (payload.FunctionError) {
    let errorText = toUtf8(payload.Payload!);
    let errorData;
    try {
      errorData = JSON.parse(errorText);
    } catch (_) {}

    if (errorData && "errorMessage" in errorData) {
      const newError = new Error(
        `Invoke failed with message: "${errorData.errorMessage}"`
      );
      newError.name = errorData.errorType;
      newError.stack = errorData.trace?.join("\n");
      throw newError;
    }
    throw new Error(
      `Invoke failed with message: "${payload.FunctionError}". Full error: "${errorText}"`
    );
  } else {
    if (!payload.Payload) {
      return undefined;
    } else {
      return JSON.parse(toUtf8(payload.Payload));
    }
  }
}

export function parseLogs(logs: string, sourcePath: string) {
  const lines = logs.split("\n");
  const traces: Trace[] = [];
  for (const line of lines) {
    const parts = line.split("\t");
    // 2023-08-04T16:40:47.309Z 6beb7628-d0c3-4fe9-bf5a-d64c559aa25f INFO hello
    // 2023-08-04T16:40:47.309Z 6beb7628-d0c3-4fe9-bf5a-d64c559aa25f Task timed out after 3.0 seconds
    if (
      parts.length >= 3 &&
      parts[0].match(/^\d{4}-\d{2}-\d{2}T\d{2}:\d{2}:\d{2}\.\d{3}Z$/) !==
        null &&
      parts[1].match(/^[0-9a-fA-F-]{36}$/) !== null
    ) {
      const timestamp = parts[0];
      if (parts.slice(2).join(" ").startsWith("Task timed out after")) {
        continue;
      }
      const message = parts.slice(3).join(" ");
      const trace: Trace = {
        data: { message },
        timestamp,
        sourceType: "@winglang/sdk.cloud.Function",
        sourcePath,
        type: TraceType.LOG,
      };
      traces.push(trace);
    }
  }
  return traces;
}<|MERGE_RESOLUTION|>--- conflicted
+++ resolved
@@ -26,7 +26,7 @@
     });
     const response = await this.lambdaClient.send(command);
 
-    const value = parseCommandOutput(response);
+    const value = parseCommandOutput(response, this.functionArn);
 
     if (!value) {
       return "";
@@ -55,22 +55,9 @@
     const logs = Buffer.from(response.LogResult ?? "", "base64").toString();
     const traces = parseLogs(logs, this.constructPath);
 
-<<<<<<< HEAD
-    if (response.FunctionError) {
-      throw new Error(
-        `Invoke failed with message: "${
-          response.FunctionError
-        }". Full error: "${toUtf8(response.Payload!)}". (logs: ${
-          this.cloudwatchLogsPath
-        })`
-      );
-    }
-    if (!response.Payload) {
-=======
-    const value = parseCommandOutput(response);
+    const value = parseCommandOutput(response, this.functionArn);
 
     if (!value) {
->>>>>>> 773990c3
       return ["", traces];
     }
     if (typeof value !== "string") {
@@ -80,17 +67,12 @@
     }
     return ["", traces];
   }
-
-  private get cloudwatchLogsPath() {
-    const functionName = encodeURIComponent(
-      this.functionArn.split(":").slice(-1)[0]
-    );
-    const region = this.functionArn.split(":")[3];
-    return `https://${region}.console.aws.amazon.com/cloudwatch/home?region=${region}#logsV2:log-groups/log-group/%2Faws%2Flambda%2F${functionName}`;
-  }
 }
 
-function parseCommandOutput(payload: InvokeCommandOutput): any | undefined {
+function parseCommandOutput(
+  payload: InvokeCommandOutput,
+  functionArn: string
+): any | undefined {
   if (payload.FunctionError) {
     let errorText = toUtf8(payload.Payload!);
     let errorData;
@@ -107,7 +89,9 @@
       throw newError;
     }
     throw new Error(
-      `Invoke failed with message: "${payload.FunctionError}". Full error: "${errorText}"`
+      `Invoke failed with message: "${
+        payload.FunctionError
+      }". Full error: "${errorText}" (logs: ${cloudwatchLogsPath(functionArn)})`
     );
   } else {
     if (!payload.Payload) {
@@ -116,6 +100,12 @@
       return JSON.parse(toUtf8(payload.Payload));
     }
   }
+}
+
+function cloudwatchLogsPath(functionArn: string): string {
+  const functionName = encodeURIComponent(functionArn.split(":").slice(-1)[0]);
+  const region = functionArn.split(":")[3];
+  return `https://${region}.console.aws.amazon.com/cloudwatch/home?region=${region}#logsV2:log-groups/log-group/%2Faws%2Flambda%2F${functionArn}`;
 }
 
 export function parseLogs(logs: string, sourcePath: string) {
