--- conflicted
+++ resolved
@@ -27,13 +27,8 @@
     if (!response.Payload) {
       return "";
     }
-<<<<<<< HEAD
-    const value = JSON.parse(toUtf8(response.Payload));
-    if (value !== undefined && typeof value !== "string") {
-=======
     const value = JSON.parse(toUtf8(response.Payload)) ?? "";
     if (typeof value !== "string") {
->>>>>>> 4a000738
       throw new Error(
         `function returned value of type ${typeof value}, not string`
       );
