import { Readable } from "stream";
import * as consumers from "stream/consumers";
import {
  __Client,
  CopyObjectCommand,
  DeleteObjectCommand,
  GetBucketLocationCommand,
  GetObjectCommand,
  GetObjectCommandInput,
  GetObjectOutput,
  GetPublicAccessBlockCommand,
  GetPublicAccessBlockCommandOutput,
  HeadObjectCommand,
  ListObjectsV2Command,
  ListObjectsV2CommandOutput,
  NotFound,
  NoSuchKey,
  PutObjectCommand,
  UploadPartCommand,
  S3Client,
  HeadBucketCommand,
  CreateMultipartUploadCommand,
  CompleteMultipartUploadCommand,
} from "@aws-sdk/client-s3";
import { getSignedUrl } from "@aws-sdk/s3-request-presigner";
import mime from "mime-types";
import { IAwsBucketClient } from "./bucket";
import {
  ObjectMetadata,
  BucketPutOptions,
  BucketDeleteOptions,
  BucketSignedUrlOptions,
  BucketSignedUrlAction,
  BucketGetOptions,
  BucketTryGetOptions,
} from "../cloud";
import { Datetime, Json } from "../std";

export class BucketClient implements IAwsBucketClient {
  constructor(
    private readonly bucketName: string,
    private readonly s3Client: S3Client = new S3Client({})
  ) {}

  public async bucketRegion(): Promise<string> {
    const res = await this.s3Client.send(
      new HeadBucketCommand({
        Bucket: this.bucketName,
      })
    );

    if (!res.BucketRegion) {
      throw new Error(
        `Failed to get region of the bucket (bucket=${this.bucketName}).`
      );
    }

    return res.BucketRegion;
  }

  /**
   * Check if an object exists in the bucket
   *
   * @param key Key of the object
   */
  public async exists(key: string): Promise<boolean> {
    const command = new HeadObjectCommand({
      Bucket: this.bucketName,
      Key: key,
    });

    try {
      await this.s3Client.send(command);
      return true;
    } catch (error) {
      if (error instanceof NotFound) {
        return false;
      }
      throw error;
    }
  }

  /**
   * Put object into bucket with given body contents
   *
   * @param key Key of the object
   * @param body string contents of the object
   */
  public async put(
    key: string,
    body: string,
    opts?: BucketPutOptions
  ): Promise<void> {
    const command = new PutObjectCommand({
      Bucket: this.bucketName,
      Key: key,
      Body: body,
      ContentType:
        (opts?.contentType ?? mime.lookup(key)) || "application/octet-stream",
    });
    await this.s3Client.send(command);
  }

  /**
   * Put Json object into bucket with given body contents
   *
   * @param key Key of the object
   * @param body Json object
   */
  public async putJson(key: string, body: Json): Promise<void> {
    await this.put(key, JSON.stringify(body, null, 2), {
      contentType: "application/json",
    });
  }

  /**
   * See https://github.com/aws/aws-sdk-js-v3/issues/1877
   */
  private async getObjectContent(
    key: string,
    options?: BucketGetOptions
  ): Promise<string | undefined> {
    const getObjectParams: GetObjectCommandInput = {
      Bucket: this.bucketName,
      Key: key,
    };

    // Conditionally add the `Range` parameter
    if (options?.startByte !== undefined || options?.endByte !== undefined) {
      const startByte = options?.startByte ?? 0;
      const endByte = options?.endByte ?? "";
      getObjectParams.Range = `bytes=${startByte}-${endByte}`;
    }

    const command = new GetObjectCommand(getObjectParams);

    try {
      const resp: GetObjectOutput = await this.s3Client.send(command);
      const objectContent = resp.Body as Readable;
      try {
        return new TextDecoder("utf8", { fatal: true }).decode(
          await consumers.buffer(objectContent)
        );
      } catch (e) {
        throw new Error(
          `Object content could not be read as text (key=${key}): ${
            (e as Error).stack
          })}`
        );
      }
    } catch (e) {
      if (e instanceof NoSuchKey) {
        return undefined;
      }
      throw new Error((e as Error).stack);
    }
  }

  /**
   * Get an object from the bucket
   *
   * @param key Key of the object
   * @returns content of the object
   */
  public async get(key: string, options?: BucketGetOptions): Promise<string> {
    const objectContent = await this.getObjectContent(key, options);
    if (objectContent !== undefined) {
      return objectContent;
    }
    throw new Error(`Object does not exist (key=${key}).`);
  }

  /**
   * Get an object from the bucket if it exists
   *
   * @param key Key of the object
   * @returns content of the object
   */
  public async tryGet(
    key: string,
    options?: BucketTryGetOptions
  ): Promise<string | undefined> {
    return this.getObjectContent(key, options);
  }

  /**
   * Get a Json object from the bucket
   *
   * @param key Key of the object
   * @returns Json content of the object
   */
  public async getJson(key: string): Promise<Json> {
    return JSON.parse(await this.get(key));
  }

  /**
   * Get a Json object from the bucket if it exists
   *
   * @param key Key of the object
   * @returns Json content of the object
   */
  public async tryGetJson(key: string): Promise<Json | undefined> {
    const objectContent = await this.tryGet(key);
    if (objectContent !== undefined) {
      return JSON.parse(objectContent);
    } else {
      return undefined;
    }
  }

  /**
   * Delete an object from the bucket
   *
   * @param key Key of the object
   * @param opts Option object supporting additional strategies to delete item from a bucket
   */
  public async delete(key: string, opts?: BucketDeleteOptions): Promise<void> {
    const mustExist = opts?.mustExist ?? false;

    if (mustExist && !(await this.exists(key))) {
      throw new Error(`Object does not exist (key=${key}).`);
    }

    const command = new DeleteObjectCommand({
      Key: key,
      Bucket: this.bucketName,
    });

    try {
      await this.s3Client.send(command);
    } catch (error) {
      if (!mustExist && error instanceof NoSuchKey) {
        return;
      }
      throw new Error(`Failed to delete object (key=${key}).`);
    }
  }

  /**
   * Delete an object from the bucket if it exists
   *
   * @param key Key of the object
   * @param opts Option object supporting additional strategies to delete item from a bucket
   */
  public async tryDelete(key: string): Promise<boolean> {
    if (await this.exists(key)) {
      await this.delete(key);
      return true;
    }

    return false;
  }

  /**
   * List all keys in the bucket.
   * @param prefix Limits the response to keys that begin with the specified prefix
   * TODO - add pagination support, currently returns all existing keys in the bucket
   * https://github.com/winglang/wing/issues/315
   */
  public async list(prefix?: string): Promise<string[]> {
    const list: string[] = [];
    let fetchMore = true;
    let marker: string | undefined = undefined;
    while (fetchMore) {
      const command = new ListObjectsV2Command({
        Bucket: this.bucketName,
        Prefix: prefix,
        StartAfter: marker,
      });
      const resp: ListObjectsV2CommandOutput = await this.s3Client.send(
        command
      );
      for (const content of resp.Contents ?? []) {
        if (content.Key === undefined) {
          continue;
        }
        list.push(content.Key);
      }
      fetchMore = resp?.IsTruncated ?? false;
      marker = list.length > 0 ? list.at(-1) : undefined;
    }
    return list;
  }

  /**
   * Copy an object to a new location in the bucket. If the destination object
   * already exists, it will be overwritten.
   * @param srcKey The key of the source object you wish to copy.
   * @param dstKey The key of the destination object after copying.
   */
  public async copy(srcKey: string, dstKey: string): Promise<void> {
    try {
      // Get properties of the source object
      const headResult = await this.s3Client.send(
        new HeadObjectCommand({
          Bucket: this.bucketName,
          Key: srcKey,
        })
      );

      // Equivalent to `aws s3 cp --copy-props` in AWS CLI v2
      const command = new CopyObjectCommand({
        Bucket: this.bucketName,
        CopySource: `${this.bucketName}/${srcKey}`,
        Key: dstKey,
        MetadataDirective: "REPLACE",
        // Properties carried over from the source object
        ContentType: headResult?.ContentType,
        ContentLanguage: headResult?.ContentLanguage,
        ContentEncoding: headResult?.ContentEncoding,
        ContentDisposition: headResult?.ContentDisposition,
        CacheControl: headResult?.CacheControl,
        Expires: headResult?.Expires,
        Metadata: headResult?.Metadata,
      });

      await this.s3Client.send(command);
    } catch (error) {
      if (error instanceof NotFound) {
        throw new Error(`Source object does not exist (srcKey=${srcKey}).`);
      }
      throw error;
    }
  }

  /**
   * Move an object to a new location in the bucket. If the destination object
   * already exists, it will be overwritten. Returns once the renaming is finished.
   * @param srcKey The key of the source object you wish to rename.
   * @param dstKey The key of the destination object after renaming.
   * @throws if `srcKey` object doesn't exist or if it matches `dstKey`.
   * @inflight
   */
  public async rename(srcKey: string, dstKey: string): Promise<void> {
    if (srcKey === dstKey) {
      throw new Error(
        `Renaming an object to its current name is not a valid operation (srcKey=${srcKey}, dstKey=${dstKey}).`
      );
    }

    await this.copy(srcKey, dstKey);
    await this.delete(srcKey);
  }

  /**
   * Checks if the bucket is public
   * @returns true if the bucket is public and false otherwise
   */
  private async checkIfPublic(): Promise<boolean> {
    const command = new GetPublicAccessBlockCommand({
      Bucket: this.bucketName,
    });
    const resp: GetPublicAccessBlockCommandOutput = await this.s3Client.send(
      command
    );
    return (
      !resp.PublicAccessBlockConfiguration?.BlockPublicAcls &&
      !resp.PublicAccessBlockConfiguration?.BlockPublicPolicy &&
      !resp.PublicAccessBlockConfiguration?.RestrictPublicBuckets &&
      !resp.PublicAccessBlockConfiguration?.IgnorePublicAcls
    );
  }

  /**
   * Returns a url to the given file.
   * @Throws if the file is not public or if object does not exist.
   */
  public async publicUrl(key: string): Promise<string> {
    if (!(await this.checkIfPublic())) {
      throw new Error("Cannot provide public url for a non-public bucket");
    }

    if (!(await this.exists(key))) {
      throw new Error(
        `Cannot provide public url for a non-existent key (key=${key})`
      );
    }

    const region = await this.getLocation();

    return encodeURI(
      `https://${this.bucketName}.s3.${region}.amazonaws.com/${key}`
    );
  }

  /**
   * Returns a presigned URL for the specified key in the bucket.
   * @param key The key of the object in the bucket.
   * @param opts The options including the action and the duration for the signed URL.
   * @returns The presigned URL string.
   * @inflight
   */
  public async signedUrl(
    key: string,
    opts?: BucketSignedUrlOptions
  ): Promise<string> {
    let s3Command: GetObjectCommand | PutObjectCommand | UploadPartCommand;

    // Set default action to DOWNLOAD if not provided
    const action = opts?.action ?? BucketSignedUrlAction.DOWNLOAD;

    // Set the S3 command
    switch (action) {
      case BucketSignedUrlAction.DOWNLOAD:
        if (!(await this.exists(key))) {
          throw new Error(
            `Cannot provide signed url for a non-existent key (key=${key})`
          );
        }
        s3Command = new GetObjectCommand({
          Bucket: this.bucketName,
          Key: key,
        });
        break;
      case BucketSignedUrlAction.UPLOAD:
        if (opts?.uploadId !== undefined) {
          if (opts.partNumber === undefined) {
            throw new Error(
              "partNumber must be provided for multipart uploads"
            );
          }

          s3Command = new UploadPartCommand({
            Bucket: this.bucketName,
            Key: key,
            UploadId: opts.uploadId,
            PartNumber: opts.partNumber,
          });
        }

        s3Command = new PutObjectCommand({
          Bucket: this.bucketName,
          Key: key,
        });
        break;
      default:
        throw new Error(`Invalid action: ${opts?.action}`);
    }

    // Generate the presigned URL
    const signedUrl = await getSignedUrl(this.s3Client, s3Command, {
      expiresIn: opts?.duration?.seconds ?? 900,
    });

    return signedUrl;
  }

  /**
   * Get the metadata of an object in the bucket.
   * @param key Key of the object.
   */
  public async metadata(key: string): Promise<ObjectMetadata> {
    const command = new HeadObjectCommand({
      Bucket: this.bucketName,
      Key: key,
    });
    try {
      const resp = await this.s3Client.send(command);
      return {
        contentType: resp.ContentType,
        lastModified: Datetime.fromDate(resp.LastModified!),
        size: resp.ContentLength!,
      };
    } catch (error) {
      // 403 is thrown if s3:ListObject is not granted.
      if (error instanceof NotFound || (error as Error).name === "403") {
        throw new Error(`Object does not exist (key=${key}).`);
      }
      throw error;
    }
  }

  private async getLocation(): Promise<string> {
    const command = new GetBucketLocationCommand({
      Bucket: this.bucketName,
    });
    //Buckets in Region us-east-1 have a LocationConstraint of null.
    //https://docs.aws.amazon.com/AmazonS3/latest/API/API_GetBucketLocation.html#API_GetBucketLocation_ResponseSyntax
    const { LocationConstraint: region = "us-east-1" } =
      await this.s3Client.send(command);
    return region;
  }

  /**
   * Create a multipart upload for the given key.
   * @param key The key of the object in the bucket.
   * @returns The upload ID of the multipart upload.
   * @inflight
   */
  public async multipartUpload(key: string): Promise<string> {
    let req = new CreateMultipartUploadCommand({
      Bucket: this.bucketName,
      Key: key,
    });
    let response = await this.s3Client.send(req);

    if (!response.UploadId) {
      throw new Error(`Failed to create multipart upload for key: ${key}`);
    }
    return response.UploadId;
  }
<<<<<<< HEAD

  /**
 * Complete a multipart upload to a given key in the bucket.
 * @param uploadId The upload id for the multipart upload
 * @inflight
 */
  public async completeMultipartUpload(uploadId: string): Promise<void> {
    let req = new CompleteMultipartUploadCommand({ Bucket: this.bucketName, Key: "x", UploadId: uploadId });
    await this.s3Client.send(req);
  }

}
=======
}
>>>>>>> b511d1c4
<|MERGE_RESOLUTION|>--- conflicted
+++ resolved
@@ -499,7 +499,6 @@
     }
     return response.UploadId;
   }
-<<<<<<< HEAD
 
   /**
  * Complete a multipart upload to a given key in the bucket.
@@ -511,7 +510,4 @@
     await this.s3Client.send(req);
   }
 
-}
-=======
-}
->>>>>>> b511d1c4
+}