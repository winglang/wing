--- conflicted
+++ resolved
@@ -2,12 +2,7 @@
 import { Function } from "./function";
 import { calculateBucketPermissions } from "./permissions";
 import { cloud, ui } from "..";
-<<<<<<< HEAD
-import { InflightClient, lift } from "../core";
-=======
-import { IBucketClient } from "../cloud";
-import { InflightClient, LiftMap } from "../core";
->>>>>>> c261537d
+import { InflightClient, LiftMap, lift } from "../core";
 import { INFLIGHT_SYMBOL } from "../core/types";
 import { IInflightHost, Node, Resource } from "../std";
 
@@ -115,27 +110,6 @@
   }
 
   /** @internal */
-<<<<<<< HEAD
-  public _supportedOps(): string[] {
-    return [
-      cloud.BucketInflightMethods.DELETE,
-      cloud.BucketInflightMethods.GET,
-      cloud.BucketInflightMethods.GET_JSON,
-      cloud.BucketInflightMethods.LIST,
-      cloud.BucketInflightMethods.PUT,
-      cloud.BucketInflightMethods.PUT_JSON,
-      cloud.BucketInflightMethods.PUBLIC_URL,
-      cloud.BucketInflightMethods.EXISTS,
-      cloud.BucketInflightMethods.TRY_GET,
-      cloud.BucketInflightMethods.TRY_GET_JSON,
-      cloud.BucketInflightMethods.TRY_DELETE,
-      cloud.BucketInflightMethods.SIGNED_URL,
-      cloud.BucketInflightMethods.METADATA,
-      cloud.BucketInflightMethods.COPY,
-      cloud.BucketInflightMethods.RENAME,
-      "bucketRegion",
-    ];
-=======
   public get _liftMap(): LiftMap {
     return {
       [cloud.BucketInflightMethods.DELETE]: [],
@@ -153,8 +127,8 @@
       [cloud.BucketInflightMethods.METADATA]: [],
       [cloud.BucketInflightMethods.COPY]: [],
       [cloud.BucketInflightMethods.RENAME]: [],
+      "bucketRegion": []
     };
->>>>>>> c261537d
   }
 
   private addUserInterface() {
