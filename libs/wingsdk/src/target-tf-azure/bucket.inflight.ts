--- conflicted
+++ resolved
@@ -109,10 +109,7 @@
    * @Throws if the file is not public or if object does not exist.
    */
   public async publicUrl(key: string): Promise<string> {
-<<<<<<< HEAD
-=======
     this._public; // a little help for implementing public_url later on
->>>>>>> e6779aa0
     throw new Error(`publicUrl is not supported yet. (key=${key})`);
   }
   /**
