import { Construct } from "constructs";
import { App } from "./app";
import { Function } from "./function";
import { StorageAccount } from "../.gen/providers/azurerm/storage-account";
import { StorageBlob } from "../.gen/providers/azurerm/storage-blob";
import { StorageContainer } from "../.gen/providers/azurerm/storage-container";
import * as cloud from "../cloud";
import {
  BucketOnDeleteOptions,
  BucketOnEventOptions,
  BucketOnUpdateOptions,
  BucketOnCreateOptions,
  IBucketEventHandler,
} from "../cloud";
import * as core from "../core";
import { NotImplementedError } from "../core/errors";
import {
  CaseConventions,
  NameOptions,
  ResourceNames,
} from "../shared/resource-names";
import { IInflightHost } from "../std";

/**
 * Bucket names must be between 3 and 63 characters.
 *
 * You can use lowercase alphanumeric characters, dash (-)
 * and two or more consecutive dash characters aren't permitted.
 */
const BUCKET_NAME_OPTS: NameOptions = {
  maxLen: 63,
  case: CaseConventions.LOWERCASE,
  disallowedRegex: /([^a-z0-9\-]+)|(\-{2,})/g,
};

/**
 * Azure bult-in storage account permissions.
 */
export enum StorageAccountPermissions {
  /** Read only permission */
  READ = "Storage Blob Data Reader",
  /** Read write permission */
  READ_WRITE = "Storage Blob Data Contributor",
}

/**
 * Azure implementation of `cloud.Bucket`.
 *
 * @inflight `@winglang/sdk.cloud.IBucketClient`
 */
export class Bucket extends cloud.Bucket {
  /** Storage container */
  public readonly storageContainer: StorageContainer;
  private readonly public: boolean;
  private readonly storageAccount: StorageAccount;

  constructor(scope: Construct, id: string, props: cloud.BucketProps = {}) {
    super(scope, id, props);

    this.public = props.public ?? false;

    const app = App.of(this) as App;
    this.storageAccount = app.storageAccount;

    const storageContainerName = ResourceNames.generateName(
      this,
      BUCKET_NAME_OPTS
    );

    // name must begin and end with alphanumeric character
    if (storageContainerName.match(/(^\W{1,})|(\W{1,}$)/g)?.length) {
      throw new Error(
        "Bucket names must begin and end with alphanumeric character."
      );
    }

    this.storageContainer = new StorageContainer(this, "Bucket", {
      name: storageContainerName,
      storageAccountName: this.storageAccount.name,
      containerAccessType: this.public ? "blob" : "private",
    });
  }

  public addObject(key: string, body: string): void {
    // Blob naming conventions:
    // https://learn.microsoft.com/en-us/rest/api/storageservices/naming-and-referencing-containers--blobs--and-metadata#blob-names
    const blobName = key
      .split("/")
      .map((s) => encodeURIComponent(s))
      .join("/");

    new StorageBlob(this, `Blob-${key}`, {
      name: blobName,
      storageAccountName: this.storageAccount.name,
      storageContainerName: this.storageContainer.name,
      type: "Block",
      sourceContent: body,
    });
  }

  /** @internal */
  public _supportedOps(): string[] {
    // TODO: After fixing the tests we realized that nothing is working-https://github.com/winglang/wing/issues/5123
    return [];
  }

  public onLift(host: IInflightHost, ops: string[]): void {
    if (!(host instanceof Function)) {
      throw new Error("buckets can only be bound by tfazure.Function for now");
    }

    // TODO: investigate customized roles over builtin for finer grained access control
    if (
      ops.includes(cloud.BucketInflightMethods.DELETE) ||
      ops.includes(cloud.BucketInflightMethods.TRY_DELETE) ||
      ops.includes(cloud.BucketInflightMethods.PUT) ||
      ops.includes(cloud.BucketInflightMethods.PUT_JSON)
    ) {
      host.addPermission(this.storageAccount, {
        scope: this.storageAccount.id,
        roleDefinitionName: StorageAccountPermissions.READ_WRITE,
      });
    } else if (
      ops.includes(cloud.BucketInflightMethods.GET) ||
      ops.includes(cloud.BucketInflightMethods.LIST) ||
      ops.includes(cloud.BucketInflightMethods.GET_JSON) ||
      ops.includes(cloud.BucketInflightMethods.PUBLIC_URL) ||
      ops.includes(cloud.BucketInflightMethods.TRY_GET) ||
      ops.includes(cloud.BucketInflightMethods.TRY_GET_JSON) ||
      ops.includes(cloud.BucketInflightMethods.EXISTS)
    ) {
      host.addPermission(this.storageAccount, {
        scope: this.storageAccount.id,
        roleDefinitionName: StorageAccountPermissions.READ,
      });
    }

    host.addEnvironment(this.envName(), this.storageContainer.name);
    host.addEnvironment(this.envStorageAccountName(), this.storageAccount.name);
    super.onLift(host, ops);
  }

  /**
   * Run an inflight whenever a file is uploaded to the bucket.
   */
  public onCreate(fn: IBucketEventHandler, opts?: BucketOnCreateOptions): void {
    fn;
    opts;
    throw new NotImplementedError(
      "onCreate method isn't implemented yet on the current target.",
      {
        issue: "https://github.com/winglang/wing/issues/1954",
        resource: this.constructor.name,
<<<<<<< HEAD
        operation: "onCreate",
=======
        operation: cloud.BucketEventType.CREATE,
>>>>>>> 282702f0
      }
    );
  }

  /**
   * Run an inflight whenever a file is deleted from the bucket.
   */
  public onDelete(fn: IBucketEventHandler, opts?: BucketOnDeleteOptions): void {
    fn;
    opts;
    throw new NotImplementedError(
      "onDelete method isn't implemented yet on the current target.",
      {
        issue: "https://github.com/winglang/wing/issues/1954",
        resource: this.constructor.name,
<<<<<<< HEAD
        operation: "onDelete",
=======
        operation: cloud.BucketEventType.DELETE,
>>>>>>> 282702f0
      }
    );
  }

  /**
   * Run an inflight whenever a file is updated in the bucket.
   */
  public onUpdate(fn: IBucketEventHandler, opts?: BucketOnUpdateOptions): void {
    fn;
    opts;
    throw new NotImplementedError(
      "onUpdate method isn't implemented yet on the current target.",
      {
        issue: "https://github.com/winglang/wing/issues/1954",
        resource: this.constructor.name,
<<<<<<< HEAD
        operation: "onUpdate",
=======
        operation: cloud.BucketEventType.UPDATE,
>>>>>>> 282702f0
      }
    );
  }

  /**
   * Run an inflight whenever a file is uploaded, modified, or deleted from the bucket.
   */
  public onEvent(fn: IBucketEventHandler, opts?: BucketOnEventOptions): void {
    fn;
    opts;
    throw new NotImplementedError(
      "onEvent method isn't implemented yet on the current target.",
      {
        issue: "https://github.com/winglang/wing/issues/1954",
        resource: this.constructor.name,
        operation: "onEvent",
      }
    );
  }

  /** @internal */
  public _toInflight(): string {
    return core.InflightClient.for(__dirname, __filename, "BucketClient", [
      `process.env["${this.envName()}"]`,
      `process.env["${this.envStorageAccountName()}"]`,
    ]);
  }

  private envName(): string {
    return `BUCKET_NAME_${this.storageContainer.node.addr.slice(-8)}`;
  }

  private envStorageAccountName(): string {
    return `STORAGE_ACCOUNT_${this.storageContainer.node.addr.slice(-8)}`;
  }
}<|MERGE_RESOLUTION|>--- conflicted
+++ resolved
@@ -151,11 +151,7 @@
       {
         issue: "https://github.com/winglang/wing/issues/1954",
         resource: this.constructor.name,
-<<<<<<< HEAD
-        operation: "onCreate",
-=======
         operation: cloud.BucketEventType.CREATE,
->>>>>>> 282702f0
       }
     );
   }
@@ -171,11 +167,7 @@
       {
         issue: "https://github.com/winglang/wing/issues/1954",
         resource: this.constructor.name,
-<<<<<<< HEAD
-        operation: "onDelete",
-=======
         operation: cloud.BucketEventType.DELETE,
->>>>>>> 282702f0
       }
     );
   }
@@ -191,11 +183,7 @@
       {
         issue: "https://github.com/winglang/wing/issues/1954",
         resource: this.constructor.name,
-<<<<<<< HEAD
-        operation: "onUpdate",
-=======
         operation: cloud.BucketEventType.UPDATE,
->>>>>>> 282702f0
       }
     );
   }
