import { Construct } from "constructs";
import { App } from "./app";
import { Function } from "./function";
import { StorageAccount } from "../.gen/providers/azurerm/storage-account";
import { StorageBlob } from "../.gen/providers/azurerm/storage-blob";
import { StorageContainer } from "../.gen/providers/azurerm/storage-container";
import * as cloud from "../cloud";
import {
  BucketOnDeleteOptions,
  BucketOnEventOptions,
  BucketOnUpdateOptions,
  BucketOnCreateOptions,
  IBucketEventHandler,
} from "../cloud";
import * as core from "../core";
import { NotImplementedError } from "../core/errors";
import {
  CaseConventions,
  NameOptions,
  ResourceNames,
} from "../shared/resource-names";
import { IInflightHost } from "../std";

/**
 * Bucket names must be between 3 and 63 characters.
 *
 * You can use lowercase alphanumeric characters, dash (-)
 * and two or more consecutive dash characters aren't permitted.
 */
const BUCKET_NAME_OPTS: NameOptions = {
  maxLen: 63,
  case: CaseConventions.LOWERCASE,
  disallowedRegex: /([^a-z0-9\-]+)|(\-{2,})/g,
};

/**
 * Azure bult-in storage account permissions.
 */
export enum StorageAccountPermissions {
  /** Read only permission */
  READ = "Storage Blob Data Reader",
  /** Read write permission */
  READ_WRITE = "Storage Blob Data Contributor",
}

/**
 * Azure implementation of `cloud.Bucket`.
 *
 * @inflight `@winglang/sdk.cloud.IBucketClient`
 */
export class Bucket extends cloud.Bucket {
  /** Storage container */
  public readonly storageContainer: StorageContainer;
  private readonly public: boolean;
  private readonly storageAccount: StorageAccount;

  constructor(scope: Construct, id: string, props: cloud.BucketProps = {}) {
    super(scope, id, props);

    this.public = props.public ?? false;

    const app = App.of(this) as App;
    this.storageAccount = app.storageAccount;

    const storageContainerName = ResourceNames.generateName(
      this,
      BUCKET_NAME_OPTS
    );

    // name must begin and end with alphanumeric character
    if (storageContainerName.match(/(^\W{1,})|(\W{1,}$)/g)?.length) {
      throw new Error(
        "Bucket names must begin and end with alphanumeric character."
      );
    }

    this.storageContainer = new StorageContainer(this, "Bucket", {
      name: storageContainerName,
      storageAccountName: this.storageAccount.name,
      containerAccessType: this.public ? "blob" : "private",
    });
  }

  public addObject(key: string, body: string): void {
    // Blob naming conventions:
    // https://learn.microsoft.com/en-us/rest/api/storageservices/naming-and-referencing-containers--blobs--and-metadata#blob-names
    const blobName = key
      .split("/")
      .map((s) => encodeURIComponent(s))
      .join("/");

    new StorageBlob(this, `Blob-${key}`, {
      name: blobName,
      storageAccountName: this.storageAccount.name,
      storageContainerName: this.storageContainer.name,
      type: "Block",
      sourceContent: body,
    });
  }

  /** @internal */
  public _supportedOps(): string[] {
    return [
      cloud.BucketInflightMethods.DELETE,
      cloud.BucketInflightMethods.GET,
      cloud.BucketInflightMethods.GET_JSON,
      cloud.BucketInflightMethods.LIST,
      cloud.BucketInflightMethods.PUT,
      cloud.BucketInflightMethods.PUT_JSON,
      cloud.BucketInflightMethods.PUBLIC_URL,
      cloud.BucketInflightMethods.EXISTS,
      cloud.BucketInflightMethods.TRY_GET,
      cloud.BucketInflightMethods.TRY_GET_JSON,
      cloud.BucketInflightMethods.TRY_DELETE,
<<<<<<< HEAD
      cloud.BucketInflightMethods.COPY,
=======
      cloud.BucketInflightMethods.METADATA,
>>>>>>> a67a3140
    ];
  }

  public onLift(host: IInflightHost, ops: string[]): void {
    if (!(host instanceof Function)) {
      throw new Error("buckets can only be bound by tfazure.Function for now");
    }

    // TODO: investigate customized roles over builtin for finer grained access control
    if (
      ops.includes(cloud.BucketInflightMethods.DELETE) ||
      ops.includes(cloud.BucketInflightMethods.TRY_DELETE) ||
      ops.includes(cloud.BucketInflightMethods.PUT) ||
      ops.includes(cloud.BucketInflightMethods.PUT_JSON)
    ) {
      host.addPermission(this.storageAccount, {
        scope: this.storageAccount.id,
        roleDefinitionName: StorageAccountPermissions.READ_WRITE,
      });
    } else if (
      ops.includes(cloud.BucketInflightMethods.GET) ||
      ops.includes(cloud.BucketInflightMethods.LIST) ||
      ops.includes(cloud.BucketInflightMethods.GET_JSON) ||
      ops.includes(cloud.BucketInflightMethods.PUBLIC_URL) ||
      ops.includes(cloud.BucketInflightMethods.TRY_GET) ||
      ops.includes(cloud.BucketInflightMethods.TRY_GET_JSON) ||
      ops.includes(cloud.BucketInflightMethods.EXISTS)
    ) {
      host.addPermission(this.storageAccount, {
        scope: this.storageAccount.id,
        roleDefinitionName: StorageAccountPermissions.READ,
      });
    }

    host.addEnvironment(this.envName(), this.storageContainer.name);
    host.addEnvironment(this.envStorageAccountName(), this.storageAccount.name);
    host.addEnvironment(this.isPublicEnvName(), `${this.public}`);
    super.onLift(host, ops);
  }

  /**
   * Run an inflight whenever a file is uploaded to the bucket.
   */
  public onCreate(fn: IBucketEventHandler, opts?: BucketOnCreateOptions): void {
    fn;
    opts;
    throw new NotImplementedError(
      "onCreate method isn't implemented yet on the current target.",
      "https://github.com/winglang/wing/issues/1954"
    );
  }

  /**
   * Run an inflight whenever a file is deleted from the bucket.
   */
  public onDelete(fn: IBucketEventHandler, opts?: BucketOnDeleteOptions): void {
    fn;
    opts;
    throw new NotImplementedError(
      "onDelete method isn't implemented yet on the current target.",
      "https://github.com/winglang/wing/issues/1954"
    );
  }

  /**
   * Run an inflight whenever a file is updated in the bucket.
   */
  public onUpdate(fn: IBucketEventHandler, opts?: BucketOnUpdateOptions): void {
    fn;
    opts;
    throw new NotImplementedError(
      "onUpdate method isn't implemented yet on the current target.",
      "https://github.com/winglang/wing/issues/1954"
    );
  }

  /**
   * Run an inflight whenever a file is uploaded, modified, or deleted from the bucket.
   */
  public onEvent(fn: IBucketEventHandler, opts?: BucketOnEventOptions): void {
    fn;
    opts;
    throw new NotImplementedError(
      "onEvent method isn't implemented yet on the current target.",
      "https://github.com/winglang/wing/issues/1954"
    );
  }

  /** @internal */
  public _toInflight(): string {
    return core.InflightClient.for(__dirname, __filename, "BucketClient", [
      `process.env["${this.envName()}"]`,
      `process.env["${this.envStorageAccountName()}"]`,
      `process.env["${this.isPublicEnvName()}"]`,
    ]);
  }
  private isPublicEnvName(): string {
    return `${this.envName()}_IS_PUBLIC`;
  }

  private envName(): string {
    return `BUCKET_NAME_${this.storageContainer.node.addr.slice(-8)}`;
  }

  private envStorageAccountName(): string {
    return `STORAGE_ACCOUNT_${this.storageContainer.node.addr.slice(-8)}`;
  }
}<|MERGE_RESOLUTION|>--- conflicted
+++ resolved
@@ -112,11 +112,8 @@
       cloud.BucketInflightMethods.TRY_GET,
       cloud.BucketInflightMethods.TRY_GET_JSON,
       cloud.BucketInflightMethods.TRY_DELETE,
-<<<<<<< HEAD
+      cloud.BucketInflightMethods.METADATA,
       cloud.BucketInflightMethods.COPY,
-=======
-      cloud.BucketInflightMethods.METADATA,
->>>>>>> a67a3140
     ];
   }
 
