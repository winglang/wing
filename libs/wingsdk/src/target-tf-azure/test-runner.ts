import { TerraformOutput, Lazy } from "cdktf";
import { Construct } from "constructs";
import { Function as AzureFunction } from "./function";
import * as core from "../core";
import * as std from "../std";

const OUTPUT_TEST_RUNNER_FUNCTION_IDENTIFIERS =
  "WING_TEST_RUNNER_FUNCTION_IDENTIFIERS";

/**
 * Tf-Azure implementation of `cloud.TestRunner`.
 *
 * @inflight `@winglang/sdk.cloud.ITestRunnerClient`
 */
export class TestRunner extends std.TestRunner {
<<<<<<< HEAD
  constructor(scope: Construct, id: string, props: std.TestRunnerProps) {
=======
  /** @internal */
  public static _toInflightType(): string {
    return core.InflightClient.forType(
      __filename
        .replace("target-tf-azure", "shared-azure")
        .replace("test-runner", "test-runner.inflight"),
      "TestRunnerClient"
    );
  }

  constructor(scope: Construct, id: string, props: std.TestRunnerProps = {}) {
>>>>>>> c901bf63
    super(scope, id, props);
    // This output is created so the CLI's `wing test` command can obtain a list
    // of all names of test functions by running `terraform output`.
    const output = new TerraformOutput(this, "TestFunctionIdentifiers", {
      value: Lazy.stringValue({
        produce: () => {
          return JSON.stringify([
            ...this.getTestFunctionIdentifiers().entries(),
          ]);
        },
      }),
    });

    output.overrideLogicalId(OUTPUT_TEST_RUNNER_FUNCTION_IDENTIFIERS);
  }

  public onLift(host: std.IInflightHost, ops: string[]): void {
    if (!(host instanceof AzureFunction)) {
      throw new Error(
        "TestRunner can only be bound by tfazure.Function for now"
      );
    }

    const testFunctions = this.getTestFunctionIdentifiers();
    host.addEnvironment(
      this.envTestFunctionIdentifiers(),
      JSON.stringify([...testFunctions.entries()])
    );

    super.onLift(host, ops);
  }

  /** @internal */
  public _preSynthesize(): void {
    // add a dependency on each test function
    for (const test of this.findTests()) {
      if (test._fn) {
        this.node.addDependency(test._fn);
      }
    }

    super._preSynthesize();
  }

  private getTestFunctionIdentifiers(): Map<string, string> {
    const arns = new Map<string, string>();
    for (const test of this.findTests()) {
      if (test._fn) {
        if (!(test._fn instanceof AzureFunction)) {
          throw new Error(
            `Unsupported test function type, ${test._fn.node.path} was not a tfazure.Function`
          );
        }
        arns.set(test.node.path, (test._fn as AzureFunction).name);
      }
    }
    return arns;
  }

  /** @internal */
  public _liftedState(): Record<string, string> {
    return {
      $tests: `process.env["${this.envTestFunctionIdentifiers()}"]`,
    };
  }

  private envTestFunctionIdentifiers(): string {
    return `TEST_RUNNER_FUNCTIONS_${this.node.addr.slice(-8)}`;
  }
}<|MERGE_RESOLUTION|>--- conflicted
+++ resolved
@@ -13,9 +13,6 @@
  * @inflight `@winglang/sdk.cloud.ITestRunnerClient`
  */
 export class TestRunner extends std.TestRunner {
-<<<<<<< HEAD
-  constructor(scope: Construct, id: string, props: std.TestRunnerProps) {
-=======
   /** @internal */
   public static _toInflightType(): string {
     return core.InflightClient.forType(
@@ -26,8 +23,7 @@
     );
   }
 
-  constructor(scope: Construct, id: string, props: std.TestRunnerProps = {}) {
->>>>>>> c901bf63
+  constructor(scope: Construct, id: string, props: std.TestRunnerProps) {
     super(scope, id, props);
     // This output is created so the CLI's `wing test` command can obtain a list
     // of all names of test functions by running `terraform output`.
