import * as crypto from "crypto";
import { mkdirSync, writeFileSync } from "fs";
import { join, relative, resolve } from "path";
import { buildSync } from "esbuild-wasm";
import { normalPath } from "./misc";

const SDK_PATH = normalPath(resolve(__dirname, "..", ".."));

export interface Bundle {
  entrypointPath: string;
  directory: string;
  hash: string;
}

/**
 * Bundles a javascript entrypoint into a single file.
 * @param entrypoint The javascript entrypoint
 * @param outputDir Defaults to `${entrypoint}.bundle`
 * @param external external packages
 * @returns Bundle information
 */
export function createBundle(
  entrypoint: string,
  external: string[] = [],
  outputDir?: string
): Bundle {
  const originalEntrypointDir = normalPath(resolve(entrypoint, ".."));
  const outdir = resolve(outputDir ?? entrypoint + ".bundle");
  mkdirSync(outdir, { recursive: true });
<<<<<<< HEAD
  const outfile = join(outdir, "index.cjs");
=======

  const outfileName = "index.js";
  const soucemapFilename = `${outfileName}.map`;

  const outfile = join(outdir, outfileName);
  const outfileMap = join(outdir, soucemapFilename);
>>>>>>> 698e645b

  let esbuild = buildSync({
    bundle: true,
    entryPoints: [normalPath(resolve(entrypoint))],
    outdir: originalEntrypointDir,
    sourceRoot: originalEntrypointDir + "/",
    absWorkingDir: originalEntrypointDir,
    // otherwise there are problems with running azure cloud functions:
    // https://stackoverflow.com/questions/70332883/webpack-azure-storage-blob-node-fetch-abortsignal-issue
    keepNames: true,
    // if the user has specified a node_modules directory to resolve from
    nodePaths: process.env.WING_NODE_MODULES
      ? [normalPath(process.env.WING_NODE_MODULES as string)]
      : undefined,
    alias: {
      "@winglang/sdk": SDK_PATH,
    },
    minify: false,
    sourcemap: "external",
    platform: "node",
    target: "node18",
    external,
    write: false,
  });

  if (esbuild.errors.length > 0) {
    const errors = esbuild.errors.map((e) => e.text).join("\n");
    throw new Error(`Failed to bundle function: ${errors}`);
  }

  const output = esbuild.outputFiles[1];
  let fileContents = new TextDecoder().decode(output.contents);

  // sourcemap hacks for winglang:
  // source paths in sourcemap are incorrect and need to be fixed
  const sourcemapData = JSON.parse(
    new TextDecoder().decode(esbuild.outputFiles[0].contents)
  );
  // unrandomize the sourceRoot
  sourcemapData.sourceRoot = normalPath(sourcemapData.sourceRoot).replace(
    /\.\d+\.tmp\/\.wing\//g,
    "/.wing/"
  );

  for (const [idx, source] of Object.entries(sourcemapData.sources)) {
    if ((source as any).endsWith(".w")) {
      const absolutePath = `/${source}`;
      const relativePath = relative(originalEntrypointDir, absolutePath);
      sourcemapData.sources[idx] = relativePath;
    }
  }

  fileContents += `//# sourceMappingURL=${soucemapFilename}`;

  writeFileSync(outfile, fileContents);
  writeFileSync(outfileMap, JSON.stringify(sourcemapData));

  // calculate a md5 hash of the contents of asset.path
  const codeHash = crypto.createHash("md5").update(fileContents).digest("hex");

  return {
    entrypointPath: outfile,
    directory: outdir,
    hash: codeHash,
  };
}<|MERGE_RESOLUTION|>--- conflicted
+++ resolved
@@ -27,16 +27,12 @@
   const originalEntrypointDir = normalPath(resolve(entrypoint, ".."));
   const outdir = resolve(outputDir ?? entrypoint + ".bundle");
   mkdirSync(outdir, { recursive: true });
-<<<<<<< HEAD
-  const outfile = join(outdir, "index.cjs");
-=======
 
-  const outfileName = "index.js";
+  const outfileName = "index.cjs";
   const soucemapFilename = `${outfileName}.map`;
 
   const outfile = join(outdir, outfileName);
   const outfileMap = join(outdir, soucemapFilename);
->>>>>>> 698e645b
 
   let esbuild = buildSync({
     bundle: true,
