import * as crypto from "crypto";
import { mkdirSync, writeFileSync } from "fs";
import { join, relative, resolve } from "path";
import { buildSync } from "esbuild-wasm";
import { normalPath } from "./misc";

const SDK_PATH = normalPath(resolve(__dirname, "..", ".."));

export interface Bundle {
  entrypointPath: string;
  directory: string;
  hash: string;
}

/**
 * Bundles a javascript entrypoint into a single file.
 * @param entrypoint The javascript entrypoint
 * @param outputDir Defaults to `${entrypoint}.bundle`
 * @param external external packages
 * @returns Bundle information
 */
<<<<<<< HEAD
export function createBundle(
  entrypoint: string,
  external: string[] = [],
  outputDir?: string
): Bundle {
=======
export function createBundle(entrypoint: string, outputDir?: string): Bundle {
  const originalEntrypointDir = normalPath(resolve(entrypoint, ".."));
>>>>>>> 97d7dd56
  const outdir = resolve(outputDir ?? entrypoint + ".bundle");
  mkdirSync(outdir, { recursive: true });

  const outfileName = "index.js";
  const soucemapFilename = `${outfileName}.map`;

  const outfile = join(outdir, outfileName);
  const outfileMap = join(outdir, soucemapFilename);

  let esbuild = buildSync({
    bundle: true,
    entryPoints: [normalPath(resolve(entrypoint))],
    outdir: originalEntrypointDir,
    sourceRoot: originalEntrypointDir + "/",
    absWorkingDir: originalEntrypointDir,
    // if the user has specified a node_modules directory to resolve from
    nodePaths: process.env.WING_NODE_MODULES
      ? [normalPath(process.env.WING_NODE_MODULES as string)]
      : undefined,
    alias: {
      "@winglang/sdk": SDK_PATH,
    },
    minify: false,
    sourcemap: "external",
    platform: "node",
    target: "node18",
<<<<<<< HEAD
    external,
=======
    write: false,
>>>>>>> 97d7dd56
  });

  if (esbuild.errors.length > 0) {
    const errors = esbuild.errors.map((e) => e.text).join("\n");
    throw new Error(`Failed to bundle function: ${errors}`);
  }

  const output = esbuild.outputFiles[1];
  let fileContents = new TextDecoder().decode(output.contents);

  // sourcemap hacks for winglang:
  // source paths in sourcemap are incorrect and need to be fixed
  const sourcemapData = JSON.parse(
    new TextDecoder().decode(esbuild.outputFiles[0].contents)
  );
  // unrandomize the sourceRoot
  sourcemapData.sourceRoot = normalPath(sourcemapData.sourceRoot).replace(
    /\.\d+\.tmp\/\.wing\//g,
    "/.wing/"
  );

  for (const [idx, source] of Object.entries(sourcemapData.sources)) {
    if ((source as any).endsWith(".w")) {
      const absolutePath = `/${source}`;
      const relativePath = relative(originalEntrypointDir, absolutePath);
      sourcemapData.sources[idx] = relativePath;
    }
  }

  fileContents += `//# sourceMappingURL=${soucemapFilename}`;

  writeFileSync(outfile, fileContents);
  writeFileSync(outfileMap, JSON.stringify(sourcemapData));

  // calculate a md5 hash of the contents of asset.path
  const codeHash = crypto.createHash("md5").update(fileContents).digest("hex");

  return {
    entrypointPath: outfile,
    directory: outdir,
    hash: codeHash,
  };
}<|MERGE_RESOLUTION|>--- conflicted
+++ resolved
@@ -19,16 +19,12 @@
  * @param external external packages
  * @returns Bundle information
  */
-<<<<<<< HEAD
 export function createBundle(
   entrypoint: string,
   external: string[] = [],
   outputDir?: string
 ): Bundle {
-=======
-export function createBundle(entrypoint: string, outputDir?: string): Bundle {
   const originalEntrypointDir = normalPath(resolve(entrypoint, ".."));
->>>>>>> 97d7dd56
   const outdir = resolve(outputDir ?? entrypoint + ".bundle");
   mkdirSync(outdir, { recursive: true });
 
@@ -55,11 +51,8 @@
     sourcemap: "external",
     platform: "node",
     target: "node18",
-<<<<<<< HEAD
     external,
-=======
     write: false,
->>>>>>> 97d7dd56
   });
 
   if (esbuild.errors.length > 0) {
