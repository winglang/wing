import * as cp from "child_process";
import { writeFileSync } from "fs";
import { mkdtemp, readFile, stat } from "fs/promises";
import { tmpdir } from "os";
import * as path from "path";
import { createBundle } from "./bundling";
import { processStream } from "./stream-processor";

export interface SandboxOptions {
  readonly env?: { [key: string]: string };
  readonly context?: { [key: string]: any };
  readonly timeout?: number;
  readonly log?: (internal: boolean, level: string, message: string) => void;
}

/**
 * Shape of the messages sent to the child process.
 */
type ProcessRequest = {
  fn: string;
  args: any[];
};

/**
 * Shape of the messages returned by the child process.
 */
type ProcessResponse =
  | {
      type: "resolve";
      value: any;
    }
  | {
      type: "reject";
      reason: Error;
    };

export class Sandbox {
  private createBundlePromise: Promise<void>;
  private entrypoint: string;
  private readonly exitingChildren: Promise<void>[] = [];
  private readonly timeouts: NodeJS.Timeout[] = [];
  private readonly options: SandboxOptions;

  constructor(entrypoint: string, options: SandboxOptions = {}) {
    this.entrypoint = entrypoint;
    this.options = options;
    this.createBundlePromise = this.createBundle();
  }

  public async cleanup() {
    await this.createBundlePromise;
    for (const timeout of this.timeouts) {
      clearTimeout(timeout);
    }
    // Make sure all child processes have exited before cleaning up the sandbox.
    for (const exitingChild of this.exitingChildren) {
      await exitingChild;
    }
  }

  private async createBundle() {
    const workdir = await mkdtemp(path.join(tmpdir(), "wing-bundles-"));

    // wrap contents with a shim that handles the communication with the parent process
    // we insert this shim before bundling to ensure source maps are generated correctly
    let contents = (await readFile(this.entrypoint)).toString();

    // log a warning if contents includes __dirname or __filename
    if (contents.includes("__dirname") || contents.includes("__filename")) {
      this.options.log?.(
        false,
        "warn",
        `Warning: __dirname and __filename cannot be used within bundled cloud functions. There may be unexpected behavior.`
      );
    }

    contents = `
"use strict";
${contents}
process.on("message", async (message) => {
  const { fn, args } = message;
  try {
    const value = await exports[fn](...args);
    process.send({ type: "resolve", value });
  } catch (err) {
    process.send({ type: "reject", reason: err });
  }
});
`;
    const wrappedPath = this.entrypoint.replace(/\.js$/, ".sandbox.js");
    writeFileSync(wrappedPath, contents); // async fsPromises.writeFile "flush" option is not available in Node 20
    const bundle = createBundle(wrappedPath, [], workdir);
    this.entrypoint = bundle.entrypointPath;

    if (process.env.DEBUG) {
      const bundleSize = (await stat(bundle.entrypointPath)).size;
      this.debugLog(`Bundled code (${bundleSize} bytes).`);
    }
  }

  public async call(fn: string, ...args: any[]): Promise<any> {
    // wait for the bundle to finish creation
    await this.createBundlePromise;

    this.debugLog("Forking process to run bundled code.");

    // start a Node.js process that runs the bundled code
    // note: unlike the fork(2) POSIX system call, child_process.fork()
    // does not clone the current process
    const child = cp.fork(this.entrypoint, [], {
      env: this.options.env,
      stdio: "pipe",
      // execArgv: ["--enable-source-maps"],
      // this option allows complex objects like Error to be sent from the child process to the parent
      serialization: "advanced",
    });

    const log = (message: string) => this.options.log?.(false, "log", message);
    const logError = (message: string) =>
      this.options.log?.(false, "error", message);

    // pipe stdout and stderr from the child process
    if (child.stdout) {
      processStream(child.stdout, log);
    }
    if (child.stderr) {
      processStream(child.stderr, logError);
    }

<<<<<<< HEAD
    // load the bundle into context on the first run
    // we don't do this earlier because bundled code may have side effects
    // and we want to simulate that a function is "cold" on the first run
    this.loadBundleOnce();

    return new Promise(($resolve, $reject) => {
      const cleanup = () => {
        delete this.context.$resolve;
        delete this.context.$reject;
      };

      this.context.$resolve = (value: any) => {
        cleanup();
        $resolve(value);
      };

      this.context.$reject = (reason?: any) => {
        cleanup();
        $reject(reason);
      };

      const code = `exports.${fn}(${args
        .map((a) => JSON.stringify(a))
        .join(",")}).then($resolve).catch($reject);`;

      vm.runInContext(code, this.context, {
        filename: this.entrypoint,
        timeout: this.options.timeout,
=======
    // Keep track of when the child process exits so that the simulator doesn't try
    // to clean up the sandbox before the child process has exited.
    // NOTE: If child processes are taking too long to exit (preventing simulator cleanups),
    // we could add a mechanism to send SIGKILL to the child process after a certain amount of time.
    let childExited: (value?: any) => void;
    this.exitingChildren.push(
      new Promise((resolve) => {
        childExited = resolve;
      })
    );

    // Send the function name and arguments to the child process.
    // When a message is received, kill the child process.
    // Once the child process is killed (by the parent process or because the user code
    // exited on its own), resolve or reject the promise.
    return new Promise((resolve, reject) => {
      child.send({ fn, args } as ProcessRequest);

      let result: any;
      let status: "resolve" | "reject" | "pending" = "pending";

      child.on("message", (message: ProcessResponse) => {
        this.debugLog("Received a message, killing child process.");
        child.kill();
        if (message.type === "resolve") {
          result = message.value;
          status = "resolve";
        } else if (message.type === "reject") {
          result = message.reason;
          status = "reject";
        } else {
          result = `Parent received unexpected message from child process: ${message}`;
          status = "reject";
        }
      });

      // "error" could be emitted for any number of reasons
      // (e.g. the process couldn't be spawned or killed, or a message couldn't be sent).
      // Since this is unexpected, we kill the process with SIGKILL to ensure it's dead, and reject the promise.
      child.on("error", (error) => {
        this.debugLog("Killing process after error.");
        child.kill("SIGKILL");
        childExited();
        reject(`Unexpected error: ${error}`);
>>>>>>> 845360a7
      });

      child.on("exit", (code, _signal) => {
        this.debugLog("Child processed stopped.");
        childExited();
        if (status === "pending") {
          // If the child process stopped without sending us back a message, reject the promise.
          reject(new Error(`Process exited with code ${code}`));
        } else if (status === "resolve") {
          resolve(result);
        } else if (status === "reject") {
          reject(result);
        }
      });

      if (this.options.timeout) {
        const timeout = setTimeout(() => {
          this.debugLog("Killing process after timeout.");
          child.kill();
          status = "reject";
          result = new Error(
            `Function timed out (it was configured to only run for ${this.options.timeout}ms)`
          );
        }, this.options.timeout);
        this.timeouts.push(timeout);
      }
    });
  }

  private debugLog(message: string) {
    if (process.env.DEBUG) {
      this.options.log?.(true, "log", message);
    }
  }
}<|MERGE_RESOLUTION|>--- conflicted
+++ resolved
@@ -127,36 +127,6 @@
       processStream(child.stderr, logError);
     }
 
-<<<<<<< HEAD
-    // load the bundle into context on the first run
-    // we don't do this earlier because bundled code may have side effects
-    // and we want to simulate that a function is "cold" on the first run
-    this.loadBundleOnce();
-
-    return new Promise(($resolve, $reject) => {
-      const cleanup = () => {
-        delete this.context.$resolve;
-        delete this.context.$reject;
-      };
-
-      this.context.$resolve = (value: any) => {
-        cleanup();
-        $resolve(value);
-      };
-
-      this.context.$reject = (reason?: any) => {
-        cleanup();
-        $reject(reason);
-      };
-
-      const code = `exports.${fn}(${args
-        .map((a) => JSON.stringify(a))
-        .join(",")}).then($resolve).catch($reject);`;
-
-      vm.runInContext(code, this.context, {
-        filename: this.entrypoint,
-        timeout: this.options.timeout,
-=======
     // Keep track of when the child process exits so that the simulator doesn't try
     // to clean up the sandbox before the child process has exited.
     // NOTE: If child processes are taking too long to exit (preventing simulator cleanups),
@@ -201,7 +171,6 @@
         child.kill("SIGKILL");
         childExited();
         reject(`Unexpected error: ${error}`);
->>>>>>> 845360a7
       });
 
       child.on("exit", (code, _signal) => {
