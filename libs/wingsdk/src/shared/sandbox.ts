--- conflicted
+++ resolved
@@ -59,13 +59,8 @@
     // wrap contents with a shim that handles the communication with the parent process
     // we insert this shim before bundling to ensure source maps are generated correctly
     contents += `
-<<<<<<< HEAD
-process.setUncaughtExceptionCaptureCallback((reason) => {
+process.on("uncaughtException", (reason) => {
   process.send({ type: "error", reason });
-=======
-process.on("uncaughtException", (reason) => {
-  process.send({ type: "reject", reason });
->>>>>>> 63683b51
 });
 
 process.on("message", async (message) => {${debugShim}
