import { Construct } from "constructs";
import { App } from "./app";
import {
  ActionTypes,
  Function as GCPFunction,
  ResourceTypes,
} from "./function";
import { StorageBucket } from "../.gen/providers/google/storage-bucket";
import { StorageBucketIamMember } from "../.gen/providers/google/storage-bucket-iam-member";
import { StorageBucketObject } from "../.gen/providers/google/storage-bucket-object";
import { Id } from "../.gen/providers/random/id";
import * as cloud from "../cloud";
import { InflightClient } from "../core";
import {
  CaseConventions,
  NameOptions,
  ResourceNames,
} from "../shared/resource-names";
import { IInflightHost } from "../std";

/**
 * Bucket names must be between 3 and 63 characters. We reserve 9 characters for
 * a random ID, so the maximum length is 54.
 *
 * You can use lowercase alphanumeric characters, dashes (-), underscores (_),
 * and dots (.). However, names containing dots require verification, so we
 * generate names without dots by default.
 *
 * We skip generating a hash since we need to append a random string to the
 * bucket name to make it globally unique.
 *
 * See: https://cloud.google.com/storage/docs/naming-buckets
 */
const BUCKET_NAME_OPTS: NameOptions = {
  maxLen: 54,
  case: CaseConventions.LOWERCASE,
  disallowedRegex: /([^a-z0-9_\-]+)/g,
  includeHash: false,
};

/**
 * GCP implementation of `cloud.Bucket`.
 *
 * @inflight `@winglang/sdk.cloud.IBucketClient`
 */
export class Bucket extends cloud.Bucket {
  public readonly bucket: StorageBucket;

  constructor(scope: Construct, id: string, props: cloud.BucketProps = {}) {
    super(scope, id, props);

    const bucketName = ResourceNames.generateName(this, BUCKET_NAME_OPTS);

    // GCP bucket names must be globally unique, but the Terraform resource
    // provider doesn't provide a mechanism like `bucketPrefix` as AWS does,
    // so we must generate a random string to append to the bucket name.
    //
    // The random string must be managed in Terraform state so that it doesn't
    // change on every subsequent compile or deployment.
    const randomId = new Id(this, "Id", {
      byteLength: 4, // 4 bytes = 8 hex characters
    });

    this.bucket = new StorageBucket(this, "Default", {
      name: bucketName + "-" + randomId.hex,
      location: (App.of(this) as App).region,
      // recommended by GCP: https://cloud.google.com/storage/docs/uniform-bucket-level-access#should-you-use
      uniformBucketLevelAccess: true,
      publicAccessPrevention: props.public ? "inherited" : "enforced",
    });

    if (props.public) {
      // https://cloud.google.com/storage/docs/access-control/making-data-public#terraform
      new StorageBucketIamMember(this, "PublicAccessIamMember", {
        bucket: this.bucket.name,
        role: ActionTypes.STORAGE_READ,
        member: "allUsers",
      });
    }
  }

  public addObject(key: string, body: string): void {
    new StorageBucketObject(this, `Object-${key}`, {
      bucket: this.bucket.id,
      name: key,
      content: body,
    });
  }

<<<<<<< HEAD
  public bind(host: IInflightHost, ops: string[]): void {
    if (!(host instanceof GCPFunction)) {
      throw new Error("buckets can only be bound by tfgcp.Function for now");
    }
    if (
      ops.includes(cloud.BucketInflightMethods.GET) ||
      ops.includes(cloud.BucketInflightMethods.GET_JSON) ||
      ops.includes(cloud.BucketInflightMethods.LIST) ||
      ops.includes(cloud.BucketInflightMethods.EXISTS) ||
      ops.includes(cloud.BucketInflightMethods.PUBLIC_URL) ||
      // ops.includes(cloud.BucketInflightMethods.SIGNED_URL) ||
      ops.includes(cloud.BucketInflightMethods.TRY_GET) ||
      ops.includes(cloud.BucketInflightMethods.TRY_GET_JSON)
    ) {
      host.addPermission(this, {
        Action: ActionTypes.STORAGE_READ,
        Resource: ResourceTypes.BUCKET,
      });
    } else if (
      ops.includes(cloud.BucketInflightMethods.DELETE) ||
      ops.includes(cloud.BucketInflightMethods.PUT) ||
      ops.includes(cloud.BucketInflightMethods.PUT_JSON) ||
      ops.includes(cloud.BucketInflightMethods.TRY_DELETE)
    ) {
      host.addPermission(this, {
        Action: ActionTypes.STORAGE_READ_WRITE,
        Resource: ResourceTypes.BUCKET,
      });
    } else {
      throw new Error("Method not implemented.");
    }
    host.addEnvironment(this.envName(), this.bucket.name);

    super.bind(host, ops);
=======
  public onLift(_inflightHost: IInflightHost, _ops: string[]): void {
    // TODO: support functions once tfgcp functions are implemented
    throw new Error("Method not implemented.");
>>>>>>> 677a56ab
  }

  /** @internal */
  public _toInflight(): string {
    return InflightClient.for(
      __dirname.replace("target-tf-gcp", "shared-gcp"),
      __filename,
      "BucketClient",
      [`process.env["${this.envName()}"]`]
    );
  }

  private envName(): string {
    return `BUCKET_NAME_${this.node.addr.slice(-8)}`;
  }
}

export const addBucketPermission = (
  scopedConstruct: Construct,
  bucket: Bucket,
  permission: ActionTypes,
  projectId: string
) => {
  try {
    const permissionId = `RoleAssignment-${permission.replace(
      /[.\\\/]/g,
      "-"
    )}-${bucket.node.addr.slice(-8)}-${scopedConstruct.node.addr.slice(-8)}`;

    if (permission === ActionTypes.STORAGE_READ) {
      new StorageBucketIamMember(bucket, permissionId, {
        bucket: bucket.bucket.name,
        role: permission,
        member: `projectViewer:${projectId}`,
      });
    } else if (permission === ActionTypes.STORAGE_READ_WRITE) {
      new StorageBucketIamMember(bucket, permissionId, {
        bucket: bucket.bucket.name,
        role: permission,
        member: `projectEditor:${projectId}`,
      });
    } else {
      throw new Error("Unsupported permission");
    }
  } catch (e) {
    throw new Error(`Failed to add permission to bucket: ${e}`);
  }
};<|MERGE_RESOLUTION|>--- conflicted
+++ resolved
@@ -87,8 +87,7 @@
     });
   }
 
-<<<<<<< HEAD
-  public bind(host: IInflightHost, ops: string[]): void {
+  public onLift(host: IInflightHost, ops: string[]): void {
     if (!(host instanceof GCPFunction)) {
       throw new Error("buckets can only be bound by tfgcp.Function for now");
     }
@@ -121,12 +120,7 @@
     }
     host.addEnvironment(this.envName(), this.bucket.name);
 
-    super.bind(host, ops);
-=======
-  public onLift(_inflightHost: IInflightHost, _ops: string[]): void {
-    // TODO: support functions once tfgcp functions are implemented
-    throw new Error("Method not implemented.");
->>>>>>> 677a56ab
+    super.onLift(host, ops);
   }
 
   /** @internal */
