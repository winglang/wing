--- conflicted
+++ resolved
@@ -1,11 +1,6 @@
 import { writeFileSync } from "fs";
-<<<<<<< HEAD
 import { join } from "path";
 import { AssetType, Lazy, TerraformAsset, Fn } from "cdktf";
-=======
-import { join, basename } from "path";
-import { AssetType, Lazy, TerraformAsset } from "cdktf";
->>>>>>> fa4a7a50
 import { Construct } from "constructs";
 import { App } from "./app";
 import { Bucket } from "./bucket";
