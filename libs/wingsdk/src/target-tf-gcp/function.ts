--- conflicted
+++ resolved
@@ -53,38 +53,6 @@
     // app is a property of the `cloud.Function` class
     const app = App.of(this) as App;
 
-<<<<<<< HEAD
-    // bundled code is guaranteed to be in a fresh directory
-    const bundle = createBundle(this.entrypoint, [
-      "@google-cloud/functions-framework",
-      "@google-cloud/datastore",
-    ]);
-
-    const packageJson = join(bundle.directory, "package.json");
-
-    writeFileSync(
-      packageJson,
-      JSON.stringify(
-        {
-          main: "index.js",
-          dependencies: {
-            "@google-cloud/functions-framework": "^3.0.0",
-            "@google-cloud/datastore": "8.4.0",
-          },
-        },
-        null,
-        2
-      )
-    );
-
-    // Create Cloud Function executable
-    const asset = new TerraformAsset(this, "Asset", {
-      path: resolve(bundle.directory),
-      type: AssetType.ARCHIVE,
-    });
-
-=======
->>>>>>> 71d2212b
     // memory limits must be between 128 and 8192 MB
     if (props?.memory && (props.memory < 128 || props.memory > 8192)) {
       throw new Error(
@@ -212,6 +180,7 @@
     // bundled code is guaranteed to be in a fresh directory
     const bundle = createBundle(this.entrypoint, [
       "@google-cloud/functions-framework",
+      "@google-cloud/datastore",
     ]);
 
     const packageJson = join(bundle.directory, "package.json");
@@ -223,6 +192,7 @@
           main: "index.js",
           dependencies: {
             "@google-cloud/functions-framework": "^3.0.0",
+            "@google-cloud/datastore": "8.4.0",
           },
         },
         null,
