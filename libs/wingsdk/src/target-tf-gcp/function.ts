import { resolve } from "path";
import { AssetType, Lazy, TerraformAsset } from "cdktf";
import { Construct } from "constructs";
import { App } from "./app";
import { Bucket, addBucketPermission } from "./bucket";
import { CloudfunctionsFunction } from "../.gen/providers/google/cloudfunctions-function";
import { StorageBucketObject } from "../.gen/providers/google/storage-bucket-object";
import * as cloud from "../cloud";
import { createBundle } from "../shared/bundling";
import {
  CaseConventions,
  NameOptions,
  ResourceNames,
} from "../shared/resource-names";
import { IInflightHost, IResource } from "../std";

const FUNCTION_NAME_OPTS: NameOptions = {
  maxLen: 32,
  disallowedRegex: /[^a-z0-9]+/g,
  case: CaseConventions.LOWERCASE,
};

export enum ResourceTypes {
  BUCKET = "Bucket",
  FUNCTION = "Function",
}

export enum ActionTypes {
  STORAGE_READ = "roles/storage.objectViewer",
  STORAGE_READ_WRITE = "roles/storage.objectUser",
  FUNCTION_INVOKER = "roles/cloudfunctions.invoker",
  FUNCTION_VIEWER = "roles/cloudfunctions.viewer",
}

interface IFunctionPermissions {
  Action: ActionTypes;
  Resource: ResourceTypes;
}

/**
 * GCP implementation of `cloud.Function`.
 *
 * @inflight `@winglang/wingsdk.cloud.IFunctionClient`
 */

export class Function extends cloud.Function {
  private readonly function: CloudfunctionsFunction;
  private permissions: Map<string, Set<IFunctionPermissions>> = new Map();

  constructor(
    scope: Construct,
    id: string,
    inflight: cloud.IFunctionHandler,
    props: cloud.FunctionProps = {}
  ) {
    super(scope, id, inflight, props);

    // app is a property of the `cloud.Function` class
    const app = App.of(this) as App;

    // bundled code is guaranteed to be in a fresh directory
    const bundle = createBundle(this.entrypoint);

    // Create Cloud Function executable
    const asset = new TerraformAsset(this, "Asset", {
      path: resolve(bundle.directory),
      type: AssetType.ARCHIVE,
    });

    // memory limits must be between 128 and 8192 MB
    if (props?.memory && (props.memory < 128 || props.memory > 8192)) {
      throw new Error(
        "Memory must be between 128 and 8192 MB for GCP Cloud Functions"
      );
    }

    // timeout must be between 1 and 540 seconds
    if (
      props?.timeout &&
      (props.timeout.seconds < 1 || props.timeout.seconds > 540)
    ) {
      throw new Error(
        "Timeout must be between 1 and 540 seconds for GCP Cloud Functions"
      );
    }

    // create a bucket to store the function executable
    const FunctionBucket = new Bucket(this, "FunctionBucket");

    // put the executable in the bucket as an object
    const FunctionObjectBucket = new StorageBucketObject(
      this,
      "FunctionObjectBucket",
      {
        name: "objects",
        bucket: FunctionBucket.bucket.name,
        source: asset.path,
      }
    );

    // create the cloud function
    this.function = new CloudfunctionsFunction(this, "DefaultFunction", {
      name: ResourceNames.generateName(this, FUNCTION_NAME_OPTS),
      description: "This function was created by Wing",
      project: app.projectId,
      region: app.region,
      runtime: "nodejs16",
      availableMemoryMb: props.memory ?? 128,
      sourceArchiveBucket: FunctionBucket.bucket.name,
      sourceArchiveObject: FunctionObjectBucket.name,
      entryPoint: "handler",
      triggerHttp: true,
      timeout: props.timeout?.seconds ?? 60,
      environmentVariables: Lazy.anyValue({
        produce: () => this.env ?? {},
      }) as any,
    });
  }

  public get functionName(): string {
    return this.function.name;
  }

  // TODO: implement with https://github.com/winglang/wing/issues/1282
  public _toInflight(): string {
    throw new Error(
      "cloud.Function cannot be used as an Inflight resource on GCP yet"
    );
  }

<<<<<<< HEAD
  public addPermission(
    scopedResource: IResource,
    permissions: IFunctionPermissions
  ): void {
    const uniqueId = scopedResource.node.addr.substring(-8);

    if (
      this.permissions.has(uniqueId) &&
      this.permissions.get(uniqueId)?.has(permissions)
    ) {
      return; // already exists
    }
    const app = App.of(this) as App;
    // TODO: add support for other resource types
    switch (permissions.Resource) {
      case ResourceTypes.BUCKET:
        addBucketPermission(
          this,
          scopedResource as Bucket,
          permissions.Action,
          app.projectId
        );
        break;
      case ResourceTypes.FUNCTION:
        throw new Error("Function permissions not implemented yet");
      default:
        throw new Error("Unsupported resource type");
    }
    const roleDefinitions = this.permissions.get(uniqueId) ?? new Set();
    roleDefinitions.add(permissions);
    this.permissions.set(uniqueId, roleDefinitions);
  }

  public bind(_host: IInflightHost, _ops: string[]): void {
=======
  public onLift(_host: IInflightHost, _ops: string[]): void {
>>>>>>> 677a56ab
    throw new Error("Method not implemented.");
  }
}<|MERGE_RESOLUTION|>--- conflicted
+++ resolved
@@ -128,7 +128,6 @@
     );
   }
 
-<<<<<<< HEAD
   public addPermission(
     scopedResource: IResource,
     permissions: IFunctionPermissions
@@ -162,10 +161,7 @@
     this.permissions.set(uniqueId, roleDefinitions);
   }
 
-  public bind(_host: IInflightHost, _ops: string[]): void {
-=======
   public onLift(_host: IInflightHost, _ops: string[]): void {
->>>>>>> 677a56ab
     throw new Error("Method not implemented.");
   }
 }