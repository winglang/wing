--- conflicted
+++ resolved
@@ -1,18 +1,6 @@
-<<<<<<< HEAD
 import { TestRunner } from "./test-runner";
 import { GoogleProvider } from "../.gen/providers/google/provider";
 import { RandomProvider } from "../.gen/providers/random/provider";
-=======
-import { Bucket } from "./bucket";
-import { Counter } from "./counter";
-import { Function } from "./function";
-import { Schedule } from "./schedule";
-import { Table } from "./table";
-import { TestRunner } from "./test-runner";
-import { GoogleProvider } from "../.gen/providers/google/provider";
-import { RandomProvider } from "../.gen/providers/random/provider";
-import { BUCKET_FQN, COUNTER_FQN, FUNCTION_FQN, SCHEDULE_FQN } from "../cloud";
->>>>>>> 25f6c934
 import { AppProps as CdktfAppProps } from "../core";
 import { CdktfApp } from "../shared-tf/app";
 
@@ -87,26 +75,4 @@
 
     TestRunner._createTree(this, props.rootConstruct);
   }
-<<<<<<< HEAD
-=======
-
-  protected typeForFqn(fqn: string): any {
-    switch (fqn) {
-      case TEST_RUNNER_FQN:
-        return TestRunner;
-      case BUCKET_FQN:
-        return Bucket;
-      case FUNCTION_FQN:
-        return Function;
-      case TABLE_FQN:
-        return Table;
-      case COUNTER_FQN:
-        return Counter;
-      case SCHEDULE_FQN:
-        return Schedule;
-    }
-
-    return undefined;
-  }
->>>>>>> 25f6c934
 }