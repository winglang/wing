import { IConstruct } from "constructs";
<<<<<<< HEAD
import {
  BUCKET_TYPE,
  COUNTER_TYPE,
  FUNCTION_TYPE,
  LOGGER_TYPE,
  QUEUE_TYPE,
} from "../cloud";
=======
import { IPolyconFactory } from "polycons";
import { BUCKET_TYPE, FUNCTION_TYPE, LOGGER_TYPE, QUEUE_TYPE } from "../cloud";
>>>>>>> 9cdf6928
import { Bucket } from "./bucket";
import { Counter } from "./counter";
import { Function } from "./function";
import { Logger } from "./logger";
import { Queue } from "./queue";

/**
 * Polycon factory which resolves polycons in `cloud` into preflight resources
 * for the AWS target.
 */
export class PolyconFactory implements IPolyconFactory {
  public resolve(
    type: string,
    scope: IConstruct,
    id: string,
    ...args: any[]
  ): IConstruct {
    switch (type) {
      case BUCKET_TYPE:
        return new Bucket(scope, id, args[0]);
      case FUNCTION_TYPE:
        return new Function(scope, id, args[0], args[1]);
      case QUEUE_TYPE:
        return new Queue(scope, id, args[0]);
      case LOGGER_TYPE:
        return new Logger(scope, id);
      case COUNTER_TYPE:
        return new Counter(scope, id, args[0]);
      default:
        throw new Error(`Type ${type} not implemented.`);
    }
  }
}<|MERGE_RESOLUTION|>--- conflicted
+++ resolved
@@ -1,5 +1,5 @@
 import { IConstruct } from "constructs";
-<<<<<<< HEAD
+import { IPolyconFactory } from "polycons";
 import {
   BUCKET_TYPE,
   COUNTER_TYPE,
@@ -7,10 +7,6 @@
   LOGGER_TYPE,
   QUEUE_TYPE,
 } from "../cloud";
-=======
-import { IPolyconFactory } from "polycons";
-import { BUCKET_TYPE, FUNCTION_TYPE, LOGGER_TYPE, QUEUE_TYPE } from "../cloud";
->>>>>>> 9cdf6928
 import { Bucket } from "./bucket";
 import { Counter } from "./counter";
 import { Function } from "./function";
