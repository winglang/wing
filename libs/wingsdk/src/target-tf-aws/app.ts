import { Construct } from "constructs";
import { Api } from "./api";
import { BUCKET_PREFIX_OPTS, Bucket } from "./bucket";
import { Counter } from "./counter";
import { Function } from "./function";
import { Queue } from "./queue";
import { Redis } from "./redis";
import { Schedule } from "./schedule";
import { Secret } from "./secret";
import { Table } from "./table";
import { TestRunner } from "./test-runner";
import { Topic } from "./topic";
<<<<<<< HEAD
import { Website } from "./website";
=======
import { DataAwsCallerIdentity } from "../.gen/providers/aws/data-aws-caller-identity";
import { DataAwsRegion } from "../.gen/providers/aws/data-aws-region";
import { Eip } from "../.gen/providers/aws/eip";
import { InternetGateway } from "../.gen/providers/aws/internet-gateway";
import { NatGateway } from "../.gen/providers/aws/nat-gateway";
import { AwsProvider } from "../.gen/providers/aws/provider";
import { RouteTable } from "../.gen/providers/aws/route-table";
import { RouteTableAssociation } from "../.gen/providers/aws/route-table-association";
import { S3Bucket } from "../.gen/providers/aws/s3-bucket";
import { Subnet } from "../.gen/providers/aws/subnet";
import { Vpc } from "../.gen/providers/aws/vpc";
>>>>>>> fba3d03c
import {
  API_FQN,
  BUCKET_FQN,
  COUNTER_FQN,
  FUNCTION_FQN,
  QUEUE_FQN,
  SCHEDULE_FQN,
  SECRET_FQN,
  TABLE_FQN,
  TEST_RUNNER_FQN,
  TOPIC_FQN,
  WEBSITE_FQN,
} from "../cloud";
import { AppProps } from "../core";
import { REDIS_FQN } from "../redis";
import { CdktfApp } from "../shared-tf/app";
import { NameOptions, ResourceNames } from "../utils/resource-names";

/**
 * An app that knows how to synthesize constructs into a Terraform configuration
 * for AWS resources.
 */
export class App extends CdktfApp {
  /**
   * The test runner for this app.
   */
  protected readonly testRunner: TestRunner;

  private awsRegionProvider?: DataAwsRegion;
  private awsAccountIdProvider?: DataAwsCallerIdentity;
  private _vpc?: Vpc;
  private _codeBucket?: S3Bucket;

  /** Subnets shared across app */
  public subnets: { [key: string]: Subnet };

  constructor(props: AppProps = {}) {
    super(props);
    new AwsProvider(this, "aws", {});

    this.testRunner = new TestRunner(this, "cloud.TestRunner");
    this.subnets = {};
  }

  protected tryNew(
    fqn: string,
    scope: Construct,
    id: string,
    ...args: any[]
  ): any {
    switch (fqn) {
      case API_FQN:
        return new Api(scope, id, args[0]);

      case FUNCTION_FQN:
        return new Function(scope, id, args[0], args[1]);

      case BUCKET_FQN:
        return new Bucket(scope, id, args[0]);

      case QUEUE_FQN:
        return new Queue(scope, id, args[0]);

      case TOPIC_FQN:
        return new Topic(scope, id, args[0]);

      case COUNTER_FQN:
        return new Counter(scope, id, args[0]);

      case SCHEDULE_FQN:
        return new Schedule(scope, id, args[0]);

      case TABLE_FQN:
        return new Table(scope, id, args[0]);

      case TOPIC_FQN:
        return new Topic(scope, id, args[0]);

      case TEST_RUNNER_FQN:
        return new TestRunner(scope, id, args[0]);

      case REDIS_FQN:
        return new Redis(scope, id);

      case WEBSITE_FQN:
        return new Website(scope, id, args[0]);

      case SECRET_FQN:
        return new Secret(scope, id, args[0]);
    }

    return undefined;
  }

  /**
   * The AWS account ID of the App
   */
  public get accountId(): string {
    if (!this.awsAccountIdProvider) {
      this.awsAccountIdProvider = new DataAwsCallerIdentity(this, "account");
    }
    return this.awsAccountIdProvider.accountId;
  }

  /**
   * The AWS region of the App
   */
  public get region(): string {
    if (!this.awsRegionProvider) {
      this.awsRegionProvider = new DataAwsRegion(this, "Region");
    }
    return this.awsRegionProvider.name;
  }

  public get codeBucket(): S3Bucket {
    if (this._codeBucket) {
      return this._codeBucket;
    }
    const bucket = new S3Bucket(this, "Code");
    const bucketPrefix = ResourceNames.generateName(bucket, BUCKET_PREFIX_OPTS);
    bucket.bucketPrefix = bucketPrefix;
    this._codeBucket = bucket;
    return this._codeBucket;
  }

  /**
   * Returns the VPC for this app. Will create a new VPC if one does not exist.
   */
  public get vpc(): Vpc {
    if (this._vpc) {
      return this._vpc;
    }

    const VPC_NAME_OPTS: NameOptions = {
      maxLen: 32,
      disallowedRegex: /[^a-zA-Z0-9-]/,
    };

    const identifier = ResourceNames.generateName(this, VPC_NAME_OPTS);

    // create the app wide VPC
    this._vpc = new Vpc(this, "VPC", {
      cidrBlock: "10.0.0.0/16",
      enableDnsHostnames: true,
      enableDnsSupport: true,
      tags: {
        Name: `${identifier}-vpc`,
      },
    });

    // Create the subnets for the VPC, in order to ensure internet egress there
    // is a minimum requirement of 2 subnets, one public and one private. As well
    // as a NAT gateway and internet gateway. The NAT gateway is required to
    // allow the private subnet to route traffic to the internet. The internet
    // gateway is required to allow the NAT gateway to route traffic to the
    // internet.

    // Create the public subnet.
    // This subnet is intentionally small since most resources will be behind
    // private subnets. Incase that assumption is wrong this leaves room for 3 more /24 public subnets
    const publicSubnet = new Subnet(this, "PublicSubnet", {
      vpcId: this._vpc.id,
      cidrBlock: "10.0.0.0/24", // 10.0.0.0 - 10.0.0.255
      tags: {
        Name: `${identifier}-public-subnet-1`,
      },
    });

    // Create the private subnet
    const privateSubnet = new Subnet(this, "PrivateSubnet", {
      vpcId: this._vpc.id,
      cidrBlock: "10.0.4.0/22", // 10.0.4.0 - 10.0.7.255
      tags: {
        Name: `${identifier}-private-subnet-1`,
      },
    });

    // Create the internet gateway
    const internetGateway = new InternetGateway(this, "InternetGateway", {
      vpcId: this._vpc.id,
      tags: {
        Name: `${identifier}-internet-gateway`,
      },
    });

    // Create NAT gateway and Elastic IP for NAT
    const eip = new Eip(this, "EIP", {});
    const nat = new NatGateway(this, "NATGateway", {
      allocationId: eip.id,
      subnetId: publicSubnet.id,
      tags: {
        Name: `${identifier}-nat-gateway`,
      },
    });

    // Create route tables for public and private subnets
    const publicRouteTable = new RouteTable(this, "PublicRouteTable", {
      vpcId: this._vpc.id,
      route: [
        {
          // This will route all traffic to the internet gateway
          cidrBlock: "0.0.0.0/0",
          gatewayId: internetGateway.id,
        },
      ],
      tags: {
        Name: `${identifier}-public-route-table-1`,
      },
    });

    const privateRouteTable = new RouteTable(this, "PrivateRouteTable", {
      vpcId: this._vpc.id,
      route: [
        {
          // This will route all traffic to the NAT gateway
          cidrBlock: "0.0.0.0/0",
          natGatewayId: nat.id,
        },
      ],
      tags: {
        Name: `${identifier}-private-route-table-1`,
      },
    });

    // Associate route tables with subnets
    new RouteTableAssociation(this, "PublicRouteTableAssociation", {
      subnetId: publicSubnet.id,
      routeTableId: publicRouteTable.id,
    });

    new RouteTableAssociation(this, "PrivateRouteTableAssociation", {
      subnetId: privateSubnet.id,
      routeTableId: privateRouteTable.id,
    });

    this.subnets.public = publicSubnet;
    this.subnets.private = privateSubnet;
    return this._vpc;
  }
}<|MERGE_RESOLUTION|>--- conflicted
+++ resolved
@@ -10,9 +10,7 @@
 import { Table } from "./table";
 import { TestRunner } from "./test-runner";
 import { Topic } from "./topic";
-<<<<<<< HEAD
 import { Website } from "./website";
-=======
 import { DataAwsCallerIdentity } from "../.gen/providers/aws/data-aws-caller-identity";
 import { DataAwsRegion } from "../.gen/providers/aws/data-aws-region";
 import { Eip } from "../.gen/providers/aws/eip";
@@ -24,7 +22,6 @@
 import { S3Bucket } from "../.gen/providers/aws/s3-bucket";
 import { Subnet } from "../.gen/providers/aws/subnet";
 import { Vpc } from "../.gen/providers/aws/vpc";
->>>>>>> fba3d03c
 import {
   API_FQN,
   BUCKET_FQN,
