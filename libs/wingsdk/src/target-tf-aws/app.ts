--- conflicted
+++ resolved
@@ -38,11 +38,12 @@
   WEBSITE_FQN,
 } from "../cloud";
 import { AppProps } from "../core";
-<<<<<<< HEAD
-import { TABLE_FQN, REDIS_FQN, REACT_WEBSITE_FQN } from "../ex";
-=======
-import { TABLE_FQN, REDIS_FQN, DYNAMODB_TABLE_FQN } from "../ex";
->>>>>>> 9fd1fe99
+import {
+  TABLE_FQN,
+  REDIS_FQN,
+  REACT_WEBSITE_FQN,
+  DYNAMODB_TABLE_FQN,
+} from "../ex";
 import { NameOptions, ResourceNames } from "../shared/resource-names";
 import { CdktfApp } from "../shared-tf/app";
 import { TEST_RUNNER_FQN } from "../std";
@@ -126,13 +127,10 @@
       case ON_DEPLOY_FQN:
         return new OnDeploy(scope, id, args[0], args[1]);
 
-<<<<<<< HEAD
       case REACT_WEBSITE_FQN:
         return new ReactWebsite(scope, id, args[0]);
-=======
       case DYNAMODB_TABLE_FQN:
         return new DynamodbTable(scope, id, args[0]);
->>>>>>> 9fd1fe99
     }
 
     return undefined;
