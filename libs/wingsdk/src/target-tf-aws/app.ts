--- conflicted
+++ resolved
@@ -123,13 +123,11 @@
       case ON_DEPLOY_FQN:
         return new OnDeploy(scope, id, args[0], args[1]);
 
-<<<<<<< HEAD
       case DOMAIN_FQN:
         return new Domain(scope, id, args[0]);
-=======
+
       case DYNAMODB_TABLE_FQN:
         return new DynamodbTable(scope, id, args[0]);
->>>>>>> 9fd1fe99
     }
 
     return undefined;
