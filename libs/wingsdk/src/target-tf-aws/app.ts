import { Construct } from "constructs";
import { Api } from "./api";
import { BUCKET_PREFIX_OPTS, Bucket } from "./bucket";
import { Counter } from "./counter";
import { DynamodbTable } from "./dynamodb-table";
import { Function } from "./function";
import { OnDeploy } from "./on-deploy";
import { Queue } from "./queue";
import { ReactApp } from "./react-app";
import { Redis } from "./redis";
import { Schedule } from "./schedule";
import { Secret } from "./secret";
import { Table } from "./table";
import { TestRunner } from "./test-runner";
import { Topic } from "./topic";
import { Website } from "./website";
import { DataAwsCallerIdentity } from "../.gen/providers/aws/data-aws-caller-identity";
import { DataAwsRegion } from "../.gen/providers/aws/data-aws-region";
import { Eip } from "../.gen/providers/aws/eip";
import { InternetGateway } from "../.gen/providers/aws/internet-gateway";
import { NatGateway } from "../.gen/providers/aws/nat-gateway";
import { AwsProvider } from "../.gen/providers/aws/provider";
import { RouteTable } from "../.gen/providers/aws/route-table";
import { RouteTableAssociation } from "../.gen/providers/aws/route-table-association";
import { S3Bucket } from "../.gen/providers/aws/s3-bucket";
import { Subnet } from "../.gen/providers/aws/subnet";
import { Vpc } from "../.gen/providers/aws/vpc";
import {
  API_FQN,
  BUCKET_FQN,
  COUNTER_FQN,
  DOMAIN_FQN,
  FUNCTION_FQN,
  ON_DEPLOY_FQN,
  QUEUE_FQN,
  SCHEDULE_FQN,
  SECRET_FQN,
  TOPIC_FQN,
  WEBSITE_FQN,
} from "../cloud";
import { AppProps } from "../core";
import { TABLE_FQN, REDIS_FQN, REACT_APP_FQN, DYNAMODB_TABLE_FQN } from "../ex";
import { NameOptions, ResourceNames } from "../shared/resource-names";
import { Domain } from "../shared-aws/domain";
import { CdktfApp } from "../shared-tf/app";
import { TEST_RUNNER_FQN } from "../std";

/**
 * An app that knows how to synthesize constructs into a Terraform configuration
 * for AWS resources.
 */
export class App extends CdktfApp {
  /**
   * The test runner for this app.
   */
  protected readonly testRunner: TestRunner;

  public readonly _target = "tf-aws";

  private awsRegionProvider?: DataAwsRegion;
  private awsAccountIdProvider?: DataAwsCallerIdentity;
  private _vpc?: Vpc;
  private _codeBucket?: S3Bucket;

  /** Subnets shared across app */
  public subnets: { [key: string]: Subnet };

  constructor(props: AppProps) {
    super(props);
    new AwsProvider(this, "aws", {});

    this.testRunner = new TestRunner(this, "cloud.TestRunner");
    this.subnets = {};

    this.synthRoots(props, this.testRunner);
  }

  protected tryNew(
    fqn: string,
    scope: Construct,
    id: string,
    ...args: any[]
  ): any {
    switch (fqn) {
      case API_FQN:
        return new Api(scope, id, args[0]);

      case FUNCTION_FQN:
        return new Function(scope, id, args[0], args[1]);

      case BUCKET_FQN:
        return new Bucket(scope, id, args[0]);

      case QUEUE_FQN:
        return new Queue(scope, id, args[0]);

      case TOPIC_FQN:
        return new Topic(scope, id, args[0]);

      case COUNTER_FQN:
        return new Counter(scope, id, args[0]);

      case SCHEDULE_FQN:
        return new Schedule(scope, id, args[0]);

      case TABLE_FQN:
        return new Table(scope, id, args[0]);

      case TOPIC_FQN:
        return new Topic(scope, id, args[0]);

      case TEST_RUNNER_FQN:
        return new TestRunner(scope, id, args[0]);

      case REDIS_FQN:
        return new Redis(scope, id);

      case WEBSITE_FQN:
        return new Website(scope, id, args[0]);

      case SECRET_FQN:
        return new Secret(scope, id, args[0]);

      case ON_DEPLOY_FQN:
        return new OnDeploy(scope, id, args[0], args[1]);

<<<<<<< HEAD
      case DOMAIN_FQN:
        return new Domain(scope, id, args[0]);

=======
      case REACT_APP_FQN:
        return new ReactApp(scope, id, args[0]);
>>>>>>> 713f29a6
      case DYNAMODB_TABLE_FQN:
        return new DynamodbTable(scope, id, args[0]);
    }

    return undefined;
  }

  /**
   * The AWS account ID of the App
   */
  public get accountId(): string {
    if (!this.awsAccountIdProvider) {
      this.awsAccountIdProvider = new DataAwsCallerIdentity(this, "account");
    }
    return this.awsAccountIdProvider.accountId;
  }

  /**
   * The AWS region of the App
   */
  public get region(): string {
    if (!this.awsRegionProvider) {
      this.awsRegionProvider = new DataAwsRegion(this, "Region");
    }
    return this.awsRegionProvider.name;
  }

  public get codeBucket(): S3Bucket {
    if (this._codeBucket) {
      return this._codeBucket;
    }
    const bucket = new S3Bucket(this, "Code");
    const bucketPrefix = ResourceNames.generateName(bucket, BUCKET_PREFIX_OPTS);
    bucket.bucketPrefix = bucketPrefix;
    this._codeBucket = bucket;
    return this._codeBucket;
  }

  /**
   * Returns the VPC for this app. Will create a new VPC if one does not exist.
   */
  public get vpc(): Vpc {
    if (this._vpc) {
      return this._vpc;
    }

    const VPC_NAME_OPTS: NameOptions = {
      maxLen: 32,
      disallowedRegex: /[^a-zA-Z0-9-]/,
    };

    const identifier = ResourceNames.generateName(this, VPC_NAME_OPTS);

    // create the app wide VPC
    this._vpc = new Vpc(this, "VPC", {
      cidrBlock: "10.0.0.0/16",
      enableDnsHostnames: true,
      enableDnsSupport: true,
      tags: {
        Name: `${identifier}-vpc`,
      },
    });

    // Create the subnets for the VPC, in order to ensure internet egress there
    // is a minimum requirement of 2 subnets, one public and one private. As well
    // as a NAT gateway and internet gateway. The NAT gateway is required to
    // allow the private subnet to route traffic to the internet. The internet
    // gateway is required to allow the NAT gateway to route traffic to the
    // internet.

    // Create the public subnet.
    // This subnet is intentionally small since most resources will be behind
    // private subnets. Incase that assumption is wrong this leaves room for 3 more /24 public subnets
    const publicSubnet = new Subnet(this, "PublicSubnet", {
      vpcId: this._vpc.id,
      cidrBlock: "10.0.0.0/24", // 10.0.0.0 - 10.0.0.255
      availabilityZone: `${this.region}a`,
      tags: {
        Name: `${identifier}-public-subnet-1`,
      },
    });

    // Create the private subnet
    const privateSubnet = new Subnet(this, "PrivateSubnet", {
      vpcId: this._vpc.id,
      cidrBlock: "10.0.4.0/22", // 10.0.4.0 - 10.0.7.255
      availabilityZone: `${this.region}a`,
      tags: {
        Name: `${identifier}-private-subnet-1`,
      },
    });

    // Create the internet gateway
    const internetGateway = new InternetGateway(this, "InternetGateway", {
      vpcId: this._vpc.id,
      tags: {
        Name: `${identifier}-internet-gateway`,
      },
    });

    // Create NAT gateway and Elastic IP for NAT
    const eip = new Eip(this, "EIP", {});
    const nat = new NatGateway(this, "NATGateway", {
      allocationId: eip.id,
      subnetId: publicSubnet.id,
      tags: {
        Name: `${identifier}-nat-gateway`,
      },
    });

    // Create route tables for public and private subnets
    const publicRouteTable = new RouteTable(this, "PublicRouteTable", {
      vpcId: this._vpc.id,
      route: [
        {
          // This will route all traffic to the internet gateway
          cidrBlock: "0.0.0.0/0",
          gatewayId: internetGateway.id,
        },
      ],
      tags: {
        Name: `${identifier}-public-route-table-1`,
      },
    });

    const privateRouteTable = new RouteTable(this, "PrivateRouteTable", {
      vpcId: this._vpc.id,
      route: [
        {
          // This will route all traffic to the NAT gateway
          cidrBlock: "0.0.0.0/0",
          natGatewayId: nat.id,
        },
      ],
      tags: {
        Name: `${identifier}-private-route-table-1`,
      },
    });

    // Associate route tables with subnets
    new RouteTableAssociation(this, "PublicRouteTableAssociation", {
      subnetId: publicSubnet.id,
      routeTableId: publicRouteTable.id,
    });

    new RouteTableAssociation(this, "PrivateRouteTableAssociation", {
      subnetId: privateSubnet.id,
      routeTableId: privateRouteTable.id,
    });

    this.subnets.public = publicSubnet;
    this.subnets.private = privateSubnet;
    return this._vpc;
  }
}<|MERGE_RESOLUTION|>--- conflicted
+++ resolved
@@ -124,14 +124,12 @@
       case ON_DEPLOY_FQN:
         return new OnDeploy(scope, id, args[0], args[1]);
 
-<<<<<<< HEAD
       case DOMAIN_FQN:
         return new Domain(scope, id, args[0]);
 
-=======
       case REACT_APP_FQN:
         return new ReactApp(scope, id, args[0]);
->>>>>>> 713f29a6
+
       case DYNAMODB_TABLE_FQN:
         return new DynamodbTable(scope, id, args[0]);
     }
