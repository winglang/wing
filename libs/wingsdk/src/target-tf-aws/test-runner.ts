--- conflicted
+++ resolved
@@ -14,9 +14,6 @@
  * @inflight `@winglang/sdk.cloud.ITestRunnerClient`
  */
 export class TestRunner extends std.TestRunner {
-<<<<<<< HEAD
-  constructor(scope: Construct, id: string, props: std.TestRunnerProps) {
-=======
   /** @internal */
   public static _toInflightType(): string {
     return core.InflightClient.forType(
@@ -27,8 +24,7 @@
     );
   }
 
-  constructor(scope: Construct, id: string, props: std.TestRunnerProps = {}) {
->>>>>>> c901bf63
+  constructor(scope: Construct, id: string, props: std.TestRunnerProps) {
     super(scope, id, props);
 
     // This output is created so the CLI's `wing test` command can obtain a list
