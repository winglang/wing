--- conflicted
+++ resolved
@@ -143,12 +143,8 @@
       },
       timeout: props.timeout
         ? props.timeout.seconds
-<<<<<<< HEAD
-        : Duration.fromMinutes(1).seconds,
+        : Duration.fromMinutes(0.5).seconds,
       memorySize: props.memory ? props.memory : undefined,
-=======
-        : Duration.fromMinutes(0.5).seconds,
->>>>>>> dce56430
     });
 
     this.arn = this.function.arn;
