--- conflicted
+++ resolved
@@ -450,25 +450,7 @@
       },
       triggers: {
         // Trigger redeployment when the api spec changes
-<<<<<<< HEAD
-        redeployment: Lazy.stringValue({
-          produce: () => {
-            const injectGreedy404Handler = (openApiSpec: OpenApiSpec) => {
-              openApiSpec.paths = {
-                ...openApiSpec.paths,
-                ...DEFAULT_404_RESPONSE,
-              };
-              return openApiSpec;
-            };
-            const value = createHash("sha1")
-              .update(JSON.stringify(injectGreedy404Handler(props.apiSpec)))
-              .digest("hex");
-            return value;
-          },
-        }),
-=======
         redeployment: Fn.sha256(this.api.body),
->>>>>>> cec09971
       },
     });
 
