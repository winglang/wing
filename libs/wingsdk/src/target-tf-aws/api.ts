import { createHash } from "crypto";
import { join } from "path";

import { Fn, Lazy } from "cdktf";
import { Construct } from "constructs";
import { App } from "./app";
import { Function } from "./function";
import { core } from "..";
import { ApiGatewayDeployment } from "../.gen/providers/aws/api-gateway-deployment";
import { ApiGatewayRestApi } from "../.gen/providers/aws/api-gateway-rest-api";
import { ApiGatewayStage } from "../.gen/providers/aws/api-gateway-stage";
import { DataAwsVpcEndpointService } from "../.gen/providers/aws/data-aws-vpc-endpoint-service";
import { LambdaPermission } from "../.gen/providers/aws/lambda-permission";
import { SecurityGroup } from "../.gen/providers/aws/security-group";
import { VpcEndpoint } from "../.gen/providers/aws/vpc-endpoint";
import * as cloud from "../cloud";
import { OpenApiSpec } from "../cloud";
import { convertBetweenHandlers } from "../shared/convert";
import {
  CaseConventions,
  NameOptions,
  ResourceNames,
} from "../shared/resource-names";
import { IAwsApi, STAGE_NAME } from "../shared-aws";
import { API_DEFAULT_RESPONSE } from "../shared-aws/api.default";
import { IInflightHost, Node } from "../std";

/**
 * RestApi names are alphanumeric characters, hyphens (-) and underscores (_).
 */
const NAME_OPTS: NameOptions = {
  disallowedRegex: /[^a-zA-Z0-9\_\-]+/g,
};

/**
 * AWS Implementation of `cloud.Api`.
 */
export class Api extends cloud.Api implements IAwsApi {
  private readonly api: WingRestApi;
  private readonly handlers: Record<string, Function> = {};
  private readonly endpoint: cloud.Endpoint;

  constructor(scope: Construct, id: string, props: cloud.ApiProps = {}) {
    super(scope, id, props);
    this.api = new WingRestApi(this, "api", {
      getApiSpec: this._getOpenApiSpec.bind(this),
      cors: this.corsOptions,
    });
    this.endpoint = new cloud.Endpoint(this, "Endpoint", this.api.url, {
      label: `Api ${this.node.path}`,
    });
  }

  protected get _endpoint(): cloud.Endpoint {
    return this.endpoint;
  }

  /**
   * Build the http requests
   *
   * @param method http method
   * @param path path to add
   * @param inflight Inflight to handle request
   * @param props Additional props
   */
  private httpRequests(
    method: string,
    path: string,
    inflight: cloud.IApiEndpointHandler,
    props?: cloud.ApiGetOptions
  ): void {
    const lowerMethod = method.toLowerCase();
    const upperMethod = method.toUpperCase();

    if (props) {
      console.warn(`Api.${lowerMethod} does not support props yet`);
    }
    this._validatePath(path);

    const fn = this.addHandler(inflight, method, path);
    const apiSpecEndpoint = this.api.addEndpoint(path, upperMethod, fn);
    this._addToSpec(path, upperMethod, apiSpecEndpoint, this.corsOptions);

    Node.of(this).addConnection({
      source: this,
      target: fn,
      name: `${lowerMethod}()`,
    });
  }

  /**
   * Add a inflight to handle GET requests to a path.
   * @param path path to add
   * @param inflight Inflight to handle request
   * @param props Additional props
   */
  public get(
    path: string,
    inflight: cloud.IApiEndpointHandler,
    props?: cloud.ApiGetOptions
  ): void {
    this.httpRequests("GET", path, inflight, props);
  }
  /**
   * Add a inflight to handle POST requests to a path.
   * @param path path to add
   * @param inflight Inflight to handle request
   * @param props Additional props
   */
  public post(
    path: string,
    inflight: cloud.IApiEndpointHandler,
    props?: cloud.ApiPostOptions
  ): void {
    this.httpRequests("POST", path, inflight, props);
  }
  /**
   * Add a inflight to handle PUT requests to a path.
   * @param path path to add
   * @param inflight Inflight to handle request
   * @param props Additional props
   */
  public put(
    path: string,
    inflight: cloud.IApiEndpointHandler,
    props?: cloud.ApiPutOptions
  ): void {
    this.httpRequests("PUT", path, inflight, props);
  }
  /**
   * Add a inflight to handle DELETE requests to a path.
   * @param path path to add
   * @param inflight Inflight to handle request
   * @param props Additional props
   */
  public delete(
    path: string,
    inflight: cloud.IApiEndpointHandler,
    props?: cloud.ApiDeleteOptions
  ): void {
    this.httpRequests("DELETE", path, inflight, props);
  }
  /**
   * Add a inflight to handle PATCH requests to a path.
   * @param path path to add
   * @param inflight Inflight to handle request
   * @param props Additional props
   */
  public patch(
    path: string,
    inflight: cloud.IApiEndpointHandler,
    props?: cloud.ApiPatchOptions
  ): void {
    this.httpRequests("PATCH", path, inflight, props);
  }
  /**
   * Add a inflight to handle OPTIONS requests to a path.
   * @param path path to add
   * @param inflight Inflight to handle request
   * @param props Additional props
   */
  public options(
    path: string,
    inflight: cloud.IApiEndpointHandler,
    props?: cloud.ApiOptionsOptions
  ): void {
    this.httpRequests("OPTIONS", path, inflight, props);
  }
  /**
   * Add a inflight to handle HEAD requests to a path.
   * @param path path to add
   * @param inflight Inflight to handle request
   * @param props Additional props
   */
  public head(
    path: string,
    inflight: cloud.IApiEndpointHandler,
    props?: cloud.ApiHeadOptions
  ): void {
    this.httpRequests("HEAD", path, inflight, props);
  }
  /**
   * Add a inflight to handle CONNECT requests to a path.
   * @param path path to add
   * @param inflight Inflight to handle request
   * @param props Additional props
   */
  public connect(
    path: string,
    inflight: cloud.IApiEndpointHandler,
    props?: cloud.ApiConnectOptions
  ): void {
    this.httpRequests("CONNECT", path, inflight, props);
  }

  /**
   * Add a inflight handler to the stack
   * @param inflight Inflight to add to the API
   * @param props Endpoint props
   * @returns AWS Lambda Function
   */
  private addHandler(
    inflight: cloud.IApiEndpointHandler,
    method: string,
    path: string
  ): Function {
    let fn = this.addInflightHandler(inflight, method, path);
    if (!(fn instanceof Function)) {
      throw new Error("Api only supports creating tfaws.Function right now");
    }
    return fn;
  }

  /**
   * Add an inflight handler to the stack
   * Ensures that we don't create duplicate inflight handlers.
   * @param inflight Inflight to add to the API
   * @returns Inflight handler as a AWS Lambda Function
   */
  private addInflightHandler(
    inflight: cloud.IApiEndpointHandler,
    method: string,
    path: string
  ): Function {
    let handler = this.handlers[inflight._id];
    if (!handler) {
      const newInflight = convertBetweenHandlers(
        inflight,
        join(
          __dirname.replace("target-tf-aws", "shared-aws"),
          "api.onrequest.inflight.js"
        ),
        "ApiOnRequestHandlerClient",
        {
          corsHeaders: this._generateCorsHeaders(this.corsOptions)
            ?.defaultResponse,
        }
      );
      const prefix = `${method.toLowerCase()}${path.replace(/\//g, "_")}`;
      handler = new Function(
        this,
        App.of(this).makeId(this, prefix),
        newInflight
      );
      Node.of(handler).hidden = true;
      this.handlers[inflight._id] = handler;
    }

    return handler;
  }

  /** @internal */
  public onLift(host: IInflightHost, ops: string[]): void {
    if (!(host instanceof Function)) {
      throw new Error("apis can only be bound by tfaws.Function for now");
    }

    host.addEnvironment(this.urlEnvName(), this.url);

    super.onLift(host, ops);
  }

  /** @internal */
  public _toInflight(): string {
    return core.InflightClient.for(
      __dirname.replace("target-tf-aws", "shared-aws"),
      __filename,
      "ApiClient",
      [`process.env["${this.urlEnvName()}"]`]
    );
  }

  private urlEnvName(): string {
    return ResourceNames.generateName(this, {
      disallowedRegex: /[^a-zA-Z0-9_]/,
      sep: "_",
      case: CaseConventions.UPPERCASE,
    });
  }

  public get restApiArn(): string {
    return this.api.api.executionArn;
  }

  public get restApiId(): string {
    return this.api.api.id;
  }

  public get restApiName(): string {
    return this.api.api.name;
  }

  public get stageName(): string {
    return this.api.stage.stageName;
  }

  public get invokeUrl(): string {
    return this.api.stage.invokeUrl;
  }

  public get deploymentId(): string {
    return this.api.deployment.id;
  }
}

/**
 * Encapsulates the API Gateway REST API as an abstraction for Terraform.
 */
class WingRestApi extends Construct {
  private readonly id: string;
  private readonly region: string;
  private readonly accountId: string;
  public readonly url: string;
  public readonly api: ApiGatewayRestApi;
  public readonly stage: ApiGatewayStage;
  public readonly deployment: ApiGatewayDeployment;
  public readonly privateVpc: boolean = false;
  public securityGroup?: SecurityGroup;
  public vpcEndpoint?: VpcEndpoint;

  constructor(
    scope: Construct,
    id: string,
    props: {
      getApiSpec: () => OpenApiSpec;
      cors?: cloud.ApiCorsOptions;
    }
  ) {
    super(scope, id);
    const app = App.of(this) as App;
    this.id = id;
    this.region = app.region;
    this.accountId = app.accountId;

    // Check for private API Gateway configuration
    let privateApiGateway = app.platformParameters.getParameterValue(
      "tf-aws/vpc_api_gateway"
    );
    if (privateApiGateway === true) {
      this.privateVpc = true;
      this._initVpcResources(app);
    }

    // Create the API Gateway and configure it
    this.api = this._initApiGatewayRestApi(id, props);
    this.deployment = this._initApiGatewayDeployment();
    this.stage = this._initApiGatewayStage();

    // Construct the URL for the deployed API Gateway stage
    this.url = this._constructInvokeUrl();
  }

  private _initVpcResources(app: App): void {
    const vpcId: string = app.vpc.id;
    const subnetIds: string[] = [app.subnets.private.id];

    // Initialize Security Group
    if (!this.securityGroup) {
      this.securityGroup = new SecurityGroup(this, `${this.id}SecurityGroup`, {
        vpcId: vpcId,
        ingress: [
          {
            cidrBlocks: ["0.0.0.0/0"],
            fromPort: 0,
            toPort: 0,
            protocol: "-1",
          },
        ],
      });
    }

    // Initialize the VPC Endpoint Service lookup
    const service = new DataAwsVpcEndpointService(
      this,
      `${this.id}ServiceLookup`,
      {
        service: "execute-api",
      }
    );

<<<<<<< HEAD
    // Create the VPC Endpoint using the newly created security group
    this.vpcEndpoint = new VpcEndpoint(this, `${this.id}-vpc-endpoint`, {
      vpcId: vpcId,
      serviceName: service.serviceName,
      privateDnsEnabled: true,
      vpcEndpointType: "Interface",
      subnetIds: subnetIds,
      securityGroupIds: [this.securityGroup.id],
    });
  }
=======
      this.vpcEndpoint = new VpcEndpoint(this, `${id}-vpc-endpoint`, {
        vpcId: vpc.id,
        serviceName: service.serviceName,
        privateDnsEnabled: true,
        vpcEndpointType: "Interface",
        subnetIds: [...app.subnets.private.map((s) => s.id)],
        securityGroupIds: [this.securityGroup.id],
      });
    }
>>>>>>> 99c4461b

  private _initApiGatewayRestApi(
    id: string,
    props: {
      getApiSpec: () => OpenApiSpec;
      cors?: cloud.ApiCorsOptions;
    }
  ): ApiGatewayRestApi {
    /**
     * Configures the default response for requests to undefined routes (`/{proxy+}`).
     * - If CORS options are defined, `defaultResponse` sets up CORS-compliant mock responses:
     *   - 204 (No Content) for OPTIONS requests.
     *   - 404 (Not Found) for other HTTP methods.
     * - If CORS options are undefined, `defaultResponse` set up a mock 404 response for any HTTP method.
     */
    const defaultResponse = API_DEFAULT_RESPONSE(props.cors);

    /**
     * BASIC API Gateway properties
     */
    let apiProps: any = {
      name: ResourceNames.generateName(this, NAME_OPTS),
      lifecycle: { createBeforeDestroy: true },

      // Lazy generation of the api spec because routes can be added after the API is created
      body: Lazy.stringValue({
        produce: () => {
          // Retrieves the API specification.
          const apiSpec = props.getApiSpec();

          // Merges the specification with `defaultResponse` to handle requests to undefined routes (`/{proxy+}`).
          // This integration ensures comprehensive route handling:
          // - Predefined paths are maintained as specified.
          // - Requests to paths not explicitly defined are managed by `defaultResponse`.
          return JSON.stringify({
            ...apiSpec,
            paths: { ...apiSpec.paths, ...defaultResponse },
          });
        },
      }),
    };

    /**
     * PRIVATE API Gateway properties
     */
    if (this.privateVpc && this.vpcEndpoint) {
      apiProps.endpointConfiguration = {
        types: ["PRIVATE"],
        vpcEndpointIds: [this.vpcEndpoint.id],
      };

      // This policy will explicitly deny all requests that don't come from the VPC endpoint
      // which means only requests that come from the same vpc on the same private subnet and security group
      // will be allowed to access the API Gateway
      apiProps.policy = JSON.stringify({
        Version: "2012-10-17",
        Statement: [
          {
            Effect: "Allow",
            Principal: "*",
            Action: "execute-api:Invoke",
            Resource: ["*"],
          },
          {
            Effect: "Deny",
            Principal: "*",
            Action: "execute-api:Invoke",
            Resource: ["*"],
            Condition: {
              StringNotEquals: {
                "aws:sourceVpce": this.vpcEndpoint.id,
              },
            },
          },
        ],
      });
    }

    return new ApiGatewayRestApi(this, id, apiProps);
  }

  private _initApiGatewayDeployment(): ApiGatewayDeployment {
    return new ApiGatewayDeployment(this, "deployment", {
      restApiId: this.api.id,
      lifecycle: { createBeforeDestroy: true },
      // Trigger redeployment when the api spec changes
      triggers: { redeployment: Fn.sha256(this.api.body) },
    });
  }

  private _initApiGatewayStage(): ApiGatewayStage {
    return new ApiGatewayStage(this, "stage", {
      restApiId: this.api.id,
      stageName: STAGE_NAME,
      deploymentId: this.deployment.id,
    });
  }

  // Intentionally not using `this.stage.invokeUrl`, it looks like it's shared with
  // the `invokeUrl` from the api deployment, which gets recreated on every deployment.
  // When this `invokeUrl` is referenced somewhere else in the stack, it can cause cyclic dependencies
  // in Terraform. Hence, we're creating our own url here.
  private _constructInvokeUrl(): string {
    return `https://${this.api.id}.execute-api.${this.region}.amazonaws.com/${this.stage.stageName}`;
  }

  /**
   * Add an endpoint to the API
   * @param path Path of the endpoint
   * @param method Method of the endpoint
   * @param handler Lambda function to handle the endpoint
   * @returns OpenApi spec extension for the endpoint
   */
  public addEndpoint(path: string, method: string, handler: Function) {
    const endpointExtension = this._createApiSpecExtension(handler);
    this._addHandlerPermissions(path, method, handler);
    return endpointExtension;
  }

  /**
   * Creates a OpenApi extension object for the endpoint and handler
   * @param handler Lambda function to handle the endpoint
   * @returns OpenApi extension object for the endpoint and handler
   */
  private _createApiSpecExtension(handler: Function) {
    // The ARN of the Lambda function is constructed by hand so that it can be calculated
    // during preflight, instead of being resolved at deploy time.
    //
    // By doing this, the API Gateway does not need to take a dependency on its Lambda functions,
    // making it possible to write Lambda functions that reference the
    // API Gateway's URL in their inflight code.
    const functionArn = `arn:aws:lambda:${this.region}:${this.accountId}:function:${handler.name}`;

    const extension = {
      "x-amazon-apigateway-integration": {
        uri: `arn:aws:apigateway:${this.region}:lambda:path/2015-03-31/functions/${functionArn}/invocations`,
        type: "aws_proxy",
        httpMethod: "POST",
        responses: {
          default: {
            statusCode: "200",
          },
        },
        passthroughBehavior: "when_no_match",
        contentHandling: "CONVERT_TO_TEXT",
      },
    };

    return extension;
  }

  /**
   * Add permissions to the handler to allow it to be called by the API
   * @param path Path of the endpoint
   * @param method Method of the endpoint
   * @param handler Lambda function to handle the endpoint
   */
  private _addHandlerPermissions = (
    path: string,
    method: string,
    handler: Function
  ) => {
    const pathHash = createHash("sha1").update(path).digest("hex").slice(-8);
    const permissionId = `${method}-${pathHash}`;
    new LambdaPermission(this, `permission-${permissionId}`, {
      statementId: `AllowExecutionFromAPIGateway-${permissionId}`,
      action: "lambda:InvokeFunction",
      functionName: handler.functionName,
      principal: "apigateway.amazonaws.com",
      sourceArn: `${this.api.executionArn}/*/${method}${Api._toOpenApiPath(
        path
      )}`,
    });
  };
}<|MERGE_RESOLUTION|>--- conflicted
+++ resolved
@@ -352,7 +352,7 @@
 
   private _initVpcResources(app: App): void {
     const vpcId: string = app.vpc.id;
-    const subnetIds: string[] = [app.subnets.private.id];
+    const subnetIds: string[] = [...app.subnets.private.map((s) => s.id)];
 
     // Initialize Security Group
     if (!this.securityGroup) {
@@ -378,7 +378,6 @@
       }
     );
 
-<<<<<<< HEAD
     // Create the VPC Endpoint using the newly created security group
     this.vpcEndpoint = new VpcEndpoint(this, `${this.id}-vpc-endpoint`, {
       vpcId: vpcId,
@@ -389,17 +388,6 @@
       securityGroupIds: [this.securityGroup.id],
     });
   }
-=======
-      this.vpcEndpoint = new VpcEndpoint(this, `${id}-vpc-endpoint`, {
-        vpcId: vpc.id,
-        serviceName: service.serviceName,
-        privateDnsEnabled: true,
-        vpcEndpointType: "Interface",
-        subnetIds: [...app.subnets.private.map((s) => s.id)],
-        securityGroupIds: [this.securityGroup.id],
-      });
-    }
->>>>>>> 99c4461b
 
   private _initApiGatewayRestApi(
     id: string,
