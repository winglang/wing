import { join } from "path";
import { LambdaEventSourceMapping } from "@cdktf/provider-aws/lib/lambda-event-source-mapping";
import { SqsQueue } from "@cdktf/provider-aws/lib/sqs-queue";
import { Construct } from "constructs";
import { Function } from "./function";
import * as cloud from "../cloud";
import * as core from "../core";
import { AwsTarget } from "../shared-aws/commons";
import { calculateQueuePermissions } from "../shared-aws/permissions";
import { convertBetweenHandlers } from "../utils/convert";
import { NameOptions, ResourceNames } from "../utils/resource-names";

/**
 * Queue names are limited to 80 characters.
 * You can use alphanumeric characters, hyphens (-), and underscores (_).
 */
const NAME_OPTS: NameOptions = {
  maxLen: 80,
  disallowedRegex: /[^a-zA-Z0-9\_\-]+/g,
};

/**
 * AWS implementation of `cloud.Queue`.
 *
 * @inflight `@winglang/sdk.cloud.IQueueClient`
 */
export class Queue extends cloud.Queue {
  private readonly queue: SqsQueue;

  constructor(scope: Construct, id: string, props: cloud.QueueProps = {}) {
    super(scope, id, props);

    this.queue = new SqsQueue(this, "Default", {
      visibilityTimeoutSeconds: props.timeout?.seconds,
      name: ResourceNames.generateName(this, NAME_OPTS),
    });

    if ((props.initialMessages ?? []).length) {
      throw new Error(
        "initialMessages not supported yet for AWS target - https://github.com/winglang/wing/issues/281"
      );
    }
  }

<<<<<<< HEAD
  public onMessage(
    inflight: cloud.IQueueOnMessageHandler,
    props: cloud.QueueOnMessageProps = {}
=======
  public addConsumer(
    inflight: cloud.IQueueAddConsumerHandler,
    props: cloud.QueueAddConsumerProps = {}
>>>>>>> 5599168e
  ): cloud.Function {
    const hash = inflight.node.addr.slice(-8);
    const functionHandler = convertBetweenHandlers(
      this.node.scope!, // ok since we're not a tree root
      `${this.node.id}-AddConsumerHandler-${hash}`,
      inflight,
      join(
        __dirname.replace("target-tf-aws", "shared-aws"),
        "queue.addconsumer.inflight.js"
      ),
      "QueueAddConsumerHandlerClient"
    );

    const fn = Function._newFunction(
      this.node.scope!, // ok since we're not a tree root
      `${this.node.id}-AddConsumer-${hash}`,
      functionHandler,
      props
    );

    // TODO: remove this constraint by adding generic permission APIs to cloud.Function
    if (!(fn instanceof Function)) {
      throw new Error("Queue only supports creating tfaws.Function right now");
    }

    fn.addPolicyStatements({
      effect: "Allow",
      action: [
        "sqs:ReceiveMessage",
        "sqs:ChangeMessageVisibility",
        "sqs:GetQueueUrl",
        "sqs:DeleteMessage",
        "sqs:GetQueueAttributes",
      ],
      resource: this.queue.arn,
    });

    new LambdaEventSourceMapping(this, "EventSourceMapping", {
      functionName: fn._functionName,
      eventSourceArn: this.queue.arn,
      batchSize: props.batchSize ?? 1,
    });

    core.Resource.addConnection({
      from: this,
      to: fn,
      relationship: "add_consumer",
    });

    return fn;
  }

  /** @internal */
  public _bind(host: core.IInflightHost, ops: string[]): void {
    if (!(host instanceof Function)) {
      throw new Error("queues can only be bound by tfaws.Function for now");
    }

    const env = this.envName();

    host.addPolicyStatements(
      ...calculateQueuePermissions(this.queue.arn, AwsTarget.TF_AWS, ops)
    );

    // The queue url needs to be passed through an environment variable since
    // it may not be resolved until deployment time.
    host.addEnvironment(env, this.queue.url);

    super._bind(host, ops);
  }

  /** @internal */
  public _toInflight(): core.Code {
    return core.InflightClient.for(
      __dirname.replace("target-tf-aws", "shared-aws"),
      __filename,
      "QueueClient",
      [`process.env["${this.envName()}"]`]
    );
  }

  private envName(): string {
    return `QUEUE_URL_${this.node.addr.slice(-8)}`;
  }
}

Queue._annotateInflight(cloud.QueueInflightMethods.PUSH, {});
Queue._annotateInflight(cloud.QueueInflightMethods.PURGE, {});
Queue._annotateInflight(cloud.QueueInflightMethods.APPROX_SIZE, {});<|MERGE_RESOLUTION|>--- conflicted
+++ resolved
@@ -42,15 +42,9 @@
     }
   }
 
-<<<<<<< HEAD
-  public onMessage(
-    inflight: cloud.IQueueOnMessageHandler,
-    props: cloud.QueueOnMessageProps = {}
-=======
   public addConsumer(
     inflight: cloud.IQueueAddConsumerHandler,
     props: cloud.QueueAddConsumerProps = {}
->>>>>>> 5599168e
   ): cloud.Function {
     const hash = inflight.node.addr.slice(-8);
     const functionHandler = convertBetweenHandlers(
