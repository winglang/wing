--- conflicted
+++ resolved
@@ -52,15 +52,8 @@
       `${this.node.id}-AddConsumerHandler-${hash}`,
       inflight,
       join(
-<<<<<<< HEAD
-        __dirname
-          .replace("target-tf-aws", "shared-aws")
-          .replace("target-tf-aws", "shared-aws"),
+        __dirname.replace("target-tf-aws", "shared-aws"),
         "queue.addconsumer.inflight.js"
-=======
-        __dirname.replace("target-tf-aws", "shared-aws"),
-        "queue.onmessage.inflight.js"
->>>>>>> f8846f49
       ),
       "QueueAddConsumerHandlerClient"
     );
