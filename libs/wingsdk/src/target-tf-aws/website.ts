import * as crypto from "crypto";
import { readdirSync } from "fs";
import { basename, extname, join, resolve } from "path";
import { CloudfrontDistribution } from "@cdktf/provider-aws/lib/cloudfront-distribution";
import { S3Bucket } from "@cdktf/provider-aws/lib/s3-bucket";

import { S3BucketWebsiteConfiguration } from "@cdktf/provider-aws/lib/s3-bucket-website-configuration";
import { S3Object } from "@cdktf/provider-aws/lib/s3-object";
import { Construct } from "constructs";
import mime from "mime-types";
import { createEncryptedBucket } from "./bucket";
import { core } from "..";
import * as cloud from "../cloud";
import { Json } from "../std";

const INDEX_FILE = "index.html";

/**
 * AWS implementation of `cloud.Website`.
 *
 * @inflight `@winglang/sdk.cloud.IWebsiteClient`
 */
export class Website extends cloud.Website {
  private readonly bucket: S3Bucket;

  constructor(scope: Construct, id: string, props: cloud.WebsiteProps) {
    super(scope, id, props);

    this.bucket = createEncryptedBucket(this, true, "WebsiteBucket");

    new S3BucketWebsiteConfiguration(this, "BucketWebsiteConfiguration", {
      bucket: this.bucket.bucket,
      indexDocument: { suffix: INDEX_FILE },
    });

    this.uploadFiles(this.path);

    // create a cloudFront distribution
    const distribution = new CloudfrontDistribution(this, "Distribution", {
      enabled: true,
      ...(this._domain && { aliases: [this._domain] }),
      origin: [
        {
          domainName: this.bucket.bucketRegionalDomainName,
          originId: "s3Origin",
        },
      ],
      defaultRootObject: INDEX_FILE,
      defaultCacheBehavior: {
        allowedMethods: ["GET", "HEAD"],
        cachedMethods: ["GET", "HEAD"],
        targetOriginId: "s3Origin",
        forwardedValues: {
          queryString: false,
          cookies: { forward: "none" },
        },
        compress: true,
        viewerProtocolPolicy: "redirect-to-https",
        minTtl: 0,
        defaultTtl: 3600,
        maxTtl: 86400,
      },
      restrictions: {
        geoRestriction: {
          locations: [],
          restrictionType: "none",
        },
      },
      priceClass: "PriceClass_100",
      viewerCertificate: { cloudfrontDefaultCertificate: true },
    });

    this._url = distribution.domainName;
  }

  public addJson(path: string, obj: Json): string {
    if (!path.endsWith(".json")) {
      throw new Error(`key must have a .json suffix: ${path.split(".").pop()}`);
    }

<<<<<<< HEAD
    new S3Object(this, `aws_s3_bucket_object_${path}`, {
=======
    new S3Object(this, `File-${filePath}`, {
>>>>>>> 5e23a373
      dependsOn: [this.bucket],
      content: JSON.stringify(obj),
      bucket: this.bucket.bucket,
      contentType: "application/json",
      key: path,
    });

    return `${this.url}/${path}`;
  }

  private uploadFile(filePath: string) {
    const hash = crypto.createHash("md5").update(filePath).digest("hex");

    new S3Object(this, `File-${basename}-${hash.slice(-8)}`, {
      dependsOn: [this.bucket],
      key: filePath.replace(this.path, ""),
      bucket: this.bucket.bucket,
      source: resolve(filePath),
      contentType: mime.contentType(extname(filePath)) || undefined,
    });
  }

  private uploadFiles(dir: string): void {
    const files = readdirSync(dir, { withFileTypes: true });
    for (const file of files) {
      const filename = join(dir, file.name);
      if (file.isDirectory()) {
        this.uploadFiles(filename);
      } else {
        this.uploadFile(filename);
      }
    }
  }

  /** @internal */
  public _toInflight(): core.Code {
    return core.InflightClient.for(
      __dirname.replace("target-tf-aws", "shared-aws"),
      __filename,
      "WebsiteClient",
      []
    );
  }
}<|MERGE_RESOLUTION|>--- conflicted
+++ resolved
@@ -78,11 +78,7 @@
       throw new Error(`key must have a .json suffix: ${path.split(".").pop()}`);
     }
 
-<<<<<<< HEAD
-    new S3Object(this, `aws_s3_bucket_object_${path}`, {
-=======
-    new S3Object(this, `File-${filePath}`, {
->>>>>>> 5e23a373
+    new S3Object(this, `File-${path}`, {
       dependsOn: [this.bucket],
       content: JSON.stringify(obj),
       bucket: this.bucket.bucket,
