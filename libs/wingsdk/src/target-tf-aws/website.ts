import { readdirSync } from "fs";
import { extname, join, posix, resolve, sep } from "path";

import { Fn } from "cdktf";
import { Construct } from "constructs";
import mime from "mime-types";
import { createEncryptedBucket } from "./bucket";
import { core } from "..";
import { CloudfrontDistribution } from "../.gen/providers/aws/cloudfront-distribution";
import { CloudfrontOriginAccessControl } from "../.gen/providers/aws/cloudfront-origin-access-control";
import { DataAwsIamPolicyDocument } from "../.gen/providers/aws/data-aws-iam-policy-document";
import { Route53Record } from "../.gen/providers/aws/route53-record";
import { S3Bucket } from "../.gen/providers/aws/s3-bucket";
import { S3BucketPolicy } from "../.gen/providers/aws/s3-bucket-policy";
import { S3BucketWebsiteConfiguration } from "../.gen/providers/aws/s3-bucket-website-configuration";
import { S3Object } from "../.gen/providers/aws/s3-object";
import * as cloud from "../cloud";
import { NameOptions, ResourceNames } from "../shared/resource-names";
<<<<<<< HEAD
import * as aws from "../shared-aws";
import { Json } from "../std";
=======
>>>>>>> 713f29a6

const INDEX_FILE = "index.html";

/**
 * AWS implementation of `cloud.Website`.
 *
 * @inflight `@winglang/sdk.cloud.IWebsiteClient`
 */
export class Website extends cloud.Website {
  public readonly bucket: S3Bucket;
  private readonly _url: string;

  constructor(scope: Construct, id: string, props: aws.AwsWebsiteProps) {
    super(scope, id, props);

    this.bucket = createEncryptedBucket(this, false, "WebsiteBucket");

    new S3BucketWebsiteConfiguration(this, "BucketWebsiteConfiguration", {
      bucket: this.bucket.bucket,
      indexDocument: { suffix: INDEX_FILE },
    });

    this.uploadFiles(this.path);

    // create a cloudfront oac
    const OAC_NAME_OPTIONS: NameOptions = {
      maxLen: 32,
      disallowedRegex: /[^a-zA-Z0-9-]/,
      suffix: "-cloudfront-oac",
    };

    const cloudfrontOac = new CloudfrontOriginAccessControl(
      this,
      "CloudfrontOac",
      {
        name: ResourceNames.generateName(this, OAC_NAME_OPTIONS),
        originAccessControlOriginType: "s3",
        signingBehavior: "always",
        signingProtocol: "sigv4",
      }
    );

    // create a cloudFront distribution
    const distribution = new CloudfrontDistribution(this, "Distribution", {
      enabled: true,
      ...(this._domain?.domainName && { aliases: [this._domain.domainName] }),
      origin: [
        {
          domainName: this.bucket.bucketRegionalDomainName,
          originId: "s3Origin",
          originAccessControlId: cloudfrontOac.id,
        },
      ],
      defaultRootObject: INDEX_FILE,
      defaultCacheBehavior: {
        allowedMethods: ["GET", "HEAD"],
        cachedMethods: ["GET", "HEAD"],
        targetOriginId: "s3Origin",
        forwardedValues: {
          queryString: false,
          cookies: { forward: "none" },
        },
        compress: true,
        viewerProtocolPolicy: "redirect-to-https",
        minTtl: 0,
        defaultTtl: 3600,
        maxTtl: 86400,
      },
      restrictions: {
        geoRestriction: {
          locations: [],
          restrictionType: "none",
        },
      },
      priceClass: "PriceClass_100",
      viewerCertificate: {
        cloudfrontDefaultCertificate: true,
        ...(props.domain?.acmCertificateArn && {
          acmCertificateArn: props.domain.acmCertificateArn,
          sslSupportMethod: "sni-only",
        }),
        ...(props.domain?.iamCertificate && {
          iamCertificate: props.domain.iamCertificate,
          sslSupportMethod: "sni-only",
        }),
      },
    });

    // allow cloudfront distribution to read from private s3 bucket
    const allowDistributionReadOnly = new DataAwsIamPolicyDocument(
      this,
      "AllowDistributionReadOnly",
      {
        statement: [
          {
            actions: ["s3:GetObject"],
            condition: [
              {
                test: "StringEquals",
                values: [distribution.arn],
                variable: "AWS:SourceArn",
              },
            ],
            principals: [
              {
                identifiers: ["cloudfront.amazonaws.com"],
                type: "Service",
              },
            ],
            resources: [`${this.bucket.arn}/*`],
          },
        ],
      }
    );

    // attach policy to s3 bucket
    new S3BucketPolicy(this, "DistributionS3BucketPolicy", {
      bucket: this.bucket.id,
      policy: allowDistributionReadOnly.json,
    });

    if (props.domain && props.domain.domainName && props.domain.hostedZoneId) {
      new Route53Record(this, "Route53Record", {
        zoneId: props.domain.hostedZoneId,
        type: "A",
        name: props.domain.domainName,
        alias: {
          name: distribution.domainName,
          zoneId: distribution.hostedZoneId,
          evaluateTargetHealth: false,
        },
      });
    }

    this._url = `https://${distribution.domainName}`;
  }

  public get url(): string {
    return this._url;
  }

  public addFile(
    path: string,
    data: string,
    options?: cloud.AddFileOptions
  ): string {
    new S3Object(this, `File-${path}`, {
      dependsOn: [this.bucket],
      content: data,
      bucket: this.bucket.bucket,
      contentType: options?.contentType ?? "text/plain",
      key: this.formatPath(path),
    });

    return `${this.url}/${path}`;
  }

  private uploadFile(filePath: string) {
    const fileKey = filePath.replace(this.path, "");

    new S3Object(this, `File${fileKey.replace(/[\/\\]/g, "--")}`, {
      dependsOn: [this.bucket],
      key: this.formatPath(filePath.replace(this.path, "")),
      bucket: this.bucket.bucket,
      source: resolve(filePath),
      sourceHash: Fn.filemd5(resolve(filePath)),
      contentType: mime.contentType(extname(filePath)) || undefined,
    });
  }

  private uploadFiles(dir: string): void {
    const files = readdirSync(dir, { withFileTypes: true });
    for (const file of files) {
      const filename = join(dir, file.name);
      if (file.isDirectory()) {
        this.uploadFiles(filename);
      } else {
        this.uploadFile(filename);
      }
    }
  }

  private formatPath(path: string): string {
    return path.split(sep).join(posix.sep);
  }

  /** @internal */
  public _toInflight(): string {
    return core.InflightClient.for(
      __dirname.replace("target-tf-aws", "shared-aws"),
      __filename,
      "WebsiteClient",
      []
    );
  }
}<|MERGE_RESOLUTION|>--- conflicted
+++ resolved
@@ -16,11 +16,7 @@
 import { S3Object } from "../.gen/providers/aws/s3-object";
 import * as cloud from "../cloud";
 import { NameOptions, ResourceNames } from "../shared/resource-names";
-<<<<<<< HEAD
 import * as aws from "../shared-aws";
-import { Json } from "../std";
-=======
->>>>>>> 713f29a6
 
 const INDEX_FILE = "index.html";
 
