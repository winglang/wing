--- conflicted
+++ resolved
@@ -8,22 +8,16 @@
 import { Counter } from "./counter";
 import { Function } from "./function";
 import { Logger } from "./logger";
-<<<<<<< HEAD
+import { Queue } from "./queue";
 import { Topic } from "./topic";
-=======
-import { Queue } from "./queue";
->>>>>>> 8c54c71f
 
 import {
   BUCKET_FQN,
   COUNTER_FQN,
   FUNCTION_FQN,
   LOGGER_FQN,
-<<<<<<< HEAD
+  QUEUE_FQN,
   TOPIC_FQN,
-=======
-  QUEUE_FQN,
->>>>>>> 8c54c71f
 } from "../cloud";
 import { App as CoreApp, AppProps, preSynthesizeAllConstructs } from "../core";
 import { PluginManager } from "../core/plugin-manager";
@@ -144,13 +138,11 @@
       case LOGGER_FQN:
         return new Logger(scope, id);
 
-<<<<<<< HEAD
+      case QUEUE_FQN:
+        return new Queue(scope, id, args[0]);
+        
       case TOPIC_FQN:
         return new Topic(scope, id, args[0]);
-=======
-      case QUEUE_FQN:
-        return new Queue(scope, id, args[0]);
->>>>>>> 8c54c71f
     }
     return undefined;
   }
