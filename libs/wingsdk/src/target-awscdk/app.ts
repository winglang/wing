--- conflicted
+++ resolved
@@ -10,11 +10,7 @@
 import { Logger } from "./logger";
 import { Queue } from "./queue";
 
-<<<<<<< HEAD
-import { BUCKET_FQN, FUNCTION_FQN, LOGGER_FQN, QUEUE_FQN } from "../cloud";
-=======
-import { BUCKET_FQN, COUNTER_FQN, FUNCTION_FQN, LOGGER_FQN } from "../cloud";
->>>>>>> 5c05f6d6
+import { BUCKET_FQN, COUNTER_FQN, FUNCTION_FQN, LOGGER_FQN, QUEUE_FQN } from "../cloud";
 import { App as CoreApp, AppProps, preSynthesizeAllConstructs } from "../core";
 import { PluginManager } from "../core/plugin-manager";
 
