import { resolve } from "path";
import { Duration } from "aws-cdk-lib";
import { PolicyStatement as CdkPolicyStatement } from "aws-cdk-lib/aws-iam";
import {
  Function as CdkFunction,
  Code,
  IEventSource,
  Runtime,
} from "aws-cdk-lib/aws-lambda";
import { Construct } from "constructs";
import * as cloud from "../cloud";
import * as core from "../core";
import { createBundle } from "../shared/bundling";
import { PolicyStatement } from "../shared-aws";
<<<<<<< HEAD
import { IInflightHost } from "../std";
import { createBundle } from "../utils/bundling";
=======
>>>>>>> 6b1d1a23

/**
 * AWS implementation of `cloud.Function`.
 *
 * @inflight `@winglang/sdk.cloud.IFunctionClient`
 */
export class Function extends cloud.Function {
  private readonly function: CdkFunction;
  /** Function ARN */
  public readonly arn: string;

  constructor(
    scope: Construct,
    id: string,
    inflight: cloud.IFunctionHandler,
    props: cloud.FunctionProps = {}
  ) {
    super(scope, id, inflight, props);

    // bundled code is guaranteed to be in a fresh directory
    const bundle = createBundle(this.entrypoint);

    this.function = new CdkFunction(this, "Default", {
      handler: "index.handler",
      code: Code.fromAsset(resolve(bundle.directory)),
      runtime: Runtime.NODEJS_18_X,
      timeout: props.timeout
        ? Duration.seconds(props.timeout.seconds)
        : Duration.minutes(0.5),
    });

    if (props.env) {
      for (const [key, val] of Object.entries(props.env)) {
        this.function.addEnvironment(key, val);
      }
    }

    this.arn = this.function.functionArn;
  }

  /** @internal */
  public _bind(host: IInflightHost, ops: string[]): void {
    if (!(host instanceof Function)) {
      throw new Error("functions can only be bound by tfaws.Function for now");
    }

    if (ops.includes(cloud.FunctionInflightMethods.INVOKE)) {
      host.addPolicyStatements({
        actions: ["lambda:InvokeFunction"],
        resources: [`${this.function.functionArn}`],
      });
    }

    // The function name needs to be passed through an environment variable since
    // it may not be resolved until deployment time.
    host.addEnvironment(this.envName(), this.function.functionArn);

    super._bind(host, ops);
  }

  /** @internal */
  public _toInflight(): core.Code {
    return core.InflightClient.for(
      __dirname.replace("target-awscdk", "shared-aws"),
      __filename,
      "FunctionClient",
      [`process.env["${this.envName()}"]`]
    );
  }

  /**
   * Add environment variable to the function.
   */
  public addEnvironment(name: string, value: string) {
    if (this.function) {
      this.function.addEnvironment(name, value);
    }
  }

  /**
   * Add a policy statement to the Lambda role.
   */
  public addPolicyStatements(...statements: PolicyStatement[]) {
    for (const statement of statements) {
      this.function.addToRolePolicy(new CdkPolicyStatement(statement));
    }
  }

  /** @internal */
  public get _functionName(): string {
    return this.function.functionName;
  }

  /** @internal */
  public get _function() {
    return this.function;
  }

  /** @internal */
  public _addEventSource(eventSource: IEventSource) {
    this.function.addEventSource(eventSource);
  }

  private envName(): string {
    return `FUNCTION_NAME_${this.node.addr.slice(-8)}`;
  }
}<|MERGE_RESOLUTION|>--- conflicted
+++ resolved
@@ -12,11 +12,8 @@
 import * as core from "../core";
 import { createBundle } from "../shared/bundling";
 import { PolicyStatement } from "../shared-aws";
-<<<<<<< HEAD
 import { IInflightHost } from "../std";
 import { createBundle } from "../utils/bundling";
-=======
->>>>>>> 6b1d1a23
 
 /**
  * AWS implementation of `cloud.Function`.
