--- conflicted
+++ resolved
@@ -95,13 +95,13 @@
   }
 
   /** @internal */
-<<<<<<< HEAD
   public get _function() {
     return this.function;
-=======
+  }
+
+  /** @internal */
   public _addEventSource(eventSource: IEventSource) {
     this.function.addEventSource(eventSource);
->>>>>>> 8c54c71f
   }
 
   private envName(): string {
