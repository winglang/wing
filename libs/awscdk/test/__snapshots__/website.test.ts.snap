--- conflicted
+++ resolved
@@ -2,30 +2,6 @@
 
 exports[`default website behaviour 1`] = `
 {
-<<<<<<< HEAD
-  "Outputs": {
-    "WebsiteEndpointUrl0CC0343F": {
-      "Value": {
-        "Fn::Join": [
-          "",
-          [
-            "https://",
-            {
-              "Fn::GetAtt": [
-                "WebsiteDistribution0C86AB5B",
-                "DomainName",
-              ],
-            },
-          ],
-        ],
-      },
-    },
-    "WingTestRunnerFunctionArns": {
-      "Value": "[]",
-    },
-  },
-=======
->>>>>>> c6f94f28
   "Parameters": {
     "BootstrapVersion": {
       "Default": "/cdk-bootstrap/hnb659fds/version",
@@ -379,30 +355,6 @@
 
 exports[`website with addFile 1`] = `
 {
-<<<<<<< HEAD
-  "Outputs": {
-    "WebsiteEndpointUrl0CC0343F": {
-      "Value": {
-        "Fn::Join": [
-          "",
-          [
-            "https://",
-            {
-              "Fn::GetAtt": [
-                "WebsiteDistribution0C86AB5B",
-                "DomainName",
-              ],
-            },
-          ],
-        ],
-      },
-    },
-    "WingTestRunnerFunctionArns": {
-      "Value": "[]",
-    },
-  },
-=======
->>>>>>> c6f94f28
   "Parameters": {
     "BootstrapVersion": {
       "Default": "/cdk-bootstrap/hnb659fds/version",
@@ -803,30 +755,6 @@
 
 exports[`website with addJson 1`] = `
 {
-<<<<<<< HEAD
-  "Outputs": {
-    "WebsiteEndpointUrl0CC0343F": {
-      "Value": {
-        "Fn::Join": [
-          "",
-          [
-            "https://",
-            {
-              "Fn::GetAtt": [
-                "WebsiteDistribution0C86AB5B",
-                "DomainName",
-              ],
-            },
-          ],
-        ],
-      },
-    },
-    "WingTestRunnerFunctionArns": {
-      "Value": "[]",
-    },
-  },
-=======
->>>>>>> c6f94f28
   "Parameters": {
     "BootstrapVersion": {
       "Default": "/cdk-bootstrap/hnb659fds/version",
