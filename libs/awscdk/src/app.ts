--- conflicted
+++ resolved
@@ -27,7 +27,11 @@
    *
    * @default - creates a standard `cdk.Stack`
    */
-  readonly stackFactory?: (app: cdk.App, stackName: string, props?: cdk.StackProps) => cdk.Stack;
+  readonly stackFactory?: (
+    app: cdk.App,
+    stackName: string,
+    props?: cdk.StackProps
+  ) => cdk.Stack;
 }
 
 /**
@@ -49,7 +53,8 @@
   private synthedOutput: string | undefined;
 
   constructor(props: CdkAppProps) {
-    const account = process.env.CDK_AWS_ACCOUNT ?? process.env.CDK_DEFAULT_ACCOUNT;
+    const account =
+      process.env.CDK_AWS_ACCOUNT ?? process.env.CDK_DEFAULT_ACCOUNT;
     const region = process.env.CDK_AWS_REGION ?? process.env.CDK_DEFAULT_REGION;
 
     let stackName = props.stackName ?? process.env.CDK_STACK_NAME;
@@ -71,34 +76,15 @@
     const cdkApp = new cdk.App({ outdir: cdkOutdir });
 
     const createStack =
-      props.stackFactory ?? ((app, stackName, props) => new cdk.Stack(app, stackName, props));
+      props.stackFactory ??
+      ((app, stackName, props) => new cdk.Stack(app, stackName, props));
 
     const cdkStack = createStack(cdkApp, stackName, {
-      env: { account, region }
+      env: { account, region },
     });
 
-<<<<<<< HEAD
-=======
     super(cdkStack, props.rootId ?? "Default", props);
-    
-    // HACK: monkey patch the `new` method on the cdk app (which is the root of the tree) so that
-    // we can intercept the creation of resources and replace them with our own.
-    (cdkApp as any).new = (
-      fqn: string,
-      ctor: any,
-      scope: Construct,
-      id: string,
-      ...args: any[]
-    ) => this.new(fqn, ctor, scope, id, ...args);
 
-    (cdkApp as any).newAbstract = (
-      fqn: string,
-      scope: Construct,
-      id: string,
-      ...args: any[]
-    ) => this.newAbstract(fqn, scope, id, ...args);
-
->>>>>>> 25f6c934
     this.outdir = outdir;
     this.cdkApp = cdkApp;
     this.cdkStack = cdkStack;
