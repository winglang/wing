--- conflicted
+++ resolved
@@ -1,8 +1,5 @@
-<<<<<<< HEAD
 use indexmap::IndexSet;
-=======
 use lsp_types::{Position, Range};
->>>>>>> f391bd27
 use tree_sitter::Point;
 
 use crate::debug;
