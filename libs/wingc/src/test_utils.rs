--- conflicted
+++ resolved
@@ -68,11 +68,7 @@
 
 	match result {
 		Ok(_) => {
-<<<<<<< HEAD
-			let Ok(files) = read_dir(&out_dir) else {
-=======
 			let Ok(files) = read_dir(outdir.path()) else {
->>>>>>> 7cf9c675
 				panic!("failed to read dir");
 			};
 
