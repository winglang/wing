--- conflicted
+++ resolved
@@ -208,11 +208,7 @@
         super._registerOnLift(host, ops);
       }
     }
-<<<<<<< HEAD
-    const globalBucket = this.node.root.newAbstract("@winglang/sdk.cloud.Bucket", this, "cloud.Bucket");
-=======
-    const globalBucket = this.node.root.new("@winglang/sdk.cloud.Bucket",cloud.Bucket,this, "cloud.Bucket");
->>>>>>> 9c70d86d
+    const globalBucket = this.node.root.new("@winglang/sdk.cloud.Bucket", cloud.Bucket, this, "cloud.Bucket");
     const x = new MyResource(this, "MyResource");
     this.node.root.new("@winglang/sdk.std.Test", std.Test, this, "test:variable can be an inflight closure", new $Closure2(this, "$Closure2"));
   }
