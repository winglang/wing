---
source: libs/wingc/src/jsify/tests.rs
---
## Code

```w

    bring cloud;

    let q = new cloud.Queue();

    class MyType {
      static inflight addToQueue(m: str) {
        q.push(m);
      }
    }
    
```

## inflight.MyType-1.js

```js
"use strict";
module.exports = function({ $q }) {
  class MyType {
    constructor({  }) {
    }
    static async addToQueue(m) {
      (await $q.push(m));
    }
  }
  return MyType;
}
//# sourceMappingURL=inflight.MyType-1.js.map
```

## preflight.js

```js
"use strict";
const $stdlib = require('@winglang/sdk');
const $platforms = ((s) => !s ? [] : s.split(';'))(process.env.WING_PLATFORMS);
const $outdir = process.env.WING_SYNTH_DIR ?? ".";
const $wing_is_test = process.env.WING_IS_TEST === "true";
const std = $stdlib.std;
const cloud = $stdlib.cloud;
class $Root extends $stdlib.std.Resource {
  constructor($scope, $id) {
    super($scope, $id);
    class MyType extends $stdlib.std.Resource {
      constructor($scope, $id, ) {
        super($scope, $id);
      }
      static _toInflightType(context) {
        return `
          require("./inflight.MyType-1.js")({
            $q: ${context._lift(q)},
          })
        `;
      }
      _toInflight() {
        return `
          (await (async () => {
            const MyTypeClient = ${MyType._toInflightType(this)};
            const client = new MyTypeClient({
            });
            if (client.$inflight_init) { await client.$inflight_init(); }
            return client;
          })())
        `;
      }
      _supportedOps() {
        return ["addToQueue", "$inflight_init"];
      }
      static _registerTypeOnLift(host, ops) {
        if (ops.includes("addToQueue")) {
          MyType._registerOnLiftObject(q, host, ["push"]);
        }
        super._registerTypeOnLift(host, ops);
      }
    }
<<<<<<< HEAD
    const q = this.node.root.newAbstract("@winglang/sdk.cloud.Queue", this, "cloud.Queue");
=======
    const q = this.node.root.new("@winglang/sdk.cloud.Queue",cloud.Queue,this, "cloud.Queue");
>>>>>>> 9c70d86d
  }
}
const $PlatformManager = new $stdlib.platform.PlatformManager({platformPaths: $platforms});
const $APP = $PlatformManager.createApp({ outdir: $outdir, name: "main", rootConstruct: $Root, isTestEnvironment: $wing_is_test, entrypointDir: process.env['WING_SOURCE_DIR'], rootId: process.env['WING_ROOT_ID'] });
$APP.synth();
//# sourceMappingURL=preflight.js.map
```
<|MERGE_RESOLUTION|>--- conflicted
+++ resolved
@@ -79,11 +79,7 @@
         super._registerTypeOnLift(host, ops);
       }
     }
-<<<<<<< HEAD
-    const q = this.node.root.newAbstract("@winglang/sdk.cloud.Queue", this, "cloud.Queue");
-=======
-    const q = this.node.root.new("@winglang/sdk.cloud.Queue",cloud.Queue,this, "cloud.Queue");
->>>>>>> 9c70d86d
+    const q = this.node.root.new("@winglang/sdk.cloud.Queue", cloud.Queue, this, "cloud.Queue");
   }
 }
 const $PlatformManager = new $stdlib.platform.PlatformManager({platformPaths: $platforms});
