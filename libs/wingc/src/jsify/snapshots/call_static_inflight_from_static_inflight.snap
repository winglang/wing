--- conflicted
+++ resolved
@@ -120,8 +120,6 @@
           })())
         `;
       }
-<<<<<<< HEAD
-=======
       get _liftMap() {
         return ({
           "$inflight_init": [
@@ -129,20 +127,14 @@
           ],
         });
       }
->>>>>>> d4e159ec
       static get _liftTypeMap() {
         return ({
           "bar": [
             [A, ["foo"]],
           ],
-          "init": [
-          ],
-          "$inflight_init": [
-          ],
         });
       }
     }
-    const $UniqueClassAlias1 = B;
   }
 }
 const $PlatformManager = new $stdlib.platform.PlatformManager({platformPaths: $platforms});
