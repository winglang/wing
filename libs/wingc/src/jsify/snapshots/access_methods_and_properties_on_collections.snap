---
source: libs/wingc/src/jsify/tests.rs
---
## Code

```w

    let x = [1,2,3];
    let y = ["hello"];

    test "test" {
      assert(x.length == 3);
      assert(y.at(0) == "hello");
    }
    
```

## inflight.$Closure1-1.js

```js
"use strict";
module.exports = function({ $__obj__args_______if__args_0____0____args_0_____y_length__throw_new_Error__Index_out_of_bounds____return_obj_args_0_______y___0__, $x_length }) {
  class $Closure1 {
    constructor({  }) {
      const $obj = (...args) => this.handle(...args);
      Object.setPrototypeOf($obj, this);
      return $obj;
    }
    async handle() {
      {((cond) => {if (!cond) throw new Error("assertion failed: x.length == 3")})((((a,b) => { try { return require('assert').deepStrictEqual(a,b) === undefined; } catch { return false; } })($x_length,3)))};
      {((cond) => {if (!cond) throw new Error("assertion failed: y.at(0) == \"hello\"")})((((a,b) => { try { return require('assert').deepStrictEqual(a,b) === undefined; } catch { return false; } })($__obj__args_______if__args_0____0____args_0_____y_length__throw_new_Error__Index_out_of_bounds____return_obj_args_0_______y___0__,"hello")))};
    }
  }
  return $Closure1;
}
//# sourceMappingURL=inflight.$Closure1-1.js.map
```

## preflight.js

```js
"use strict";
const $stdlib = require('@winglang/sdk');
const $platforms = ((s) => !s ? [] : s.split(';'))(process.env.WING_PLATFORMS);
const $outdir = process.env.WING_SYNTH_DIR ?? ".";
const $wing_is_test = process.env.WING_IS_TEST === "true";
const std = $stdlib.std;
class $Root extends $stdlib.std.Resource {
  constructor($scope, $id) {
    super($scope, $id);
    class $Closure1 extends $stdlib.std.Resource {
      _hash = require('crypto').createHash('md5').update(this._toInflight()).digest('hex');
      constructor($scope, $id, ) {
        super($scope, $id);
        (std.Node.of(this)).hidden = true;
      }
      static _toInflightType() {
        return `
          require("./inflight.$Closure1-1.js")({
<<<<<<< HEAD
            $__obj__args_______if__args_0____0____args_0_____y_length__throw_new_Error__Index_out_of_bounds____return_obj_args_0_______y___0__: ${context._lift(((obj, args) => { if (args[0] < 0 || args[0] >= y.length) throw new Error("Index out of bounds"); return obj[args[0]]; })(y, [0]))},
            $x_length: ${context._lift(x.length)},
=======
            $_y_at_0__: ${$stdlib.core.liftObject((y.at(0)))},
            $x_length: ${$stdlib.core.liftObject(x.length)},
>>>>>>> d2caddca
          })
        `;
      }
      _toInflight() {
        return `
          (await (async () => {
            const $Closure1Client = ${$Closure1._toInflightType(this)};
            const client = new $Closure1Client({
            });
            if (client.$inflight_init) { await client.$inflight_init(); }
            return client;
          })())
        `;
      }
      _supportedOps() {
        return [...super._supportedOps(), "handle", "$inflight_init"];
      }
      _registerOnLift(host, ops) {
        if (ops.includes("handle")) {
          $Closure1._registerOnLiftObject(((obj, args) => { if (args[0] < 0 || args[0] >= y.length) throw new Error("Index out of bounds"); return obj[args[0]]; })(y, [0]), host, []);
          $Closure1._registerOnLiftObject(x.length, host, []);
        }
        super._registerOnLift(host, ops);
      }
    }
    const x = [1, 2, 3];
    const y = ["hello"];
    this.node.root.new("@winglang/sdk.std.Test", std.Test, this, "test:test", new $Closure1(this, "$Closure1"));
  }
}
const $PlatformManager = new $stdlib.platform.PlatformManager({platformPaths: $platforms});
const $APP = $PlatformManager.createApp({ outdir: $outdir, name: "main", rootConstruct: $Root, isTestEnvironment: $wing_is_test, entrypointDir: process.env['WING_SOURCE_DIR'], rootId: process.env['WING_ROOT_ID'] });
$APP.synth();
//# sourceMappingURL=preflight.js.map
```
<|MERGE_RESOLUTION|>--- conflicted
+++ resolved
@@ -19,7 +19,7 @@
 
 ```js
 "use strict";
-module.exports = function({ $__obj__args_______if__args_0____0____args_0_____y_length__throw_new_Error__Index_out_of_bounds____return_obj_args_0_______y___0__, $x_length }) {
+module.exports = function({ $__arr__index_______if__index___0____index____arr_length__throw_new_Error__Index_out_of_bounds____return_arr_index______y__0_, $x_length }) {
   class $Closure1 {
     constructor({  }) {
       const $obj = (...args) => this.handle(...args);
@@ -28,7 +28,7 @@
     }
     async handle() {
       {((cond) => {if (!cond) throw new Error("assertion failed: x.length == 3")})((((a,b) => { try { return require('assert').deepStrictEqual(a,b) === undefined; } catch { return false; } })($x_length,3)))};
-      {((cond) => {if (!cond) throw new Error("assertion failed: y.at(0) == \"hello\"")})((((a,b) => { try { return require('assert').deepStrictEqual(a,b) === undefined; } catch { return false; } })($__obj__args_______if__args_0____0____args_0_____y_length__throw_new_Error__Index_out_of_bounds____return_obj_args_0_______y___0__,"hello")))};
+      {((cond) => {if (!cond) throw new Error("assertion failed: y.at(0) == \"hello\"")})((((a,b) => { try { return require('assert').deepStrictEqual(a,b) === undefined; } catch { return false; } })($__arr__index_______if__index___0____index____arr_length__throw_new_Error__Index_out_of_bounds____return_arr_index______y__0_,"hello")))};
     }
   }
   return $Closure1;
@@ -57,13 +57,8 @@
       static _toInflightType() {
         return `
           require("./inflight.$Closure1-1.js")({
-<<<<<<< HEAD
-            $__obj__args_______if__args_0____0____args_0_____y_length__throw_new_Error__Index_out_of_bounds____return_obj_args_0_______y___0__: ${context._lift(((obj, args) => { if (args[0] < 0 || args[0] >= y.length) throw new Error("Index out of bounds"); return obj[args[0]]; })(y, [0]))},
-            $x_length: ${context._lift(x.length)},
-=======
-            $_y_at_0__: ${$stdlib.core.liftObject((y.at(0)))},
+            $__arr__index_______if__index___0____index____arr_length__throw_new_Error__Index_out_of_bounds____return_arr_index______y__0_: ${$stdlib.core.liftObject(((arr, index) => { if (index < 0 || index >= arr.length) throw new Error("Index out of bounds"); return arr[index]; })(y, 0))},
             $x_length: ${$stdlib.core.liftObject(x.length)},
->>>>>>> d2caddca
           })
         `;
       }
@@ -83,7 +78,7 @@
       }
       _registerOnLift(host, ops) {
         if (ops.includes("handle")) {
-          $Closure1._registerOnLiftObject(((obj, args) => { if (args[0] < 0 || args[0] >= y.length) throw new Error("Index out of bounds"); return obj[args[0]]; })(y, [0]), host, []);
+          $Closure1._registerOnLiftObject(((arr, index) => { if (index < 0 || index >= arr.length) throw new Error("Index out of bounds"); return arr[index]; })(y, 0), host, []);
           $Closure1._registerOnLiftObject(x.length, host, []);
         }
         super._registerOnLift(host, ops);
