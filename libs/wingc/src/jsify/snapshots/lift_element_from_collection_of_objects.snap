---
source: libs/wingc/src/jsify/tests.rs
---
## Code

```w

    bring cloud;
    let a = [new cloud.Bucket()];

    test "test" {
      a.at(0).put("hello", "world");
    }
    
```

## inflight.$Closure1-1.js

```js
"use strict";
module.exports = function({ $__obj__args_______if__args_0____0____args_0_____a_length__throw_new_Error__Index_out_of_bounds____return_obj_args_0_______a___0__ }) {
  class $Closure1 {
    constructor({  }) {
      const $obj = (...args) => this.handle(...args);
      Object.setPrototypeOf($obj, this);
      return $obj;
    }
    async handle() {
<<<<<<< HEAD
      (await $__obj__args_______if__args_0____0____args_0_____a_length__throw_new_Error__Index_out_of_bounds____return_obj_args_0_______a___0__.put("hello","world"));
=======
      (await $_a_at_0__.put("hello", "world"));
>>>>>>> 16c1c2de
    }
  }
  return $Closure1;
}
```

## preflight.js

```js
"use strict";
const $stdlib = require('@winglang/sdk');
const $plugins = ((s) => !s ? [] : s.split(';'))(process.env.WING_PLUGIN_PATHS);
const $outdir = process.env.WING_SYNTH_DIR ?? ".";
const $wing_is_test = process.env.WING_IS_TEST === "true";
const std = $stdlib.std;
const cloud = $stdlib.cloud;
class $Root extends $stdlib.std.Resource {
  constructor($scope, $id) {
    super($scope, $id);
    class $Closure1 extends $stdlib.std.Resource {
      constructor($scope, $id, ) {
        super($scope, $id);
        (std.Node.of(this)).hidden = true;
      }
      static _toInflightType(context) {
        return `
          require("./inflight.$Closure1-1.js")({
            $__obj__args_______if__args_0____0____args_0_____a_length__throw_new_Error__Index_out_of_bounds____return_obj_args_0_______a___0__: ${context._lift(((obj, args) => { if (args[0] < 0 || args[0] >= a.length) throw new Error("Index out of bounds"); return obj[args[0]]; })(a, [0]))},
          })
        `;
      }
      _toInflight() {
        return `
          (await (async () => {
            const $Closure1Client = ${$Closure1._toInflightType(this)};
            const client = new $Closure1Client({
            });
            if (client.$inflight_init) { await client.$inflight_init(); }
            return client;
          })())
        `;
      }
      _getInflightOps() {
        return ["handle", "$inflight_init"];
      }
      _registerOnLift(host, ops) {
        if (ops.includes("handle")) {
          $Closure1._registerOnLiftObject(((obj, args) => { if (args[0] < 0 || args[0] >= a.length) throw new Error("Index out of bounds"); return obj[args[0]]; })(a, [0]), host, ["put"]);
        }
        super._registerOnLift(host, ops);
      }
    }
    const a = [this.node.root.newAbstract("@winglang/sdk.cloud.Bucket",this, "cloud.Bucket")];
    this.node.root.new("@winglang/sdk.std.Test",std.Test,this, "test:test", new $Closure1(this, "$Closure1"));
  }
}
const $App = $stdlib.core.App.for(process.env.WING_TARGET);
new $App({ outdir: $outdir, name: "main", rootConstruct: $Root, plugins: $plugins, isTestEnvironment: $wing_is_test, entrypointDir: process.env['WING_SOURCE_DIR'], rootId: process.env['WING_ROOT_ID'] }).synth();
```
<|MERGE_RESOLUTION|>--- conflicted
+++ resolved
@@ -26,11 +26,7 @@
       return $obj;
     }
     async handle() {
-<<<<<<< HEAD
       (await $__obj__args_______if__args_0____0____args_0_____a_length__throw_new_Error__Index_out_of_bounds____return_obj_args_0_______a___0__.put("hello","world"));
-=======
-      (await $_a_at_0__.put("hello", "world"));
->>>>>>> 16c1c2de
     }
   }
   return $Closure1;
