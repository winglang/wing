---
source: libs/wingc/src/jsify/tests.rs
---
## Code

```w

    let x = 1;
    let y = 2;
    test "test" {
      x + y;
    }
    
```

## inflight.$Closure1-1.js

```js
"use strict";
<<<<<<< HEAD
module.exports = function({ $_x___y_ }) {
=======
const $helpers = require("@winglang/sdk/lib/helpers");
module.exports = function({ $x, $y }) {
>>>>>>> d85ef04b
  class $Closure1 {
    constructor({  }) {
      const $obj = (...args) => this.handle(...args);
      Object.setPrototypeOf($obj, this);
      return $obj;
    }
    async handle() {
      $_x___y_;
    }
  }
  return $Closure1;
}
//# sourceMappingURL=inflight.$Closure1-1.js.map
```

## preflight.js

```js
"use strict";
const $stdlib = require('@winglang/sdk');
const $platforms = ((s) => !s ? [] : s.split(';'))(process.env.WING_PLATFORMS);
const $outdir = process.env.WING_SYNTH_DIR ?? ".";
const $wing_is_test = process.env.WING_IS_TEST === "true";
const std = $stdlib.std;
const $helpers = $stdlib.helpers;
class $Root extends $stdlib.std.Resource {
  constructor($scope, $id) {
    super($scope, $id);
    class $Closure1 extends $stdlib.std.Resource {
      _hash = require('crypto').createHash('md5').update(this._toInflight()).digest('hex');
      constructor($scope, $id, ) {
        super($scope, $id);
        (std.Node.of(this)).hidden = true;
      }
      static _toInflightType() {
        return `
          require("./inflight.$Closure1-1.js")({
            $_x___y_: ${$stdlib.core.liftObject((x + y))},
          })
        `;
      }
      _toInflight() {
        return `
          (await (async () => {
            const $Closure1Client = ${$Closure1._toInflightType(this)};
            const client = new $Closure1Client({
            });
            if (client.$inflight_init) { await client.$inflight_init(); }
            return client;
          })())
        `;
      }
      _supportedOps() {
        return [...super._supportedOps(), "handle", "$inflight_init"];
      }
      _registerOnLift(host, ops) {
        if (ops.includes("handle")) {
          $Closure1._registerOnLiftObject((x + y), host, []);
        }
        super._registerOnLift(host, ops);
      }
    }
    const x = 1;
    const y = 2;
    this.node.root.new("@winglang/sdk.std.Test", std.Test, this, "test:test", new $Closure1(this, "$Closure1"));
  }
}
const $PlatformManager = new $stdlib.platform.PlatformManager({platformPaths: $platforms});
const $APP = $PlatformManager.createApp({ outdir: $outdir, name: "main", rootConstruct: $Root, isTestEnvironment: $wing_is_test, entrypointDir: process.env['WING_SOURCE_DIR'], rootId: process.env['WING_ROOT_ID'] });
$APP.synth();
//# sourceMappingURL=preflight.js.map
```
<|MERGE_RESOLUTION|>--- conflicted
+++ resolved
@@ -17,12 +17,8 @@
 
 ```js
 "use strict";
-<<<<<<< HEAD
-module.exports = function({ $_x___y_ }) {
-=======
 const $helpers = require("@winglang/sdk/lib/helpers");
 module.exports = function({ $x, $y }) {
->>>>>>> d85ef04b
   class $Closure1 {
     constructor({  }) {
       const $obj = (...args) => this.handle(...args);
