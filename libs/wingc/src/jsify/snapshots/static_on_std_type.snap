---
source: libs/wingc/src/jsify/tests.rs
---
## Code

```w

    test "test" {
      log(str.fromJson("hello"));
      assert(Json.values(Json {}).length == 0);
    }
    
```

## inflight.$Closure1.js

```js
module.exports = function({ $std_Json, $std_String }) {
  class $Closure1 {
    constructor({  }) {
      const $obj = (...args) => this.handle(...args);
      Object.setPrototypeOf($obj, this);
      return $obj;
    }
    async handle() {
<<<<<<< HEAD
      {console.log("inflight" === 'inflight' && process.env.WING_TARGET !== 'sim' ? 'winglogstart:' + (((args) => { if (typeof args !== "string") {throw new Error("unable to parse " + typeof args + " " + args + " as a string")}; return JSON.parse(JSON.stringify(args)) })("hello")) + ':winglogend': (((args) => { if (typeof args !== "string") {throw new Error("unable to parse " + typeof args + " " + args + " as a string")}; return JSON.parse(JSON.stringify(args)) })("hello")))};
      {((cond) => {if (!cond) throw new Error("assertion failed: Json.values(Json {}).length == 0")})(((Object.values(Object.freeze({}))).length === 0))};
=======
      {console.log(((args) => { if (typeof args !== "string") {throw new Error("unable to parse " + typeof args + " " + args + " as a string")}; return JSON.parse(JSON.stringify(args)) })("hello"))};
      {((cond) => {if (!cond) throw new Error("assertion failed: Json.values(Json {}).length == 0")})((((a,b) => { try { return require('assert').deepStrictEqual(a,b) === undefined; } catch { return false; } })((Object.values(Object.freeze({}))).length,0)))};
>>>>>>> 996e87a0
    }
  }
  return $Closure1;
}
```

## preflight.js

```js
const $stdlib = require('@winglang/sdk');
const $outdir = process.env.WING_SYNTH_DIR ?? ".";
const std = $stdlib.std;
const $wing_is_test = process.env.WING_IS_TEST === "true";
class $Root extends $stdlib.std.Resource {
  constructor(scope, id) {
    super(scope, id);
    class $Closure1 extends $stdlib.std.Resource {
      constructor(scope, id, ) {
        super(scope, id);
        this._addInflightOps("handle", "$inflight_init");
        this.display.hidden = true;
      }
      static _toInflightType(context) {
        return $stdlib.core.NodeJsCode.fromInline(`
          require("./inflight.$Closure1.js")({
            $std_Json: ${context._lift(std.Json)},
            $std_String: ${context._lift(std.String)},
          })
        `);
      }
      _toInflight() {
        return $stdlib.core.NodeJsCode.fromInline(`
          (await (async () => {
            const $Closure1Client = ${$Closure1._toInflightType(this).text};
            const client = new $Closure1Client({
            });
            if (client.$inflight_init) { await client.$inflight_init(); }
            return client;
          })())
        `);
      }
    }
    this.node.root.new("@winglang/sdk.std.Test",std.Test,this,"test:test",new $Closure1(this,"$Closure1"));
  }
}
const $App = $stdlib.core.App.for(process.env.WING_TARGET);
new $App({ outdir: $outdir, name: "main", rootConstruct: $Root, plugins: $plugins, isTestEnvironment: $wing_is_test }).synth();
```
<|MERGE_RESOLUTION|>--- conflicted
+++ resolved
@@ -23,13 +23,8 @@
       return $obj;
     }
     async handle() {
-<<<<<<< HEAD
-      {console.log("inflight" === 'inflight' && process.env.WING_TARGET !== 'sim' ? 'winglogstart:' + (((args) => { if (typeof args !== "string") {throw new Error("unable to parse " + typeof args + " " + args + " as a string")}; return JSON.parse(JSON.stringify(args)) })("hello")) + ':winglogend': (((args) => { if (typeof args !== "string") {throw new Error("unable to parse " + typeof args + " " + args + " as a string")}; return JSON.parse(JSON.stringify(args)) })("hello")))};
-      {((cond) => {if (!cond) throw new Error("assertion failed: Json.values(Json {}).length == 0")})(((Object.values(Object.freeze({}))).length === 0))};
-=======
       {console.log(((args) => { if (typeof args !== "string") {throw new Error("unable to parse " + typeof args + " " + args + " as a string")}; return JSON.parse(JSON.stringify(args)) })("hello"))};
       {((cond) => {if (!cond) throw new Error("assertion failed: Json.values(Json {}).length == 0")})((((a,b) => { try { return require('assert').deepStrictEqual(a,b) === undefined; } catch { return false; } })((Object.values(Object.freeze({}))).length,0)))};
->>>>>>> 996e87a0
     }
   }
   return $Closure1;
