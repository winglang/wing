---
source: libs/wingc/src/jsify/tests.rs
---
## Code

```w

    bring cloud;
    class YourType {
      pub b: cloud.Bucket;
      new() {
        this.b = new cloud.Bucket();
      }
    }
    class MyType {
      pub y: YourType;
      new() {
        this.y = new YourType();
      }
    }

    let t = new MyType();

    test "test" {
      t.y.b.put("hello", "world");
    }
    
```

## inflight.$Closure1-1.js

```js
"use strict";
module.exports = function({ $t_y_b }) {
  class $Closure1 {
    constructor({  }) {
      const $obj = (...args) => this.handle(...args);
      Object.setPrototypeOf($obj, this);
      return $obj;
    }
    async handle() {
      (await $t_y_b.put("hello", "world"));
    }
  }
  return $Closure1;
}
//# sourceMappingURL=inflight.$Closure1-1.js.map
```

## inflight.MyType-1.js

```js
"use strict";
module.exports = function({  }) {
  class MyType {
    constructor({  }) {
    }
  }
  return MyType;
}
//# sourceMappingURL=inflight.MyType-1.js.map
```

## inflight.YourType-1.js

```js
"use strict";
module.exports = function({  }) {
  class YourType {
    constructor({  }) {
    }
  }
  return YourType;
}
//# sourceMappingURL=inflight.YourType-1.js.map
```

## preflight.js

```js
"use strict";
const $stdlib = require('@winglang/sdk');
const $platforms = ((s) => !s ? [] : s.split(';'))(process.env.WING_PLATFORMS);
const $outdir = process.env.WING_SYNTH_DIR ?? ".";
const $wing_is_test = process.env.WING_IS_TEST === "true";
const std = $stdlib.std;
const cloud = $stdlib.cloud;
class $Root extends $stdlib.std.Resource {
  constructor($scope, $id) {
    super($scope, $id);
    class YourType extends $stdlib.std.Resource {
      constructor($scope, $id, ) {
        super($scope, $id);
<<<<<<< HEAD
        this.b = this.node.root.newAbstract("@winglang/sdk.cloud.Bucket", this, "cloud.Bucket");
=======
        this.b = this.node.root.new("@winglang/sdk.cloud.Bucket",cloud.Bucket,this, "cloud.Bucket");
>>>>>>> 9c70d86d
      }
      static _toInflightType(context) {
        return `
          require("./inflight.YourType-1.js")({
          })
        `;
      }
      _toInflight() {
        return `
          (await (async () => {
            const YourTypeClient = ${YourType._toInflightType(this)};
            const client = new YourTypeClient({
            });
            if (client.$inflight_init) { await client.$inflight_init(); }
            return client;
          })())
        `;
      }
      _supportedOps() {
        return ["$inflight_init"];
      }
    }
    class MyType extends $stdlib.std.Resource {
      constructor($scope, $id, ) {
        super($scope, $id);
        this.y = new YourType(this, "YourType");
      }
      static _toInflightType(context) {
        return `
          require("./inflight.MyType-1.js")({
          })
        `;
      }
      _toInflight() {
        return `
          (await (async () => {
            const MyTypeClient = ${MyType._toInflightType(this)};
            const client = new MyTypeClient({
            });
            if (client.$inflight_init) { await client.$inflight_init(); }
            return client;
          })())
        `;
      }
      _supportedOps() {
        return ["$inflight_init"];
      }
    }
    class $Closure1 extends $stdlib.std.Resource {
      constructor($scope, $id, ) {
        super($scope, $id);
        (std.Node.of(this)).hidden = true;
      }
      static _toInflightType(context) {
        return `
          require("./inflight.$Closure1-1.js")({
            $t_y_b: ${context._lift(t.y.b)},
          })
        `;
      }
      _toInflight() {
        return `
          (await (async () => {
            const $Closure1Client = ${$Closure1._toInflightType(this)};
            const client = new $Closure1Client({
            });
            if (client.$inflight_init) { await client.$inflight_init(); }
            return client;
          })())
        `;
      }
      _supportedOps() {
        return ["handle", "$inflight_init"];
      }
      _registerOnLift(host, ops) {
        if (ops.includes("handle")) {
          $Closure1._registerOnLiftObject(t.y.b, host, ["put"]);
        }
        super._registerOnLift(host, ops);
      }
    }
    const t = new MyType(this, "MyType");
    this.node.root.new("@winglang/sdk.std.Test", std.Test, this, "test:test", new $Closure1(this, "$Closure1"));
  }
}
const $PlatformManager = new $stdlib.platform.PlatformManager({platformPaths: $platforms});
const $APP = $PlatformManager.createApp({ outdir: $outdir, name: "main", rootConstruct: $Root, isTestEnvironment: $wing_is_test, entrypointDir: process.env['WING_SOURCE_DIR'], rootId: process.env['WING_ROOT_ID'] });
$APP.synth();
//# sourceMappingURL=preflight.js.map
```
<|MERGE_RESOLUTION|>--- conflicted
+++ resolved
@@ -91,11 +91,7 @@
     class YourType extends $stdlib.std.Resource {
       constructor($scope, $id, ) {
         super($scope, $id);
-<<<<<<< HEAD
-        this.b = this.node.root.newAbstract("@winglang/sdk.cloud.Bucket", this, "cloud.Bucket");
-=======
-        this.b = this.node.root.new("@winglang/sdk.cloud.Bucket",cloud.Bucket,this, "cloud.Bucket");
->>>>>>> 9c70d86d
+        this.b = this.node.root.new("@winglang/sdk.cloud.Bucket", cloud.Bucket, this, "cloud.Bucket");
       }
       static _toInflightType(context) {
         return `
