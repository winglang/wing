--- conflicted
+++ resolved
@@ -53,11 +53,7 @@
     class Foo extends $stdlib.std.Resource {
       constructor($scope, $id, ) {
         super($scope, $id);
-<<<<<<< HEAD
-        this.arr = [this.node.root.newAbstract("@winglang/sdk.cloud.Bucket", this, "cloud.Bucket")];
-=======
-        this.arr = [this.node.root.new("@winglang/sdk.cloud.Bucket",cloud.Bucket,this, "cloud.Bucket")];
->>>>>>> 9c70d86d
+        this.arr = [this.node.root.new("@winglang/sdk.cloud.Bucket", cloud.Bucket, this, "cloud.Bucket")];
       }
       static _toInflightType(context) {
         return `
