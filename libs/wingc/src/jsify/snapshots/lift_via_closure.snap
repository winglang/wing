--- conflicted
+++ resolved
@@ -138,11 +138,7 @@
         super._registerOnLift(host, ops);
       }
     }
-<<<<<<< HEAD
-    const bucket = this.node.root.newAbstract("@winglang/sdk.cloud.Bucket", this, "cloud.Bucket");
-=======
-    const bucket = this.node.root.new("@winglang/sdk.cloud.Bucket",cloud.Bucket,this, "cloud.Bucket");
->>>>>>> 9c70d86d
+    const bucket = this.node.root.new("@winglang/sdk.cloud.Bucket", cloud.Bucket, this, "cloud.Bucket");
     const fn = new $Closure1(this, "$Closure1");
     this.node.root.new("@winglang/sdk.std.Test", std.Test, this, "test:test", new $Closure2(this, "$Closure2"));
   }
