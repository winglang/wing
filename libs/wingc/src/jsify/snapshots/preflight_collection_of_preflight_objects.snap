--- conflicted
+++ resolved
@@ -86,13 +86,8 @@
         super._registerOnLift(host, ops);
       }
     }
-<<<<<<< HEAD
-    const arr = [this.node.root.newAbstract("@winglang/sdk.cloud.Bucket", this, "b1"), this.node.root.newAbstract("@winglang/sdk.cloud.Bucket", this, "b2")];
+    const arr = [this.node.root.new("@winglang/sdk.cloud.Bucket", cloud.Bucket, this, "b1"), this.node.root.new("@winglang/sdk.cloud.Bucket", cloud.Bucket, this, "b2")];
     this.node.root.new("@winglang/sdk.std.Test", std.Test, this, "test:test", new $Closure1(this, "$Closure1"));
-=======
-    const arr = [this.node.root.new("@winglang/sdk.cloud.Bucket",cloud.Bucket,this, "b1"), this.node.root.new("@winglang/sdk.cloud.Bucket",cloud.Bucket,this, "b2")];
-    this.node.root.new("@winglang/sdk.std.Test",std.Test,this, "test:test", new $Closure1(this, "$Closure1"));
->>>>>>> 9c70d86d
   }
 }
 const $PlatformManager = new $stdlib.platform.PlatformManager({platformPaths: $platforms});
