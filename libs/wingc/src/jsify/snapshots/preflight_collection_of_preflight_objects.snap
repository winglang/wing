---
source: libs/wingc/src/jsify/tests.rs
---
## Code

```w

    bring cloud;
    let arr = [
      new cloud.Bucket() as "b1",
      new cloud.Bucket() as "b2"
    ];
    test "test" {
      assert(arr.length == 2);
      arr.at(0).put("hello", "world");
    }
    
```

## inflight.$Closure1-1.js

```js
"use strict";
module.exports = function({ $__obj__args_______if__args_0____0____args_0_____arr_length__throw_new_Error__Index_out_of_bounds____return_obj_args_0_______arr___0__, $arr_length }) {
  class $Closure1 {
    constructor({  }) {
      const $obj = (...args) => this.handle(...args);
      Object.setPrototypeOf($obj, this);
      return $obj;
    }
    async handle() {
      {((cond) => {if (!cond) throw new Error("assertion failed: arr.length == 2")})((((a,b) => { try { return require('assert').deepStrictEqual(a,b) === undefined; } catch { return false; } })($arr_length,2)))};
      (await $__obj__args_______if__args_0____0____args_0_____arr_length__throw_new_Error__Index_out_of_bounds____return_obj_args_0_______arr___0__.put("hello", "world"));
    }
  }
  return $Closure1;
}
//# sourceMappingURL=inflight.$Closure1-1.js.map
```

## preflight.js

```js
"use strict";
const $stdlib = require('@winglang/sdk');
const $platforms = ((s) => !s ? [] : s.split(';'))(process.env.WING_PLATFORMS);
const $outdir = process.env.WING_SYNTH_DIR ?? ".";
const $wing_is_test = process.env.WING_IS_TEST === "true";
const std = $stdlib.std;
const cloud = $stdlib.cloud;
class $Root extends $stdlib.std.Resource {
  constructor($scope, $id) {
    super($scope, $id);
    class $Closure1 extends $stdlib.std.Resource {
      _hash = require('crypto').createHash('md5').update(this._toInflight()).digest('hex');
      constructor($scope, $id, ) {
        super($scope, $id);
        (std.Node.of(this)).hidden = true;
      }
      static _toInflightType() {
        return `
          require("./inflight.$Closure1-1.js")({
<<<<<<< HEAD
            $__obj__args_______if__args_0____0____args_0_____arr_length__throw_new_Error__Index_out_of_bounds____return_obj_args_0_______arr___0__: ${context._lift(((obj, args) => { if (args[0] < 0 || args[0] >= arr.length) throw new Error("Index out of bounds"); return obj[args[0]]; })(arr, [0]))},
            $arr_length: ${context._lift(arr.length)},
=======
            $_arr_at_0__: ${$stdlib.core.liftObject((arr.at(0)))},
            $arr_length: ${$stdlib.core.liftObject(arr.length)},
>>>>>>> d2caddca
          })
        `;
      }
      _toInflight() {
        return `
          (await (async () => {
            const $Closure1Client = ${$Closure1._toInflightType(this)};
            const client = new $Closure1Client({
            });
            if (client.$inflight_init) { await client.$inflight_init(); }
            return client;
          })())
        `;
      }
      _supportedOps() {
        return [...super._supportedOps(), "handle", "$inflight_init"];
      }
      _registerOnLift(host, ops) {
        if (ops.includes("handle")) {
          $Closure1._registerOnLiftObject(((obj, args) => { if (args[0] < 0 || args[0] >= arr.length) throw new Error("Index out of bounds"); return obj[args[0]]; })(arr, [0]), host, ["put"]);
          $Closure1._registerOnLiftObject(arr.length, host, []);
        }
        super._registerOnLift(host, ops);
      }
    }
    const arr = [this.node.root.new("@winglang/sdk.cloud.Bucket", cloud.Bucket, this, "b1"), this.node.root.new("@winglang/sdk.cloud.Bucket", cloud.Bucket, this, "b2")];
    this.node.root.new("@winglang/sdk.std.Test", std.Test, this, "test:test", new $Closure1(this, "$Closure1"));
  }
}
const $PlatformManager = new $stdlib.platform.PlatformManager({platformPaths: $platforms});
const $APP = $PlatformManager.createApp({ outdir: $outdir, name: "main", rootConstruct: $Root, isTestEnvironment: $wing_is_test, entrypointDir: process.env['WING_SOURCE_DIR'], rootId: process.env['WING_ROOT_ID'] });
$APP.synth();
//# sourceMappingURL=preflight.js.map
```
<|MERGE_RESOLUTION|>--- conflicted
+++ resolved
@@ -21,7 +21,7 @@
 
 ```js
 "use strict";
-module.exports = function({ $__obj__args_______if__args_0____0____args_0_____arr_length__throw_new_Error__Index_out_of_bounds____return_obj_args_0_______arr___0__, $arr_length }) {
+module.exports = function({ $__arr__index_______if__index___0____index____arr_length__throw_new_Error__Index_out_of_bounds____return_arr_index______arr__0_, $arr_length }) {
   class $Closure1 {
     constructor({  }) {
       const $obj = (...args) => this.handle(...args);
@@ -30,7 +30,7 @@
     }
     async handle() {
       {((cond) => {if (!cond) throw new Error("assertion failed: arr.length == 2")})((((a,b) => { try { return require('assert').deepStrictEqual(a,b) === undefined; } catch { return false; } })($arr_length,2)))};
-      (await $__obj__args_______if__args_0____0____args_0_____arr_length__throw_new_Error__Index_out_of_bounds____return_obj_args_0_______arr___0__.put("hello", "world"));
+      (await $__arr__index_______if__index___0____index____arr_length__throw_new_Error__Index_out_of_bounds____return_arr_index______arr__0_.put("hello", "world"));
     }
   }
   return $Closure1;
@@ -60,13 +60,8 @@
       static _toInflightType() {
         return `
           require("./inflight.$Closure1-1.js")({
-<<<<<<< HEAD
-            $__obj__args_______if__args_0____0____args_0_____arr_length__throw_new_Error__Index_out_of_bounds____return_obj_args_0_______arr___0__: ${context._lift(((obj, args) => { if (args[0] < 0 || args[0] >= arr.length) throw new Error("Index out of bounds"); return obj[args[0]]; })(arr, [0]))},
-            $arr_length: ${context._lift(arr.length)},
-=======
-            $_arr_at_0__: ${$stdlib.core.liftObject((arr.at(0)))},
+            $__arr__index_______if__index___0____index____arr_length__throw_new_Error__Index_out_of_bounds____return_arr_index______arr__0_: ${$stdlib.core.liftObject(((arr, index) => { if (index < 0 || index >= arr.length) throw new Error("Index out of bounds"); return arr[index]; })(arr, 0))},
             $arr_length: ${$stdlib.core.liftObject(arr.length)},
->>>>>>> d2caddca
           })
         `;
       }
@@ -86,7 +81,7 @@
       }
       _registerOnLift(host, ops) {
         if (ops.includes("handle")) {
-          $Closure1._registerOnLiftObject(((obj, args) => { if (args[0] < 0 || args[0] >= arr.length) throw new Error("Index out of bounds"); return obj[args[0]]; })(arr, [0]), host, ["put"]);
+          $Closure1._registerOnLiftObject(((arr, index) => { if (index < 0 || index >= arr.length) throw new Error("Index out of bounds"); return arr[index]; })(arr, 0), host, ["put"]);
           $Closure1._registerOnLiftObject(arr.length, host, []);
         }
         super._registerOnLift(host, ops);
