--- conflicted
+++ resolved
@@ -17,7 +17,7 @@
 
 ```js
 "use strict";
-module.exports = function({ $__obj__args_______if__args_0____0____args_0_____a_length__throw_new_Error__Index_out_of_bounds____return_obj_args_0_______a___0__, $a_length }) {
+module.exports = function({ $__arr__index_______if__index___0____index____arr_length__throw_new_Error__Index_out_of_bounds____return_arr_index______a__0_, $a_length }) {
   class $Closure1 {
     constructor({  }) {
       const $obj = (...args) => this.handle(...args);
@@ -26,7 +26,7 @@
     }
     async handle() {
       {((cond) => {if (!cond) throw new Error("assertion failed: a.length == 2")})((((a,b) => { try { return require('assert').deepStrictEqual(a,b) === undefined; } catch { return false; } })($a_length,2)))};
-      {console.log($__obj__args_______if__args_0____0____args_0_____a_length__throw_new_Error__Index_out_of_bounds____return_obj_args_0_______a___0__)};
+      {console.log($__arr__index_______if__index___0____index____arr_length__throw_new_Error__Index_out_of_bounds____return_arr_index______a__0_)};
     }
   }
   return $Closure1;
@@ -55,13 +55,8 @@
       static _toInflightType() {
         return `
           require("./inflight.$Closure1-1.js")({
-<<<<<<< HEAD
-            $__obj__args_______if__args_0____0____args_0_____a_length__throw_new_Error__Index_out_of_bounds____return_obj_args_0_______a___0__: ${context._lift(((obj, args) => { if (args[0] < 0 || args[0] >= a.length) throw new Error("Index out of bounds"); return obj[args[0]]; })(a, [0]))},
-            $a_length: ${context._lift(a.length)},
-=======
-            $_a_at_0__: ${$stdlib.core.liftObject((a.at(0)))},
+            $__arr__index_______if__index___0____index____arr_length__throw_new_Error__Index_out_of_bounds____return_arr_index______a__0_: ${$stdlib.core.liftObject(((arr, index) => { if (index < 0 || index >= arr.length) throw new Error("Index out of bounds"); return arr[index]; })(a, 0))},
             $a_length: ${$stdlib.core.liftObject(a.length)},
->>>>>>> d2caddca
           })
         `;
       }
@@ -81,7 +76,7 @@
       }
       _registerOnLift(host, ops) {
         if (ops.includes("handle")) {
-          $Closure1._registerOnLiftObject(((obj, args) => { if (args[0] < 0 || args[0] >= a.length) throw new Error("Index out of bounds"); return obj[args[0]]; })(a, [0]), host, []);
+          $Closure1._registerOnLiftObject(((arr, index) => { if (index < 0 || index >= arr.length) throw new Error("Index out of bounds"); return arr[index]; })(a, 0), host, []);
           $Closure1._registerOnLiftObject(a.length, host, []);
         }
         super._registerOnLift(host, ops);
