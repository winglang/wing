--- conflicted
+++ resolved
@@ -24,13 +24,8 @@
       return $obj;
     }
     async handle() {
-<<<<<<< HEAD
-      {((cond) => {if (!cond) throw new Error("assertion failed: a.length == 2")})(($a_length === 2))};
-      {console.log("inflight" === 'inflight' && process.env.WING_TARGET !== 'sim' ? 'winglogstart:' + ($_a_at_0__) + ':winglogend': ($_a_at_0__))};
-=======
       {((cond) => {if (!cond) throw new Error("assertion failed: a.length == 2")})((((a,b) => { try { return require('assert').deepStrictEqual(a,b) === undefined; } catch { return false; } })($a_length,2)))};
       {console.log($_a_at_0__)};
->>>>>>> 996e87a0
     }
   }
   return $Closure1;
