use itertools::Itertools;

use crate::{
	ast::{
<<<<<<< HEAD
		ArgList, Ast, CalleeKind, Class, Expr, ExprKind, FunctionBody, FunctionDefinition, Phase, Reference, Scope, Stmt,
		StmtKind, Symbol, UserDefinedType,
=======
		Class, Expr, ExprKind, FunctionBody, FunctionDefinition, Phase, Reference, Scope, Stmt, StmtKind, Symbol,
		UserDefinedType,
>>>>>>> aa78e00a
	},
	comp_ctx::{CompilationContext, CompilationPhase},
	diagnostic::{report_diagnostic, Diagnostic},
	jsify::{JSifier, JSifyContext},
	type_check::{
		lifts::{Liftable, Lifts},
		resolve_user_defined_type,
		symbol_env::LookupResult,
		ClassLike, ResolveSource, SymbolKind, TypeRef, CLOSURE_CLASS_HANDLE_METHOD,
	},
	visit::{self, Visit},
	visit_context::{PropertyObject, VisitContext, VisitorWithContext},
};

pub struct LiftVisitor<'a> {
	ctx: VisitContext,
	jsify: &'a JSifier<'a>,
	lifts_stack: Vec<Lifts>,
	// Used during visiting to track whether we're inside an explicit `lift` qualification block
	in_disable_lift_qual_err: usize,
	// Used during visiting to track whether we're inside an inner inflight class
	in_inner_inflight_class: usize,
	ast: &'a Ast,
}

impl<'a> LiftVisitor<'a> {
	pub fn new(jsifier: &'a JSifier<'a>, ast: &'a Ast) -> Self {
		Self {
			jsify: jsifier,
			ctx: VisitContext::new(),
			lifts_stack: vec![],
			in_inner_inflight_class: 0,
<<<<<<< HEAD
			ast,
=======
			in_disable_lift_qual_err: 0,
>>>>>>> aa78e00a
		}
	}

	fn is_self_type_reference(&self, udt: &UserDefinedType) -> bool {
		let Some(current_class_udt) = self.ctx.current_class() else {
			return false;
		};

		udt.full_path_str() == current_class_udt.full_path_str()
	}

	fn verify_defined_in_current_env(&mut self, symbol: &Symbol) {
		// Skip this check if we're in an "unresolved" expression (e.g. type errors) to avoid cascading errors
		if let Some(expr_id) = self.ctx().current_expr() {
			if self.jsify.types.get_expr_id_type(expr_id).is_unresolved() {
				return;
			}
		}

		// If the symbol is defined later in the current environment, it means we can't reference an identicatl symbol
		// from an outter scope (and we can't capture it either). In that case we'll report and error.
		// Note:
		// In theory this can be supported, but it'll fail later on when running the JS code because of how
		// JS creates all symbols *before* running the code of the current scope (https://tc39.es/ecma262/#sec-let-and-const-declarations).
		// Solving this will require renaming the symbols in the current scope to avoid the conflict, so the east way is just to adopt
		// the JS limitation. Will be good to improve on this in the future.
		if let Some(env) = self.ctx.current_env() {
			if matches!(
				env.lookup_ext(symbol, Some(self.ctx.current_stmt_idx())),
				LookupResult::DefinedLater(_)
			) {
				report_diagnostic(Diagnostic {
					span: Some(symbol.span.clone()),
					message: format!("Cannot access \"{symbol}\" because it is shadowed by another symbol with the same name"),
					annotations: vec![],
					hints: vec![],
				});
			}
		}
	}

	fn should_capture_type(&self, node: &UserDefinedType) -> bool {
		let fullname = node.full_path_str();

		// skip "This" (which is the type of "this")
		if self.is_self_type_reference(node) {
			return false;
		}

		let Some(method_env) = self.ctx.current_method_env() else {
			return false;
		};

		let lookup = method_env.lookup_nested_str(&fullname, Some(self.ctx.current_stmt_idx()));

		// any other lookup failure is likely a an invalid reference so we can skip it
		let LookupResult::Found(vi, symbol_info) = lookup else {
			return false;
		};

		// now, we need to determine if the environment this symbol is defined in is a parent of the
		// method's environment. if it is, we need to capture it.
		if symbol_info.env.is_same(&method_env) || symbol_info.env.is_child_of(&method_env) {
			return false;
		}

		// the symbol is defined in a parent environment, but it's still an inflight environment
		// which means we don't need to capture.
		if symbol_info.phase == Phase::Inflight && symbol_info.env.phase == Phase::Inflight {
			return false;
		}

		// skip macros
		if let Some(x) = vi.as_variable() {
			if let Some(f) = x.type_.as_function_sig() {
				if f.js_override.is_some() {
					return false;
				}
			}
		}

		return true;
	}

	fn jsify_expr(&mut self, node: &Expr) -> String {
		self.ctx.push_phase(Phase::Preflight);
		let mut jsify_ctx = JSifyContext {
			lifts: None,
			visit_ctx: &mut self.ctx,
			source_path: None,
			ast: self.ast,
		};
		let res = self.jsify.jsify_expression(&node, &mut jsify_ctx);
		self.ctx.pop_phase();
		res.to_string()
	}

	fn jsify_udt(&mut self, node: &UserDefinedType) -> String {
		let udt_js = self
			.jsify
			.jsify_user_defined_type(
				&node,
				&mut JSifyContext {
					lifts: None,
					visit_ctx: &mut self.ctx,
					source_path: None,
					ast: self.ast,
				},
			)
			.to_string();

		let current_env = self.ctx.current_env().expect("an env");
		if let Some(SymbolKind::Namespace(root_namespace)) = current_env.lookup(&node.root, None) {
			let type_path = node.field_path_str();
			let module_path = match &root_namespace.module_path {
				ResolveSource::WingFile => "",
				ResolveSource::ExternalModule(p) => p,
			};
			format!("$stdlib.core.toLiftableModuleType({udt_js}, \"{module_path}\", \"{type_path}\")")
		} else {
			// Non-namespaced reference, should be a wing type with a helper to lift it
			udt_js
		}
	}

	// Used for generating a js array represtining a lift qualificaiton (an operation done on a lifted preflight object)
	// lift qualifcations are in array format so multiple ops can be bunched together in some cases.
	fn jsify_symbol_to_op_array(&self, symb: &Symbol) -> String {
		format!("[\"{symb}\"]")
	}
}

impl<'a> Visit<'a> for LiftVisitor<'a> {
	fn ast(&self) -> &'a Ast {
		self.ast
	}

	fn visit_reference(&mut self, node: &'a Reference) {
		match node {
			Reference::InstanceMember { property, object, .. } => {
				self.ctx.push_property(PropertyObject::Instance(object.id), property);
				visit::visit_reference(self, &node);
				self.ctx.pop_property();
			}
			Reference::TypeMember { property, type_name } => {
				self
					.ctx
					.push_property(PropertyObject::UserDefinedType(type_name.clone()), property);
				visit::visit_reference(self, &node);
				self.ctx.pop_property();
			}
			Reference::Identifier(symb) => {
				self.verify_defined_in_current_env(symb);
				visit::visit_reference(self, &node);
			}
			Reference::ElementAccess { .. } => {
				visit::visit_reference(self, &node);
			}
		}
	}

	fn visit_type_annotation(&mut self, node: &'a crate::ast::TypeAnnotation) {
		self.ctx.push_type_annotation();
		visit::visit_type_annotation(self, node);
		self.ctx.pop_type_annotation();
	}

	fn visit_expr(&mut self, node: &'a Expr) {
		CompilationContext::set(CompilationPhase::Lifting, &node.span);
		self.with_expr(node.id, |v| {
			let expr_phase = v.jsify.types.get_expr_phase(&node).unwrap();
			let expr_type = v.jsify.types.get_expr_type(&node);

			// Skip expressions of an unresoved type (type errors)
			if expr_type.is_unresolved() {
				visit::visit_expr(v, node);
				return;
			}

			// this whole thing only applies to inflight code
			if v.ctx.current_phase() == Phase::Preflight {
				visit::visit_expr(v, node);
				return;
			}

			// Inflight expressions that evaluate to a preflight type are currently unsupported because
			// we can't determine exactly which preflight object is being accessed and therefore can't
			// qualify the original lift expression.
			if expr_phase == Phase::Inflight
				&& expr_type.is_preflight_object_type()
				&& v.ctx.current_property().is_some()
				&& v.in_disable_lift_qual_err == 0
			{
				Diagnostic::new(
					format!(
						"Expression of type \"{expr_type}\" references an unknown preflight object, can't qualify its capabilities"
					),
					node,
				)
				.hint("Use a `lift` block to explicitly qualify the preflight object and disable this error")
				.hint("For details see: https://www.winglang.io/docs/concepts/inflights#explicit-lift-qualification")
				.report();
			}

			//---------------
			// LIFT
			if expr_phase == Phase::Preflight {
				// Get the property being accessed on the preflight expression, this is used to qualify the lift
				let property = match v.ctx.current_property() {
					Some((PropertyObject::Instance(prop_expr_id), property)) if node.id == prop_expr_id => Some(property),
					_ => {
						if expr_type.is_closure() {
							// this is the case where we are lifting a "closure class" (e.g. a class that has a "handle"
							// method). The "property" here is implicitly `handle`, these are generally syntheticaly generated by the compiler
							// from closures.
							Some(Symbol::global(CLOSURE_CLASS_HANDLE_METHOD))
						} else {
							None
						}
					}
				};

				// if this is an inflight field of "this" no need to lift it
				if is_inflight_field(&node, expr_type, &property) {
					return;
				}

				// jsify the expression so we can get the preflight code
				let code = v.jsify_expr(&node);

				let mut lifts = v.lifts_stack.pop().unwrap();
				let is_field = code.contains("this."); // TODO: starts_with?
				lifts.lift(
					v.ctx.current_method().map(|(m, _)| m).expect("a method"),
					property.map(|p| v.jsify_symbol_to_op_array(&p)),
					&code,
				);
				lifts.capture(&Liftable::Expr(node.id), &code, is_field);
				v.lifts_stack.push(lifts);
				return;
			}

			visit::visit_expr(v, node);
		});
	}

	fn visit_user_defined_type(&mut self, node: &'a UserDefinedType) {
		// If we're inside a type annotation we currently don't need to capture type since our target compilation
		// is typeless (javascript). For typed targes we may need to also capture the types used in annotations.
		if self.ctx.in_type_annotation() {
			visit::visit_user_defined_type(self, node);
			return;
		}

		// this whole thing only applies to inflight code
		if self.ctx.current_phase() == Phase::Preflight {
			visit::visit_user_defined_type(self, node);
			return;
		}

		// Get the type of the udt
		let udt_type = resolve_user_defined_type(
			node,
			self.ctx.current_env().expect("an env"),
			self.ctx.current_stmt_idx(),
		)
		.unwrap_or(self.jsify.types.error());

		// Since our target languages is isn't statically typed, we don't need to capture interfaces
		if udt_type.as_interface().is_some() {
			visit::visit_user_defined_type(self, node);
			return;
		}

		//---------------
		// LIFT
		if udt_type.is_preflight_class() {
			// jsify the expression so we can get the preflight code
			let code = self.jsify_udt(&node);

			let property = self.ctx.current_property();

			// check that we can qualify the lift (e.g. determine which property is being accessed)
			if property.is_none() {
				report_diagnostic(Diagnostic {
					message: format!(
						"Cannot qualify access to a lifted type \"{udt_type}\" (see https://github.com/winglang/wing/issues/76 for more details)"),
					span: Some(node.span.clone()),
					annotations: vec![],
					hints: vec![],
				});

				return;
			}

			let mut lifts = self.lifts_stack.pop().unwrap();
			lifts.lift(
				self.ctx.current_method().map(|(m, _)| m).expect("a method"),
				property.map(|(_, p)| self.jsify_symbol_to_op_array(&p)),
				&code,
			);
			self.lifts_stack.push(lifts);
		}

		//---------------
		// CAPTURE
		if self.should_capture_type(&node) {
			// jsify the type so we can get the preflight code
			let code = self.jsify_udt(&node);

			let mut lifts = self.lifts_stack.pop().unwrap();
			lifts.capture(&Liftable::Type(node.clone()), &code, false);
			self.lifts_stack.push(lifts);

			return;
		}

		visit::visit_user_defined_type(self, node);
	}

	// State Tracking

	fn visit_function_definition(&mut self, node: &'a FunctionDefinition) {
		match &node.body {
<<<<<<< HEAD
			FunctionBody::Statements(scope_id) => {
				let scope = self.ast.get_scope(*scope_id);
				// If this is a method (of a non-inner inflight class), make sure there are no `lift()` calls that aren't at the top of the method
				if node.name.is_some() && self.in_inner_inflight_class == 0 {
					// Skip all statments that are a lift call and then search to see if there are further lift calls
					let lift_stmts = scope
						.get_statements(self.ast)
						.skip_while(|s| {
							if let StmtKind::Expression(expr) = &s.kind {
								return Self::is_lift_builtin_call(expr).is_some();
							}
							false
						})
						.filter(
							// If we find a lift call after the first non-lift call statement, report an error
							|s| {
								if let StmtKind::Expression(expr) = &s.kind {
									return Self::is_lift_builtin_call(expr).is_some();
								}
								false
							},
						);

					for lift_stmt in lift_stmts {
						report_diagnostic(Diagnostic {
							span: Some(lift_stmt.span.clone()),
							message: "lift() calls must be at the top of the method".to_string(),
							annotations: vec![],
							hints: vec![],
						});
					}
				} else {
					// This isn't a method, don't allow any lift statments
					let lift_stmts = scope.get_statements(self.ast).filter(|s| {
						if let StmtKind::Expression(expr) = &s.kind {
							return Self::is_lift_builtin_call(expr).is_some();
						}
						false
					});
					for lift_stmt in lift_stmts {
						report_diagnostic(Diagnostic {
							span: Some(lift_stmt.span.clone()),
							message: "lift() calls are only allowed in inflight methods and closures defined in preflight"
								.to_string(),
							annotations: vec![],
							hints: vec![],
						});
					}
				}

=======
			FunctionBody::Statements(scope) => {
>>>>>>> aa78e00a
				// If we're in an inner inflight class then we don't need to track this inner method since lifts are
				// collected for methods of classes defined preflight.
				if self.in_inner_inflight_class == 0 {
					self.ctx.push_function_definition(
						node.name.as_ref(),
						&node.signature,
						node.is_static,
						self.jsify.types.get_scope_env(self.ast, *scope_id),
					);
				}

				visit::visit_function_definition(self, node);

				if self.in_inner_inflight_class == 0 {
					self.ctx.pop_function_definition();
				}
			}
			FunctionBody::External(_) => visit::visit_function_definition(self, node),
		}
	}

	fn visit_class(&mut self, node: &'a Class) {
		let in_inner_inflight_class = self.ctx.current_phase() == Phase::Inflight && node.phase == Phase::Inflight;
		if in_inner_inflight_class {
			// nothing to do if we are emitting an inflight class from within an inflight scope:
			// inner inflight classes collect lifts in their outer class, just mark we're in such a class and do nothing
			self.in_inner_inflight_class += 1;
		} else {
			self.ctx.push_class(node);

			self.lifts_stack.push(Lifts::new());

			if let Some(parent) = &node.parent {
				let mut lifts = self.lifts_stack.pop().unwrap();
				lifts.capture(&Liftable::Type(parent.clone()), &self.jsify_udt(&parent), false);
				self.lifts_stack.push(lifts);
			}
		}

		visit::visit_class(self, node);

		if in_inner_inflight_class {
			self.in_inner_inflight_class -= 1;
		} else {
			let lifts = self.lifts_stack.pop().expect("Unable to pop class tokens");

			if let Some(env) = self.ctx.current_env() {
				if let Some(mut t) = resolve_user_defined_type(&UserDefinedType::for_class(node), env, 0).ok() {
					let mut_class = t.as_class_mut().unwrap();
					mut_class.set_lifts(lifts);
				}
			}

			self.ctx.pop_class();
		}
	}

	fn visit_scope(&mut self, node: &'a Scope) {
		self.ctx.push_env(self.jsify.types.get_scope_env(self.ast, node.id));
		visit::visit_scope(self, node);
		self.ctx.pop_env();
	}

	fn visit_stmt(&mut self, node: &'a Stmt) {
		CompilationContext::set(CompilationPhase::Lifting, &node.span);

		self.ctx.push_stmt(node.idx);

		// If this is an explicit lift statement then add the explicit lift
		if let StmtKind::ExplicitLift(explicit_lift) = &node.kind {
			// Mark that within this scope we should ignore unknown preflight objects
			self.in_disable_lift_qual_err += 1;

			// Add the explicit lifts
			let mut lifts = self.lifts_stack.pop().unwrap();
			for qual in explicit_lift.qualifications.iter() {
				// jsify the reference to the preflight object so we can get the preflight code
				let preflight_code = self.jsify_expr(&qual.obj);

				let ops_str = format!(
					"[{}]",
					qual.ops.iter().map(|op| format!("\"{op}\"")).collect_vec().join(", ")
				);
				lifts.lift(
					self.ctx.current_method().map(|(m, _)| m).expect("a method"),
					Some(ops_str),
					&preflight_code,
				);
			}
			self.lifts_stack.push(lifts);
		}
		visit::visit_stmt(self, node);
		if let StmtKind::ExplicitLift(_) = &node.kind {
			self.in_disable_lift_qual_err -= 1;
		}
		self.ctx.pop_stmt();
	}
}

/// Check if an expression is a reference to an inflight field (`this.<field>`).
/// in this case, we don't need to lift the field because it is already available
fn is_inflight_field(expr: &Expr, expr_type: TypeRef, property: &Option<Symbol>) -> bool {
	if let ExprKind::Reference(Reference::Identifier(symb)) = &expr.kind {
		if symb.name == "this" {
			if let (Some(cls), Some(property)) = (expr_type.as_preflight_class(), property) {
				if let Some(var) = cls.get_field(&property) {
					if var.phase != Phase::Preflight {
						return true;
					}
				}
			}
		}
	}

	return false;
}

impl VisitorWithContext for LiftVisitor<'_> {
	fn ctx(&mut self) -> &mut VisitContext {
		&mut self.ctx
	}
}<|MERGE_RESOLUTION|>--- conflicted
+++ resolved
@@ -2,13 +2,8 @@
 
 use crate::{
 	ast::{
-<<<<<<< HEAD
-		ArgList, Ast, CalleeKind, Class, Expr, ExprKind, FunctionBody, FunctionDefinition, Phase, Reference, Scope, Stmt,
-		StmtKind, Symbol, UserDefinedType,
-=======
 		Class, Expr, ExprKind, FunctionBody, FunctionDefinition, Phase, Reference, Scope, Stmt, StmtKind, Symbol,
 		UserDefinedType,
->>>>>>> aa78e00a
 	},
 	comp_ctx::{CompilationContext, CompilationPhase},
 	diagnostic::{report_diagnostic, Diagnostic},
@@ -41,11 +36,8 @@
 			ctx: VisitContext::new(),
 			lifts_stack: vec![],
 			in_inner_inflight_class: 0,
-<<<<<<< HEAD
+			in_disable_lift_qual_err: 0,
 			ast,
-=======
-			in_disable_lift_qual_err: 0,
->>>>>>> aa78e00a
 		}
 	}
 
@@ -370,60 +362,7 @@
 
 	fn visit_function_definition(&mut self, node: &'a FunctionDefinition) {
 		match &node.body {
-<<<<<<< HEAD
-			FunctionBody::Statements(scope_id) => {
-				let scope = self.ast.get_scope(*scope_id);
-				// If this is a method (of a non-inner inflight class), make sure there are no `lift()` calls that aren't at the top of the method
-				if node.name.is_some() && self.in_inner_inflight_class == 0 {
-					// Skip all statments that are a lift call and then search to see if there are further lift calls
-					let lift_stmts = scope
-						.get_statements(self.ast)
-						.skip_while(|s| {
-							if let StmtKind::Expression(expr) = &s.kind {
-								return Self::is_lift_builtin_call(expr).is_some();
-							}
-							false
-						})
-						.filter(
-							// If we find a lift call after the first non-lift call statement, report an error
-							|s| {
-								if let StmtKind::Expression(expr) = &s.kind {
-									return Self::is_lift_builtin_call(expr).is_some();
-								}
-								false
-							},
-						);
-
-					for lift_stmt in lift_stmts {
-						report_diagnostic(Diagnostic {
-							span: Some(lift_stmt.span.clone()),
-							message: "lift() calls must be at the top of the method".to_string(),
-							annotations: vec![],
-							hints: vec![],
-						});
-					}
-				} else {
-					// This isn't a method, don't allow any lift statments
-					let lift_stmts = scope.get_statements(self.ast).filter(|s| {
-						if let StmtKind::Expression(expr) = &s.kind {
-							return Self::is_lift_builtin_call(expr).is_some();
-						}
-						false
-					});
-					for lift_stmt in lift_stmts {
-						report_diagnostic(Diagnostic {
-							span: Some(lift_stmt.span.clone()),
-							message: "lift() calls are only allowed in inflight methods and closures defined in preflight"
-								.to_string(),
-							annotations: vec![],
-							hints: vec![],
-						});
-					}
-				}
-
-=======
 			FunctionBody::Statements(scope) => {
->>>>>>> aa78e00a
 				// If we're in an inner inflight class then we don't need to track this inner method since lifts are
 				// collected for methods of classes defined preflight.
 				if self.in_inner_inflight_class == 0 {
