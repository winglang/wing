use std::fmt::{Debug, Display};
use std::hash::{Hash, Hasher};
use std::path::PathBuf;
use std::sync::atomic::{AtomicUsize, Ordering};

use indexmap::{Equivalent, IndexMap, IndexSet};
use itertools::Itertools;

use crate::diagnostic::WingSpan;

use crate::type_check::CLOSURE_CLASS_HANDLE_METHOD;

static EXPR_COUNTER: AtomicUsize = AtomicUsize::new(0);
static SCOPE_COUNTER: AtomicUsize = AtomicUsize::new(0);

#[derive(Debug, Eq, Clone)]
pub struct Symbol {
	pub name: String,
	pub span: WingSpan,
}

impl Symbol {
	pub fn new<S: Into<String>>(name: S, span: WingSpan) -> Self {
		Self {
			name: name.into(),
			span,
		}
	}

	pub fn global<S: Into<String>>(name: S) -> Self {
		Self {
			name: name.into(),
			span: Default::default(),
		}
	}

	/// Returns true if the symbols refer to the same name AND location in the source code.
	/// Use `eq` to compare symbols only by name.
	pub fn same(&self, other: &Self) -> bool {
		self.name == other.name && self.span == other.span
	}
}

impl Ord for Symbol {
	fn cmp(&self, other: &Self) -> std::cmp::Ordering {
		self.name.cmp(&other.name).then(self.span.cmp(&other.span))
	}
}

impl PartialOrd for Symbol {
	fn partial_cmp(&self, other: &Self) -> Option<std::cmp::Ordering> {
		let string_ord = self.name.partial_cmp(&other.name);
		if string_ord == Some(std::cmp::Ordering::Equal) {
			self.span.partial_cmp(&other.span)
		} else {
			string_ord
		}
	}
}

impl Hash for Symbol {
	fn hash<H: Hasher>(&self, state: &mut H) {
		self.name.hash(state);
	}
}

impl PartialEq for Symbol {
	fn eq(&self, other: &Self) -> bool {
		self.name == other.name
	}
}

impl Display for Symbol {
	fn fmt(&self, f: &mut std::fmt::Formatter<'_>) -> std::fmt::Result {
		write!(f, "{}", self.name)
	}
}

impl Equivalent<Symbol> for str {
	fn equivalent(&self, key: &Symbol) -> bool {
		self == key.name
	}
}

impl From<&str> for Symbol {
	fn from(s: &str) -> Self {
		Symbol::global(s)
	}
}

#[derive(Debug, Clone, Copy, PartialEq)]
pub enum Phase {
	Inflight,
	Preflight,
	Independent,
}

impl Phase {
	/// Returns true if the current phase can call into given phase.
	/// Rules:
	/// - Independent functions can be called from any phase.
	/// - Preflight can call into preflight
	/// - Inflight can call into inflight
	///
	pub fn can_call_to(&self, to: &Phase) -> bool {
		match to {
			Phase::Independent => true,
			Phase::Inflight | Phase::Preflight => to == self,
		}
	}
}

impl Display for Phase {
	fn fmt(&self, f: &mut std::fmt::Formatter<'_>) -> std::fmt::Result {
		match self {
			Phase::Inflight => write!(f, "inflight"),
			Phase::Preflight => write!(f, "preflight"),
			Phase::Independent => write!(f, "independent"),
		}
	}
}

#[derive(Debug, Clone)]
pub struct TypeAnnotation {
	pub kind: TypeAnnotationKind,
	pub span: WingSpan,
}

#[derive(Debug, Clone)]
pub enum TypeAnnotationKind {
	Inferred,
	Number,
	String,
	Bool,
	Duration,
	Void,
	Json,
	MutJson,
	Optional(Box<TypeAnnotation>),
	Array(Box<TypeAnnotation>),
	MutArray(Box<TypeAnnotation>),
	Map(Box<TypeAnnotation>),
	MutMap(Box<TypeAnnotation>),
	Set(Box<TypeAnnotation>),
	MutSet(Box<TypeAnnotation>),
	Function(FunctionSignature),
	UserDefined(UserDefinedType),
}

// In the future this may be an enum for type-alias, class, etc. For now its just a nested name.
// Also this root,fields thing isn't really useful, should just turn in to a Vec<Symbol>.
#[derive(Debug, Clone, Eq)]
pub struct UserDefinedType {
	pub root: Symbol,
	pub fields: Vec<Symbol>,
	pub span: WingSpan,
}

impl Hash for UserDefinedType {
	fn hash<H: Hasher>(&self, state: &mut H) {
		self.root.hash(state);
		self.fields.hash(state);
	}
}

impl PartialEq for UserDefinedType {
	fn eq(&self, other: &Self) -> bool {
		self.root == other.root && self.fields == other.fields
	}
}

impl UserDefinedType {
	pub fn for_class(class: &Class) -> Self {
		Self {
			root: class.name.clone(),
			fields: vec![],
			span: class.name.span.clone(),
		}
	}

	pub fn full_path(&self) -> Vec<Symbol> {
		let mut path = vec![self.root.clone()];
		path.extend(self.fields.clone());
		path
	}

	pub fn full_path_str(&self) -> String {
		self.full_path().iter().join(".")
	}

	pub fn field_path_str(&self) -> String {
		self.fields.iter().join(".")
	}
}

impl Display for UserDefinedType {
	fn fmt(&self, f: &mut std::fmt::Formatter<'_>) -> std::fmt::Result {
		let mut name = self.root.name.clone();
		for field in &self.fields {
			name.push('.');
			name.push_str(&field.name);
		}
		write!(f, "{}", name)
	}
}

impl Display for TypeAnnotationKind {
	fn fmt(&self, f: &mut std::fmt::Formatter<'_>) -> std::fmt::Result {
		match self {
			TypeAnnotationKind::Inferred => write!(f, "inferred"),
			TypeAnnotationKind::Number => write!(f, "num"),
			TypeAnnotationKind::String => write!(f, "str"),
			TypeAnnotationKind::Bool => write!(f, "bool"),
			TypeAnnotationKind::Duration => write!(f, "duration"),
			TypeAnnotationKind::Void => write!(f, "void"),
			TypeAnnotationKind::Json => write!(f, "Json"),
			TypeAnnotationKind::MutJson => write!(f, "MutJson"),
			TypeAnnotationKind::Optional(t) => write!(f, "{}?", t),
			TypeAnnotationKind::Array(t) => write!(f, "Array<{}>", t),
			TypeAnnotationKind::MutArray(t) => write!(f, "MutArray<{}>", t),
			TypeAnnotationKind::Map(t) => write!(f, "Map<{}>", t),
			TypeAnnotationKind::MutMap(t) => write!(f, "MutMap<{}>", t),
			TypeAnnotationKind::Set(t) => write!(f, "Set<{}>", t),
			TypeAnnotationKind::MutSet(t) => write!(f, "MutSet<{}>", t),
			TypeAnnotationKind::Function(t) => write!(f, "{}", t),
			TypeAnnotationKind::UserDefined(user_defined_type) => write!(f, "{}", user_defined_type),
		}
	}
}

impl Display for TypeAnnotation {
	fn fmt(&self, f: &mut std::fmt::Formatter<'_>) -> std::fmt::Result {
		std::fmt::Display::fmt(&self.kind, f)
	}
}

impl Display for FunctionSignature {
	fn fmt(&self, f: &mut std::fmt::Formatter<'_>) -> std::fmt::Result {
		let phase_str = match self.phase {
			Phase::Inflight => "inflight ",
			Phase::Preflight => "preflight ",
			Phase::Independent => "",
		};
		let params_str = self
			.parameters
			.iter()
			.map(|a| {
				if a.name.name.is_empty() {
					format!("{}", a.type_annotation)
				} else {
					format!("{}: {}", a.name, a.type_annotation)
				}
			})
			.collect::<Vec<String>>()
			.join(", ");

		let ret_type_str = format!("{}", &self.return_type);
		write!(f, "{phase_str}({params_str}): {ret_type_str}")
	}
}

#[derive(Debug, Clone)]
pub struct FunctionSignature {
	pub parameters: Vec<FunctionParameter>,
	pub return_type: Box<TypeAnnotation>,
	pub phase: Phase,
}

impl FunctionSignature {
	pub fn to_type_annotation(&self) -> TypeAnnotation {
		TypeAnnotation {
			kind: TypeAnnotationKind::Function(self.clone()),
			// Function signatures may not necessarily have spans
			span: Default::default(),
		}
	}
}

#[derive(Debug, Clone)]
pub struct FunctionParameter {
	pub name: Symbol,
	pub type_annotation: TypeAnnotation,
	pub reassignable: bool,
	pub variadic: bool,
}

#[derive(Debug)]
pub enum FunctionBody {
	/// The function body implemented within a Wing scope.
	Statements(Scope),
	/// The `extern` modifier value, pointing to an external implementation file
	External(String),
}

#[derive(Debug)]
pub struct FunctionDefinition {
	/// The name of the function ('None' if this is a closure).
	pub name: Option<Symbol>,
	/// The function implementation.
	pub body: FunctionBody,
	/// The function signature, including the return type.
	pub signature: FunctionSignature,
	/// Whether this function is static or not. In case of a closure, this is always true.
	pub is_static: bool,
	/// Function's access modifier. In case of a closure, this is always public.
	pub access_modifier: AccessModifier,
	pub span: WingSpan,
}

#[derive(Debug)]
pub struct Stmt {
	pub kind: StmtKind,
	pub span: WingSpan,
	pub idx: usize,
}

#[derive(Debug)]
pub enum UtilityFunctions {
	Log,
	Assert,
}

impl UtilityFunctions {
	/// Returns all utility functions.
	pub fn all() -> Vec<UtilityFunctions> {
		vec![UtilityFunctions::Log, UtilityFunctions::Assert]
	}
}

impl Display for UtilityFunctions {
	fn fmt(&self, f: &mut std::fmt::Formatter<'_>) -> std::fmt::Result {
		match self {
			UtilityFunctions::Log => write!(f, "log"),
			UtilityFunctions::Assert => write!(f, "assert"),
		}
	}
}

#[derive(Debug)]
pub struct ElifBlock {
	pub condition: Expr,
	pub statements: Scope,
}

#[derive(Debug)]
pub struct ElifLetBlock {
	pub reassignable: bool,
	pub var_name: Symbol,
	pub value: Expr,
	pub statements: Scope,
}

#[derive(Debug)]
pub struct Class {
	pub name: Symbol,
	pub fields: Vec<ClassField>,
	pub methods: Vec<(Symbol, FunctionDefinition)>,
	pub initializer: FunctionDefinition,
	pub inflight_initializer: FunctionDefinition,
	pub parent: Option<UserDefinedType>, // base class (the expression is a reference to a user defined type)
	pub implements: Vec<UserDefinedType>,
	pub phase: Phase,
}

impl Class {
	/// Returns all methods, including the initializer and inflight initializer.
	pub fn all_methods(&self, include_initializers: bool) -> Vec<&FunctionDefinition> {
		let mut methods: Vec<&FunctionDefinition> = vec![];

		for (_, m) in &self.methods {
			methods.push(&m);
		}

		if include_initializers {
			methods.push(&self.initializer);
			methods.push(&self.inflight_initializer);
		}

		methods
	}

	pub fn inflight_methods(&self, include_initializers: bool) -> Vec<&FunctionDefinition> {
		self
			.all_methods(include_initializers)
			.iter()
			.filter(|m| m.signature.phase == Phase::Inflight)
			.map(|f| *f)
			.collect_vec()
	}

	pub fn inflight_fields(&self) -> Vec<&ClassField> {
		self.fields.iter().filter(|f| f.phase == Phase::Inflight).collect_vec()
	}

	/// Returns the function definition of the "handle" method of this class (if this is a closure
	/// class). Otherwise returns None.
	pub fn closure_handle_method(&self) -> Option<&FunctionDefinition> {
		for method in self.inflight_methods(false) {
			if let Some(name) = &method.name {
				if name.name == CLOSURE_CLASS_HANDLE_METHOD {
					return Some(method);
				}
			}
		}

		None
	}

	pub fn preflight_methods(&self, include_initializers: bool) -> Vec<&FunctionDefinition> {
		self
			.all_methods(include_initializers)
			.iter()
			.filter(|f| f.signature.phase != Phase::Inflight)
			.map(|f| *f)
			.collect_vec()
	}
}

#[derive(Debug)]
pub struct Interface {
	pub name: Symbol,
	pub methods: Vec<(Symbol, FunctionSignature)>,
	pub extends: Vec<UserDefinedType>,
}

#[derive(Debug)]
pub enum BringSource {
	BuiltinModule(Symbol),
<<<<<<< HEAD
	/// A Wing library (containing Wing source files).
	/// root_file is the name of the root file of the library. It's a fake file created by the parser
	/// that concatenates all of the files from the root directory.
	WingLibrary {
		name: Symbol,
		root_file: PathBuf,
	},
	JsiiLibrary(Symbol),
	WingModule(Symbol),
=======
	JsiiModule(Symbol),
	/// Refers to a relative path to a file
	WingFile(Symbol),
	/// Refers to a relative path to a directory
	Directory(Symbol),
}

#[derive(Debug)]
pub enum AssignmentKind {
	Assign,
	AssignIncr,
	AssignDecr,
}

#[derive(Debug)]
pub struct IfLet {
	pub reassignable: bool,
	pub var_name: Symbol,
	pub value: Expr,
	pub statements: Scope,
	pub elif_statements: Vec<ElifLetBlock>,
	pub else_statements: Option<Scope>,
>>>>>>> 6a9ce9de
}

#[derive(Debug)]
pub enum StmtKind {
	Bring {
		source: BringSource,
		identifier: Option<Symbol>,
	},
	SuperConstructor {
		arg_list: ArgList,
	},
	Let {
		reassignable: bool,
		var_name: Symbol,
		initial_value: Expr,
		type_: Option<TypeAnnotation>,
	},
	ForLoop {
		iterator: Symbol,
		iterable: Expr,
		statements: Scope,
	},
	While {
		condition: Expr,
		statements: Scope,
	},
	IfLet(IfLet),
	If {
		condition: Expr,
		statements: Scope,
		elif_statements: Vec<ElifBlock>,
		else_statements: Option<Scope>,
	},
	Break,
	Continue,
	Return(Option<Expr>),
	Throw(Expr),
	Expression(Expr),
	Assignment {
		kind: AssignmentKind,
		variable: Reference,
		value: Expr,
	},
	Scope(Scope),
	Class(Class),
	Interface(Interface),
	Struct {
		name: Symbol,
		extends: Vec<UserDefinedType>,
		fields: Vec<StructField>,
	},
	Enum {
		name: Symbol,
		values: IndexSet<Symbol>,
	},
	TryCatch {
		try_statements: Scope,
		catch_block: Option<CatchBlock>,
		finally_statements: Option<Scope>,
	},
	CompilerDebugEnv,
}

#[derive(Debug)]
pub struct CatchBlock {
	pub statements: Scope,
	pub exception_var: Option<Symbol>,
}

#[derive(Debug)]
pub struct ClassField {
	pub name: Symbol,
	pub member_type: TypeAnnotation,
	pub reassignable: bool,
	pub phase: Phase,
	pub is_static: bool,
	pub access_modifier: AccessModifier,
}

#[derive(Debug, Clone, Copy, PartialEq)]
pub enum AccessModifier {
	Private,
	Public,
	Protected,
}

impl Display for AccessModifier {
	fn fmt(&self, f: &mut std::fmt::Formatter<'_>) -> std::fmt::Result {
		match self {
			AccessModifier::Private => write!(f, "private"),
			AccessModifier::Public => write!(f, "public"),
			AccessModifier::Protected => write!(f, "protected"),
		}
	}
}

#[derive(Debug)]
pub struct StructField {
	pub name: Symbol,
	pub member_type: TypeAnnotation,
}

#[derive(Debug)]
pub enum ExprKind {
	New(NewExpr),
	Literal(Literal),
	Range {
		start: Box<Expr>,
		inclusive: Option<bool>,
		end: Box<Expr>,
	},
	Reference(Reference),
	Call {
		callee: CalleeKind,
		arg_list: ArgList,
	},
	Unary {
		// TODO: Split to LogicalUnary, NumericUnary
		op: UnaryOperator,
		exp: Box<Expr>,
	},
	Binary {
		// TODO: Split to LogicalBinary, NumericBinary, Bit/String??
		op: BinaryOperator,
		left: Box<Expr>,
		right: Box<Expr>,
	},
	ArrayLiteral {
		type_: Option<TypeAnnotation>,
		items: Vec<Expr>,
	},
	StructLiteral {
		type_: TypeAnnotation,
		// We're using a map implementation with reliable iteration to guarantee deterministic compiler output. See discussion: https://github.com/winglang/wing/discussions/887.
		fields: IndexMap<Symbol, Expr>,
	},
	JsonMapLiteral {
		fields: IndexMap<Symbol, Expr>,
	},
	MapLiteral {
		type_: Option<TypeAnnotation>,
		// We're using a map implementation with reliable iteration to guarantee deterministic compiler output. See discussion: https://github.com/winglang/wing/discussions/887.
		fields: IndexMap<Symbol, Expr>,
	},
	SetLiteral {
		type_: Option<TypeAnnotation>,
		items: Vec<Expr>,
	},
	JsonLiteral {
		is_mut: bool,
		element: Box<Expr>,
	},
	FunctionClosure(FunctionDefinition),
	CompilerDebugPanic,
}

#[derive(Debug)]
pub enum CalleeKind {
	/// The callee is any expression
	Expr(Box<Expr>),
	/// The callee is a method in our super class
	SuperCall(Symbol),
}

impl Spanned for CalleeKind {
	fn span(&self) -> WingSpan {
		match self {
			CalleeKind::Expr(e) => e.span.clone(),
			CalleeKind::SuperCall(method) => method.span(),
		}
	}
}

/// File-unique identifier for each expression. This is an index of the Types.expr_types vec.
/// After type checking, each expression will have a type in that vec.
pub type ExprId = usize;

// do not derive Default, we want to be explicit about generating ids
#[derive(Debug)]
pub struct Expr {
	/// An identifier that is unique among all expressions in the AST.
	pub id: ExprId,
	/// The kind of expression.
	pub kind: ExprKind,
	/// The span of the expression.
	pub span: WingSpan,
}

impl Expr {
	pub fn new(kind: ExprKind, span: WingSpan) -> Self {
		let id = EXPR_COUNTER.fetch_add(1, Ordering::SeqCst);
		Self { id, kind, span }
	}
}

#[derive(Debug)]
pub struct NewExpr {
	pub class: UserDefinedType, // expression must be a reference to a user defined type
	pub obj_id: Option<Box<Expr>>,
	pub obj_scope: Option<Box<Expr>>,
	pub arg_list: ArgList,
}

#[derive(Debug)]
pub struct ArgList {
	pub pos_args: Vec<Expr>,
	pub named_args: IndexMap<Symbol, Expr>,
	pub span: WingSpan,
}

impl ArgList {
	pub fn new(span: WingSpan) -> Self {
		ArgList {
			pos_args: vec![],
			named_args: IndexMap::new(),
			span,
		}
	}
}

#[derive(Debug)]
pub enum Literal {
	String(String),
	InterpolatedString(InterpolatedString),
	Number(f64),
	Boolean(bool),
	Nil,
}

#[derive(Debug)]
pub struct InterpolatedString {
	pub parts: Vec<InterpolatedStringPart>,
}

#[derive(Debug)]
pub enum InterpolatedStringPart {
	Static(String),
	Expr(Expr),
}

pub type ScopeId = usize;

// do not derive Default, as we want to explicitly generate IDs
#[derive(Debug)]
pub struct Scope {
	/// An identifier that is unique among all scopes in the AST.
	pub id: ScopeId,
	pub statements: Vec<Stmt>,
	pub span: WingSpan,
}

impl Scope {
	pub fn empty() -> Self {
		Self {
			id: SCOPE_COUNTER.fetch_add(1, Ordering::SeqCst),
			statements: vec![],
			span: WingSpan::default(),
		}
	}

	pub fn new(statements: Vec<Stmt>, span: WingSpan) -> Self {
		let id = SCOPE_COUNTER.fetch_add(1, Ordering::SeqCst);
		Self { id, statements, span }
	}
}

#[derive(Debug)]
pub enum UnaryOperator {
	Minus,
	Not,
	OptionalTest,
}

#[derive(Debug)]
pub enum BinaryOperator {
	AddOrConcat,
	Sub,
	Mul,
	Div,
	FloorDiv,
	Mod,
	Power,
	Greater,
	GreaterOrEqual,
	Less,
	LessOrEqual,
	Equal,
	NotEqual,
	LogicalAnd,
	LogicalOr,
	UnwrapOr,
}

#[derive(Debug)]
pub enum Reference {
	/// A simple identifier: `x`
	Identifier(Symbol),
	/// A reference to a member nested inside some object `expression.x`
	InstanceMember {
		object: Box<Expr>,
		property: Symbol,
		optional_accessor: bool,
	},
	/// A reference to a member inside a type: `MyType.x` or `MyEnum.A`
	TypeMember {
		type_name: UserDefinedType,
		property: Symbol,
	},
}

impl Spanned for Reference {
	fn span(&self) -> WingSpan {
		match self {
			Reference::Identifier(symb) => symb.span(),
			Reference::InstanceMember {
				object,
				property,
				optional_accessor: _,
			} => object.span().merge(&property.span()),
			Reference::TypeMember { type_name, property } => type_name.span().merge(&property.span()),
		}
	}
}

impl Display for Reference {
	fn fmt(&self, f: &mut std::fmt::Formatter<'_>) -> std::fmt::Result {
		match &self {
			Reference::Identifier(symb) => write!(f, "{}", symb.name),
			Reference::InstanceMember {
				object,
				property,
				optional_accessor: _,
			} => {
				let obj_str = match &object.kind {
					ExprKind::Reference(r) => format!("{}", r),
					_ => "object".to_string(), // TODO!
				};
				write!(f, "{}.{}", obj_str, property.name)
			}
			Reference::TypeMember { type_name, property } => {
				write!(f, "{}.{}", type_name, property.name)
			}
		}
	}
}

/// Represents any type that has a span.
pub trait Spanned {
	fn span(&self) -> WingSpan;
}

impl Spanned for WingSpan {
	fn span(&self) -> WingSpan {
		self.clone()
	}
}

impl Spanned for Stmt {
	fn span(&self) -> WingSpan {
		self.span.clone()
	}
}

impl Spanned for Expr {
	fn span(&self) -> WingSpan {
		self.span.clone()
	}
}

impl Spanned for Symbol {
	fn span(&self) -> WingSpan {
		self.span.clone()
	}
}

impl Spanned for TypeAnnotation {
	fn span(&self) -> WingSpan {
		self.span.clone()
	}
}

impl Spanned for UserDefinedType {
	fn span(&self) -> WingSpan {
		self.span.clone()
	}
}

impl<T> Spanned for Box<T>
where
	T: Spanned,
{
	fn span(&self) -> WingSpan {
		(&**self).span()
	}
}<|MERGE_RESOLUTION|>--- conflicted
+++ resolved
@@ -1,6 +1,5 @@
 use std::fmt::{Debug, Display};
 use std::hash::{Hash, Hasher};
-use std::path::PathBuf;
 use std::sync::atomic::{AtomicUsize, Ordering};
 
 use indexmap::{Equivalent, IndexMap, IndexSet};
@@ -426,17 +425,7 @@
 #[derive(Debug)]
 pub enum BringSource {
 	BuiltinModule(Symbol),
-<<<<<<< HEAD
-	/// A Wing library (containing Wing source files).
-	/// root_file is the name of the root file of the library. It's a fake file created by the parser
-	/// that concatenates all of the files from the root directory.
-	WingLibrary {
-		name: Symbol,
-		root_file: PathBuf,
-	},
-	JsiiLibrary(Symbol),
-	WingModule(Symbol),
-=======
+	WingLibrary(Symbol),
 	JsiiModule(Symbol),
 	/// Refers to a relative path to a file
 	WingFile(Symbol),
@@ -459,7 +448,6 @@
 	pub statements: Scope,
 	pub elif_statements: Vec<ElifLetBlock>,
 	pub else_statements: Option<Scope>,
->>>>>>> 6a9ce9de
 }
 
 #[derive(Debug)]
