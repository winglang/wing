--- conflicted
+++ resolved
@@ -428,7 +428,13 @@
 }
 
 #[derive(Debug)]
-<<<<<<< HEAD
+pub enum AssignmentKind {
+	Assign,
+	AssignIncr,
+	AssignDecr,
+}
+
+#[derive(Debug)]
 pub struct IfLet {
 	pub reassignable: bool,
 	pub var_name: Symbol,
@@ -436,12 +442,6 @@
 	pub statements: Scope,
 	pub elif_statements: Vec<ElifLetBlock>,
 	pub else_statements: Option<Scope>,
-=======
-pub enum AssignmentKind {
-	Assign,
-	AssignIncr,
-	AssignDecr,
->>>>>>> 6fcfe7db
 }
 
 #[derive(Debug)]
