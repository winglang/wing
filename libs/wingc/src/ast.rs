--- conflicted
+++ resolved
@@ -13,7 +13,6 @@
 use crate::type_check::CLOSURE_CLASS_HANDLE_METHOD;
 
 static EXPR_COUNTER: AtomicUsize = AtomicUsize::new(0);
-<<<<<<< HEAD
 //static SCOPE_COUNTER: AtomicUsize = AtomicUsize::new(0);
 static AST_COUNTER: AtomicUsize = AtomicUsize::new(0);
 
@@ -144,10 +143,6 @@
 		self.root_scope = Some(root);
 	}
 }
-=======
-static SCOPE_COUNTER: AtomicUsize = AtomicUsize::new(0);
-static ARGLIST_COUNTER: AtomicUsize = AtomicUsize::new(0);
->>>>>>> aa78e00a
 
 #[derive(Debug, Eq, Clone)]
 pub struct Symbol {
@@ -442,7 +437,6 @@
 	pub kind: StmtKind,
 	pub span: WingSpan,
 	pub idx: usize,
-<<<<<<< HEAD
 	pub id: StmtId,
 }
 
@@ -450,9 +444,6 @@
 	fn id(&self) -> StmtId {
 		self.id
 	}
-=======
-	pub doc: Option<String>,
->>>>>>> aa78e00a
 }
 
 #[derive(Debug)]
