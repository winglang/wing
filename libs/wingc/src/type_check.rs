--- conflicted
+++ resolved
@@ -1,10 +1,6 @@
 pub(crate) mod jsii_importer;
 pub mod symbol_env;
-<<<<<<< HEAD
-use crate::ast::{self, FunctionBodyRef, Locatable};
-=======
 use crate::ast::{self, FunctionBodyRef, TypeAnnotationKind};
->>>>>>> e1e1b501
 use crate::ast::{
 	ArgList, BinaryOperator, Class as AstClass, Expr, ExprKind, FunctionBody, FunctionParameter,
 	Interface as AstInterface, InterpolatedStringPart, Literal, MethodLike, Phase, Reference, Scope, Stmt, StmtKind,
@@ -3329,30 +3325,16 @@
 	let mut nested_name = vec![&user_defined_type.root];
 	nested_name.extend(user_defined_type.fields.iter().collect_vec());
 
-<<<<<<< HEAD
 	let lookup_result = env.lookup_nested(&nested_name, Some(statement_idx));
 	if let LookupResult::Found(symb_kind, _) = lookup_result {
 		if let SymbolKind::Type(t) = symb_kind {
 			Ok(*t)
-		} else {
-			let symb = nested_name.last().unwrap();
-			Err(TypeError {
-				message: format!("Expected {symb} to be a type but it's a {symb_kind}"),
-				span: symb.span.clone(),
-			})
-=======
-	match env.lookup_nested(&nested_name, Some(statement_idx)) {
-		Ok(_type) => {
-			if let SymbolKind::Type(t) = *_type {
-				Ok(t)
 			} else {
 				let symb = nested_name.last().unwrap();
 				Err(TypeError {
-					message: format!("Expected '{}' to be a type but it's a {}", symb.name, _type),
+				message: format!("Expected {} to be a type but it's a {symb_kind}", symb.name),
 					span: symb.span.clone(),
 				})
-			}
->>>>>>> e1e1b501
 		}
 	} else {
 		Err(lookup_result_to_type_error(lookup_result, user_defined_type))
