--- conflicted
+++ resolved
@@ -2595,10 +2595,7 @@
 		if expected_types.len() == 1 {
 			// First check if the actual type is an inference that can be replaced with the expected type
 			if self.add_new_inference(&actual_type, &expected_types[0]) {
-<<<<<<< HEAD
-=======
 				// Update the type we validate and return
->>>>>>> ae438f1d
 				return_type = self.types.maybe_unwrap_inference(return_type);
 			} else {
 				// otherwise, check if the expected type is an inference that can be replaced with the actual type
