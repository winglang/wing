--- conflicted
+++ resolved
@@ -2077,7 +2077,6 @@
 	fn type_check_exp(&mut self, exp: &Expr, env: &mut SymbolEnv) -> (TypeRef, Phase) {
 		CompilationContext::set(CompilationPhase::TypeChecking, &exp.span);
 
-<<<<<<< HEAD
 		let (mut t, phase) = match &exp.kind {
 			ExprKind::Literal(lit) => self.type_check_lit(lit, env),
 			ExprKind::Binary { op, left, right } => self.type_check_binary_op(left, env, right, op, exp),
@@ -2123,6 +2122,7 @@
 	fn type_check_lit(&mut self, lit: &Literal, env: &mut SymbolEnv) -> (TypeRef, Phase) {
 		match lit {
 			Literal::String(_) => (self.types.string(), Phase::Independent),
+					Literal::NonInterpolatedString(_) => (self.types.string(), Phase::Independent),
 			Literal::Nil => (self.types.nil(), Phase::Independent),
 			Literal::InterpolatedString(s) => {
 				let mut phase = Phase::Independent;
@@ -2180,99 +2180,6 @@
 														self.types.string(),
 													),
 						);
-=======
-		let (mut t, phase) = |exp: &Expr, env: &mut SymbolEnv| -> (TypeRef, Phase) {
-			match &exp.kind {
-				ExprKind::Literal(lit) => match lit {
-					Literal::String(_) => (self.types.string(), Phase::Independent),
-					Literal::NonInterpolatedString(_) => (self.types.string(), Phase::Independent),
-					Literal::Nil => (self.types.nil(), Phase::Independent),
-					Literal::InterpolatedString(s) => {
-						let mut phase = Phase::Independent;
-						s.parts.iter().for_each(|part| {
-							if let InterpolatedStringPart::Expr(interpolated_expr) = part {
-								let (exp_type, p) = self.type_check_exp(interpolated_expr, env);
-								phase = combine_phases(phase, p);
-								self.validate_type_is_stringable(exp_type, interpolated_expr);
-							}
-						});
-						(self.types.string(), phase)
-					}
-					Literal::Number(_) => (self.types.number(), Phase::Independent),
-					Literal::Boolean(_) => (self.types.bool(), Phase::Independent),
-				},
-				ExprKind::Binary { op, left, right } => {
-					let (ltype, ltype_phase) = self.type_check_exp(left, env);
-					let (rtype, rtype_phase) = self.type_check_exp(right, env);
-
-					// Resolve the phase
-					let phase = combine_phases(ltype_phase, rtype_phase);
-
-					match op {
-						BinaryOperator::LogicalAnd | BinaryOperator::LogicalOr => {
-							self.validate_type(ltype, self.types.bool(), left);
-							self.validate_type(rtype, self.types.bool(), right);
-							(self.types.bool(), phase)
-						}
-						BinaryOperator::AddOrConcat => {
-							if ltype.is_subtype_of(&self.types.number()) && rtype.is_subtype_of(&self.types.number()) {
-								(self.types.number(), phase)
-							} else if ltype.is_subtype_of(&self.types.string()) && rtype.is_subtype_of(&self.types.string()) {
-								(self.types.string(), phase)
-							} else {
-								// If any of the types are unresolved (error) then don't report this assuming the error has already been reported
-								if !ltype.is_unresolved() && !rtype.is_unresolved() {
-									self.spanned_error(
-										exp,
-										format!(
-											"Binary operator '+' cannot be applied to operands of type '{}' and '{}'; only ({}, {}) and ({}, {}) are supported",
-											ltype,
-											rtype,
-											self.types.number(),
-											self.types.number(),
-											self.types.string(),
-											self.types.string(),
-										),
-									);
-								}
-								self.resolved_error()
-							}
-						}
-						BinaryOperator::Sub
-						| BinaryOperator::Mul
-						| BinaryOperator::Div
-						| BinaryOperator::FloorDiv
-						| BinaryOperator::Mod
-						| BinaryOperator::Power => {
-							self.validate_type(ltype, self.types.number(), left);
-							self.validate_type(rtype, self.types.number(), right);
-							(self.types.number(), phase)
-						}
-						BinaryOperator::Equal | BinaryOperator::NotEqual => {
-							self.validate_type_binary_equality(rtype, ltype, exp);
-							(self.types.bool(), phase)
-						}
-						BinaryOperator::Less
-						| BinaryOperator::LessOrEqual
-						| BinaryOperator::Greater
-						| BinaryOperator::GreaterOrEqual => {
-							self.validate_type(ltype, self.types.number(), left);
-							self.validate_type(rtype, self.types.number(), right);
-							(self.types.bool(), phase)
-						}
-						BinaryOperator::UnwrapOr => {
-							// Left argument must be an optional type
-							if !ltype.is_option() {
-								self.spanned_error(left, format!("Expected optional type, found \"{}\"", ltype));
-								(ltype, phase)
-							} else {
-								// Right argument must be a subtype of the inner type of the left argument
-								let inner_type = *ltype.maybe_unwrap_option();
-								self.validate_type(rtype, inner_type, right);
-								(inner_type, phase)
-							}
-						}
->>>>>>> 1111161e
 					}
 					self.resolved_error()
 				}
@@ -2321,7 +2228,6 @@
 				if !type_.is_option() {
 					self.spanned_error(unary_exp, format!("Expected optional type, found \"{}\"", type_));
 				}
-<<<<<<< HEAD
 				(self.types.bool(), phase)
 			}
 			UnaryOperator::OptionalUnwrap => {
@@ -2331,15 +2237,6 @@
 				} else {
 					let inner_type = *type_.maybe_unwrap_option();
 					(inner_type, phase)
-=======
-				ExprKind::Reference(_ref) => {
-					let (vi, phase) = self.resolve_reference(_ref, env);
-					let var_type = match vi {
-						ResolveReferenceResult::Variable(var) => var.type_,
-						ResolveReferenceResult::Location(_, type_) => type_,
-					};
-					(var_type, phase)
->>>>>>> 1111161e
 				}
 			}
 		}
@@ -2478,30 +2375,9 @@
 					let t = field_types.get(name.as_str()).unwrap();
 					self.validate_type(*t, field_type, field_exp);
 				}
-<<<<<<< HEAD
 				None => {
 					if !field_type.is_option() {
 						self.spanned_error(exp, format!("\"{}\" is not initialized", name));
-=======
-				ExprKind::Call { callee, arg_list } => {
-					// Type check the call arguments
-					let arg_list_types = self.type_check_arg_list(arg_list, env);
-
-					// Resolve the function's reference (either a method in the class's env or a function in the current env)
-					let (func_type, callee_phase) = match callee {
-						CalleeKind::Expr(expr) => self.type_check_exp(expr, env),
-						CalleeKind::SuperCall(method) => resolve_super_method(method, env, &self.types).unwrap_or_else(|e| {
-							self.type_error(e);
-							self.resolved_error()
-						}),
-					};
-					let is_option = func_type.is_option();
-					let func_type = func_type.maybe_unwrap_option();
-
-					// If the callee's signature type is unknown, just evaluate the entire call expression as an error
-					if func_type.is_unresolved() {
-						return self.resolved_error();
->>>>>>> 1111161e
 					}
 				}
 			}
@@ -2909,7 +2785,6 @@
 			}
 		};
 
-<<<<<<< HEAD
 		// Type check args against constructor
 		let init_method_name = if env.phase == Phase::Preflight || class_env.phase == Phase::Independent {
 			CLASS_INIT_NAME
@@ -2944,14 +2819,6 @@
 		let constructor_sig = constructor_type
 			.as_function_sig()
 			.expect("Expected constructor to be a function signature");
-=======
-		// If we're inflight but the expression is a lifted (preflight) expression then make it immutable
-		if env.phase == Phase::Inflight && phase == Phase::Preflight {
-			t = self.make_immutable(t);
-		}
-
-		self.types.assign_type_to_expr(exp, t, phase);
->>>>>>> 1111161e
 
 		// Verify return type (This should never fail since we define the constructors return type during AST building)
 		self.validate_type(constructor_sig.return_type, class_type, exp);
