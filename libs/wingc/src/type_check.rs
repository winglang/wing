mod class_fields_init;
mod inference_visitor;
pub(crate) mod jsii_importer;
pub mod lifts;
pub mod symbol_env;

use crate::ast::{self, BringSource, CalleeKind, ClassField, ExprId, FunctionDefinition, NewExpr, TypeAnnotationKind};
use crate::ast::{
	ArgList, BinaryOperator, Class as AstClass, Expr, ExprKind, FunctionBody, FunctionParameter as AstFunctionParameter,
	Interface as AstInterface, InterpolatedStringPart, Literal, Phase, Reference, Scope, Spanned, Stmt, StmtKind, Symbol,
	TypeAnnotation, UnaryOperator, UserDefinedType,
};
use crate::comp_ctx::{CompilationContext, CompilationPhase};
use crate::diagnostic::{report_diagnostic, Diagnostic, TypeError, WingSpan};
use crate::docs::Docs;
use crate::visit_types::{VisitType, VisitTypeMut};
use crate::{
	dbg_panic, debug, WINGSDK_ARRAY, WINGSDK_ASSEMBLY_NAME, WINGSDK_BRINGABLE_MODULES, WINGSDK_DURATION, WINGSDK_JSON,
	WINGSDK_MAP, WINGSDK_MUT_ARRAY, WINGSDK_MUT_JSON, WINGSDK_MUT_MAP, WINGSDK_MUT_SET, WINGSDK_RESOURCE, WINGSDK_SET,
	WINGSDK_STD_MODULE, WINGSDK_STRING, WINGSDK_STRUCT,
};
use derivative::Derivative;
use duplicate::duplicate_item;
use indexmap::{IndexMap, IndexSet};
use itertools::{izip, Itertools};
use jsii_importer::JsiiImporter;

use std::collections::HashMap;
use std::fmt::{Debug, Display};
use std::iter::FilterMap;
use std::path::{Path, PathBuf};
use symbol_env::{StatementIdx, SymbolEnv};
use wingii::fqn::FQN;
use wingii::type_system::TypeSystem;

use self::class_fields_init::VisitClassInit;
use self::inference_visitor::InferenceVisitor;
use self::jsii_importer::JsiiImportSpec;
use self::lifts::Lifts;
use self::symbol_env::{LookupResult, LookupResultMut, SymbolEnvIter, SymbolEnvRef};

pub struct UnsafeRef<T>(*const T);
impl<T> Clone for UnsafeRef<T> {
	fn clone(&self) -> Self {
		Self(self.0)
	}
}

impl<T> Copy for UnsafeRef<T> {}

impl<T> std::ops::Deref for UnsafeRef<T> {
	type Target = T;
	fn deref(&self) -> &Self::Target {
		unsafe { &*self.0 }
	}
}

impl<T> std::ops::DerefMut for UnsafeRef<T> {
	fn deref_mut(&mut self) -> &mut Self::Target {
		unsafe { &mut *(self.0 as *mut T) }
	}
}

impl<T> Display for UnsafeRef<T>
where
	T: Display,
{
	fn fmt(&self, f: &mut std::fmt::Formatter<'_>) -> std::fmt::Result {
		let t: &T = self;
		write!(f, "{}", t)
	}
}

pub type TypeRef = UnsafeRef<Type>;

#[derive(Debug)]
pub enum SymbolKind {
	Type(TypeRef), // TODO: <- deprecated since we treat types as a VeriableInfo of kind VariableKind::Type
	Variable(VariableInfo),
	Namespace(NamespaceRef),
}

#[derive(Debug, Clone)]
pub enum VariableKind {
	/// a free variable not associated with a specific type
	Free,

	/// an instance member (either of classes or of structs)
	InstanceMember,

	/// a class member (or an enum member)
	StaticMember,

	/// a type (e.g. `std.Json`)
	Type,

	/// a namespace (e.g. `cloud`)
	Namespace,

	/// an error placeholder
	Error,
}

/// Information about a variable in the environment
#[derive(Debug, Clone)]
pub struct VariableInfo {
	/// The name of the variable
	pub name: Symbol,
	/// Type of the variable
	pub type_: TypeRef,
	/// Can the variable be reassigned? (only applies to variables and fields)
	pub reassignable: bool,
	/// The phase in which this variable exists
	pub phase: Phase,
	/// The kind of variable
	pub kind: VariableKind,

	pub docs: Option<Docs>,
}

impl SymbolKind {
	pub fn make_member_variable(
		name: Symbol,
		type_: TypeRef,
		reassignable: bool,
		is_static: bool,
		phase: Phase,
		docs: Option<Docs>,
	) -> Self {
		SymbolKind::Variable(VariableInfo {
			name,
			type_,
			reassignable,
			phase,
			kind: if is_static {
				VariableKind::StaticMember
			} else {
				VariableKind::InstanceMember
			},
			docs,
		})
	}

	pub fn make_free_variable(name: Symbol, type_: TypeRef, reassignable: bool, phase: Phase) -> Self {
		SymbolKind::Variable(VariableInfo {
			name,
			type_,
			reassignable,
			phase,
			kind: VariableKind::Free,
			docs: None,
		})
	}

	pub fn as_variable(&self) -> Option<&VariableInfo> {
		match self {
			SymbolKind::Variable(t) => Some(t),
			_ => None,
		}
	}

	pub fn as_variable_mut(&mut self) -> Option<&mut VariableInfo> {
		match self {
			SymbolKind::Variable(t) => Some(t),
			_ => None,
		}
	}

	pub fn as_namespace_ref(&self) -> Option<NamespaceRef> {
		match self {
			SymbolKind::Namespace(ns) => Some(*ns),
			_ => None,
		}
	}

	fn as_namespace(&self) -> Option<&Namespace> {
		match self {
			SymbolKind::Namespace(ns) => Some(ns),
			_ => None,
		}
	}

	fn as_namespace_mut(&mut self) -> Option<&mut Namespace> {
		match self {
			SymbolKind::Namespace(ref mut ns) => Some(ns),
			_ => None,
		}
	}

	pub fn as_type(&self) -> Option<TypeRef> {
		match &self {
			SymbolKind::Type(t) => Some(*t),
			_ => None,
		}
	}
}

#[derive(Debug)]
pub enum Type {
	Anything,
	Number,
	String,
	Duration,
	Boolean,
	Void,
	/// Immutable Json literals may store extra information about their known data
	Json(Option<JsonData>),
	MutJson,
	Nil,
	Unresolved,
	/// A type that is inferred from the context.
	/// The usize is a unique identifier for the inference
	Inferred(InferenceId),
	Optional(TypeRef),
	Array(TypeRef),
	MutArray(TypeRef),
	Map(TypeRef),
	MutMap(TypeRef),
	Set(TypeRef),
	MutSet(TypeRef),
	Function(FunctionSignature),
	Class(Class),
	Interface(Interface),
	Struct(Struct),
	Enum(Enum),
}

pub const CLASS_INIT_NAME: &'static str = "init";
pub const CLASS_INFLIGHT_INIT_NAME: &'static str = "$inflight_init";

pub const CLOSURE_CLASS_HANDLE_METHOD: &'static str = "handle";

#[derive(Debug)]
pub enum JsonDataKind {
	Type(SpannedTypeInfo),
	Fields(IndexMap<Symbol, SpannedTypeInfo>),
	List(Vec<SpannedTypeInfo>),
}

#[derive(Debug)]
pub struct JsonData {
	pub expression_id: ExprId,
	pub kind: JsonDataKind,
}

#[derive(Debug)]
pub struct SpannedTypeInfo {
	pub type_: TypeRef,
	pub span: WingSpan,
}

impl Display for SpannedTypeInfo {
	fn fmt(&self, f: &mut std::fmt::Formatter<'_>) -> std::fmt::Result {
		write!(f, "{}", self.type_)
	}
}

#[derive(Derivative)]
#[derivative(Debug)]
pub struct Namespace {
	pub name: String,

	#[derivative(Debug = "ignore")]
	pub env: SymbolEnv,

	// Indicate whether all the types in this namespace have been loaded, this is part of our
	// lazy loading mechanism and is used by the lsp's autocomplete in case we need to load
	// the types after initial compilation.
	#[derivative(Debug = "ignore")]
	pub loaded: bool,
}

pub type NamespaceRef = UnsafeRef<Namespace>;

impl Debug for NamespaceRef {
	fn fmt(&self, f: &mut std::fmt::Formatter<'_>) -> std::fmt::Result {
		write!(f, "{:?}", &**self)
	}
}

#[derive(Derivative)]
#[derivative(Debug)]
pub struct Class {
	pub name: Symbol,
	pub parent: Option<TypeRef>,  // Must be a Type::Class type
	pub implements: Vec<TypeRef>, // Must be a Type::Interface type
	#[derivative(Debug = "ignore")]
	pub env: SymbolEnv,
	pub fqn: Option<String>,
	pub is_abstract: bool,
	pub type_parameters: Option<Vec<TypeRef>>,
	pub phase: Phase,
	pub docs: Docs,
	pub lifts: Option<Lifts>,

	// Preflight classes are CDK Constructs which means they have a scope and id as their first arguments
	// this is natively supported by wing using the `as` `in` keywords. However theoretically it is possible
	// to have a construct which does not have these arguments, in which case we can't use the `as` `in` keywords
	// and instead the user will need to pass the relevant args to the class's init method.
	pub std_construct_args: bool,
}
impl Class {
	pub(crate) fn set_lifts(&mut self, lifts: Lifts) {
		self.lifts = Some(lifts);
	}

	/// Returns the type of the "handle" method of a closure class or `None` if this is not a closure
	/// class.
	pub fn get_closure_method(&self) -> Option<TypeRef> {
		self
			.methods(true)
			.find(|(name, type_)| name == CLOSURE_CLASS_HANDLE_METHOD && type_.is_inflight_function())
			.map(|(_, t)| t)
	}
}

#[derive(Derivative)]
#[derivative(Debug)]
pub struct Interface {
	pub name: Symbol,
	pub docs: Docs,
	pub extends: Vec<TypeRef>, // Must be a Type::Interface type
	#[derivative(Debug = "ignore")]
	pub env: SymbolEnv,
}

impl Interface {
	fn is_resource(&self) -> bool {
		// TODO: This should check that the interface extends `IResource` from
		// the SDK, not just any interface with the name `IResource`
		// https://github.com/winglang/wing/issues/2098
		self.name.name == "IResource"
			|| self.extends.iter().any(|i| {
				i.as_interface()
					.expect("Interface extends a type that isn't an interface")
					.name
					.name == "IResource"
			})
	}
}

impl Display for Interface {
	fn fmt(&self, f: &mut std::fmt::Formatter<'_>) -> std::fmt::Result {
		if let LookupResult::Found(method, _) = self.get_env().lookup_ext(&CLOSURE_CLASS_HANDLE_METHOD.into(), None) {
			let method = method.as_variable().unwrap();
			if method.phase == Phase::Inflight {
				write!(f, "{}", method.type_) // show signature of inflight closure
			} else {
				write!(f, "{}", self.name.name)
			}
		} else {
			write!(f, "{}", self.name.name)
		}
	}
}

type ClassLikeIterator<'a> =
	FilterMap<SymbolEnvIter<'a>, fn(<SymbolEnvIter as Iterator>::Item) -> Option<(String, TypeRef)>>;

pub trait ClassLike {
	fn get_env(&self) -> &SymbolEnv;

	fn methods(&self, with_ancestry: bool) -> ClassLikeIterator<'_> {
		self.get_env().iter(with_ancestry).filter_map(|(s, t, ..)| {
			t.as_variable()
				.unwrap()
				.type_
				.as_function_sig()
				.map(|_| (s.clone(), t.as_variable().unwrap().type_))
		})
	}

	fn fields(&self, with_ancestry: bool) -> ClassLikeIterator<'_> {
		self.get_env().iter(with_ancestry).filter_map(|(s, t, ..)| {
			if t.as_variable().unwrap().type_.as_function_sig().is_none() {
				Some((s, t.as_variable().unwrap().type_))
			} else {
				None
			}
		})
	}

	fn get_method(&self, name: &Symbol) -> Option<&VariableInfo> {
		let v = self
			.get_env()
			.lookup_ext(name, None)
			.ok()?
			.0
			.as_variable()
			.expect("class env should only contain variables");
		if v.type_.as_function_sig().is_some() {
			Some(v)
		} else {
			None
		}
	}

	fn get_field(&self, name: &Symbol) -> Option<&VariableInfo> {
		self.get_env().lookup_ext(name, None).ok()?.0.as_variable()
	}
}

impl ClassLike for Interface {
	fn get_env(&self) -> &SymbolEnv {
		&self.env
	}
}

impl ClassLike for Class {
	fn get_env(&self) -> &SymbolEnv {
		&self.env
	}
}

impl ClassLike for Struct {
	fn get_env(&self) -> &SymbolEnv {
		&self.env
	}
}

/// Intermediate struct for storing the evaluated types of arguments in a function call or constructor call.
pub struct ArgListTypes {
	pub pos_args: Vec<TypeRef>,
	pub named_args: IndexMap<Symbol, SpannedTypeInfo>,
}

#[derive(Derivative)]
#[derivative(Debug)]
pub struct Struct {
	pub name: Symbol,
	pub docs: Docs,
	pub extends: Vec<TypeRef>, // Must be a Type::Struct type
	#[derivative(Debug = "ignore")]
	pub env: SymbolEnv,
}

#[derive(Debug)]
pub struct Enum {
	pub name: Symbol,
	pub docs: Docs,
	pub values: IndexSet<Symbol>,
}

#[derive(Debug)]
pub struct EnumInstance {
	pub enum_name: TypeRef,
	pub enum_value: Symbol,
}

trait Subtype {
	/// Returns true if `self` is a subtype of `other`.
	///
	/// For example, `str` is a subtype of `str`, `str` is a subtype of
	/// `anything`, `str` is a subtype of `Json`, `str` is not a subtype of
	/// `num`, and `str` is not a subtype of `void`.
	///
	/// Subtype is a partial order, so if a.is_subtype_of(b) is false, it does
	/// not imply that b.is_subtype_of(a) is true. It is also reflexive, so
	/// a.is_subtype_of(a) is always true.
	///
	/// TODO: change return type to allow additional subtyping information to be
	/// returned, for better error messages when one type isn't the subtype of another.
	fn is_subtype_of(&self, other: &Self) -> bool;

	fn is_same_type_as(&self, other: &Self) -> bool {
		self.is_subtype_of(other) && other.is_subtype_of(self)
	}

	fn is_strict_subtype_of(&self, other: &Self) -> bool {
		self.is_subtype_of(other) && !other.is_subtype_of(self)
	}
}

impl Subtype for Phase {
	fn is_subtype_of(&self, other: &Self) -> bool {
		// We model phase subtyping as if the independent phase is an
		// intersection type of preflight and inflight. This means that
		// independent = preflight & inflight.
		//
		// This means the following pseudocode is valid:
		// > let x: preflight fn = <phase-independent function>;
		// (a phase-independent function is a subtype of a preflight function)
		//
		// But the following pseudocode is not valid:
		// > let x: independent fn = <preflight function>;
		// (a preflight function is not a subtype of an inflight function)
		if self == &Phase::Independent {
			true
		} else {
			self == other
		}
	}
}

impl Subtype for Type {
	fn is_subtype_of(&self, other: &Self) -> bool {
		// If references are the same this is the same type, if not then compare content
		if std::ptr::eq(self, other) {
			return true;
		}
		match (self, other) {
			(Self::Anything, _) | (_, Self::Anything) => {
				// TODO: Hack to make anything's compatible with all other types, specifically useful for handling core.Inflight handlers
				true
			}
			(Self::Inferred(my_n), other) | (other, Self::Inferred(my_n)) => {
				if let Self::Inferred(other_n) = other {
					my_n == other_n
				} else {
					true
				}
			}
			(Self::Function(l0), Self::Interface(r0)) => {
				// TODO: Hack to make functions compatible with interfaces
				// Remove this after https://github.com/winglang/wing/issues/1448

				// First check that the function is in the inflight phase
				if l0.phase != Phase::Inflight {
					return false;
				}

				// Next, compare the function to a method on the interface named "handle" if it exists
				if let Some((method, _)) = r0.get_env().lookup_ext(&CLOSURE_CLASS_HANDLE_METHOD.into(), None).ok() {
					let method = method.as_variable().unwrap();
					if method.phase != Phase::Inflight {
						return false;
					}

					return self.is_subtype_of(&*method.type_);
				}

				false
			}
			(Self::Function(l0), Self::Function(r0)) => {
				if !l0.phase.is_subtype_of(&r0.phase) {
					return false;
				}

				// If the return types are not subtypes of each other, then this is not a subtype
				// exception: if function type we are assigning to returns void, then any return type is ok
				if !l0.return_type.is_subtype_of(&r0.return_type) && !(r0.return_type.is_void()) {
					return false;
				}

				// In this section, we check if the parameter types are not subtypes of each other, then this is not a subtype.

				// Check that this function has at most as many required parameters as the other function requires
				// if it doesn't, we know it's not a subtype
				if l0.min_parameters() > r0.min_parameters() {
					return false;
				}

				let lparams = l0.parameters.iter();
				let rparams = r0.parameters.iter();

				for (l, r) in lparams.zip(rparams) {
					// parameter types are contravariant, which means even if Cat is a subtype of Animal,
					// (Cat) => void is not a subtype of (Animal) => void
					// but (Animal) => void is a subtype of (Cat) => void
					// see https://en.wikipedia.org/wiki/Covariance_and_contravariance_(computer_science)
					if !r.typeref.is_subtype_of(&l.typeref) {
						return false;
					}
				}
				true
			}
			(Self::Class(l0), Self::Class(_)) => {
				// If we extend from `other` then I'm a subtype of it (inheritance)
				if let Some(parent) = l0.parent.as_ref() {
					let parent_type: &Type = parent;
					return parent_type.is_subtype_of(other);
				}
				false
			}
			(Self::Interface(l0), Self::Interface(_)) => {
				// If we extend from `other` then I'm a subtype of it (inheritance)
				l0.extends.iter().any(|parent| {
					let parent_type: &Type = parent;
					parent_type.is_subtype_of(other)
				})
			}
			(Self::Class(class), Self::Interface(iface)) => {
				// If a resource implements the interface then it's a subtype of it (nominal typing)
				let implements_iface = class.implements.iter().any(|parent| {
					let parent_type: &Type = parent;
					parent_type.is_subtype_of(other)
				});

				let base_class_implements_iface = if let Some(base_class) = &class.parent {
					let base_class_type: &Type = base_class;
					base_class_type.is_subtype_of(other)
				} else {
					false
				};

				if implements_iface || base_class_implements_iface {
					return true;
				}

				// To support flexible inflight closures, we say that any class with an inflight method
				// named "handle" is a subtype of any single-method interface with a matching "handle"
				// method type (aka "closure classes").

				// First, check if there is exactly one inflight method in the interface
				let mut inflight_methods = iface
					.methods(true)
					.filter(|(_name, type_)| type_.is_inflight_function());
				let handler_method = inflight_methods.next();
				if handler_method.is_none() || inflight_methods.next().is_some() {
					return false;
				}

				// Next, check that the method's name is "handle"
				let (handler_method_name, handler_method_type) = handler_method.unwrap();
				if handler_method_name != CLOSURE_CLASS_HANDLE_METHOD {
					return false;
				}

				// Then get the type of the resource's "handle" method if it has one
				let res_handle_type = if let Some(method) = class.get_method(&CLOSURE_CLASS_HANDLE_METHOD.into()) {
					if method.type_.is_inflight_function() {
						method.type_
					} else {
						return false;
					}
				} else {
					return false;
				};

				// Finally check if they're subtypes
				res_handle_type.is_subtype_of(&handler_method_type)
			}
			(Self::Class(res), Self::Function(_)) => {
				// To support flexible inflight closures, we say that any
				// preflight class with an inflight method named "handle" is a subtype of
				// any matching inflight type.

				// Get the type of the resource's "handle" method if it has one
				let res_handle_type = if let Some(method) = res.get_method(&CLOSURE_CLASS_HANDLE_METHOD.into()) {
					if method.type_.is_inflight_function() {
						method.type_
					} else {
						return false;
					}
				} else {
					return false;
				};

				// Finally check if they're subtypes
				(*res_handle_type).is_subtype_of(other)
			}
			(_, Self::Interface(_)) => {
				// TODO - for now only resources can implement interfaces
				// https://github.com/winglang/wing/issues/2111
				false
			}
			(Self::Struct(l0), Self::Struct(_)) => {
				// If we extend from `other` then I'm a subtype of it (inheritance)
				for parent in l0.extends.iter() {
					let parent_type: &Type = parent;
					if parent_type.is_subtype_of(other) {
						return true;
					}
				}
				false
			}
			(Self::Array(l0), Self::Array(r0)) => {
				// An Array type is a subtype of another Array type if the value type is a subtype of the other value type
				let l: &Type = l0;
				let r: &Type = r0;
				l.is_subtype_of(r)
			}
			(Self::MutArray(l0), Self::MutArray(r0)) => {
				// An Array type is a subtype of another Array type if the value type is a subtype of the other value type
				let l: &Type = l0;
				let r: &Type = r0;
				l.is_subtype_of(r)
			}
			(Self::Map(l0), Self::Map(r0)) => {
				// A Map type is a subtype of another Map type if the value type is a subtype of the other value type
				let l: &Type = l0;
				let r: &Type = r0;
				l.is_subtype_of(r)
			}
			(Self::MutMap(l0), Self::MutMap(r0)) => {
				// A Map type is a subtype of another Map type if the value type is a subtype of the other value type
				let l: &Type = l0;
				let r: &Type = r0;
				l.is_subtype_of(r)
			}
			(Self::Set(l0), Self::Set(r0)) => {
				// A Set type is a subtype of another Set type if the value type is a subtype of the other value type
				let l: &Type = l0;
				let r: &Type = r0;
				l.is_subtype_of(r)
			}
			(Self::MutSet(l0), Self::MutSet(r0)) => {
				// A Set type is a subtype of another Set type if the value type is a subtype of the other value type
				let l: &Type = l0;
				let r: &Type = r0;
				l.is_subtype_of(r)
			}
			(Self::Enum(e0), Self::Enum(e1)) => {
				// An enum type is a subtype of another Enum type only if they are the exact same
				e0.name == e1.name
			}
			(Self::Optional(l0), Self::Optional(r0)) => {
				// An Optional type is a subtype of another Optional type if the value type is a subtype of the other value type
				let l: &Type = l0;
				let r: &Type = r0;
				l.is_subtype_of(r)
			}
			(Self::Nil, Self::Optional(_)) => {
				// Nil is a subtype of Optional<T> for any T
				true
			}
			(_, Self::Optional(r0)) => {
				// A non-Optional type is a subtype of an Optional type if the non-optional's type is a subtype of the value type
				// e.g. `String` is a subtype of `Optional<String>`
				let r: &Type = r0;
				self.is_subtype_of(r)
			}
			(Self::Number, Self::Number) => true,
			(Self::String, Self::String) => true,
			(Self::Boolean, Self::Boolean) => true,
			(Self::Duration, Self::Duration) => true,
			(Self::Void, Self::Void) => true,
			_ => false,
		}
	}
}

#[derive(Clone, Debug)]
pub struct FunctionParameter {
	pub name: String,
	pub typeref: TypeRef,
	pub docs: Docs,
	pub variadic: bool,
}

#[derive(Clone, Debug)]
pub struct FunctionSignature {
	/// The type of "this" inside the function, if any. This should be None for
	/// static or anonymous functions.
	pub this_type: Option<TypeRef>,
	pub parameters: Vec<FunctionParameter>,
	pub return_type: TypeRef,
	pub phase: Phase,
	/// During jsify, calls to this function will be replaced with this string
	/// In JSII imports, this is denoted by the `@macro` attribute
	/// This string may contain special tokens:
	/// - `$self$`: The expression on which this function was called
	/// - `$args$`: the arguments passed to this function call
	/// - `$args_text$`: the original source text of the arguments passed to this function call, escaped
	pub js_override: Option<String>,
	pub docs: Docs,
}

impl FunctionSignature {
	/// Returns the minimum number of parameters that need to be passed to this function.
	fn min_parameters(&self) -> usize {
		// Count number of optional parameters from the end of the constructor's params
		// Allow arg_list to be missing up to that number of option (or any) values to try and make the number of arguments match
		let num_optionals = self
			.parameters
			.iter()
			.rev()
			// TODO - as a hack we treat `anything` arguments like optionals so that () => {} can be a subtype of (any) => {}
			.take_while(|arg| {
				arg.typeref.is_option()
					|| arg.typeref.is_struct()
					|| arg.typeref.is_anything()
					|| arg.typeref.is_inferred()
					|| arg.variadic
			})
			.count();

		self.parameters.len() - num_optionals
	}
}

impl PartialEq for FunctionSignature {
	fn eq(&self, other: &Self) -> bool {
		self
			.parameters
			.iter()
			.zip(other.parameters.iter())
			.all(|(x, y)| x.typeref.is_same_type_as(&y.typeref))
			&& self.return_type.is_same_type_as(&other.return_type)
			&& self.phase == other.phase
	}
}

impl Display for SymbolKind {
	fn fmt(&self, f: &mut std::fmt::Formatter<'_>) -> std::fmt::Result {
		match self {
			SymbolKind::Type(_) => write!(f, "type"),
			SymbolKind::Variable(_) => write!(f, "variable"),
			SymbolKind::Namespace(_) => write!(f, "namespace"),
		}
	}
}

impl Display for Class {
	fn fmt(&self, f: &mut std::fmt::Formatter<'_>) -> std::fmt::Result {
		if let Some(closure) = self.get_closure_method() {
			std::fmt::Display::fmt(&closure, f)
		} else {
			write!(f, "{}", self.name.name)
		}
	}
}

impl Display for Type {
	fn fmt(&self, f: &mut std::fmt::Formatter<'_>) -> std::fmt::Result {
		match self {
			Type::Anything => write!(f, "any"),
			Type::Number => write!(f, "num"),
			Type::String => write!(f, "str"),
			Type::Duration => write!(f, "duration"),
			Type::Boolean => write!(f, "bool"),
			Type::Void => write!(f, "void"),
			Type::Json(_) => write!(f, "Json"),
			Type::MutJson => write!(f, "MutJson"),
			Type::Nil => write!(f, "nil"),
			Type::Unresolved => write!(f, "unresolved"),
			Type::Inferred(_) => write!(f, "unknown"),
			Type::Optional(v) => write!(f, "{}?", v),
			Type::Function(sig) => write!(f, "{}", sig),
			Type::Class(class) => write!(f, "{}", class),

			Type::Interface(iface) => write!(f, "{}", iface),
			Type::Struct(s) => write!(f, "{}", s.name.name),
			Type::Array(v) => write!(f, "Array<{v}>"),
			Type::MutArray(v) => write!(f, "MutArray<{}>", v),
			Type::Map(v) => write!(f, "Map<{}>", v),
			Type::MutMap(v) => write!(f, "MutMap<{}>", v),
			Type::Set(v) => write!(f, "Set<{}>", v),
			Type::MutSet(v) => write!(f, "MutSet<{}>", v),
			Type::Enum(s) => write!(f, "{}", s.name.name),
		}
	}
}

impl Display for FunctionSignature {
	fn fmt(&self, f: &mut std::fmt::Formatter<'_>) -> std::fmt::Result {
		let phase_str = match self.phase {
			Phase::Inflight => "inflight ",
			Phase::Preflight => "preflight ",
			Phase::Independent => "",
		};
		let params_str = self
			.parameters
			.iter()
			.map(|a| {
				if a.name.is_empty() {
					format!("{}", a.typeref)
				} else {
					format!("{}: {}", a.name, a.typeref)
				}
			})
			.collect::<Vec<String>>()
			.join(", ");

		let ret_type_str = self.return_type.to_string();
		write!(f, "{phase_str}({params_str}): {ret_type_str}")
	}
}

// TODO Allows for use in async runtime
// TODO either avoid shared memory or use Arc<Mutex<...>> instead
unsafe impl Send for TypeRef {}

impl TypeRef {
	pub fn as_preflight_class(&self) -> Option<&Class> {
		if let Type::Class(ref class) = **self {
			if class.phase == Phase::Preflight {
				return Some(class);
			}
		}

		None
	}

	pub fn as_class_mut(&mut self) -> Option<&mut Class> {
		match **self {
			Type::Class(ref mut class) => Some(class),
			_ => None,
		}
	}

	pub fn as_class(&self) -> Option<&Class> {
		if let Type::Class(ref class) = **self {
			return Some(class);
		}

		None
	}

	pub fn as_struct(&self) -> Option<&Struct> {
		if let Type::Struct(ref s) = **self {
			Some(s)
		} else {
			None
		}
	}

	pub fn as_interface(&self) -> Option<&Interface> {
		if let Type::Interface(ref iface) = **self {
			Some(iface)
		} else {
			None
		}
	}
	fn as_mut_interface(&mut self) -> Option<&mut Interface> {
		if let Type::Interface(ref mut iface) = **self {
			Some(iface)
		} else {
			None
		}
	}

	pub fn maybe_unwrap_option(&self) -> &Self {
		if let Type::Optional(ref t) = **self {
			t
		} else {
			self
		}
	}

	pub fn as_function_sig(&self) -> Option<&FunctionSignature> {
		if let Type::Function(ref sig) = **self {
			Some(sig)
		} else {
			None
		}
	}

	pub fn as_mut_function_sig(&mut self) -> Option<&mut FunctionSignature> {
		if let Type::Function(ref mut sig) = **self {
			Some(sig)
		} else {
			None
		}
	}

	/// Returns the function sig from a function type, or the closure handler method of a class or interface
	pub fn as_deep_function_sig(&self) -> Option<&FunctionSignature> {
		if matches!(**self, Type::Function(_)) {
			return self.as_function_sig();
		}

		if let Some(class) = self.as_class() {
			if let LookupResult::Found(method, _) = class.get_env().lookup_ext(&CLOSURE_CLASS_HANDLE_METHOD.into(), None) {
				return method.as_variable().unwrap().type_.as_function_sig();
			}
		}

		if let Some(interface) = self.as_interface() {
			if let LookupResult::Found(method, _) = interface
				.get_env()
				.lookup_ext(&CLOSURE_CLASS_HANDLE_METHOD.into(), None)
			{
				return method.as_variable().unwrap().type_.as_function_sig();
			}
		}

		None
	}

	pub fn is_anything(&self) -> bool {
		matches!(**self, Type::Anything)
	}

	pub fn is_inferred(&self) -> bool {
		matches!(**self, Type::Inferred(_))
	}

	pub fn is_unresolved(&self) -> bool {
		matches!(**self, Type::Unresolved)
	}

	pub fn is_json(&self) -> bool {
		if let Type::Json(_) | Type::MutJson = **self {
			return true;
		} else {
			false
		}
	}

	pub fn is_preflight_class(&self) -> bool {
		if let Type::Class(ref class) = **self {
			return class.phase == Phase::Preflight;
		}

		return false;
	}

	/// Returns whether type represents a closure (either a function or a closure class).
	pub fn is_closure(&self) -> bool {
		if self.as_function_sig().is_some() {
			return true;
		}

		if let Some(ref class) = self.as_preflight_class() {
			return class.get_closure_method().is_some();
		}
		false
	}

	pub fn is_string(&self) -> bool {
		matches!(**self, Type::String)
	}

	pub fn is_struct(&self) -> bool {
		matches!(**self, Type::Struct(_))
	}

	pub fn is_map(&self) -> bool {
		matches!(**self, Type::Map(_))
	}

	pub fn is_void(&self) -> bool {
		matches!(**self, Type::Void)
	}

	pub fn is_option(&self) -> bool {
		matches!(**self, Type::Optional(_))
	}

	pub fn is_immutable_collection(&self) -> bool {
		matches!(**self, Type::Array(_) | Type::Map(_) | Type::Set(_))
	}

	pub fn is_array_type(&self) -> bool {
		matches!(**self, Type::Array(_) | Type::MutArray(_))
	}

	pub fn is_map_type(&self) -> bool {
		matches!(**self, Type::Map(_) | Type::MutMap(_))
	}

	pub fn is_set_type(&self) -> bool {
		matches!(**self, Type::Set(_) | Type::MutSet(_))
	}

	pub fn is_inflight_function(&self) -> bool {
		if let Type::Function(ref sig) = **self {
			sig.phase == Phase::Inflight
		} else {
			false
		}
	}

	/// If this is a function and its last argument is a struct, return that struct.
	pub fn get_function_struct_arg(&self) -> Option<&Struct> {
		if let Some(func) = self.maybe_unwrap_option().as_function_sig() {
			if let Some(arg) = func.parameters.last() {
				return arg.typeref.maybe_unwrap_option().as_struct();
			}
		}

		None
	}

	/// Returns the item type of a collection type, or None if the type is not a collection.
	pub fn collection_item_type(&self) -> Option<TypeRef> {
		match **self {
			Type::Array(t) => Some(t),
			Type::MutArray(t) => Some(t),
			Type::Map(t) => Some(t),
			Type::MutMap(t) => Some(t),
			Type::Set(t) => Some(t),
			Type::MutSet(t) => Some(t),
			_ => None,
		}
	}

	pub fn is_mutable_collection(&self) -> bool {
		matches!(**self, Type::MutArray(_) | Type::MutMap(_) | Type::MutSet(_))
	}

	pub fn is_iterable(&self) -> bool {
		matches!(
			**self,
			Type::Array(_) | Type::Set(_) | Type::MutArray(_) | Type::MutSet(_)
		)
	}

	pub fn is_capturable(&self) -> bool {
		match &**self {
			Type::Interface(iface) => iface.is_resource(),
			Type::Enum(_) => true,
			Type::Number => true,
			Type::String => true,
			Type::Duration => true,
			Type::Boolean => true,
			Type::Json(_) => true,
			Type::Nil => true,
			Type::Array(v) => v.is_capturable(),
			Type::Map(v) => v.is_capturable(),
			Type::Set(v) => v.is_capturable(),
			Type::Struct(_) => true,
			Type::Optional(v) => v.is_capturable(),
			Type::Anything => false,
			Type::Unresolved => false,
			Type::Inferred(..) => false,
			Type::Void => false,
			Type::MutJson => true,
			Type::MutArray(v) => v.is_capturable(),
			Type::MutMap(v) => v.is_capturable(),
			Type::MutSet(v) => v.is_capturable(),
			Type::Function(sig) => sig.phase == Phase::Inflight,

			// only preflight classes can be captured
			Type::Class(c) => c.phase == Phase::Preflight,
		}
	}

	// returns true if mutable type or if immutable container type contains a mutable type
	pub fn is_mutable(&self) -> bool {
		match &**self {
			Type::MutArray(_) => true,
			Type::MutMap(_) => true,
			Type::MutSet(_) => true,
			Type::MutJson => true,
			Type::Array(v) => v.is_mutable(),
			Type::Map(v) => v.is_mutable(),
			Type::Set(v) => v.is_mutable(),
			Type::Optional(v) => v.is_mutable(),
			_ => false,
		}
	}

	pub fn is_nil(&self) -> bool {
		match &**self {
			Type::Nil => true,
			Type::Array(t) => t.is_nil(),
			Type::MutArray(t) => t.is_nil(),
			Type::Map(t) => t.is_nil(),
			Type::MutMap(t) => t.is_nil(),
			Type::Set(t) => t.is_nil(),
			Type::MutSet(t) => t.is_nil(),
			_ => false,
		}
	}

	pub fn is_json_legal_value(&self) -> bool {
		match &**self {
			Type::Number => true,
			Type::String => true,
			Type::Boolean => true,
			Type::MutJson | Type::Json(None) => true,
			Type::Inferred(..) => true,
			Type::Array(v) => v.is_json_legal_value(),
			Type::Optional(v) => v.is_json_legal_value(),
			Type::Struct(ref s) => {
				for (_, t) in s.fields(true) {
					if !t.is_json_legal_value() {
						return false;
					}
				}
				true
			}
			Type::Json(Some(v)) => match &v.kind {
				JsonDataKind::Type(SpannedTypeInfo { type_, .. }) => type_.is_json_legal_value(),
				JsonDataKind::Fields(fields) => {
					for (_, SpannedTypeInfo { type_, .. }) in fields {
						if !type_.is_json_legal_value() {
							return false;
						}
					}
					true
				}
				JsonDataKind::List(list) => {
					for SpannedTypeInfo { type_, .. } in list {
						if !type_.is_json_legal_value() {
							return false;
						}
					}
					true
				}
			},
			_ => false,
		}
	}

	// This is slightly different than is_json_legal_value in that its purpose
	// is to determine if a type can be represented in JSON before we allow users to attempt
	// convert from Json
	pub fn has_json_representation(&self) -> bool {
		match &**self {
			Type::Struct(s) => {
				// check all its fields are json compatible
				for (_, field) in s.fields(true) {
					if !field.has_json_representation() {
						return false;
					}
				}
				true
			}
			Type::Optional(t) | Type::Array(t) | Type::Set(t) | Type::Map(t) => t.has_json_representation(),
			_ => self.is_json_legal_value(),
		}
	}
}

impl Subtype for TypeRef {
	fn is_subtype_of(&self, other: &Self) -> bool {
		// Types are equal if they point to the same type definition
		if self.0 == other.0 {
			true
		} else {
			// If the self and other aren't the the same, we need to use the specific types equality function
			let t1: &Type = self;
			let t2: &Type = other;
			t1.is_subtype_of(t2)
		}
	}
}

impl Debug for TypeRef {
	fn fmt(&self, f: &mut std::fmt::Formatter<'_>) -> std::fmt::Result {
		write!(f, "{:?}", &**self)
	}
}

struct ResolvedExpression {
	type_: TypeRef,
	phase: Phase,
}

/// File-unique identifier for each necessary inference while type checking. This is an index of the Types.inferences vec.
/// There will always be an entry for each InferenceId.
pub type InferenceId = usize;

pub struct Types {
	// TODO: Remove the box and change TypeRef and NamespaceRef to just be indices into the types array and namespaces array respectively
	// Note: we need the box so reallocations of the vec while growing won't change the addresses of the types since they are referenced from the TypeRef struct
	types: Vec<Box<Type>>,
	namespaces: Vec<Box<Namespace>>,
	symbol_envs: Vec<Box<SymbolEnv>>,
	/// A map from source file name to the symbol environment for that file (and whether that file is safe to bring)
	source_file_envs: IndexMap<PathBuf, (SymbolEnvRef, bool)>,
	pub libraries: SymbolEnv,
	numeric_idx: usize,
	string_idx: usize,
	bool_idx: usize,
	duration_idx: usize,
	anything_idx: usize,
	void_idx: usize,
	json_idx: usize,
	mut_json_idx: usize,
	nil_idx: usize,
	err_idx: usize,

	inferences: Vec<Option<TypeRef>>,
	/// Lookup table from an Expr's `id` to its resolved type and phase
	type_for_expr: Vec<Option<ResolvedExpression>>,
	/// Lookup table from an Expr's `id` to the type it's being cast to. The Expr is always a Json literal or Json map literal.
	json_literal_casts: IndexMap<ExprId, TypeRef>,
	/// Lookup table from a Scope's `id` to its symbol environment
	scope_envs: Vec<Option<SymbolEnvRef>>,
}

impl Types {
	pub fn new() -> Self {
		let mut types = vec![];
		types.push(Box::new(Type::Number));
		let numeric_idx = types.len() - 1;
		types.push(Box::new(Type::String));
		let string_idx = types.len() - 1;
		types.push(Box::new(Type::Boolean));
		let bool_idx = types.len() - 1;
		types.push(Box::new(Type::Duration));
		let duration_idx = types.len() - 1;
		types.push(Box::new(Type::Anything));
		let anything_idx = types.len() - 1;
		types.push(Box::new(Type::Void));
		let void_idx = types.len() - 1;
		types.push(Box::new(Type::Json(None)));
		let json_idx = types.len() - 1;
		types.push(Box::new(Type::MutJson));
		let mut_json_idx = types.len() - 1;
		types.push(Box::new(Type::Nil));
		let nil_idx = types.len() - 1;
		types.push(Box::new(Type::Unresolved));
		let err_idx = types.len() - 1;

		// TODO: this is hack to create the top-level mapping from lib names to symbols
		// We construct a void ref by hand since we can't call self.void() while constructing the Types struct
		let void_ref = UnsafeRef::<Type>(&*types[void_idx] as *const Type);
		let libraries = SymbolEnv::new(None, void_ref, false, false, Phase::Preflight, 0);

		Self {
			types,
			namespaces: Vec::new(),
			symbol_envs: Vec::new(),
			source_file_envs: IndexMap::new(),
			libraries,
			numeric_idx,
			string_idx,
			bool_idx,
			duration_idx,
			anything_idx,
			void_idx,
			json_idx,
			mut_json_idx,
			nil_idx,
			err_idx,
			type_for_expr: Vec::new(),
			json_literal_casts: IndexMap::new(),
			scope_envs: Vec::new(),
			inferences: Vec::new(),
		}
	}

	pub fn number(&self) -> TypeRef {
		self.get_typeref(self.numeric_idx)
	}

	pub fn string(&self) -> TypeRef {
		self.get_typeref(self.string_idx)
	}

	pub fn nil(&self) -> TypeRef {
		self.get_typeref(self.nil_idx)
	}

	pub fn bool(&self) -> TypeRef {
		self.get_typeref(self.bool_idx)
	}

	pub fn duration(&self) -> TypeRef {
		self.get_typeref(self.duration_idx)
	}

	pub fn anything(&self) -> TypeRef {
		self.get_typeref(self.anything_idx)
	}

	pub fn error(&self) -> TypeRef {
		self.get_typeref(self.err_idx)
	}

	pub fn void(&self) -> TypeRef {
		self.get_typeref(self.void_idx)
	}

	pub fn add_type(&mut self, t: Type) -> TypeRef {
		self.types.push(Box::new(t));
		self.get_typeref(self.types.len() - 1)
	}

	/// If the type is inferred and the real type is known, return it.
	///
	/// Otherwise, return the type itself.
	/// If a chain of inferences is found, return the last type in the chain (which may itself be an inference).
	///
	/// Note: This function is recursive, so it will unwrap nested inferred types.
	pub fn maybe_unwrap_inference(&self, t: TypeRef) -> TypeRef {
		if let Type::Inferred(id) = &*t {
			if let Some(t) = self.get_inference_by_id(*id) {
				self.maybe_unwrap_inference(t)
			} else {
				t
			}
		} else {
			t
		}
	}

	/// If the given type is inferred and the real type is known, return it
	pub fn get_inference(&self, t: TypeRef) -> Option<TypeRef> {
		if let Type::Inferred(id) = *t {
			self.get_inference_by_id(id)
		} else {
			None
		}
	}

	/// If the real type is known for the given inference id, return it
	pub fn get_inference_by_id(&self, id: InferenceId) -> Option<TypeRef> {
		if let Some(t) = self.inferences.get(id).expect("Inference id out of bounds") {
			return Some(*t);
		}

		None
	}

	/// Update an unlinked inference with a given type.
	/// If the inference is already linked, add diagnostic unless the type is the same.
	pub fn update_inferred_type(&mut self, id: InferenceId, new_type: TypeRef, span: &WingSpan) {
		if let Type::Inferred(n) = &*new_type {
			if *n == id {
				// setting an inference to be itself is a no-op
				return;
			}
		}

		let error = self.error();
		let existing_type_option = self.inferences.get_mut(id).expect("Inference id out of bounds");

		if let Some(existing_type) = existing_type_option {
			// if the types are the same, ok, otherwise error
			if existing_type.is_same_type_as(&new_type) || existing_type.is_unresolved() {
				// this can happen when we have a type that can have multiple references to the same inference inside it
				// e.g. function, json
				return;
			} else {
				report_diagnostic(Diagnostic {
					message: format!("Inferred type {new_type} conflicts with already inferred type {existing_type}"),
					span: Some(span.clone()),
				});
				existing_type_option.replace(error);
				return;
			}
		}

		existing_type_option.replace(new_type);
	}

	pub fn make_inference(&mut self) -> TypeRef {
		let id = self.inferences.len();
		self.inferences.push(None);
		self.add_type(Type::Inferred(id))
	}

	pub fn as_inference(&mut self, t: TypeRef) -> Option<InferenceId> {
		match *t {
			Type::Inferred(id) => Some(id),
			_ => None,
		}
	}

	/// Get the optional version of a given type.
	///
	/// If the type is already optional, return it as-is.
	pub fn make_option(&mut self, t: TypeRef) -> TypeRef {
		if t.is_option() {
			t
		} else {
			self.add_type(Type::Optional(t))
		}
	}

	fn get_typeref(&self, idx: usize) -> TypeRef {
		let t = &self.types[idx];
		UnsafeRef::<Type>(&**t as *const Type)
	}

	pub fn json(&self) -> TypeRef {
		self.get_typeref(self.json_idx)
	}

	pub fn mut_json(&self) -> TypeRef {
		self.get_typeref(self.mut_json_idx)
	}

	pub fn stringables(&self) -> Vec<TypeRef> {
		// TODO: This should be more complex and return all types that have some stringification facility
		// see: https://github.com/winglang/wing/issues/741
		vec![
			self.string(),
			self.number(),
			self.json(),
			self.mut_json(),
			self.anything(),
		]
	}

	pub fn add_namespace(&mut self, n: Namespace) -> NamespaceRef {
		self.namespaces.push(Box::new(n));
		self.get_namespaceref(self.namespaces.len() - 1)
	}

	fn get_namespaceref(&self, idx: usize) -> NamespaceRef {
		let t = &self.namespaces[idx];
		UnsafeRef::<Namespace>(&**t as *const Namespace)
	}

	pub fn add_symbol_env(&mut self, s: SymbolEnv) -> SymbolEnvRef {
		self.symbol_envs.push(Box::new(s));
		self.get_symbolenvref(self.symbol_envs.len() - 1)
	}

	fn get_symbolenvref(&self, idx: usize) -> SymbolEnvRef {
		let t = &self.symbol_envs[idx];
		UnsafeRef::<SymbolEnv>(&**t as *const SymbolEnv)
	}

	pub fn resource_base_type(&self) -> TypeRef {
		let resource_fqn = format!("{}.{}", WINGSDK_ASSEMBLY_NAME, WINGSDK_RESOURCE);
		self
			.libraries
			.lookup_nested_str(&resource_fqn, None)
			.expect("Resouce base class to be loaded")
			.0
			.as_type()
			.expect("Resouce base class to be a type")
	}

	/// Stores the type and phase of a given expression node.
	pub fn assign_type_to_expr(&mut self, expr: &Expr, type_: TypeRef, phase: Phase) {
		let expr_idx = expr.id;
		if self.type_for_expr.len() <= expr_idx {
			self.type_for_expr.resize_with(expr_idx + 1, || None);
		}
		self.type_for_expr[expr_idx] = Some(ResolvedExpression { type_, phase });
	}

	/// Obtain the type of a given expression node. Will panic if the expression has not been type checked yet.
	pub fn get_expr_type(&self, expr: &Expr) -> TypeRef {
		self
			.try_get_expr_type(expr)
			.expect("All expressions should have a type")
	}

	/// Sets the type environment for a given scope. Usually should be called soon
	/// after the scope is created.
	pub fn set_scope_env(&mut self, scope: &Scope, env: SymbolEnvRef) {
		let scope_id = scope.id;
		if self.scope_envs.len() <= scope_id {
			self.scope_envs.resize_with(scope_id + 1, || None);
		}
		assert!(self.scope_envs[scope_id].is_none());
		self.scope_envs[scope_id] = Some(env);
	}

	/// Obtain the type environment for a given scope.
	pub fn get_scope_env(&self, scope: &Scope) -> SymbolEnvRef {
		let scope_id = scope.id;
		self.scope_envs[scope_id].expect("Scope should have an env")
	}

	pub fn reset_scope_envs(&mut self) {
		for elem in self.scope_envs.iter_mut() {
			*elem = None;
		}
	}

	/// Obtain the type of a given expression node. Returns None if the expression has not been type checked yet. If
	/// this is called after type checking, it should always return Some.
	pub fn try_get_expr_type(&self, expr: &Expr) -> Option<TypeRef> {
		self
			.type_for_expr
			.get(expr.id)
			.and_then(|t| t.as_ref().map(|t| t.type_))
	}

	pub fn get_expr_phase(&self, expr: &Expr) -> Option<Phase> {
		self
			.type_for_expr
			.get(expr.id)
			.and_then(|t| t.as_ref().map(|t| t.phase))
	}

	/// Get the type that a JSON literal expression was cast to.
	pub fn get_type_from_json_cast(&self, expr_id: ExprId) -> Option<&TypeRef> {
		self.json_literal_casts.get(&expr_id)
	}

	pub fn reset_expr_types(&mut self) {
		for elem in self.type_for_expr.iter_mut() {
			*elem = None;
		}
	}

	/// Given an unqualified type name of a builtin type, return the full type info.
	///
	/// This is needed because our builtin types have no API.
	/// So we have to get the API from the std lib
	/// but the std lib sometimes doesn't have the same names as the builtin types
	/// https://github.com/winglang/wing/issues/1780
	///
	/// Note: This doesn't handle generics (i.e. this keeps the `T1`)
	pub fn get_std_class(&self, type_: &str) -> Option<(&SymbolKind, symbol_env::SymbolLookupInfo)> {
		let type_name = fully_qualify_std_type(type_);

		let fqn = format!("{WINGSDK_ASSEMBLY_NAME}.{type_name}");

		self.libraries.lookup_nested_str(fqn.as_str(), None).ok()
	}
}

pub struct TypeChecker<'a> {
	types: &'a mut Types,

	/// Scratchpad for storing inner scopes so we can do breadth first traversal of the AST tree during type checking
	///
	/// TODO: this is a list of unsafe pointers to the statement's inner scopes. We use
	/// unsafe because we can't return a mutable reference to the inner scopes since this method
	/// already uses references to the statement that contains the scopes. Using unsafe here just
	/// makes it a lot simpler. Ideally we should avoid returning anything here and have some way
	/// to iterate over the inner scopes given the outer scope. For this we need to model our AST
	/// so all nodes implement some basic "tree" interface. For now this is good enough.
	inner_scopes: Vec<*const Scope>,

	/// The path to the source file being type checked.
	source_path: &'a Path,

	/// JSII Manifest descriptions to be imported.
	/// May be reused between compilations
	jsii_imports: &'a mut Vec<JsiiImportSpec>,

	/// The JSII type system
	jsii_types: &'a mut TypeSystem,

	// Nesting level within JSON literals, a value larger than 0 means we're currently in a JSON literal
	in_json: u64,

	is_in_mut_json: bool,

	/// Index of the current statement being type checked within the current scope
	statement_idx: usize,
}

impl<'a> TypeChecker<'a> {
	pub fn new(
		types: &'a mut Types,
		source_path: &'a Path,
		jsii_types: &'a mut TypeSystem,
		jsii_imports: &'a mut Vec<JsiiImportSpec>,
	) -> Self {
		Self {
			types,
			inner_scopes: vec![],
			jsii_types,
			source_path,
			jsii_imports,
			in_json: 0,
			is_in_mut_json: false,
			statement_idx: 0,
		}
	}

	/// Recursively check if a type is or contains a type inference.
	///
	/// Returns true if any inferences were found.
	fn check_for_inferences(&mut self, node: &TypeRef, span: &WingSpan) -> bool {
		let mut visitor = InferenceVisitor {
			types: self.types,
			found_inference: false,
			expected_type: None,
			span,
		};

		visitor.visit_typeref(node);

		visitor.found_inference
	}

	/// Recursively check if a type is or contains a type inference.
	/// If it does, use the expected type to update the list of known inferences.
	///
	/// Returns true if any inferences were found.
	fn add_new_inference(&mut self, node: &TypeRef, expected_type: &TypeRef, span: &WingSpan) -> bool {
		let mut visitor = InferenceVisitor {
			types: self.types,
			found_inference: false,
			expected_type: Some(expected_type),
			span,
		};

		visitor.visit_typeref(node);

		visitor.found_inference
	}

	/// Recursively replaces any inferences in the given type with it's known type, if any.
	///
	/// Returns true if any inferences were found.
	fn update_known_inferences(&mut self, node: &mut TypeRef, span: &WingSpan) -> bool {
		let mut visitor = InferenceVisitor {
			types: self.types,
			found_inference: false,
			expected_type: None,
			span,
		};

		visitor.visit_typeref_mut(node);

		visitor.found_inference
	}

	fn spanned_error_with_var<S: Into<String>>(&self, spanned: &impl Spanned, message: S) -> (VariableInfo, Phase) {
		report_diagnostic(Diagnostic {
			message: message.into(),
			span: Some(spanned.span()),
		});

		(self.make_error_variable_info(), Phase::Independent)
	}

	fn spanned_error<S: Into<String>>(&self, spanned: &impl Spanned, message: S) {
		report_diagnostic(Diagnostic {
			message: message.into(),
			span: Some(spanned.span()),
		});
	}

	fn unspanned_error<S: Into<String>>(&self, message: S) {
		report_diagnostic(Diagnostic {
			message: message.into(),
			span: None,
		});
	}

	fn type_error(&self, type_error: TypeError) -> TypeRef {
		let TypeError { message, span } = type_error;
		report_diagnostic(Diagnostic {
			message,
			span: Some(span),
		});

		self.types.error()
	}

	fn make_error_variable_info(&self) -> VariableInfo {
		VariableInfo {
			name: "<error>".into(),
			type_: self.types.error(),
			reassignable: false,
			phase: Phase::Independent,
			kind: VariableKind::Error,
			docs: None,
		}
	}

	// Validates types in the expression make sense and returns the expression's inferred type
	fn type_check_exp(&mut self, exp: &Expr, env: &mut SymbolEnv) -> (TypeRef, Phase) {
		CompilationContext::set(CompilationPhase::TypeChecking, &exp.span);
		let (mut t, phase) = self.type_check_exp_helper(&exp, env);
		self.types.assign_type_to_expr(exp, t, phase);

		// In case any type inferences were updated during this check, ensure all related inferences are updated
		self.update_known_inferences(&mut t, &exp.span);

		(t, phase)
	}

	/// Helper function for type_check_exp. This is needed because we want to be able to `return`
	/// and break early, while still setting the evaluated type on the expression.
	///
	/// Do not use this function directly, use `type_check_exp` instead.
	fn type_check_exp_helper(&mut self, exp: &Expr, env: &mut SymbolEnv) -> (TypeRef, Phase) {
		match &exp.kind {
			ExprKind::Literal(lit) => match lit {
				Literal::String(_) => (self.types.string(), Phase::Independent),
				Literal::Nil => (self.types.nil(), Phase::Independent),
				Literal::InterpolatedString(s) => {
					s.parts.iter().for_each(|part| {
						if let InterpolatedStringPart::Expr(interpolated_expr) = part {
							let (exp_type, _) = self.type_check_exp(interpolated_expr, env);
							self.validate_type_in(exp_type, &self.types.stringables(), interpolated_expr);
						}
					});
					(self.types.string(), Phase::Independent)
				}
				Literal::Number(_) => (self.types.number(), Phase::Independent),
				Literal::Boolean(_) => (self.types.bool(), Phase::Independent),
			},
			ExprKind::Binary { op, left, right } => {
				let (ltype, ltype_phase) = self.type_check_exp(left, env);
				let (rtype, _) = self.type_check_exp(right, env);

				match op {
					BinaryOperator::LogicalAnd | BinaryOperator::LogicalOr => {
						self.validate_type(ltype, self.types.bool(), left);
						self.validate_type(rtype, self.types.bool(), right);
						(self.types.bool(), Phase::Independent)
					}
					BinaryOperator::AddOrConcat => {
						if ltype.is_subtype_of(&self.types.number()) && rtype.is_subtype_of(&self.types.number()) {
							(self.types.number(), Phase::Independent)
						} else if ltype.is_subtype_of(&self.types.string()) && rtype.is_subtype_of(&self.types.string()) {
							(self.types.string(), Phase::Independent)
						} else {
							// If any of the types are unresolved (error) then don't report this assuming the error has already been reported
							if !ltype.is_unresolved() && !rtype.is_unresolved() {
								self.spanned_error(
									exp,
									format!(
										"Binary operator '+' cannot be applied to operands of type '{}' and '{}'; only ({}, {}) and ({}, {}) are supported",
										ltype,
										rtype,
										self.types.number(),
										self.types.number(),
										self.types.string(),
										self.types.string(),
									),
								);
							}
							self.resolved_error()
						}
					}
					BinaryOperator::Sub
					| BinaryOperator::Mul
					| BinaryOperator::Div
					| BinaryOperator::FloorDiv
					| BinaryOperator::Mod
					| BinaryOperator::Power => {
						self.validate_type(ltype, self.types.number(), left);
						self.validate_type(rtype, self.types.number(), right);
						(self.types.number(), Phase::Independent)
					}
					BinaryOperator::Equal | BinaryOperator::NotEqual => {
						self.validate_type_binary_operator(rtype, ltype, exp);
						(self.types.bool(), Phase::Independent)
					}
					BinaryOperator::Less
					| BinaryOperator::LessOrEqual
					| BinaryOperator::Greater
					| BinaryOperator::GreaterOrEqual => {
						self.validate_type(ltype, self.types.number(), left);
						self.validate_type(rtype, self.types.number(), right);
						(self.types.bool(), Phase::Independent)
					}
					BinaryOperator::UnwrapOr => {
						// Left argument must be an optional type
						if !ltype.is_option() {
							self.spanned_error(left, format!("Expected optional type, found \"{}\"", ltype));
							(ltype, ltype_phase)
						} else {
							// Right argument must be a subtype of the inner type of the left argument
							let inner_type = *ltype.maybe_unwrap_option();
							self.validate_type(rtype, inner_type, right);
							(inner_type, ltype_phase)
						}
					}
				}
			}
			ExprKind::Unary { op, exp: unary_exp } => {
				let (type_, phase) = self.type_check_exp(unary_exp, env);

				match op {
					UnaryOperator::Not => (self.validate_type(type_, self.types.bool(), unary_exp), phase),
					UnaryOperator::Minus => (self.validate_type(type_, self.types.number(), unary_exp), phase),
					UnaryOperator::OptionalTest => {
						if !type_.is_option() {
							self.spanned_error(unary_exp, format!("Expected optional type, found \"{}\"", type_));
						}
						(self.types.bool(), phase)
					}
				}
			}
			ExprKind::Range {
				start,
				inclusive: _,
				end,
			} => {
				let (stype, stype_phase) = self.type_check_exp(start, env);
				let (etype, _) = self.type_check_exp(end, env);

				self.validate_type(stype, self.types.number(), start);
				self.validate_type(etype, self.types.number(), end);
				(self.types.add_type(Type::Array(stype)), stype_phase)
			}
			ExprKind::Reference(_ref) => {
				let (vi, phase) = self.resolve_reference(_ref, env);
				(vi.type_, phase)
			}
			ExprKind::New(new_expr) => {
				let NewExpr {
					class,
					obj_id,
					arg_list,
					obj_scope,
				} = new_expr;
				// Type check everything
				let class_type = self.type_check_exp(&class, env).0;
				let obj_scope_type = obj_scope.as_ref().map(|x| self.type_check_exp(x, env).0);
				let obj_id_type = obj_id.as_ref().map(|x| self.type_check_exp(x, env).0);
				let arg_list_types = self.type_check_arg_list(arg_list, env);

				let ExprKind::Reference(ref r) = class.kind else {
					self.spanned_error(exp,"Must be a reference to a class");
						return (self.types.error(), Phase::Independent);
					};

				let Reference::TypeReference(_) = r else {
						self.spanned_error(exp,"Must be a type reference to a class");
						return (self.types.error(), Phase::Independent);
					};

				// Lookup the class's type in the env
				let (class_env, class_symbol) = match *class_type {
					Type::Class(ref class) => {
						if class.phase == Phase::Independent || env.phase == class.phase {
							(&class.env, &class.name)
						} else {
							self.spanned_error(
								exp,
								format!(
									"Cannot create {} class \"{}\" in {} phase",
									class.phase, class.name, env.phase
								),
							);
							return (self.types.error(), Phase::Independent);
						}
					}
					// If type is anything we have to assume it's ok to initialize it
					Type::Anything => return (self.types.anything(), Phase::Independent),
					// If type is error, we assume the error was already reported and evauate the new expression to error as well
					Type::Unresolved => return self.resolved_error(),
					Type::Struct(_) => {
						self.spanned_error(
							class,
							format!(
								"Cannot instantiate type \"{}\" because it is a struct and not a class. Use struct instantiation instead.",
								class_type
							),
						);
						return self.resolved_error();
					}
					_ => {
						self.spanned_error(
							class,
							format!("Cannot instantiate type \"{}\" because it is not a class", class_type),
						);
						return self.resolved_error();
					}
				};

				// Type check args against constructor
				let init_method_name = if env.phase == Phase::Preflight {
					CLASS_INIT_NAME
				} else {
					CLASS_INFLIGHT_INIT_NAME
				};

				let lookup_res = class_env.lookup_ext(&init_method_name.into(), None);
				let constructor_type = if let LookupResult::Found(k, _) = lookup_res {
					k.as_variable().expect("Expected constructor to be a variable").type_
				} else {
					self.type_error(lookup_result_to_type_error(
						lookup_res,
						&Symbol {
							name: CLASS_INIT_NAME.into(),
							span: class_symbol.span.clone(),
						},
					));
					return self.resolved_error();
				};
				let constructor_sig = constructor_type
					.as_function_sig()
					.expect("Expected constructor to be a function signature");

				// Verify return type (This should never fail since we define the constructors return type during AST building)
				self.validate_type(constructor_sig.return_type, class_type, exp);

				self.type_check_arg_list_against_function_sig(&arg_list, &constructor_sig, exp, arg_list_types);

				let non_std_args = !class_type.as_class().unwrap().std_construct_args;

				// If this is a preflight class make sure the object's scope and id are of correct type
				if class_type.is_preflight_class() {
					// Get reference to resource object's scope
					let obj_scope_type = if obj_scope_type.is_none() {
						// If this returns None, this means we're instantiating a preflight object in the global scope, which is valid
						env
							.lookup(&"this".into(), Some(self.statement_idx))
							.map(|v| v.as_variable().expect("Expected \"this\" to be a variable").type_)
					} else {
						// If this is a non-standard preflight class, make sure the object's scope isn't explicitly set (using the `in` keywords)
						if non_std_args {
							self.spanned_error(
								obj_scope.as_ref().unwrap(),
								format!(
									"Cannot set scope of non-standard preflight class \"{}\" using `in`",
									class_type
								),
							);
						}

						obj_scope_type
					};

					// Verify the object scope is an actually resource
					if let Some(obj_scope_type) = obj_scope_type {
						if !obj_scope_type.is_preflight_class() {
							self.spanned_error(
								exp,
								format!(
									"Expected scope to be a preflight object, instead found \"{}\"",
									obj_scope_type
								),
							);
						}
					}

					// Verify the object id is a string
					if let Some(obj_id_type) = obj_id_type {
						self.validate_type(obj_id_type, self.types.string(), obj_id.as_ref().unwrap());
						// If this is a non-standard preflight class, make sure the object's id isn't explicitly set (using the `as` keywords)
						if non_std_args {
							self.spanned_error(
								obj_id.as_ref().unwrap(),
								format!(
									"Cannot set id of non-standard preflight class \"{}\" using `as`",
									class_type
								),
							);
						}
					}
				} else {
					// This is an inflight class, make sure the object scope and id are not set
					if let Some(obj_scope) = obj_scope {
						self.spanned_error(obj_scope, "Inflight classes cannot have a scope");
					}
					if let Some(obj_id) = obj_id {
						self.spanned_error(obj_id, "Inflight classes cannot have an id");
					}
				}

				(class_type, env.phase)
			}
			ExprKind::Call { callee, arg_list } => {
				// Resolve the function's reference (either a method in the class's env or a function in the current env)
				let (func_type, callee_phase) = match callee {
					CalleeKind::Expr(expr) => self.type_check_exp(expr, env),
					CalleeKind::SuperCall(method) => resolve_super_method(method, env, &self.types).unwrap_or_else(|e| {
						self.type_error(e);
						self.resolved_error()
					}),
				};
				let is_option = func_type.is_option();
				let func_type = func_type.maybe_unwrap_option();

				let arg_list_types = self.type_check_arg_list(arg_list, env);

				// If the callee's signature type is unknown, just evaluate the entire call expression as an error
				if func_type.is_unresolved() {
					return self.resolved_error();
				}

				// If the caller's signature is `any`, then just evaluate the entire call expression as `any`
				if func_type.is_anything() {
					return (self.types.anything(), Phase::Independent);
				}

				// Make sure this is a function signature type
				let func_sig = if let Some(func_sig) = func_type.as_function_sig() {
					func_sig.clone()
				} else if let Some(class) = func_type.as_preflight_class() {
					// return the signature of the "handle" method
					let lookup_res = class.get_method(&CLOSURE_CLASS_HANDLE_METHOD.into());
					let handle_type = if let Some(method) = lookup_res {
						method.type_
					} else {
						self.spanned_error(callee, "Expected a function or method");
						return self.resolved_error();
					};
					if let Some(sig_type) = handle_type.as_function_sig() {
						sig_type.clone()
					} else {
						self.spanned_error(callee, "Expected a function or method");
						return self.resolved_error();
					}
				} else {
					self.spanned_error(
						callee,
						format!("Expected a function or method, found \"{}\"", func_type),
					);
					return self.resolved_error();
				};

				if !env.phase.can_call_to(&func_sig.phase) {
					self.spanned_error(
						exp,
						format!("Cannot call into {} phase while {}", func_sig.phase, env.phase),
					);
				}

				// if the function is phase independent, then inherit from the callee
				let func_phase = if func_sig.phase == Phase::Independent {
					callee_phase
				} else {
					func_sig.phase
				};

				if let Some(value) = self.type_check_arg_list_against_function_sig(arg_list, &func_sig, exp, arg_list_types) {
					return (value, func_phase);
				}

				// If the function is "wingc_env", then print out the current environment
				if let CalleeKind::Expr(call_expr) = callee {
					if let ExprKind::Reference(Reference::Identifier(ident)) = &call_expr.kind {
						if ident.name == "wingc_env" {
							println!("[symbol environment at {}]", exp.span().to_string());
							println!("{}", env.to_string());
						}
					}
				}

				if is_option {
					// When calling a an optional function, the return type is always optional
					// To allow this to be both safe and unsurprising,
					// the callee must be a reference with an optional accessor
					if let CalleeKind::Expr(call_expr) = callee {
						if let ExprKind::Reference(Reference::InstanceMember { optional_accessor, .. }) = &call_expr.kind {
							if *optional_accessor {
								(self.types.make_option(func_sig.return_type), func_phase)
							} else {
								// No additional error is needed here, since the type checker will already have errored without optional chaining
								(self.types.error(), func_phase)
							}
						} else {
							// TODO do we want syntax for this? e.g. `foo?.()`
							self.spanned_error(callee, "Cannot call an optional function");
							(self.types.error(), func_phase)
						}
					} else {
						// TODO do we want syntax for this? e.g. `foo?.()`
						self.spanned_error(callee, "Cannot call an optional function");
						(self.types.error(), func_phase)
					}
				} else {
					(func_sig.return_type, func_phase)
				}
			}
			ExprKind::ArrayLiteral { type_, items } => {
				// Infer type based on either the explicit type or the value in one of the items
				let (container_type, mut element_type) = if let Some(type_) = type_ {
					let container_type = self.resolve_type_annotation(type_, env);
					let element_type = match *container_type {
						Type::Array(t) | Type::MutArray(t) => t,
						_ => {
							self.spanned_error(
								&type_.span,
								format!("Expected \"Array\" or \"MutArray\", found \"{container_type}\""),
							);
							self.types.error()
						}
					};
					(container_type, element_type)
				} else if self.in_json > 0 {
					let json_data = JsonData {
						expression_id: exp.id,
						kind: JsonDataKind::List(vec![]),
					};
					let inner_type = self.types.add_type(Type::Json(Some(json_data)));
					(self.types.add_type(Type::Array(inner_type)), inner_type)
				} else {
					let inner_type = self.types.make_inference();
					(self.types.add_type(Type::Array(inner_type)), inner_type)
				};

				// Verify all types are the same as the inferred type
				for item in items {
					let (t, _) = self.type_check_exp(item, env);

					// Augment the json list data with the new element type
					if let Type::Json(Some(JsonData { ref mut kind, .. })) = &mut *element_type {
						if let JsonDataKind::List(ref mut json_list) = kind {
							json_list.push(SpannedTypeInfo {
								type_: t,
								span: item.span(),
							});
						}
					}

					if self.in_json == 0 {
						// If we're not in a Json literal, validate the type of each element
						self.validate_type(t, element_type, item);
						element_type = self.types.maybe_unwrap_inference(element_type);
					} else if self.is_in_mut_json && !t.is_json_legal_value() {
						// if we're in a MutJson literal, we only need to check that each field is legal json
						self.spanned_error(
							item,
							format!("Expected a valid Json value (https://www.json.org/json-en.html), but got \"{t}\""),
						);
					}
				}

				(container_type, env.phase)
			}
			ExprKind::MapLiteral { fields, type_ } => {
				// Infer type based on either the explicit type or the value in one of the fields
				let (container_type, mut element_type) = if let Some(type_) = type_ {
					let container_type = self.resolve_type_annotation(type_, env);
					let element_type = match *container_type {
						Type::Map(t) | Type::MutMap(t) => t,
						_ => {
							self.spanned_error(
								&type_.span,
								format!("Expected \"Map\" or \"MutMap\", found \"{container_type}\""),
							);
							self.types.error()
						}
					};
					(container_type, element_type)
				} else {
					let inner_type = self.types.make_inference();
					(self.types.add_type(Type::Map(inner_type)), inner_type)
				};

				// Verify all types are the same as the inferred type
				for field in fields.values() {
					let (t, _) = self.type_check_exp(field, env);
					self.validate_type(t, element_type, field);
					element_type = self.types.maybe_unwrap_inference(element_type);
				}

				(container_type, env.phase)
			}
			ExprKind::SetLiteral { type_, items } => {
				// Infer type based on either the explicit type or the value in one of the items
				let (container_type, mut element_type) = if let Some(type_) = type_ {
					let container_type = self.resolve_type_annotation(type_, env);
					let element_type = match *container_type {
						Type::Set(t) | Type::MutSet(t) => t,
						_ => {
							self.spanned_error(
								&type_.span,
								format!("Expected \"Set\" or \"MutSet\", found \"{container_type}\""),
							);
							self.types.error()
						}
					};
					(container_type, element_type)
				} else {
					let inner_type = self.types.make_inference();
					(self.types.add_type(Type::Set(inner_type)), inner_type)
				};

				// Verify all types are the same as the inferred type
				for item in items {
					let (t, _) = self.type_check_exp(item, env);
					self.validate_type(t, element_type, item);
					element_type = self.types.maybe_unwrap_inference(element_type);
				}

				(container_type, env.phase)
			}
			ExprKind::StructLiteral { type_, fields } => {
				// Find this struct's type in the environment
				let struct_type = self.resolve_type_annotation(type_, env);

				// Type check each of the struct's fields
				let field_types: IndexMap<Symbol, TypeRef> = fields
					.iter()
					.map(|(name, exp)| {
						let (t, _) = self.type_check_exp(exp, env);
						(name.clone(), t)
					})
					.collect();

				// If we don't have type information for the struct we don't need to validate the fields
				if struct_type.is_anything() || struct_type.is_unresolved() {
					return (struct_type, env.phase);
				}

				// Make sure it really is a struct type
				let st = struct_type
					.as_struct()
					.expect(&format!("Expected \"{}\" to be a struct type", struct_type));

				// Verify that all expected fields are present and are the right type
				for (name, kind, _info) in st.env.iter(true) {
					let field_type = kind
						.as_variable()
						.expect("Expected struct field to be a variable in the struct env")
						.type_;
					match fields.get(name.as_str()) {
						Some(field_exp) => {
							let t = field_types.get(name.as_str()).unwrap();
							self.validate_type(*t, field_type, field_exp);
						}
						None => {
							if !field_type.is_option() {
								self.spanned_error(exp, format!("\"{}\" is not initialized", name));
							}
						}
					}
				}

				// Verify that no unexpected fields are present
				for (name, _t) in field_types.iter() {
					if st.env.lookup(name, Some(self.statement_idx)).is_none() {
						self.spanned_error(exp, format!("\"{}\" is not a field of \"{}\"", name.name, st.name.name));
					}
				}

				(struct_type, env.phase)
			}
			ExprKind::JsonLiteral { is_mut, element } => {
				if *is_mut {
					self.is_in_mut_json = true;
				}

				self.in_json += 1;
				let (known_type, _) = self.type_check_exp(&element, env);
				self.in_json -= 1;

				// When we are no longer in a Json literal, we reset the is_in_mut_json flag
				if self.in_json == 0 {
					self.is_in_mut_json = false;
				}

				if *is_mut {
					(self.types.mut_json(), env.phase)
				} else {
					if known_type.is_json() {
						(known_type, env.phase)
					} else {
						(
							self.types.add_type(Type::Json(Some(JsonData {
								expression_id: exp.id,
								kind: JsonDataKind::Type(SpannedTypeInfo {
									type_: known_type,
									span: element.span(),
								}),
							}))),
							env.phase,
						)
					}
				}
			}
			ExprKind::JsonMapLiteral { fields } => {
				let mut known_types = IndexMap::new();
				fields.iter().for_each(|(name, v)| {
					let (known_type, _) = self.type_check_exp(v, env);
					known_types.insert(
						name.clone(),
						SpannedTypeInfo {
							type_: known_type,
							span: v.span(),
						},
					);
					// Ensure we don't allow MutJson to Json or vice versa
					match *known_type {
						Type::Json(_) => {
							if self.is_in_mut_json {
								self.spanned_error(
									v,
									"\"MutJson\" fields cannot be \"Json\" (hint: try using Json.deepMutCopy())",
								)
							}
						}
						Type::MutJson => {
							if !self.is_in_mut_json {
								self.spanned_error(
									v,
									"\"Json\" fields cannot be \"MutJson\" (hint: try using Json.deepCopy())",
								)
							}
						}
						_ => {}
					};

					if self.is_in_mut_json && !known_type.is_json_legal_value() {
						self.spanned_error(
							v,
							format!(
								"Expected a valid Json value (https://www.json.org/json-en.html), but got \"{}\"",
								known_type
							),
						);
					}
				});

				(
					self.types.add_type(Type::Json(Some(JsonData {
						expression_id: exp.id,
						kind: JsonDataKind::Fields(known_types),
					}))),
					env.phase,
				)
			}
			ExprKind::FunctionClosure(func_def) => self.type_check_closure(func_def, env),
			ExprKind::CompilerDebugPanic => {
				// Handle the debug panic expression (during type-checking)
				dbg_panic!();
				(
					self.type_error(TypeError {
						message: "Panic expression".to_string(),
						span: exp.span.clone(),
					}),
					env.phase,
				)
			}
		}
	}

	fn resolved_error(&mut self) -> (UnsafeRef<Type>, Phase) {
		(self.types.error(), Phase::Independent)
	}

	fn type_check_arg_list_against_function_sig(
		&mut self,
		arg_list: &ArgList,
		func_sig: &FunctionSignature,
		exp: &impl Spanned,
		arg_list_types: ArgListTypes,
	) -> Option<UnsafeRef<Type>> {
		// Verify arity
		let pos_args_count = arg_list.pos_args.len();
		let min_args = func_sig.min_parameters();
		if pos_args_count < min_args {
			let err_text = format!(
				"Expected {} positional argument(s) but got {}",
				min_args, pos_args_count
			);
			self.spanned_error(exp, err_text);
			return Some(self.types.error());
		}

		if !arg_list.named_args.is_empty() {
			let last_arg = match func_sig.parameters.last() {
				Some(arg) => arg.typeref.maybe_unwrap_option(),
				None => {
					self.spanned_error(
						exp,
						format!("Expected 0 named arguments for func at {}", exp.span().to_string()),
					);
					return Some(self.types.error());
				}
			};

			if !last_arg.is_struct() {
				self.spanned_error(exp, "No named arguments expected");
				return Some(self.types.error());
			}

			self.validate_structural_type(&arg_list_types.named_args, &last_arg, exp);
		}

		// Count number of optional parameters from the end of the function's params
		// Allow arg_list to be missing up to that number of nil values to try and make the number of arguments match
		let num_optionals = func_sig
			.parameters
			.iter()
			.rev()
			.take_while(|arg| arg.typeref.is_option())
			.count();

		// Verify arity

		// check if there is a variadic parameter, get its index
		let variadic_index = func_sig.parameters.iter().position(|o| o.variadic);
		let (index_last_item, arg_count) = if let Some(variadic_index) = variadic_index {
			(
				variadic_index,
				(variadic_index + 1) + (if arg_list.named_args.is_empty() { 0 } else { 1 }),
			)
		} else {
			(
				arg_list_types.pos_args.len(),
				(arg_list_types.pos_args.len()) + (if arg_list.named_args.is_empty() { 0 } else { 1 }),
			)
		};
		let min_args = func_sig.parameters.len() - num_optionals;
		let max_args = func_sig.parameters.len();
		if arg_count < min_args || arg_count > max_args {
			let err_text = if min_args == max_args {
				format!("Expected {} arguments but got {}", min_args, arg_count)
			} else {
				format!(
					"Expected between {} and {} arguments but got {}",
					min_args, max_args, arg_count
				)
			};
			self.spanned_error(exp, err_text);
		}
		let params = func_sig.parameters.iter();

		if index_last_item == arg_list_types.pos_args.len() {
			for (arg_expr, arg_type, param) in izip!(arg_list.pos_args.iter(), arg_list_types.pos_args.iter(), params) {
				self.validate_type(*arg_type, param.typeref, arg_expr);
			}
		} else {
			let mut new_arg_list: Vec<&Expr> = Vec::new();
			let mut new_arg_list_types: Vec<TypeRef> = Vec::new();
			for i in 0..index_last_item {
				new_arg_list.push(arg_list.pos_args.get(i).unwrap());
				new_arg_list_types.push(*arg_list_types.pos_args.get(i).unwrap());
			}

			let mut variadic_arg_list: Vec<&Expr> = Vec::new();
			let variadic_arg_types = *arg_list_types.pos_args.get(index_last_item).unwrap();
			for i in index_last_item..arg_list.pos_args.len() {
				let variadic_arg = arg_list.pos_args.get(i).unwrap();
				if !variadic_arg_types.is_same_type_as(arg_list_types.pos_args.get(i).unwrap()) {
					let error = format!(
						"Expected type to be {}, but got {} instead.",
						variadic_arg_types,
						arg_list_types.pos_args.get(i).unwrap()
					);
					self.spanned_error(&variadic_arg.span, error);
				}
				variadic_arg_list.push(variadic_arg);
			}
			let variadic_array_inner_type = *arg_list_types.pos_args.get(index_last_item).unwrap();
			for (arg_expr, arg_type, param) in izip!(new_arg_list.iter(), new_arg_list_types.iter(), params) {
				self.validate_type(*arg_type, param.typeref, *arg_expr);
			}
			// assert that each the extra args are of the same type as the variadic array type
			for arg_expr in variadic_arg_list.iter() {
				self.validate_type(variadic_array_inner_type, variadic_array_inner_type, *arg_expr);
			}
		};
		None
	}

	fn type_check_closure(&mut self, func_def: &ast::FunctionDefinition, env: &SymbolEnv) -> (UnsafeRef<Type>, Phase) {
		// TODO: make sure this function returns on all control paths when there's a return type (can be done by recursively traversing the statements and making sure there's a "return" statements in all control paths)
		// https://github.com/winglang/wing/issues/457
		// Create a type_checker function signature from the AST function definition
		let function_type = self.resolve_type_annotation(&func_def.signature.to_type_annotation(), env);
		let sig = function_type.as_function_sig().unwrap();

		// Create an environment for the function
		let mut function_env = self.types.add_symbol_env(SymbolEnv::new(
			Some(env.get_ref()),
			sig.return_type,
			false,
			true,
			func_def.signature.phase,
			self.statement_idx,
		));
		self.add_arguments_to_env(&func_def.signature.parameters, &sig, &mut function_env);

		// Type check the function body
		if let FunctionBody::Statements(scope) = &func_def.body {
			self.types.set_scope_env(scope, function_env);

			self.inner_scopes.push(scope);

			(function_type, sig.phase)
		} else {
			(function_type, sig.phase)
		}
	}

	/// Validate that a given map can be assigned to a variable of given struct type
	fn validate_structural_type(
		&mut self,
		object_types: &IndexMap<Symbol, SpannedTypeInfo>,
		expected_type: &TypeRef,
		value: &impl Spanned,
	) {
		let expected_struct = if let Some(expected_struct) = expected_type.maybe_unwrap_option().as_struct() {
			expected_struct
		} else {
			self.spanned_error(value, format!("{expected_type} is not a struct so it has no fields"));
			return;
		};

		// Verify that there are no extraneous fields
		// Also map original field names to the ones in the struct type
		let mut field_map = IndexMap::new();
		for (k, _) in object_types.iter() {
			let field = expected_struct.env.lookup(k, None);
			if let Some(field) = field {
				let field_type = field
					.as_variable()
					.expect("Expected struct field to be a variable in the struct env")
					.type_;
				field_map.insert(k.name.clone(), (k, field_type));
			} else {
				self.spanned_error(value, format!("\"{}\" is not a field of \"{}\"", k.name, expected_type));
			}
		}

		// Verify that all non-optional fields are present and are of the right type
		for (k, v) in expected_struct.env.iter(true).map(|(k, v, _)| {
			(
				k,
				v.as_variable()
					.expect("Expected struct field to be a variable in the struct env")
					.type_,
			)
		}) {
			if let Some((symb, expected_field_type)) = field_map.get(&k) {
				let t = object_types.get(*symb).unwrap();
				let t = if let Type::Json(Some(JsonData {
					kind: JsonDataKind::Type(type_info),
					..
				})) = &*t.type_
				{
					type_info
				} else {
					t
				};
				self.validate_type(t.type_, *expected_field_type, &t.span);
			} else if !v.is_option() {
				self.spanned_error(
					value,
					format!(
						"Missing required field \"{}\" from \"{}\"",
						k, expected_struct.name.name
					),
				);
			}
		}
	}

<<<<<<< HEAD
	fn check_json_serializable_or_validate_type(
		&mut self,
		actual_type: TypeRef,
		expected_type: TypeRef,
		exp: &Expr,
	) -> TypeRef {
		// Skip validate if in Json
		if self.in_json == 0 {
			return self.validate_type(actual_type, expected_type, exp);
		}

		if self.is_in_mut_json && !actual_type.is_json_legal_value() {
			self.spanned_error(
				exp,
				format!(
					"Expected a valid Json value (https://www.json.org/json-en.html), but got \"{}\"",
					actual_type
				),
			);
			return self.types.error();
		}

		if expected_type.is_json() {
			expected_type
		} else {
			actual_type
		}
	}

	/// Validate that the given type is a subtype (or same) as the expected type, disregarding whether
	/// the object is mutable or immutable. If not, add an error to the diagnostics.
	///
	/// Returns the given type on success, otherwise returns the expected type.
	fn validate_type_binary_operator(
		&mut self,
		actual_type: TypeRef,
		expected_type: TypeRef,
		span: &impl Spanned,
	) -> TypeRef {
		if actual_type.is_array_type()
			&& expected_type.is_array_type()
			&& actual_type
				.collection_item_type()
				.unwrap()
				.is_same_type_as(&expected_type.collection_item_type().unwrap())
		{
			return actual_type;
		}

		if actual_type.is_map_type()
			&& expected_type.is_map_type()
			&& actual_type
				.collection_item_type()
				.unwrap()
				.is_same_type_as(&expected_type.collection_item_type().unwrap())
		{
			return actual_type;
		}

		if actual_type.is_set_type()
			&& expected_type.is_set_type()
			&& actual_type
				.collection_item_type()
				.unwrap()
				.is_same_type_as(&expected_type.collection_item_type().unwrap())
		{
			return actual_type;
		}

		self.validate_type_in(actual_type, &[expected_type], span)
	}

=======
>>>>>>> b547c18e
	/// Validate that the given type is a subtype (or same) as the expected type. If not, add an error
	/// to the diagnostics.
	///
	/// Returns the given type on success, otherwise returns the expected type.
	fn validate_type(&mut self, actual_type: TypeRef, expected_type: TypeRef, span: &impl Spanned) -> TypeRef {
		self.validate_type_in(actual_type, &[expected_type], span)
	}

	/// Validate that the given type is a subtype (or same) as the one of the expected types. If not, add
	/// an error to the diagnostics.
	/// Returns the given type on success, otherwise returns one of the expected types.
	fn validate_type_in(&mut self, actual_type: TypeRef, expected_types: &[TypeRef], span: &impl Spanned) -> TypeRef {
		assert!(expected_types.len() > 0);
		let first_expected_type = expected_types[0];
		let mut return_type = actual_type;
		let span = span.span();

		// To avoid ambiguity, only do inference if there is one expected type
		if expected_types.len() == 1 {
			// First check if the actual type is an inference that can be replaced with the expected type
			if self.add_new_inference(&actual_type, &first_expected_type, &span) {
				// Update the type we validate and return
				return_type = self.types.maybe_unwrap_inference(return_type);
			} else {
				// otherwise, check if the expected type is an inference that can be replaced with the actual type
				self.add_new_inference(&first_expected_type, &actual_type, &span);
			}
		}

		// If the actual type is anything or any of the expected types then we're good
		if return_type.is_anything() || expected_types.iter().any(|t| return_type.is_subtype_of(t)) {
			return return_type;
		}

		// If the actual type is an error (a type we failed to resolve) then we silently ignore it assuming
		// the error was already reported.
		if return_type.is_unresolved() {
			return return_type;
		}

		// If any of the expected types are errors (types we failed to resolve) then we silently ignore it
		// assuming the error was already reported.
		if expected_types.iter().any(|t| t.is_unresolved()) {
			return return_type;
		}

		// If the expected type is Json and the actual type is a Json legal value then we're good
		if expected_types.iter().any(|t| t.is_json()) {
			if return_type.is_json_legal_value() {
				return return_type;
			}
		}

		// if the actual type is an empty array of json, it can be assigned to any array
		let mut json_type = return_type;
		if let Type::Array(inner) = **return_type.maybe_unwrap_option() {
			if let Type::Json(Some(JsonData {
				kind: JsonDataKind::List(list),
				..
			})) = &*inner
			{
				if list.is_empty() && expected_types.iter().all(|t| matches!(**t, Type::Array(_))) {
					return return_type;
				}
				json_type = inner;
			}
		}
		if let Type::Map(inner) = **return_type.maybe_unwrap_option() {
			if let Type::Json(Some(JsonData {
				kind: JsonDataKind::Fields(field),
				..
			})) = &*inner
			{
				if field.is_empty() && expected_types.iter().all(|t| matches!(**t, Type::Map(_))) {
					return return_type;
				}
				json_type = inner;
			}
		}

		// if the actual type is a Json with known data, we can attempt to structurally type check
		if expected_types.len() == 1 && json_type.is_json() {
			let expected_type = self.types.maybe_unwrap_inference(first_expected_type);
			let expected_type_unwrapped = expected_type.maybe_unwrap_option();
			if expected_type_unwrapped.is_json() {
				return actual_type;
			}
			if let Type::Json(Some(data)) = &**json_type.maybe_unwrap_option() {
				if expected_type_unwrapped.is_json_legal_value()
					|| expected_type_unwrapped.is_struct()
					|| expected_type_unwrapped.is_immutable_collection()
				{
					// we don't need to check the json-ability of this expr later because we know it's legal or it's being used as a struct/map
					self.types.json_literal_casts.insert(data.expression_id, expected_type);
				}
				match &data.kind {
					JsonDataKind::Type(t) => {
						self.validate_type(t.type_, expected_type, &span);
						return return_type;
					}
					JsonDataKind::Fields(fields) => {
						if expected_type_unwrapped.is_struct() {
							self.validate_structural_type(fields, expected_type_unwrapped, &span);
							return return_type;
						} else if let Type::Map(expected_map) = &**expected_type_unwrapped {
							for field_info in fields.values() {
								self.validate_type(field_info.type_, *expected_map, &field_info.span);
							}
							return return_type;
						}
					}
					JsonDataKind::List(list) => {
						if let Type::Array(expected_inner) = **expected_type_unwrapped {
							for t in list {
								self.validate_type(t.type_, expected_inner, &t.span);
							}
							return return_type;
						}
					}
				};
			}
		}

		let expected_type_str = if expected_types.len() > 1 {
			let expected_types_list = expected_types
				.iter()
				.map(|t| format!("{}", t))
				.collect::<Vec<String>>()
				.join(",");
			format!("one of \"{}\"", expected_types_list)
		} else {
			format!("\"{}\"", first_expected_type)
		};

		let mut message = format!("Expected type to be {expected_type_str}, but got \"{return_type}\" instead");
		if return_type.is_nil() && expected_types.len() == 1 {
			message = format!("{message} (hint: to allow \"nil\" assignment use optional type: \"{first_expected_type}?\")");
		}
		if json_type.maybe_unwrap_option().is_json() {
			// known json data is statically known
			message = format!("{message} (hint: use {first_expected_type}.fromJson() to convert dynamic Json)");
		}
		report_diagnostic(Diagnostic {
			message,
			span: Some(span.span()),
		});

		// Evaluate to one of the expected types
		first_expected_type
	}

	pub fn type_check_file(&mut self, source_path: &Path, scope: &Scope) {
		CompilationContext::set(CompilationPhase::TypeChecking, &scope.span);
		self.type_check_scope(scope);

		// Save the module's symbol environment to `self.types.source_file_envs`
		// (replacing any existing ones if there was already a SymbolEnv from a previous compilation)
		let scope_env = self.types.get_scope_env(scope);
		let is_bringable = check_is_bringable(scope);
		self
			.types
			.source_file_envs
			.insert(source_path.to_owned(), (scope_env, is_bringable));
	}

	fn type_check_scope(&mut self, scope: &Scope) {
		assert!(self.inner_scopes.is_empty());
		let mut env = self.types.get_scope_env(scope);
		for statement in scope.statements.iter() {
			self.type_check_statement(statement, &mut env);
		}

		// reverse list to type check later scopes first
		// Why? To improve the inference algorithm. Earlier inner_scopes for closures may need to infer types from later inner_scopes
		let inner_scopes = self.inner_scopes.drain(..).rev().collect::<Vec<_>>();
		for inner_scope in inner_scopes {
			let scope = unsafe { &*inner_scope };
			self.type_check_scope(scope);
		}
		if env.is_function {
			if let Type::Inferred(n) = &*env.return_type {
				if self.types.get_inference_by_id(*n).is_none() {
					// If function types don't return anything then we should set the return type to void
					self.types.update_inferred_type(*n, self.types.void(), &scope.span);
				}
				self.update_known_inferences(&mut env.return_type, &scope.span);
			}
		}

		for symbol_data in env.symbol_map.values_mut() {
			if let SymbolKind::Variable(ref mut var_info) = symbol_data.1 {
				// Update any possible inferred types in this variable.
				// This must be called before checking for un-inferred types because some variable were not used in this scope so they did not get a chance to get updated.
				self.update_known_inferences(&mut var_info.type_, &var_info.name.span);

				// If we found a variable with an inferred type, this is an error because it means we failed to infer its type
				// Ignores any transient (no file_id) variables e.g. `this`. Those failed inferences are cascading errors and not useful to the user
				if self.check_for_inferences(&var_info.type_, &var_info.name.span) && !var_info.name.span.file_id.is_empty() {
					self.spanned_error(&var_info.name, "Unable to infer type".to_string());
				}
			}
		}
	}

	fn resolve_type_annotation(&mut self, annotation: &TypeAnnotation, env: &SymbolEnv) -> TypeRef {
		match &annotation.kind {
			TypeAnnotationKind::Inferred => self.types.make_inference(),
			TypeAnnotationKind::Number => self.types.number(),
			TypeAnnotationKind::String => self.types.string(),
			TypeAnnotationKind::Bool => self.types.bool(),
			TypeAnnotationKind::Duration => self.types.duration(),
			TypeAnnotationKind::Void => self.types.void(),
			TypeAnnotationKind::Json => self.types.json(),
			TypeAnnotationKind::MutJson => self.types.mut_json(),
			TypeAnnotationKind::Optional(v) => {
				let value_type = self.resolve_type_annotation(v, env);
				self.types.add_type(Type::Optional(value_type))
			}
			TypeAnnotationKind::Function(ast_sig) => {
				let mut parameters = vec![];
				for i in 0..ast_sig.parameters.len() {
					let p = ast_sig.parameters.get(i).unwrap();
					if p.variadic && i != (ast_sig.parameters.len() - 1) {
						self.spanned_error(
							&ast_sig.parameters.get(i).unwrap().name.span,
							"Variadic parameters must always be the last parameter in a function.".to_string(),
						);
					}

					if p.variadic {
						match &p.type_annotation.kind {
							TypeAnnotationKind::Array(_) | TypeAnnotationKind::MutArray(_) => {}
							_ => self.spanned_error(
								&ast_sig.parameters.get(i).unwrap().name.span,
								"Variadic parameters must be type Array or MutArray.".to_string(),
							),
						};
					}
				}
				for p in ast_sig.parameters.iter() {
					parameters.push(FunctionParameter {
						name: p.name.name.clone(),
						typeref: self.resolve_type_annotation(&p.type_annotation, env),
						docs: Docs::default(),
						variadic: p.variadic,
					});
				}
				let sig = FunctionSignature {
					this_type: None,
					parameters,
					return_type: self.resolve_type_annotation(ast_sig.return_type.as_ref(), env),
					phase: ast_sig.phase,
					js_override: None,
					docs: Docs::default(),
				};
				// TODO: avoid creating a new type for each function_sig resolution
				self.types.add_type(Type::Function(sig))
			}
			TypeAnnotationKind::UserDefined(user_defined_type) => self
				.resolve_user_defined_type(user_defined_type, env, self.statement_idx)
				.unwrap_or_else(|e| self.type_error(e)),
			TypeAnnotationKind::Array(v) => {
				let value_type = self.resolve_type_annotation(v, env);
				// TODO: avoid creating a new type for each array resolution
				self.types.add_type(Type::Array(value_type))
			}
			TypeAnnotationKind::MutArray(v) => {
				let value_type = self.resolve_type_annotation(v, env);
				// TODO: avoid creating a new type for each array resolution
				self.types.add_type(Type::MutArray(value_type))
			}
			TypeAnnotationKind::Set(v) => {
				let value_type = self.resolve_type_annotation(v, env);
				// TODO: avoid creating a new type for each set resolution
				self.types.add_type(Type::Set(value_type))
			}
			TypeAnnotationKind::MutSet(v) => {
				let value_type = self.resolve_type_annotation(v, env);
				// TODO: avoid creating a new type for each set resolution
				self.types.add_type(Type::MutSet(value_type))
			}
			TypeAnnotationKind::Map(v) => {
				let value_type = self.resolve_type_annotation(v, env);
				// TODO: avoid creating a new type for each map resolution
				self.types.add_type(Type::Map(value_type))
			}
			TypeAnnotationKind::MutMap(v) => {
				let value_type = self.resolve_type_annotation(v, env);
				// TODO: avoid creating a new type for each map resolution
				self.types.add_type(Type::MutMap(value_type))
			}
		}
	}

	fn type_check_arg_list(&mut self, arg_list: &ArgList, env: &mut SymbolEnv) -> ArgListTypes {
		// Type check the positional arguments, e.g. fn(exp1, exp2, exp3)
		let pos_arg_types = arg_list
			.pos_args
			.iter()
			.map(|pos_arg| self.type_check_exp(pos_arg, env).0)
			.collect();

		// Type check the named arguments, e.g. fn(named_arg1: exp4, named_arg2: exp5)
		let named_arg_types = arg_list
			.named_args
			.iter()
			.map(|(sym, expr)| {
				let arg_type = self.type_check_exp(&expr, env).0;
				(
					sym.clone(),
					SpannedTypeInfo {
						type_: arg_type,
						span: expr.span.clone(),
					},
				)
			})
			.collect::<IndexMap<_, _>>();

		ArgListTypes {
			pos_args: pos_arg_types,
			named_args: named_arg_types,
		}
	}
	fn type_check_statement(&mut self, stmt: &Stmt, env: &mut SymbolEnv) {
		CompilationContext::set(CompilationPhase::TypeChecking, &stmt.span);

		// Set the current statement index for symbol lookup checks. We can safely assume we're
		// not overwriting the current statement index because `type_check_statement` is never
		// recursively called (we use a breadth-first traversal of the AST statements).
		self.statement_idx = stmt.idx;

		match &stmt.kind {
			StmtKind::Let {
				reassignable,
				var_name,
				initial_value,
				type_,
			} => {
				let explicit_type = type_.as_ref().map(|t| self.resolve_type_annotation(t, env));
				let (mut inferred_type, _) = self.type_check_exp(initial_value, env);
				if inferred_type.is_void() {
					self.spanned_error(
						var_name,
						format!("Cannot assign expression of type \"{}\" to a variable", inferred_type),
					);
				}
				if explicit_type.is_none() && inferred_type.is_nil() {
					self.spanned_error(
						initial_value,
						"Cannot assign nil value to variables without explicit optional type",
					);
				}
				if let Some(explicit_type) = explicit_type {
					self.validate_type(inferred_type, explicit_type, initial_value);
					let final_type = if !*reassignable && explicit_type.is_json() && inferred_type.is_json() {
						// If both types are Json, use the inferred type in case it has more information
						inferred_type
					} else {
						explicit_type
					};
					match env.define(
						var_name,
						SymbolKind::make_free_variable(var_name.clone(), final_type, *reassignable, env.phase),
						StatementIdx::Index(stmt.idx),
					) {
						Err(type_error) => {
							self.type_error(type_error);
						}
						_ => {}
					};
				} else {
					if *reassignable && inferred_type.is_json() {
						if let Type::Json(Some(_)) = *inferred_type {
							// We do not have the required analysis to know the type of the Json data after reassignment
							inferred_type = self.types.json();
						}
					}
					match env.define(
						var_name,
						SymbolKind::make_free_variable(var_name.clone(), inferred_type, *reassignable, env.phase),
						StatementIdx::Index(stmt.idx),
					) {
						Err(type_error) => {
							self.type_error(type_error);
						}
						_ => {}
					};
				}
			}
			StmtKind::ForLoop {
				iterator,
				iterable,
				statements,
			} => {
				// TODO: Expression must be iterable
				let (exp_type, _) = self.type_check_exp(iterable, env);

				if !exp_type.is_iterable() {
					self.spanned_error(iterable, format!("Unable to iterate over \"{}\"", &exp_type));
				}

				let iterator_type = match &*exp_type {
					// These are builtin iterables that have a clear/direct iterable type
					Type::Array(t) => *t,
					Type::Set(t) => *t,
					Type::MutArray(t) => *t,
					Type::MutSet(t) => *t,
					Type::Anything => exp_type,
					_t => self.types.error(),
				};

				let mut scope_env = self.types.add_symbol_env(SymbolEnv::new(
					Some(env.get_ref()),
					env.return_type,
					false,
					false,
					env.phase,
					stmt.idx,
				));
				match scope_env.define(
					&iterator,
					SymbolKind::make_free_variable(iterator.clone(), iterator_type, false, env.phase),
					StatementIdx::Top,
				) {
					Err(type_error) => {
						self.type_error(type_error);
					}
					_ => {}
				};
				self.types.set_scope_env(statements, scope_env);

				self.inner_scopes.push(statements);
			}
			StmtKind::While { condition, statements } => {
				let (cond_type, _) = self.type_check_exp(condition, env);
				self.validate_type(cond_type, self.types.bool(), condition);

				let scope_env = self.types.add_symbol_env(SymbolEnv::new(
					Some(env.get_ref()),
					env.return_type,
					false,
					false,
					env.phase,
					stmt.idx,
				));
				self.types.set_scope_env(statements, scope_env);

				self.inner_scopes.push(statements);
			}
			StmtKind::Break | StmtKind::Continue => {}
			StmtKind::IfLet {
				value,
				statements,
				reassignable,
				var_name,
				else_statements,
			} => {
				let (mut cond_type, _) = self.type_check_exp(value, env);

				if let Type::Inferred(n) = *cond_type {
					// If the type is inferred and unlinked, we must make sure that the type is also optional
					// So let's make a new inference, but this time optional
					if self.types.get_inference_by_id(n).is_none() {
						let new_inference = self.types.make_inference();
						cond_type = self.types.make_option(new_inference);
						self.types.update_inferred_type(n, cond_type, &value.span);
					}
				}

				if !cond_type.is_option() {
					report_diagnostic(Diagnostic {
						message: format!("Expected type to be optional, but got \"{}\" instead", cond_type),
						span: Some(value.span()),
					});
				}

				// Technically we only allow if let statements to be used with optionals
				// and above validate_type_is_optional method will attach a diagnostic error if it is not.
				// However for the sake of verbose diagnostics we'll allow the code to continue if the type is not an optional
				// and complete the type checking process for additional errors.
				let var_type = *cond_type.maybe_unwrap_option();

				let mut stmt_env = self.types.add_symbol_env(SymbolEnv::new(
					Some(env.get_ref()),
					env.return_type,
					false,
					false,
					env.phase,
					stmt.idx,
				));

				// Add the variable to if block scope
				match stmt_env.define(
					var_name,
					SymbolKind::make_free_variable(var_name.clone(), var_type, *reassignable, env.phase),
					StatementIdx::Top,
				) {
					Err(type_error) => {
						self.type_error(type_error);
					}
					_ => {}
				}

				self.types.set_scope_env(statements, stmt_env);
				self.inner_scopes.push(statements);

				if let Some(else_scope) = else_statements {
					let else_scope_env = self.types.add_symbol_env(SymbolEnv::new(
						Some(env.get_ref()),
						env.return_type,
						false,
						false,
						env.phase,
						stmt.idx,
					));
					self.types.set_scope_env(else_scope, else_scope_env);
					self.inner_scopes.push(else_scope);
				}
			}
			StmtKind::If {
				condition,
				statements,
				elif_statements,
				else_statements,
			} => {
				let (cond_type, _) = self.type_check_exp(condition, env);
				self.validate_type(cond_type, self.types.bool(), condition);

				let if_scope_env = self.types.add_symbol_env(SymbolEnv::new(
					Some(env.get_ref()),
					env.return_type,
					false,
					false,
					env.phase,
					stmt.idx,
				));
				self.types.set_scope_env(statements, if_scope_env);
				self.inner_scopes.push(statements);

				for elif_scope in elif_statements {
					let (cond_type, _) = self.type_check_exp(&elif_scope.condition, env);
					self.validate_type(cond_type, self.types.bool(), condition);

					let elif_scope_env = self.types.add_symbol_env(SymbolEnv::new(
						Some(env.get_ref()),
						env.return_type,
						false,
						false,
						env.phase,
						stmt.idx,
					));
					self.types.set_scope_env(&elif_scope.statements, elif_scope_env);
					self.inner_scopes.push(&elif_scope.statements);
				}

				if let Some(else_scope) = else_statements {
					let else_scope_env = self.types.add_symbol_env(SymbolEnv::new(
						Some(env.get_ref()),
						env.return_type,
						false,
						false,
						env.phase,
						stmt.idx,
					));
					self.types.set_scope_env(else_scope, else_scope_env);
					self.inner_scopes.push(else_scope);
				}
			}
			StmtKind::Expression(e) => {
				self.type_check_exp(e, env);
			}
			StmtKind::Assignment { variable, value } => {
				let (exp_type, _) = self.type_check_exp(value, env);

				// TODO: we need to verify that if this variable is defined in a parent environment (i.e.
				// being captured) it cannot be reassigned: https://github.com/winglang/wing/issues/3069

				let (var, var_phase) = self.resolve_reference(&variable, env);

				if !var.type_.is_unresolved() && !var.reassignable {
					self.spanned_error(variable, "Variable is not reassignable".to_string());
				} else if var_phase == Phase::Preflight && env.phase == Phase::Inflight {
					self.spanned_error(stmt, "Variable cannot be reassigned from inflight".to_string());
				}

				self.validate_type(exp_type, var.type_, value);
			}
			StmtKind::Bring { source, identifier } => {
				// library_name is the name of the library we are importing from the JSII world
				let library_name: String;
				// namespace_filter describes what types we are importing from the library
				// e.g. [] means we are importing everything from `mylib`
				// e.g. ["ns1", "ns2"] means we are importing everything from `mylib.ns1.ns2`
				let namespace_filter: Vec<String>;
				// alias is the symbol we are giving to the imported library or namespace
				let alias: &Symbol;

				match &source {
					BringSource::BuiltinModule(name) => {
						if WINGSDK_BRINGABLE_MODULES.contains(&name.name.as_str()) {
							library_name = WINGSDK_ASSEMBLY_NAME.to_string();
							namespace_filter = vec![name.name.clone()];
							alias = identifier.as_ref().unwrap_or(&name);
						} else if name.name.as_str() == WINGSDK_STD_MODULE {
							self.spanned_error(stmt, format!("Redundant bring of \"{}\"", WINGSDK_STD_MODULE));
							return;
						} else {
							self.spanned_error(stmt, format!("\"{}\" is not a built-in module", name));
							return;
						}
					}
					BringSource::JsiiModule(name) => {
						library_name = name.name.to_string();
						// no namespace filter (we only support importing entire libraries at the moment)
						namespace_filter = vec![];
						alias = identifier.as_ref().unwrap();
					}
					BringSource::WingFile(name) => {
						let (brought_env, is_bringable) = match self.types.source_file_envs.get(Path::new(&name.name)) {
							Some((env, is_bringable)) => (*env, *is_bringable),
							None => {
								self.spanned_error(
									stmt,
									format!("Could not type check \"{}\" due to cyclic bring statements", name),
								);
								return;
							}
						};
						if !is_bringable {
							self.spanned_error(
								stmt,
								format!(
									"Cannot bring \"{}\" - modules with statements besides classes, interfaces, enums, and structs cannot be brought",
									name
								),
							);
							return;
						}
						let ns = self.types.add_namespace(Namespace {
							name: name.name.to_string(),
							env: SymbolEnv::new(
								Some(brought_env.get_ref()),
								brought_env.return_type,
								false,
								false,
								brought_env.phase,
								0,
							),
							loaded: true,
						});
						if let Err(e) = env.define(
							identifier.as_ref().unwrap(),
							SymbolKind::Namespace(ns),
							StatementIdx::Top,
						) {
							self.type_error(e);
						}
						return;
					}
				}

				self.add_module_to_env(env, library_name, namespace_filter, alias, Some(&stmt));
			}
			StmtKind::Scope(scope) => {
				let scope_env = self.types.add_symbol_env(SymbolEnv::new(
					Some(env.get_ref()),
					env.return_type,
					false,
					false,
					env.phase,
					stmt.idx,
				));
				self.types.set_scope_env(scope, scope_env);
				self.inner_scopes.push(scope)
			}
			StmtKind::Return(exp) => {
				let return_type_inferred = self.update_known_inferences(&mut env.return_type, &stmt.span);
				if let Some(return_expression) = exp {
					let (return_type, _) = self.type_check_exp(return_expression, env);
					if !env.return_type.is_void() {
						self.validate_type(return_type, env.return_type, return_expression);
					} else if env.is_in_function() {
						if return_type_inferred {
							self.spanned_error(stmt, "Unexpected return value from void function");
						} else {
							self.spanned_error(
								stmt,
								"Unexpected return value from void function. Return type annotations are required for methods.",
							);
						}
					} else {
						self.spanned_error(stmt, "Return statement outside of function cannot return a value");
					}
				} else {
					self.validate_type(self.types.void(), env.return_type, stmt);
				}

				if let Type::Json(d) = &mut *env.return_type {
					// We do not have the required analysis to know the type of the Json data after return
					if d.is_some() {
						d.take();
					}
				}
			}
			StmtKind::Class(AstClass {
				name,
				fields,
				methods,
				parent,
				implements,
				initializer,
				phase,
				inflight_initializer,
			}) => {
				// preflight classes cannot be declared inside an inflight scope
				// (the other way is okay)
				if env.phase == Phase::Inflight && *phase == Phase::Preflight {
					self.spanned_error(stmt, format!("Cannot declare a {} class in {} scope", phase, env.phase));
				}
				// Verify parent is a known class and get their env
				let (parent_class, parent_class_env) = self.extract_parent_class(parent.as_ref(), *phase, name, env);

				// Create environment representing this class, for now it'll be empty just so we can support referencing ourselves from the class definition.
				let dummy_env = SymbolEnv::new(None, self.types.void(), false, false, env.phase, stmt.idx);

				let impl_interfaces = implements
					.iter()
					.filter_map(|i| {
						let t = self
							.resolve_user_defined_type(i, env, stmt.idx)
							.unwrap_or_else(|e| self.type_error(e));
						if t.as_interface().is_some() {
							Some(t)
						} else {
							self.spanned_error(i, format!("Expected an interface, instead found type \"{}\"", t));
							None
						}
					})
					.collect::<Vec<_>>();

				// Create the resource/class type and add it to the current environment (so class implementation can reference itself)
				let class_spec = Class {
					name: name.clone(),
					fqn: None,
					env: dummy_env,
					parent: parent_class,
					implements: impl_interfaces.clone(),
					is_abstract: false,
					phase: *phase,
					type_parameters: None, // TODO no way to have generic args in wing yet
					docs: Docs::default(),
					std_construct_args: *phase == Phase::Preflight,
					lifts: None,
				};
				let mut class_type = self.types.add_type(Type::Class(class_spec));
				match env.define(name, SymbolKind::Type(class_type), StatementIdx::Top) {
					Err(type_error) => {
						self.type_error(type_error);
					}
					_ => {}
				};

				// Create a the real class environment to be filled with the class AST types
				let mut class_env = SymbolEnv::new(parent_class_env, self.types.void(), false, false, env.phase, stmt.idx);

				// Add fields to the class env
				for field in fields.iter() {
					let field_type = self.resolve_type_annotation(&field.member_type, env);
					match class_env.define(
						&field.name,
						SymbolKind::make_member_variable(
							field.name.clone(),
							field_type,
							field.reassignable,
							field.is_static,
							field.phase,
							None,
						),
						StatementIdx::Top,
					) {
						Err(type_error) => {
							self.type_error(type_error);
						}
						_ => {}
					};
				}

				// Add methods to the class env
				for (method_name, method_def) in methods.iter() {
					self.add_method_to_class_env(
						&method_def.signature,
						env,
						if method_def.is_static { None } else { Some(class_type) },
						&mut class_env,
						method_name,
					);
				}

				// Add the constructor to the class env
				let init_symb = Symbol {
					name: CLASS_INIT_NAME.into(),
					span: initializer.span.clone(),
				};

				self.add_method_to_class_env(&initializer.signature, env, None, &mut class_env, &init_symb);

				let inflight_init_symb = Symbol {
					name: CLASS_INFLIGHT_INIT_NAME.into(),
					span: inflight_initializer.span.clone(),
				};

				// Add the inflight initializer to the class env
				self.add_method_to_class_env(
					&inflight_initializer.signature,
					env,
					Some(class_type),
					&mut class_env,
					&inflight_init_symb,
				);

				// Replace the dummy class environment with the real one before type checking the methods
				if let Some(mut_class) = class_type.as_class_mut() {
					mut_class.env = class_env;
				} else {
					panic!("Expected class type");
				}
				// let mut class_env = &mut mut_class.env;

				if let FunctionBody::Statements(scope) = &inflight_initializer.body {
					self.check_class_field_initialization(&scope, fields, Phase::Inflight);
					self.type_check_super_constructor_against_parent_initializer(
						scope,
						class_type,
						&mut class_type.as_class_mut().unwrap().env,
						CLASS_INFLIGHT_INIT_NAME,
					);
				};

				// Type check constructor
				self.type_check_method(class_type, &init_symb, env, stmt.idx, initializer);

				// Verify if all fields of a class/resource are initialized in the initializer.
				let init_statements = match &initializer.body {
					FunctionBody::Statements(s) => s,
					FunctionBody::External(_) => panic!("init cannot be extern"),
				};

				self.check_class_field_initialization(&init_statements, fields, Phase::Preflight);

				self.type_check_super_constructor_against_parent_initializer(
					init_statements,
					class_type,
					&mut class_type.as_class_mut().unwrap().env,
					CLASS_INIT_NAME,
				);

				// Type check the inflight initializer
				self.type_check_method(class_type, &inflight_init_symb, env, stmt.idx, inflight_initializer);

				// TODO: handle member/method overrides in our env based on whatever rules we define in our spec
				// https://github.com/winglang/wing/issues/1124

				// Type check methods
				for (method_name, method_def) in methods.iter() {
					self.type_check_method(class_type, method_name, env, stmt.idx, method_def);
				}

				// Check that the class satisfies all of its interfaces
				for interface_type in impl_interfaces.iter() {
					let interface_type = match interface_type.as_interface() {
						Some(t) => t,
						None => {
							// No need to error here, it will be caught when `impl_interaces` was created
							continue;
						}
					};

					// Check all methods are implemented
					for (method_name, method_type) in interface_type.methods(true) {
						if let Some(symbol) = &mut class_type
							.as_class_mut()
							.unwrap()
							.env
							.lookup(&method_name.as_str().into(), None)
						{
							let class_method_type = symbol.as_variable().expect("Expected method to be a variable").type_;
							self.validate_type(class_method_type, method_type, name);
						} else {
							self.spanned_error(
								name,
								format!(
									"Class \"{}\" does not implement method \"{}\" of interface \"{}\"",
									name.name, method_name, interface_type.name.name
								),
							);
						}
					}

					// Check all fields are implemented
					for (field_name, field_type) in interface_type.fields(true) {
						if let Some(symbol) = &mut class_type
							.as_class_mut()
							.unwrap()
							.env
							.lookup(&field_name.as_str().into(), None)
						{
							let class_field_type = symbol.as_variable().expect("Expected field to be a variable").type_;
							self.validate_type(class_field_type, field_type, name);
						} else {
							self.spanned_error(
								name,
								format!(
									"Class \"{}\" does not implement field \"{}\" of interface \"{}\"",
									name.name, field_name, interface_type.name.name
								),
							);
						}
					}
				}
			}
			StmtKind::Interface(AstInterface { name, methods, extends }) => {
				// Create environment representing this interface, for now it'll be empty just so we can support referencing ourselves from the interface definition.
				let dummy_env = SymbolEnv::new(None, self.types.void(), false, false, env.phase, stmt.idx);

				let extend_interfaces = extends
					.iter()
					.filter_map(|i| {
						let t = self
							.resolve_user_defined_type(i, env, stmt.idx)
							.unwrap_or_else(|e| self.type_error(e));
						if t.as_interface().is_some() {
							Some(t)
						} else {
							// The type checker resolves non-existing definitions to `any`, so we avoid duplicate errors by checking for that here
							if !t.is_unresolved() {
								self.spanned_error(i, format!("Expected an interface, instead found type \"{}\"", t));
							}
							None
						}
					})
					.collect::<Vec<_>>();

				// Create the interface type and add it to the current environment (so interface implementation can reference itself)
				let interface_spec = Interface {
					name: name.clone(),
					docs: Docs::default(),
					env: dummy_env,
					extends: extend_interfaces.clone(),
				};
				let mut interface_type = self.types.add_type(Type::Interface(interface_spec));
				match env.define(name, SymbolKind::Type(interface_type), StatementIdx::Top) {
					Err(type_error) => {
						self.type_error(type_error);
					}
					_ => {}
				};

				// Create the real interface environment to be filled with the interface AST types
				let mut interface_env = SymbolEnv::new(None, self.types.void(), false, false, env.phase, stmt.idx);

				// Add methods to the interface env
				for (method_name, sig) in methods.iter() {
					let mut method_type = self.resolve_type_annotation(&sig.to_type_annotation(), env);
					// use the interface type as the function's "this" type
					if let Type::Function(ref mut f) = *method_type {
						f.this_type = Some(interface_type);
					} else {
						panic!("Expected method type to be a function");
					}

					match interface_env.define(
						method_name,
						SymbolKind::make_member_variable(method_name.clone(), method_type, false, false, sig.phase, None),
						StatementIdx::Top,
					) {
						Err(type_error) => {
							self.type_error(type_error);
						}
						_ => {}
					};
				}

				// add methods from all extended interfaces to the interface env
				if let Err(e) = add_parent_members_to_iface_env(&extend_interfaces, name, &mut interface_env) {
					self.type_error(e);
				}

				// Replace the dummy interface environment with the real one before type checking the methods
				interface_type.as_mut_interface().unwrap().env = interface_env;
			}
			StmtKind::Struct { name, extends, fields } => {
				// Note: structs don't have a parent environment, instead they flatten their parent's members into the struct's env.
				//   If we encounter an existing member with the same name and type we skip it, if the types are different we
				//   fail type checking.

				// Create an environment for the struct
				let mut struct_env = SymbolEnv::new(None, self.types.void(), false, false, Phase::Independent, stmt.idx);

				// Add fields to the struct env
				for field in fields.iter() {
					let field_type = self.resolve_type_annotation(&field.member_type, env);
					if field_type.is_mutable() {
						self.spanned_error(&field.name, "Struct fields must have immutable types");
					}
					match struct_env.define(
						&field.name,
						SymbolKind::make_member_variable(field.name.clone(), field_type, false, false, Phase::Independent, None),
						StatementIdx::Top,
					) {
						Err(type_error) => {
							self.type_error(type_error);
						}
						_ => {}
					};
				}

				// Add members from the structs parents
				let extends_types = extends
					.iter()
					.filter_map(|ext| {
						let t = self
							.resolve_user_defined_type(ext, env, stmt.idx)
							.unwrap_or_else(|e| self.type_error(e));
						if t.as_struct().is_some() {
							Some(t)
						} else {
							self.spanned_error(ext, format!("Expected a struct, found type \"{}\"", t));
							None
						}
					})
					.collect::<Vec<_>>();

				if let Err(e) = add_parent_members_to_struct_env(&extends_types, name, &mut struct_env) {
					self.type_error(e);
				}
				match env.define(
					name,
					SymbolKind::Type(self.types.add_type(Type::Struct(Struct {
						name: name.clone(),
						extends: extends_types,
						env: struct_env,
						docs: Docs::default(),
					}))),
					StatementIdx::Top,
				) {
					Err(type_error) => {
						self.type_error(type_error);
					}
					_ => {}
				};
			}
			StmtKind::Enum { name, values } => {
				let enum_type_ref = self.types.add_type(Type::Enum(Enum {
					name: name.clone(),
					values: values.clone(),
					docs: Default::default(),
				}));

				match env.define(name, SymbolKind::Type(enum_type_ref), StatementIdx::Top) {
					Err(type_error) => {
						self.type_error(type_error);
					}
					_ => {}
				};
			}
			StmtKind::TryCatch {
				try_statements,
				catch_block,
				finally_statements,
			} => {
				// Create a new environment for the try block
				let try_env = self.types.add_symbol_env(SymbolEnv::new(
					Some(env.get_ref()),
					env.return_type,
					false,
					false,
					env.phase,
					stmt.idx,
				));
				self.types.set_scope_env(try_statements, try_env);
				self.inner_scopes.push(try_statements);

				// Create a new environment for the catch block
				if let Some(catch_block) = catch_block {
					let mut catch_env = self.types.add_symbol_env(SymbolEnv::new(
						Some(env.get_ref()),
						env.return_type,
						false,
						false,
						env.phase,
						stmt.idx,
					));

					// Add the exception variable to the catch block
					if let Some(exception_var) = &catch_block.exception_var {
						match catch_env.define(
							exception_var,
							SymbolKind::make_free_variable(exception_var.clone(), self.types.string(), false, env.phase),
							StatementIdx::Top,
						) {
							Err(type_error) => {
								self.type_error(type_error);
							}
							_ => {}
						}
					}
					self.types.set_scope_env(&catch_block.statements, catch_env);
					self.inner_scopes.push(&catch_block.statements);
				}

				// Create a new environment for the finally block
				if let Some(finally_statements) = finally_statements {
					let finally_env = self.types.add_symbol_env(SymbolEnv::new(
						Some(env.get_ref()),
						env.return_type,
						false,
						false,
						env.phase,
						stmt.idx,
					));
					self.types.set_scope_env(finally_statements, finally_env);
					self.inner_scopes.push(finally_statements);
				}
			}
			StmtKind::CompilerDebugEnv => {
				println!("[symbol environment at {}]", stmt.span);
				println!("{}", env);
			}
			StmtKind::SuperConstructor { arg_list } => {
				self.type_check_arg_list(arg_list, env);
			}
		}
	}

	fn type_check_super_constructor_against_parent_initializer(
		&mut self,
		scope: &Scope,
		class_type: UnsafeRef<Type>,
		class_env: &mut SymbolEnv,
		init_name: &str,
	) {
		if &scope.statements.len() >= &1 {
			match &scope.statements[0].kind {
				StmtKind::SuperConstructor { arg_list } => {
					if let Some(parent_class) = &class_type.as_class().unwrap().parent {
						let parent_initializer = parent_class
							.as_class()
							.unwrap()
							.methods(false)
							.filter(|(name, _type)| name == init_name)
							.collect_vec()[0]
							.1;

						let class_initializer = &class_type
							.as_class()
							.unwrap()
							.methods(true)
							.filter(|(name, _type)| name == init_name)
							.collect_vec()[0]
							.1;

						// Create a temp init environment to use for typechecking args
						let init_env = &mut SymbolEnv::new(
							Some(class_env.get_ref()),
							self.types.void(),
							true,
							true,
							class_env.phase,
							scope.statements[0].idx,
						);

						// add the initializer args to the init_env
						for arg in class_initializer.as_function_sig().unwrap().parameters.iter() {
							let sym = Symbol {
								name: arg.name.clone(),
								span: scope.statements[0].span.clone(),
							};
							match init_env.define(
								&sym,
								SymbolKind::make_free_variable(sym.clone(), arg.typeref, false, init_env.phase),
								StatementIdx::Top,
							) {
								Err(type_error) => {
									self.type_error(type_error);
								}
								_ => {}
							};
						}

						let arg_list_types = self.type_check_arg_list(&arg_list, init_env);
						self.type_check_arg_list_against_function_sig(
							&arg_list,
							parent_initializer.as_function_sig().unwrap(),
							&scope.statements[0],
							arg_list_types,
						);
					}
				}
				_ => {} // No super no problem
			}
		};
	}

	/// Validate if the fields of a class are initialized in the constructor (init) according to the given phase.
	/// For example, if the phase is preflight, then all non-static preflight fields must be initialized
	/// and if the phase is inflight, then all non-static inflight fields must be initialized.
	///
	/// # Arguments
	///
	/// * `scope` - The constructor scope (init)
	/// * `fields` - All fields of a class
	/// * `phase` - initializer phase
	///
	fn check_class_field_initialization(&mut self, scope: &Scope, fields: &[ClassField], phase: Phase) {
		let mut visit_init = VisitClassInit::default();
		visit_init.analyze_statements(&scope.statements);
		let initialized_fields = visit_init.fields;

		let (current_phase, forbidden_phase) = if phase == Phase::Inflight {
			("Inflight", Phase::Preflight)
		} else {
			("Preflight", Phase::Inflight)
		};

		for field in fields.iter() {
			let matching_field = initialized_fields.iter().find(|&s| &s.name == &field.name.name);
			// inflight or static fields cannot be initialized in the initializer
			if field.phase == forbidden_phase || field.is_static {
				if let Some(matching_field) = matching_field {
					self.spanned_error(
						matching_field,
						format!(
							"\"{}\" cannot be initialized in the {} initializer",
							matching_field.name,
							current_phase.to_lowercase()
						),
					);
				};
				continue;
			}

			if matching_field == None {
				self.spanned_error(
					&field.name,
					format!("{} field \"{}\" is not initialized", current_phase, field.name.name),
				);
			}
		}
	}

	fn type_check_method(
		&mut self,
		class_type: TypeRef,
		method_name: &Symbol,
		parent_env: &SymbolEnv, // the environment in which the class is declared
		statement_idx: usize,
		method_def: &FunctionDefinition,
	) {
		let class_env = &class_type.as_class().unwrap().env;
		// TODO: make sure this function returns on all control paths when there's a return type (can be done by recursively traversing the statements and making sure there's a "return" statements in all control paths)
		// https://github.com/winglang/wing/issues/457
		// Lookup the method in the class_env
		let method_type = class_env
			.lookup(&method_name, None)
			.expect(format!("Expected method '{}' to be in class env", method_name.name).as_str())
			.as_variable()
			.expect("Expected method to be a variable")
			.type_;

		let method_sig = method_type
			.as_function_sig()
			.expect("Expected method type to be a function signature");

		// Create method environment and prime it with args
		let is_init = method_name.name == CLASS_INIT_NAME || method_name.name == CLASS_INFLIGHT_INIT_NAME;
		let mut method_env = self.types.add_symbol_env(SymbolEnv::new(
			Some(parent_env.get_ref()),
			method_sig.return_type,
			is_init,
			true,
			method_sig.phase,
			statement_idx,
		));
		// Prime the method environment with `this`
		if !method_def.is_static || is_init {
			method_env
				.define(
					&Symbol {
						name: "this".into(),
						span: method_name.span.clone(),
					},
					SymbolKind::make_free_variable("this".into(), class_type, false, class_env.phase),
					StatementIdx::Top,
				)
				.expect("Expected `this` to be added to constructor env");
		}
		self.add_arguments_to_env(&method_def.signature.parameters, method_sig, &mut method_env);

		if let FunctionBody::Statements(scope) = &method_def.body {
			self.types.set_scope_env(scope, method_env);
			self.inner_scopes.push(scope);
		}
	}

	fn add_method_to_class_env(
		&mut self,
		method_sig: &ast::FunctionSignature,
		env: &mut SymbolEnv,
		instance_type: Option<TypeRef>,
		class_env: &mut SymbolEnv,
		method_name: &Symbol,
	) {
		let mut method_type = self.resolve_type_annotation(&method_sig.to_type_annotation(), env);
		// use the class type as the function's "this" type (or None if static)
		method_type
			.as_mut_function_sig()
			.expect("Expected method type to be a function")
			.this_type = instance_type;

		match class_env.define(
			method_name,
			SymbolKind::make_member_variable(
				method_name.clone(),
				method_type,
				false,
				instance_type.is_none(),
				method_sig.phase,
				None,
			),
			StatementIdx::Top,
		) {
			Err(type_error) => {
				self.type_error(type_error);
			}
			_ => {}
		};
	}

	pub fn add_module_to_env(
		&mut self,
		env: &mut SymbolEnv,
		library_name: String,
		namespace_filter: Vec<String>,
		alias: &Symbol,
		// the statement that initiated the bring, if any
		stmt: Option<&Stmt>,
	) {
		let jsii = if let Some(jsii) = self
			.jsii_imports
			.iter()
			.find(|j| j.assembly_name == library_name && j.alias.name == alias.name)
		{
			// This spec has already been pre-supplied to the typechecker, so we'll still use this to populate the symbol environment
			jsii
		} else {
			// Loading the SDK is handled different from loading any other jsii modules because with the SDK we provide an exact
			// location to locate the SDK, whereas for the other modules we need to search for them from the source directory.
			let assembly_name = if library_name == WINGSDK_ASSEMBLY_NAME {
				// in runtime, if "WINGSDK_MANIFEST_ROOT" env var is set, read it. otherwise set to "../wingsdk" for dev
				let manifest_root = std::env::var("WINGSDK_MANIFEST_ROOT").unwrap_or_else(|_| "../wingsdk".to_string());
				let assembly_name = match self.jsii_types.load_module(manifest_root.as_str()) {
					Ok(name) => name,
					Err(type_error) => {
						self.spanned_error(
							&stmt.map(|s| s.span.clone()).unwrap_or_default(),
							format!(
								"Cannot locate Wing standard library from \"{}\": {}",
								manifest_root, type_error
							),
						);
						return;
					}
				};

				assembly_name
			} else {
				let source_dir = self.source_path.parent().unwrap().to_str().unwrap();
				let assembly_name = match self.jsii_types.load_dep(library_name.as_str(), source_dir) {
					Ok(name) => name,
					Err(type_error) => {
						self.spanned_error(
							&stmt.map(|s| s.span.clone()).unwrap_or_default(),
							format!(
								"Cannot find module \"{}\" in source directory: {}",
								library_name, type_error
							),
						);
						return;
					}
				};
				assembly_name
			};

			debug!("Loaded JSII assembly {}", assembly_name);

			self.jsii_imports.push(JsiiImportSpec {
				assembly_name: assembly_name.to_string(),
				namespace_filter,
				alias: alias.clone(),
				import_statement_idx: stmt.map(|s| s.idx).unwrap_or(0),
			});

			self
				.jsii_imports
				.iter()
				.find(|j| j.assembly_name == assembly_name && j.alias.name == alias.name)
				.expect("Expected to find the just-added jsii import spec")
		};

		// check if we've already defined the given alias in the current scope
		if env
			.lookup(&jsii.alias.name.as_str().into(), Some(jsii.import_statement_idx))
			.is_some()
		{
			self.spanned_error(alias, format!("\"{}\" is already defined", alias.name));
		} else {
			let mut importer = JsiiImporter::new(&jsii, self.types, self.jsii_types);

			// If we're importing from the the wing sdk, eagerly import all the types within it
			// The wing sdk is special because it's currently the only jsii module we import with a specific target namespace
			if jsii.assembly_name == WINGSDK_ASSEMBLY_NAME {
				importer.deep_import_submodule_to_env(if jsii.namespace_filter.is_empty() {
					None
				} else {
					Some(jsii.namespace_filter.join("."))
				});
			}

			importer.import_root_types();
			importer.import_submodules_to_env(env);
		}
	}

	/// Add function arguments to the function's environment
	///
	/// #Arguments
	///
	/// * `args` - List of arguments to add, each element is a tuple of the argument symbol and whether it's
	///   reassignable arg or not. Note that the argument types are figured out from `sig`.
	/// * `sig` - The function signature (used to figure out the type of each argument).
	/// * `env` - The function's environment to prime with the args.
	///
	fn add_arguments_to_env(&mut self, args: &Vec<AstFunctionParameter>, sig: &FunctionSignature, env: &mut SymbolEnv) {
		assert!(args.len() == sig.parameters.len());
		for (arg, param) in args.iter().zip(sig.parameters.iter()) {
			match env.define(
				&arg.name,
				SymbolKind::make_free_variable(arg.name.clone(), param.typeref, arg.reassignable, env.phase),
				StatementIdx::Top,
			) {
				Err(type_error) => {
					self.type_error(type_error);
				}
				_ => {}
			};
		}
	}

	/// Hydrate `@typeparam`s in a type reference with a given type argument
	///
	/// # Arguments
	///
	/// * `env` - The environment to use for looking up the original type
	/// * `original_fqn` - The fully qualified name of the original type
	/// * `type_params` - The type argument to use for the T1, T2, .. in the original type
	///
	/// # Returns
	/// The hydrated type reference
	///
	fn hydrate_class_type_arguments(
		&mut self,
		env: &SymbolEnv,
		original_fqn: &str,
		type_params: Vec<TypeRef>,
	) -> TypeRef {
		let original_type = env.lookup_nested_str(original_fqn, None).unwrap().0.as_type().unwrap();
		let original_type_class = original_type.as_class().unwrap();
		let original_type_params = if let Some(tp) = original_type_class.type_parameters.as_ref() {
			tp
		} else {
			panic!(
				"\"{}\" does not have type parameters and does not need hydration",
				original_fqn
			);
		};

		if original_type_params.len() != type_params.len() {
			self.unspanned_error(format!(
				"Type \"{}\" has {} type parameters, but {} were provided",
				original_fqn,
				original_type_params.len(),
				type_params.len()
			));
			return self.types.error();
		}

		// map from original_type_params to type_params
		let mut types_map = HashMap::new();
		for (o, n) in original_type_params.iter().zip(type_params.iter()) {
			types_map.insert(format!("{o}"), (*o, *n));
		}

		let new_env = SymbolEnv::new(
			None,
			original_type_class.env.return_type,
			false,
			false,
			Phase::Independent,
			0,
		);
		let tt = Type::Class(Class {
			name: original_type_class.name.clone(),
			env: new_env,
			fqn: Some(original_fqn.to_string()),
			parent: original_type_class.parent,
			implements: original_type_class.implements.clone(),
			is_abstract: original_type_class.is_abstract,
			type_parameters: Some(type_params),
			phase: original_type_class.phase,
			docs: original_type_class.docs.clone(),
			std_construct_args: original_type_class.std_construct_args,
			lifts: None,
		});

		// TODO: here we add a new type regardless whether we already "hydrated" `original_type` with these `type_params`. Cache!
		let mut new_type = self.types.add_type(tt);
		let new_type_class = new_type.as_class_mut().unwrap();

		// Add symbols from original type to new type
		// Note: this is currently limited to top-level function signatures and fields
		for (name, symbol, _) in original_type_class.env.iter(true) {
			match symbol {
				SymbolKind::Variable(VariableInfo {
					name: _,
					type_: v,
					reassignable,
					phase: flight,
					kind,
					docs: _,
				}) => {
					// Replace type params in function signatures
					if let Some(sig) = v.as_function_sig() {
						let new_return_type = self.get_concrete_type_for_generic(sig.return_type, &types_map);
						let new_this_type = if let Some(this_type) = sig.this_type {
							Some(self.get_concrete_type_for_generic(this_type, &types_map))
						} else {
							None
						};

						let new_params = sig
							.parameters
							.iter()
							.map(|param| FunctionParameter {
								name: param.name.clone(),
								docs: param.docs.clone(),
								typeref: self.get_concrete_type_for_generic(param.typeref, &types_map),
								variadic: param.variadic,
							})
							.collect();

						let new_sig = FunctionSignature {
							this_type: new_this_type,
							parameters: new_params,
							return_type: new_return_type,
							phase: sig.phase,
							js_override: sig.js_override.clone(),
							docs: Docs::default(),
						};

						let sym = Symbol::global(name);
						match new_type_class.env.define(
							// TODO: Original symbol is not available. SymbolKind::Variable should probably expose it
							&sym,
							SymbolKind::make_member_variable(
								sym.clone(),
								self.types.add_type(Type::Function(new_sig)),
								*reassignable,
								matches!(kind, VariableKind::StaticMember),
								*flight,
								None,
							),
							StatementIdx::Top,
						) {
							Err(type_error) => {
								self.type_error(type_error);
							}
							_ => {}
						}
					} else {
						let new_var_type = self.get_concrete_type_for_generic(*v, &types_map);
						let var_name = Symbol::global(name);
						match new_type_class.env.define(
							// TODO: Original symbol is not available. SymbolKind::Variable should probably expose it
							&var_name,
							SymbolKind::make_member_variable(
								var_name.clone(),
								new_var_type,
								*reassignable,
								matches!(kind, VariableKind::StaticMember),
								*flight,
								None,
							),
							StatementIdx::Top,
						) {
							Err(type_error) => {
								self.type_error(type_error);
							}
							_ => {}
						}
					}
				}
				_ => {
					panic!("Unexpected symbol kind: {:?} in class env", symbol)
				}
			}
		}

		return new_type;
	}

	fn get_concrete_type_for_generic(
		&mut self,
		type_to_maybe_replace: TypeRef,
		types_map: &HashMap<String, (TypeRef, TypeRef)>,
	) -> TypeRef {
		// Lookup type to replace in the types map and return the concrete type from the maps
		if let Some(new_type_arg) = types_map
			.get(&format!("{type_to_maybe_replace}"))
			.filter(|(o, _)| type_to_maybe_replace.is_same_type_as(o))
			.map(|(_, n)| n)
		{
			return *new_type_arg;
		} else {
			// Handle generic return types
			// TODO: If a generic class has a method that returns another generic, it must be a builtin
			if let Type::Optional(t) = *type_to_maybe_replace {
				let concrete_t = self.get_concrete_type_for_generic(t, types_map);
				return self.types.add_type(Type::Optional(concrete_t));
			}

			if let Some(c) = type_to_maybe_replace.as_class() {
				if let Some(type_parameters) = &c.type_parameters {
					// For now all our generics only have a single type parameter so use the first type parameter as our "T1"
					let t1 = type_parameters[0];
					let t1_replacement = *types_map
						.get(&format!("{t1}"))
						.filter(|(o, _)| t1.is_same_type_as(o))
						.map(|(_, n)| n)
						.expect("generic must have a type parameter");
					let fqn = format!("{}.{}", WINGSDK_STD_MODULE, c.name.name);

					return match fqn.as_str() {
						WINGSDK_MUT_ARRAY => self.types.add_type(Type::MutArray(t1_replacement)),
						WINGSDK_ARRAY => self.types.add_type(Type::Array(t1_replacement)),
						WINGSDK_MAP => self.types.add_type(Type::Map(t1_replacement)),
						WINGSDK_MUT_MAP => self.types.add_type(Type::MutMap(t1_replacement)),
						WINGSDK_SET => self.types.add_type(Type::Set(t1_replacement)),
						WINGSDK_MUT_SET => self.types.add_type(Type::MutSet(t1_replacement)),
						_ => {
							self.unspanned_error(format!("\"{}\" is not a supported generic return type", fqn));
							self.types.error()
						}
					};
				}
			}
		}
		return type_to_maybe_replace;
	}

	fn get_stdlib_symbol(&self, symbol: &Symbol) -> Option<Symbol> {
		// Need this in order to map wing types to their stdlib equivalents
		// e.g. wing::str -> stdlib::String | wing::Array -> stdlib::ImmutableArray
		match symbol.name.as_str() {
			"Json" => Some(symbol.clone()),
			"duration" => Some(Symbol {
				name: "Duration".to_string(),
				span: symbol.span.clone(),
			}),
			"datetime" => Some(Symbol {
				name: "Datetime".to_string(),
				span: symbol.span.clone(),
			}),
			"str" => Some(Symbol {
				name: "String".to_string(),
				span: symbol.span.clone(),
			}),
			"num" => Some(Symbol {
				name: "Number".to_string(),
				span: symbol.span.clone(),
			}),
			"bool" => Some(Symbol {
				name: "Boolean".to_string(),
				span: symbol.span.clone(),
			}),
			_ => None,
		}
	}

	fn reference_to_udt(&mut self, reference: &Reference) -> Option<UserDefinedType> {
		// TODO: we currently don't handle parenthesized expressions correctly so something like `(MyEnum).A` or `std.(namespace.submodule).A` will return true, is this a problem?
		// https://github.com/winglang/wing/issues/1006
		let mut path = vec![];
		let mut current_reference = reference;
		loop {
			match &current_reference {
				Reference::Identifier(symbol) => {
					if let Some(stdlib_symbol) = self.get_stdlib_symbol(symbol) {
						path.push(stdlib_symbol);
						path.push(Symbol {
							name: WINGSDK_STD_MODULE.to_string(),
							span: symbol.span.clone(),
						});
					} else {
						path.push(symbol.clone());
					}
					break;
				}
				Reference::InstanceMember {
					object,
					property,
					optional_accessor: _,
				} => {
					path.push(property.clone());
					current_reference = match &object.kind {
						ExprKind::Reference(r) => r,
						_ => return None,
					}
				}
				Reference::TypeReference(type_) => {
					return Some(type_.clone());
				}
				Reference::TypeMember { typeobject, property } => {
					path.push(property.clone());
					current_reference = match &typeobject.kind {
						ExprKind::Reference(r) => r,
						_ => return None,
					}
				}
			}
		}

		let root = path.pop().unwrap();
		path.reverse();

		// combine all the spans into a single span
		let start = root.span.start;
		let end = path.last().map(|s| s.span.end).unwrap_or(root.span.end);
		let file_id = root.span.file_id.clone();

		Some(UserDefinedType {
			root,
			fields: path,
			span: WingSpan { start, end, file_id },
		})
	}

	/// Check if this expression is actually a reference to a type. The parser doesn't distinguish between a `some_expression.field` and `SomeType.field`.
	/// This function checks if the expression is a reference to a user define type and if it is it returns it. If not it returns `None`.
	fn expr_maybe_type(&mut self, expr: &Expr, env: &SymbolEnv) -> Option<UserDefinedType> {
		// TODO: we currently don't handle parenthesized expressions correctly so something like `(MyEnum).A` or `std.(namespace.submodule).A` will return true, is this a problem?
		// https://github.com/winglang/wing/issues/1006

		let base_udt = if let ExprKind::Reference(reference) = &expr.kind {
			self.reference_to_udt(reference)?
		} else {
			return None;
		};

		// rewrite "namespace.foo()" to "namespace.Util.foo()" (e.g. `util.env()`). we do this by
		// looking up the symbol path within the current environment and if it resolves to a namespace,
		// then resolve a class named "Util" within it. This will basically be equivalent to the
		// `foo.Bar.baz()` case (where `baz()`) is a static method of class `Bar`.
		if base_udt.fields.is_empty() {
			let result = env.lookup_nested_str(&base_udt.full_path_str(), Some(self.statement_idx));
			if let LookupResult::Found(symbol_kind, _) = result {
				if let SymbolKind::Namespace(_) = symbol_kind {
					let mut new_udt = base_udt.clone();
					new_udt.fields.push(Symbol {
						name: "Util".to_string(),
						span: base_udt.span.clone(),
					});

					return self
						.resolve_user_defined_type(&new_udt, env, self.statement_idx)
						.ok()
						.map(|_| new_udt);
				}
			}
		}

		self
			.resolve_user_defined_type(&base_udt, env, self.statement_idx)
			.ok()
			.map(|_| base_udt)
	}

	fn resolve_reference(&mut self, reference: &Reference, env: &mut SymbolEnv) -> (VariableInfo, Phase) {
		match reference {
			Reference::Identifier(symbol) => {
				let lookup_res = env.lookup_ext_mut(symbol, Some(self.statement_idx));
				if let LookupResultMut::Found(var, _) = lookup_res {
					if let Some(var) = var.as_variable_mut() {
						let phase = var.phase;
						self.update_known_inferences(&mut var.type_, &var.name.span);
						(var.clone(), phase)
					} else {
						self.spanned_error_with_var(
							symbol,
							format!("Expected identifier \"{symbol}\" to be a variable, but it's a {var}",),
						)
					}
				} else {
					// Give a specific error message if someone tries to write "print" instead of "log"
					if symbol.name == "print" {
						self.spanned_error(symbol, "Unknown symbol \"print\", did you mean to use \"log\"?");
					} else {
						self.type_error(lookup_result_mut_to_type_error(lookup_res, symbol));
					}
					(self.make_error_variable_info(), Phase::Independent)
				}
			}
			Reference::InstanceMember {
				object,
				property,
				optional_accessor,
			} => {
				// There's a special case where the object is actually a type and the property is either a static member or an enum variant.
				// In this case the type might even be namespaced (recursive nested reference). We need to detect this and transform this
				// reference into a type reference.
				if let Some(user_type_annotation) = self.expr_maybe_type(object, env) {
					// We can't get here twice, we can safely assume that if we're here the `object` part of the reference doesn't have and evaluated type yet.
					// Create a type reference out of this nested reference and call ourselves again
					let new_ref = Reference::TypeMember {
						typeobject: Box::new(user_type_annotation.to_expression()),
						property: property.clone(),
					};
					// Replace the reference with the new one, this is unsafe because `reference` isn't mutable and theoretically someone may
					// hold another reference to it. But our AST doesn't hold up/cross references so this is safe as long as we return right.
					let const_ptr = reference as *const Reference;
					let mut_ptr = const_ptr as *mut Reference;
					unsafe {
						// We don't use the return value but need to call replace so it'll drop the old value
						_ = std::mem::replace(&mut *mut_ptr, new_ref);
					}
					return self.resolve_reference(reference, env);
				}

				// Special case: if the object expression is a simple reference to `this` and we're inside the init function then
				// we'll consider all properties as reassignable regardless of whether they're `var`.
				let mut force_reassignable = false;
				if let ExprKind::Reference(Reference::Identifier(symb)) = &object.kind {
					if symb.name == "this" {
						if let LookupResult::Found(kind, info) = env.lookup_ext(&symb, Some(self.statement_idx)) {
							// `this` reserved symbol should always be a variable
							assert!(matches!(kind, SymbolKind::Variable(_)));
							force_reassignable = info.init;
						}
					}
				}

				let (instance_type, instance_phase) = self.type_check_exp(object, env);

				// If resolving the object's type failed, we can't resolve the property either
				if instance_type.is_unresolved() {
					return (self.make_error_variable_info(), Phase::Independent);
				}

				let mut property_variable = self.resolve_variable_from_instance_type(instance_type, property, env, object);

				// if the object is `this`, then use the property's phase instead of the object phase
				let property_phase = if property_variable.phase == Phase::Independent {
					instance_phase
				} else {
					property_variable.phase
				};

				// Check if the object is an optional type. If it is ensure the use of optional chaining.
				let object_is_option = instance_type.is_option();

				if object_is_option && !optional_accessor {
					self.spanned_error(
						object,
						format!(
							"Property access on optional type \"{}\" requires optional accessor: \"?.\"",
							instance_type
						),
					);
				}

				if force_reassignable {
					property_variable.reassignable = true;
				}

				// If `a?.b.c`, make sure the entire reference is optional
				if *optional_accessor {
					property_variable.type_ = self.types.make_option(property_variable.type_);
				}

				(property_variable, property_phase)
			}
			Reference::TypeReference(udt) => {
				let result = self.resolve_user_defined_type(udt, env, self.statement_idx);
				let t = match result {
					Err(e) => return self.spanned_error_with_var(udt, e.message),
					Ok(t) => t,
				};

				let phase = if let Some(c) = t.as_class() {
					c.phase
				} else {
					Phase::Independent
				};

				(
					VariableInfo {
						name: Symbol::global(udt.full_path_str()),
						type_: t,
						reassignable: false,
						phase,
						kind: VariableKind::Type,
						docs: None,
					},
					phase,
				)
			}
			Reference::TypeMember { typeobject, property } => {
				let (type_, _) = self.type_check_exp(typeobject, env);

				let ExprKind::Reference(typeref) = &typeobject.kind else {
					return self.spanned_error_with_var(typeobject, "Expecting a reference");
				};

				let Reference::TypeReference(_) = typeref else {
					return self.spanned_error_with_var(typeobject, "Expecting a reference to a type");
				};

				match *type_ {
					Type::Enum(ref e) => {
						if e.values.contains(property) {
							(
								VariableInfo {
									name: property.clone(),
									kind: VariableKind::StaticMember,
									type_,
									reassignable: false,
									phase: Phase::Independent,
									docs: None,
								},
								Phase::Independent,
							)
						} else {
							self.spanned_error_with_var(
								property,
								format!("Enum \"{}\" does not contain value \"{}\"", type_, property.name),
							)
						}
					}
					Type::Struct(ref s) => {
						const FROM_JSON: &str = "fromJson";
						const TRY_FROM_JSON: &str = "tryFromJson";

						if property.name == FROM_JSON || property.name == TRY_FROM_JSON {
							// we need to validate that only structs with all valid json fields can have a fromJson method
							for (name, field) in s.fields(true) {
								if !field.has_json_representation() {
									self.spanned_error_with_var(
										property,
										format!(
											"Struct \"{}\" contains field \"{}\" which cannot be represented in Json",
											type_, name
										),
									);
									return (self.make_error_variable_info(), Phase::Independent);
								}
							}
						}
						let lookup = env.lookup(&s.name, None);
						let type_ = lookup.unwrap().as_type().unwrap();

						let new_class = self.hydrate_class_type_arguments(env, WINGSDK_STRUCT, vec![type_]);
						let v = self.get_property_from_class_like(new_class.as_class().unwrap(), property, true);
						(v, Phase::Independent)
					}
					Type::Class(ref c) => match c.env.lookup(&property, None) {
						Some(SymbolKind::Variable(v)) => {
							if let VariableKind::StaticMember = v.kind {
								(v.clone(), v.phase)
							} else {
								self.spanned_error_with_var(
									property,
									format!(
										"Class \"{}\" contains a member \"{}\" but it is not static",
										type_, property.name
									),
								)
							}
						}
						_ => self.spanned_error_with_var(
							property,
							format!("No member \"{}\" in class \"{}\"", property.name, type_),
						),
					},
					_ => self.spanned_error_with_var(property, format!("\"{}\" not a valid reference", reference)),
				}
			}
		}
	}

	fn resolve_variable_from_instance_type(
		&mut self,
		instance_type: UnsafeRef<Type>,
		property: &Symbol,
		env: &SymbolEnv,
		// only used for recursion
		_object: &Expr,
	) -> VariableInfo {
		match *instance_type {
			Type::Optional(t) => self.resolve_variable_from_instance_type(t, property, env, _object),
			Type::Class(ref class) => self.get_property_from_class_like(class, property, false),
			Type::Interface(ref interface) => self.get_property_from_class_like(interface, property, false),
			Type::Anything => VariableInfo {
				name: property.clone(),
				type_: instance_type,
				reassignable: false,
				phase: env.phase,
				kind: VariableKind::InstanceMember,
				docs: None,
			},

			// Lookup wingsdk std types, hydrating generics if necessary
			Type::Array(t) => {
				let new_class = self.hydrate_class_type_arguments(env, WINGSDK_ARRAY, vec![t]);
				self.get_property_from_class_like(new_class.as_class().unwrap(), property, false)
			}
			Type::MutArray(t) => {
				let new_class = self.hydrate_class_type_arguments(env, WINGSDK_MUT_ARRAY, vec![t]);
				self.get_property_from_class_like(new_class.as_class().unwrap(), property, false)
			}
			Type::Set(t) => {
				let new_class = self.hydrate_class_type_arguments(env, WINGSDK_SET, vec![t]);
				self.get_property_from_class_like(new_class.as_class().unwrap(), property, false)
			}
			Type::MutSet(t) => {
				let new_class = self.hydrate_class_type_arguments(env, WINGSDK_MUT_SET, vec![t]);
				self.get_property_from_class_like(new_class.as_class().unwrap(), property, false)
			}
			Type::Map(t) => {
				let new_class = self.hydrate_class_type_arguments(env, WINGSDK_MAP, vec![t]);
				self.get_property_from_class_like(new_class.as_class().unwrap(), property, false)
			}
			Type::MutMap(t) => {
				let new_class = self.hydrate_class_type_arguments(env, WINGSDK_MUT_MAP, vec![t]);
				self.get_property_from_class_like(new_class.as_class().unwrap(), property, false)
			}
			Type::Json(_) => self.get_property_from_class_like(
				env
					.lookup_nested_str(WINGSDK_JSON, None)
					.unwrap()
					.0
					.as_type()
					.unwrap()
					.as_class()
					.unwrap(),
				property,
				false,
			),
			Type::MutJson => self.get_property_from_class_like(
				env
					.lookup_nested_str(WINGSDK_MUT_JSON, None)
					.unwrap()
					.0
					.as_type()
					.unwrap()
					.as_class()
					.unwrap(),
				property,
				false,
			),
			Type::String => self.get_property_from_class_like(
				env
					.lookup_nested_str(WINGSDK_STRING, None)
					.unwrap()
					.0
					.as_type()
					.unwrap()
					.as_class()
					.unwrap(),
				property,
				false,
			),
			Type::Duration => self.get_property_from_class_like(
				env
					.lookup_nested_str(WINGSDK_DURATION, None)
					.unwrap()
					.0
					.as_type()
					.unwrap()
					.as_class()
					.unwrap(),
				property,
				false,
			),
			Type::Struct(ref s) => self.get_property_from_class_like(s, property, true),
			_ => {
				self
					.spanned_error_with_var(property, "Property not found".to_string())
					.0
			}
		}
	}

	/// Get's the type of an instance variable in a class
	fn get_property_from_class_like(
		&mut self,
		class: &impl ClassLike,
		property: &Symbol,
		allow_static: bool,
	) -> VariableInfo {
		let lookup_res = class.get_env().lookup_ext(property, None);
		if let LookupResult::Found(field, _) = lookup_res {
			let var = field.as_variable().expect("Expected property to be a variable");
			if let VariableKind::StaticMember = var.kind {
				if allow_static {
					return var.clone();
				}
				self
					.spanned_error_with_var(
						property,
						format!("Cannot access static property \"{property}\" from instance"),
					)
					.0
			} else {
				var.clone()
			}
		} else {
			self.type_error(lookup_result_to_type_error(lookup_res, property));
			self.make_error_variable_info()
		}
	}

	/// Resolves a user defined type (e.g. `Foo.Bar.Baz`) to a type reference
	/// If needed, this method can also resolve types from jsii libraries that have yet to be imported
	fn resolve_user_defined_type(
		&mut self,
		user_defined_type: &UserDefinedType,
		env: &SymbolEnv,
		statement_idx: usize,
	) -> Result<TypeRef, TypeError> {
		// Attempt to resolve the type from the current environment
		let res = resolve_user_defined_type(user_defined_type, env, statement_idx);
		if res.is_ok() {
			return res;
		}

		// If the type is not found, attempt to import it from a jsii library
		if import_udt_from_jsii(self.types, self.jsii_types, user_defined_type, &self.jsii_imports) {
			return resolve_user_defined_type(user_defined_type, env, statement_idx);
		}

		// If the type is still not found, return the original error
		res
	}

	fn extract_parent_class(
		&mut self,
		parent_expr: Option<&Expr>,
		phase: Phase,
		name: &Symbol,
		env: &mut SymbolEnv,
	) -> (Option<TypeRef>, Option<SymbolEnvRef>) {
		let Some(parent_expr) = parent_expr else  {
			if phase == Phase::Preflight {
				// if this is a preflight and we don't have a parent, then we implicitly set it to `std.Resource`
				let t = self.types.resource_base_type();
				let env = t.as_preflight_class().unwrap().env.get_ref();
				return (Some(t), Some(env));
			} else {
				return (None, None);
			}
		};

		let (parent_type, _) = self.type_check_exp(&parent_expr, env);

		// bail out if we could not resolve the parent type
		if parent_type.is_unresolved() {
			return (None, None);
		}

		// Safety: we return from the function above so parent_udt cannot be None
		let parent_udt = parent_expr.as_type_reference().unwrap();

		if &parent_udt.root == name && parent_udt.fields.is_empty() {
			self.spanned_error(parent_udt, "Class cannot extend itself".to_string());
			self.types.assign_type_to_expr(parent_expr, self.types.error(), phase);
			return (None, None);
		}

		if let Some(parent_class) = parent_type.as_class() {
			if parent_class.phase == phase {
				(Some(parent_type), Some(parent_class.env.get_ref()))
			} else {
				report_diagnostic(Diagnostic {
					message: format!(
						"Class \"{}\" is an {} class and cannot extend {} class \"{}\"",
						name, phase, parent_class.phase, parent_class.name
					),
					span: Some(parent_expr.span.clone()),
				});
				self.types.assign_type_to_expr(parent_expr, self.types.error(), phase);
				(None, None)
			}
		} else {
			report_diagnostic(Diagnostic {
				message: format!("Expected \"{}\" to be a class", parent_udt),
				span: Some(parent_expr.span.clone()),
			});
			self.types.assign_type_to_expr(parent_expr, self.types.error(), phase);
			(None, None)
		}
	}
}

fn add_parent_members_to_struct_env(
	extends_types: &Vec<TypeRef>,
	name: &Symbol,
	struct_env: &mut SymbolEnv,
) -> Result<(), TypeError> {
	// Add members of all parents to the struct's environment
	for parent_type in extends_types.iter() {
		let parent_struct = if let Some(parent_struct) = parent_type.as_struct() {
			parent_struct
		} else {
			return Err(TypeError {
				message: format!(
					"Type \"{}\" extends \"{}\" which should be a struct",
					name.name, parent_type
				),
				span: name.span.clone(),
			});
		};
		// Add each member of current parent to the struct's environment (if it wasn't already added by a previous parent)
		for (parent_member_name, parent_member, _) in parent_struct.env.iter(true) {
			let member_type = parent_member
				.as_variable()
				.expect("Expected struct member to be a variable")
				.type_;
			if let Some(existing_type) = struct_env.lookup(&parent_member_name.as_str().into(), None) {
				let existing_type = existing_type
					.as_variable()
					.expect("Expected struct member to be a variable")
					.type_;
				if !existing_type.is_same_type_as(&member_type) {
					return Err(TypeError {
						span: name.span.clone(),
						message: format!(
							"Struct \"{}\" extends \"{}\" which introduces a conflicting member \"{}\" ({} != {})",
							name, parent_type, parent_member_name, member_type, member_type
						),
					});
				}
			} else {
				let sym = Symbol {
					name: parent_member_name,
					span: name.span.clone(),
				};
				struct_env.define(
					&sym,
					SymbolKind::make_member_variable(sym.clone(), member_type, false, false, struct_env.phase, None),
					StatementIdx::Top,
				)?;
			}
		}
	}
	Ok(())
}

// TODO: dup code with `add_parent_members_to_struct_env`
fn add_parent_members_to_iface_env(
	extends_types: &Vec<TypeRef>,
	name: &Symbol,
	iface_env: &mut SymbolEnv,
) -> Result<(), TypeError> {
	// Add members of all parents to the interface's environment
	for parent_type in extends_types.iter() {
		let parent_iface = if let Some(parent_iface) = parent_type.as_interface() {
			parent_iface
		} else {
			return Err(TypeError {
				message: format!(
					"Type \"{}\" extends \"{}\" which should be an interface",
					name.name, parent_type
				),
				span: name.span.clone(),
			});
		};
		// Add each member of current parent to the interface's environment (if it wasn't already added by a previous parent)
		for (parent_member_name, parent_member, _) in parent_iface.env.iter(true) {
			let member_type = parent_member
				.as_variable()
				.expect("Expected interface member to be a variable")
				.type_;
			if let Some(existing_type) = iface_env.lookup(&parent_member_name.as_str().into(), None) {
				let existing_type = existing_type
					.as_variable()
					.expect("Expected interface member to be a variable")
					.type_;
				if !existing_type.is_same_type_as(&member_type) {
					return Err(TypeError {
						span: name.span.clone(),
						message: format!(
							"Interface \"{}\" extends \"{}\" but has a conflicting member \"{}\" ({} != {})",
							name, parent_type, parent_member_name, member_type, member_type
						),
					});
				}
			} else {
				let sym = Symbol {
					name: parent_member_name,
					span: name.span.clone(),
				};
				iface_env.define(
					&sym,
					SymbolKind::make_member_variable(sym.clone(), member_type, false, true, iface_env.phase, None),
					StatementIdx::Top,
				)?;
			}
		}
	}
	Ok(())
}

#[duplicate_item(
	lookup_result_to_type_error LookupResult;
	[lookup_result_to_type_error] [LookupResult];
	[lookup_result_mut_to_type_error] [LookupResultMut];
)]
fn lookup_result_to_type_error<T>(lookup_result: LookupResult, looked_up_object: &T) -> TypeError
where
	T: Spanned + Display,
{
	let (message, span) = match lookup_result {
		LookupResult::NotFound(s) => (format!("Unknown symbol \"{s}\""), s.span()),
		LookupResult::DefinedLater => (
			format!("Symbol \"{looked_up_object}\" used before being defined"),
			looked_up_object.span(),
		),
		LookupResult::ExpectedNamespace(ns_name) => (
			format!("Expected \"{ns_name}\" in \"{looked_up_object}\" to be a namespace"),
			ns_name.span(),
		),
		LookupResult::Found(..) => panic!("Expected a lookup error, but found a successful lookup"),
	};
	TypeError { message, span }
}

/// Resolves a user defined type (e.g. `Foo.Bar.Baz`) to a type reference
pub fn resolve_user_defined_type(
	user_defined_type: &UserDefinedType,
	env: &SymbolEnv,
	statement_idx: usize,
) -> Result<TypeRef, TypeError> {
	// Resolve all types down the fields list and return the last one (which is likely to be a real type and not a namespace)
	let mut nested_name = vec![&user_defined_type.root];
	nested_name.extend(user_defined_type.fields.iter().collect_vec());

	let lookup_result = env.lookup_nested(&nested_name, Some(statement_idx));

	if let LookupResult::Found(symb_kind, _) = lookup_result {
		if let SymbolKind::Type(t) = symb_kind {
			Ok(*t)
		} else {
			let symb = nested_name.last().unwrap();
			Err(TypeError {
				message: format!("Expected \"{}\" to be a type but it's a {symb_kind}", symb.name),
				span: symb.span.clone(),
			})
		}
	} else {
		Err(lookup_result_to_type_error(lookup_result, user_defined_type))
	}
}

pub fn resolve_super_method(method: &Symbol, env: &SymbolEnv, types: &Types) -> Result<(TypeRef, Phase), TypeError> {
	let this_type = env.lookup(&Symbol::global("this"), None);
	if let Some(SymbolKind::Variable(VariableInfo {
		type_,
		kind: VariableKind::Free,
		..
	})) = this_type
	{
		if type_.is_closure() {
			return Err(TypeError {
				message:
					"`super` calls inside inflight closures not supported yet, see: https://github.com/winglang/wing/issues/3474"
						.to_string(),
				span: method.span.clone(),
			});
		}
		// Get the parent type of "this" (if it's a preflight class that's directly derived from `std.Resource` it's an implicit derive so we'll treat it as if there's no parent)
		let parent_type = type_
			.as_class()
			.expect("Expected \"this\" to be a class")
			.parent
			.filter(|t| !(t.is_preflight_class() && t.is_same_type_as(&types.resource_base_type())));
		if let Some(parent_type) = parent_type {
			if let Some(method_info) = parent_type.as_class().unwrap().get_method(method) {
				Ok((method_info.type_, method_info.phase))
			} else {
				Err(TypeError {
					message: format!(
						"super class \"{}\" does not have a method named \"{}\"",
						parent_type, method
					),
					span: method.span.clone(),
				})
			}
		} else {
			Err(TypeError {
				message: format!("Cannot call super method because class {} has no parent", type_),
				span: method.span.clone(),
			})
		}
	} else {
		Err(TypeError {
			message: (if env.is_function {
				"Cannot call super method inside of a static method"
			} else {
				"\"super\" can only be used inside of classes"
			})
			.to_string(),
			span: method.span.clone(),
		})
	}
}

pub fn import_udt_from_jsii(
	wing_types: &mut Types,
	jsii_types: &TypeSystem,
	user_defined_type: &UserDefinedType,
	jsii_imports: &[JsiiImportSpec],
) -> bool {
	for jsii in jsii_imports {
		if jsii.alias.name == user_defined_type.root.name {
			let mut importer = JsiiImporter::new(&jsii, wing_types, jsii_types);

			let mut udt_string = if jsii.assembly_name == WINGSDK_ASSEMBLY_NAME {
				// when importing from the std lib, the "alias" is the submodule
				format!("{}.{}.", jsii.assembly_name, jsii.alias.name)
			} else {
				format!("{}.", jsii.assembly_name)
			};
			udt_string.push_str(&user_defined_type.fields.iter().map(|g| g.name.clone()).join("."));

			return importer.import_type(&FQN::from(udt_string.as_str()));
		}
	}
	false
}

/// *Hacky* If the given type is from the std namespace, add the implicit `std.` to it.
///
/// This is needed because our builtin types have no API
/// So we have to get the API from the std lib
/// But the std lib sometimes doesn't have the same names as the builtin types
///
/// https://github.com/winglang/wing/issues/1780
pub fn fully_qualify_std_type(type_: &str) -> String {
	// Additionally, this doesn't handle for generics
	let type_name = type_.to_string();
	let type_name = if let Some((prefix, _)) = type_name.split_once(" ") {
		prefix
	} else {
		&type_name
	};
	let type_name = if let Some((prefix, _)) = type_name.split_once("<") {
		prefix
	} else {
		&type_name
	};

	let type_name = match type_name {
		"str" => "String",
		"duration" => "Duration",
		"datetime" => "Datetime",
		"bool" => "Boolean",
		"num" => "Number",
		_ => type_name,
	};

	match type_name {
		"Json" | "MutJson" | "MutArray" | "MutMap" | "MutSet" | "Array" | "Map" | "Set" | "String" | "Duration"
		| "Boolean" | "Number" => format!("{WINGSDK_STD_MODULE}.{type_name}"),
		_ => type_name.to_string(),
	}
}

fn check_is_bringable(scope: &Scope) -> bool {
	let valid_stmt = |stmt: &Stmt| match stmt.kind {
		StmtKind::Bring { .. } => true,
		StmtKind::Class(_) => true,
		StmtKind::Interface(_) => true,
		StmtKind::Struct { .. } => true,
		StmtKind::Enum { .. } => true,
		StmtKind::CompilerDebugEnv => true,
		StmtKind::SuperConstructor { .. } => false,
		StmtKind::Let { .. } => false,
		StmtKind::ForLoop { .. } => false,
		StmtKind::While { .. } => false,
		StmtKind::IfLet { .. } => false,
		StmtKind::If { .. } => false,
		StmtKind::Break => false,
		StmtKind::Continue => false,
		StmtKind::Return(_) => false,
		StmtKind::Expression(_) => false,
		StmtKind::Assignment { .. } => false,
		StmtKind::Scope(_) => false,
		StmtKind::TryCatch { .. } => false,
	};

	// A module is bringable if it only contains valid statement kinds
	scope.statements.iter().all(valid_stmt)
}

#[cfg(test)]
mod tests {
	use super::*;

	#[test]
	fn phase_subtyping() {
		// subtyping is reflexive
		assert!(Phase::Independent.is_subtype_of(&Phase::Independent));
		assert!(Phase::Preflight.is_subtype_of(&Phase::Preflight));
		assert!(Phase::Inflight.is_subtype_of(&Phase::Inflight));

		// independent is a subtype of preflight
		assert!(Phase::Independent.is_subtype_of(&Phase::Preflight));
		assert!(!Phase::Preflight.is_subtype_of(&Phase::Independent));

		// independent is a subtype of inflight
		assert!(Phase::Independent.is_subtype_of(&Phase::Inflight));
		assert!(!Phase::Inflight.is_subtype_of(&Phase::Independent));

		// preflight and inflight are not subtypes of each other
		assert!(!Phase::Preflight.is_subtype_of(&Phase::Inflight));
		assert!(!Phase::Inflight.is_subtype_of(&Phase::Preflight));
	}

	fn make_function(params: Vec<FunctionParameter>, ret: TypeRef, phase: Phase) -> Type {
		Type::Function(FunctionSignature {
			this_type: None,
			parameters: params,
			return_type: ret,
			phase,
			js_override: None,
			docs: Docs::default(),
		})
	}

	#[test]
	fn optional_subtyping() {
		let string = UnsafeRef::<Type>(&Type::String as *const Type);
		let opt_string = UnsafeRef::<Type>(&Type::Optional(string) as *const Type);

		// T is a subtype of T? since T can be used anywhere a T? is expected
		// (but not vice versa)
		assert!(string.is_subtype_of(&opt_string));
		assert!(!opt_string.is_subtype_of(&string));

		// subtyping is reflexive
		assert!(string.is_subtype_of(&string));
		assert!(opt_string.is_subtype_of(&opt_string));
	}

	#[test]
	fn function_subtyping_across_phases() {
		let void = UnsafeRef::<Type>(&Type::Void as *const Type);
		let inflight_fn = make_function(vec![], void, Phase::Inflight);
		let preflight_fn = make_function(vec![], void, Phase::Preflight);

		// functions of different phases are not subtypes of each other
		assert!(!inflight_fn.is_subtype_of(&preflight_fn));
		assert!(!preflight_fn.is_subtype_of(&inflight_fn));

		// subtyping is reflexive
		assert!(inflight_fn.is_subtype_of(&inflight_fn));
		assert!(preflight_fn.is_subtype_of(&preflight_fn));
	}

	#[test]
	fn function_subtyping_incompatible_single_param() {
		let void = UnsafeRef::<Type>(&Type::Void as *const Type);
		let num = UnsafeRef::<Type>(&Type::Number as *const Type);
		let string = UnsafeRef::<Type>(&Type::String as *const Type);
		let num_fn = make_function(
			vec![FunctionParameter {
				typeref: num,
				docs: Docs::default(),
				name: "p1".into(),
				variadic: false,
			}],
			void,
			Phase::Inflight,
		);
		let str_fn = make_function(
			vec![FunctionParameter {
				typeref: string,
				docs: Docs::default(),
				name: "p1".into(),
				variadic: false,
			}],
			void,
			Phase::Inflight,
		);

		// functions of incompatible arguments are not subtypes of each other
		assert!(!num_fn.is_subtype_of(&str_fn));
		assert!(!str_fn.is_subtype_of(&num_fn));
	}

	#[test]
	fn function_subtyping_incompatible_return_type() {
		let void = UnsafeRef::<Type>(&Type::Void as *const Type);
		let num = UnsafeRef::<Type>(&Type::Number as *const Type);
		let string = UnsafeRef::<Type>(&Type::String as *const Type);
		let returns_num = make_function(vec![], num, Phase::Inflight);
		let returns_str = make_function(vec![], string, Phase::Inflight);
		let returns_void = make_function(vec![], void, Phase::Inflight);

		// functions of incompatible return types are not subtypes of each other
		assert!(!returns_num.is_subtype_of(&returns_str));
		assert!(!returns_str.is_subtype_of(&returns_num));

		// functions with specific return types are subtypes of functions with void return type
		assert!(returns_num.is_subtype_of(&returns_void));
		assert!(returns_str.is_subtype_of(&returns_void));
	}

	#[test]
	fn function_subtyping_parameter_contravariance() {
		let void = UnsafeRef::<Type>(&Type::Void as *const Type);
		let string = UnsafeRef::<Type>(&Type::String as *const Type);
		let opt_string = UnsafeRef::<Type>(&Type::Optional(string) as *const Type);
		let str_fn = make_function(
			vec![FunctionParameter {
				typeref: string,
				docs: Docs::default(),
				name: "p1".into(),
				variadic: false,
			}],
			void,
			Phase::Inflight,
		);
		let opt_str_fn = make_function(
			vec![FunctionParameter {
				typeref: opt_string,
				docs: Docs::default(),
				name: "p1".into(),
				variadic: false,
			}],
			void,
			Phase::Inflight,
		);

		// let x = (s: string) => {};
		// let y = (s: string?) => {};
		// y is a subtype of x because a function that accepts a "string?" can be used
		// in place of a function that accepts a "string", but not vice versa
		assert!(opt_str_fn.is_subtype_of(&str_fn));
		assert!(!str_fn.is_subtype_of(&opt_str_fn));
	}
}<|MERGE_RESOLUTION|>--- conflicted
+++ resolved
@@ -2596,36 +2596,6 @@
 		}
 	}
 
-<<<<<<< HEAD
-	fn check_json_serializable_or_validate_type(
-		&mut self,
-		actual_type: TypeRef,
-		expected_type: TypeRef,
-		exp: &Expr,
-	) -> TypeRef {
-		// Skip validate if in Json
-		if self.in_json == 0 {
-			return self.validate_type(actual_type, expected_type, exp);
-		}
-
-		if self.is_in_mut_json && !actual_type.is_json_legal_value() {
-			self.spanned_error(
-				exp,
-				format!(
-					"Expected a valid Json value (https://www.json.org/json-en.html), but got \"{}\"",
-					actual_type
-				),
-			);
-			return self.types.error();
-		}
-
-		if expected_type.is_json() {
-			expected_type
-		} else {
-			actual_type
-		}
-	}
-
 	/// Validate that the given type is a subtype (or same) as the expected type, disregarding whether
 	/// the object is mutable or immutable. If not, add an error to the diagnostics.
 	///
@@ -2669,8 +2639,6 @@
 		self.validate_type_in(actual_type, &[expected_type], span)
 	}
 
-=======
->>>>>>> b547c18e
 	/// Validate that the given type is a subtype (or same) as the expected type. If not, add an error
 	/// to the diagnostics.
 	///
