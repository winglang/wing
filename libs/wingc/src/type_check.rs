mod jsii_importer;
pub mod symbol_env;
use crate::ast::{Type as AstType, *};
use crate::diagnostic::{Diagnostic, DiagnosticLevel, Diagnostics, TypeError, WingSpan};
use crate::{debug, WINGSDK_DURATION};
use derivative::Derivative;
use indexmap::IndexSet;
use jsii_importer::JsiiImporter;
use std::cell::RefCell;
use std::collections::HashMap;
use std::fmt::{Debug, Display};
use symbol_env::SymbolEnv;

use self::symbol_env::StatementIdx;

pub struct UnsafeRef<T>(*const T);
impl<T> Clone for UnsafeRef<T> {
	fn clone(&self) -> Self {
		Self(self.0)
	}
}

impl<T> Copy for UnsafeRef<T> {}

impl<T> std::ops::Deref for UnsafeRef<T> {
	type Target = T;
	fn deref(&self) -> &Self::Target {
		unsafe { &*self.0 }
	}
}

impl<T> std::ops::DerefMut for UnsafeRef<T> {
	fn deref_mut(&mut self) -> &mut Self::Target {
		unsafe { &mut *(self.0 as *mut T) }
	}
}

impl<T> Display for UnsafeRef<T>
where
	T: Display,
{
	fn fmt(&self, f: &mut std::fmt::Formatter<'_>) -> std::fmt::Result {
		let t: &T = self;
		write!(f, "{}", t)
	}
}

pub type TypeRef = UnsafeRef<Type>;

#[derive(Debug)]
pub enum SymbolKind {
	Type(TypeRef),
	Variable(TypeRef),
	Namespace(Namespace),
}

impl SymbolKind {
	pub fn as_variable(&self) -> Option<TypeRef> {
		match &self {
			SymbolKind::Variable(t) => Some(t.clone()),
			_ => None,
		}
	}

	fn as_namespace(&self) -> Option<&Namespace> {
		match &self {
			SymbolKind::Namespace(ns) => Some(ns),
			_ => None,
		}
	}

	fn as_type(&self) -> Option<TypeRef> {
		match &self {
			SymbolKind::Type(t) => Some(t.clone()),
			_ => None,
		}
	}
}

pub enum Type {
	Anything,
	Number,
	String,
	Duration,
	Boolean,
	Optional(TypeRef),
	Array(TypeRef),
	Map(TypeRef),
	Set(TypeRef),
	Function(FunctionSignature),
	Class(Class),
	Resource(Class),
	Struct(Struct),
	Enum(Enum),
}

const WING_CONSTRUCTOR_NAME: &'static str = "init";
const WINGSDK_STD_MODULE: &'static str = "std";

#[derive(Derivative)]
#[derivative(Debug)]
pub struct Namespace {
	pub name: String,
	#[derivative(Debug = "ignore")]
	pub env: SymbolEnv,
}

// TODO See TypeRef for why this is necessary
unsafe impl Send for SymbolKind {}

#[derive(Derivative)]
#[derivative(Debug)]
pub struct Class {
	pub name: Symbol,
	parent: Option<TypeRef>, // Must be a Type::Class type
	#[derivative(Debug = "ignore")]
	pub env: SymbolEnv,
	pub should_case_convert_jsii: bool,
}

impl Class {
	pub fn methods(&self) -> impl Iterator<Item = (String, TypeRef)> + '_ {
		self
			.env
			.iter()
			.filter(|(_, t)| t.as_variable().unwrap().as_function_sig().is_some())
			.map(|(s, t)| (s.clone(), t.as_variable().unwrap().clone()))
	}
}

#[derive(Derivative)]
#[derivative(Debug)]
pub struct Struct {
	pub name: Symbol,
	extends: Vec<TypeRef>, // Must be a Type::Struct type
	#[derivative(Debug = "ignore")]
	pub env: SymbolEnv,
}

#[derive(Debug)]
pub struct Enum {
	pub name: Symbol,
	pub values: IndexSet<Symbol>,
}

#[derive(Debug)]
pub struct EnumInstance {
	pub enum_name: TypeRef,
	pub enum_value: Symbol,
}

impl PartialEq for Type {
	fn eq(&self, other: &Self) -> bool {
		// If references are the same this is the same type, if not then compare content
		if std::ptr::eq(self, other) {
			return true;
		}
		match (self, other) {
			(Self::Anything, _) | (_, Self::Anything) => {
				// TODO: Hack to make anything's compatible with all other types, specifically useful for handling core.Inflight handlers
				true
			}
			(Self::Function(l0), Self::Function(r0)) => l0 == r0,
			(Self::Class(l0), Self::Class(_)) => {
				// If our parent is equal to `other` then treat both classes as equal (inheritance)
				if let Some(parent) = l0.parent.as_ref() {
					let parent_type: &Type = &*parent;
					return parent_type.eq(other);
				}
				false
			}
			(Self::Resource(l0), Self::Resource(_)) => {
				// If our parent is equal to `other` then treat both resources as equal (inheritance)
				if let Some(parent) = l0.parent.as_ref() {
					let parent_type: &Type = &*parent;
					return parent_type.eq(other);
				}
				false
			}
			(Self::Struct(l0), Self::Struct(_)) => {
				// If we extend from `other` then treat both structs as equal (inheritance)
				for parent in l0.extends.iter() {
					let parent_type: &Type = &*parent;
					if parent_type.eq(other) {
						return true;
					}
				}
				false
			}
			(Self::Array(l0), Self::Array(r0)) => {
				// Arrays are of the same type if they have the same value type
				let l: &Type = &*l0;
				let r: &Type = &*r0;
				l == r
			}
			(Self::Map(l0), Self::Map(r0)) => {
				// Maps are of the same type if they have the same value type
				let l: &Type = &*l0;
				let r: &Type = &*r0;
				l == r
			}
			(Self::Set(l0), Self::Set(r0)) => {
				// Sets are of the same type if they have the same value type
				let l: &Type = &*l0;
				let r: &Type = &*r0;
				l == r
			}
			(Self::Optional(l0), Self::Optional(r0)) => {
				// Optionals are of the same type if they have the same value type
				let l: &Type = &*l0;
				let r: &Type = &*r0;
				l == r
			}
			(Self::Optional(l0), _) => {
				// If we are not an optional, then we must be the same type as the optional's inner type
				let l: &Type = &*l0;
				l == other
			}
			// For all other types (built-ins) we compare the enum value
			_ => core::mem::discriminant(self) == core::mem::discriminant(other),
		}
	}
}

#[derive(PartialEq, Debug)]
pub struct FunctionSignature {
	pub args: Vec<TypeRef>,
	pub return_type: Option<TypeRef>,
	pub flight: Phase,
}

impl Display for SymbolKind {
	fn fmt(&self, f: &mut std::fmt::Formatter<'_>) -> std::fmt::Result {
		match self {
			SymbolKind::Type(_) => write!(f, "type"),
			SymbolKind::Variable(_) => write!(f, "variable"),
			SymbolKind::Namespace(_) => write!(f, "namespace"),
		}
	}
}

impl Display for Type {
	fn fmt(&self, f: &mut std::fmt::Formatter<'_>) -> std::fmt::Result {
		match self {
			Type::Anything => write!(f, "any"),
			Type::Number => write!(f, "num"),
			Type::String => write!(f, "str"),
			Type::Duration => write!(f, "duration"),
			Type::Boolean => write!(f, "bool"),
			Type::Optional(v) => write!(f, "{}?", v),
			Type::Function(sig) => {
				write!(
					f,
					"fn({}): {}",
					sig
						.args
						.iter()
						.map(|a| format!("{}", a))
						.collect::<Vec<String>>()
						.join(", "),
					if let Some(ret_val) = &sig.return_type {
						format!("{}", ret_val)
					} else {
						"void".to_string()
					}
				)
			}
			Type::Class(class) => write!(f, "{}", class.name),
			Type::Resource(class) => write!(f, "{}", class.name),
			Type::Struct(s) => write!(f, "{}", s.name),
			Type::Array(v) => write!(f, "Array<{}>", v),
			Type::Map(v) => write!(f, "Map<{}>", v),
			Type::Set(v) => write!(f, "Set<{}>", v),
			Type::Enum(s) => write!(f, "{}", s.name),
		}
	}
}

// TODO Allows for use in async runtime
// TODO either avoid shared memory or use Arc<Mutex<...>> instead
unsafe impl Send for TypeRef {}

impl TypeRef {
	pub fn as_resource(&self) -> Option<&Class> {
		if let Type::Resource(ref res) = **self {
			Some(res)
		} else {
			None
		}
	}

	pub fn as_class_or_resource(&self) -> Option<&Class> {
		self.as_class().or_else(|| self.as_resource())
	}

	pub fn as_mut_class_or_resource(&mut self) -> Option<&mut Class> {
		match **self {
			Type::Class(ref mut class) => Some(class),
			Type::Resource(ref mut class) => Some(class),
			_ => None,
		}
	}

	fn as_class(&self) -> Option<&Class> {
		if let Type::Class(ref class) = **self {
			Some(class)
		} else {
			None
		}
	}

	fn as_struct(&self) -> Option<&Struct> {
		if let Type::Struct(ref s) = **self {
			Some(s)
		} else {
			None
		}
	}

	fn maybe_unwrap_option(&self) -> TypeRef {
		if let Type::Optional(ref t) = **self {
			*t
		} else {
			*self
		}
	}

	pub fn as_function_sig(&self) -> Option<&FunctionSignature> {
		if let Type::Function(ref sig) = **self {
			Some(sig)
		} else {
			None
		}
	}

	pub fn is_anything(&self) -> bool {
		if let Type::Anything = **self {
			true
		} else {
			false
		}
	}

	pub fn is_option(&self) -> bool {
		if let Type::Optional(_) = **self {
			true
		} else {
			false
		}
	}
}

impl PartialEq for TypeRef {
	fn eq(&self, other: &Self) -> bool {
		// Types are equal if they point to the same type definition
		if self.0 == other.0 {
			true
		} else {
			// If the self and other aren't the the same, we need to use the specific types equality function
			let t1: &Type = &**self;
			let t2: &Type = &**other;
			t1.eq(t2) // Same as `t1 == t2`, used eq for verbosity
		}
	}
}

impl Debug for TypeRef {
	fn fmt(&self, f: &mut std::fmt::Formatter<'_>) -> std::fmt::Result {
		write!(f, "{:?}", self.0)
	}
}

pub struct Types {
	// TODO: Remove the box and change TypeRef to just be an index into the types array
	// Note: we need the box so reallocations of the vec while growing won't change the addresses of the types since they are referenced from the TypeRef struct
	types: Vec<Box<Type>>,
	numeric_idx: usize,
	string_idx: usize,
	bool_idx: usize,
	duration_idx: usize,
	anything_idx: usize,
}

impl Types {
	pub fn new() -> Self {
		let mut types = vec![];
		types.push(Box::new(Type::Number));
		let numeric_idx = types.len() - 1;
		types.push(Box::new(Type::String));
		let string_idx = types.len() - 1;
		types.push(Box::new(Type::Boolean));
		let bool_idx = types.len() - 1;
		types.push(Box::new(Type::Duration));
		let duration_idx = types.len() - 1;
		types.push(Box::new(Type::Anything));
		let anything_idx = types.len() - 1;

		Self {
			types,
			numeric_idx,
			string_idx,
			bool_idx,
			duration_idx,
			anything_idx,
		}
	}

	pub fn number(&self) -> TypeRef {
		self.get_typeref(self.numeric_idx)
	}

	pub fn string(&self) -> TypeRef {
		self.get_typeref(self.string_idx)
	}

	pub fn bool(&self) -> TypeRef {
		self.get_typeref(self.bool_idx)
	}

	pub fn duration(&self) -> TypeRef {
		self.get_typeref(self.duration_idx)
	}

	pub fn anything(&self) -> TypeRef {
		self.get_typeref(self.anything_idx)
	}

	pub fn add_type(&mut self, t: Type) -> TypeRef {
		self.types.push(Box::new(t));
		self.get_typeref(self.types.len() - 1)
	}

	pub fn stringables(&self) -> Vec<TypeRef> {
		// TODO: This should be more complex and return all types that have some stringification facility
		// see: https://github.com/winglang/wing/issues/741
		vec![self.string(), self.number()]
	}

	fn get_typeref(&self, idx: usize) -> TypeRef {
		let t = &self.types[idx];
		UnsafeRef::<Type>(&**t as *const Type)
	}
}

pub struct TypeChecker<'a> {
	types: &'a mut Types,

	// Scratchpad for storing inner scopes so we can do breadth first traversal of the AST tree during type checking
	// TODO: this is a list of unsafe pointers to the statement's inner scopes. We use
	// unsafe because we can't return a mutable reference to the inner scopes since this method
	// already uses references to the statement that contains the scopes. Using unsafe here just
	// makes it a lot simpler. Ideally we should avoid returning anything here and have some way
	// to iterate over the inner scopes given the outer scope. For this we need to model our AST
	// so all nodes implement some basic "tree" interface. For now this is good enough.
	inner_scopes: Vec<*const Scope>,

	pub diagnostics: RefCell<Diagnostics>,
}

impl<'a> TypeChecker<'a> {
	pub fn new(types: &'a mut Types) -> Self {
		Self {
			types: types,
			inner_scopes: vec![],
			diagnostics: RefCell::new(Diagnostics::new()),
		}
	}

	pub fn add_globals(&mut self, scope: &Scope) {
		self.add_module_to_env(
			scope.env.borrow_mut().as_mut().unwrap(),
			WINGSDK_STD_MODULE.to_string(),
			&Symbol {
				name: WINGSDK_STD_MODULE.to_string(),
				span: WingSpan::global(),
			},
			0,
		);
	}

	// TODO: All calls to this should be removed and we should make sure type checks are done
	// for unimplemented types
	pub fn unimplemented_type(&self, type_name: &str) -> Option<Type> {
		self.diagnostics.borrow_mut().push(Diagnostic {
			level: DiagnosticLevel::Warning,
			message: format!("Unimplemented type: {}", type_name),
			span: None,
		});

		return Some(Type::Anything);
	}

	fn general_type_error(&self, message: String) -> TypeRef {
		self.diagnostics.borrow_mut().push(Diagnostic {
			level: DiagnosticLevel::Error,
			message,
			span: None,
		});

		self.types.anything()
	}

	fn expr_error(&self, expr: &Expr, message: String) -> TypeRef {
		self.diagnostics.borrow_mut().push(Diagnostic {
			level: DiagnosticLevel::Error,
			message,
			span: Some(expr.span.clone()),
		});

		self.types.anything()
	}

	fn stmt_error(&self, stmt: &Stmt, message: String) {
		self.diagnostics.borrow_mut().push(Diagnostic {
			level: DiagnosticLevel::Error,
			message,
			span: Some(stmt.span.clone()),
		});
	}

	fn type_error(&self, type_error: &TypeError) -> TypeRef {
		self.diagnostics.borrow_mut().push(Diagnostic {
			level: DiagnosticLevel::Error,
			message: type_error.message.clone(),
			span: Some(type_error.span.clone()),
		});

		self.types.anything()
	}

	pub fn get_primitive_type_by_name(&self, name: &str) -> TypeRef {
		match name {
			"number" => self.types.number(),
			"string" => self.types.string(),
			"bool" => self.types.bool(),
			"duration" => self.types.duration(),
			other => self.general_type_error(format!("Type \"{}\" is not a primitive type", other)),
		}
	}

	// Validates types in the expression make sense and returns the expression's inferred type
	fn type_check_exp(&mut self, exp: &Expr, env: &SymbolEnv, statement_idx: usize) -> Option<TypeRef> {
		let t = match &exp.kind {
			ExprKind::Literal(lit) => match lit {
				Literal::String(_) => Some(self.types.string()),
				Literal::InterpolatedString(s) => {
					s.parts.iter().for_each(|part| {
						if let InterpolatedStringPart::Expr(interpolated_expr) = part {
							let exp_type = self.type_check_exp(interpolated_expr, env, statement_idx).unwrap();
							self.validate_type_in(exp_type, &self.types.stringables(), interpolated_expr);
						}
					});
					Some(self.types.string())
				}
				Literal::Number(_) => Some(self.types.number()),
				Literal::Duration(_) => Some(self.types.duration()),
				Literal::Boolean(_) => Some(self.types.bool()),
			},
			ExprKind::Binary { op, lexp, rexp } => {
				let ltype = self.type_check_exp(lexp, env, statement_idx).unwrap();
				let rtype = self.type_check_exp(rexp, env, statement_idx).unwrap();

				if op.boolean_args() {
					self.validate_type(ltype, self.types.bool(), rexp);
					self.validate_type(rtype, self.types.bool(), rexp);
				} else if op.numerical_args() {
					self.validate_type(ltype, self.types.number(), rexp);
					self.validate_type(rtype, self.types.number(), rexp);
				} else {
					self.validate_type(ltype, rtype, rexp);
				}

				if op.boolean_result() {
					Some(self.types.bool())
				} else {
					self.validate_type(ltype, self.types.number(), rexp);
					Some(ltype)
				}
			}
			ExprKind::Unary { op: _, exp: unary_exp } => {
				let _type = self.type_check_exp(unary_exp, env, statement_idx).unwrap();
				// Add bool vs num support here (! => bool, +- => num)
				self.validate_type(_type, self.types.number(), unary_exp);
				Some(_type)
			}
			ExprKind::Reference(_ref) => Some(self.resolve_reference(_ref, env, statement_idx)),
			ExprKind::New {
				class,
				obj_id: _, // TODO
				arg_list,
				obj_scope, // TODO
			} => {
				// TODO: obj_id, obj_scope ignored, should use it once we support Type::Resource and then remove it from Classes (fail if a class has an id if grammar doesn't handle this for us)

				// Lookup the type in the env
				let type_ = self.resolve_type(class, env, statement_idx);
				let (class_env, class_symbol) = match *type_ {
					Type::Class(ref class) => (&class.env, &class.name),
					Type::Resource(ref class) => {
						if matches!(env.flight, Phase::Preflight) {
							(&class.env, &class.name)
						} else {
							return Some(self.general_type_error(format!(
								"Cannot create the resource \"{}\" in inflight phase",
								class.name.to_string()
							)));
						}
					}
					Type::Anything => return Some(self.types.anything()),
					_ => {
						return Some(self.general_type_error(format!(
							"Cannot instantiate type \"{}\" because it is not a class or resource",
							type_.to_string()
						)))
					}
				};

				// Type check args against constructor
				let constructor_type = match class_env.lookup(
					&Symbol {
						name: WING_CONSTRUCTOR_NAME.into(),
						span: class_symbol.span.clone(),
					},
					None,
				) {
					Ok(v) => v.as_variable().expect("Expected constructor to be a variable"),
					Err(type_error) => {
						self.type_error(&type_error);
						return Some(self.types.anything());
					}
				};
				let constructor_sig = constructor_type
					.as_function_sig()
					.expect("Expected constructor to be a function signature");

				// Verify return type (This should never fail since we define the constructors return type during AST building)
				self.validate_type(constructor_sig.return_type.unwrap(), type_, exp);

				if !arg_list.named_args.is_empty() {
					let last_arg = constructor_sig.args.last().unwrap().maybe_unwrap_option();
					self.validate_structural_type(&arg_list.named_args, &last_arg, exp, env, statement_idx);
				}

				// Count number of optional parameters from the end of the constructor's params
				// Allow arg_list to be missing up to that number of nil values to try and make the number of arguments match
				let num_optionals = constructor_sig
					.args
					.iter()
					.rev()
					.take_while(|arg| arg.is_option())
					.count();

				// Verify arity
				let arg_count = arg_list.pos_args.len() + (if arg_list.named_args.is_empty() { 0 } else { 1 });
				let min_args = constructor_sig.args.len() - num_optionals;
				let max_args = constructor_sig.args.len();
				if arg_count < min_args || arg_count > max_args {
					let err_text = if min_args == max_args {
						format!(
							"Expected {} arguments but got {} when instantiating \"{}\"",
							min_args, arg_count, type_
						)
					} else {
						format!(
							"Expected between {} and {} arguments but got {} when instantiating \"{}\"",
							min_args, max_args, arg_count, type_
						)
					};
					self.expr_error(exp, err_text);
				}

				// Verify passed arguments match the constructor
				for (arg_expr, arg_type) in arg_list.pos_args.iter().zip(constructor_sig.args.iter()) {
					let arg_expr_type = self.type_check_exp(arg_expr, env, statement_idx).unwrap();
					self.validate_type(arg_expr_type, *arg_type, arg_expr);
				}

				// If this is a Resource then create a new type for this resource object
				if type_.as_resource().is_some() {
					// Get reference to resource object's scope
					let obj_scope_type = if let Some(obj_scope) = obj_scope {
						Some(self.type_check_exp(obj_scope, env, statement_idx).unwrap())
					} else {
						// If this returns None, this means we're instantiating a resource object in the global scope, which is valid
						env
							.try_lookup("this".into(), Some(statement_idx))
							.map(|v| v.as_variable().expect("Expected \"this\" to be a variable"))
					};

					// Verify the object scope is an actually resource
					if let Some(obj_scope_type) = obj_scope_type {
						if obj_scope_type.as_resource().is_none() {
							self.expr_error(
								exp,
								format!(
									"Expected scope to be a resource object, instead found \"{}\"",
									obj_scope_type
								),
							);
						}
					}

					// TODO: make sure there's no existing object with this scope/id, fail if there is! -> this can only be done in synth because I can't evaluate the scope expression here.. handle this somehow with source mapping
				}
				Some(type_)
			}
			ExprKind::Call { function, args } => {
				// Resolve the function's reference (either a method in the class's env or a function in the current env)
				let func_type = self.resolve_reference(function, env, statement_idx);
				let this_args = if matches!(function, Reference::NestedIdentifier { .. }) {
					1
				} else {
					0
				};

				// TODO: hack to support methods of stdlib object we don't know their types yet (basically stuff like cloud.Bucket().upload())
				if matches!(*func_type, Type::Anything) {
					return Some(self.types.anything());
				}

				// Make sure this is a function signature type
				let func_sig = if let Some(func_sig) = func_type.as_function_sig() {
					func_sig
				} else {
					self.expr_error(
						exp,
						format!("{} should be a function or method",function
						)
					);
					return None;
				};

				if !can_call_flight(func_sig.flight, env.flight) {
					self.expr_error(
						exp,
						format!(
							"Cannot call {} function \"{}\" while in {} phase",
							func_sig.flight, function, env.flight,
						),
					);
				}

				if !args.named_args.is_empty() {
					let last_arg = func_sig.args.last().unwrap().maybe_unwrap_option();
					self.validate_structural_type(&args.named_args, &last_arg, exp, env, statement_idx);
				}

				// Count number of optional parameters from the end of the function's params
				// Allow arg_list to be missing up to that number of nil values to try and make the number of arguments match
				let num_optionals = func_sig.args.iter().rev().take_while(|arg| arg.is_option()).count();

				// Verity arity
				let arg_count = args.pos_args.len() + (if args.named_args.is_empty() { 0 } else { 1 });
				let min_args = func_sig.args.len() - num_optionals - this_args;
				let max_args = func_sig.args.len() - this_args;
				if arg_count < min_args || arg_count > max_args {
					let err_text = if min_args == max_args {
						format!(
							"Expected {} arguments but got {} when invoking \"{}\"",
							min_args, arg_count, function
						)
					} else {
						format!(
							"Expected between {} and {} arguments but got {} when invoking \"{}\"",
							min_args, max_args, arg_count, function
						)
					};
					self.expr_error(exp, err_text);
				}

				let params = func_sig
					.args
					.iter()
					.skip(this_args)
					.take(func_sig.args.len() - num_optionals);
				let args = args.pos_args.iter();

				for (arg_type, param_exp) in params.zip(args) {
					let param_type = self.type_check_exp(param_exp, env, statement_idx).unwrap();
					self.validate_type(param_type, *arg_type, param_exp);
				}

				func_sig.return_type
			}
			ExprKind::ArrayLiteral { type_, items } => {
				// Infer type based on either the explicit type or the value in one of the items
				let container_type = if let Some(type_) = type_ {
					self.resolve_type(type_, env, statement_idx)
				} else if !items.is_empty() {
					let some_val_type = self
						.type_check_exp(items.iter().next().unwrap(), env, statement_idx)
						.unwrap();
					self.types.add_type(Type::Array(some_val_type))
				} else {
					self.expr_error(exp, "Cannot infer type of empty array".to_owned());
					self.types.add_type(Type::Array(self.types.anything()))
				};

				let element_type = match *container_type {
					Type::Array(t) => t,
					_ => panic!("Expected array type, found {}", container_type),
				};

				// Verify all types are the same as the inferred type
				for v in items.iter() {
					let t = self.type_check_exp(v, env, statement_idx).unwrap();
					self.validate_type(t, element_type, v);
				}

				Some(container_type)
			}
			ExprKind::StructLiteral { type_, fields } => {
				// Find this struct's type in the environment
				let struct_type = self.resolve_type(type_, env, statement_idx);

				if struct_type.is_anything() {
					return Some(struct_type);
				}

				// Make sure it really is a struct type
				let st = struct_type
					.as_struct()
					.expect(&format!("Expected \"{}\" to be a struct type", struct_type));

				// Verify that all fields are present and are of the right type
				if st.env.iter().count() > fields.len() {
					panic!("Not all fields of {} are initialized.", struct_type);
				}
				for (k, v) in fields.iter() {
					let field = st.env.try_lookup(&k.name, None);
					if let Some(field) = field {
						let t = self.type_check_exp(v, env, statement_idx).unwrap();
						self.validate_type(
							t,
							field
								.as_variable()
								.expect("Expected struct field to be a variable in the struct env"),
							v,
						);
					} else {
						self.expr_error(exp, format!("\"{}\" is not a field of \"{}\"", k.name, struct_type));
					}
				}

				Some(struct_type)
			}
			ExprKind::MapLiteral { fields, type_ } => {
				// Infer type based on either the explicit type or the value in one of the fields
				let container_type = if let Some(type_) = type_ {
					self.resolve_type(type_, env, statement_idx)
				} else if !fields.is_empty() {
					let some_val_type = self
						.type_check_exp(fields.iter().next().unwrap().1, env, statement_idx)
						.unwrap();
					self.types.add_type(Type::Map(some_val_type))
				} else {
					self.expr_error(exp, "Cannot infer type of empty map".to_owned());
					self.types.add_type(Type::Map(self.types.anything()))
				};

				let value_type = match *container_type {
					Type::Map(t) => t,
					_ => panic!("Expected map type, found {}", container_type),
				};

				// Verify all types are the same as the inferred type
				for (_, v) in fields.iter() {
					let t = self.type_check_exp(v, env, statement_idx).unwrap();
					self.validate_type(t, value_type, v);
				}

				Some(container_type)
			}
			ExprKind::FunctionClosure(func_def) => {
				// TODO: make sure this function returns on all control paths when there's a return type (can be done by recursively traversing the statements and making sure there's a "return" statements in all control paths)

				if matches!(func_def.signature.flight, Phase::Inflight) {
					self.unimplemented_type("Inflight function signature"); // TODO: what typechecking do we need here?self??
				}

				// Create a type_checker function signature from the AST function definition, assuming success we can add this function to the env
				let function_type = self.resolve_type(
					&AstType::FunctionSignature(func_def.signature.clone()),
					env,
					statement_idx,
				);
				let sig = function_type.as_function_sig().unwrap();

				// Create an environment for the function
				let mut function_env = SymbolEnv::new(
					Some(env),
					sig.return_type,
					false,
					func_def.signature.flight,
					statement_idx,
				);
				self.add_arguments_to_env(&func_def.parameter_names, &sig, &mut function_env);
				func_def.statements.set_env(function_env);

				self.inner_scopes.push(&func_def.statements);

				Some(function_type)
			}
		};
		*exp.evaluated_type.borrow_mut() = t;
		t
	}

	/// Validate that a given hashmap can be assigned to a variable of given struct type
	fn validate_structural_type(
		&mut self,
		object: &HashMap<Symbol, Expr>,
		expected_type: &TypeRef,
		value: &Expr,
		env: &SymbolEnv,
		statement_idx: usize,
	) {
		let expected_struct = if let Some(expected_struct) = expected_type.as_struct() {
			expected_struct
		} else {
			self.expr_error(value, format!("Named arguments provided for non-struct argument"));
			return;
		};

		// Verify that there are no extraneous fields
		// Also map original field names to the ones in the struct type
		let mut field_map = HashMap::new();
		for (k, _) in object.iter() {
			let field = expected_struct.env.try_lookup(&k.name, None);
			if let Some(field) = field {
				let field_type = field
					.as_variable()
					.expect("Expected struct field to be a variable in the struct env");
				field_map.insert(k.name.clone(), (k, field_type));
			} else {
				self.expr_error(value, format!("\"{}\" is not a field of \"{}\"", k.name, expected_type));
			}
		}

		// Verify that all non-optional fields are present and are of the right type
		for (k, v) in expected_struct.env.iter().map(|(k, v)| {
			(
				k,
				v.as_variable()
					.expect("Expected struct field to be a variable in the struct env"),
			)
		}) {
			if let Some((symb, expected_field_type)) = field_map.get(&k) {
				let provided_exp = object.get(symb).unwrap();
				let t = self.type_check_exp(provided_exp, env, statement_idx).unwrap();
				self.validate_type(t, *expected_field_type, provided_exp);
			} else if !v.is_option() {
				self.expr_error(
					value,
					format!(
						"Missing required field \"{}\" from \"{}\"",
						k, expected_struct.name.name
					),
				);
			}
		}
	}

	fn validate_type(&mut self, actual_type: TypeRef, expected_type: TypeRef, value: &Expr) {
		self.validate_type_in(actual_type, &[expected_type], value)
	}

	fn validate_type_in(&mut self, actual_type: TypeRef, expected_types: &[TypeRef], value: &Expr) {
		if actual_type.0 != &Type::Anything && !expected_types.contains(&actual_type) {
			self.diagnostics.borrow_mut().push(Diagnostic {
				message: format!(
					"Expected type to be one of \"{}\", but got \"{}\" instead",
					expected_types
						.iter()
						.map(|t| format!("{}", t))
						.collect::<Vec<String>>()
						.join(","),
					actual_type
				),
				span: Some(value.span.clone()),
				level: DiagnosticLevel::Error,
			});
		}
	}

	pub fn type_check_scope(&mut self, scope: &Scope) {
		assert!(self.inner_scopes.is_empty());
		for statement in scope.statements.iter() {
			self.type_check_statement(statement, scope.env.borrow_mut().as_mut().unwrap());
		}
		let inner_scopes = self.inner_scopes.drain(..).collect::<Vec<_>>();
		for inner_scope in inner_scopes {
			self.type_check_scope(unsafe { &*inner_scope });
		}
	}

	fn resolve_type(&mut self, ast_type: &AstType, env: &SymbolEnv, statement_idx: usize) -> TypeRef {
		match ast_type {
			AstType::Number => self.types.number(),
			AstType::String => self.types.string(),
			AstType::Bool => self.types.bool(),
			AstType::Duration => self.types.duration(),
			AstType::Optional(v) => {
				let value_type = self.resolve_type(v, env, statement_idx);
				self.types.add_type(Type::Optional(value_type))
			}
			AstType::FunctionSignature(ast_sig) => {
				let mut args = vec![];
				for arg in ast_sig.parameters.iter() {
					args.push(self.resolve_type(arg, env, statement_idx));
				}
				let sig = FunctionSignature {
					args,
					return_type: ast_sig
						.return_type
						.as_ref()
						.map(|t| self.resolve_type(t, env, statement_idx)),
					flight: ast_sig.flight,
				};
				// TODO: avoid creating a new type for each function_sig resolution
				self.types.add_type(Type::Function(sig))
			}
			AstType::CustomType { root, fields } => {
				// Resolve all types down the fields list and return the last one (which is likely to be a real type and not a namespace)
				let mut nested_name = vec![root];
				nested_name.extend(fields);

				match env.lookup_nested(&nested_name, Some(statement_idx)) {
					Ok(_type) => {
						if let SymbolKind::Type(t) = *_type {
							t
						} else {
							let symb = nested_name.last().unwrap();
							self.type_error(&TypeError {
								message: format!("Expected {} to be a type but it's a {}", symb, _type),
								span: symb.span.clone(),
							})
						}
					}
					Err(type_error) => self.type_error(&type_error),
				}
			}
			AstType::Array(v) => {
				let value_type = self.resolve_type(v, env, statement_idx);
				// TODO: avoid creating a new type for each array resolution
				self.types.add_type(Type::Array(value_type))
			}
			AstType::Map(v) => {
				let value_type = self.resolve_type(v, env, statement_idx);
				// TODO: avoid creating a new type for each map resolution
				self.types.add_type(Type::Map(value_type))
			}
		}
	}

	fn type_check_statement(&mut self, stmt: &Stmt, env: &mut SymbolEnv) {
		match &stmt.kind {
			StmtKind::VariableDef {
				var_name,
				initial_value,
				type_,
			} => {
				let explicit_type = type_.as_ref().map(|t| self.resolve_type(t, env, stmt.idx));
				let inferred_type = self.type_check_exp(initial_value, env, stmt.idx).unwrap();
				if let Some(explicit_type) = explicit_type {
					self.validate_type(inferred_type, explicit_type, initial_value);
					match env.define(
						var_name,
						SymbolKind::Variable(explicit_type),
						StatementIdx::Index(stmt.idx),
					) {
						Err(type_error) => {
							self.type_error(&type_error);
						}
						_ => {}
					};
				} else {
					match env.define(
						var_name,
						SymbolKind::Variable(inferred_type),
						StatementIdx::Index(stmt.idx),
					) {
						Err(type_error) => {
							self.type_error(&type_error);
						}
						_ => {}
					};
				}
			}
			StmtKind::ForLoop {
				iterator,
				iterable,
				statements,
			} => {
				// TODO: Expression must be iterable
				let exp_type = self.type_check_exp(iterable, env, stmt.idx).unwrap();

				let mut scope_env = SymbolEnv::new(Some(env), env.return_type, false, env.flight, stmt.idx);
				match scope_env.define(&iterator, SymbolKind::Variable(exp_type), StatementIdx::Top) {
					Err(type_error) => {
						self.type_error(&type_error);
					}
					_ => {}
				};
				statements.set_env(scope_env);

				self.inner_scopes.push(statements);
			}
			StmtKind::While { condition, statements } => {
				let cond_type = self.type_check_exp(condition, env, stmt.idx).unwrap();
				self.validate_type(cond_type, self.types.bool(), condition);

				statements.set_env(SymbolEnv::new(Some(env), env.return_type, false, env.flight, stmt.idx));

				self.inner_scopes.push(statements);
			}
			StmtKind::If {
				condition,
				statements,
				else_statements,
			} => {
				let cond_type = self.type_check_exp(condition, env, stmt.idx).unwrap();
				self.validate_type(cond_type, self.types.bool(), condition);

				statements.set_env(SymbolEnv::new(Some(env), env.return_type, false, env.flight, stmt.idx));
				self.inner_scopes.push(statements);

				if let Some(else_scope) = else_statements {
					else_scope.set_env(SymbolEnv::new(Some(env), env.return_type, false, env.flight, stmt.idx));
					self.inner_scopes.push(else_scope);
				}
			}
			StmtKind::Expression(e) => {
				self.type_check_exp(e, env, stmt.idx);
			}
			StmtKind::Assignment { variable, value } => {
				let exp_type = self.type_check_exp(value, env, stmt.idx).unwrap();
				let var_type = self.resolve_reference(variable, env, stmt.idx);
				self.validate_type(exp_type, var_type, value);
			}
			StmtKind::Use {
				module_name,
				identifier,
			} => {
				_ = {
					// If provided use alias identifier as the namespace name
					let namespace_name = identifier.as_ref().unwrap_or(module_name);

					if namespace_name.name == WINGSDK_STD_MODULE {
						self.stmt_error(stmt, format!("Redundant import of \"{}\"", WINGSDK_STD_MODULE));
						return;
					}

					self.add_module_to_env(env, module_name.name.clone(), namespace_name, stmt.idx);
				}
			}
			StmtKind::Scope(scope) => {
				scope.set_env(SymbolEnv::new(Some(env), env.return_type, false, env.flight, stmt.idx));
				self.inner_scopes.push(scope)
			}
			StmtKind::Return(exp) => {
				if let Some(return_expression) = exp {
					let return_type = self.type_check_exp(return_expression, env, stmt.idx).unwrap();
					if let Some(expected_return_type) = env.return_type {
						self.validate_type(return_type, expected_return_type, return_expression);
					} else {
						self.stmt_error(
							stmt,
							format!("Return statement outside of function cannot return a value."),
						);
					}
				} else {
					if let Some(expected_return_type) = env.return_type {
						self.stmt_error(
							stmt,
							format!("Expected return statement to return type {}", expected_return_type),
						);
					}
				}
			}
			StmtKind::Class {
				name,
				members,
				methods,
				parent,
				constructor,
				is_resource,
			} => {
				// TODO: if is_resource then....
				if *is_resource {
					self.unimplemented_type("Resource class");
				}

				let env_flight = if *is_resource {
					Phase::Preflight
				} else {
					Phase::Inflight
				};

				// Verify parent is actually a known Class/Resource and get their env
				let (parent_class, parent_class_env) = if let Some(parent_type) = parent {
					let t = self.resolve_type(parent_type, env, stmt.idx);
					if *is_resource {
						if let Type::Resource(ref class) = *t {
							(Some(t), Some(&class.env as *const SymbolEnv))
						} else {
							panic!("Resource {}'s parent {} is not a resource", name, t);
						}
					} else {
						if let Type::Class(ref class) = *t {
							(Some(t), Some(&class.env as *const SymbolEnv))
						} else {
							self.general_type_error(format!("Class {}'s parent \"{}\" is not a class", name, t));
							(None, None)
						}
					}
				} else {
					(None, None)
				};

				// Create environment representing this class, for now it'll be empty just so we can support referencing ourselves from the class definition.
				let dummy_env = SymbolEnv::new(None, None, true, env_flight, stmt.idx);

				// Create the resource/class type and add it to the current environment (so class implementation can reference itself)
				let class_spec = Class {
					should_case_convert_jsii: false,
					name: name.clone(),
					env: dummy_env,
					parent: parent_class,
				};
				let mut class_type = self.types.add_type(if *is_resource {
					Type::Resource(class_spec)
				} else {
					Type::Class(class_spec)
				});
				match env.define(name, SymbolKind::Type(class_type), StatementIdx::Top) {
					Err(type_error) => {
						self.type_error(&type_error);
					}
					_ => {}
				};

				// Create a the real class environment to be filled with the class AST types
				let mut class_env = SymbolEnv::new(parent_class_env, None, true, env_flight, stmt.idx);

				// Add members to the class env
				for member in members.iter() {
					let member_type = self.resolve_type(&member.member_type, env, stmt.idx);
					match class_env.define(&member.name, SymbolKind::Variable(member_type), StatementIdx::Top) {
						Err(type_error) => {
							self.type_error(&type_error);
						}
						_ => {}
					};
				}
				// Add methods to the class env
				for (method_name, method_def) in methods.iter() {
					let mut sig = method_def.signature.clone();

					// Add myself as first parameter to all class methods (self)
					sig.parameters.insert(
						0,
						AstType::CustomType {
							root: name.clone(),
							fields: vec![],
						},
					);

					let method_type = self.resolve_type(&AstType::FunctionSignature(sig), env, stmt.idx);
					match class_env.define(method_name, SymbolKind::Variable(method_type), StatementIdx::Top) {
						Err(type_error) => {
							self.type_error(&type_error);
						}
						_ => {}
					};
				}

				// Add the constructor to the class env
				let constructor_type = self.resolve_type(
					&AstType::FunctionSignature(constructor.signature.clone()),
					env,
					stmt.idx,
				);
				match class_env.define(
					&Symbol {
						name: WING_CONSTRUCTOR_NAME.into(),
						span: name.span.clone(),
					},
					SymbolKind::Variable(constructor_type),
					StatementIdx::Top,
				) {
					Err(type_error) => {
						self.type_error(&type_error);
					}
					_ => {}
				};

				// Replace the dummy class environment with the real one before type checking the methods
				class_type.as_mut_class_or_resource().unwrap().env = class_env;
				let class_env = &class_type.as_class_or_resource().unwrap().env;

				// Type check constructor
				let constructor_sig = if let Type::Function(ref s) = *constructor_type {
					s
				} else {
					panic!(
						"Constructor of {} isn't defined as a function in the class environment",
						name
					);
				};

				// Create constructor environment and prime it with args
				let mut constructor_env = SymbolEnv::new(Some(env), constructor_sig.return_type, false, env_flight, stmt.idx);
				self.add_arguments_to_env(&constructor.parameters, constructor_sig, &mut constructor_env);
				// Prime the constructor environment with `this`
				constructor_env
					.define(
						&Symbol {
							name: "this".into(),
							span: name.span.clone(),
						},
						SymbolKind::Variable(class_type),
						StatementIdx::Top,
					)
					.expect("Expected `this` to be added to constructor env");
				constructor.statements.set_env(constructor_env);
				// Check function scope
				self.inner_scopes.push(&constructor.statements);

				// TODO: handle member/method overrides in our env based on whatever rules we define in our spec

				// Type check methods
				for (method_name, method_def) in methods.iter() {
					// Lookup the method in the class_env
					let method_type = class_env
						.lookup(method_name, None)
						.expect("Expected method to be in class env")
						.as_variable()
						.expect("Expected method to be a variable");

					let method_sig = method_type
						.as_function_sig()
						.expect("Expected method type to be a function signature");

					// Create method environment and prime it with args
					let mut method_env = SymbolEnv::new(Some(env), method_sig.return_type, false, method_sig.flight, stmt.idx);
					// Add `this` as first argument
					let mut actual_parameters = vec![Symbol {
						name: "this".into(),
						span: method_name.span.clone(),
					}];
					actual_parameters.extend(method_def.parameter_names.clone());
					self.add_arguments_to_env(&actual_parameters, method_sig, &mut method_env);
					method_def.statements.set_env(method_env);
					self.inner_scopes.push(&method_def.statements);
				}
			}
			StmtKind::Struct { name, extends, members } => {
				// Note: structs don't have a parent environment, instead they flatten their parent's members into the struct's env.
				//   If we encounter an existing member with the same name and type we skip it, if the types are different we
				//   fail type checking.

				// Create an environment for the struct
				let mut struct_env = SymbolEnv::new(None, None, true, env.flight, stmt.idx);

				// Add members to the struct env
				for member in members.iter() {
					let member_type = self.resolve_type(&member.member_type, env, stmt.idx);
					match struct_env.define(&member.name, SymbolKind::Variable(member_type), StatementIdx::Top) {
						Err(type_error) => {
							self.type_error(&type_error);
						}
						_ => {}
					};
				}

				// Add members from the structs parents
				let extends_types = extends
					.iter()
					.filter_map(|parent| match env.lookup(&parent, Some(stmt.idx)) {
						Ok(kind) => match &*kind {
							SymbolKind::Type(_type) => Some(*_type),
							_ => {
								self.type_error(&TypeError {
									message: format!("Expected {} to be a type", parent),
									span: parent.span.clone(),
								});
								None
							}
						},
						Err(type_error) => {
							self.type_error(&type_error);
							None
						}
					})
					.collect::<Vec<_>>();

				if let Err(e) = add_parent_members_to_struct_env(&extends_types, name, &mut struct_env) {
					self.type_error(&e);
				}
				match env.define(
					name,
					SymbolKind::Type(self.types.add_type(Type::Struct(Struct {
						name: name.clone(),
						extends: extends_types,
						env: struct_env,
					}))),
					StatementIdx::Top,
				) {
					Err(type_error) => {
						self.type_error(&type_error);
					}
					_ => {}
				};
			}
			StmtKind::Enum { name, values } => {
				let enum_type_ref = self.types.add_type(Type::Enum(Enum {
					name: name.clone(),
					values: values.clone(),
				}));

				match env.define(name, SymbolKind::Type(enum_type_ref), StatementIdx::Top) {
					Err(type_error) => {
						self.type_error(&type_error);
					}
					_ => {}
				};
			}
		}
	}

	fn add_module_to_env(
		&mut self,
		env: &mut SymbolEnv,
		module_name: String,
		namespace_symbol: &Symbol,
		statement_idx: usize,
	) {
		// Create a new env for the imported module's namespace
		let mut namespace_env = SymbolEnv::new(None, None, false, env.flight, statement_idx);
		// TODO Hack: treat "cloud" or "std" as "_ in wingsdk" until I figure out the path issue
		if module_name == "cloud" || module_name == WINGSDK_STD_MODULE {
			let mut wingii_types = wingii::type_system::TypeSystem::new();
			let wingii_loader_options = wingii::type_system::AssemblyLoadOptions {
				root: true,
				deps: false,
			};
			// in runtime, if "WINGSDK_MANIFEST_ROOT" env var is set, read it. otherwise set to "../wingsdk" for dev
			let wingsdk_manifest_root = std::env::var("WINGSDK_MANIFEST_ROOT").unwrap_or_else(|_| "../wingsdk".to_string());
			let name = wingii_types
				.load(wingsdk_manifest_root.as_str(), Some(wingii_loader_options))
				.unwrap();
			let prefix = format!("{}.{}.", name, module_name);
			debug!("Loaded JSII assembly {}", name);
			let assembly = wingii_types.find_assembly(&name).unwrap();

			let mut jsii_importer = JsiiImporter {
				jsii_types: &wingii_types,
				assembly_name: name,
				namespace_env: &mut namespace_env,
				namespace_name: module_name.clone(),
				wing_types: self.types,
				import_statement_idx: statement_idx,
			};

			for type_fqn in assembly.types.as_ref().unwrap().keys() {
				// Skip types outside the imported namespace
				if !type_fqn.starts_with(&prefix) {
					continue;
				}

				// Lookup type before we attempt to import it, this is required because `import_jsii_type` is recursive
				// and might have already defined the current type internally
				let type_name = jsii_importer.fqn_to_type_name(type_fqn);
				if jsii_importer.namespace_env.try_lookup(&type_name, None).is_some() {
					continue;
				}
				jsii_importer.import_type(type_fqn);
			}

			// Create a namespace for the imported module
			// TODO: are namespaces at the Top statement level (known by everyone in the scope) regardless of where they are defined?
			match env.define(
				namespace_symbol,
				SymbolKind::Namespace(Namespace {
					name: namespace_symbol.name.clone(),
					env: namespace_env,
				}),
				StatementIdx::Top,
			) {
				Err(type_error) => {
					self.type_error(&type_error);
				}
				_ => {}
			};
		}
	}

	fn add_arguments_to_env(&mut self, arg_names: &Vec<Symbol>, sig: &FunctionSignature, env: &mut SymbolEnv) {
		assert!(arg_names.len() == sig.args.len());
		for (arg, arg_type) in arg_names.iter().zip(sig.args.iter()) {
			match env.define(&arg, SymbolKind::Variable(*arg_type), StatementIdx::Top) {
				Err(type_error) => {
					self.type_error(&type_error);
				}
				_ => {}
			};
		}
	}

	fn expr_maybe_type(&mut self, expr: &Expr, env: &SymbolEnv, statement_idx: usize) -> Option<TypeRef> {
		// TODO: we currently don't handle parenthesized expressions correctly so something like `(MyEnum).A` or `std.(namespace.submodule).A` will return true, is this a problem?
		let mut path = vec![];
		let mut curr_expr = expr;
		loop {
			match &curr_expr.kind {
				ExprKind::Reference(reference) => match reference {
					Reference::Identifier(symbol) => {
						path.push(symbol);
						break;
					}
					Reference::NestedIdentifier { object, property } => {
						path.push(property);
						curr_expr = &object;
					}
				},
				_ => return None,
			}
		}
		path.reverse();
		match env.lookup_nested(&path, Some(statement_idx)) {
			Ok(SymbolKind::Type(type_ref)) => Some(*type_ref),
			_ => None,
		}
	}

	fn resolve_reference(&mut self, reference: &Reference, env: &SymbolEnv, statement_idx: usize) -> TypeRef {
		match reference {
			Reference::Identifier(symbol) => match env.lookup(symbol, Some(statement_idx)) {
				Ok(var) => {
					if let Some(var) = var.as_variable() {
						var
					} else {
						self.type_error(&TypeError {
							message: format!("Expected identifier {}, to be a variable, but it's a {}", symbol, var),
							span: symbol.span.clone(),
						})
					}
				}
				Err(type_error) => self.type_error(&type_error),
			},
			Reference::NestedIdentifier { object, property } => {
				// There's a special case where the object is actually a type and the property is either a static method or an enum variant.
				// In this case the type might even be namespaced (recursive nested reference). We need to detect this and treat the entire
				// object as a single reference to the type
				if let Some(_type) = self.expr_maybe_type(object, env, statement_idx) {
					// Currently we only support enum field access (no static methods)
					match *_type {
						Type::Enum(ref e) => {
							if e.values.contains(property) {
								return _type;
							} else {
								return self.general_type_error(format!("Enum {} does not contain value `{}`", _type, property.name));
							}
						}
						_ => {
							return self.general_type_error(format!("Type {} not valid in expression", _type));
						}
					}
				}

				let instance_type = self.type_check_exp(object, env, statement_idx).unwrap();
				match *instance_type {
					Type::Class(ref class) | Type::Resource(ref class) => match class.env.lookup(property, None) {
						Ok(field) => field.as_variable().expect("Expected property to be a variable"),
						Err(type_error) => self.type_error(&type_error),
					},
					Type::Anything => instance_type,

					// get "std" primitives
					Type::Duration => env
						.lookup_nested_str(WINGSDK_DURATION, None)
						.unwrap()
						.as_type()
						.unwrap()
						.as_class()
						.unwrap()
						.env
						.lookup(property, None)
						.unwrap()
						.as_variable()
						.unwrap(),

<<<<<<< HEAD
					_ => self.general_type_error(format!(
						"{} in `{}` does not resolve to a class or resource instance",
						instance_type, reference
					)),
=======
					_ => self.expr_error(
						object,
						format!(
							"Expression must be a class or resource instance to access property \"{}\", instead found type \"{}\"",
							property.name, instance_type
						),
					),
>>>>>>> 063abbfe
				}
			}
		}
	}
}

fn can_call_flight(fn_flight: Phase, scope_flight: Phase) -> bool {
	if fn_flight == Phase::Independent {
		// if the function we're trying to call is an "either-flight" function,
		// then it can be called both in preflight, inflight, and in
		// either-flight scopes
		true
	} else {
		// otherwise, preflight functions can only be called in preflight scopes,
		// and inflight functions can only be called in inflight scopes
		fn_flight == scope_flight
	}
}

fn add_parent_members_to_struct_env(
	extends_types: &Vec<TypeRef>,
	name: &Symbol,
	struct_env: &mut SymbolEnv,
) -> Result<(), TypeError> {
	// Add members of all parents to the struct's environment
	for parent_type in extends_types.iter() {
		let parent_struct = if let Some(parent_struct) = parent_type.as_struct() {
			parent_struct
		} else {
			return Err(TypeError {
				message: format!(
					"Type \"{}\" extends \"{}\" which should be a struct",
					name.name, parent_type
				),
				span: name.span.clone(),
			});
		};
		// Add each member of current parent to the struct's environment (if it wasn't already added by a previous parent)
		for (parent_member_name, parent_member) in parent_struct.env.iter() {
			let member_type = parent_member
				.as_variable()
				.expect("Expected struct member to be a variable");
			if let Some(existing_type) = struct_env.try_lookup(&parent_member_name, None) {
				// We compare types in both directions to make sure they are exactly the same type and not inheriting from each other
				// TODO: does this make sense? We should add an `is_a()` methdod to `Type` to check if a type is a subtype and use that
				//   when we want to check for subtypes and use equality for strict comparisons.
				let existing_type = existing_type
					.as_variable()
					.expect("Expected struct member to be a variable");
				if existing_type.ne(&member_type) && member_type.ne(&member_type) {
					return Err(TypeError {
						span: name.span.clone(),
						message: format!(
							"Struct \"{}\" extends \"{}\" but has a conflicting member \"{}\" ({} != {})",
							name, parent_type, parent_member_name, member_type, member_type
						),
					});
				}
			} else {
				struct_env.define(
					&Symbol {
						name: parent_member_name,
						span: name.span.clone(),
					},
					SymbolKind::Variable(member_type),
					StatementIdx::Top,
				)?;
			}
		}
	}
	Ok(())
}<|MERGE_RESOLUTION|>--- conflicted
+++ resolved
@@ -1591,12 +1591,6 @@
 						.as_variable()
 						.unwrap(),
 
-<<<<<<< HEAD
-					_ => self.general_type_error(format!(
-						"{} in `{}` does not resolve to a class or resource instance",
-						instance_type, reference
-					)),
-=======
 					_ => self.expr_error(
 						object,
 						format!(
@@ -1604,7 +1598,6 @@
 							property.name, instance_type
 						),
 					),
->>>>>>> 063abbfe
 				}
 			}
 		}
