--- conflicted
+++ resolved
@@ -1148,13 +1148,9 @@
 	types: Vec<Box<Type>>,
 	namespaces: Vec<Box<Namespace>>,
 	symbol_envs: Vec<Box<SymbolEnv>>,
-<<<<<<< HEAD
-	pub libraries: SymbolEnv,
-=======
 	/// A map from source file name to the symbol environment for that file (and whether that file is safe to bring)
 	source_file_envs: IndexMap<PathBuf, (SymbolEnvRef, bool)>,
-	pub libraries: SymbolEnv, // ?
->>>>>>> 6338ad7b
+	pub libraries: SymbolEnv,
 	numeric_idx: usize,
 	string_idx: usize,
 	bool_idx: usize,
@@ -1419,6 +1415,12 @@
 	pub fn get_scope_env(&self, scope: &Scope) -> SymbolEnvRef {
 		let scope_idx = scope.id;
 		self.scope_envs[scope_idx].expect("Scope should have an env")
+	}
+
+	pub fn reset_scope_envs(&mut self) {
+		for elem in self.scope_envs.iter_mut() {
+			*elem = None;
+		}
 	}
 
 	/// Obtain the type of a given expression node. Returns None if the expression has not been type checked yet. If
@@ -2509,12 +2511,12 @@
 
 		// Save the module's symbol environment to `self.types.source_file_envs`
 		// (replacing any existing ones if there was already a SymbolEnv from a previous compilation)
-		let env = scope.env.borrow().unwrap();
+		let scope_env = self.types.get_scope_env(scope);
 		let is_bringable = check_is_bringable(scope);
 		self
 			.types
 			.source_file_envs
-			.insert(source_path.to_owned(), (env, is_bringable));
+			.insert(source_path.to_owned(), (scope_env, is_bringable));
 	}
 
 	fn type_check_scope(&mut self, scope: &Scope) {
@@ -3441,29 +3443,6 @@
 			StmtKind::SuperConstructor { arg_list } => {
 				self.type_check_arg_list(arg_list, env);
 			}
-<<<<<<< HEAD
-			StmtKind::Module { name, statements } => {
-				let ns = self.types.add_namespace(Namespace {
-					name: name.to_string(),
-					env: SymbolEnv::new(Some(env.get_ref()), env.return_type, false, false, env.phase, stmt.idx),
-					loaded: true,
-				});
-				self.types.set_scope_env(statements, ns.env.get_ref());
-
-				// instead of pushing `statements` into `self.inner_scopes`,
-				// we need to type check the statements in the module's namespace
-				// so that subsequence statements can reference symbols inside the module
-				self.type_check_scope(statements);
-
-				match env.define(name, SymbolKind::Namespace(ns), StatementIdx::Index(stmt.idx)) {
-					Err(type_error) => {
-						self.type_error(type_error);
-					}
-					_ => {}
-				};
-			}
-=======
->>>>>>> 6338ad7b
 		}
 	}
 
