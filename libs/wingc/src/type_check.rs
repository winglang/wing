mod jsii_importer;
pub mod symbol_env;
use crate::ast::{
	Class as AstClass, CustomType, Expr, ExprKind, InterpolatedStringPart, Literal, Phase, Reference, Scope, Stmt,
	StmtKind, Symbol, Type as AstType, UnaryOperator,
};
use crate::diagnostic::{Diagnostic, DiagnosticLevel, Diagnostics, TypeError, WingSpan};
use crate::{
	debug, WINGSDK_ARRAY, WINGSDK_DURATION, WINGSDK_MAP, WINGSDK_MUT_ARRAY, WINGSDK_MUT_MAP, WINGSDK_MUT_SET,
	WINGSDK_SET, WINGSDK_STD_MODULE, WINGSDK_STRING,
};
use derivative::Derivative;
use indexmap::IndexSet;
use itertools::Itertools;
use jsii_importer::JsiiImporter;
use std::cell::RefCell;
use std::collections::HashMap;
use std::fmt::{Debug, Display};
use symbol_env::SymbolEnv;

use self::symbol_env::StatementIdx;

pub struct UnsafeRef<T>(*const T);
impl<T> Clone for UnsafeRef<T> {
	fn clone(&self) -> Self {
		Self(self.0)
	}
}

impl<T> Copy for UnsafeRef<T> {}

impl<T> std::ops::Deref for UnsafeRef<T> {
	type Target = T;
	fn deref(&self) -> &Self::Target {
		unsafe { &*self.0 }
	}
}

impl<T> std::ops::DerefMut for UnsafeRef<T> {
	fn deref_mut(&mut self) -> &mut Self::Target {
		unsafe { &mut *(self.0 as *mut T) }
	}
}

impl<T> Display for UnsafeRef<T>
where
	T: Display,
{
	fn fmt(&self, f: &mut std::fmt::Formatter<'_>) -> std::fmt::Result {
		let t: &T = self;
		write!(f, "{}", t)
	}
}

pub type TypeRef = UnsafeRef<Type>;

#[derive(Debug)]
pub enum SymbolKind {
	Type(TypeRef),
	Variable(VariableInfo),
	Namespace(Namespace),
}

// Information about a variable in the environment
#[derive(Debug, Clone)]
pub struct VariableInfo {
	// Type of the variable
	pub _type: TypeRef,
	// Can the variable be reassigned?
	pub reassignable: bool,
	// The phase in which this variable exists
	pub flight: Phase,
}

impl SymbolKind {
	pub fn make_variable(_type: TypeRef, reassignable: bool, flight: Phase) -> Self {
		SymbolKind::Variable(VariableInfo {
			_type,
			reassignable,
			flight,
		})
	}

	pub fn as_variable(&self) -> Option<VariableInfo> {
		match &self {
			SymbolKind::Variable(t) => Some(t.clone()),
			_ => None,
		}
	}

	pub fn is_reassignable(&self) -> bool {
		match self {
			SymbolKind::Variable(VariableInfo { reassignable: true, .. }) => true,
			_ => false,
		}
	}

	fn as_namespace(&self) -> Option<&Namespace> {
		match self {
			SymbolKind::Namespace(ns) => Some(ns),
			_ => None,
		}
	}

	fn as_mut_namespace(&mut self) -> Option<&mut Namespace> {
		match self {
			SymbolKind::Namespace(ref mut ns) => Some(ns),
			_ => None,
		}
	}

	pub fn as_type(&self) -> Option<TypeRef> {
		match &self {
			SymbolKind::Type(t) => Some(t.clone()),
			_ => None,
		}
	}
}

#[derive(Debug)]
pub enum Type {
	Anything,
	Number,
	String,
	Duration,
	Boolean,
	Void,
	Optional(TypeRef),
	Array(TypeRef),
	MutArray(TypeRef),
	Map(TypeRef),
	MutMap(TypeRef),
	Set(TypeRef),
	MutSet(TypeRef),
	Function(FunctionSignature),
	Class(Class),
	Resource(Class),
	Struct(Struct),
	Enum(Enum),
}

const WING_CONSTRUCTOR_NAME: &'static str = "init";

#[derive(Derivative)]
#[derivative(Debug)]
pub struct Namespace {
	pub name: String,

	// When `true` this namespace contains symbols that can't be explicitly accessed from the code.
	// While the internals of imported modules might still need these symbols (and types) to be
	// available to them.
	pub hidden: bool,

	#[derivative(Debug = "ignore")]
	pub env: SymbolEnv,
}

// TODO See TypeRef for why this is necessary
unsafe impl Send for SymbolKind {}

#[derive(Derivative)]
#[derivative(Debug)]
pub struct Class {
	pub name: Symbol,
	parent: Option<TypeRef>, // Must be a Type::Class type
	#[derivative(Debug = "ignore")]
	pub env: SymbolEnv,
	pub should_case_convert_jsii: bool,
	pub type_parameters: Option<Vec<TypeRef>>,
}

impl Class {
	pub fn methods(&self, with_ancestry: bool) -> impl Iterator<Item = (String, TypeRef)> + '_ {
		self
			.env
			.iter(with_ancestry)
			.filter(|(_, t, _)| t.as_variable().unwrap()._type.as_function_sig().is_some())
			.map(|(s, t, _)| (s.clone(), t.as_variable().unwrap()._type.clone()))
	}
}

#[derive(Derivative)]
#[derivative(Debug)]
pub struct Struct {
	pub name: Symbol,
	extends: Vec<TypeRef>, // Must be a Type::Struct type
	#[derivative(Debug = "ignore")]
	pub env: SymbolEnv,
}

#[derive(Debug)]
pub struct Enum {
	pub name: Symbol,
	pub values: IndexSet<Symbol>,
}

#[derive(Debug)]
pub struct EnumInstance {
	pub enum_name: TypeRef,
	pub enum_value: Symbol,
}

trait Subtype {
	/// Returns true if `self` is a subtype of `other`.
	///
	/// For example, `str` is a subtype of `str`, `str` is a subtype of
	/// `anything`, `str` is a subtype of `Json`, `str` is not a subtype of
	/// `num`, and `str` is not a subtype of `void`.
	///
	/// Subtype is a partial order, so if a.is_subtype_of(b) is false, it does
	/// not imply that b.is_subtype_of(a) is true. It is also reflexive, so
	/// a.is_subtype_of(a) is always true.
	fn is_subtype_of(&self, other: &Self) -> bool;

	fn is_same_type_as(&self, other: &Self) -> bool {
		self.is_subtype_of(other) && other.is_subtype_of(self)
	}

	fn is_strict_subtype_of(&self, other: &Self) -> bool {
		self.is_subtype_of(other) && !other.is_subtype_of(self)
	}
}

impl Subtype for Type {
	fn is_subtype_of(&self, other: &Self) -> bool {
		// If references are the same this is the same type, if not then compare content
		if std::ptr::eq(self, other) {
			return true;
		}
		match (self, other) {
			(Self::Anything, _) | (_, Self::Anything) => {
				// TODO: Hack to make anything's compatible with all other types, specifically useful for handling core.Inflight handlers
				true
			}
			(Self::Function(l0), Self::Function(r0)) => l0 == r0,
			(Self::Class(l0), Self::Class(_)) => {
				// If we extend from `other` than I'm a subtype of it (inheritance)
				if let Some(parent) = l0.parent.as_ref() {
					let parent_type: &Type = &*parent;
					return parent_type.is_subtype_of(other);
				}
				false
			}
			(Self::Resource(l0), Self::Resource(_)) => {
				// If we extend from `other` than I'm a subtype of it (inheritance)
				if let Some(parent) = l0.parent.as_ref() {
					let parent_type: &Type = &*parent;
					return parent_type.is_subtype_of(other);
				}
				false
			}
			(Self::Struct(l0), Self::Struct(_)) => {
				// If we extend from `other` then I'm a subtype of it (inheritance)
				for parent in l0.extends.iter() {
					let parent_type: &Type = &*parent;
					if parent_type.is_subtype_of(other) {
						return true;
					}
				}
				false
			}
			(Self::Array(l0), Self::Array(r0)) => {
				// An Array type is a subtype of another Array type if the value type is a subtype of the other value type
				let l: &Type = &*l0;
				let r: &Type = &*r0;
				l.is_subtype_of(r)
			}
			(Self::MutArray(l0), Self::MutArray(r0)) => {
				// An Array type is a subtype of another Array type if the value type is a subtype of the other value type
				let l: &Type = &*l0;
				let r: &Type = &*r0;
				l.is_subtype_of(r)
			}
			(Self::Map(l0), Self::Map(r0)) => {
				// A Map type is a subtype of another Map type if the value type is a subtype of the other value type
				let l: &Type = &*l0;
				let r: &Type = &*r0;
				l.is_subtype_of(r)
			}
			(Self::MutMap(l0), Self::MutMap(r0)) => {
				// A Map type is a subtype of another Map type if the value type is a subtype of the other value type
				let l: &Type = &*l0;
				let r: &Type = &*r0;
				l.is_subtype_of(r)
			}
			(Self::Set(l0), Self::Set(r0)) => {
				// A Set type is a subtype of another Set type if the value type is a subtype of the other value type
				let l: &Type = &*l0;
				let r: &Type = &*r0;
				l.is_subtype_of(r)
			}
			(Self::MutSet(l0), Self::MutSet(r0)) => {
				// A Set type is a subtype of another Set type if the value type is a subtype of the other value type
				let l: &Type = &*l0;
				let r: &Type = &*r0;
				l.is_subtype_of(r)
			}
			(Self::Enum(e0), Self::Enum(e1)) => {
				// An enum type is a subtype of another Enum type only if they are the exact same
				e0.name == e1.name
			}
			(Self::Optional(l0), Self::Optional(r0)) => {
				// An Optional type is a subtype of another Optional type if the value type is a subtype of the other value type
				let l: &Type = &*l0;
				let r: &Type = &*r0;
				l.is_subtype_of(r)
			}
			(_, Self::Optional(r0)) => {
				// A non-Optional type is a subtype of an Optional type if the non-optional's type is a subtype of the value type
				// e.g. `String` is a subtype of `Optional<String>`
				let r: &Type = &*r0;
				self.is_subtype_of(r)
			}
			(Self::Number, Self::Number) => true,
			(Self::String, Self::String) => true,
			(Self::Boolean, Self::Boolean) => true,
			(Self::Duration, Self::Duration) => true,
			(Self::Void, Self::Void) => true,
			_ => false,
		}
	}
}

#[derive(Debug)]
pub struct FunctionSignature {
	pub args: Vec<TypeRef>,
	pub return_type: TypeRef,
	pub flight: Phase,

	/// During jsify, calls to this function will be replaced with this string
	/// In JSII imports, this is denoted by the `@macro` attribute
	/// This string may contain special tokens:
	/// - `$self$`: The expression on which this function was called
	/// - `$args$`: the arguments passed to this function call
	pub js_override: Option<String>,
}

impl PartialEq for FunctionSignature {
	fn eq(&self, other: &Self) -> bool {
		self
			.args
			.iter()
			.zip(other.args.iter())
			.all(|(x, y)| x.is_same_type_as(y))
			&& self.return_type.is_same_type_as(&other.return_type)
			&& self.flight == other.flight
	}
}

impl Display for SymbolKind {
	fn fmt(&self, f: &mut std::fmt::Formatter<'_>) -> std::fmt::Result {
		match self {
			SymbolKind::Type(_) => write!(f, "type"),
			SymbolKind::Variable(_) => write!(f, "variable"),
			SymbolKind::Namespace(_) => write!(f, "namespace"),
		}
	}
}

impl Display for Type {
	fn fmt(&self, f: &mut std::fmt::Formatter<'_>) -> std::fmt::Result {
		match self {
			Type::Anything => write!(f, "any"),
			Type::Number => write!(f, "num"),
			Type::String => write!(f, "str"),
			Type::Duration => write!(f, "duration"),
			Type::Boolean => write!(f, "bool"),
			Type::Void => write!(f, "void"),
			Type::Optional(v) => write!(f, "{}?", v),
			Type::Function(sig) => {
				write!(
					f,
					"fn({}): {}",
					sig
						.args
						.iter()
						.map(|a| format!("{}", a))
						.collect::<Vec<String>>()
						.join(", "),
					format!("{}", sig.return_type)
				)
			}
			Type::Class(class) => write!(f, "{}", class.name),
			Type::Resource(class) => write!(f, "{}", class.name),
			Type::Struct(s) => write!(f, "{}", s.name),
			Type::Array(v) => write!(f, "Array<{}>", v),
			Type::MutArray(v) => write!(f, "MutArray<{}>", v),
			Type::Map(v) => write!(f, "Map<{}>", v),
			Type::MutMap(v) => write!(f, "MutMap<{}>", v),
			Type::Set(v) => write!(f, "Set<{}>", v),
			Type::MutSet(v) => write!(f, "MutSet<{}>", v),
			Type::Enum(s) => write!(f, "{}", s.name),
		}
	}
}

// TODO Allows for use in async runtime
// TODO either avoid shared memory or use Arc<Mutex<...>> instead
unsafe impl Send for TypeRef {}

impl TypeRef {
	pub fn as_resource(&self) -> Option<&Class> {
		if let Type::Resource(ref res) = **self {
			Some(res)
		} else {
			None
		}
	}

	pub fn as_class_or_resource(&self) -> Option<&Class> {
		self.as_class().or_else(|| self.as_resource())
	}

	pub fn as_mut_class_or_resource(&mut self) -> Option<&mut Class> {
		match **self {
			Type::Class(ref mut class) => Some(class),
			Type::Resource(ref mut class) => Some(class),
			_ => None,
		}
	}

	fn as_class(&self) -> Option<&Class> {
		if let Type::Class(ref class) = **self {
			Some(class)
		} else {
			None
		}
	}

	fn as_struct(&self) -> Option<&Struct> {
		if let Type::Struct(ref s) = **self {
			Some(s)
		} else {
			None
		}
	}

	fn maybe_unwrap_option(&self) -> TypeRef {
		if let Type::Optional(ref t) = **self {
			*t
		} else {
			*self
		}
	}

	pub fn as_function_sig(&self) -> Option<&FunctionSignature> {
		if let Type::Function(ref sig) = **self {
			Some(sig)
		} else {
			None
		}
	}

	pub fn is_anything(&self) -> bool {
		if let Type::Anything = **self {
			true
		} else {
			false
		}
	}

	pub fn is_void(&self) -> bool {
		if let Type::Void = **self {
			true
		} else {
			false
		}
	}

	pub fn is_option(&self) -> bool {
		if let Type::Optional(_) = **self {
			true
		} else {
			false
		}
	}

	pub fn is_immutable_collection(&self) -> bool {
		if let Type::Array(_) | Type::Map(_) | Type::Set(_) = **self {
			true
		} else {
			false
		}
	}

	pub fn is_mutable_collection(&self) -> bool {
		if let Type::MutArray(_) | Type::MutSet(_) = **self {
			true
		} else {
			false
		}
	}

	pub fn is_primitive(&self) -> bool {
		if let Type::Number | Type::String | Type::Duration | Type::Boolean = **self {
			true
		} else {
			false
		}
	}
}

impl Subtype for TypeRef {
	fn is_subtype_of(&self, other: &Self) -> bool {
		// Types are equal if they point to the same type definition
		if self.0 == other.0 {
			true
		} else {
			// If the self and other aren't the the same, we need to use the specific types equality function
			let t1: &Type = &**self;
			let t2: &Type = &**other;
			t1.is_subtype_of(t2)
		}
	}
}

impl Debug for TypeRef {
	fn fmt(&self, f: &mut std::fmt::Formatter<'_>) -> std::fmt::Result {
		write!(f, "{}", &**self)
	}
}

pub struct Types {
	// TODO: Remove the box and change TypeRef to just be an index into the types array
	// Note: we need the box so reallocations of the vec while growing won't change the addresses of the types since they are referenced from the TypeRef struct
	types: Vec<Box<Type>>,
	numeric_idx: usize,
	string_idx: usize,
	bool_idx: usize,
	duration_idx: usize,
	anything_idx: usize,
	void_idx: usize,
}

impl Types {
	pub fn new() -> Self {
		let mut types = vec![];
		types.push(Box::new(Type::Number));
		let numeric_idx = types.len() - 1;
		types.push(Box::new(Type::String));
		let string_idx = types.len() - 1;
		types.push(Box::new(Type::Boolean));
		let bool_idx = types.len() - 1;
		types.push(Box::new(Type::Duration));
		let duration_idx = types.len() - 1;
		types.push(Box::new(Type::Anything));
		let anything_idx = types.len() - 1;
		types.push(Box::new(Type::Void));
		let void_idx = types.len() - 1;

		Self {
			types,
			numeric_idx,
			string_idx,
			bool_idx,
			duration_idx,
			anything_idx,
			void_idx,
		}
	}

	pub fn number(&self) -> TypeRef {
		self.get_typeref(self.numeric_idx)
	}

	pub fn string(&self) -> TypeRef {
		self.get_typeref(self.string_idx)
	}

	pub fn bool(&self) -> TypeRef {
		self.get_typeref(self.bool_idx)
	}

	pub fn duration(&self) -> TypeRef {
		self.get_typeref(self.duration_idx)
	}

	pub fn anything(&self) -> TypeRef {
		self.get_typeref(self.anything_idx)
	}

	pub fn void(&self) -> TypeRef {
		self.get_typeref(self.void_idx)
	}

	pub fn add_type(&mut self, t: Type) -> TypeRef {
		self.types.push(Box::new(t));
		self.get_typeref(self.types.len() - 1)
	}

	pub fn stringables(&self) -> Vec<TypeRef> {
		// TODO: This should be more complex and return all types that have some stringification facility
		// see: https://github.com/winglang/wing/issues/741
		vec![self.string(), self.number()]
	}

	fn get_typeref(&self, idx: usize) -> TypeRef {
		let t = &self.types[idx];
		UnsafeRef::<Type>(&**t as *const Type)
	}
}

pub struct TypeChecker<'a> {
	types: &'a mut Types,

	// Scratchpad for storing inner scopes so we can do breadth first traversal of the AST tree during type checking
	// TODO: this is a list of unsafe pointers to the statement's inner scopes. We use
	// unsafe because we can't return a mutable reference to the inner scopes since this method
	// already uses references to the statement that contains the scopes. Using unsafe here just
	// makes it a lot simpler. Ideally we should avoid returning anything here and have some way
	// to iterate over the inner scopes given the outer scope. For this we need to model our AST
	// so all nodes implement some basic "tree" interface. For now this is good enough.
	inner_scopes: Vec<*const Scope>,

	pub diagnostics: RefCell<Diagnostics>,
}

impl<'a> TypeChecker<'a> {
	pub fn new(types: &'a mut Types) -> Self {
		Self {
			types: types,
			inner_scopes: vec![],
			diagnostics: RefCell::new(Diagnostics::new()),
		}
	}

	pub fn add_globals(&mut self, scope: &Scope) {
		for m in [WINGSDK_STD_MODULE] {
			self.add_module_to_env(scope.env.borrow_mut().as_mut().unwrap(), m.to_string(), 0);
		}
	}

	// TODO: All calls to this should be removed and we should make sure type checks are done
	// for unimplemented types
	pub fn unimplemented_type(&self, type_name: &str) -> Option<Type> {
		self.diagnostics.borrow_mut().push(Diagnostic {
			level: DiagnosticLevel::Warning,
			message: format!("Unimplemented type: {}", type_name),
			span: None,
		});

		return Some(Type::Anything);
	}

	fn general_type_error(&self, message: String) -> TypeRef {
		self.diagnostics.borrow_mut().push(Diagnostic {
			level: DiagnosticLevel::Error,
			message,
			span: None,
		});

		self.types.anything()
	}

	fn expr_error(&self, expr: &Expr, message: String) -> TypeRef {
		self.diagnostics.borrow_mut().push(Diagnostic {
			level: DiagnosticLevel::Error,
			message,
			span: Some(expr.span.clone()),
		});

		self.types.anything()
	}

	fn stmt_error(&self, stmt: &Stmt, message: String) {
		self.diagnostics.borrow_mut().push(Diagnostic {
			level: DiagnosticLevel::Error,
			message,
			span: Some(stmt.span.clone()),
		});
	}

	fn type_error(&self, type_error: &TypeError) -> TypeRef {
		self.diagnostics.borrow_mut().push(Diagnostic {
			level: DiagnosticLevel::Error,
			message: type_error.message.clone(),
			span: Some(type_error.span.clone()),
		});

		self.types.anything()
	}

	fn variable_error(&self, type_error: &TypeError) -> VariableInfo {
		self.diagnostics.borrow_mut().push(Diagnostic {
			level: DiagnosticLevel::Error,
			message: type_error.message.clone(),
			span: Some(type_error.span.clone()),
		});

		VariableInfo {
			_type: self.types.anything(),
			reassignable: false,
			flight: Phase::Independent,
		}
	}

	pub fn get_primitive_type_by_name(&self, name: &str) -> TypeRef {
		match name {
			"number" => self.types.number(),
			"string" => self.types.string(),
			"bool" => self.types.bool(),
			"duration" => self.types.duration(),
			other => self.general_type_error(format!("Type \"{}\" is not a primitive type", other)),
		}
	}

	// Validates types in the expression make sense and returns the expression's inferred type
	fn type_check_exp(&mut self, exp: &Expr, env: &SymbolEnv, statement_idx: usize) -> TypeRef {
		let t = match &exp.kind {
			ExprKind::Literal(lit) => match lit {
				Literal::String(_) => self.types.string(),
				Literal::InterpolatedString(s) => {
					s.parts.iter().for_each(|part| {
						if let InterpolatedStringPart::Expr(interpolated_expr) = part {
							let exp_type = self.type_check_exp(interpolated_expr, env, statement_idx);
							self.validate_type_in(exp_type, &self.types.stringables(), interpolated_expr);
						}
					});
					self.types.string()
				}
				Literal::Number(_) => self.types.number(),
				Literal::Duration(_) => self.types.duration(),
				Literal::Boolean(_) => self.types.bool(),
			},
			ExprKind::Binary { op, lexp, rexp } => {
				let ltype = self.type_check_exp(lexp, env, statement_idx);
				let rtype = self.type_check_exp(rexp, env, statement_idx);

				if op.boolean_args() {
					self.validate_type(ltype, self.types.bool(), rexp);
					self.validate_type(rtype, self.types.bool(), rexp);
				} else if op.numerical_args() {
					self.validate_type(ltype, self.types.number(), rexp);
					self.validate_type(rtype, self.types.number(), rexp);
				} else {
					self.validate_type(ltype, rtype, rexp);
				}

				if op.boolean_result() {
					self.types.bool()
				} else {
					self.validate_type(ltype, self.types.number(), rexp);
					ltype
				}
			}
			ExprKind::Unary { op, exp: unary_exp } => {
				let _type = self.type_check_exp(unary_exp, env, statement_idx);

				match op {
					UnaryOperator::Not => self.validate_type(_type, self.types.bool(), unary_exp),
					UnaryOperator::Minus => self.validate_type(_type, self.types.number(), unary_exp),
				};

				_type
			}
			ExprKind::Reference(_ref) => self.resolve_reference(_ref, env, statement_idx)._type,
			ExprKind::New {
				class,
				obj_id: _, // TODO
				arg_list,
				obj_scope, // TODO
			} => {
				// TODO: obj_id, obj_scope ignored, should use it once we support Type::Resource and then remove it from Classes (fail if a class has an id if grammar doesn't handle this for us)

				// Lookup the type in the env
				let type_ = self.resolve_type(class, env, statement_idx);
				let (class_env, class_symbol) = match *type_ {
					Type::Class(ref class) => (&class.env, &class.name),
					Type::Resource(ref class) => {
						if matches!(env.flight, Phase::Preflight) {
							(&class.env, &class.name)
						} else {
							return self.general_type_error(format!(
								"Cannot create the resource \"{}\" in inflight phase",
								class.name.to_string()
							));
						}
					}
					Type::Anything => return self.types.anything(),
					_ => {
						return self.general_type_error(format!(
							"Cannot instantiate type \"{}\" because it is not a class or resource",
							type_.to_string()
						))
					}
				};

				// Type check args against constructor
				let constructor_type = match class_env.lookup(
					&Symbol {
						name: WING_CONSTRUCTOR_NAME.into(),
						span: class_symbol.span.clone(),
					},
					None,
				) {
					Ok(v) => v.as_variable().expect("Expected constructor to be a variable")._type,
					Err(type_error) => {
						self.type_error(&type_error);
						return self.types.anything();
					}
				};
				let constructor_sig = constructor_type
					.as_function_sig()
					.expect("Expected constructor to be a function signature");

				// Verify return type (This should never fail since we define the constructors return type during AST building)
				self.validate_type(constructor_sig.return_type, type_, exp);

				if !arg_list.named_args.is_empty() {
					let last_arg = constructor_sig.args.last().unwrap().maybe_unwrap_option();
					self.validate_structural_type(&arg_list.named_args, &last_arg, exp, env, statement_idx);
				}

				// Count number of optional parameters from the end of the constructor's params
				// Allow arg_list to be missing up to that number of nil values to try and make the number of arguments match
				let num_optionals = constructor_sig
					.args
					.iter()
					.rev()
					.take_while(|arg| arg.is_option())
					.count();

				// Verify arity
				let arg_count = arg_list.pos_args.len() + (if arg_list.named_args.is_empty() { 0 } else { 1 });
				let min_args = constructor_sig.args.len() - num_optionals;
				let max_args = constructor_sig.args.len();
				if arg_count < min_args || arg_count > max_args {
					let err_text = if min_args == max_args {
						format!(
							"Expected {} arguments but got {} when instantiating \"{}\"",
							min_args, arg_count, type_
						)
					} else {
						format!(
							"Expected between {} and {} arguments but got {} when instantiating \"{}\"",
							min_args, max_args, arg_count, type_
						)
					};
					self.expr_error(exp, err_text);
				}

				// Verify passed arguments match the constructor
				for (arg_expr, arg_type) in arg_list.pos_args.iter().zip(constructor_sig.args.iter()) {
					let arg_expr_type = self.type_check_exp(arg_expr, env, statement_idx);
					self.validate_type(arg_expr_type, *arg_type, arg_expr);
				}

				// If this is a Resource then create a new type for this resource object
				if type_.as_resource().is_some() {
					// Get reference to resource object's scope
					let obj_scope_type = if let Some(obj_scope) = obj_scope {
						Some(self.type_check_exp(obj_scope, env, statement_idx))
					} else {
						// If this returns None, this means we're instantiating a resource object in the global scope, which is valid
						env
							.try_lookup("this".into(), Some(statement_idx))
							.map(|v| v.as_variable().expect("Expected \"this\" to be a variable")._type)
					};

					// Verify the object scope is an actually resource
					if let Some(obj_scope_type) = obj_scope_type {
						if obj_scope_type.as_resource().is_none() {
							self.expr_error(
								exp,
								format!(
									"Expected scope to be a resource object, instead found \"{}\"",
									obj_scope_type
								),
							);
						}
					}

					// TODO: make sure there's no existing object with this scope/id, fail if there is! -> this can only be done in synth because I can't evaluate the scope expression here.. handle this somehow with source mapping
				}
				type_
			}
			ExprKind::Call { function, args } => {
				// Resolve the function's reference (either a method in the class's env or a function in the current env)
				let func_type = self.type_check_exp(function, env, statement_idx);
				let this_args = if matches!(function.kind, ExprKind::Reference(Reference::NestedIdentifier { .. })) {
					1
				} else {
					0
				};

				// TODO: hack to support methods of stdlib object we don't know their types yet (basically stuff like cloud.Bucket().upload())
				if matches!(*func_type, Type::Anything) {
					return self.types.anything();
				}

				// Make sure this is a function signature type
				let func_sig = if let Some(func_sig) = func_type.as_function_sig() {
					func_sig
				} else {
					return self.expr_error(&*function, format!("should be a function or method"));
				};

				if !can_call_flight(func_sig.flight, env.flight) {
					self.expr_error(
						exp,
						format!("Cannot call into {} phase while {}", func_sig.flight, env.flight),
					);
				}

				if !args.named_args.is_empty() {
					let last_arg = func_sig.args.last().unwrap().maybe_unwrap_option();
					self.validate_structural_type(&args.named_args, &last_arg, exp, env, statement_idx);
				}

				// Count number of optional parameters from the end of the function's params
				// Allow arg_list to be missing up to that number of nil values to try and make the number of arguments match
				let num_optionals = func_sig.args.iter().rev().take_while(|arg| arg.is_option()).count();

				// Verity arity
				let arg_count = args.pos_args.len() + (if args.named_args.is_empty() { 0 } else { 1 });
				let min_args = func_sig.args.len() - num_optionals - this_args;
				let max_args = func_sig.args.len() - this_args;
				if arg_count < min_args || arg_count > max_args {
					let err_text = if min_args == max_args {
						format!("Expected {} arguments but got {}", min_args, arg_count)
					} else {
						format!(
							"Expected between {} and {} arguments but got {}",
							min_args, max_args, arg_count
						)
					};
					self.expr_error(exp, err_text);
				}

				let params = func_sig
					.args
					.iter()
					.skip(this_args)
					.take(func_sig.args.len() - num_optionals);
				let args = args.pos_args.iter();

				for (arg_type, param_exp) in params.zip(args) {
					let param_type = self.type_check_exp(param_exp, env, statement_idx);
					self.validate_type(param_type, *arg_type, param_exp);
				}

				func_sig.return_type
			}
			ExprKind::ArrayLiteral { type_, items } => {
				// Infer type based on either the explicit type or the value in one of the items
				let container_type = if let Some(type_) = type_ {
					self.resolve_type(type_, env, statement_idx)
				} else if !items.is_empty() {
					let some_val_type = self.type_check_exp(items.iter().next().unwrap(), env, statement_idx);
					self.types.add_type(Type::Array(some_val_type))
				} else {
					self.expr_error(exp, "Cannot infer type of empty array".to_owned());
					self.types.add_type(Type::Array(self.types.anything()))
				};

				let element_type = match *container_type {
					Type::Array(t) => t,
					Type::MutArray(t) => t,
					_ => self.expr_error(exp, format!("Expected \"Array\" type, found \"{}\"", container_type)),
				};

				// Verify all types are the same as the inferred type
				for v in items.iter() {
					let t = self.type_check_exp(v, env, statement_idx);
					self.validate_type(t, element_type, v);
				}

				container_type
			}
			ExprKind::StructLiteral { type_, fields } => {
				// Find this struct's type in the environment
				let struct_type = self.resolve_type(type_, env, statement_idx);

				if struct_type.is_anything() {
					return struct_type;
				}

				// Make sure it really is a struct type
				let st = struct_type
					.as_struct()
					.expect(&format!("Expected \"{}\" to be a struct type", struct_type));

				// Verify that all fields are present and are of the right type
				if st.env.iter(true).count() > fields.len() {
					panic!("Not all fields of {} are initialized.", struct_type);
				}
				for (k, v) in fields.iter() {
					let field = st.env.try_lookup(&k.name, None);
					if let Some(field) = field {
						let t = self.type_check_exp(v, env, statement_idx);
						self.validate_type(
							t,
							field
								.as_variable()
								.expect("Expected struct field to be a variable in the struct env")
								._type,
							v,
						);
					} else {
						self.expr_error(exp, format!("\"{}\" is not a field of \"{}\"", k.name, struct_type));
					}
				}

				struct_type
			}
			ExprKind::MapLiteral { fields, type_ } => {
				// Infer type based on either the explicit type or the value in one of the fields
				let container_type = if let Some(type_) = type_ {
					self.resolve_type(type_, env, statement_idx)
				} else if !fields.is_empty() {
					let some_val_type = self.type_check_exp(fields.iter().next().unwrap().1, env, statement_idx);
					self.types.add_type(Type::Map(some_val_type))
				} else {
					self.expr_error(exp, "Cannot infer type of empty map".to_owned());
					self.types.add_type(Type::Map(self.types.anything()))
				};

				let value_type = match *container_type {
					Type::Map(t) => t,
					Type::MutMap(t) => t,
					_ => self.expr_error(exp, format!("Expected \"Map\" type, found \"{}\"", container_type)),
				};

				// Verify all types are the same as the inferred type
				for (_, v) in fields.iter() {
					let t = self.type_check_exp(v, env, statement_idx);
					self.validate_type(t, value_type, v);
				}

				container_type
			}
			ExprKind::SetLiteral { type_, items } => {
				// Infer type based on either the explicit type or the value in one of the items
				let container_type = if let Some(type_) = type_ {
					self.resolve_type(type_, env, statement_idx)
				} else if !items.is_empty() {
					let some_val_type = self.type_check_exp(items.iter().next().unwrap(), env, statement_idx);
					self.types.add_type(Type::Set(some_val_type))
				} else {
					self.expr_error(exp, "Cannot infer type of empty set".to_owned());
					self.types.add_type(Type::Set(self.types.anything()))
				};

				let element_type = match *container_type {
					Type::Set(t) => t,
					Type::MutSet(t) => t,
					_ => self.expr_error(exp, format!("Expected \"Set\" type, found \"{}\"", container_type)),
				};

				// Verify all types are the same as the inferred type
				for v in items.iter() {
					let t = self.type_check_exp(v, env, statement_idx);
					self.validate_type(t, element_type, v);
				}

				container_type
			}
			ExprKind::FunctionClosure(func_def) => {
				// TODO: make sure this function returns on all control paths when there's a return type (can be done by recursively traversing the statements and making sure there's a "return" statements in all control paths)

				if matches!(func_def.signature.flight, Phase::Inflight) {
					self.unimplemented_type("Inflight function signature"); // TODO: what typechecking do we need here?self??
				}

				// Create a type_checker function signature from the AST function definition, assuming success we can add this function to the env
				let function_type = self.resolve_type(
					&AstType::FunctionSignature(func_def.signature.clone()),
					env,
					statement_idx,
				);
				let sig = function_type.as_function_sig().unwrap();

				// Create an environment for the function
				let mut function_env = SymbolEnv::new(
					Some(env.get_ref()),
					sig.return_type,
					false,
					false,
					func_def.signature.flight,
					statement_idx,
				);
				self.add_arguments_to_env(&func_def.parameters, &sig, &mut function_env);
				func_def.statements.set_env(function_env);

				self.inner_scopes.push(&func_def.statements);

				function_type
			}
		};
		*exp.evaluated_type.borrow_mut() = Some(t);
		t
	}

	/// Validate that a given hashmap can be assigned to a variable of given struct type
	fn validate_structural_type(
		&mut self,
		object: &HashMap<Symbol, Expr>,
		expected_type: &TypeRef,
		value: &Expr,
		env: &SymbolEnv,
		statement_idx: usize,
	) {
		let expected_struct = if let Some(expected_struct) = expected_type.as_struct() {
			expected_struct
		} else {
			self.expr_error(value, format!("Named arguments provided for non-struct argument"));
			return;
		};

		// Verify that there are no extraneous fields
		// Also map original field names to the ones in the struct type
		let mut field_map = HashMap::new();
		for (k, _) in object.iter() {
			let field = expected_struct.env.try_lookup(&k.name, None);
			if let Some(field) = field {
				let field_type = field
					.as_variable()
					.expect("Expected struct field to be a variable in the struct env")
					._type;
				field_map.insert(k.name.clone(), (k, field_type));
			} else {
				self.expr_error(value, format!("\"{}\" is not a field of \"{}\"", k.name, expected_type));
			}
		}

		// Verify that all non-optional fields are present and are of the right type
		for (k, v) in expected_struct.env.iter(true).map(|(k, v, _)| {
			(
				k,
				v.as_variable()
					.expect("Expected struct field to be a variable in the struct env")
					._type,
			)
		}) {
			if let Some((symb, expected_field_type)) = field_map.get(&k) {
				let provided_exp = object.get(symb).unwrap();
				let t = self.type_check_exp(provided_exp, env, statement_idx);
				self.validate_type(t, *expected_field_type, provided_exp);
			} else if !v.is_option() {
				self.expr_error(
					value,
					format!(
						"Missing required field \"{}\" from \"{}\"",
						k, expected_struct.name.name
					),
				);
			}
		}
	}

	fn validate_type(&mut self, actual_type: TypeRef, expected_type: TypeRef, value: &Expr) {
		self.validate_type_in(actual_type, &[expected_type], value)
	}

	fn validate_type_in(&mut self, actual_type: TypeRef, expected_types: &[TypeRef], value: &Expr) {
		assert!(expected_types.len() > 0);
		if !actual_type.is_anything()
			&& !expected_types
				.iter()
				.any(|expected| actual_type.is_subtype_of(&expected))
		{
			self.diagnostics.borrow_mut().push(Diagnostic {
				message: if expected_types.len() > 1 {
					let expected_types_list = expected_types
						.iter()
						.map(|t| format!("{}", t))
						.collect::<Vec<String>>()
						.join(",");
					format!(
						"Expected type to be one of \"{}\", but got \"{}\" instead",
						expected_types_list, actual_type
					)
				} else {
					format!(
						"Expected type to be \"{}\", but got \"{}\" instead",
						expected_types[0], actual_type
					)
				},
				span: Some(value.span.clone()),
				level: DiagnosticLevel::Error,
			});
		}
	}

	pub fn type_check_scope(&mut self, scope: &Scope) {
		assert!(self.inner_scopes.is_empty());
		for statement in scope.statements.iter() {
			self.type_check_statement(statement, scope.env.borrow_mut().as_mut().unwrap());
		}
		let inner_scopes = self.inner_scopes.drain(..).collect::<Vec<_>>();
		for inner_scope in inner_scopes {
			self.type_check_scope(unsafe { &*inner_scope });
		}
	}

	fn resolve_type(&mut self, ast_type: &AstType, env: &SymbolEnv, statement_idx: usize) -> TypeRef {
		match ast_type {
			AstType::Number => self.types.number(),
			AstType::String => self.types.string(),
			AstType::Bool => self.types.bool(),
			AstType::Duration => self.types.duration(),
			AstType::Optional(v) => {
				let value_type = self.resolve_type(v, env, statement_idx);
				self.types.add_type(Type::Optional(value_type))
			}
			AstType::FunctionSignature(ast_sig) => {
				let mut args = vec![];
				for arg in ast_sig.parameters.iter() {
					args.push(self.resolve_type(arg, env, statement_idx));
				}
				let sig = FunctionSignature {
					args,
					return_type: ast_sig
						.return_type
						.as_ref()
						.map_or(self.types.void(), |t| self.resolve_type(t, env, statement_idx)),
					flight: ast_sig.flight,
					js_override: None,
				};
				// TODO: avoid creating a new type for each function_sig resolution
				self.types.add_type(Type::Function(sig))
			}
			AstType::CustomType(custom_type) => {
				resolve_custom_type(custom_type, env, statement_idx).unwrap_or_else(|e| self.type_error(&e))
			}
			AstType::Array(v) => {
				let value_type = self.resolve_type(v, env, statement_idx);
				// TODO: avoid creating a new type for each array resolution
				self.types.add_type(Type::Array(value_type))
			}
			AstType::MutArray(v) => {
				let value_type = self.resolve_type(v, env, statement_idx);
				// TODO: avoid creating a new type for each array resolution
				self.types.add_type(Type::MutArray(value_type))
			}
			AstType::Set(v) => {
				let value_type = self.resolve_type(v, env, statement_idx);
				// TODO: avoid creating a new type for each set resolution
				self.types.add_type(Type::Set(value_type))
			}
			AstType::MutSet(v) => {
				let value_type = self.resolve_type(v, env, statement_idx);
				// TODO: avoid creating a new type for each set resolution
				self.types.add_type(Type::MutSet(value_type))
			}
			AstType::Map(v) => {
				let value_type = self.resolve_type(v, env, statement_idx);
				// TODO: avoid creating a new type for each map resolution
				self.types.add_type(Type::Map(value_type))
			}
			AstType::MutMap(v) => {
				let value_type = self.resolve_type(v, env, statement_idx);
				// TODO: avoid creating a new type for each map resolution
				self.types.add_type(Type::MutMap(value_type))
			}
		}
	}

	fn type_check_statement(&mut self, stmt: &Stmt, env: &mut SymbolEnv) {
		match &stmt.kind {
			StmtKind::VariableDef {
				reassignable,
				var_name,
				initial_value,
				type_,
			} => {
				let explicit_type = type_.as_ref().map(|t| self.resolve_type(t, env, stmt.idx));
				let inferred_type = self.type_check_exp(initial_value, env, stmt.idx);
				if inferred_type.is_void() {
					self.type_error(&TypeError {
						message: format!("Cannot assign expression of type \"{}\" to a variable", inferred_type),
						span: var_name.span.clone(),
					});
				}
				if let Some(explicit_type) = explicit_type {
					self.validate_type(inferred_type, explicit_type, initial_value);
					match env.define(
						var_name,
						SymbolKind::make_variable(explicit_type, *reassignable, env.flight),
						StatementIdx::Index(stmt.idx),
					) {
						Err(type_error) => {
							self.type_error(&type_error);
						}
						_ => {}
					};
				} else {
					match env.define(
						var_name,
						SymbolKind::make_variable(inferred_type, *reassignable, env.flight),
						StatementIdx::Index(stmt.idx),
					) {
						Err(type_error) => {
							self.type_error(&type_error);
						}
						_ => {}
					};
				}
			}
			StmtKind::ForLoop {
				iterator,
				iterable,
				statements,
			} => {
				// TODO: Expression must be iterable
				let exp_type = self.type_check_exp(iterable, env, stmt.idx);

				let iterator_type = match &*exp_type {
					// These are builtin iterables that have a clear/direct iterable type
					Type::Array(t) => *t,
					Type::Set(t) => *t,
					Type::MutArray(t) => *t,
					Type::MutSet(t) => *t,

					// TODO: Handle non-builtin iterables
					t => {
						self.type_error(&TypeError {
							message: format!("Unable to iterate over \"{}\"", t),
							span: iterable.span.clone(),
						});
						self.types.anything()
					}
				};

				let mut scope_env = SymbolEnv::new(Some(env.get_ref()), env.return_type, false, false, env.flight, stmt.idx);
				match scope_env.define(
					&iterator,
<<<<<<< HEAD
					SymbolKind::make_variable(exp_type, false, env.flight),
=======
					SymbolKind::make_variable(iterator_type, false),
>>>>>>> 712a45c9
					StatementIdx::Top,
				) {
					Err(type_error) => {
						self.type_error(&type_error);
					}
					_ => {}
				};
				statements.set_env(scope_env);

				self.inner_scopes.push(statements);
			}
			StmtKind::While { condition, statements } => {
				let cond_type = self.type_check_exp(condition, env, stmt.idx);
				self.validate_type(cond_type, self.types.bool(), condition);

				statements.set_env(SymbolEnv::new(
					Some(env.get_ref()),
					env.return_type,
					false,
					false,
					env.flight,
					stmt.idx,
				));

				self.inner_scopes.push(statements);
			}
			StmtKind::If {
				condition,
				statements,
				elif_statements,
				else_statements,
			} => {
				let cond_type = self.type_check_exp(condition, env, stmt.idx);
				self.validate_type(cond_type, self.types.bool(), condition);

				statements.set_env(SymbolEnv::new(
					Some(env.get_ref()),
					env.return_type,
					false,
					false,
					env.flight,
					stmt.idx,
				));
				self.inner_scopes.push(statements);

				for elif_scope in elif_statements {
					let cond_type = self.type_check_exp(&elif_scope.condition, env, stmt.idx);
					self.validate_type(cond_type, self.types.bool(), condition);

					(&elif_scope.statements).set_env(SymbolEnv::new(
						Some(env.get_ref()),
						env.return_type,
						false,
						false,
						env.flight,
						stmt.idx,
					));
					self.inner_scopes.push(&elif_scope.statements);
				}

				if let Some(else_scope) = else_statements {
					else_scope.set_env(SymbolEnv::new(
						Some(env.get_ref()),
						env.return_type,
						false,
						false,
						env.flight,
						stmt.idx,
					));
					self.inner_scopes.push(else_scope);
				}
			}
			StmtKind::Expression(e) => {
				self.type_check_exp(e, env, stmt.idx);
			}
			StmtKind::Assignment { variable, value } => {
				let exp_type = self.type_check_exp(value, env, stmt.idx);
				let var_info = self.resolve_reference(variable, env, stmt.idx);
				if !var_info.reassignable {
					self.stmt_error(stmt, format!("Variable {} is not reassignable ", variable));
				}
				self.validate_type(exp_type, var_info._type, value);
			}
			StmtKind::Use {
				module_name,
				identifier,
			} => {
				_ = {
					// If provided use alias identifier as the namespace name
					let namespace_name = identifier.as_ref().unwrap_or(module_name);

					if namespace_name.name == WINGSDK_STD_MODULE {
						self.stmt_error(stmt, format!("Redundant import of \"{}\"", WINGSDK_STD_MODULE));
						return;
					}

					self.add_module_to_env(env, module_name.name.clone(), stmt.idx);
				}
			}
			StmtKind::Scope(scope) => {
				scope.set_env(SymbolEnv::new(
					Some(env.get_ref()),
					env.return_type,
					false,
					false,
					env.flight,
					stmt.idx,
				));
				self.inner_scopes.push(scope)
			}
			StmtKind::Return(exp) => {
				if let Some(return_expression) = exp {
					let return_type = self.type_check_exp(return_expression, env, stmt.idx);
					if !env.return_type.is_void() {
						self.validate_type(return_type, env.return_type, return_expression);
					} else {
						self.stmt_error(
							stmt,
							format!("Return statement outside of function cannot return a value."),
						);
					}
				} else {
					if !env.return_type.is_void() {
						self.stmt_error(
							stmt,
							format!("Expected return statement to return type {}", env.return_type),
						);
					}
				}
			}
			StmtKind::Class(AstClass {
				name,
				members,
				methods,
				parent,
				constructor,
				is_resource,
			}) => {
				// Resources canno't be defined inflight
				assert!(!*is_resource || env.flight == Phase::Preflight);

				if *is_resource {
					// TODO
				}

				// Verify parent is actually a known Class/Resource and get their env
				let (parent_class, parent_class_env) = if let Some(parent_type) = parent {
					let t = self.resolve_type(parent_type, env, stmt.idx);
					if *is_resource {
						if let Type::Resource(ref class) = *t {
							(Some(t), Some(class.env.get_ref()))
						} else {
							panic!("Resource {}'s parent {} is not a resource", name, t);
						}
					} else {
						if let Type::Class(ref class) = *t {
							(Some(t), Some(class.env.get_ref()))
						} else {
							self.general_type_error(format!("Class {}'s parent \"{}\" is not a class", name, t));
							(None, None)
						}
					}
				} else {
					(None, None)
				};

				// Create environment representing this class, for now it'll be empty just so we can support referencing ourselves from the class definition.
				let dummy_env = SymbolEnv::new(None, self.types.void(), true, false, env.flight, stmt.idx);

				// Create the resource/class type and add it to the current environment (so class implementation can reference itself)
				let class_spec = Class {
					should_case_convert_jsii: false,
					name: name.clone(),
					env: dummy_env,
					parent: parent_class,
					type_parameters: None, // TODO no way to have generic args in wing yet
				};
				let mut class_type = self.types.add_type(if *is_resource {
					Type::Resource(class_spec)
				} else {
					Type::Class(class_spec)
				});
				match env.define(name, SymbolKind::Type(class_type), StatementIdx::Top) {
					Err(type_error) => {
						self.type_error(&type_error);
					}
					_ => {}
				};

				// Create a the real class environment to be filled with the class AST types
				let mut class_env = SymbolEnv::new(parent_class_env, self.types.void(), true, false, env.flight, stmt.idx);

				// Add members to the class env
				for member in members.iter() {
					let member_type = self.resolve_type(&member.member_type, env, stmt.idx);
					match class_env.define(
						&member.name,
						SymbolKind::make_variable(member_type, member.reassignable, member.flight),
						StatementIdx::Top,
					) {
						Err(type_error) => {
							self.type_error(&type_error);
						}
						_ => {}
					};
				}
				// Add methods to the class env
				for (method_name, method_def) in methods.iter() {
					let mut sig = method_def.signature.clone();

					// Add myself as first parameter to all class methods (self)
					sig.parameters.insert(
						0,
						AstType::CustomType(CustomType {
							root: name.clone(),
							fields: vec![],
						}),
					);

					let method_type = self.resolve_type(&AstType::FunctionSignature(sig), env, stmt.idx);
					match class_env.define(
						method_name,
						SymbolKind::make_variable(method_type, false, method_def.signature.flight),
						StatementIdx::Top,
					) {
						Err(type_error) => {
							self.type_error(&type_error);
						}
						_ => {}
					};
				}

				// Add the constructor to the class env
				let constructor_type = self.resolve_type(
					&AstType::FunctionSignature(constructor.signature.clone()),
					env,
					stmt.idx,
				);
				match class_env.define(
					&Symbol {
						name: WING_CONSTRUCTOR_NAME.into(),
						span: name.span.clone(),
					},
					SymbolKind::make_variable(constructor_type, false, class_env.flight),
					StatementIdx::Top,
				) {
					Err(type_error) => {
						self.type_error(&type_error);
					}
					_ => {}
				};

				// Replace the dummy class environment with the real one before type checking the methods
				class_type.as_mut_class_or_resource().unwrap().env = class_env;
				let class_env = &class_type.as_class_or_resource().unwrap().env;

				// Type check constructor
				let constructor_sig = if let Type::Function(ref s) = *constructor_type {
					s
				} else {
					panic!(
						"Constructor of {} isn't defined as a function in the class environment",
						name
					);
				};

				// Create constructor environment and prime it with args
				let mut constructor_env = SymbolEnv::new(
					Some(env.get_ref()),
					constructor_sig.return_type,
					false,
					true,
					class_env.flight,
					stmt.idx,
				);
				self.add_arguments_to_env(&constructor.parameters, constructor_sig, &mut constructor_env);
				// Prime the constructor environment with `this`
				constructor_env
					.define(
						&Symbol {
							name: "this".into(),
							span: name.span.clone(),
						},
						SymbolKind::make_variable(class_type, false, constructor_env.flight),
						StatementIdx::Top,
					)
					.expect("Expected `this` to be added to constructor env");
				constructor.statements.set_env(constructor_env);
				// Check function scope
				self.inner_scopes.push(&constructor.statements);

				// TODO: handle member/method overrides in our env based on whatever rules we define in our spec

				// Type check methods
				for (method_name, method_def) in methods.iter() {
					// Lookup the method in the class_env
					let method_type = class_env
						.lookup(method_name, None)
						.expect("Expected method to be in class env")
						.as_variable()
						.expect("Expected method to be a variable")
						._type;

					let method_sig = method_type
						.as_function_sig()
						.expect("Expected method type to be a function signature");

					// Create method environment and prime it with args
					let mut method_env = SymbolEnv::new(
						Some(env.get_ref()),
						method_sig.return_type,
						false,
						false,
						method_sig.flight,
						stmt.idx,
					);
					// Add `this` as first argument
					let mut actual_parameters = vec![(
						Symbol {
							name: "this".into(),
							span: method_name.span.clone(),
						},
						false,
					)];
					actual_parameters.extend(method_def.parameters.clone());
					self.add_arguments_to_env(&actual_parameters, method_sig, &mut method_env);
					method_def.statements.set_env(method_env);
					self.inner_scopes.push(&method_def.statements);
				}
			}
			StmtKind::Struct { name, extends, members } => {
				// Note: structs don't have a parent environment, instead they flatten their parent's members into the struct's env.
				//   If we encounter an existing member with the same name and type we skip it, if the types are different we
				//   fail type checking.

				// Create an environment for the struct
				let mut struct_env = SymbolEnv::new(None, self.types.void(), true, false, env.flight, stmt.idx);

				// Add members to the struct env
				for member in members.iter() {
					let member_type = self.resolve_type(&member.member_type, env, stmt.idx);
					match struct_env.define(
						&member.name,
						SymbolKind::make_variable(member_type, false, member.flight),
						StatementIdx::Top,
					) {
						Err(type_error) => {
							self.type_error(&type_error);
						}
						_ => {}
					};
				}

				// Add members from the structs parents
				let extends_types = extends
					.iter()
					.filter_map(|parent| match env.lookup(&parent, Some(stmt.idx)) {
						Ok(kind) => match &*kind {
							SymbolKind::Type(_type) => Some(*_type),
							_ => {
								self.type_error(&TypeError {
									message: format!("Expected {} to be a type", parent),
									span: parent.span.clone(),
								});
								None
							}
						},
						Err(type_error) => {
							self.type_error(&type_error);
							None
						}
					})
					.collect::<Vec<_>>();

				if let Err(e) = add_parent_members_to_struct_env(&extends_types, name, &mut struct_env) {
					self.type_error(&e);
				}
				match env.define(
					name,
					SymbolKind::Type(self.types.add_type(Type::Struct(Struct {
						name: name.clone(),
						extends: extends_types,
						env: struct_env,
					}))),
					StatementIdx::Top,
				) {
					Err(type_error) => {
						self.type_error(&type_error);
					}
					_ => {}
				};
			}
			StmtKind::Enum { name, values } => {
				let enum_type_ref = self.types.add_type(Type::Enum(Enum {
					name: name.clone(),
					values: values.clone(),
				}));

				match env.define(name, SymbolKind::Type(enum_type_ref), StatementIdx::Top) {
					Err(type_error) => {
						self.type_error(&type_error);
					}
					_ => {}
				};
			}
		}
	}

	fn add_module_to_env(&mut self, env: &mut SymbolEnv, module_name: String, statement_idx: usize) {
		// TODO Hack: treat "cloud" or "std" as "_ in wingsdk" until I figure out the path issue
		if module_name == "cloud" || module_name == "fs" || module_name == WINGSDK_STD_MODULE {
			let mut wingii_types = wingii::type_system::TypeSystem::new();
			let wingii_loader_options = wingii::type_system::AssemblyLoadOptions {
				root: true,
				deps: false,
			};
			// in runtime, if "WINGSDK_MANIFEST_ROOT" env var is set, read it. otherwise set to "../wingsdk" for dev
			let wingsdk_manifest_root = std::env::var("WINGSDK_MANIFEST_ROOT").unwrap_or_else(|_| "../wingsdk".to_string());
			let name = wingii_types
				.load(wingsdk_manifest_root.as_str(), Some(wingii_loader_options))
				.unwrap();
			debug!("Loaded JSII assembly {}", name);
			let assembly = wingii_types.find_assembly(&name).unwrap();

			let mut jsii_importer = JsiiImporter::new(&wingii_types, assembly, &module_name, self.types, statement_idx, env);
			jsii_importer.import_to_env();
		}
	}

	/// Add function arguments to the function's environment
	///
	/// #Arguments
	///
	/// * `args` - List of aruments to add, each element is a tuple of the arugment symbol and whether it's
	///   reassignable arg or not. Note that the argument types are figured out from `sig`.
	/// * `sig` - The function signature (used to figure out the type of each argument).
	/// * `env` - The function's environment to prime with the args.
	///
	fn add_arguments_to_env(&mut self, args: &Vec<(Symbol, bool)>, sig: &FunctionSignature, env: &mut SymbolEnv) {
		assert!(args.len() == sig.args.len());
		for (arg, arg_type) in args.iter().zip(sig.args.iter()) {
			match env.define(
				&arg.0,
				SymbolKind::make_variable(*arg_type, arg.1, env.flight),
				StatementIdx::Top,
			) {
				Err(type_error) => {
					self.type_error(&type_error);
				}
				_ => {}
			};
		}
	}

	/// Hydrate `@typeparam`s in a type reference with a given type argument
	///
	/// # Arguments
	///
	/// * `env` - The environment to use for looking up the original type
	/// * `original_fqn` - The fully qualified name of the original type
	/// * `type_param` - The type argument to use for the `any`
	///
	/// # Returns
	/// The hydrated type reference
	///
	fn hydrate_class_type_arguments(
		&mut self,
		env: &SymbolEnv,
		original_fqn: &str,
		type_params: Vec<TypeRef>,
	) -> TypeRef {
		let original_type = env
			.lookup_nested_str(original_fqn, true, None)
			.unwrap()
			.as_type()
			.unwrap();
		let original_type_class = original_type.as_class().unwrap();
		let original_type_params = if let Some(tp) = original_type_class.type_parameters.as_ref() {
			tp
		} else {
			panic!(
				"\"{}\" does not have type parameters and does not need hydration",
				original_fqn
			);
		};

		if original_type_params.len() != type_params.len() {
			return self.general_type_error(format!(
				"Type \"{}\" has {} type parameters, but {} were provided",
				original_fqn,
				original_type_params.len(),
				type_params.len()
			));
		}

		let new_env = SymbolEnv::new(
			None,
			original_type_class.env.return_type,
			true,
			false,
			Phase::Independent,
			0,
		);
		let tt = Type::Class(Class {
			name: original_type_class.name.clone(),
			env: new_env,
			parent: original_type_class.parent,
			should_case_convert_jsii: original_type_class.should_case_convert_jsii,
			type_parameters: Some(type_params.clone()),
		});
		// TODO: here we add a new type regardless whether we already "hydrated" `original_type` with these `type_params`. Cache!
		let mut new_type = self.types.add_type(tt);
		let new_type_class = new_type.as_mut_class_or_resource().unwrap();

		// Add symbols from original type to new type
		// Note: this is currently limited to top-level function signatures and fields
		for (type_index, original_type_param) in original_type_params.iter().enumerate() {
			let new_type_arg = type_params[type_index];
			for (name, symbol, _) in original_type_class.env.iter(true) {
				match symbol {
					SymbolKind::Variable(VariableInfo {
						_type: v,
						reassignable,
						flight,
					}) => {
						// Replace type params in function signatures
						if let Some(sig) = v.as_function_sig() {
							let new_return_type = if sig.return_type.is_same_type_as(original_type_param) {
								new_type_arg
							} else {
								sig.return_type
							};

							let new_args: Vec<UnsafeRef<Type>> = sig
								.args
								.iter()
								.map(|arg| {
									if arg.is_same_type_as(original_type_param) {
										new_type_arg
									} else {
										*arg
									}
								})
								.collect();

							let new_sig = FunctionSignature {
								args: new_args,
								return_type: new_return_type,
								flight: sig.flight.clone(),
								js_override: sig.js_override.clone(),
							};

							match new_type_class.env.define(
								// TODO: Original symbol is not available. SymbolKind::Variable should probably expose it
								&Symbol {
									name: name.clone(),
									span: WingSpan::global(),
								},
								SymbolKind::make_variable(self.types.add_type(Type::Function(new_sig)), *reassignable, *flight),
								StatementIdx::Top,
							) {
								Err(type_error) => {
									self.type_error(&type_error);
								}
								_ => {}
							}
						} else if let Some(VariableInfo {
							_type: var,
							reassignable,
							flight,
						}) = symbol.as_variable()
						{
							let new_var_type = if var.is_same_type_as(original_type_param) {
								new_type_arg
							} else {
								var
							};
							match new_type_class.env.define(
								// TODO: Original symbol is not available. SymbolKind::Variable should probably expose it
								&Symbol {
									name: name.clone(),
									span: WingSpan::global(),
								},
								SymbolKind::make_variable(new_var_type, reassignable, flight),
								StatementIdx::Top,
							) {
								Err(type_error) => {
									self.type_error(&type_error);
								}
								_ => {}
							}
						}
					}
					_ => {}
				}
			}
		}

		return new_type;
	}

	fn expr_maybe_type(&mut self, expr: &Expr, env: &SymbolEnv, statement_idx: usize) -> Option<TypeRef> {
		// TODO: we currently don't handle parenthesized expressions correctly so something like `(MyEnum).A` or `std.(namespace.submodule).A` will return true, is this a problem?
		let mut path = vec![];
		let mut curr_expr = expr;
		loop {
			match &curr_expr.kind {
				ExprKind::Reference(reference) => match reference {
					Reference::Identifier(symbol) => {
						path.push(symbol);
						break;
					}
					Reference::NestedIdentifier { object, property } => {
						path.push(property);
						curr_expr = &object;
					}
				},
				_ => return None,
			}
		}
		path.reverse();
		match env.lookup_nested(&path, false, Some(statement_idx)) {
			Ok(SymbolKind::Type(type_ref)) => Some(*type_ref),
			_ => None,
		}
	}

	fn resolve_reference(&mut self, reference: &Reference, env: &SymbolEnv, statement_idx: usize) -> VariableInfo {
		match reference {
			Reference::Identifier(symbol) => match env.lookup(symbol, Some(statement_idx)) {
				Ok(var) => {
					if let Some(var) = var.as_variable() {
						var
					} else {
						self.variable_error(&TypeError {
							message: format!("Expected identifier {}, to be a variable, but it's a {}", symbol, var),
							span: symbol.span.clone(),
						})
					}
				}
				Err(type_error) => self.variable_error(&type_error),
			},
			Reference::NestedIdentifier { object, property } => {
				// There's a special case where the object is actually a type and the property is either a static method or an enum variant.
				// In this case the type might even be namespaced (recursive nested reference). We need to detect this and treat the entire
				// object as a single reference to the type
				if let Some(_type) = self.expr_maybe_type(object, env, statement_idx) {
					// Currently we only support enum field access (no static methods)
					let _type = match *_type {
						Type::Enum(ref e) => {
							if e.values.contains(property) {
								_type
							} else {
								self.general_type_error(format!(
									"Enum \"{}\" does not contain value \"{}\"",
									_type, property.name
								))
							}
						}
						_ => self.general_type_error(format!("Type {} not valid in expression", _type)),
					};
					return VariableInfo {
						_type,
						reassignable: false,
						// Since we only support enum variants here we assume they are phase independent, for static methods this should be fixed
						flight: Phase::Independent,
					};
				}

				// Special case: if the object expression is a simple reference to `this` and we're inside the init function then
				// we'll consider all properties as reassignable regardless of whether they're `var`.
				let mut force_reassignable = false;
				if let ExprKind::Reference(Reference::Identifier(symb)) = &object.kind {
					if symb.name == "this" {
						if let Ok((kind, info)) = env.lookup_ext(symb, Some(statement_idx)) {
							// `this` resreved symbol should always be a variable
							assert!(matches!(kind, SymbolKind::Variable(_)));
							force_reassignable = info.init;
						}
					}
				}

				let instance_type = self.type_check_exp(object, env, statement_idx);
				let res = match *instance_type {
					Type::Class(ref class) | Type::Resource(ref class) => self.get_property_from_class(class, property),
					Type::Anything => VariableInfo {
						_type: instance_type,
						reassignable: false,
						flight: env.flight,
					},

					// Lookup wingsdk std types, hydrating generics if necessary
					Type::Array(t) => {
						let new_class = self.hydrate_class_type_arguments(env, WINGSDK_ARRAY, vec![t]);
						self.get_property_from_class(new_class.as_class().unwrap(), property)
					}
					Type::MutArray(t) => {
						let new_class = self.hydrate_class_type_arguments(env, WINGSDK_MUT_ARRAY, vec![t]);
						self.get_property_from_class(new_class.as_class().unwrap(), property)
					}
					Type::Set(t) => {
						let new_class = self.hydrate_class_type_arguments(env, WINGSDK_SET, vec![t]);
						self.get_property_from_class(new_class.as_class().unwrap(), property)
					}
					Type::MutSet(t) => {
						let new_class = self.hydrate_class_type_arguments(env, WINGSDK_MUT_SET, vec![t]);
						self.get_property_from_class(new_class.as_class().unwrap(), property)
					}
					Type::Map(t) => {
						let new_class = self.hydrate_class_type_arguments(env, WINGSDK_MAP, vec![t]);
						self.get_property_from_class(new_class.as_class().unwrap(), property)
					}
					Type::MutMap(t) => {
						let new_class = self.hydrate_class_type_arguments(env, WINGSDK_MUT_MAP, vec![t]);
						self.get_property_from_class(new_class.as_class().unwrap(), property)
					}
					Type::String => self.get_property_from_class(
						env
							.lookup_nested_str(WINGSDK_STRING, false, None)
							.unwrap()
							.as_type()
							.unwrap()
							.as_class()
							.unwrap(),
						property,
					),
					Type::Duration => self.get_property_from_class(
						env
							.lookup_nested_str(WINGSDK_DURATION, false, None)
							.unwrap()
							.as_type()
							.unwrap()
							.as_class()
							.unwrap(),
						property,
					),

					_ => VariableInfo {
						_type: self.expr_error(
							object,
							format!(
								"Expression must be a class or resource instance to access property \"{}\", instead found type \"{}\"",
								property.name, instance_type
							),
						),
						reassignable: false,
						flight: Phase::Independent,
					},
				};

				if force_reassignable {
					VariableInfo {
						_type: res._type,
						reassignable: true,
						flight: res.flight,
					}
				} else {
					res
				}
			}
		}
	}

	fn get_property_from_class(&mut self, class: &Class, property: &Symbol) -> VariableInfo {
		match class.env.lookup(property, None) {
			Ok(field) => field.as_variable().expect("Expected property to be a variable"),
			Err(type_error) => self.variable_error(&type_error),
		}
	}
}

fn can_call_flight(fn_flight: Phase, scope_flight: Phase) -> bool {
	if fn_flight == Phase::Independent {
		// if the function we're trying to call is an "either-flight" function,
		// then it can be called both in preflight, inflight, and in
		// either-flight scopes
		true
	} else {
		// otherwise, preflight functions can only be called in preflight scopes,
		// and inflight functions can only be called in inflight scopes
		fn_flight == scope_flight
	}
}

fn add_parent_members_to_struct_env(
	extends_types: &Vec<TypeRef>,
	name: &Symbol,
	struct_env: &mut SymbolEnv,
) -> Result<(), TypeError> {
	// Add members of all parents to the struct's environment
	for parent_type in extends_types.iter() {
		let parent_struct = if let Some(parent_struct) = parent_type.as_struct() {
			parent_struct
		} else {
			return Err(TypeError {
				message: format!(
					"Type \"{}\" extends \"{}\" which should be a struct",
					name.name, parent_type
				),
				span: name.span.clone(),
			});
		};
		// Add each member of current parent to the struct's environment (if it wasn't already added by a previous parent)
		for (parent_member_name, parent_member, _) in parent_struct.env.iter(true) {
			let member_type = parent_member
				.as_variable()
				.expect("Expected struct member to be a variable")
				._type;
			if let Some(existing_type) = struct_env.try_lookup(&parent_member_name, None) {
				// We compare types in both directions to make sure they are exactly the same type and not inheriting from each other
				// TODO: does this make sense? We should add an `is_a()` methdod to `Type` to check if a type is a subtype and use that
				//   when we want to check for subtypes and use equality for strict comparisons.
				let existing_type = existing_type
					.as_variable()
					.expect("Expected struct member to be a variable")
					._type;
				if !existing_type.is_same_type_as(&member_type) {
					return Err(TypeError {
						span: name.span.clone(),
						message: format!(
							"Struct \"{}\" extends \"{}\" but has a conflicting member \"{}\" ({} != {})",
							name, parent_type, parent_member_name, member_type, member_type
						),
					});
				}
			} else {
				struct_env.define(
					&Symbol {
						name: parent_member_name,
						span: name.span.clone(),
					},
					SymbolKind::make_variable(member_type, false, struct_env.flight),
					StatementIdx::Top,
				)?;
			}
		}
	}
	Ok(())
}

pub fn resolve_custom_type(
	custom_type: &CustomType,
	env: &SymbolEnv,
	statement_idx: usize,
) -> Result<TypeRef, TypeError> {
	// Resolve all types down the fields list and return the last one (which is likely to be a real type and not a namespace)
	let mut nested_name = vec![&custom_type.root];
	nested_name.extend(custom_type.fields.iter().collect_vec());

	match env.lookup_nested(&nested_name, false, Some(statement_idx)) {
		Ok(_type) => {
			if let SymbolKind::Type(t) = *_type {
				Ok(t)
			} else {
				let symb = nested_name.last().unwrap();
				Err(TypeError {
					message: format!("Expected {} to be a type but it's a {}", symb, _type),
					span: symb.span.clone(),
				})
			}
		}
		Err(type_error) => Err(type_error),
	}
}

pub fn resolve_custom_type_by_fqn(
	custom_type: &str,
	env: &SymbolEnv,
	statement_idx: usize,
) -> Result<TypeRef, TypeError> {
	let mut fields = custom_type.split('.').map(|s| Symbol::global(s)).collect_vec();
	let root = fields.remove(0);
	let custom_type = CustomType { root, fields };
	resolve_custom_type(&custom_type, env, statement_idx)
}<|MERGE_RESOLUTION|>--- conflicted
+++ resolved
@@ -1325,11 +1325,7 @@
 				let mut scope_env = SymbolEnv::new(Some(env.get_ref()), env.return_type, false, false, env.flight, stmt.idx);
 				match scope_env.define(
 					&iterator,
-<<<<<<< HEAD
-					SymbolKind::make_variable(exp_type, false, env.flight),
-=======
-					SymbolKind::make_variable(iterator_type, false),
->>>>>>> 712a45c9
+					SymbolKind::make_variable(iterator_type, false, env.flight),
 					StatementIdx::Top,
 				) {
 					Err(type_error) => {
