mod class_fields_init;
mod inference_visitor;
pub(crate) mod jsii_importer;
pub mod lifts;
pub mod symbol_env;

use crate::ast::{
<<<<<<< HEAD
	self, AccessModifier, BringSource, CalleeKind, ClassField, ExprId, FunctionDefinition, IfLet, NewExpr,
	TypeAnnotationKind,
=======
	self, AssignmentKind, BringSource, CalleeKind, ClassField, ExprId, FunctionDefinition, NewExpr, TypeAnnotationKind,
>>>>>>> 6fcfe7db
};
use crate::ast::{
	ArgList, BinaryOperator, Class as AstClass, Expr, ExprKind, FunctionBody, FunctionParameter as AstFunctionParameter,
	Interface as AstInterface, InterpolatedStringPart, Literal, Phase, Reference, Scope, Spanned, Stmt, StmtKind, Symbol,
	TypeAnnotation, UnaryOperator, UserDefinedType,
};
use crate::comp_ctx::{CompilationContext, CompilationPhase};
use crate::diagnostic::{report_diagnostic, Diagnostic, TypeError, WingSpan};
use crate::docs::Docs;
use crate::type_check::symbol_env::SymbolEnvKind;
use crate::visit_context::{VisitContext, VisitorWithContext};
use crate::visit_types::{VisitType, VisitTypeMut};
use crate::{
	dbg_panic, debug, WINGSDK_ARRAY, WINGSDK_ASSEMBLY_NAME, WINGSDK_BRINGABLE_MODULES, WINGSDK_DURATION, WINGSDK_JSON,
	WINGSDK_MAP, WINGSDK_MUT_ARRAY, WINGSDK_MUT_JSON, WINGSDK_MUT_MAP, WINGSDK_MUT_SET, WINGSDK_RESOURCE, WINGSDK_SET,
	WINGSDK_STD_MODULE, WINGSDK_STRING, WINGSDK_STRUCT,
};
use camino::{Utf8Path, Utf8PathBuf};
use derivative::Derivative;
use duplicate::duplicate_item;
use indexmap::{IndexMap, IndexSet};
use itertools::{izip, Itertools};
use jsii_importer::JsiiImporter;

use std::collections::HashMap;
use std::fmt::{Debug, Display};
use std::iter::FilterMap;
use symbol_env::{StatementIdx, SymbolEnv};
use wingii::fqn::FQN;
use wingii::type_system::TypeSystem;

use self::class_fields_init::VisitClassInit;
use self::inference_visitor::InferenceVisitor;
use self::jsii_importer::JsiiImportSpec;
use self::lifts::Lifts;
use self::symbol_env::{LookupResult, LookupResultMut, SymbolEnvIter, SymbolEnvRef};

pub struct UnsafeRef<T>(*const T);
impl<T> Clone for UnsafeRef<T> {
	fn clone(&self) -> Self {
		Self(self.0)
	}
}

impl<T> Copy for UnsafeRef<T> {}

impl<T> std::ops::Deref for UnsafeRef<T> {
	type Target = T;
	fn deref(&self) -> &Self::Target {
		unsafe { &*self.0 }
	}
}

impl<T> std::ops::DerefMut for UnsafeRef<T> {
	fn deref_mut(&mut self) -> &mut Self::Target {
		unsafe { &mut *(self.0 as *mut T) }
	}
}

impl<T> Display for UnsafeRef<T>
where
	T: Display,
{
	fn fmt(&self, f: &mut std::fmt::Formatter<'_>) -> std::fmt::Result {
		let t: &T = self;
		write!(f, "{}", t)
	}
}

pub type TypeRef = UnsafeRef<Type>;

#[derive(Debug)]
pub enum SymbolKind {
	Type(TypeRef), // TODO: <- deprecated since we treat types as a VeriableInfo of kind VariableKind::Type
	Variable(VariableInfo),
	Namespace(NamespaceRef),
}

#[derive(Debug, Clone)]
pub enum VariableKind {
	/// a free variable not associated with a specific type
	Free,

	/// an instance member (either of classes or of structs)
	InstanceMember,

	/// a class member (or an enum member)
	StaticMember,

	/// an error placeholder
	Error,
}

/// Information about a variable in the environment
#[derive(Debug, Clone)]
pub struct VariableInfo {
	/// The name of the variable
	pub name: Symbol,
	/// Type of the variable
	pub type_: TypeRef,
	/// Can the variable be reassigned? (only applies to variables and fields)
	pub reassignable: bool,
	/// The phase in which this variable exists
	pub phase: Phase,
	/// The kind of variable
	pub kind: VariableKind,
	/// Access rules for this variable (only applies to methods and fields)
	pub access_modifier: AccessModifier,

	pub docs: Option<Docs>,
}

impl SymbolKind {
	#[allow(clippy::too_many_arguments)] // TODO: refactor this
	pub fn make_member_variable(
		name: Symbol,
		type_: TypeRef,
		reassignable: bool,
		is_static: bool,
		phase: Phase,
		access_modifier: AccessModifier,
		docs: Option<Docs>,
	) -> Self {
		SymbolKind::Variable(VariableInfo {
			name,
			type_,
			reassignable,
			phase,
			kind: if is_static {
				VariableKind::StaticMember
			} else {
				VariableKind::InstanceMember
			},
			access_modifier,
			docs,
		})
	}

	pub fn make_free_variable(name: Symbol, type_: TypeRef, reassignable: bool, phase: Phase) -> Self {
		SymbolKind::Variable(VariableInfo {
			name,
			type_,
			reassignable,
			phase,
			kind: VariableKind::Free,
			access_modifier: AccessModifier::Public,
			docs: None,
		})
	}

	pub fn as_variable(&self) -> Option<&VariableInfo> {
		match self {
			SymbolKind::Variable(t) => Some(t),
			_ => None,
		}
	}

	pub fn as_variable_mut(&mut self) -> Option<&mut VariableInfo> {
		match self {
			SymbolKind::Variable(t) => Some(t),
			_ => None,
		}
	}

	pub fn as_namespace_ref(&self) -> Option<NamespaceRef> {
		match self {
			SymbolKind::Namespace(ns) => Some(*ns),
			_ => None,
		}
	}

	fn as_namespace(&self) -> Option<&Namespace> {
		match self {
			SymbolKind::Namespace(ns) => Some(ns),
			_ => None,
		}
	}

	fn as_namespace_mut(&mut self) -> Option<&mut Namespace> {
		match self {
			SymbolKind::Namespace(ref mut ns) => Some(ns),
			_ => None,
		}
	}

	pub fn as_type(&self) -> Option<TypeRef> {
		match &self {
			SymbolKind::Type(t) => Some(*t),
			_ => None,
		}
	}
}

#[derive(Debug)]
pub enum Type {
	Anything,
	Number,
	String,
	Duration,
	Boolean,
	Void,
	/// Immutable Json literals may store extra information about their known data
	Json(Option<JsonData>),
	MutJson,
	Nil,
	Unresolved,
	/// A type that is inferred from the context.
	/// The usize is a unique identifier for the inference
	Inferred(InferenceId),
	Optional(TypeRef),
	Array(TypeRef),
	MutArray(TypeRef),
	Map(TypeRef),
	MutMap(TypeRef),
	Set(TypeRef),
	MutSet(TypeRef),
	Function(FunctionSignature),
	Class(Class),
	Interface(Interface),
	Struct(Struct),
	Enum(Enum),
}

pub const CLASS_INIT_NAME: &'static str = "init";
pub const CLASS_INFLIGHT_INIT_NAME: &'static str = "$inflight_init";

pub const CLOSURE_CLASS_HANDLE_METHOD: &'static str = "handle";

#[derive(Debug)]
pub enum JsonDataKind {
	Type(SpannedTypeInfo),
	Fields(IndexMap<Symbol, SpannedTypeInfo>),
	List(Vec<SpannedTypeInfo>),
}

#[derive(Debug)]
pub struct JsonData {
	pub expression_id: ExprId,
	pub kind: JsonDataKind,
}

#[derive(Debug)]
pub struct SpannedTypeInfo {
	pub type_: TypeRef,
	pub span: WingSpan,
}

impl Display for SpannedTypeInfo {
	fn fmt(&self, f: &mut std::fmt::Formatter<'_>) -> std::fmt::Result {
		write!(f, "{}", self.type_)
	}
}

#[derive(Derivative)]
#[derivative(Debug)]
pub struct Namespace {
	pub name: String,

	#[derivative(Debug = "ignore")]
	pub env: SymbolEnv,

	// Indicate whether all the types in this namespace have been loaded, this is part of our
	// lazy loading mechanism and is used by the lsp's autocomplete in case we need to load
	// the types after initial compilation.
	#[derivative(Debug = "ignore")]
	pub loaded: bool,
}

pub type NamespaceRef = UnsafeRef<Namespace>;

impl Debug for NamespaceRef {
	fn fmt(&self, f: &mut std::fmt::Formatter<'_>) -> std::fmt::Result {
		write!(f, "{:?}", &**self)
	}
}

#[derive(Derivative)]
#[derivative(Debug)]
pub struct Class {
	pub name: Symbol,
	pub parent: Option<TypeRef>,  // Must be a Type::Class type
	pub implements: Vec<TypeRef>, // Must be a Type::Interface type
	#[derivative(Debug = "ignore")]
	pub env: SymbolEnv,
	pub fqn: Option<String>,
	pub is_abstract: bool,
	pub type_parameters: Option<Vec<TypeRef>>,
	pub phase: Phase,
	pub docs: Docs,
	pub lifts: Option<Lifts>,

	// Preflight classes are CDK Constructs which means they have a scope and id as their first arguments
	// this is natively supported by wing using the `as` `in` keywords. However theoretically it is possible
	// to have a construct which does not have these arguments, in which case we can't use the `as` `in` keywords
	// and instead the user will need to pass the relevant args to the class's init method.
	pub std_construct_args: bool,
}
impl Class {
	pub(crate) fn set_lifts(&mut self, lifts: Lifts) {
		self.lifts = Some(lifts);
	}

	/// Returns the type of the "handle" method of a closure class or `None` if this is not a closure
	/// class.
	pub fn get_closure_method(&self) -> Option<TypeRef> {
		self
			.methods(true)
			.find(|(name, type_)| name == CLOSURE_CLASS_HANDLE_METHOD && type_.is_inflight_function())
			.map(|(_, t)| t)
	}
}

#[derive(Derivative)]
#[derivative(Debug)]
pub struct Interface {
	pub name: Symbol,
	pub docs: Docs,
	pub extends: Vec<TypeRef>, // Must be a Type::Interface type
	#[derivative(Debug = "ignore")]
	pub env: SymbolEnv,
}

impl Interface {
	fn is_resource(&self) -> bool {
		// TODO: This should check that the interface extends `IResource` from
		// the SDK, not just any interface with the name `IResource`
		// https://github.com/winglang/wing/issues/2098
		self.name.name == "IResource"
			|| self.extends.iter().any(|i| {
				i.as_interface()
					.expect("Interface extends a type that isn't an interface")
					.name
					.name == "IResource"
			})
	}
}

impl Display for Interface {
	fn fmt(&self, f: &mut std::fmt::Formatter<'_>) -> std::fmt::Result {
		if let LookupResult::Found(method, _) = self.get_env().lookup_ext(&CLOSURE_CLASS_HANDLE_METHOD.into(), None) {
			let method = method.as_variable().unwrap();
			if method.phase == Phase::Inflight {
				write!(f, "{}", method.type_) // show signature of inflight closure
			} else {
				write!(f, "{}", self.name.name)
			}
		} else {
			write!(f, "{}", self.name.name)
		}
	}
}

type ClassLikeIterator<'a> =
	FilterMap<SymbolEnvIter<'a>, fn(<SymbolEnvIter as Iterator>::Item) -> Option<(String, TypeRef)>>;

pub trait ClassLike: Display {
	fn get_env(&self) -> &SymbolEnv;

	fn methods(&self, with_ancestry: bool) -> ClassLikeIterator<'_> {
		self.get_env().iter(with_ancestry).filter_map(|(s, t, ..)| {
			t.as_variable()
				.unwrap()
				.type_
				.as_function_sig()
				.map(|_| (s.clone(), t.as_variable().unwrap().type_))
		})
	}

	fn fields(&self, with_ancestry: bool) -> ClassLikeIterator<'_> {
		self.get_env().iter(with_ancestry).filter_map(|(s, t, ..)| {
			if t.as_variable().unwrap().type_.as_function_sig().is_none() {
				Some((s, t.as_variable().unwrap().type_))
			} else {
				None
			}
		})
	}

	fn get_method(&self, name: &Symbol) -> Option<&VariableInfo> {
		let v = self
			.get_env()
			.lookup_ext(name, None)
			.ok()?
			.0
			.as_variable()
			.expect("class env should only contain variables");
		if v.type_.is_closure() {
			Some(v)
		} else {
			None
		}
	}

	fn get_field(&self, name: &Symbol) -> Option<&VariableInfo> {
		let v = self
			.get_env()
			.lookup_ext(name, None)
			.ok()?
			.0
			.as_variable()
			.expect("class env should only contain variables");
		if !v.type_.is_closure() {
			Some(v)
		} else {
			None
		}
	}
}

impl ClassLike for Interface {
	fn get_env(&self) -> &SymbolEnv {
		&self.env
	}
}

impl ClassLike for Class {
	fn get_env(&self) -> &SymbolEnv {
		&self.env
	}
}

impl ClassLike for Struct {
	fn get_env(&self) -> &SymbolEnv {
		&self.env
	}
}

/// Intermediate struct for storing the evaluated types of arguments in a function call or constructor call.
pub struct ArgListTypes {
	pub pos_args: Vec<TypeRef>,
	pub named_args: IndexMap<Symbol, SpannedTypeInfo>,
}

#[derive(Derivative)]
#[derivative(Debug)]
pub struct Struct {
	pub name: Symbol,
	pub docs: Docs,
	pub extends: Vec<TypeRef>, // Must be a Type::Struct type
	#[derivative(Debug = "ignore")]
	pub env: SymbolEnv,
}

impl Display for Struct {
	fn fmt(&self, f: &mut std::fmt::Formatter<'_>) -> std::fmt::Result {
		write!(f, "{}", self.name.name)
	}
}

#[derive(Debug)]
pub struct Enum {
	pub name: Symbol,
	pub docs: Docs,
	pub values: IndexSet<Symbol>,
}

#[derive(Debug)]
pub struct EnumInstance {
	pub enum_name: TypeRef,
	pub enum_value: Symbol,
}

trait Subtype {
	/// Returns true if `self` is a subtype of `other`.
	///
	/// For example, `str` is a subtype of `str`, `str` is a subtype of
	/// `anything`, `str` is a subtype of `Json`, `str` is not a subtype of
	/// `num`, and `str` is not a subtype of `void`.
	///
	/// Subtype is a partial order, so if a.is_subtype_of(b) is false, it does
	/// not imply that b.is_subtype_of(a) is true. It is also reflexive, so
	/// a.is_subtype_of(a) is always true.
	///
	/// TODO: change return type to allow additional subtyping information to be
	/// returned, for better error messages when one type isn't the subtype of another.
	fn is_subtype_of(&self, other: &Self) -> bool;

	fn is_same_type_as(&self, other: &Self) -> bool {
		self.is_subtype_of(other) && other.is_subtype_of(self)
	}

	fn is_strict_subtype_of(&self, other: &Self) -> bool {
		self.is_subtype_of(other) && !other.is_subtype_of(self)
	}
}

impl Subtype for Phase {
	fn is_subtype_of(&self, other: &Self) -> bool {
		// We model phase subtyping as if the independent phase is an
		// intersection type of preflight and inflight. This means that
		// independent = preflight & inflight.
		//
		// This means the following pseudocode is valid:
		// > let x: preflight fn = <phase-independent function>;
		// (a phase-independent function is a subtype of a preflight function)
		//
		// But the following pseudocode is not valid:
		// > let x: independent fn = <preflight function>;
		// (a preflight function is not a subtype of an inflight function)
		if self == &Phase::Independent {
			true
		} else {
			self == other
		}
	}
}

impl Subtype for Type {
	fn is_subtype_of(&self, other: &Self) -> bool {
		// If references are the same this is the same type, if not then compare content
		if std::ptr::eq(self, other) {
			return true;
		}
		match (self, other) {
			(Self::Anything, _) | (_, Self::Anything) => {
				// TODO: Hack to make anything's compatible with all other types, specifically useful for handling core.Inflight handlers
				true
			}
			(Self::Inferred(my_n), other) | (other, Self::Inferred(my_n)) => {
				if let Self::Inferred(other_n) = other {
					my_n == other_n
				} else {
					true
				}
			}
			(Self::Function(l0), Self::Interface(r0)) => {
				// TODO: Hack to make functions compatible with interfaces
				// Remove this after https://github.com/winglang/wing/issues/1448

				// First check that the function is in the inflight phase
				if l0.phase != Phase::Inflight {
					return false;
				}

				// Next, compare the function to a method on the interface named "handle" if it exists
				if let Some((method, _)) = r0.get_env().lookup_ext(&CLOSURE_CLASS_HANDLE_METHOD.into(), None).ok() {
					let method = method.as_variable().unwrap();
					if method.phase != Phase::Inflight {
						return false;
					}

					return self.is_subtype_of(&*method.type_);
				}

				false
			}
			(Self::Function(l0), Self::Function(r0)) => {
				if !l0.phase.is_subtype_of(&r0.phase) {
					return false;
				}

				// If the return types are not subtypes of each other, then this is not a subtype
				// exception: if function type we are assigning to returns void, then any return type is ok
				if !l0.return_type.is_subtype_of(&r0.return_type) && !(r0.return_type.is_void()) {
					return false;
				}

				// In this section, we check if the parameter types are not subtypes of each other, then this is not a subtype.

				// Check that this function has at most as many required parameters as the other function requires
				// if it doesn't, we know it's not a subtype
				if l0.min_parameters() > r0.min_parameters() {
					return false;
				}

				let lparams = l0.parameters.iter();
				let rparams = r0.parameters.iter();

				for (l, r) in lparams.zip(rparams) {
					// parameter types are contravariant, which means even if Cat is a subtype of Animal,
					// (Cat) => void is not a subtype of (Animal) => void
					// but (Animal) => void is a subtype of (Cat) => void
					// see https://en.wikipedia.org/wiki/Covariance_and_contravariance_(computer_science)
					if !r.typeref.is_subtype_of(&l.typeref) {
						return false;
					}
				}
				true
			}
			(Self::Class(l0), Self::Class(_)) => {
				// If we extend from `other` then I'm a subtype of it (inheritance)
				if let Some(parent) = l0.parent.as_ref() {
					let parent_type: &Type = parent;
					return parent_type.is_subtype_of(other);
				}
				false
			}
			(Self::Interface(l0), Self::Interface(_)) => {
				// If we extend from `other` then I'm a subtype of it (inheritance)
				l0.extends.iter().any(|parent| {
					let parent_type: &Type = parent;
					parent_type.is_subtype_of(other)
				})
			}
			(Self::Class(class), Self::Interface(iface)) => {
				// If a resource implements the interface then it's a subtype of it (nominal typing)
				let implements_iface = class.implements.iter().any(|parent| {
					let parent_type: &Type = parent;
					parent_type.is_subtype_of(other)
				});

				let base_class_implements_iface = if let Some(base_class) = &class.parent {
					let base_class_type: &Type = base_class;
					base_class_type.is_subtype_of(other)
				} else {
					false
				};

				if implements_iface || base_class_implements_iface {
					return true;
				}

				// To support flexible inflight closures, we say that any class with an inflight method
				// named "handle" is a subtype of any single-method interface with a matching "handle"
				// method type (aka "closure classes").

				// First, check if there is exactly one inflight method in the interface
				let mut inflight_methods = iface
					.methods(true)
					.filter(|(_name, type_)| type_.is_inflight_function());
				let handler_method = inflight_methods.next();
				if handler_method.is_none() || inflight_methods.next().is_some() {
					return false;
				}

				// Next, check that the method's name is "handle"
				let (handler_method_name, handler_method_type) = handler_method.unwrap();
				if handler_method_name != CLOSURE_CLASS_HANDLE_METHOD {
					return false;
				}

				// Then get the type of the resource's "handle" method if it has one
				let res_handle_type = if let Some(method) = class.get_method(&CLOSURE_CLASS_HANDLE_METHOD.into()) {
					if method.type_.is_inflight_function() {
						method.type_
					} else {
						return false;
					}
				} else {
					return false;
				};

				// Finally check if they're subtypes
				res_handle_type.is_subtype_of(&handler_method_type)
			}
			(Self::Class(res), Self::Function(_)) => {
				// To support flexible inflight closures, we say that any
				// preflight class with an inflight method named "handle" is a subtype of
				// any matching inflight type.

				// Get the type of the resource's "handle" method if it has one
				let res_handle_type = if let Some(method) = res.get_method(&CLOSURE_CLASS_HANDLE_METHOD.into()) {
					if method.type_.is_inflight_function() {
						method.type_
					} else {
						return false;
					}
				} else {
					return false;
				};

				// Finally check if they're subtypes
				(*res_handle_type).is_subtype_of(other)
			}
			(_, Self::Interface(_)) => {
				// TODO - for now only resources can implement interfaces
				// https://github.com/winglang/wing/issues/2111
				false
			}
			(Self::Struct(l0), Self::Struct(_)) => {
				// If we extend from `other` then I'm a subtype of it (inheritance)
				for parent in l0.extends.iter() {
					let parent_type: &Type = parent;
					if parent_type.is_subtype_of(other) {
						return true;
					}
				}
				false
			}
			(Self::Array(l0), Self::Array(r0)) => {
				// An Array type is a subtype of another Array type if the value type is a subtype of the other value type
				let l: &Type = l0;
				let r: &Type = r0;
				l.is_subtype_of(r)
			}
			(Self::MutArray(l0), Self::MutArray(r0)) => {
				// An Array type is a subtype of another Array type if the value type is a subtype of the other value type
				let l: &Type = l0;
				let r: &Type = r0;
				l.is_subtype_of(r)
			}
			(Self::Map(l0), Self::Map(r0)) => {
				// A Map type is a subtype of another Map type if the value type is a subtype of the other value type
				let l: &Type = l0;
				let r: &Type = r0;
				l.is_subtype_of(r)
			}
			(Self::MutMap(l0), Self::MutMap(r0)) => {
				// A Map type is a subtype of another Map type if the value type is a subtype of the other value type
				let l: &Type = l0;
				let r: &Type = r0;
				l.is_subtype_of(r)
			}
			(Self::Set(l0), Self::Set(r0)) => {
				// A Set type is a subtype of another Set type if the value type is a subtype of the other value type
				let l: &Type = l0;
				let r: &Type = r0;
				l.is_subtype_of(r)
			}
			(Self::MutSet(l0), Self::MutSet(r0)) => {
				// A Set type is a subtype of another Set type if the value type is a subtype of the other value type
				let l: &Type = l0;
				let r: &Type = r0;
				l.is_subtype_of(r)
			}
			(Self::Enum(e0), Self::Enum(e1)) => {
				// An enum type is a subtype of another Enum type only if they are the exact same
				e0.name == e1.name
			}
			(Self::Optional(l0), Self::Optional(r0)) => {
				// An Optional type is a subtype of another Optional type if the value type is a subtype of the other value type
				let l: &Type = l0;
				let r: &Type = r0;
				l.is_subtype_of(r)
			}
			(Self::Nil, Self::Optional(_)) => {
				// Nil is a subtype of Optional<T> for any T
				true
			}
			(_, Self::Optional(r0)) => {
				// A non-Optional type is a subtype of an Optional type if the non-optional's type is a subtype of the value type
				// e.g. `String` is a subtype of `Optional<String>`
				let r: &Type = r0;
				self.is_subtype_of(r)
			}
			(Self::Number, Self::Number) => true,
			(Self::String, Self::String) => true,
			(Self::Boolean, Self::Boolean) => true,
			(Self::Duration, Self::Duration) => true,
			(Self::Void, Self::Void) => true,
			_ => false,
		}
	}
}

#[derive(Clone, Debug)]
pub struct FunctionParameter {
	pub name: String,
	pub typeref: TypeRef,
	pub docs: Docs,
	pub variadic: bool,
}

#[derive(Clone, Debug)]
pub struct FunctionSignature {
	/// The type of "this" inside the function, if any. This should be None for
	/// static or anonymous functions.
	pub this_type: Option<TypeRef>,
	pub parameters: Vec<FunctionParameter>,
	pub return_type: TypeRef,
	pub phase: Phase,
	/// During jsify, calls to this function will be replaced with this string
	/// In JSII imports, this is denoted by the `@macro` attribute
	/// This string may contain special tokens:
	/// - `$self$`: The expression on which this function was called
	/// - `$args$`: the arguments passed to this function call
	/// - `$args_text$`: the original source text of the arguments passed to this function call, escaped
	pub js_override: Option<String>,
	pub docs: Docs,
}

impl FunctionSignature {
	/// Returns the minimum number of parameters that need to be passed to this function.
	fn min_parameters(&self) -> usize {
		// Count number of optional parameters from the end of the constructor's params
		// Allow arg_list to be missing up to that number of option (or any) values to try and make the number of arguments match
		let num_optionals = self
			.parameters
			.iter()
			.rev()
			// TODO - as a hack we treat `anything` arguments like optionals so that () => {} can be a subtype of (any) => {}
			.take_while(|arg| {
				arg.typeref.is_option()
					|| arg.typeref.is_struct()
					|| arg.typeref.is_anything()
					|| arg.typeref.is_inferred()
					|| arg.variadic
			})
			.count();

		self.parameters.len() - num_optionals
	}
}

impl PartialEq for FunctionSignature {
	fn eq(&self, other: &Self) -> bool {
		self
			.parameters
			.iter()
			.zip(other.parameters.iter())
			.all(|(x, y)| x.typeref.is_same_type_as(&y.typeref))
			&& self.return_type.is_same_type_as(&other.return_type)
			&& self.phase == other.phase
	}
}

impl Display for SymbolKind {
	fn fmt(&self, f: &mut std::fmt::Formatter<'_>) -> std::fmt::Result {
		match self {
			SymbolKind::Type(_) => write!(f, "type"),
			SymbolKind::Variable(_) => write!(f, "variable"),
			SymbolKind::Namespace(_) => write!(f, "namespace"),
		}
	}
}

impl Display for Class {
	fn fmt(&self, f: &mut std::fmt::Formatter<'_>) -> std::fmt::Result {
		if let Some(closure) = self.get_closure_method() {
			std::fmt::Display::fmt(&closure, f)
		} else {
			write!(f, "{}", self.name.name)
		}
	}
}

impl Display for Type {
	fn fmt(&self, f: &mut std::fmt::Formatter<'_>) -> std::fmt::Result {
		match self {
			Type::Anything => write!(f, "any"),
			Type::Number => write!(f, "num"),
			Type::String => write!(f, "str"),
			Type::Duration => write!(f, "duration"),
			Type::Boolean => write!(f, "bool"),
			Type::Void => write!(f, "void"),
			Type::Json(_) => write!(f, "Json"),
			Type::MutJson => write!(f, "MutJson"),
			Type::Nil => write!(f, "nil"),
			Type::Unresolved => write!(f, "unresolved"),
			Type::Inferred(_) => write!(f, "unknown"),
			Type::Optional(v) => write!(f, "{}?", v),
			Type::Function(sig) => write!(f, "{}", sig),
			Type::Class(class) => write!(f, "{}", class),

			Type::Interface(iface) => write!(f, "{}", iface),
			Type::Struct(s) => write!(f, "{}", s.name.name),
			Type::Array(v) => write!(f, "Array<{v}>"),
			Type::MutArray(v) => write!(f, "MutArray<{}>", v),
			Type::Map(v) => write!(f, "Map<{}>", v),
			Type::MutMap(v) => write!(f, "MutMap<{}>", v),
			Type::Set(v) => write!(f, "Set<{}>", v),
			Type::MutSet(v) => write!(f, "MutSet<{}>", v),
			Type::Enum(s) => write!(f, "{}", s.name.name),
		}
	}
}

impl Display for FunctionSignature {
	fn fmt(&self, f: &mut std::fmt::Formatter<'_>) -> std::fmt::Result {
		let phase_str = match self.phase {
			Phase::Inflight => "inflight ",
			Phase::Preflight => "preflight ",
			Phase::Independent => "",
		};
		let params_str = self
			.parameters
			.iter()
			.map(|a| {
				if a.name.is_empty() {
					format!("{}", a.typeref)
				} else {
					format!("{}: {}", a.name, a.typeref)
				}
			})
			.collect::<Vec<String>>()
			.join(", ");

		let ret_type_str = self.return_type.to_string();
		write!(f, "{phase_str}({params_str}): {ret_type_str}")
	}
}

// TODO Allows for use in async runtime
// TODO either avoid shared memory or use Arc<Mutex<...>> instead
unsafe impl Send for TypeRef {}

impl TypeRef {
	pub fn as_preflight_class(&self) -> Option<&Class> {
		if let Type::Class(ref class) = **self {
			if class.phase == Phase::Preflight {
				return Some(class);
			}
		}

		None
	}

	pub fn as_class_mut(&mut self) -> Option<&mut Class> {
		match **self {
			Type::Class(ref mut class) => Some(class),
			_ => None,
		}
	}

	pub fn as_class(&self) -> Option<&Class> {
		if let Type::Class(ref class) = **self {
			return Some(class);
		}

		None
	}

	pub fn as_struct(&self) -> Option<&Struct> {
		if let Type::Struct(ref s) = **self {
			Some(s)
		} else {
			None
		}
	}

	pub fn as_mut_struct(&mut self) -> Option<&mut Struct> {
		if let Type::Struct(ref mut st) = **self {
			Some(st)
		} else {
			None
		}
	}

	pub fn as_interface(&self) -> Option<&Interface> {
		if let Type::Interface(ref iface) = **self {
			Some(iface)
		} else {
			None
		}
	}
	fn as_mut_interface(&mut self) -> Option<&mut Interface> {
		if let Type::Interface(ref mut iface) = **self {
			Some(iface)
		} else {
			None
		}
	}

	pub fn maybe_unwrap_option(&self) -> &Self {
		if let Type::Optional(ref t) = **self {
			t
		} else {
			self
		}
	}

	pub fn as_function_sig(&self) -> Option<&FunctionSignature> {
		if let Type::Function(ref sig) = **self {
			Some(sig)
		} else {
			None
		}
	}

	pub fn as_mut_function_sig(&mut self) -> Option<&mut FunctionSignature> {
		if let Type::Function(ref mut sig) = **self {
			Some(sig)
		} else {
			None
		}
	}

	/// Returns the function sig from a function type, or the closure handler method of a class or interface
	pub fn as_deep_function_sig(&self) -> Option<&FunctionSignature> {
		if matches!(**self, Type::Function(_)) {
			return self.as_function_sig();
		}

		if let Some(class) = self.as_class() {
			if let LookupResult::Found(method, _) = class.get_env().lookup_ext(&CLOSURE_CLASS_HANDLE_METHOD.into(), None) {
				return method.as_variable().unwrap().type_.as_function_sig();
			}
		}

		if let Some(interface) = self.as_interface() {
			if let LookupResult::Found(method, _) = interface
				.get_env()
				.lookup_ext(&CLOSURE_CLASS_HANDLE_METHOD.into(), None)
			{
				return method.as_variable().unwrap().type_.as_function_sig();
			}
		}

		None
	}

	pub fn is_anything(&self) -> bool {
		matches!(**self, Type::Anything)
	}

	pub fn is_inferred(&self) -> bool {
		matches!(**self, Type::Inferred(_))
	}

	pub fn is_unresolved(&self) -> bool {
		matches!(**self, Type::Unresolved)
	}

	pub fn is_json(&self) -> bool {
		if let Type::Json(_) | Type::MutJson = **self {
			return true;
		} else {
			false
		}
	}

	pub fn is_preflight_class(&self) -> bool {
		if let Type::Class(ref class) = **self {
			return class.phase == Phase::Preflight;
		}

		return false;
	}

	/// Returns whether type represents a closure (either a function or a closure class).
	pub fn is_closure(&self) -> bool {
		if self.as_function_sig().is_some() {
			return true;
		}

		if let Some(ref class) = self.as_preflight_class() {
			return class.get_closure_method().is_some();
		}
		false
	}

	pub fn is_string(&self) -> bool {
		matches!(**self, Type::String)
	}

	pub fn is_struct(&self) -> bool {
		matches!(**self, Type::Struct(_))
	}

	pub fn is_map(&self) -> bool {
		matches!(**self, Type::Map(_))
	}

	pub fn is_void(&self) -> bool {
		matches!(**self, Type::Void)
	}

	pub fn is_option(&self) -> bool {
		matches!(**self, Type::Optional(_))
	}

	pub fn is_immutable_collection(&self) -> bool {
		matches!(**self, Type::Array(_) | Type::Map(_) | Type::Set(_))
	}

	pub fn is_inflight_function(&self) -> bool {
		if let Type::Function(ref sig) = **self {
			sig.phase == Phase::Inflight
		} else {
			false
		}
	}

	/// If this is a function and its last argument is a struct, return that struct.
	pub fn get_function_struct_arg(&self) -> Option<&Struct> {
		if let Some(func) = self.maybe_unwrap_option().as_function_sig() {
			if let Some(arg) = func.parameters.last() {
				return arg.typeref.maybe_unwrap_option().as_struct();
			}
		}

		None
	}

	/// Returns the item type of a collection type, or None if the type is not a collection.
	pub fn collection_item_type(&self) -> Option<TypeRef> {
		match **self {
			Type::Array(t) => Some(t),
			Type::MutArray(t) => Some(t),
			Type::Map(t) => Some(t),
			Type::MutMap(t) => Some(t),
			Type::Set(t) => Some(t),
			Type::MutSet(t) => Some(t),
			_ => None,
		}
	}

	pub fn is_mutable_collection(&self) -> bool {
		matches!(**self, Type::MutArray(_) | Type::MutMap(_) | Type::MutSet(_))
	}

	pub fn is_iterable(&self) -> bool {
		matches!(
			**self,
			Type::Array(_) | Type::Set(_) | Type::MutArray(_) | Type::MutSet(_)
		)
	}

	pub fn is_capturable(&self) -> bool {
		match &**self {
			Type::Interface(iface) => iface.is_resource(),
			Type::Enum(_) => true,
			Type::Number => true,
			Type::String => true,
			Type::Duration => true,
			Type::Boolean => true,
			Type::Json(_) => true,
			Type::Nil => true,
			Type::Array(v) => v.is_capturable(),
			Type::Map(v) => v.is_capturable(),
			Type::Set(v) => v.is_capturable(),
			Type::Struct(_) => true,
			Type::Optional(v) => v.is_capturable(),
			Type::Anything => false,
			Type::Unresolved => false,
			Type::Inferred(..) => false,
			Type::Void => false,
			Type::MutJson => true,
			Type::MutArray(v) => v.is_capturable(),
			Type::MutMap(v) => v.is_capturable(),
			Type::MutSet(v) => v.is_capturable(),
			Type::Function(sig) => sig.phase == Phase::Inflight,

			// only preflight classes can be captured
			Type::Class(c) => c.phase == Phase::Preflight,
		}
	}

	// returns true if mutable type or if immutable container type contains a mutable type
	pub fn is_mutable(&self) -> bool {
		match &**self {
			Type::MutArray(_) => true,
			Type::MutMap(_) => true,
			Type::MutSet(_) => true,
			Type::MutJson => true,
			Type::Array(v) => v.is_mutable(),
			Type::Map(v) => v.is_mutable(),
			Type::Set(v) => v.is_mutable(),
			Type::Optional(v) => v.is_mutable(),
			_ => false,
		}
	}

	pub fn is_nil(&self) -> bool {
		match &**self {
			Type::Nil => true,
			Type::Array(t) => t.is_nil(),
			Type::MutArray(t) => t.is_nil(),
			Type::Map(t) => t.is_nil(),
			Type::MutMap(t) => t.is_nil(),
			Type::Set(t) => t.is_nil(),
			Type::MutSet(t) => t.is_nil(),
			_ => false,
		}
	}

	pub fn is_json_legal_value(&self) -> bool {
		match &**self {
			Type::Number => true,
			Type::String => true,
			Type::Boolean => true,
			Type::MutJson | Type::Json(None) => true,
			Type::Inferred(..) => true,
			Type::Array(v) => v.is_json_legal_value(),
			Type::Optional(v) => v.is_json_legal_value(),
			Type::Struct(ref s) => {
				for (_, t) in s.fields(true) {
					if !t.is_json_legal_value() {
						return false;
					}
				}
				true
			}
			Type::Json(Some(v)) => match &v.kind {
				JsonDataKind::Type(SpannedTypeInfo { type_, .. }) => type_.is_json_legal_value(),
				JsonDataKind::Fields(fields) => {
					for (_, SpannedTypeInfo { type_, .. }) in fields {
						if !type_.is_json_legal_value() {
							return false;
						}
					}
					true
				}
				JsonDataKind::List(list) => {
					for SpannedTypeInfo { type_, .. } in list {
						if !type_.is_json_legal_value() {
							return false;
						}
					}
					true
				}
			},
			_ => false,
		}
	}

	// This is slightly different than is_json_legal_value in that its purpose
	// is to determine if a type can be represented in JSON before we allow users to attempt
	// convert from Json
	pub fn has_json_representation(&self) -> bool {
		match &**self {
			Type::Struct(s) => {
				// check all its fields are json compatible
				for (_, field) in s.fields(true) {
					if !field.has_json_representation() {
						return false;
					}
				}
				true
			}
			Type::Optional(t) | Type::Array(t) | Type::Set(t) | Type::Map(t) => t.has_json_representation(),
			_ => self.is_json_legal_value(),
		}
	}
}

impl Subtype for TypeRef {
	fn is_subtype_of(&self, other: &Self) -> bool {
		// Types are equal if they point to the same type definition
		if self.0 == other.0 {
			true
		} else {
			// If the self and other aren't the the same, we need to use the specific types equality function
			let t1: &Type = self;
			let t2: &Type = other;
			t1.is_subtype_of(t2)
		}
	}
}

impl Debug for TypeRef {
	fn fmt(&self, f: &mut std::fmt::Formatter<'_>) -> std::fmt::Result {
		write!(f, "{:?}", &**self)
	}
}

struct ResolvedExpression {
	type_: TypeRef,
	phase: Phase,
}

/// File-unique identifier for each necessary inference while type checking. This is an index of the Types.inferences vec.
/// There will always be an entry for each InferenceId.
pub type InferenceId = usize;

pub struct Types {
	// TODO: Remove the box and change TypeRef and NamespaceRef to just be indices into the types array and namespaces array respectively
	// Note: we need the box so reallocations of the vec while growing won't change the addresses of the types since they are referenced from the TypeRef struct
	types: Vec<Box<Type>>,
	namespaces: Vec<Box<Namespace>>,
	symbol_envs: Vec<Box<SymbolEnv>>,
	/// A map from source file name to the symbol environment for that file (and whether that file is safe to bring)
	source_file_envs: IndexMap<Utf8PathBuf, (SymbolEnvRef, bool)>,
	pub libraries: SymbolEnv,
	numeric_idx: usize,
	string_idx: usize,
	bool_idx: usize,
	duration_idx: usize,
	anything_idx: usize,
	void_idx: usize,
	json_idx: usize,
	mut_json_idx: usize,
	nil_idx: usize,
	err_idx: usize,

	inferences: Vec<Option<TypeRef>>,
	/// Lookup table from an Expr's `id` to its resolved type and phase
	type_for_expr: Vec<Option<ResolvedExpression>>,
	/// Lookup table from an Expr's `id` to the type it's being cast to. The Expr is always a Json literal or Json map literal.
	json_literal_casts: IndexMap<ExprId, TypeRef>,
	/// Lookup table from a Scope's `id` to its symbol environment
	scope_envs: Vec<Option<SymbolEnvRef>>,
}

impl Types {
	pub fn new() -> Self {
		let mut types = vec![];
		types.push(Box::new(Type::Number));
		let numeric_idx = types.len() - 1;
		types.push(Box::new(Type::String));
		let string_idx = types.len() - 1;
		types.push(Box::new(Type::Boolean));
		let bool_idx = types.len() - 1;
		types.push(Box::new(Type::Duration));
		let duration_idx = types.len() - 1;
		types.push(Box::new(Type::Anything));
		let anything_idx = types.len() - 1;
		types.push(Box::new(Type::Void));
		let void_idx = types.len() - 1;
		types.push(Box::new(Type::Json(None)));
		let json_idx = types.len() - 1;
		types.push(Box::new(Type::MutJson));
		let mut_json_idx = types.len() - 1;
		types.push(Box::new(Type::Nil));
		let nil_idx = types.len() - 1;
		types.push(Box::new(Type::Unresolved));
		let err_idx = types.len() - 1;

		let libraries = SymbolEnv::new(None, SymbolEnvKind::Scope, Phase::Preflight, 0);

		Self {
			types,
			namespaces: Vec::new(),
			symbol_envs: Vec::new(),
			source_file_envs: IndexMap::new(),
			libraries,
			numeric_idx,
			string_idx,
			bool_idx,
			duration_idx,
			anything_idx,
			void_idx,
			json_idx,
			mut_json_idx,
			nil_idx,
			err_idx,
			type_for_expr: Vec::new(),
			json_literal_casts: IndexMap::new(),
			scope_envs: Vec::new(),
			inferences: Vec::new(),
		}
	}

	pub fn number(&self) -> TypeRef {
		self.get_typeref(self.numeric_idx)
	}

	pub fn string(&self) -> TypeRef {
		self.get_typeref(self.string_idx)
	}

	pub fn nil(&self) -> TypeRef {
		self.get_typeref(self.nil_idx)
	}

	pub fn bool(&self) -> TypeRef {
		self.get_typeref(self.bool_idx)
	}

	pub fn duration(&self) -> TypeRef {
		self.get_typeref(self.duration_idx)
	}

	pub fn anything(&self) -> TypeRef {
		self.get_typeref(self.anything_idx)
	}

	pub fn error(&self) -> TypeRef {
		self.get_typeref(self.err_idx)
	}

	pub fn void(&self) -> TypeRef {
		self.get_typeref(self.void_idx)
	}

	pub fn add_type(&mut self, t: Type) -> TypeRef {
		self.types.push(Box::new(t));
		self.get_typeref(self.types.len() - 1)
	}

	/// If the type is inferred and the real type is known, return it.
	///
	/// Otherwise, return the type itself.
	/// If a chain of inferences is found, return the last type in the chain (which may itself be an inference).
	///
	/// Note: This function is recursive, so it will unwrap nested inferred types.
	pub fn maybe_unwrap_inference(&self, t: TypeRef) -> TypeRef {
		if let Type::Inferred(id) = &*t {
			if let Some(t) = self.get_inference_by_id(*id) {
				self.maybe_unwrap_inference(t)
			} else {
				t
			}
		} else {
			t
		}
	}

	/// If the given type is inferred and the real type is known, return it
	pub fn get_inference(&self, t: TypeRef) -> Option<TypeRef> {
		if let Type::Inferred(id) = *t {
			self.get_inference_by_id(id)
		} else {
			None
		}
	}

	/// If the real type is known for the given inference id, return it
	pub fn get_inference_by_id(&self, id: InferenceId) -> Option<TypeRef> {
		if let Some(t) = self.inferences.get(id).expect("Inference id out of bounds") {
			return Some(*t);
		}

		None
	}

	/// Update an unlinked inference with a given type.
	/// If the inference is already linked, add diagnostic unless the type is the same.
	pub fn update_inferred_type(&mut self, id: InferenceId, new_type: TypeRef, span: &WingSpan) {
		if let Type::Inferred(n) = &*new_type {
			if *n == id {
				// setting an inference to be itself is a no-op
				return;
			}
		}

		let error = self.error();
		let existing_type_option = self.inferences.get_mut(id).expect("Inference id out of bounds");

		if let Some(existing_type) = existing_type_option {
			// if the types are the same, ok, otherwise error
			if existing_type.is_same_type_as(&new_type) || existing_type.is_unresolved() {
				// this can happen when we have a type that can have multiple references to the same inference inside it
				// e.g. function, json
				return;
			} else {
				report_diagnostic(Diagnostic {
					message: format!("Inferred type {new_type} conflicts with already inferred type {existing_type}"),
					span: Some(span.clone()),
				});
				existing_type_option.replace(error);
				return;
			}
		}

		existing_type_option.replace(new_type);
	}

	pub fn make_inference(&mut self) -> TypeRef {
		let id = self.inferences.len();
		self.inferences.push(None);
		self.add_type(Type::Inferred(id))
	}

	pub fn as_inference(&mut self, t: TypeRef) -> Option<InferenceId> {
		match *t {
			Type::Inferred(id) => Some(id),
			_ => None,
		}
	}

	/// Get the optional version of a given type.
	///
	/// If the type is already optional, return it as-is.
	pub fn make_option(&mut self, t: TypeRef) -> TypeRef {
		if t.is_option() {
			t
		} else {
			self.add_type(Type::Optional(t))
		}
	}

	fn get_typeref(&self, idx: usize) -> TypeRef {
		let t = &self.types[idx];
		UnsafeRef::<Type>(&**t as *const Type)
	}

	pub fn json(&self) -> TypeRef {
		self.get_typeref(self.json_idx)
	}

	pub fn mut_json(&self) -> TypeRef {
		self.get_typeref(self.mut_json_idx)
	}

	pub fn stringables(&self) -> Vec<TypeRef> {
		// TODO: This should be more complex and return all types that have some stringification facility
		// see: https://github.com/winglang/wing/issues/741
		vec![
			self.string(),
			self.number(),
			self.json(),
			self.mut_json(),
			self.anything(),
		]
	}

	pub fn add_namespace(&mut self, n: Namespace) -> NamespaceRef {
		self.namespaces.push(Box::new(n));
		self.get_namespaceref(self.namespaces.len() - 1)
	}

	fn get_namespaceref(&self, idx: usize) -> NamespaceRef {
		let t = &self.namespaces[idx];
		UnsafeRef::<Namespace>(&**t as *const Namespace)
	}

	pub fn add_symbol_env(&mut self, s: SymbolEnv) -> SymbolEnvRef {
		self.symbol_envs.push(Box::new(s));
		self.get_symbolenvref(self.symbol_envs.len() - 1)
	}

	fn get_symbolenvref(&self, idx: usize) -> SymbolEnvRef {
		let t = &self.symbol_envs[idx];
		UnsafeRef::<SymbolEnv>(&**t as *const SymbolEnv)
	}

	pub fn resource_base_type(&self) -> TypeRef {
		let resource_fqn = format!("{}.{}", WINGSDK_ASSEMBLY_NAME, WINGSDK_RESOURCE);
		self
			.libraries
			.lookup_nested_str(&resource_fqn, None)
			.expect("Resouce base class to be loaded")
			.0
			.as_type()
			.expect("Resouce base class to be a type")
	}

	/// Stores the type and phase of a given expression node.
	pub fn assign_type_to_expr(&mut self, expr: &Expr, type_: TypeRef, phase: Phase) {
		let expr_idx = expr.id;
		if self.type_for_expr.len() <= expr_idx {
			self.type_for_expr.resize_with(expr_idx + 1, || None);
		}
		self.type_for_expr[expr_idx] = Some(ResolvedExpression { type_, phase });
	}

	/// Obtain the type of a given expression node. Will panic if the expression has not been type checked yet.
	pub fn get_expr_type(&self, expr: &Expr) -> TypeRef {
		self.get_expr_id_type(expr.id)
	}

	/// Obtain the type of a given expression id. Will panic if the expression has not been type checked yet.
	pub fn get_expr_id_type(&self, expr_id: ExprId) -> TypeRef {
		self
			.try_get_expr_type(expr_id)
			.expect("All expressions should have a type")
	}

	/// Sets the type environment for a given scope. Usually should be called soon
	/// after the scope is created.
	pub fn set_scope_env(&mut self, scope: &Scope, env: SymbolEnvRef) {
		let scope_id = scope.id;
		if self.scope_envs.len() <= scope_id {
			self.scope_envs.resize_with(scope_id + 1, || None);
		}
		assert!(self.scope_envs[scope_id].is_none());
		self.scope_envs[scope_id] = Some(env);
	}

	/// Obtain the type environment for a given scope.
	pub fn get_scope_env(&self, scope: &Scope) -> SymbolEnvRef {
		let scope_id = scope.id;
		self.scope_envs[scope_id].expect("Scope should have an env")
	}

	pub fn reset_scope_envs(&mut self) {
		for elem in self.scope_envs.iter_mut() {
			*elem = None;
		}
	}

	/// Obtain the type of a given expression id. Returns None if the expression has not been type checked yet. If
	/// this is called after type checking, it should always return Some.
	pub fn try_get_expr_type(&self, expr_id: ExprId) -> Option<TypeRef> {
		self
			.type_for_expr
			.get(expr_id)
			.and_then(|t| t.as_ref().map(|t| t.type_))
	}

	pub fn get_expr_phase(&self, expr: &Expr) -> Option<Phase> {
		self
			.type_for_expr
			.get(expr.id)
			.and_then(|t| t.as_ref().map(|t| t.phase))
	}

	/// Get the type that a JSON literal expression was cast to.
	pub fn get_type_from_json_cast(&self, expr_id: ExprId) -> Option<&TypeRef> {
		self.json_literal_casts.get(&expr_id)
	}

	pub fn reset_expr_types(&mut self) {
		for elem in self.type_for_expr.iter_mut() {
			*elem = None;
		}
	}

	/// Given an unqualified type name of a builtin type, return the full type info.
	///
	/// This is needed because our builtin types have no API.
	/// So we have to get the API from the std lib
	/// but the std lib sometimes doesn't have the same names as the builtin types
	/// https://github.com/winglang/wing/issues/1780
	///
	/// Note: This doesn't handle generics (i.e. this keeps the `T1`)
	pub fn get_std_class(&self, type_: &str) -> Option<(&SymbolKind, symbol_env::SymbolLookupInfo)> {
		let type_name = fully_qualify_std_type(type_);

		let fqn = format!("{WINGSDK_ASSEMBLY_NAME}.{type_name}");

		self.libraries.lookup_nested_str(fqn.as_str(), None).ok()
	}
}

pub struct TypeChecker<'a> {
	types: &'a mut Types,

	/// Scratchpad for storing inner scopes so we can do breadth first traversal of the AST tree during type checking
	///
	/// TODO: this is a list of unsafe pointers to the statement's inner scopes. We use
	/// unsafe because we can't return a mutable reference to the inner scopes since this method
	/// already uses references to the statement that contains the scopes. Using unsafe here just
	/// makes it a lot simpler. Ideally we should avoid returning anything here and have some way
	/// to iterate over the inner scopes given the outer scope. For this we need to model our AST
	/// so all nodes implement some basic "tree" interface. For now this is good enough.
	inner_scopes: Vec<(*const Scope, VisitContext)>,

	/// The path to the source file being type checked.
	source_path: &'a Utf8Path,

	/// JSII Manifest descriptions to be imported.
	/// May be reused between compilations
	jsii_imports: &'a mut Vec<JsiiImportSpec>,

	/// The JSII type system
	jsii_types: &'a mut TypeSystem,

	is_in_mut_json: bool,

	ctx: VisitContext,
}

impl<'a> TypeChecker<'a> {
	pub fn new(
		types: &'a mut Types,
		source_path: &'a Utf8Path,
		jsii_types: &'a mut TypeSystem,
		jsii_imports: &'a mut Vec<JsiiImportSpec>,
	) -> Self {
		Self {
			types,
			inner_scopes: vec![],
			jsii_types,
			source_path,
			jsii_imports,
			is_in_mut_json: false,
			ctx: VisitContext::new(),
		}
	}

	/// Recursively check if a type is or contains a type inference.
	///
	/// Returns true if any inferences were found.
	fn check_for_inferences(&mut self, node: &TypeRef, span: &WingSpan) -> bool {
		let mut visitor = InferenceVisitor {
			types: self.types,
			found_inference: false,
			expected_type: None,
			span,
		};

		visitor.visit_typeref(node);

		visitor.found_inference
	}

	/// Recursively check if a type is or contains a type inference.
	/// If it does, use the expected type to update the list of known inferences.
	///
	/// Returns true if any inferences were found.
	fn add_new_inference(&mut self, node: &TypeRef, expected_type: &TypeRef, span: &WingSpan) -> bool {
		let mut visitor = InferenceVisitor {
			types: self.types,
			found_inference: false,
			expected_type: Some(expected_type),
			span,
		};

		visitor.visit_typeref(node);

		visitor.found_inference
	}

	/// Recursively replaces any inferences in the given type with it's known type, if any.
	///
	/// Returns true if any inferences were found.
	fn update_known_inferences(&mut self, node: &mut TypeRef, span: &WingSpan) -> bool {
		let mut visitor = InferenceVisitor {
			types: self.types,
			found_inference: false,
			expected_type: None,
			span,
		};

		visitor.visit_typeref_mut(node);

		visitor.found_inference
	}

	fn spanned_error_with_var<S: Into<String>>(&self, spanned: &impl Spanned, message: S) -> (VariableInfo, Phase) {
		report_diagnostic(Diagnostic {
			message: message.into(),
			span: Some(spanned.span()),
		});

		(self.make_error_variable_info(), Phase::Independent)
	}

	fn spanned_error<S: Into<String>>(&self, spanned: &impl Spanned, message: S) {
		report_diagnostic(Diagnostic {
			message: message.into(),
			span: Some(spanned.span()),
		});
	}

	fn unspanned_error<S: Into<String>>(&self, message: S) {
		report_diagnostic(Diagnostic {
			message: message.into(),
			span: None,
		});
	}

	fn type_error(&self, type_error: TypeError) -> TypeRef {
		let TypeError { message, span } = type_error;
		report_diagnostic(Diagnostic {
			message,
			span: Some(span),
		});

		self.types.error()
	}

	fn make_error_variable_info(&self) -> VariableInfo {
		VariableInfo {
			name: "<error>".into(),
			type_: self.types.error(),
			reassignable: false,
			phase: Phase::Independent,
			kind: VariableKind::Error,
			access_modifier: AccessModifier::Public,
			docs: None,
		}
	}

	// Validates types in the expression make sense and returns the expression's inferred type
	fn type_check_exp(&mut self, exp: &Expr, env: &mut SymbolEnv) -> (TypeRef, Phase) {
		CompilationContext::set(CompilationPhase::TypeChecking, &exp.span);
		let (mut t, phase) = self.type_check_exp_helper(&exp, env);
		self.types.assign_type_to_expr(exp, t, phase);

		// In case any type inferences were updated during this check, ensure all related inferences are updated
		self.update_known_inferences(&mut t, &exp.span);

		(t, phase)
	}

	/// Helper function for type_check_exp. This is needed because we want to be able to `return`
	/// and break early, while still setting the evaluated type on the expression.
	///
	/// Do not use this function directly, use `type_check_exp` instead.
	fn type_check_exp_helper(&mut self, exp: &Expr, env: &mut SymbolEnv) -> (TypeRef, Phase) {
		match &exp.kind {
			ExprKind::Literal(lit) => match lit {
				Literal::String(_) => (self.types.string(), Phase::Independent),
				Literal::Nil => (self.types.nil(), Phase::Independent),
				Literal::InterpolatedString(s) => {
					s.parts.iter().for_each(|part| {
						if let InterpolatedStringPart::Expr(interpolated_expr) = part {
							let (exp_type, _) = self.type_check_exp(interpolated_expr, env);
							self.validate_type_in(exp_type, &self.types.stringables(), interpolated_expr);
						}
					});
					(self.types.string(), Phase::Independent)
				}
				Literal::Number(_) => (self.types.number(), Phase::Independent),
				Literal::Boolean(_) => (self.types.bool(), Phase::Independent),
			},
			ExprKind::Binary { op, left, right } => {
				let (ltype, ltype_phase) = self.type_check_exp(left, env);
				let (rtype, _) = self.type_check_exp(right, env);

				match op {
					BinaryOperator::LogicalAnd | BinaryOperator::LogicalOr => {
						self.validate_type(ltype, self.types.bool(), left);
						self.validate_type(rtype, self.types.bool(), right);
						(self.types.bool(), Phase::Independent)
					}
					BinaryOperator::AddOrConcat => {
						if ltype.is_subtype_of(&self.types.number()) && rtype.is_subtype_of(&self.types.number()) {
							(self.types.number(), Phase::Independent)
						} else if ltype.is_subtype_of(&self.types.string()) && rtype.is_subtype_of(&self.types.string()) {
							(self.types.string(), Phase::Independent)
						} else {
							// If any of the types are unresolved (error) then don't report this assuming the error has already been reported
							if !ltype.is_unresolved() && !rtype.is_unresolved() {
								self.spanned_error(
									exp,
									format!(
										"Binary operator '+' cannot be applied to operands of type '{}' and '{}'; only ({}, {}) and ({}, {}) are supported",
										ltype,
										rtype,
										self.types.number(),
										self.types.number(),
										self.types.string(),
										self.types.string(),
									),
								);
							}
							self.resolved_error()
						}
					}
					BinaryOperator::Sub
					| BinaryOperator::Mul
					| BinaryOperator::Div
					| BinaryOperator::FloorDiv
					| BinaryOperator::Mod
					| BinaryOperator::Power => {
						self.validate_type(ltype, self.types.number(), left);
						self.validate_type(rtype, self.types.number(), right);
						(self.types.number(), Phase::Independent)
					}
					BinaryOperator::Equal | BinaryOperator::NotEqual => {
						self.validate_type_binary_equality(rtype, ltype, exp);
						(self.types.bool(), Phase::Independent)
					}
					BinaryOperator::Less
					| BinaryOperator::LessOrEqual
					| BinaryOperator::Greater
					| BinaryOperator::GreaterOrEqual => {
						self.validate_type(ltype, self.types.number(), left);
						self.validate_type(rtype, self.types.number(), right);
						(self.types.bool(), Phase::Independent)
					}
					BinaryOperator::UnwrapOr => {
						// Left argument must be an optional type
						if !ltype.is_option() {
							self.spanned_error(left, format!("Expected optional type, found \"{}\"", ltype));
							(ltype, ltype_phase)
						} else {
							// Right argument must be a subtype of the inner type of the left argument
							let inner_type = *ltype.maybe_unwrap_option();
							self.validate_type(rtype, inner_type, right);
							(inner_type, ltype_phase)
						}
					}
				}
			}
			ExprKind::Unary { op, exp: unary_exp } => {
				let (type_, phase) = self.type_check_exp(unary_exp, env);

				match op {
					UnaryOperator::Not => (self.validate_type(type_, self.types.bool(), unary_exp), phase),
					UnaryOperator::Minus => (self.validate_type(type_, self.types.number(), unary_exp), phase),
					UnaryOperator::OptionalTest => {
						if !type_.is_option() {
							self.spanned_error(unary_exp, format!("Expected optional type, found \"{}\"", type_));
						}
						(self.types.bool(), phase)
					}
				}
			}
			ExprKind::Range {
				start,
				inclusive: _,
				end,
			} => {
				let (stype, stype_phase) = self.type_check_exp(start, env);
				let (etype, _) = self.type_check_exp(end, env);

				self.validate_type(stype, self.types.number(), start);
				self.validate_type(etype, self.types.number(), end);
				(self.types.add_type(Type::Array(stype)), stype_phase)
			}
			ExprKind::Reference(_ref) => {
				let (vi, phase) = self.resolve_reference(_ref, env);
				(vi.type_, phase)
			}
			ExprKind::New(new_expr) => {
				let NewExpr {
					class,
					obj_id,
					arg_list,
					obj_scope,
				} = new_expr;
				// Type check everything
				let class_type = self
					.resolve_user_defined_type(class, env, self.ctx.current_stmt_idx())
					.unwrap_or_else(|e| self.type_error(e));
				let obj_scope_type = obj_scope.as_ref().map(|x| self.type_check_exp(x, env).0);
				let obj_id_type = obj_id.as_ref().map(|x| self.type_check_exp(x, env).0);
				let arg_list_types = self.type_check_arg_list(arg_list, env);

				// Lookup the class's type in the env
				let (class_env, class_symbol) = match *class_type {
					Type::Class(ref class) => {
						if class.phase == Phase::Independent || env.phase == class.phase {
							(&class.env, &class.name)
						} else {
							self.spanned_error(
								exp,
								format!(
									"Cannot create {} class \"{}\" in {} phase",
									class.phase, class.name, env.phase
								),
							);
							return (self.types.error(), Phase::Independent);
						}
					}
					// If type is anything we have to assume it's ok to initialize it
					Type::Anything => return (self.types.anything(), Phase::Independent),
					// If type is error, we assume the error was already reported and evauate the new expression to error as well
					Type::Unresolved => return self.resolved_error(),
					Type::Struct(_) => {
						self.spanned_error(
							class,
							format!(
								"Cannot instantiate type \"{}\" because it is a struct and not a class. Use struct instantiation instead.",
								class_type
							),
						);
						return self.resolved_error();
					}
					_ => {
						self.spanned_error(
							class,
							format!("Cannot instantiate type \"{}\" because it is not a class", class_type),
						);
						return self.resolved_error();
					}
				};

				// Type check args against constructor
				let init_method_name = if env.phase == Phase::Preflight {
					CLASS_INIT_NAME
				} else {
					CLASS_INFLIGHT_INIT_NAME
				};

				let lookup_res = class_env.lookup_ext(&init_method_name.into(), None);
				let constructor_type = if let LookupResult::Found(k, _) = lookup_res {
					k.as_variable().expect("Expected constructor to be a variable").type_
				} else {
					self.type_error(lookup_result_to_type_error(
						lookup_res,
						&Symbol {
							name: CLASS_INIT_NAME.into(),
							span: class_symbol.span.clone(),
						},
					));
					return self.resolved_error();
				};
				let constructor_sig = constructor_type
					.as_function_sig()
					.expect("Expected constructor to be a function signature");

				// Verify return type (This should never fail since we define the constructors return type during AST building)
				self.validate_type(constructor_sig.return_type, class_type, exp);

				self.type_check_arg_list_against_function_sig(&arg_list, &constructor_sig, exp, arg_list_types);

				let non_std_args = !class_type.as_class().unwrap().std_construct_args;

				// If this is a preflight class make sure the object's scope and id are of correct type
				if class_type.is_preflight_class() {
					// Get reference to resource object's scope
					let obj_scope_type = if obj_scope_type.is_none() {
						// If this returns None, this means we're instantiating a preflight object in the global scope, which is valid
						env
							.lookup(&"this".into(), Some(self.ctx.current_stmt_idx()))
							.map(|v| v.as_variable().expect("Expected \"this\" to be a variable").type_)
					} else {
						// If this is a non-standard preflight class, make sure the object's scope isn't explicitly set (using the `in` keywords)
						if non_std_args {
							self.spanned_error(
								obj_scope.as_ref().unwrap(),
								format!(
									"Cannot set scope of non-standard preflight class \"{}\" using `in`",
									class_type
								),
							);
						}

						obj_scope_type
					};

					// Verify the object scope is an actually resource
					if let Some(obj_scope_type) = obj_scope_type {
						if !obj_scope_type.is_preflight_class() {
							self.spanned_error(
								exp,
								format!(
									"Expected scope to be a preflight object, instead found \"{}\"",
									obj_scope_type
								),
							);
						}
					}

					// Verify the object id is a string
					if let Some(obj_id_type) = obj_id_type {
						self.validate_type(obj_id_type, self.types.string(), obj_id.as_ref().unwrap());
						// If this is a non-standard preflight class, make sure the object's id isn't explicitly set (using the `as` keywords)
						if non_std_args {
							self.spanned_error(
								obj_id.as_ref().unwrap(),
								format!(
									"Cannot set id of non-standard preflight class \"{}\" using `as`",
									class_type
								),
							);
						}
					}
				} else {
					// This is an inflight class, make sure the object scope and id are not set
					if let Some(obj_scope) = obj_scope {
						self.spanned_error(obj_scope, "Inflight classes cannot have a scope");
					}
					if let Some(obj_id) = obj_id {
						self.spanned_error(obj_id, "Inflight classes cannot have an id");
					}
				}

				(class_type, env.phase)
			}
			ExprKind::Call { callee, arg_list } => {
				// Resolve the function's reference (either a method in the class's env or a function in the current env)
				let (func_type, callee_phase) = match callee {
					CalleeKind::Expr(expr) => self.type_check_exp(expr, env),
					CalleeKind::SuperCall(method) => resolve_super_method(method, env, &self.types).unwrap_or_else(|e| {
						self.type_error(e);
						self.resolved_error()
					}),
				};
				let is_option = func_type.is_option();
				let func_type = func_type.maybe_unwrap_option();

				let arg_list_types = self.type_check_arg_list(arg_list, env);

				// If the callee's signature type is unknown, just evaluate the entire call expression as an error
				if func_type.is_unresolved() {
					return self.resolved_error();
				}

				// If the caller's signature is `any`, then just evaluate the entire call expression as `any`
				if func_type.is_anything() {
					return (self.types.anything(), Phase::Independent);
				}

				// Make sure this is a function signature type
				let func_sig = if let Some(func_sig) = func_type.as_function_sig() {
					func_sig.clone()
				} else if let Some(class) = func_type.as_preflight_class() {
					// return the signature of the "handle" method
					let lookup_res = class.get_method(&CLOSURE_CLASS_HANDLE_METHOD.into());
					let handle_type = if let Some(method) = lookup_res {
						method.type_
					} else {
						self.spanned_error(callee, "Expected a function or method");
						return self.resolved_error();
					};
					if let Some(sig_type) = handle_type.as_function_sig() {
						sig_type.clone()
					} else {
						self.spanned_error(callee, "Expected a function or method");
						return self.resolved_error();
					}
				} else {
					self.spanned_error(
						callee,
						format!("Expected a function or method, found \"{}\"", func_type),
					);
					return self.resolved_error();
				};

				if !env.phase.can_call_to(&func_sig.phase) {
					self.spanned_error(
						exp,
						format!("Cannot call into {} phase while {}", func_sig.phase, env.phase),
					);
				}

				// if the function is phase independent, then inherit from the callee
				let func_phase = if func_sig.phase == Phase::Independent {
					callee_phase
				} else {
					func_sig.phase
				};

				if let Some(value) = self.type_check_arg_list_against_function_sig(arg_list, &func_sig, exp, arg_list_types) {
					return (value, func_phase);
				}

				// If the function is "wingc_env", then print out the current environment
				if let CalleeKind::Expr(call_expr) = callee {
					if let ExprKind::Reference(Reference::Identifier(ident)) = &call_expr.kind {
						if ident.name == "wingc_env" {
							println!("[symbol environment at {}]", exp.span().to_string());
							println!("{}", env.to_string());
						}
					}
				}

				if is_option {
					// When calling a an optional function, the return type is always optional
					// To allow this to be both safe and unsurprising,
					// the callee must be a reference with an optional accessor
					if let CalleeKind::Expr(call_expr) = callee {
						if let ExprKind::Reference(Reference::InstanceMember { optional_accessor, .. }) = &call_expr.kind {
							if *optional_accessor {
								(self.types.make_option(func_sig.return_type), func_phase)
							} else {
								// No additional error is needed here, since the type checker will already have errored without optional chaining
								(self.types.error(), func_phase)
							}
						} else {
							// TODO do we want syntax for this? e.g. `foo?.()`
							self.spanned_error(callee, "Cannot call an optional function");
							(self.types.error(), func_phase)
						}
					} else {
						// TODO do we want syntax for this? e.g. `foo?.()`
						self.spanned_error(callee, "Cannot call an optional function");
						(self.types.error(), func_phase)
					}
				} else {
					(func_sig.return_type, func_phase)
				}
			}
			ExprKind::ArrayLiteral { type_, items } => {
				// Infer type based on either the explicit type or the value in one of the items
				let (container_type, mut element_type) = if let Some(type_) = type_ {
					let container_type = self.resolve_type_annotation(type_, env);
					let element_type = match *container_type {
						Type::Array(t) | Type::MutArray(t) => t,
						_ => {
							self.spanned_error(
								&type_.span,
								format!("Expected \"Array\" or \"MutArray\", found \"{container_type}\""),
							);
							self.types.error()
						}
					};
					(container_type, element_type)
				} else if self.ctx.in_json() {
					let json_data = JsonData {
						expression_id: exp.id,
						kind: JsonDataKind::List(vec![]),
					};
					let inner_type = self.types.add_type(Type::Json(Some(json_data)));
					(self.types.add_type(Type::Array(inner_type)), inner_type)
				} else {
					let inner_type = self.types.make_inference();
					(self.types.add_type(Type::Array(inner_type)), inner_type)
				};

				// Verify all types are the same as the inferred type
				for item in items {
					let (t, _) = self.type_check_exp(item, env);

					// Augment the json list data with the new element type
					if let Type::Json(Some(JsonData { ref mut kind, .. })) = &mut *element_type {
						if let JsonDataKind::List(ref mut json_list) = kind {
							json_list.push(SpannedTypeInfo {
								type_: t,
								span: item.span(),
							});
						}
					}

					if !self.ctx.in_json() {
						// If we're not in a Json literal, validate the type of each element
						self.validate_type(t, element_type, item);
						element_type = self.types.maybe_unwrap_inference(element_type);
					} else if self.is_in_mut_json && !t.is_json_legal_value() {
						// if we're in a MutJson literal, we only need to check that each field is legal json
						self.spanned_error(
							item,
							format!("Expected a valid Json value (https://www.json.org/json-en.html), but got \"{t}\""),
						);
					}
				}

				(container_type, env.phase)
			}
			ExprKind::MapLiteral { fields, type_ } => {
				// Infer type based on either the explicit type or the value in one of the fields
				let (container_type, mut element_type) = if let Some(type_) = type_ {
					let container_type = self.resolve_type_annotation(type_, env);
					let element_type = match *container_type {
						Type::Map(t) | Type::MutMap(t) => t,
						_ => {
							self.spanned_error(
								&type_.span,
								format!("Expected \"Map\" or \"MutMap\", found \"{container_type}\""),
							);
							self.types.error()
						}
					};
					(container_type, element_type)
				} else {
					let inner_type = self.types.make_inference();
					(self.types.add_type(Type::Map(inner_type)), inner_type)
				};

				// Verify all types are the same as the inferred type
				for field in fields.values() {
					let (t, _) = self.type_check_exp(field, env);
					self.validate_type(t, element_type, field);
					element_type = self.types.maybe_unwrap_inference(element_type);
				}

				(container_type, env.phase)
			}
			ExprKind::SetLiteral { type_, items } => {
				// Infer type based on either the explicit type or the value in one of the items
				let (container_type, mut element_type) = if let Some(type_) = type_ {
					let container_type = self.resolve_type_annotation(type_, env);
					let element_type = match *container_type {
						Type::Set(t) | Type::MutSet(t) => t,
						_ => {
							self.spanned_error(
								&type_.span,
								format!("Expected \"Set\" or \"MutSet\", found \"{container_type}\""),
							);
							self.types.error()
						}
					};
					(container_type, element_type)
				} else {
					let inner_type = self.types.make_inference();
					(self.types.add_type(Type::Set(inner_type)), inner_type)
				};

				// Verify all types are the same as the inferred type
				for item in items {
					let (t, _) = self.type_check_exp(item, env);
					self.validate_type(t, element_type, item);
					element_type = self.types.maybe_unwrap_inference(element_type);
				}

				(container_type, env.phase)
			}
			ExprKind::StructLiteral { type_, fields } => {
				// Find this struct's type in the environment
				let struct_type = self.resolve_type_annotation(type_, env);

				// Type check each of the struct's fields
				let field_types: IndexMap<Symbol, TypeRef> = fields
					.iter()
					.map(|(name, exp)| {
						let (t, _) = self.type_check_exp(exp, env);
						(name.clone(), t)
					})
					.collect();

				// If we don't have type information for the struct we don't need to validate the fields
				if struct_type.is_anything() || struct_type.is_unresolved() {
					return (struct_type, env.phase);
				}

				// Make sure it really is a struct type
				let st = struct_type
					.as_struct()
					.expect(&format!("Expected \"{}\" to be a struct type", struct_type));

				// Verify that all expected fields are present and are the right type
				for (name, kind, _info) in st.env.iter(true) {
					let field_type = kind
						.as_variable()
						.expect("Expected struct field to be a variable in the struct env")
						.type_;
					match fields.get(name.as_str()) {
						Some(field_exp) => {
							let t = field_types.get(name.as_str()).unwrap();
							self.validate_type(*t, field_type, field_exp);
						}
						None => {
							if !field_type.is_option() {
								self.spanned_error(exp, format!("\"{}\" is not initialized", name));
							}
						}
					}
				}

				// Verify that no unexpected fields are present
				for (name, _t) in field_types.iter() {
					if st.env.lookup(name, Some(self.ctx.current_stmt_idx())).is_none() {
						self.spanned_error(exp, format!("\"{}\" is not a field of \"{}\"", name.name, st.name.name));
					}
				}

				(struct_type, env.phase)
			}
			ExprKind::JsonLiteral { is_mut, element } => {
				if *is_mut {
					self.is_in_mut_json = true;
				}

				self.ctx.push_json();
				let (known_type, _) = self.type_check_exp(&element, env);
				self.ctx.pop_json();

				// When we are no longer in a Json literal, we reset the is_in_mut_json flag
				if !self.ctx.in_json() {
					self.is_in_mut_json = false;
				}

				if *is_mut {
					(self.types.mut_json(), env.phase)
				} else {
					if known_type.is_json() {
						(known_type, env.phase)
					} else {
						(
							self.types.add_type(Type::Json(Some(JsonData {
								expression_id: exp.id,
								kind: JsonDataKind::Type(SpannedTypeInfo {
									type_: known_type,
									span: element.span(),
								}),
							}))),
							env.phase,
						)
					}
				}
			}
			ExprKind::JsonMapLiteral { fields } => {
				let mut known_types = IndexMap::new();
				fields.iter().for_each(|(name, v)| {
					let (known_type, _) = self.type_check_exp(v, env);
					known_types.insert(
						name.clone(),
						SpannedTypeInfo {
							type_: known_type,
							span: v.span(),
						},
					);
					// Ensure we don't allow MutJson to Json or vice versa
					match *known_type {
						Type::Json(_) => {
							if self.is_in_mut_json {
								self.spanned_error(
									v,
									"\"MutJson\" fields cannot be \"Json\" (hint: try using Json.deepMutCopy())",
								)
							}
						}
						Type::MutJson => {
							if !self.is_in_mut_json {
								self.spanned_error(
									v,
									"\"Json\" fields cannot be \"MutJson\" (hint: try using Json.deepCopy())",
								)
							}
						}
						_ => {}
					};

					if self.is_in_mut_json && !known_type.is_json_legal_value() {
						self.spanned_error(
							v,
							format!(
								"Expected a valid Json value (https://www.json.org/json-en.html), but got \"{}\"",
								known_type
							),
						);
					}
				});

				(
					self.types.add_type(Type::Json(Some(JsonData {
						expression_id: exp.id,
						kind: JsonDataKind::Fields(known_types),
					}))),
					env.phase,
				)
			}
			ExprKind::FunctionClosure(func_def) => self.type_check_closure(func_def, env),
			ExprKind::CompilerDebugPanic => {
				// Handle the debug panic expression (during type-checking)
				dbg_panic!();
				(
					self.type_error(TypeError {
						message: "Panic expression".to_string(),
						span: exp.span.clone(),
					}),
					env.phase,
				)
			}
		}
	}

	fn resolved_error(&mut self) -> (TypeRef, Phase) {
		(self.types.error(), Phase::Independent)
	}

	fn type_check_arg_list_against_function_sig(
		&mut self,
		arg_list: &ArgList,
		func_sig: &FunctionSignature,
		exp: &impl Spanned,
		arg_list_types: ArgListTypes,
	) -> Option<TypeRef> {
		// Verify arity
		let pos_args_count = arg_list.pos_args.len();
		let min_args = func_sig.min_parameters();
		if pos_args_count < min_args {
			let err_text = format!(
				"Expected {} positional argument(s) but got {}",
				min_args, pos_args_count
			);
			self.spanned_error(exp, err_text);
			return Some(self.types.error());
		}

		if !arg_list.named_args.is_empty() {
			let last_arg = match func_sig.parameters.last() {
				Some(arg) => arg.typeref.maybe_unwrap_option(),
				None => {
					self.spanned_error(
						exp,
						format!("Expected 0 named arguments for func at {}", exp.span().to_string()),
					);
					return Some(self.types.error());
				}
			};

			if !last_arg.is_struct() {
				self.spanned_error(exp, "No named arguments expected");
				return Some(self.types.error());
			}

			self.validate_structural_type(&arg_list_types.named_args, &last_arg, exp);
		}

		// Count number of optional parameters from the end of the function's params
		// Allow arg_list to be missing up to that number of nil values to try and make the number of arguments match
		let num_optionals = func_sig
			.parameters
			.iter()
			.rev()
			.take_while(|arg| arg.typeref.is_option())
			.count();

		// Verify arity

		// check if there is a variadic parameter, get its index
		let variadic_index = func_sig.parameters.iter().position(|o| o.variadic);
		let (index_last_item, arg_count) = if let Some(variadic_index) = variadic_index {
			(
				variadic_index,
				(variadic_index + 1) + (if arg_list.named_args.is_empty() { 0 } else { 1 }),
			)
		} else {
			(
				arg_list_types.pos_args.len(),
				(arg_list_types.pos_args.len()) + (if arg_list.named_args.is_empty() { 0 } else { 1 }),
			)
		};
		let min_args = func_sig.parameters.len() - num_optionals;
		let max_args = func_sig.parameters.len();
		if arg_count < min_args || arg_count > max_args {
			let err_text = if min_args == max_args {
				format!("Expected {} arguments but got {}", min_args, arg_count)
			} else {
				format!(
					"Expected between {} and {} arguments but got {}",
					min_args, max_args, arg_count
				)
			};
			self.spanned_error(exp, err_text);
		}
		let params = func_sig.parameters.iter();

		if index_last_item == arg_list_types.pos_args.len() {
			for (arg_expr, arg_type, param) in izip!(arg_list.pos_args.iter(), arg_list_types.pos_args.iter(), params) {
				self.validate_type(*arg_type, param.typeref, arg_expr);
			}
		} else {
			let mut new_arg_list: Vec<&Expr> = Vec::new();
			let mut new_arg_list_types: Vec<TypeRef> = Vec::new();
			for i in 0..index_last_item {
				new_arg_list.push(arg_list.pos_args.get(i).unwrap());
				new_arg_list_types.push(*arg_list_types.pos_args.get(i).unwrap());
			}

			let mut variadic_arg_list: Vec<&Expr> = Vec::new();
			let variadic_arg_types = *arg_list_types.pos_args.get(index_last_item).unwrap();
			for i in index_last_item..arg_list.pos_args.len() {
				let variadic_arg = arg_list.pos_args.get(i).unwrap();
				if !variadic_arg_types.is_same_type_as(arg_list_types.pos_args.get(i).unwrap()) {
					let error = format!(
						"Expected type to be {}, but got {} instead.",
						variadic_arg_types,
						arg_list_types.pos_args.get(i).unwrap()
					);
					self.spanned_error(&variadic_arg.span, error);
				}
				variadic_arg_list.push(variadic_arg);
			}
			let variadic_array_inner_type = *arg_list_types.pos_args.get(index_last_item).unwrap();
			for (arg_expr, arg_type, param) in izip!(new_arg_list.iter(), new_arg_list_types.iter(), params) {
				self.validate_type(*arg_type, param.typeref, *arg_expr);
			}
			// assert that each the extra args are of the same type as the variadic array type
			for arg_expr in variadic_arg_list.iter() {
				self.validate_type(variadic_array_inner_type, variadic_array_inner_type, *arg_expr);
			}
		};
		None
	}

	fn type_check_closure(&mut self, func_def: &ast::FunctionDefinition, env: &SymbolEnv) -> (TypeRef, Phase) {
		// TODO: make sure this function returns on all control paths when there's a return type (can be done by recursively traversing the statements and making sure there's a "return" statements in all control paths)
		// https://github.com/winglang/wing/issues/457

		// Create a type_checker function signature from the AST function definition
		let function_type = self.resolve_type_annotation(&func_def.signature.to_type_annotation(), env);
		let sig = function_type.as_function_sig().unwrap();

		// Create an environment for the function
		let mut function_env = self.types.add_symbol_env(SymbolEnv::new(
			Some(env.get_ref()),
			SymbolEnvKind::Function {
				is_init: false,
				sig: function_type,
			},
			func_def.signature.phase,
			self.ctx.current_stmt_idx(),
		));
		self.add_arguments_to_env(&func_def.signature.parameters, &sig, &mut function_env);

		self.with_function_def(None, &func_def.signature, function_env, |tc| {
			// Type check the function body
			if let FunctionBody::Statements(scope) = &func_def.body {
				tc.types.set_scope_env(scope, function_env);

				tc.inner_scopes.push((scope, tc.ctx.clone()));

				(function_type, sig.phase)
			} else {
				(function_type, sig.phase)
			}
		})
	}

	/// Validate that a given map can be assigned to a variable of given struct type
	fn validate_structural_type(
		&mut self,
		object_types: &IndexMap<Symbol, SpannedTypeInfo>,
		expected_type: &TypeRef,
		value: &impl Spanned,
	) {
		let expected_struct = if let Some(expected_struct) = expected_type.maybe_unwrap_option().as_struct() {
			expected_struct
		} else {
			self.spanned_error(value, format!("{expected_type} is not a struct so it has no fields"));
			return;
		};

		// Verify that there are no extraneous fields
		// Also map original field names to the ones in the struct type
		let mut field_map = IndexMap::new();
		for (k, _) in object_types.iter() {
			let field = expected_struct.env.lookup(k, None);
			if let Some(field) = field {
				let field_type = field
					.as_variable()
					.expect("Expected struct field to be a variable in the struct env")
					.type_;
				field_map.insert(k.name.clone(), (k, field_type));
			} else {
				self.spanned_error(value, format!("\"{}\" is not a field of \"{}\"", k.name, expected_type));
			}
		}

		// Verify that all non-optional fields are present and are of the right type
		for (k, v) in expected_struct.env.iter(true).map(|(k, v, _)| {
			(
				k,
				v.as_variable()
					.expect("Expected struct field to be a variable in the struct env")
					.type_,
			)
		}) {
			if let Some((symb, expected_field_type)) = field_map.get(&k) {
				let t = object_types.get(*symb).unwrap();
				let t = if let Type::Json(Some(JsonData {
					kind: JsonDataKind::Type(type_info),
					..
				})) = &*t.type_
				{
					type_info
				} else {
					t
				};
				self.validate_type(t.type_, *expected_field_type, &t.span);
			} else if !v.is_option() {
				self.spanned_error(
					value,
					format!(
						"Missing required field \"{}\" from \"{}\"",
						k, expected_struct.name.name
					),
				);
			}
		}
	}

	/// Validate that the given type is a subtype (or same) as the expected type while allowing
	/// collection types to have different mutability (e.g. Array and MutArray).
	///
	/// Returns the given type on success, otherwise returns the expected type.
	fn validate_type_binary_equality(
		&mut self,
		actual_type: TypeRef,
		expected_type: TypeRef,
		span: &impl Spanned,
	) -> TypeRef {
		if let (
			Type::Array(inner_actual) | Type::MutArray(inner_actual),
			Type::Array(inner_expected) | Type::MutArray(inner_expected),
		) = (&*actual_type, &*expected_type)
		{
			self.validate_type_binary_equality(*inner_actual, *inner_expected, span)
		} else if let (
			Type::Map(inner_actual) | Type::MutMap(inner_actual),
			Type::Map(inner_expected) | Type::MutMap(inner_expected),
		) = (&*actual_type, &*expected_type)
		{
			self.validate_type_binary_equality(*inner_actual, *inner_expected, span)
		} else if let (
			Type::Set(inner_actual) | Type::MutSet(inner_actual),
			Type::Set(inner_expected) | Type::MutSet(inner_expected),
		) = (&*actual_type, &*expected_type)
		{
			self.validate_type_binary_equality(*inner_actual, *inner_expected, span)
		} else {
			self.validate_type_in(actual_type, &[expected_type], span)
		}
	}

	/// Validate that the given type is a subtype (or same) as the expected type. If not, add an error
	/// to the diagnostics.
	///
	/// Returns the given type on success, otherwise returns the expected type.
	fn validate_type(&mut self, actual_type: TypeRef, expected_type: TypeRef, span: &impl Spanned) -> TypeRef {
		self.validate_type_in(actual_type, &[expected_type], span)
	}

	/// Validate that the given type is a subtype (or same) as the one of the expected types. If not, add
	/// an error to the diagnostics.
	/// Returns the given type on success, otherwise returns one of the expected types.
	fn validate_type_in(&mut self, actual_type: TypeRef, expected_types: &[TypeRef], span: &impl Spanned) -> TypeRef {
		assert!(expected_types.len() > 0);
		let first_expected_type = expected_types[0];
		let mut return_type = actual_type;
		let span = span.span();

		// To avoid ambiguity, only do inference if there is one expected type
		if expected_types.len() == 1 {
			// First check if the actual type is an inference that can be replaced with the expected type
			if self.add_new_inference(&actual_type, &first_expected_type, &span) {
				// Update the type we validate and return
				return_type = self.types.maybe_unwrap_inference(return_type);
			} else {
				// otherwise, check if the expected type is an inference that can be replaced with the actual type
				self.add_new_inference(&first_expected_type, &actual_type, &span);
			}
		}

		// If the actual type is anything or any of the expected types then we're good
		if return_type.is_anything() || expected_types.iter().any(|t| return_type.is_subtype_of(t)) {
			return return_type;
		}

		// If the actual type is an error (a type we failed to resolve) then we silently ignore it assuming
		// the error was already reported.
		if return_type.is_unresolved() {
			return return_type;
		}

		// If any of the expected types are errors (types we failed to resolve) then we silently ignore it
		// assuming the error was already reported.
		if expected_types.iter().any(|t| t.is_unresolved()) {
			return return_type;
		}

		// If the expected type is Json and the actual type is a Json legal value then we're good
		if expected_types.iter().any(|t| t.is_json()) {
			if return_type.is_json_legal_value() {
				return return_type;
			}
		}

		// if the actual type is an empty array of json, it can be assigned to any array
		let mut json_type = return_type;
		if let Type::Array(inner) = **return_type.maybe_unwrap_option() {
			if let Type::Json(Some(JsonData {
				kind: JsonDataKind::List(list),
				..
			})) = &*inner
			{
				if list.is_empty() && expected_types.iter().all(|t| matches!(**t, Type::Array(_))) {
					return return_type;
				}
				json_type = inner;
			}
		}
		if let Type::Map(inner) = **return_type.maybe_unwrap_option() {
			if let Type::Json(Some(JsonData {
				kind: JsonDataKind::Fields(field),
				..
			})) = &*inner
			{
				if field.is_empty() && expected_types.iter().all(|t| matches!(**t, Type::Map(_))) {
					return return_type;
				}
				json_type = inner;
			}
		}

		// if the actual type is a Json with known data, we can attempt to structurally type check
		if expected_types.len() == 1 && json_type.is_json() {
			let expected_type = self.types.maybe_unwrap_inference(first_expected_type);
			let expected_type_unwrapped = expected_type.maybe_unwrap_option();
			if expected_type_unwrapped.is_json() {
				return actual_type;
			}
			if let Type::Json(Some(data)) = &**json_type.maybe_unwrap_option() {
				if expected_type_unwrapped.is_json_legal_value()
					|| expected_type_unwrapped.is_struct()
					|| expected_type_unwrapped.is_immutable_collection()
				{
					// we don't need to check the json-ability of this expr later because we know it's legal or it's being used as a struct/map
					self.types.json_literal_casts.insert(data.expression_id, expected_type);
				}
				match &data.kind {
					JsonDataKind::Type(t) => {
						self.validate_type(t.type_, expected_type, &span);
						return return_type;
					}
					JsonDataKind::Fields(fields) => {
						if expected_type_unwrapped.is_struct() {
							self.validate_structural_type(fields, expected_type_unwrapped, &span);
							return return_type;
						} else if let Type::Map(expected_map) = &**expected_type_unwrapped {
							for field_info in fields.values() {
								self.validate_type(field_info.type_, *expected_map, &field_info.span);
							}
							return return_type;
						}
					}
					JsonDataKind::List(list) => {
						if let Type::Array(expected_inner) = **expected_type_unwrapped {
							for t in list {
								self.validate_type(t.type_, expected_inner, &t.span);
							}
							return return_type;
						}
					}
				};
			}
		}

		let expected_type_str = if expected_types.len() > 1 {
			let expected_types_list = expected_types
				.iter()
				.map(|t| format!("{}", t))
				.collect::<Vec<String>>()
				.join(",");
			format!("one of \"{}\"", expected_types_list)
		} else {
			format!("\"{}\"", first_expected_type)
		};

		let mut message = format!("Expected type to be {expected_type_str}, but got \"{return_type}\" instead");
		if return_type.is_nil() && expected_types.len() == 1 {
			message = format!("{message} (hint: to allow \"nil\" assignment use optional type: \"{first_expected_type}?\")");
		}
		if json_type.maybe_unwrap_option().is_json() {
			// known json data is statically known
			message = format!("{message} (hint: use {first_expected_type}.fromJson() to convert dynamic Json)");
		}
		report_diagnostic(Diagnostic {
			message,
			span: Some(span.span()),
		});

		// Evaluate to one of the expected types
		first_expected_type
	}

	pub fn type_check_file(&mut self, source_path: &Utf8Path, scope: &Scope) {
		CompilationContext::set(CompilationPhase::TypeChecking, &scope.span);
		self.type_check_scope(scope);

		// Save the module's symbol environment to `self.types.source_file_envs`
		// (replacing any existing ones if there was already a SymbolEnv from a previous compilation)
		let scope_env = self.types.get_scope_env(scope);
		let is_bringable = check_is_bringable(scope);
		self
			.types
			.source_file_envs
			.insert(source_path.to_owned(), (scope_env, is_bringable));
	}

	fn type_check_scope(&mut self, scope: &Scope) {
		assert!(self.inner_scopes.is_empty());
		let mut env = self.types.get_scope_env(scope);
		for statement in scope.statements.iter() {
			self.type_check_statement(statement, &mut env);
		}

		// reverse list to type check later scopes first
		// Why? To improve the inference algorithm. Earlier inner_scopes for closures may need to infer types from later inner_scopes
		let inner_scopes = self.inner_scopes.drain(..).rev().collect::<Vec<_>>();
		for (inner_scope, ctx) in inner_scopes {
			let scope = unsafe { &*inner_scope };
			self.ctx = ctx;
			self.type_check_scope(scope);
		}

		if let SymbolEnvKind::Function { sig, .. } = env.kind {
			let mut return_type = sig.as_function_sig().expect("a fucntion type").return_type;
			if let Type::Inferred(n) = &*return_type {
				if self.types.get_inference_by_id(*n).is_none() {
					// If function types don't return anything then we should set the return type to void
					self.types.update_inferred_type(*n, self.types.void(), &scope.span);
				}
				self.update_known_inferences(&mut return_type, &scope.span);
			}
		}

		for symbol_data in env.symbol_map.values_mut() {
			if let SymbolKind::Variable(ref mut var_info) = symbol_data.1 {
				// Update any possible inferred types in this variable.
				// This must be called before checking for un-inferred types because some variable were not used in this scope so they did not get a chance to get updated.
				self.update_known_inferences(&mut var_info.type_, &var_info.name.span);

				// If we found a variable with an inferred type, this is an error because it means we failed to infer its type
				// Ignores any transient (no file_id) variables e.g. `this`. Those failed inferences are cascading errors and not useful to the user
				if self.check_for_inferences(&var_info.type_, &var_info.name.span) && !var_info.name.span.file_id.is_empty() {
					self.spanned_error(&var_info.name, "Unable to infer type".to_string());
				}
			}
		}
	}

	fn resolve_type_annotation(&mut self, annotation: &TypeAnnotation, env: &SymbolEnv) -> TypeRef {
		match &annotation.kind {
			TypeAnnotationKind::Inferred => self.types.make_inference(),
			TypeAnnotationKind::Number => self.types.number(),
			TypeAnnotationKind::String => self.types.string(),
			TypeAnnotationKind::Bool => self.types.bool(),
			TypeAnnotationKind::Duration => self.types.duration(),
			TypeAnnotationKind::Void => self.types.void(),
			TypeAnnotationKind::Json => self.types.json(),
			TypeAnnotationKind::MutJson => self.types.mut_json(),
			TypeAnnotationKind::Optional(v) => {
				let value_type = self.resolve_type_annotation(v, env);
				self.types.add_type(Type::Optional(value_type))
			}
			TypeAnnotationKind::Function(ast_sig) => {
				let mut parameters = vec![];
				for i in 0..ast_sig.parameters.len() {
					let p = ast_sig.parameters.get(i).unwrap();
					if p.variadic && i != (ast_sig.parameters.len() - 1) {
						self.spanned_error(
							&ast_sig.parameters.get(i).unwrap().name.span,
							"Variadic parameters must always be the last parameter in a function.".to_string(),
						);
					}

					if p.variadic {
						match &p.type_annotation.kind {
							TypeAnnotationKind::Array(_) | TypeAnnotationKind::MutArray(_) => {}
							_ => self.spanned_error(
								&ast_sig.parameters.get(i).unwrap().name.span,
								"Variadic parameters must be type Array or MutArray.".to_string(),
							),
						};
					}
				}
				for p in ast_sig.parameters.iter() {
					parameters.push(FunctionParameter {
						name: p.name.name.clone(),
						typeref: self.resolve_type_annotation(&p.type_annotation, env),
						docs: Docs::default(),
						variadic: p.variadic,
					});
				}
				let sig = FunctionSignature {
					this_type: None,
					parameters,
					return_type: self.resolve_type_annotation(ast_sig.return_type.as_ref(), env),
					phase: ast_sig.phase,
					js_override: None,
					docs: Docs::default(),
				};
				// TODO: avoid creating a new type for each function_sig resolution
				self.types.add_type(Type::Function(sig))
			}
			TypeAnnotationKind::UserDefined(user_defined_type) => self
				.resolve_user_defined_type(user_defined_type, env, self.ctx.current_stmt_idx())
				.unwrap_or_else(|e| self.type_error(e)),
			TypeAnnotationKind::Array(v) => {
				let value_type = self.resolve_type_annotation(v, env);
				// TODO: avoid creating a new type for each array resolution
				self.types.add_type(Type::Array(value_type))
			}
			TypeAnnotationKind::MutArray(v) => {
				let value_type = self.resolve_type_annotation(v, env);
				// TODO: avoid creating a new type for each array resolution
				self.types.add_type(Type::MutArray(value_type))
			}
			TypeAnnotationKind::Set(v) => {
				let value_type = self.resolve_type_annotation(v, env);
				// TODO: avoid creating a new type for each set resolution
				self.types.add_type(Type::Set(value_type))
			}
			TypeAnnotationKind::MutSet(v) => {
				let value_type = self.resolve_type_annotation(v, env);
				// TODO: avoid creating a new type for each set resolution
				self.types.add_type(Type::MutSet(value_type))
			}
			TypeAnnotationKind::Map(v) => {
				let value_type = self.resolve_type_annotation(v, env);
				// TODO: avoid creating a new type for each map resolution
				self.types.add_type(Type::Map(value_type))
			}
			TypeAnnotationKind::MutMap(v) => {
				let value_type = self.resolve_type_annotation(v, env);
				// TODO: avoid creating a new type for each map resolution
				self.types.add_type(Type::MutMap(value_type))
			}
		}
	}

	fn type_check_arg_list(&mut self, arg_list: &ArgList, env: &mut SymbolEnv) -> ArgListTypes {
		// Type check the positional arguments, e.g. fn(exp1, exp2, exp3)
		let pos_arg_types = arg_list
			.pos_args
			.iter()
			.map(|pos_arg| self.type_check_exp(pos_arg, env).0)
			.collect();

		// Type check the named arguments, e.g. fn(named_arg1: exp4, named_arg2: exp5)
		let named_arg_types = arg_list
			.named_args
			.iter()
			.map(|(sym, expr)| {
				let arg_type = self.type_check_exp(&expr, env).0;
				(
					sym.clone(),
					SpannedTypeInfo {
						type_: arg_type,
						span: expr.span.clone(),
					},
				)
			})
			.collect::<IndexMap<_, _>>();

		ArgListTypes {
			pos_args: pos_arg_types,
			named_args: named_arg_types,
		}
	}

	fn type_check_statement(&mut self, stmt: &Stmt, env: &mut SymbolEnv) {
		CompilationContext::set(CompilationPhase::TypeChecking, &stmt.span);

		// Set the current statement index for symbol lookup checks.
		self.with_stmt(stmt.idx, |tc| match &stmt.kind {
			StmtKind::Let {
				reassignable,
				var_name,
				initial_value,
				type_,
			} => {
				tc.type_check_let(type_, env, initial_value, var_name, reassignable, stmt); // TODO: do we now need to pass stmt everywhere when we can get it from the ctx?
			}
			StmtKind::ForLoop {
				iterator,
				iterable,
				statements,
			} => {
				tc.type_check_for_loop(iterable, env, stmt, iterator, statements);
			}
			StmtKind::While { condition, statements } => {
				tc.type_check_while(condition, env, stmt, statements);
			}
			StmtKind::Break | StmtKind::Continue => {}
			StmtKind::IfLet(iflet) => {
				tc.type_check_iflet(env, stmt, iflet);
			}
			StmtKind::If {
				condition,
				statements,
				elif_statements,
				else_statements,
			} => {
				tc.type_check_if(condition, statements, stmt, env, elif_statements, else_statements);
			}
			StmtKind::Expression(e) => {
				tc.type_check_exp(e, env);
			}
<<<<<<< HEAD
			StmtKind::Assignment { variable, value } => {
				tc.type_check_assignment(value, env, variable, stmt);
=======
			StmtKind::Assignment { kind, variable, value } => {
				let (exp_type, _) = self.type_check_exp(value, env);

				// TODO: we need to verify that if this variable is defined in a parent environment (i.e.
				// being captured) it cannot be reassigned: https://github.com/winglang/wing/issues/3069

				let (var, var_phase) = self.resolve_reference(&variable, env);

				if !var.type_.is_unresolved() && !var.reassignable {
					self.spanned_error(variable, "Variable is not reassignable".to_string());
				} else if var_phase == Phase::Preflight && env.phase == Phase::Inflight {
					self.spanned_error(stmt, "Variable cannot be reassigned from inflight".to_string());
				}

				if matches!(&kind, AssignmentKind::AssignIncr | AssignmentKind::AssignDecr) {
					self.validate_type(exp_type, self.types.number(), value);
					self.validate_type(var.type_, self.types.number(), variable);
				}

				self.validate_type(exp_type, var.type_, value);
>>>>>>> 6fcfe7db
			}
			StmtKind::Bring { source, identifier } => {
				tc.type_check_bring(source, identifier, stmt, env);
			}
			StmtKind::Scope(scope) => {
				let scope_env = tc.types.add_symbol_env(SymbolEnv::new(
					Some(env.get_ref()),
					SymbolEnvKind::Scope,
					env.phase,
					stmt.idx,
				));
				tc.types.set_scope_env(scope, scope_env);
				tc.inner_scopes.push((scope, tc.ctx.clone()));
			}
			StmtKind::Throw(exp) => {
				tc.type_check_throw(exp, env);
			}
			StmtKind::Return(exp) => {
				tc.type_check_return(env, stmt, exp);
			}
			StmtKind::Class(ast_class) => {
				tc.type_check_class(env, stmt, ast_class);
			}
			StmtKind::Interface(AstInterface { name, methods, extends }) => {
				tc.type_check_interface(env, stmt, extends, name, methods);
			}
			StmtKind::Struct { name, extends, fields } => {
				tc.type_check_struct(stmt, fields, env, extends, name);
			}
			StmtKind::Enum { name, values } => {
				tc.type_check_enum(name, values, env);
			}
			StmtKind::TryCatch {
				try_statements,
				catch_block,
				finally_statements,
			} => {
				tc.type_check_try_catch(env, stmt, try_statements, catch_block, finally_statements);
			}
			StmtKind::CompilerDebugEnv => {
				println!("[symbol environment at {}]", stmt.span);
				println!("{}", env);
			}
			StmtKind::SuperConstructor { arg_list } => {
				tc.type_check_arg_list(arg_list, env);
			}
		});
	}

	fn type_check_try_catch(
		&mut self,
		env: &mut SymbolEnv,
		stmt: &Stmt,
		try_statements: &Scope,
		catch_block: &Option<ast::CatchBlock>,
		finally_statements: &Option<Scope>,
	) {
		// Create a new environment for the try block
		let try_env = self.types.add_symbol_env(SymbolEnv::new(
			Some(env.get_ref()),
			SymbolEnvKind::Scope,
			env.phase,
			stmt.idx,
		));
		self.types.set_scope_env(try_statements, try_env);
		self.inner_scopes.push((try_statements, self.ctx.clone()));

		// Create a new environment for the catch block
		if let Some(catch_block) = catch_block {
			let mut catch_env = self.types.add_symbol_env(SymbolEnv::new(
				Some(env.get_ref()),
				SymbolEnvKind::Scope,
				env.phase,
				stmt.idx,
			));

			// Add the exception variable to the catch block
			if let Some(exception_var) = &catch_block.exception_var {
				match catch_env.define(
					exception_var,
					SymbolKind::make_free_variable(exception_var.clone(), self.types.string(), false, env.phase),
					StatementIdx::Top,
				) {
					Err(type_error) => {
						self.type_error(type_error);
					}
					_ => {}
				}
			}
			self.types.set_scope_env(&catch_block.statements, catch_env);
			self.inner_scopes.push((&catch_block.statements, self.ctx.clone()));
		}

		// Create a new environment for the finally block
		if let Some(finally_statements) = finally_statements {
			let finally_env = self.types.add_symbol_env(SymbolEnv::new(
				Some(env.get_ref()),
				SymbolEnvKind::Scope,
				env.phase,
				stmt.idx,
			));
			self.types.set_scope_env(finally_statements, finally_env);
			self.inner_scopes.push((finally_statements, self.ctx.clone()));
		}
	}

	fn type_check_enum(&mut self, name: &Symbol, values: &IndexSet<Symbol>, env: &mut SymbolEnv) {
		let enum_type_ref = self.types.add_type(Type::Enum(Enum {
			name: name.clone(),
			values: values.clone(),
			docs: Default::default(),
		}));

		match env.define(name, SymbolKind::Type(enum_type_ref), StatementIdx::Top) {
			Err(type_error) => {
				self.type_error(type_error);
			}
			_ => {}
		};
	}

	fn type_check_struct(
		&mut self,
		stmt: &Stmt,
		fields: &Vec<ast::StructField>,
		env: &mut SymbolEnv,
		extends: &Vec<UserDefinedType>,
		name: &Symbol,
	) {
		// Note: structs don't have a parent environment, instead they flatten their parent's members into the struct's env.
		//   If we encounter an existing member with the same name and type we skip it, if the types are different we
		//   fail type checking.

		// Create a dummy environment for the struct so we can create the struct type
		let dummy_env = SymbolEnv::new(
			None,
			SymbolEnvKind::Type(self.types.void()),
			Phase::Independent,
			stmt.idx,
		);

		// Collect types this struct extends
		let extends_types = extends
			.iter()
			.filter_map(|ext| {
				let t = self
					.resolve_user_defined_type(ext, env, stmt.idx)
					.unwrap_or_else(|e| self.type_error(e));
				if t.as_struct().is_some() {
					Some(t)
				} else {
					self.spanned_error(ext, format!("Expected a struct, found type \"{}\"", t));
					None
				}
			})
			.collect::<Vec<_>>();

		// Create the struct type
		let mut struct_type = self.types.add_type(Type::Struct(Struct {
			name: name.clone(),
			extends: extends_types.clone(),
			env: dummy_env,
			docs: Docs::default(),
		}));

		// Create the actual environment for the struct
		let mut struct_env = SymbolEnv::new(None, SymbolEnvKind::Type(struct_type), Phase::Independent, stmt.idx);

		// Add fields to the struct env
		for field in fields.iter() {
			let field_type = self.resolve_type_annotation(&field.member_type, env);
			if field_type.is_mutable() {
				self.spanned_error(&field.name, "Struct fields must have immutable types");
			}
			match struct_env.define(
				&field.name,
				SymbolKind::make_member_variable(
					field.name.clone(),
					field_type,
					false,
					false,
					Phase::Independent,
					AccessModifier::Public,
					None,
				),
				StatementIdx::Top,
			) {
				Err(type_error) => {
					self.type_error(type_error);
				}
				_ => {}
			};
		}

		if let Err(e) = add_parent_members_to_struct_env(&extends_types, name, &mut struct_env) {
			self.type_error(e);
		}
		match env.define(name, SymbolKind::Type(struct_type), StatementIdx::Top) {
			Err(type_error) => {
				self.type_error(type_error);
			}
			_ => {}
		};

		// Replace the dummy struct environment with the real one
		struct_type.as_mut_struct().unwrap().env = struct_env;
	}

	fn type_check_interface(
		&mut self,
		env: &mut SymbolEnv,
		stmt: &Stmt,
		extends: &Vec<UserDefinedType>,
		name: &Symbol,
		methods: &Vec<(Symbol, ast::FunctionSignature)>,
	) {
		// Create environment representing this interface, for now it'll be empty just so we can support referencing ourselves from the interface definition.
		let dummy_env = SymbolEnv::new(None, SymbolEnvKind::Type(self.types.void()), env.phase, stmt.idx);

		let extend_interfaces = extends
			.iter()
			.filter_map(|i| {
				let t = self
					.resolve_user_defined_type(i, env, stmt.idx)
					.unwrap_or_else(|e| self.type_error(e));
				if t.as_interface().is_some() {
					Some(t)
				} else {
					// The type checker resolves non-existing definitions to `any`, so we avoid duplicate errors by checking for that here
					if !t.is_unresolved() {
						self.spanned_error(i, format!("Expected an interface, instead found type \"{}\"", t));
					}
					None
				}
			})
			.collect::<Vec<_>>();

		// Create the interface type and add it to the current environment (so interface implementation can reference itself)
		let interface_spec = Interface {
			name: name.clone(),
			docs: Docs::default(),
			env: dummy_env,
			extends: extend_interfaces.clone(),
		};
		let mut interface_type = self.types.add_type(Type::Interface(interface_spec));
		match env.define(name, SymbolKind::Type(interface_type), StatementIdx::Top) {
			Err(type_error) => {
				self.type_error(type_error);
			}
			_ => {}
		};

		// Create the real interface environment to be filled with the interface AST types
		let mut interface_env = SymbolEnv::new(None, SymbolEnvKind::Type(interface_type), env.phase, stmt.idx);

		// Add methods to the interface env
		for (method_name, sig) in methods.iter() {
			let mut method_type = self.resolve_type_annotation(&sig.to_type_annotation(), env);
			// use the interface type as the function's "this" type
			if let Type::Function(ref mut f) = *method_type {
				f.this_type = Some(interface_type);
			} else {
				panic!("Expected method type to be a function");
			}

			match interface_env.define(
				method_name,
				SymbolKind::make_member_variable(
					method_name.clone(),
					method_type,
					false,
					false,
					sig.phase,
					AccessModifier::Public,
					None,
				),
				StatementIdx::Top,
			) {
				Err(type_error) => {
					self.type_error(type_error);
				}
				_ => {}
			};
		}

		// add methods from all extended interfaces to the interface env
		if let Err(e) = add_parent_members_to_iface_env(&extend_interfaces, name, &mut interface_env) {
			self.type_error(e);
		}

		// Replace the dummy interface environment with the real one
		interface_type.as_mut_interface().unwrap().env = interface_env;
	}

	fn type_check_class(&mut self, env: &mut SymbolEnv, stmt: &Stmt, ast_class: &AstClass) {
		self.ctx.push_class(UserDefinedType::for_class(ast_class), &env.phase);

		// preflight classes cannot be declared inside an inflight scope
		// (the other way is okay)
		if env.phase == Phase::Inflight && ast_class.phase == Phase::Preflight {
			self.spanned_error(
				stmt,
				format!("Cannot declare a {} class in {} scope", ast_class.phase, env.phase),
			);
		}
		// Verify parent is a known class and get their env
		let (parent_class, parent_class_env) =
			self.extract_parent_class(ast_class.parent.as_ref(), ast_class.phase, &ast_class.name, env);

		// Create environment representing this class, for now it'll be empty just so we can support referencing ourselves from the class definition.
		let dummy_env = SymbolEnv::new(None, SymbolEnvKind::Type(self.types.void()), env.phase, stmt.idx);

		let impl_interfaces = ast_class
			.implements
			.iter()
			.filter_map(|i| {
				let t = self
					.resolve_user_defined_type(i, env, stmt.idx)
					.unwrap_or_else(|e| self.type_error(e));
				if t.as_interface().is_some() {
					Some(t)
				} else {
					self.spanned_error(i, format!("Expected an interface, instead found type \"{}\"", t));
					None
				}
			})
			.collect::<Vec<_>>();

		// Create the resource/class type and add it to the current environment (so class implementation can reference itself)
		let class_spec = Class {
			name: ast_class.name.clone(),
			fqn: None,
			env: dummy_env,
			parent: parent_class,
			implements: impl_interfaces.clone(),
			is_abstract: false,
			phase: ast_class.phase,
			type_parameters: None, // TODO no way to have generic args in wing yet
			docs: Docs::default(),
			std_construct_args: ast_class.phase == Phase::Preflight,
			lifts: None,
		};
		let mut class_type = self.types.add_type(Type::Class(class_spec));
		match env.define(&ast_class.name, SymbolKind::Type(class_type), StatementIdx::Top) {
			Err(type_error) => {
				self.type_error(type_error);
			}
			_ => {}
		};

		// Create a the real class environment to be filled with the class AST types
		let mut class_env = SymbolEnv::new(parent_class_env, SymbolEnvKind::Type(class_type), env.phase, stmt.idx);

		// Add fields to the class env
		for field in ast_class.fields.iter() {
			let field_type = self.resolve_type_annotation(&field.member_type, env);
			match class_env.define(
				&field.name,
				SymbolKind::make_member_variable(
					field.name.clone(),
					field_type,
					field.reassignable,
					field.is_static,
					field.phase,
					field.access_modifier,
					None,
				),
				StatementIdx::Top,
			) {
				Err(type_error) => {
					self.type_error(type_error);
				}
				_ => {}
			};
		}

		// Add methods to the class env
		for (method_name, method_def) in ast_class.methods.iter() {
			self.add_method_to_class_env(
				&method_def.signature,
				env,
				if method_def.is_static { None } else { Some(class_type) },
				method_def.access_modifier,
				&mut class_env,
				method_name,
			);
		}

		// Add the constructor to the class env
		let init_symb = Symbol {
			name: CLASS_INIT_NAME.into(),
			span: ast_class.initializer.span.clone(),
		};

		self.add_method_to_class_env(
			&ast_class.initializer.signature,
			env,
			None,
			ast_class.initializer.access_modifier,
			&mut class_env,
			&init_symb,
		);

		let inflight_init_symb = Symbol {
			name: CLASS_INFLIGHT_INIT_NAME.into(),
			span: ast_class.inflight_initializer.span.clone(),
		};

		// Add the inflight initializer to the class env
		self.add_method_to_class_env(
			&ast_class.inflight_initializer.signature,
			env,
			Some(class_type),
			ast_class.inflight_initializer.access_modifier,
			&mut class_env,
			&inflight_init_symb,
		);

		// Replace the dummy class environment with the real one before type checking the methods
		if let Some(mut_class) = class_type.as_class_mut() {
			mut_class.env = class_env;
		} else {
			panic!("Expected class type");
		}
		// let mut class_env = &mut mut_class.env;

		if let FunctionBody::Statements(scope) = &ast_class.inflight_initializer.body {
			self.check_class_field_initialization(&scope, &ast_class.fields, Phase::Inflight);
			self.type_check_super_constructor_against_parent_initializer(
				scope,
				class_type,
				&mut class_type.as_class_mut().unwrap().env,
				CLASS_INFLIGHT_INIT_NAME,
			);
		};

		// Type check constructor
		self.type_check_method(class_type, &init_symb, env, stmt.idx, &ast_class.initializer);

		// Verify if all fields of a class/resource are initialized in the initializer.
		let init_statements = match &ast_class.initializer.body {
			FunctionBody::Statements(s) => s,
			FunctionBody::External(_) => panic!("init cannot be extern"),
		};

		self.check_class_field_initialization(&init_statements, &ast_class.fields, Phase::Preflight);

		self.type_check_super_constructor_against_parent_initializer(
			init_statements,
			class_type,
			&mut class_type.as_class_mut().unwrap().env,
			CLASS_INIT_NAME,
		);

		// Type check the inflight initializer
		self.type_check_method(
			class_type,
			&inflight_init_symb,
			env,
			stmt.idx,
			&ast_class.inflight_initializer,
		);

		// TODO: handle member/method overrides in our env based on whatever rules we define in our spec
		// https://github.com/winglang/wing/issues/1124

		// Type check methods
		for (method_name, method_def) in ast_class.methods.iter() {
			self.type_check_method(class_type, method_name, env, stmt.idx, method_def);
		}

		// Check that the class satisfies all of its interfaces
		for interface_type in impl_interfaces.iter() {
			let interface_type = match interface_type.as_interface() {
				Some(t) => t,
				None => {
					// No need to error here, it will be caught when `impl_interaces` was created
					continue;
				}
			};

			// Check all methods are implemented
			for (method_name, method_type) in interface_type.methods(true) {
				if let Some(symbol) = &mut class_type
					.as_class_mut()
					.unwrap()
					.env
					.lookup(&method_name.as_str().into(), None)
				{
					let class_method_type = symbol.as_variable().expect("Expected method to be a variable").type_;
					self.validate_type(class_method_type, method_type, &ast_class.name);
				} else {
					self.spanned_error(
						&ast_class.name,
						format!(
							"Class \"{}\" does not implement method \"{}\" of interface \"{}\"",
							&ast_class.name, method_name, interface_type.name.name
						),
					);
				}
			}

			// Check all fields are implemented
			for (field_name, field_type) in interface_type.fields(true) {
				if let Some(symbol) = &mut class_type
					.as_class_mut()
					.unwrap()
					.env
					.lookup(&field_name.as_str().into(), None)
				{
					let class_field_type = symbol.as_variable().expect("Expected field to be a variable").type_;
					self.validate_type(class_field_type, field_type, &ast_class.name);
				} else {
					self.spanned_error(
						&ast_class.name,
						format!(
							"Class \"{}\" does not implement field \"{}\" of interface \"{}\"",
							&ast_class.name, field_name, interface_type.name.name
						),
					);
				}
			}
		}
		self.ctx.pop_class();
	}

	fn type_check_return(&mut self, env: &mut SymbolEnv, stmt: &Stmt, exp: &Option<Expr>) {
		// Type check the return expression
		let return_type = exp.as_ref().map(|exp| (self.type_check_exp(exp, env).0, exp));

		// Make sure we're inside a function
		if self.ctx.current_function().is_none() {
			self.spanned_error(stmt, "Return statement outside of function cannot return a value");
			return;
		};

		let cur_func_env = *self.ctx.current_function_env().expect("a function env");
		let SymbolEnvKind::Function{sig: cur_func_type, ..} = cur_func_env.kind else {
				panic!("Expected function env");
		};
		let mut function_ret_type = cur_func_type.as_function_sig().expect("a function_type").return_type;

		let return_type_inferred = self.update_known_inferences(&mut function_ret_type, &stmt.span);

		if let Some((return_type, return_expression)) = return_type {
			if !function_ret_type.is_void() {
				self.validate_type(return_type, function_ret_type, return_expression);
			} else {
				if return_type_inferred {
					self.spanned_error(stmt, "Unexpected return value from void function");
				} else {
					self.spanned_error(
						stmt,
						"Unexpected return value from void function. Return type annotations are required for methods.",
					);
				}
			}
		} else {
			self.validate_type(self.types.void(), function_ret_type, stmt);
		}

		if let Type::Json(d) = &mut *function_ret_type {
			// We do not have the required analysis to know the type of the Json data after return
			if d.is_some() {
				d.take();
			}
		}
	}

	fn type_check_throw(&mut self, exp: &Expr, env: &mut SymbolEnv) {
		let (exp_type, _) = self.type_check_exp(exp, env);
		self.validate_type(exp_type, self.types.string(), exp);
	}

	fn type_check_bring(&mut self, source: &BringSource, identifier: &Option<Symbol>, stmt: &Stmt, env: &mut SymbolEnv) {
		let library_name: String;
		let namespace_filter: Vec<String>;
		let alias: &Symbol;
		match &source {
			BringSource::BuiltinModule(name) => {
				if WINGSDK_BRINGABLE_MODULES.contains(&name.name.as_str()) {
					library_name = WINGSDK_ASSEMBLY_NAME.to_string();
					namespace_filter = vec![name.name.clone()];
					alias = identifier.as_ref().unwrap_or(&name);
				} else if name.name.as_str() == WINGSDK_STD_MODULE {
					self.spanned_error(stmt, format!("Redundant bring of \"{}\"", WINGSDK_STD_MODULE));
					return;
				} else {
					self.spanned_error(stmt, format!("\"{}\" is not a built-in module", name));
					return;
				}
			}
			BringSource::JsiiModule(name) => {
				library_name = name.name.to_string();
				// no namespace filter (we only support importing entire libraries at the moment)
				namespace_filter = vec![];
				alias = identifier.as_ref().unwrap();
			}
			BringSource::WingFile(name) => {
				let (brought_env, is_bringable) = match self.types.source_file_envs.get(Utf8Path::new(&name.name)) {
					Some((env, is_bringable)) => (*env, *is_bringable),
					None => {
						self.spanned_error(
							stmt,
							format!("Could not type check \"{}\" due to cyclic bring statements", name),
						);
						return;
					}
				};
				if !is_bringable {
					self.spanned_error(
						stmt,
						format!(
							"Cannot bring \"{}\" - modules with statements besides classes, interfaces, enums, and structs cannot be brought",
							name
						),
					);
					return;
				}
				let ns = self.types.add_namespace(Namespace {
					name: name.name.to_string(),
					env: SymbolEnv::new(Some(brought_env.get_ref()), SymbolEnvKind::Scope, brought_env.phase, 0),
					loaded: true,
				});
				if let Err(e) = env.define(
					identifier.as_ref().unwrap(),
					SymbolKind::Namespace(ns),
					StatementIdx::Top,
				) {
					self.type_error(e);
				}
				return;
			}
		}
		self.add_module_to_env(env, library_name, namespace_filter, alias, Some(&stmt));
		// library_name is the name of the library we are importing from the JSII world
		// namespace_filter describes what types we are importing from the library
		// e.g. [] means we are importing everything from `mylib`
		// e.g. ["ns1", "ns2"] means we are importing everything from `mylib.ns1.ns2`
		// alias is the symbol we are giving to the imported library or namespace
	}

	fn type_check_assignment(&mut self, value: &Expr, env: &mut SymbolEnv, variable: &Reference, stmt: &Stmt) {
		let (exp_type, _) = self.type_check_exp(value, env);

		// TODO: we need to verify that if this variable is defined in a parent environment (i.e.
		// being captured) it cannot be reassigned: https://github.com/winglang/wing/issues/3069

		let (var, var_phase) = self.resolve_reference(&variable, env);

		if !var.type_.is_unresolved() && !var.reassignable {
			self.spanned_error(variable, "Variable is not reassignable".to_string());
		} else if var_phase == Phase::Preflight && env.phase == Phase::Inflight {
			self.spanned_error(stmt, "Variable cannot be reassigned from inflight".to_string());
		}

		self.validate_type(exp_type, var.type_, value);
	}

	fn type_check_if(
		&mut self,
		condition: &Expr,
		statements: &Scope,
		stmt: &Stmt,
		env: &mut SymbolEnv,
		elif_statements: &Vec<ast::ElifBlock>,
		else_statements: &Option<Scope>,
	) {
		self.type_check_if_statement(condition, statements, stmt, env);

		for elif_scope in elif_statements {
			self.type_check_if_statement(&elif_scope.condition, &elif_scope.statements, stmt, env);
		}

		if let Some(else_scope) = else_statements {
			let else_scope_env = self.types.add_symbol_env(SymbolEnv::new(
				Some(env.get_ref()),
				SymbolEnvKind::Scope,
				env.phase,
				stmt.idx,
			));
			self.types.set_scope_env(else_scope, else_scope_env);
			self.inner_scopes.push((else_scope, self.ctx.clone()));
		}
	}

	fn type_check_iflet(&mut self, env: &mut SymbolEnv, stmt: &Stmt, iflet: &IfLet) {
		self.type_check_if_let_statement(
			&iflet.value,
			&iflet.statements,
			&iflet.reassignable,
			&iflet.var_name,
			stmt,
			env,
		);

		for elif_scope in &iflet.elif_statements {
			self.type_check_if_let_statement(
				&elif_scope.value,
				&elif_scope.statements,
				&elif_scope.reassignable,
				&elif_scope.var_name,
				stmt,
				env,
			);
		}

		if let Some(else_scope) = &iflet.else_statements {
			let else_scope_env = self.types.add_symbol_env(SymbolEnv::new(
				Some(env.get_ref()),
				SymbolEnvKind::Scope,
				env.phase,
				stmt.idx,
			));
			self.types.set_scope_env(else_scope, else_scope_env);
			self.inner_scopes.push((else_scope, self.ctx.clone()));
		}
	}

	fn type_check_while(&mut self, condition: &Expr, env: &mut SymbolEnv, stmt: &Stmt, statements: &Scope) {
		let (cond_type, _) = self.type_check_exp(condition, env);
		self.validate_type(cond_type, self.types.bool(), condition);

		let scope_env = self.types.add_symbol_env(SymbolEnv::new(
			Some(env.get_ref()),
			SymbolEnvKind::Scope,
			env.phase,
			stmt.idx,
		));
		self.types.set_scope_env(statements, scope_env);

		self.inner_scopes.push((statements, self.ctx.clone()));
	}

	fn type_check_for_loop(
		&mut self,
		iterable: &Expr,
		env: &mut SymbolEnv,
		stmt: &Stmt,
		iterator: &Symbol,
		statements: &Scope,
	) {
		// TODO: Expression must be iterable
		let (exp_type, _) = self.type_check_exp(iterable, env);

		if !exp_type.is_iterable() {
			self.spanned_error(iterable, format!("Unable to iterate over \"{}\"", &exp_type));
		}

		let iterator_type = match &*exp_type {
			// These are builtin iterables that have a clear/direct iterable type
			Type::Array(t) => *t,
			Type::Set(t) => *t,
			Type::MutArray(t) => *t,
			Type::MutSet(t) => *t,
			Type::Anything => exp_type,
			_t => self.types.error(),
		};

		let mut scope_env = self.types.add_symbol_env(SymbolEnv::new(
			Some(env.get_ref()),
			SymbolEnvKind::Scope,
			env.phase,
			stmt.idx,
		));
		match scope_env.define(
			&iterator,
			SymbolKind::make_free_variable(iterator.clone(), iterator_type, false, env.phase),
			StatementIdx::Top,
		) {
			Err(type_error) => {
				self.type_error(type_error);
			}
			_ => {}
		};
		self.types.set_scope_env(statements, scope_env);

		self.inner_scopes.push((statements, self.ctx.clone()));
	}

	fn type_check_let(
		&mut self,
		type_: &Option<TypeAnnotation>,
		env: &mut SymbolEnv,
		initial_value: &Expr,
		var_name: &Symbol,
		reassignable: &bool,
		stmt: &Stmt,
	) {
		let explicit_type = type_.as_ref().map(|t| self.resolve_type_annotation(t, env));
		let (mut inferred_type, _) = self.type_check_exp(initial_value, env);
		if inferred_type.is_void() {
			self.spanned_error(
				var_name,
				format!("Cannot assign expression of type \"{}\" to a variable", inferred_type),
			);
		}
		if explicit_type.is_none() && inferred_type.is_nil() {
			self.spanned_error(
				initial_value,
				"Cannot assign nil value to variables without explicit optional type",
			);
		}
		if let Some(explicit_type) = explicit_type {
			self.validate_type(inferred_type, explicit_type, initial_value);
			let final_type = if !*reassignable && explicit_type.is_json() && inferred_type.is_json() {
				// If both types are Json, use the inferred type in case it has more information
				inferred_type
			} else {
				explicit_type
			};
			match env.define(
				var_name,
				SymbolKind::make_free_variable(var_name.clone(), final_type, *reassignable, env.phase),
				StatementIdx::Index(stmt.idx),
			) {
				Err(type_error) => {
					self.type_error(type_error);
				}
				_ => {}
			};
		} else {
			if *reassignable && inferred_type.is_json() {
				if let Type::Json(Some(_)) = *inferred_type {
					// We do not have the required analysis to know the type of the Json data after reassignment
					inferred_type = self.types.json();
				}
			}
			match env.define(
				var_name,
				SymbolKind::make_free_variable(var_name.clone(), inferred_type, *reassignable, env.phase),
				StatementIdx::Index(stmt.idx),
			) {
				Err(type_error) => {
					self.type_error(type_error);
				}
				_ => {}
			};
		}
	}

	fn type_check_if_let_statement(
		&mut self,
		value: &Expr,
		statements: &Scope,
		reassignable: &bool,
		var_name: &Symbol,
		stmt: &Stmt,
		env: &mut SymbolEnv,
	) {
		let (mut cond_type, _) = self.type_check_exp(value, env);

		if let Type::Inferred(n) = *cond_type {
			// If the type is inferred and unlinked, we must make sure that the type is also optional
			// So let's make a new inference, but this time optional
			if self.types.get_inference_by_id(n).is_none() {
				let new_inference = self.types.make_inference();
				cond_type = self.types.make_option(new_inference);
				self.types.update_inferred_type(n, cond_type, &value.span);
			}
		}

		if !cond_type.is_option() {
			report_diagnostic(Diagnostic {
				message: format!("Expected type to be optional, but got \"{}\" instead", cond_type),
				span: Some(value.span()),
			});
		}

		// Technically we only allow if let statements to be used with optionals
		// and above validate_type_is_optional method will attach a diagnostic error if it is not.
		// However for the sake of verbose diagnostics we'll allow the code to continue if the type is not an optional
		// and complete the type checking process for additional errors.
		let var_type = *cond_type.maybe_unwrap_option();

		let mut stmt_env = self.types.add_symbol_env(SymbolEnv::new(
			Some(env.get_ref()),
			SymbolEnvKind::Scope,
			env.phase,
			stmt.idx,
		));

		// Add the variable to if block scope
		match stmt_env.define(
			var_name,
			SymbolKind::make_free_variable(var_name.clone(), var_type, *reassignable, env.phase),
			StatementIdx::Top,
		) {
			Err(type_error) => {
				self.type_error(type_error);
			}
			_ => {}
		}

		self.types.set_scope_env(statements, stmt_env);
		self.inner_scopes.push((statements, self.ctx.clone()));
	}

	fn type_check_if_statement(&mut self, condition: &Expr, statements: &Scope, stmt: &Stmt, env: &mut SymbolEnv) {
		let (cond_type, _) = self.type_check_exp(condition, env);
		self.validate_type(cond_type, self.types.bool(), condition);

		let if_scope_env = self.types.add_symbol_env(SymbolEnv::new(
			Some(env.get_ref()),
			SymbolEnvKind::Scope,
			env.phase,
			stmt.idx,
		));
		self.types.set_scope_env(statements, if_scope_env);
		self.inner_scopes.push((statements, self.ctx.clone()));
	}

	fn type_check_super_constructor_against_parent_initializer(
		&mut self,
		scope: &Scope,
		class_type: TypeRef,
		env: &mut SymbolEnv,
		init_name: &str,
	) {
		if scope.statements.len() >= 1 {
			match &scope.statements[0].kind {
				StmtKind::SuperConstructor { arg_list } => {
					if let Some(parent_class) = &class_type.as_class().unwrap().parent {
						let parent_initializer = parent_class
							.as_class()
							.unwrap()
							.methods(false)
							.filter(|(name, _type)| name == init_name)
							.collect_vec()[0]
							.1;

						let arg_list_types = self.type_check_arg_list(&arg_list, env);
						self.type_check_arg_list_against_function_sig(
							&arg_list,
							parent_initializer.as_function_sig().unwrap(),
							&scope.statements[0],
							arg_list_types,
						);
					}
				}
				_ => {} // No super no problem
			}
		};
	}

	/// Validate if the fields of a class are initialized in the constructor (init) according to the given phase.
	/// For example, if the phase is preflight, then all non-static preflight fields must be initialized
	/// and if the phase is inflight, then all non-static inflight fields must be initialized.
	///
	/// # Arguments
	///
	/// * `scope` - The constructor scope (init)
	/// * `fields` - All fields of a class
	/// * `phase` - initializer phase
	///
	fn check_class_field_initialization(&mut self, scope: &Scope, fields: &[ClassField], phase: Phase) {
		let mut visit_init = VisitClassInit::default();
		visit_init.analyze_statements(&scope.statements);
		let initialized_fields = visit_init.fields;

		let (current_phase, forbidden_phase) = if phase == Phase::Inflight {
			("Inflight", Phase::Preflight)
		} else {
			("Preflight", Phase::Inflight)
		};

		for field in fields.iter() {
			let matching_field = initialized_fields.iter().find(|&s| &s.name == &field.name.name);
			// inflight or static fields cannot be initialized in the initializer
			if field.phase == forbidden_phase || field.is_static {
				if let Some(matching_field) = matching_field {
					self.spanned_error(
						matching_field,
						format!(
							"\"{}\" cannot be initialized in the {} initializer",
							matching_field.name,
							current_phase.to_lowercase()
						),
					);
				};
				continue;
			}

			if matching_field == None {
				self.spanned_error(
					&field.name,
					format!("{} field \"{}\" is not initialized", current_phase, field.name.name),
				);
			}
		}
	}

	fn type_check_method(
		&mut self,
		class_type: TypeRef,
		method_name: &Symbol,
		parent_env: &SymbolEnv, // the environment in which the class is declared
		statement_idx: usize,
		method_def: &FunctionDefinition,
	) {
		let class_env = &class_type.as_class().unwrap().env;
		// TODO: make sure this function returns on all control paths when there's a return type (can be done by recursively traversing the statements and making sure there's a "return" statements in all control paths)
		// https://github.com/winglang/wing/issues/457
		// Lookup the method in the class_env
		let method_type = class_env
			.lookup(&method_name, None)
			.expect(format!("Expected method '{}' to be in class env", method_name.name).as_str())
			.as_variable()
			.expect("Expected method to be a variable")
			.type_;

		let method_sig = method_type
			.as_function_sig()
			.expect("Expected method type to be a function signature");

		// Create method environment and prime it with args
		let is_init = method_name.name == CLASS_INIT_NAME || method_name.name == CLASS_INFLIGHT_INIT_NAME;
		let mut method_env = self.types.add_symbol_env(SymbolEnv::new(
			Some(parent_env.get_ref()),
			SymbolEnvKind::Function {
				is_init,
				sig: method_type,
			},
			method_sig.phase,
			statement_idx,
		));
		// Prime the method environment with `this`
		if !method_def.is_static || is_init {
			method_env
				.define(
					&Symbol {
						name: "this".into(),
						span: method_name.span.clone(),
					},
					SymbolKind::make_free_variable("this".into(), class_type, false, class_env.phase),
					StatementIdx::Top,
				)
				.expect("Expected `this` to be added to constructor env");
		}
		self.add_arguments_to_env(&method_def.signature.parameters, method_sig, &mut method_env);

		self.with_function_def(Some(method_name), &method_def.signature, method_env, |tc| {
			if let FunctionBody::Statements(scope) = &method_def.body {
				tc.types.set_scope_env(scope, method_env);
				tc.inner_scopes.push((scope, tc.ctx.clone()));
			}

			if let FunctionBody::External(_) = &method_def.body {
				if !method_def.is_static {
					tc.spanned_error(
						method_name,
						"Extern methods must be declared \"static\" (they cannot access instance members)",
					);
				}
			}
		});
	}

	fn add_method_to_class_env(
		&mut self,
		method_sig: &ast::FunctionSignature,
		env: &mut SymbolEnv,
		instance_type: Option<TypeRef>, // TODO: change to bool, this can be inferred from the env (see `class_type` below)
		access_modifier: AccessModifier,
		class_env: &mut SymbolEnv,
		method_name: &Symbol,
	) {
		let mut method_type = self.resolve_type_annotation(&method_sig.to_type_annotation(), env);
		// use the class type as the function's "this" type (or None if static)
		method_type
			.as_mut_function_sig()
			.expect("Expected method type to be a function")
			.this_type = instance_type;

		match class_env.define(
			method_name,
			SymbolKind::make_member_variable(
				method_name.clone(),
				method_type,
				false,
				instance_type.is_none(),
				method_sig.phase,
				access_modifier,
				None,
			),
			StatementIdx::Top,
		) {
			Err(type_error) => {
				self.type_error(type_error);
			}
			_ => {}
		};
	}

	pub fn add_module_to_env(
		&mut self,
		env: &mut SymbolEnv,
		library_name: String,
		namespace_filter: Vec<String>,
		alias: &Symbol,
		// the statement that initiated the bring, if any
		stmt: Option<&Stmt>,
	) {
		let jsii = if let Some(jsii) = self
			.jsii_imports
			.iter()
			.find(|j| j.assembly_name == library_name && j.alias.name == alias.name)
		{
			// This spec has already been pre-supplied to the typechecker, so we'll still use this to populate the symbol environment
			jsii
		} else {
			// Loading the SDK is handled different from loading any other jsii modules because with the SDK we provide an exact
			// location to locate the SDK, whereas for the other modules we need to search for them from the source directory.
			let assembly_name = if library_name == WINGSDK_ASSEMBLY_NAME {
				// in runtime, if "WINGSDK_MANIFEST_ROOT" env var is set, read it. otherwise set to "../wingsdk" for dev
				let manifest_root = std::env::var("WINGSDK_MANIFEST_ROOT").unwrap_or_else(|_| "../wingsdk".to_string());
				let assembly_name = match self.jsii_types.load_module(&Utf8Path::new(&manifest_root)) {
					Ok(name) => name,
					Err(type_error) => {
						self.spanned_error(
							&stmt.map(|s| s.span.clone()).unwrap_or_default(),
							format!(
								"Cannot locate Wing standard library from \"{}\": {}",
								manifest_root, type_error
							),
						);
						return;
					}
				};

				assembly_name
			} else {
				let source_dir = self.source_path.parent().unwrap();
				let assembly_name = match self.jsii_types.load_dep(library_name.as_str(), source_dir) {
					Ok(name) => name,
					Err(type_error) => {
						self.spanned_error(
							&stmt.map(|s| s.span.clone()).unwrap_or_default(),
							format!(
								"Cannot find module \"{}\" in source directory: {}",
								library_name, type_error
							),
						);
						return;
					}
				};
				assembly_name
			};

			debug!("Loaded JSII assembly {}", assembly_name);

			self.jsii_imports.push(JsiiImportSpec {
				assembly_name: assembly_name.to_string(),
				namespace_filter,
				alias: alias.clone(),
				import_statement_idx: stmt.map(|s| s.idx).unwrap_or(0),
			});

			self
				.jsii_imports
				.iter()
				.find(|j| j.assembly_name == assembly_name && j.alias.name == alias.name)
				.expect("Expected to find the just-added jsii import spec")
		};

		// check if we've already defined the given alias in the current scope
		if env
			.lookup(&jsii.alias.name.as_str().into(), Some(jsii.import_statement_idx))
			.is_some()
		{
			self.spanned_error(alias, format!("\"{}\" is already defined", alias.name));
		} else {
			let mut importer = JsiiImporter::new(&jsii, self.types, self.jsii_types);

			// If we're importing from the the wing sdk, eagerly import all the types within it
			// The wing sdk is special because it's currently the only jsii module we import with a specific target namespace
			if jsii.assembly_name == WINGSDK_ASSEMBLY_NAME {
				importer.deep_import_submodule_to_env(if jsii.namespace_filter.is_empty() {
					None
				} else {
					Some(jsii.namespace_filter.join("."))
				});
			}

			importer.import_root_types();
			importer.import_submodules_to_env(env);
		}
	}

	/// Add function arguments to the function's environment
	///
	/// #Arguments
	///
	/// * `args` - List of arguments to add, each element is a tuple of the argument symbol and whether it's
	///   reassignable arg or not. Note that the argument types are figured out from `sig`.
	/// * `sig` - The function signature (used to figure out the type of each argument).
	/// * `env` - The function's environment to prime with the args.
	///
	fn add_arguments_to_env(&mut self, args: &Vec<AstFunctionParameter>, sig: &FunctionSignature, env: &mut SymbolEnv) {
		assert!(args.len() == sig.parameters.len());
		for (arg, param) in args.iter().zip(sig.parameters.iter()) {
			match env.define(
				&arg.name,
				SymbolKind::make_free_variable(arg.name.clone(), param.typeref, arg.reassignable, env.phase),
				StatementIdx::Top,
			) {
				Err(type_error) => {
					self.type_error(type_error);
				}
				_ => {}
			};
		}
	}

	/// Hydrate `@typeparam`s in a type reference with a given type argument
	///
	/// # Arguments
	///
	/// * `env` - The environment to use for looking up the original type
	/// * `original_fqn` - The fully qualified name of the original type
	/// * `type_params` - The type argument to use for the T1, T2, .. in the original type
	///
	/// # Returns
	/// The hydrated type reference
	///
	fn hydrate_class_type_arguments(
		&mut self,
		env: &SymbolEnv,
		original_fqn: &str,
		type_params: Vec<TypeRef>,
	) -> TypeRef {
		let original_type = env.lookup_nested_str(original_fqn, None).unwrap().0.as_type().unwrap();
		let original_type_class = original_type.as_class().unwrap();
		let original_type_params = if let Some(tp) = original_type_class.type_parameters.as_ref() {
			tp
		} else {
			panic!(
				"\"{}\" does not have type parameters and does not need hydration",
				original_fqn
			);
		};

		if original_type_params.len() != type_params.len() {
			self.unspanned_error(format!(
				"Type \"{}\" has {} type parameters, but {} were provided",
				original_fqn,
				original_type_params.len(),
				type_params.len()
			));
			return self.types.error();
		}

		// map from original_type_params to type_params
		let mut types_map = HashMap::new();
		for (o, n) in original_type_params.iter().zip(type_params.iter()) {
			types_map.insert(format!("{o}"), (*o, *n));
		}

		let dummy_env = SymbolEnv::new(None, SymbolEnvKind::Type(original_type), Phase::Independent, 0);
		let tt = Type::Class(Class {
			name: original_type_class.name.clone(),
			env: dummy_env,
			fqn: Some(original_fqn.to_string()),
			parent: original_type_class.parent,
			implements: original_type_class.implements.clone(),
			is_abstract: original_type_class.is_abstract,
			type_parameters: Some(type_params),
			phase: original_type_class.phase,
			docs: original_type_class.docs.clone(),
			std_construct_args: original_type_class.std_construct_args,
			lifts: None,
		});

		// TODO: here we add a new type regardless whether we already "hydrated" `original_type` with these `type_params`. Cache!
		let mut new_type = self.types.add_type(tt);
		let new_env = SymbolEnv::new(None, SymbolEnvKind::Type(new_type), Phase::Independent, 0);

		let new_type_class = new_type.as_class_mut().unwrap();

		// Update the class's env to point to the new env
		new_type_class.env = new_env;

		let SymbolEnvKind::Type(new_type) = new_type_class.env.kind else { // TODO: Ugly hack to get non mut ref of new_type so we can use it
			panic!("Expected class env to be a type");
		};

		// Add symbols from original type to new type
		// Note: this is currently limited to top-level function signatures and fields
		for (name, symbol, _) in original_type_class.env.iter(true) {
			match symbol {
				SymbolKind::Variable(VariableInfo {
					name: _,
					type_: v,
					reassignable,
					phase: flight,
					kind,
					access_modifier,
					docs: _,
				}) => {
					// Replace type params in function signatures
					if let Some(sig) = v.as_function_sig() {
						let new_return_type = self.get_concrete_type_for_generic(sig.return_type, &types_map);
						let new_this_type = if let Some(this_type) = sig.this_type {
							Some(self.get_concrete_type_for_generic(this_type, &types_map))
						} else {
							None
						};

						let new_params = sig
							.parameters
							.iter()
							.map(|param| FunctionParameter {
								name: param.name.clone(),
								docs: param.docs.clone(),
								typeref: self.get_concrete_type_for_generic(param.typeref, &types_map),
								variadic: param.variadic,
							})
							.collect();

						let new_sig = FunctionSignature {
							this_type: new_this_type,
							parameters: new_params,
							return_type: new_return_type,
							phase: sig.phase,
							js_override: sig.js_override.clone(),
							docs: Docs::default(),
						};

						let sym = Symbol::global(name);
						match new_type_class.env.define(
							// TODO: Original symbol is not available. SymbolKind::Variable should probably expose it
							&sym,
							SymbolKind::make_member_variable(
								sym.clone(),
								self.types.add_type(Type::Function(new_sig)),
								*reassignable,
								matches!(kind, VariableKind::StaticMember),
								*flight,
								*access_modifier,
								None,
							),
							StatementIdx::Top,
						) {
							Err(type_error) => {
								self.type_error(type_error);
							}
							_ => {}
						}
					} else {
						let new_var_type = self.get_concrete_type_for_generic(*v, &types_map);
						let var_name = Symbol::global(name);
						match new_type_class.env.define(
							// TODO: Original symbol is not available. SymbolKind::Variable should probably expose it
							&var_name,
							SymbolKind::make_member_variable(
								var_name.clone(),
								new_var_type,
								*reassignable,
								matches!(kind, VariableKind::StaticMember),
								*flight,
								*access_modifier,
								None,
							),
							StatementIdx::Top,
						) {
							Err(type_error) => {
								self.type_error(type_error);
							}
							_ => {}
						}
					}
				}
				_ => {
					panic!("Unexpected symbol kind: {:?} in class env", symbol)
				}
			}
		}

		return new_type;
	}

	fn get_concrete_type_for_generic(
		&mut self,
		type_to_maybe_replace: TypeRef,
		types_map: &HashMap<String, (TypeRef, TypeRef)>,
	) -> TypeRef {
		// Lookup type to replace in the types map and return the concrete type from the maps
		if let Some(new_type_arg) = types_map
			.get(&format!("{type_to_maybe_replace}"))
			.filter(|(o, _)| type_to_maybe_replace.is_same_type_as(o))
			.map(|(_, n)| n)
		{
			return *new_type_arg;
		} else {
			// Handle generic return types
			// TODO: If a generic class has a method that returns another generic, it must be a builtin
			if let Type::Optional(t) = *type_to_maybe_replace {
				let concrete_t = self.get_concrete_type_for_generic(t, types_map);
				return self.types.add_type(Type::Optional(concrete_t));
			}

			if let Some(c) = type_to_maybe_replace.as_class() {
				if let Some(type_parameters) = &c.type_parameters {
					// For now all our generics only have a single type parameter so use the first type parameter as our "T1"
					let t1 = type_parameters[0];
					let t1_replacement = *types_map
						.get(&format!("{t1}"))
						.filter(|(o, _)| t1.is_same_type_as(o))
						.map(|(_, n)| n)
						.expect("generic must have a type parameter");
					let fqn = format!("{}.{}", WINGSDK_STD_MODULE, c.name.name);

					return match fqn.as_str() {
						WINGSDK_MUT_ARRAY => self.types.add_type(Type::MutArray(t1_replacement)),
						WINGSDK_ARRAY => self.types.add_type(Type::Array(t1_replacement)),
						WINGSDK_MAP => self.types.add_type(Type::Map(t1_replacement)),
						WINGSDK_MUT_MAP => self.types.add_type(Type::MutMap(t1_replacement)),
						WINGSDK_SET => self.types.add_type(Type::Set(t1_replacement)),
						WINGSDK_MUT_SET => self.types.add_type(Type::MutSet(t1_replacement)),
						_ => {
							self.unspanned_error(format!("\"{}\" is not a supported generic return type", fqn));
							self.types.error()
						}
					};
				}
			}
		}
		return type_to_maybe_replace;
	}

	fn get_stdlib_symbol(&self, symbol: &Symbol) -> Option<Symbol> {
		// Need this in order to map wing types to their stdlib equivalents
		// e.g. wing::str -> stdlib::String | wing::Array -> stdlib::ImmutableArray
		match symbol.name.as_str() {
			"Json" => Some(symbol.clone()),
			"duration" => Some(Symbol {
				name: "Duration".to_string(),
				span: symbol.span.clone(),
			}),
			"datetime" => Some(Symbol {
				name: "Datetime".to_string(),
				span: symbol.span.clone(),
			}),
			"str" => Some(Symbol {
				name: "String".to_string(),
				span: symbol.span.clone(),
			}),
			"num" => Some(Symbol {
				name: "Number".to_string(),
				span: symbol.span.clone(),
			}),
			"bool" => Some(Symbol {
				name: "Boolean".to_string(),
				span: symbol.span.clone(),
			}),
			_ => None,
		}
	}

	fn reference_to_udt(&mut self, reference: &Reference) -> Option<UserDefinedType> {
		// TODO: we currently don't handle parenthesized expressions correctly so something like `(MyEnum).A` or `std.(namespace.submodule).A` will return true, is this a problem?
		// https://github.com/winglang/wing/issues/1006
		let mut path = vec![];
		let mut current_reference = reference;
		loop {
			match &current_reference {
				Reference::Identifier(symbol) => {
					if let Some(stdlib_symbol) = self.get_stdlib_symbol(symbol) {
						path.push(stdlib_symbol);
						path.push(Symbol {
							name: WINGSDK_STD_MODULE.to_string(),
							span: symbol.span.clone(),
						});
					} else {
						path.push(symbol.clone());
					}
					break;
				}
				Reference::InstanceMember {
					object,
					property,
					optional_accessor: _,
				} => {
					path.push(property.clone());
					current_reference = match &object.kind {
						ExprKind::Reference(r) => r,
						_ => return None,
					}
				}
				Reference::TypeMember { type_name, property } => {
					path.push(property.clone());
					type_name.fields.iter().rev().for_each(|f| path.push(f.clone()));
					path.push(type_name.root.clone());
					break;
				}
			}
		}

		let root = path.pop().unwrap();
		path.reverse();

		// combine all the spans into a single span
		let start = root.span.start;
		let end = path.last().map(|s| s.span.end).unwrap_or(root.span.end);
		let file_id = root.span.file_id.clone();

		Some(UserDefinedType {
			root,
			fields: path,
			span: WingSpan { start, end, file_id },
		})
	}

	/// Check if this expression is actually a reference to a type. The parser doesn't distinguish between a `some_expression.field` and `SomeType.field`.
	/// This function checks if the expression is a reference to a user define type and if it is it returns it. If not it returns `None`.
	fn expr_maybe_type(&mut self, expr: &Expr, env: &SymbolEnv) -> Option<UserDefinedType> {
		// TODO: we currently don't handle parenthesized expressions correctly so something like `(MyEnum).A` or `std.(namespace.submodule).A` will return true, is this a problem?
		// https://github.com/winglang/wing/issues/1006

		let base_udt = if let ExprKind::Reference(reference) = &expr.kind {
			self.reference_to_udt(reference)?
		} else {
			return None;
		};

		// rewrite "namespace.foo()" to "namespace.Util.foo()" (e.g. `util.env()`). we do this by
		// looking up the symbol path within the current environment and if it resolves to a namespace,
		// then resolve a class named "Util" within it. This will basically be equivalent to the
		// `foo.Bar.baz()` case (where `baz()`) is a static method of class `Bar`.
		if base_udt.fields.is_empty() {
			let result = env.lookup_nested_str(&base_udt.full_path_str(), Some(self.ctx.current_stmt_idx()));
			if let LookupResult::Found(symbol_kind, _) = result {
				if let SymbolKind::Namespace(_) = symbol_kind {
					let mut new_udt = base_udt.clone();
					new_udt.fields.push(Symbol {
						name: "Util".to_string(),
						span: base_udt.span.clone(),
					});

					return self
						.resolve_user_defined_type(&new_udt, env, self.ctx.current_stmt_idx())
						.ok()
						.map(|_| new_udt);
				}
			}
		}

		self
			.resolve_user_defined_type(&base_udt, env, self.ctx.current_stmt_idx())
			.ok()
			.map(|_| base_udt)
	}

	fn resolve_reference(&mut self, reference: &Reference, env: &mut SymbolEnv) -> (VariableInfo, Phase) {
		match reference {
			Reference::Identifier(symbol) => {
				let lookup_res = env.lookup_ext_mut(symbol, Some(self.ctx.current_stmt_idx()));
				if let LookupResultMut::Found(var, _) = lookup_res {
					if let Some(var) = var.as_variable_mut() {
						let phase = var.phase;
						self.update_known_inferences(&mut var.type_, &var.name.span);
						(var.clone(), phase)
					} else {
						self.spanned_error_with_var(
							symbol,
							format!("Expected identifier \"{symbol}\" to be a variable, but it's a {var}",),
						)
					}
				} else {
					// Give a specific error message if someone tries to write "print" instead of "log"
					if symbol.name == "print" {
						self.spanned_error(symbol, "Unknown symbol \"print\", did you mean to use \"log\"?");
					} else {
						self.type_error(lookup_result_mut_to_type_error(lookup_res, symbol));
					}
					(self.make_error_variable_info(), Phase::Independent)
				}
			}
			Reference::InstanceMember {
				object,
				property,
				optional_accessor,
			} => {
				// There's a special case where the object is actually a type and the property is either a static member or an enum variant.
				// In this case the type might even be namespaced (recursive nested reference). We need to detect this and transform this
				// reference into a type reference.
				if let Some(user_type_annotation) = self.expr_maybe_type(object, env) {
					// We can't get here twice, we can safely assume that if we're here the `object` part of the reference doesn't have and evaluated type yet.
					// Create a type reference out of this nested reference and call ourselves again
					let new_ref = Reference::TypeMember {
						type_name: user_type_annotation,
						property: property.clone(),
					};
					// Replace the reference with the new one, this is unsafe because `reference` isn't mutable and theoretically someone may
					// hold another reference to it. But our AST doesn't hold up/cross references so this is safe as long as we return right.
					let const_ptr = reference as *const Reference;
					let mut_ptr = const_ptr as *mut Reference;
					unsafe {
						// We don't use the return value but need to call replace so it'll drop the old value
						_ = std::mem::replace(&mut *mut_ptr, new_ref);
					}
					return self.resolve_reference(reference, env);
				}

				// Special case: if the object expression is a simple reference to `this` and we're inside the init function then
				// we'll consider all properties as reassignable regardless of whether they're `var`.
				let mut force_reassignable = false;
				if let ExprKind::Reference(Reference::Identifier(symb)) = &object.kind {
					if symb.name == "this" {
						if let LookupResult::Found(kind, info) = env.lookup_ext(&symb, Some(self.ctx.current_stmt_idx())) {
							// `this` reserved symbol should always be a variable
							assert!(matches!(kind, SymbolKind::Variable(_)));
							force_reassignable = info.init;
						}
					}
				}

				let (instance_type, instance_phase) = self.type_check_exp(object, env);

				// If resolving the object's type failed, we can't resolve the property either
				if instance_type.is_unresolved() {
					return (self.make_error_variable_info(), Phase::Independent);
				}

				let mut property_variable = self.resolve_variable_from_instance_type(instance_type, property, env, object);

				// Validate access modifier
				// if !property_variable.type_.is_unresolved() {
				// 	// TODO: this isn't good enough becaues `instance_type` might be an array so we need to "actual" class_type (Array). This is done for us in
				// 	// `resolve_variable_from_instance_type`, fixing this might also make the unresolved check above redundant
				// 	self.check_access(env, instance_type, property, property_variable.access_modifier);
				// }

				// if the object is `this`, then use the property's phase instead of the object phase
				let property_phase = if property_variable.phase == Phase::Independent {
					instance_phase
				} else {
					property_variable.phase
				};

				// Check if the object is an optional type. If it is ensure the use of optional chaining.
				let object_is_option = instance_type.is_option();

				if object_is_option && !optional_accessor {
					self.spanned_error(
						object,
						format!(
							"Property access on optional type \"{}\" requires optional accessor: \"?.\"",
							instance_type
						),
					);
				}

				if force_reassignable {
					property_variable.reassignable = true;
				}

				// If `a?.b.c`, make sure the entire reference is optional
				if *optional_accessor {
					property_variable.type_ = self.types.make_option(property_variable.type_);
				}

				(property_variable, property_phase)
			}
			Reference::TypeMember { type_name, property } => {
				let type_ = self
					.resolve_user_defined_type(type_name, env, self.ctx.current_stmt_idx())
					.unwrap_or_else(|e| self.type_error(e));
				match *type_ {
					Type::Enum(ref e) => {
						if e.values.contains(property) {
							(
								VariableInfo {
									name: property.clone(),
									kind: VariableKind::StaticMember,
									type_,
									reassignable: false,
									phase: Phase::Independent,
									access_modifier: AccessModifier::Public,
									docs: None,
								},
								Phase::Independent,
							)
						} else {
							self.spanned_error_with_var(
								property,
								format!("Enum \"{}\" does not contain value \"{}\"", type_, property.name),
							)
						}
					}
					Type::Struct(ref s) => {
						const FROM_JSON: &str = "fromJson";
						const TRY_FROM_JSON: &str = "tryFromJson";

						if property.name == FROM_JSON || property.name == TRY_FROM_JSON {
							// we need to validate that only structs with all valid json fields can have a fromJson method
							for (name, field) in s.fields(true) {
								if !field.has_json_representation() {
									self.spanned_error_with_var(
										property,
										format!(
											"Struct \"{}\" contains field \"{}\" which cannot be represented in Json",
											type_, name
										),
									);
									return (self.make_error_variable_info(), Phase::Independent);
								}
							}
						}

						let new_class = self.hydrate_class_type_arguments(env, WINGSDK_STRUCT, vec![type_]);
						let v = self.get_property_from_class_like(new_class.as_class().unwrap(), property, true, env);
						(v, Phase::Independent)
					}
					Type::Class(ref c) =>
					/*match c.env.lookup(&property, None)*/
					{
						let v = self.get_property_from_class_like(c, property, true, env);
						if matches!(v.kind, VariableKind::InstanceMember) {
							return self.spanned_error_with_var(
								property,
								format!("Class \"{c}\" contains a member \"{property}\" but it is not static"),
							);
						}
						(v.clone(), v.phase)
						// Some(SymbolKind::Variable(v)) => {
						// 	if let VariableKind::StaticMember = v.kind {
						// 		// Validate access modifier
						// 		if !v.type_.is_unresolved() {
						// 			self.check_access(env, type_, property, v.access_modifier);
						// 		}
						// 		(v.clone(), v.phase)
						// 	} else {
						// 		self.spanned_error_with_var(
						// 			property,
						// 			format!(
						// 				"Class \"{}\" contains a member \"{}\" but it is not static",
						// 				type_, property.name
						// 			),
						// 		)
						// 	}
						// }
						// _ => self.spanned_error_with_var(
						// 	property,
						// 	format!("No member \"{}\" in class \"{}\"", property.name, type_),
						// ),
					}
					_ => self.spanned_error_with_var(property, format!("\"{}\" not a valid reference", reference)),
				}
			}
		}
	}

	/// Check if the given property on the given type with the given access modifier can be accessed from the current context

	fn resolve_variable_from_instance_type(
		&mut self,
		instance_type: TypeRef,
		property: &Symbol,
		env: &SymbolEnv,
		// only used for recursion
		_object: &Expr,
	) -> VariableInfo {
		match *instance_type {
			Type::Optional(t) => self.resolve_variable_from_instance_type(t, property, env, _object),
			Type::Class(ref class) => self.get_property_from_class_like(class, property, false, env),
			Type::Interface(ref interface) => self.get_property_from_class_like(interface, property, false, env),
			Type::Anything => VariableInfo {
				name: property.clone(),
				type_: instance_type,
				reassignable: false,
				phase: env.phase,
				kind: VariableKind::InstanceMember,
				access_modifier: AccessModifier::Public,
				docs: None,
			},

			// Lookup wingsdk std types, hydrating generics if necessary
			Type::Array(t) => {
				let new_class = self.hydrate_class_type_arguments(env, WINGSDK_ARRAY, vec![t]);
				self.get_property_from_class_like(new_class.as_class().unwrap(), property, false, env)
			}
			Type::MutArray(t) => {
				let new_class = self.hydrate_class_type_arguments(env, WINGSDK_MUT_ARRAY, vec![t]);
				self.get_property_from_class_like(new_class.as_class().unwrap(), property, false, env)
			}
			Type::Set(t) => {
				let new_class = self.hydrate_class_type_arguments(env, WINGSDK_SET, vec![t]);
				self.get_property_from_class_like(new_class.as_class().unwrap(), property, false, env)
			}
			Type::MutSet(t) => {
				let new_class = self.hydrate_class_type_arguments(env, WINGSDK_MUT_SET, vec![t]);
				self.get_property_from_class_like(new_class.as_class().unwrap(), property, false, env)
			}
			Type::Map(t) => {
				let new_class = self.hydrate_class_type_arguments(env, WINGSDK_MAP, vec![t]);
				self.get_property_from_class_like(new_class.as_class().unwrap(), property, false, env)
			}
			Type::MutMap(t) => {
				let new_class = self.hydrate_class_type_arguments(env, WINGSDK_MUT_MAP, vec![t]);
				self.get_property_from_class_like(new_class.as_class().unwrap(), property, false, env)
			}
			Type::Json(_) => self.get_property_from_class_like(
				env
					.lookup_nested_str(WINGSDK_JSON, None)
					.unwrap()
					.0
					.as_type()
					.unwrap()
					.as_class()
					.unwrap(),
				property,
				false,
				env,
			),
			Type::MutJson => self.get_property_from_class_like(
				env
					.lookup_nested_str(WINGSDK_MUT_JSON, None)
					.unwrap()
					.0
					.as_type()
					.unwrap()
					.as_class()
					.unwrap(),
				property,
				false,
				env,
			),
			Type::String => self.get_property_from_class_like(
				env
					.lookup_nested_str(WINGSDK_STRING, None)
					.unwrap()
					.0
					.as_type()
					.unwrap()
					.as_class()
					.unwrap(),
				property,
				false,
				env,
			),
			Type::Duration => self.get_property_from_class_like(
				env
					.lookup_nested_str(WINGSDK_DURATION, None)
					.unwrap()
					.0
					.as_type()
					.unwrap()
					.as_class()
					.unwrap(),
				property,
				false,
				env,
			),
			Type::Struct(ref s) => self.get_property_from_class_like(s, property, true, env),
			_ => {
				self
					.spanned_error_with_var(property, "Property not found".to_string())
					.0
			}
		}
	}

	/// Get's the type of an instance variable in a class and the type in which it's defined
	fn get_property_from_class_like(
		&mut self,
		class: &impl ClassLike,
		property: &Symbol,
		allow_static: bool,
		env: &SymbolEnv,
	) -> VariableInfo {
		let lookup_res = class.get_env().lookup_ext(property, None);
		if let LookupResult::Found(field, lookup_info) = lookup_res {
			let var = field.as_variable().expect("Expected property to be a variable");

			// Determine the access type of the property
			// Lookup the property in the class env to find out in which class (perhaps an ancestor) it was defined
			let SymbolEnvKind::Type(property_defined_in) = lookup_info.env.kind else {
				panic!("Expected env to be a type env");
			};
			// Check if the class in which the property is defined is the current class nesting
			let mut private_access = false;
			let mut protected_access = false;
			for current_class in self.ctx.current_class_nesting() {
				let current_class_type = self
					.resolve_user_defined_type(&current_class, env, self.ctx.current_stmt_idx())
					.unwrap();
				private_access = current_class_type.is_same_type_as(&property_defined_in);
				protected_access = private_access || current_class_type.is_strict_subtype_of(&property_defined_in);
				if private_access {
					break;
				}
			}

			// Compare the access type with what's allowed
			match var.access_modifier {
				AccessModifier::Private => {
					if !private_access {
						self.spanned_error(property, format!("Cannot access private member {property} of {class}"));
					}
				}
				AccessModifier::Protected => {
					if !protected_access {
						self.spanned_error(
							property,
							format!("Cannot access protected member {property} of {class}"),
						);
					}
				}
				AccessModifier::Public => {} // keep this here to make sure we don't add a new access modifier without handling it here
			}

			if let VariableKind::StaticMember = var.kind {
				if allow_static {
					return var.clone();
				}

				self
					.spanned_error_with_var(
						property,
						format!("Cannot access static property \"{property}\" from instance"),
					)
					.0
			} else {
				var.clone()
			}
		} else {
			self.type_error(lookup_result_to_type_error(lookup_res, property));
			self.make_error_variable_info()
		}
	}

	/// Resolves a user defined type (e.g. `Foo.Bar.Baz`) to a type reference
	/// If needed, this method can also resolve types from jsii libraries that have yet to be imported
	fn resolve_user_defined_type(
		&mut self,
		user_defined_type: &UserDefinedType,
		env: &SymbolEnv,
		statement_idx: usize,
	) -> Result<TypeRef, TypeError> {
		// Attempt to resolve the type from the current environment
		let res = resolve_user_defined_type(user_defined_type, env, statement_idx);
		if res.is_ok() {
			return res;
		}

		// If the type is not found, attempt to import it from a jsii library
		if import_udt_from_jsii(self.types, self.jsii_types, user_defined_type, &self.jsii_imports) {
			return resolve_user_defined_type(user_defined_type, env, statement_idx);
		}

		// If the type is still not found, return the original error
		res
	}

	fn extract_parent_class(
		&mut self,
		parent: Option<&UserDefinedType>,
		phase: Phase,
		name: &Symbol,
		env: &mut SymbolEnv,
	) -> (Option<TypeRef>, Option<SymbolEnvRef>) {
		let Some(parent) = parent else  {
			if phase == Phase::Preflight {
				// if this is a preflight and we don't have a parent, then we implicitly set it to `std.Resource`
				let t = self.types.resource_base_type();
				let env = t.as_preflight_class().unwrap().env.get_ref();
				return (Some(t), Some(env));
			} else {
				return (None, None);
			}
		};

		let parent_type = self
			.resolve_user_defined_type(parent, env, self.ctx.current_stmt_idx())
			.unwrap_or_else(|e| {
				self.type_error(e);
				self.types.error()
			});

		// bail out if we could not resolve the parent type
		if parent_type.is_unresolved() {
			return (None, None);
		}

		if &parent.root == name && parent.fields.is_empty() {
			self.spanned_error(parent, "Class cannot extend itself".to_string());
			return (None, None);
		}

		if let Some(parent_class) = parent_type.as_class() {
			if parent_class.phase == phase {
				(Some(parent_type), Some(parent_class.env.get_ref()))
			} else {
				report_diagnostic(Diagnostic {
					message: format!(
						"Class \"{}\" is an {} class and cannot extend {} class \"{}\"",
						name, phase, parent_class.phase, parent_class.name
					),
					span: Some(parent.span.clone()),
				});
				(None, None)
			}
		} else {
			report_diagnostic(Diagnostic {
				message: format!("Expected \"{}\" to be a class", parent),
				span: Some(parent.span.clone()),
			});
			(None, None)
		}
	}
}

impl VisitorWithContext for TypeChecker<'_> {
	fn ctx(&mut self) -> &mut VisitContext {
		&mut self.ctx
	}
}

fn add_parent_members_to_struct_env(
	extends_types: &Vec<TypeRef>,
	name: &Symbol,
	struct_env: &mut SymbolEnv, // TODO: pass the struct_type here and we'll extract the env
) -> Result<(), TypeError> {
	// Add members of all parents to the struct's environment
	for parent_type in extends_types.iter() {
		let parent_struct = if let Some(parent_struct) = parent_type.as_struct() {
			parent_struct
		} else {
			return Err(TypeError {
				message: format!(
					"Type \"{}\" extends \"{}\" which should be a struct",
					name.name, parent_type
				),
				span: name.span.clone(),
			});
		};
		// Add each member of current parent to the struct's environment (if it wasn't already added by a previous parent)
		for (parent_member_name, parent_member, _) in parent_struct.env.iter(true) {
			let member_type = parent_member
				.as_variable()
				.expect("Expected struct member to be a variable")
				.type_;
			if let Some(existing_type) = struct_env.lookup(&parent_member_name.as_str().into(), None) {
				let existing_type = existing_type
					.as_variable()
					.expect("Expected struct member to be a variable")
					.type_;
				if !existing_type.is_same_type_as(&member_type) {
					return Err(TypeError {
						span: name.span.clone(),
						message: format!(
							"Struct \"{}\" extends \"{}\" which introduces a conflicting member \"{}\" ({} != {})",
							name, parent_type, parent_member_name, member_type, member_type
						),
					});
				}
			} else {
				let sym = Symbol {
					name: parent_member_name,
					span: name.span.clone(),
				};
				struct_env.define(
					&sym,
					SymbolKind::make_member_variable(
						sym.clone(),
						member_type,
						false,
						false,
						struct_env.phase,
						AccessModifier::Public,
						None,
					),
					StatementIdx::Top,
				)?;
			}
		}
	}
	Ok(())
}

// TODO: dup code with `add_parent_members_to_struct_env`
fn add_parent_members_to_iface_env(
	extends_types: &Vec<TypeRef>,
	name: &Symbol,
	iface_env: &mut SymbolEnv, // TODO: pass the iface_type here and we'll extract the env
) -> Result<(), TypeError> {
	// Add members of all parents to the interface's environment
	for parent_type in extends_types.iter() {
		let parent_iface = if let Some(parent_iface) = parent_type.as_interface() {
			parent_iface
		} else {
			return Err(TypeError {
				message: format!(
					"Type \"{}\" extends \"{}\" which should be an interface",
					name.name, parent_type
				),
				span: name.span.clone(),
			});
		};
		// Add each member of current parent to the interface's environment (if it wasn't already added by a previous parent)
		for (parent_member_name, parent_member, _) in parent_iface.env.iter(true) {
			let member_type = parent_member
				.as_variable()
				.expect("Expected interface member to be a variable")
				.type_;
			if let Some(existing_type) = iface_env.lookup(&parent_member_name.as_str().into(), None) {
				let existing_type = existing_type
					.as_variable()
					.expect("Expected interface member to be a variable")
					.type_;
				if !existing_type.is_same_type_as(&member_type) {
					return Err(TypeError {
						span: name.span.clone(),
						message: format!(
							"Interface \"{}\" extends \"{}\" but has a conflicting member \"{}\" ({} != {})",
							name, parent_type, parent_member_name, member_type, member_type
						),
					});
				}
			} else {
				let sym = Symbol {
					name: parent_member_name,
					span: name.span.clone(),
				};
				iface_env.define(
					&sym,
					SymbolKind::make_member_variable(
						sym.clone(),
						member_type,
						false,
						true,
						iface_env.phase,
						AccessModifier::Public,
						None,
					),
					StatementIdx::Top,
				)?;
			}
		}
	}
	Ok(())
}

#[duplicate_item(
	lookup_result_to_type_error LookupResult;
	[lookup_result_to_type_error] [LookupResult];
	[lookup_result_mut_to_type_error] [LookupResultMut];
)]
fn lookup_result_to_type_error<T>(lookup_result: LookupResult, looked_up_object: &T) -> TypeError
where
	T: Spanned + Display,
{
	let (message, span) = match lookup_result {
		LookupResult::NotFound(s) => (format!("Unknown symbol \"{s}\""), s.span()),
		LookupResult::DefinedLater => (
			format!("Symbol \"{looked_up_object}\" used before being defined"),
			looked_up_object.span(),
		),
		LookupResult::ExpectedNamespace(ns_name) => (
			format!("Expected \"{ns_name}\" in \"{looked_up_object}\" to be a namespace"),
			ns_name.span(),
		),
		LookupResult::Found(..) => panic!("Expected a lookup error, but found a successful lookup"),
	};
	TypeError { message, span }
}

/// Resolves a user defined type (e.g. `Foo.Bar.Baz`) to a type reference
pub fn resolve_user_defined_type(
	user_defined_type: &UserDefinedType,
	env: &SymbolEnv,
	statement_idx: usize,
) -> Result<TypeRef, TypeError> {
	// Resolve all types down the fields list and return the last one (which is likely to be a real type and not a namespace)
	let mut nested_name = vec![&user_defined_type.root];
	nested_name.extend(user_defined_type.fields.iter().collect_vec());

	let lookup_result = env.lookup_nested(&nested_name, Some(statement_idx));

	if let LookupResult::Found(symb_kind, _) = lookup_result {
		if let SymbolKind::Type(t) = symb_kind {
			Ok(*t)
		} else {
			let symb = nested_name.last().unwrap();
			Err(TypeError {
				message: format!("Expected \"{}\" to be a type but it's a {symb_kind}", symb.name),
				span: symb.span.clone(),
			})
		}
	} else {
		Err(lookup_result_to_type_error(lookup_result, user_defined_type))
	}
}

pub fn is_udt_struct_type(udt: &UserDefinedType, env: &SymbolEnv) -> bool {
	if let Ok(type_) = resolve_user_defined_type(udt, env, 0) {
		type_.as_struct().is_some()
	} else {
		false
	}
}

pub fn resolve_super_method(method: &Symbol, env: &SymbolEnv, types: &Types) -> Result<(TypeRef, Phase), TypeError> {
	let this_type = env.lookup(&Symbol::global("this"), None);
	if let Some(SymbolKind::Variable(VariableInfo {
		type_,
		kind: VariableKind::Free,
		..
	})) = this_type
	{
		if type_.is_closure() {
			return Err(TypeError {
				message:
					"`super` calls inside inflight closures not supported yet, see: https://github.com/winglang/wing/issues/3474"
						.to_string(),
				span: method.span.clone(),
			});
		}
		// Get the parent type of "this" (if it's a preflight class that's directly derived from `std.Resource` it's an implicit derive so we'll treat it as if there's no parent)
		let parent_type = type_
			.as_class()
			.expect("Expected \"this\" to be a class")
			.parent
			.filter(|t| !(t.is_preflight_class() && t.is_same_type_as(&types.resource_base_type())));
		if let Some(parent_type) = parent_type {
			if let Some(method_info) = parent_type.as_class().unwrap().get_method(method) {
				Ok((method_info.type_, method_info.phase))
			} else {
				Err(TypeError {
					message: format!(
						"super class \"{}\" does not have a method named \"{}\"",
						parent_type, method
					),
					span: method.span.clone(),
				})
			}
		} else {
			Err(TypeError {
				message: format!("Cannot call super method because class {} has no parent", type_),
				span: method.span.clone(),
			})
		}
	} else {
		Err(TypeError {
			message: (if matches!(env.kind, SymbolEnvKind::Function { .. }) {
				"Cannot call super method inside of a static method"
			} else {
				"\"super\" can only be used inside of classes"
			})
			.to_string(),
			span: method.span.clone(),
		})
	}
}

pub fn import_udt_from_jsii(
	wing_types: &mut Types,
	jsii_types: &TypeSystem,
	user_defined_type: &UserDefinedType,
	jsii_imports: &[JsiiImportSpec],
) -> bool {
	for jsii in jsii_imports {
		if jsii.alias.name == user_defined_type.root.name {
			let mut importer = JsiiImporter::new(&jsii, wing_types, jsii_types);

			let mut udt_string = if jsii.assembly_name == WINGSDK_ASSEMBLY_NAME {
				// when importing from the std lib, the "alias" is the submodule
				format!("{}.{}.", jsii.assembly_name, jsii.alias.name)
			} else {
				format!("{}.", jsii.assembly_name)
			};
			udt_string.push_str(&user_defined_type.fields.iter().map(|g| g.name.clone()).join("."));

			return importer.import_type(&FQN::from(udt_string.as_str()));
		}
	}
	false
}

/// *Hacky* If the given type is from the std namespace, add the implicit `std.` to it.
///
/// This is needed because our builtin types have no API
/// So we have to get the API from the std lib
/// But the std lib sometimes doesn't have the same names as the builtin types
///
/// https://github.com/winglang/wing/issues/1780
pub fn fully_qualify_std_type(type_: &str) -> String {
	// Additionally, this doesn't handle for generics
	let type_name = type_.to_string();
	let type_name = if let Some((prefix, _)) = type_name.split_once(" ") {
		prefix
	} else {
		&type_name
	};
	let type_name = if let Some((prefix, _)) = type_name.split_once("<") {
		prefix
	} else {
		&type_name
	};

	let type_name = match type_name {
		"str" => "String",
		"duration" => "Duration",
		"datetime" => "Datetime",
		"bool" => "Boolean",
		"num" => "Number",
		_ => type_name,
	};

	match type_name {
		"Json" | "MutJson" | "MutArray" | "MutMap" | "MutSet" | "Array" | "Map" | "Set" | "String" | "Duration"
		| "Boolean" | "Number" => {
			format!("{WINGSDK_STD_MODULE}.{type_name}")
		}
		_ => type_name.to_string(),
	}
}

fn check_is_bringable(scope: &Scope) -> bool {
	let valid_stmt = |stmt: &Stmt| match stmt.kind {
		StmtKind::Bring { .. } => true,
		StmtKind::Class(_) => true,
		StmtKind::Interface(_) => true,
		StmtKind::Struct { .. } => true,
		StmtKind::Enum { .. } => true,
		StmtKind::CompilerDebugEnv => true,
		StmtKind::SuperConstructor { .. } => false,
		StmtKind::Let { .. } => false,
		StmtKind::ForLoop { .. } => false,
		StmtKind::While { .. } => false,
		StmtKind::IfLet(IfLet { .. }) => false,
		StmtKind::If { .. } => false,
		StmtKind::Break => false,
		StmtKind::Continue => false,
		StmtKind::Return(_) => false,
		StmtKind::Throw(_) => false,
		StmtKind::Expression(_) => false,
		StmtKind::Assignment { .. } => false,
		StmtKind::Scope(_) => false,
		StmtKind::TryCatch { .. } => false,
	};

	// A module is bringable if it only contains valid statement kinds
	scope.statements.iter().all(valid_stmt)
}

#[cfg(test)]
mod tests {
	use super::*;

	#[test]
	fn phase_subtyping() {
		// subtyping is reflexive
		assert!(Phase::Independent.is_subtype_of(&Phase::Independent));
		assert!(Phase::Preflight.is_subtype_of(&Phase::Preflight));
		assert!(Phase::Inflight.is_subtype_of(&Phase::Inflight));

		// independent is a subtype of preflight
		assert!(Phase::Independent.is_subtype_of(&Phase::Preflight));
		assert!(!Phase::Preflight.is_subtype_of(&Phase::Independent));

		// independent is a subtype of inflight
		assert!(Phase::Independent.is_subtype_of(&Phase::Inflight));
		assert!(!Phase::Inflight.is_subtype_of(&Phase::Independent));

		// preflight and inflight are not subtypes of each other
		assert!(!Phase::Preflight.is_subtype_of(&Phase::Inflight));
		assert!(!Phase::Inflight.is_subtype_of(&Phase::Preflight));
	}

	fn make_function(params: Vec<FunctionParameter>, ret: TypeRef, phase: Phase) -> Type {
		Type::Function(FunctionSignature {
			this_type: None,
			parameters: params,
			return_type: ret,
			phase,
			js_override: None,
			docs: Docs::default(),
		})
	}

	#[test]
	fn optional_subtyping() {
		let string = UnsafeRef::<Type>(&Type::String as *const Type);
		let opt_string = UnsafeRef::<Type>(&Type::Optional(string) as *const Type);

		// T is a subtype of T? since T can be used anywhere a T? is expected
		// (but not vice versa)
		assert!(string.is_subtype_of(&opt_string));
		assert!(!opt_string.is_subtype_of(&string));

		// subtyping is reflexive
		assert!(string.is_subtype_of(&string));
		assert!(opt_string.is_subtype_of(&opt_string));
	}

	#[test]
	fn function_subtyping_across_phases() {
		let void = UnsafeRef::<Type>(&Type::Void as *const Type);
		let inflight_fn = make_function(vec![], void, Phase::Inflight);
		let preflight_fn = make_function(vec![], void, Phase::Preflight);

		// functions of different phases are not subtypes of each other
		assert!(!inflight_fn.is_subtype_of(&preflight_fn));
		assert!(!preflight_fn.is_subtype_of(&inflight_fn));

		// subtyping is reflexive
		assert!(inflight_fn.is_subtype_of(&inflight_fn));
		assert!(preflight_fn.is_subtype_of(&preflight_fn));
	}

	#[test]
	fn function_subtyping_incompatible_single_param() {
		let void = UnsafeRef::<Type>(&Type::Void as *const Type);
		let num = UnsafeRef::<Type>(&Type::Number as *const Type);
		let string = UnsafeRef::<Type>(&Type::String as *const Type);
		let num_fn = make_function(
			vec![FunctionParameter {
				typeref: num,
				docs: Docs::default(),
				name: "p1".into(),
				variadic: false,
			}],
			void,
			Phase::Inflight,
		);
		let str_fn = make_function(
			vec![FunctionParameter {
				typeref: string,
				docs: Docs::default(),
				name: "p1".into(),
				variadic: false,
			}],
			void,
			Phase::Inflight,
		);

		// functions of incompatible arguments are not subtypes of each other
		assert!(!num_fn.is_subtype_of(&str_fn));
		assert!(!str_fn.is_subtype_of(&num_fn));
	}

	#[test]
	fn function_subtyping_incompatible_return_type() {
		let void = UnsafeRef::<Type>(&Type::Void as *const Type);
		let num = UnsafeRef::<Type>(&Type::Number as *const Type);
		let string = UnsafeRef::<Type>(&Type::String as *const Type);
		let returns_num = make_function(vec![], num, Phase::Inflight);
		let returns_str = make_function(vec![], string, Phase::Inflight);
		let returns_void = make_function(vec![], void, Phase::Inflight);

		// functions of incompatible return types are not subtypes of each other
		assert!(!returns_num.is_subtype_of(&returns_str));
		assert!(!returns_str.is_subtype_of(&returns_num));

		// functions with specific return types are subtypes of functions with void return type
		assert!(returns_num.is_subtype_of(&returns_void));
		assert!(returns_str.is_subtype_of(&returns_void));
	}

	#[test]
	fn function_subtyping_parameter_contravariance() {
		let void = UnsafeRef::<Type>(&Type::Void as *const Type);
		let string = UnsafeRef::<Type>(&Type::String as *const Type);
		let opt_string = UnsafeRef::<Type>(&Type::Optional(string) as *const Type);
		let str_fn = make_function(
			vec![FunctionParameter {
				typeref: string,
				docs: Docs::default(),
				name: "p1".into(),
				variadic: false,
			}],
			void,
			Phase::Inflight,
		);
		let opt_str_fn = make_function(
			vec![FunctionParameter {
				typeref: opt_string,
				docs: Docs::default(),
				name: "p1".into(),
				variadic: false,
			}],
			void,
			Phase::Inflight,
		);

		// let x = (s: string) => {};
		// let y = (s: string?) => {};
		// y is a subtype of x because a function that accepts a "string?" can be used
		// in place of a function that accepts a "string", but not vice versa
		assert!(opt_str_fn.is_subtype_of(&str_fn));
		assert!(!str_fn.is_subtype_of(&opt_str_fn));
	}
}<|MERGE_RESOLUTION|>--- conflicted
+++ resolved
@@ -5,12 +5,8 @@
 pub mod symbol_env;
 
 use crate::ast::{
-<<<<<<< HEAD
 	self, AccessModifier, BringSource, CalleeKind, ClassField, ExprId, FunctionDefinition, IfLet, NewExpr,
 	TypeAnnotationKind,
-=======
-	self, AssignmentKind, BringSource, CalleeKind, ClassField, ExprId, FunctionDefinition, NewExpr, TypeAnnotationKind,
->>>>>>> 6fcfe7db
 };
 use crate::ast::{
 	ArgList, BinaryOperator, Class as AstClass, Expr, ExprKind, FunctionBody, FunctionParameter as AstFunctionParameter,
@@ -3010,31 +3006,8 @@
 			StmtKind::Expression(e) => {
 				tc.type_check_exp(e, env);
 			}
-<<<<<<< HEAD
-			StmtKind::Assignment { variable, value } => {
-				tc.type_check_assignment(value, env, variable, stmt);
-=======
 			StmtKind::Assignment { kind, variable, value } => {
-				let (exp_type, _) = self.type_check_exp(value, env);
-
-				// TODO: we need to verify that if this variable is defined in a parent environment (i.e.
-				// being captured) it cannot be reassigned: https://github.com/winglang/wing/issues/3069
-
-				let (var, var_phase) = self.resolve_reference(&variable, env);
-
-				if !var.type_.is_unresolved() && !var.reassignable {
-					self.spanned_error(variable, "Variable is not reassignable".to_string());
-				} else if var_phase == Phase::Preflight && env.phase == Phase::Inflight {
-					self.spanned_error(stmt, "Variable cannot be reassigned from inflight".to_string());
-				}
-
-				if matches!(&kind, AssignmentKind::AssignIncr | AssignmentKind::AssignDecr) {
-					self.validate_type(exp_type, self.types.number(), value);
-					self.validate_type(var.type_, self.types.number(), variable);
-				}
-
-				self.validate_type(exp_type, var.type_, value);
->>>>>>> 6fcfe7db
+				tc.type_check_assignment(kind, value, env, variable, stmt);
 			}
 			StmtKind::Bring { source, identifier } => {
 				tc.type_check_bring(source, identifier, stmt, env);
@@ -3677,7 +3650,7 @@
 		// alias is the symbol we are giving to the imported library or namespace
 	}
 
-	fn type_check_assignment(&mut self, value: &Expr, env: &mut SymbolEnv, variable: &Reference, stmt: &Stmt) {
+	fn type_check_assignment(&mut self, kind: AssignmentKind, value: &Expr, env: &mut SymbolEnv, variable: &Reference, stmt: &Stmt) {
 		let (exp_type, _) = self.type_check_exp(value, env);
 
 		// TODO: we need to verify that if this variable is defined in a parent environment (i.e.
@@ -3689,6 +3662,11 @@
 			self.spanned_error(variable, "Variable is not reassignable".to_string());
 		} else if var_phase == Phase::Preflight && env.phase == Phase::Inflight {
 			self.spanned_error(stmt, "Variable cannot be reassigned from inflight".to_string());
+		}
+
+		if matches!(&kind, AssignmentKind::AssignIncr | AssignmentKind::AssignDecr) {
+			self.validate_type(exp_type, self.types.number(), value);
+			self.validate_type(var.type_, self.types.number(), variable);
 		}
 
 		self.validate_type(exp_type, var.type_, value);
