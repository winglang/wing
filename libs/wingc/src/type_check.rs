--- conflicted
+++ resolved
@@ -1887,12 +1887,9 @@
 					Type::MutSet(t) => *t,
 					_t => self.types.anything(),
 				};
-<<<<<<< HEAD
-				let mut scope_env = SymbolEnv::new(Some(env.get_ref()), env.return_type, false, false, env.phase, stmt.idx);
-=======
 
 				let mut scope_env = SymbolEnv::new(Some(env.get_ref()), env.return_type, false, env.phase, stmt.idx);
->>>>>>> 24687a04
+
 				match scope_env.define(
 					&iterator,
 					SymbolKind::make_variable(iterator_type, false, true, env.phase),
