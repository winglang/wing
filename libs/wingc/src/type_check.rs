mod jsii_importer;
pub mod type_env;
use crate::ast::{Type as AstType, *};
use crate::debug;
use crate::diagnostic::{Diagnostic, DiagnosticLevel, Diagnostics, TypeError};
use derivative::Derivative;
use jsii_importer::JsiiImporter;
use std::cell::RefCell;
use std::collections::HashMap;
use std::fmt::{Debug, Display};
use type_env::TypeEnv;

use self::type_env::StatementIdx;

#[derive(Debug)]
pub enum Type {
	Anything,
	Number,
	String,
	Duration,
	Boolean,
	Optional(TypeRef),
	Map(TypeRef),
	Set(TypeRef),
	Function(FunctionSignature),
	Class(Class),
	Resource(Class),
	Struct(Struct),
	ResourceObject(TypeRef), // Reference to a Resource type
	ClassInstance(TypeRef),  // Reference to a Class type
	StructInstance(TypeRef), // Reference to a Struct type
	Namespace(Namespace),
}

const WING_CONSTRUCTOR_NAME: &'static str = "init";

#[derive(Derivative)]
#[derivative(Debug)]
pub struct Namespace {
	pub name: String,
	#[derivative(Debug = "ignore")]
	pub env: TypeEnv,
}

// TODO See TypeRef for why this is necessary
unsafe impl Send for Type {}

#[derive(Derivative)]
#[derivative(Debug)]
pub struct Class {
	pub name: Symbol,
	parent: Option<TypeRef>, // Must be a Type::Class type
	#[derivative(Debug = "ignore")]
	pub env: TypeEnv,
	pub should_case_convert_jsii: bool,
}

impl Class {
	pub fn methods(&self) -> impl Iterator<Item = (String, TypeRef)> + '_ {
		self
			.env
			.iter()
			.filter(|(_, t)| t.as_function_sig().is_some())
			.map(|(s, t)| (s.clone(), t.clone()))
	}
}

#[derive(Derivative)]
#[derivative(Debug)]
pub struct Struct {
	pub name: Symbol,
	extends: Vec<TypeRef>, // Must be a Type::Struct type
	#[derivative(Debug = "ignore")]
	pub env: TypeEnv,
}

impl PartialEq for Type {
	fn eq(&self, other: &Self) -> bool {
		// If references are the same this is the same type, if not then compare content
		if std::ptr::eq(self, other) {
			return true;
		}
		match (self, other) {
			(Self::Anything, _) | (_, Self::Anything) => {
				// TODO: Hack to make anything's compatible with all other types, specifically useful for handling core.Inflight handlers
				true
			}
			(Self::Function(l0), Self::Function(r0)) => l0 == r0,
			(Self::Class(l0), Self::Class(_)) => {
				// If our parent is equal to `other` then treat both classes as equal (inheritance)
				if let Some(parent) = l0.parent {
					let parent_type: &Type = parent.into();
					return parent_type.eq(other);
				}
				false
			}
			(Self::Resource(l0), Self::Resource(_)) => {
				// If our parent is equal to `other` then treat both resources as equal (inheritance)
				if let Some(parent) = l0.parent {
					let parent_type: &Type = parent.into();
					return parent_type.eq(other);
				}
				false
			}
			(Self::Struct(l0), Self::Struct(_)) => {
				// If we extend from `other` then treat both structs as equal (inheritance)
				for parent in l0.extends.iter() {
					let parent_type: &Type = (*parent).into();
					if parent_type.eq(other) {
						return true;
					}
				}
				false
			}
			(Self::ClassInstance(l0), Self::ClassInstance(r0)) => {
				// Class instances are of the same type if they are instances of the same Class
				let l: &Type = (*l0).into();
				let r: &Type = (*r0).into();
				l == r
			}
			(Self::ResourceObject(l0), Self::ResourceObject(r0)) => {
				// Resource objects are of the same type if they are objects of the same Resource
				let l: &Type = (*l0).into();
				let r: &Type = (*r0).into();
				l == r
			}
			(Self::StructInstance(l0), Self::StructInstance(r0)) => {
				// Struct instances are of the same type if they are instances of the same Struct
				let l: &Type = (*l0).into();
				let r: &Type = (*r0).into();
				l == r
			}
			(Self::Map(l0), Self::Map(r0)) => {
				// Maps are of the same type if they have the same value type
				let l: &Type = (*l0).into();
				let r: &Type = (*r0).into();
				l == r
			}
			(Self::Set(l0), Self::Set(r0)) => {
				// Sets are of the same type if they have the same value type
				let l: &Type = (*l0).into();
				let r: &Type = (*r0).into();
				l == r
			}
			(Self::Optional(l0), Self::Optional(r0)) => {
				// Optionals are of the same type if they have the same value type
				let l: &Type = (*l0).into();
				let r: &Type = (*r0).into();
				l == r
			}
			(_, Self::Optional(r0)) => {
				// If we are not an optional, then we must be the same type as the optional's inner type
				let r: &Type = (*r0).into();
				self == r
			}
			// For all other types (built-ins) we compare the enum value
			_ => core::mem::discriminant(self) == core::mem::discriminant(other),
		}
	}
}

#[derive(PartialEq, Debug)]
pub struct FunctionSignature {
	pub args: Vec<TypeRef>,
	pub return_type: Option<TypeRef>,
	pub flight: Phase,
}

impl Display for Type {
	fn fmt(&self, f: &mut std::fmt::Formatter<'_>) -> std::fmt::Result {
		match self {
			Type::Anything => write!(f, "anything"),
			Type::Number => write!(f, "number"),
			Type::String => write!(f, "string"),
			Type::Duration => write!(f, "duration"),
			Type::Boolean => write!(f, "bool"),
			Type::Optional(v) => write!(f, "{}?", v),
			Type::Function(func_sig) => {
				if let Some(ret_val) = &func_sig.return_type {
					write!(
						f,
						"fn({}):{}",
						func_sig
							.args
							.iter()
							.map(|a| format!("{}", a))
							.collect::<Vec<String>>()
							.join(", "),
						format!("{}", ret_val)
					)
				} else {
					write!(
						f,
						"fn({})",
						func_sig
							.args
							.iter()
							.map(|a| format!("{}", a))
							.collect::<Vec<String>>()
							.join(",")
					)
				}
			}
			Type::Class(class) => write!(f, "{}", class.name),
			Type::Resource(class) => write!(f, "{}", class.name),
			Type::ResourceObject(resource) => {
				let resource_type = resource
					.as_resource()
					.expect("Resource object must reference to a resource");
				write!(f, "object of {}", resource_type.name.name)
			}
			Type::ClassInstance(class) => {
				let class_type = class.as_class().expect("Class instance must reference to a class");
				write!(f, "instance of {}", class_type.name.name)
			}
			Type::Namespace(namespace) => write!(f, "{}", namespace.name),
			Type::Struct(s) => write!(f, "{}", s.name),
			Type::StructInstance(s) => {
				let struct_type = s.as_struct().expect("Struct instance must reference to a struct");
				write!(f, "instance of {}", struct_type.name.name)
			}
			Type::Map(v) => write!(f, "Map<{}>", v),
			Type::Set(v) => write!(f, "Set<{}>", v),
		}
	}
}

//type TypeRef = *const Type;

#[derive(Clone, Copy)]
pub struct TypeRef(*const Type);

// TODO Allows for use in async runtime
// TODO either avoid shared memory or use Arc<Mutex<...>> instead
unsafe impl Send for TypeRef {}

impl From<&Box<Type>> for TypeRef {
	fn from(t: &Box<Type>) -> Self {
		Self(&**t as *const Type)
	}
}

impl From<TypeRef> for &Type {
	fn from(t: TypeRef) -> Self {
		unsafe { &*t.0 }
	}
}

impl From<TypeRef> for &mut Type {
	fn from(t: TypeRef) -> Self {
		unsafe { &mut *(t.0 as *mut Type) }
	}
}

impl TypeRef {
	pub fn as_class_or_resource_object(&self) -> Option<&Class> {
		self.as_class_object().or_else(|| self.as_resource_object())
	}

	pub fn as_class_object(&self) -> Option<&Class> {
		if let &Type::ClassInstance(ref class_instance) = (*self).into() {
			let class = class_instance.as_class().unwrap();
			Some(class)
		} else {
			None
		}
	}

	pub fn as_resource_object(&self) -> Option<&Class> {
		if let &Type::ResourceObject(ref res_obj) = (*self).into() {
			let res = res_obj.as_resource().unwrap();
			Some(res)
		} else {
			None
		}
	}

	pub fn as_resource(&self) -> Option<&Class> {
		if let &Type::Resource(ref res) = (*self).into() {
			Some(res)
		} else {
			None
		}
	}

	fn as_class(&self) -> Option<&Class> {
		if let &Type::Class(ref class) = (*self).into() {
			Some(class)
		} else {
			None
		}
	}

	fn as_struct(&self) -> Option<&Struct> {
		if let &Type::Struct(ref s) = (*self).into() {
			Some(s)
		} else {
			None
		}
	}

	fn maybe_unwrap_option(&self) -> TypeRef {
		if let &Type::Optional(ref t) = (*self).into() {
			*t
		} else {
			*self
		}
	}

	fn as_mut_struct(&self) -> Option<&mut Struct> {
		if let &mut Type::Struct(ref mut s) = (*self).into() {
			Some(s)
		} else {
			None
		}
	}

	pub fn as_function_sig(&self) -> Option<&FunctionSignature> {
		if let &Type::Function(ref sig) = (*self).into() {
			Some(sig)
		} else {
			None
		}
	}

	pub fn is_anything(&self) -> bool {
		if let &Type::Anything = (*self).into() {
			true
		} else {
			false
		}
	}

	pub fn is_option(&self) -> bool {
		if let &Type::Optional(_) = (*self).into() {
			true
		} else {
			false
		}
	}

	pub fn as_namespace(&self) -> Option<&Namespace> {
		if let &Type::Namespace(ref ns) = (*self).into() {
			Some(ns)
		} else {
			None
		}
	}
}

impl Display for TypeRef {
	fn fmt(&self, f: &mut std::fmt::Formatter<'_>) -> std::fmt::Result {
		let t: &Type = (*self).into();
		write!(f, "{}", t)
	}
}

impl PartialEq for TypeRef {
	fn eq(&self, other: &Self) -> bool {
		// Types are equal if they point to the same type definition
		if self.0 == other.0 {
			true
		} else {
			// If the self and other aren't the the same, we need to use the specific types equality function
			let t1: &Type = (*self).into();
			let t2: &Type = (*other).into();
			t1.eq(t2) // Same as `t1 == t2`, used eq for verbosity
		}
	}
}

impl Debug for TypeRef {
	fn fmt(&self, f: &mut std::fmt::Formatter<'_>) -> std::fmt::Result {
		write!(f, "{:?}", self.0)
	}
}

pub struct Types {
	// TODO: Remove the box and change TypeRef to just be an index into the types array
	// Note: we need the box so reallocations of the vec while growing won't change the addresses of the types since they are referenced from the TypeRef struct
	types: Vec<Box<Type>>,
	numeric_idx: usize,
	string_idx: usize,
	bool_idx: usize,
	duration_idx: usize,
	anything_idx: usize,
}

impl Types {
	pub fn new() -> Self {
		let mut types = vec![];
		types.push(Box::new(Type::Number));
		let numeric_idx = types.len() - 1;
		types.push(Box::new(Type::String));
		let string_idx = types.len() - 1;
		types.push(Box::new(Type::Boolean));
		let bool_idx = types.len() - 1;
		types.push(Box::new(Type::Duration));
		let duration_idx = types.len() - 1;
		types.push(Box::new(Type::Anything));
		let anything_idx = types.len() - 1;

		Self {
			types,
			numeric_idx,
			string_idx,
			bool_idx,
			duration_idx,
			anything_idx,
		}
	}

	pub fn number(&self) -> TypeRef {
		(&self.types[self.numeric_idx]).into()
	}

	pub fn string(&self) -> TypeRef {
		(&self.types[self.string_idx]).into()
	}

	pub fn bool(&self) -> TypeRef {
		(&self.types[self.bool_idx]).into()
	}

	pub fn duration(&self) -> TypeRef {
		(&self.types[self.duration_idx]).into()
	}

	pub fn anything(&self) -> TypeRef {
		(&self.types[self.anything_idx]).into()
	}

	pub fn add_type(&mut self, t: Type) -> TypeRef {
		self.types.push(Box::new(t));
		(&self.types[self.types.len() - 1]).into()
	}

	pub fn stringables(&self) -> Vec<TypeRef> {
		// TODO: This should be more complex and return all types that have some stringification facility
		// see: https://github.com/winglang/wing/issues/741
		vec![self.string(), self.number()]
	}
}

pub struct TypeChecker<'a> {
	types: &'a mut Types,

	// Scratchpad for storing inner scopes so we can do breadth first traversal of the AST tree during type checking
	// TODO: this is a list of unsafe pointers to the statement's inner scopes. We use
	// unsafe because we can't return a mutable reference to the inner scopes since this method
	// already uses references to the statement that contains the scopes. Using unsafe here just
	// makes it a lot simpler. Ideally we should avoid returning anything here and have some way
	// to iterate over the inner scopes given the outer scope. Foe this we need to model our AST
	// so all nodes implement some basic "tree" interface. For now this is good enough.
	inner_scopes: Vec<*const Scope>,

	pub diagnostics: RefCell<Diagnostics>,
}

impl<'a> TypeChecker<'a> {
	pub fn new(types: &'a mut Types) -> Self {
		Self {
			types: types,
			inner_scopes: vec![],
			diagnostics: RefCell::new(Diagnostics::new()),
		}
	}

	#[deprecated = "Remember to implement this!"]
	pub fn unimplemented_type(&self, type_name: &str) -> Option<Type> {
		self.diagnostics.borrow_mut().push(Diagnostic {
			level: DiagnosticLevel::Warning,
			message: format!("Unimplemented type: {}", type_name),
			span: None,
		});

		return Some(Type::Anything);
	}

	fn general_type_error(&self, message: String) -> TypeRef {
		self.diagnostics.borrow_mut().push(Diagnostic {
			level: DiagnosticLevel::Error,
			message,
			span: None,
		});

		self.types.anything()
	}

	fn expr_error(&self, expr: &Expr, message: String) -> TypeRef {
		self.diagnostics.borrow_mut().push(Diagnostic {
			level: DiagnosticLevel::Error,
			message,
			span: Some(expr.span.clone()),
		});

		self.types.anything()
	}

	fn stmt_error(&self, stmt: &Stmt, message: String) {
		self.diagnostics.borrow_mut().push(Diagnostic {
			level: DiagnosticLevel::Error,
			message,
			span: Some(stmt.span.clone()),
		});
	}

	fn type_error(&self, type_error: &TypeError) -> TypeRef {
		self.diagnostics.borrow_mut().push(Diagnostic {
			level: DiagnosticLevel::Error,
			message: type_error.message.clone(),
			span: Some(type_error.span.clone()),
		});

		self.types.anything()
	}

	pub fn get_primitive_type_by_name(&self, name: &str) -> TypeRef {
		match name {
			"number" => self.types.number(),
			"string" => self.types.string(),
			"bool" => self.types.bool(),
			"duration" => self.types.duration(),
			other => self.general_type_error(format!("Type \"{}\" is not a primitive type", other)),
		}
	}

	// Validates types in the expression make sense and returns the expression's inferred type
	fn type_check_exp(&mut self, exp: &Expr, env: &TypeEnv, statement_idx: usize) -> Option<TypeRef> {
		let t = match &exp.kind {
			ExprKind::Literal(lit) => match lit {
				Literal::String(_) => Some(self.types.string()),
				Literal::InterpolatedString(s) => {
					s.parts.iter().for_each(|part| {
						if let InterpolatedStringPart::Expr(interpolated_expr) = part {
							let exp_type = self.type_check_exp(interpolated_expr, env, statement_idx).unwrap();
							self.validate_type_in(exp_type, &self.types.stringables(), interpolated_expr);
						}
					});
					Some(self.types.string())
				}
				Literal::Number(_) => Some(self.types.number()),
				Literal::Duration(_) => Some(self.types.duration()),
				Literal::Boolean(_) => Some(self.types.bool()),
			},
			ExprKind::Binary { op, lexp, rexp } => {
				let ltype = self.type_check_exp(lexp, env, statement_idx).unwrap();
				let rtype = self.type_check_exp(rexp, env, statement_idx).unwrap();

				if op.boolean_args() {
					self.validate_type(ltype, self.types.bool(), rexp);
					self.validate_type(rtype, self.types.bool(), rexp);
				} else if op.numerical_args() {
					self.validate_type(ltype, self.types.number(), rexp);
					self.validate_type(rtype, self.types.number(), rexp);
				} else {
					self.validate_type(ltype, rtype, rexp);
				}

				if op.boolean_result() {
					Some(self.types.bool())
				} else {
					self.validate_type(ltype, self.types.number(), rexp);
					Some(ltype)
				}
			}
			ExprKind::Unary { op: _, exp: unary_exp } => {
				let _type = self.type_check_exp(unary_exp, env, statement_idx).unwrap();
				// Add bool vs num support here (! => bool, +- => num)
				self.validate_type(_type, self.types.number(), unary_exp);
				Some(_type)
			}
			ExprKind::Reference(_ref) => Some(self.resolve_reference(_ref, env, statement_idx)),
			ExprKind::New {
				class,
				obj_id: _, // TODO
				arg_list,
				obj_scope, // TODO
			} => {
				// TODO: obj_id, obj_scope ignored, should use it once we support Type::Resource and then remove it from Classes (fail if a class has an id if grammar doesn't handle this for us)

				// Lookup the type in the env
				let type_ = self.resolve_type(class, env, statement_idx);
				let (class_env, class_symbol) = match type_.into() {
					&Type::Class(ref class) => (&class.env, &class.name),
					&Type::Resource(ref class) => (&class.env, &class.name), // TODO: don't allow resource instantiation inflight
					&Type::Anything => return Some(self.types.anything()),
					_ => panic!(
						"Expected {:?} to be a resource or class type but it's a {}",
						class, type_
					),
				};

				// Type check args against constructor
				let constructor_type = match class_env.lookup(
					&Symbol {
						name: WING_CONSTRUCTOR_NAME.into(),
						span: class_symbol.span.clone(),
					},
					None,
				) {
					Ok(_type) => _type,
					Err(type_error) => {
						self.type_error(&type_error);
						return Some(self.types.anything());
					}
				};

				let constructor_sig = if let &Type::Function(ref sig) = constructor_type.into() {
					sig
				} else {
					panic!(
						"Expected {} to be of a constructor for class {}",
						constructor_type, class_symbol
					);
				};

				// Verify return type (This should never fail since we define the constructors return type during AST building)
				self.validate_type(constructor_sig.return_type.unwrap(), type_, exp);

				if !arg_list.named_args.is_empty() {
					let last_arg = constructor_sig.args.last().unwrap().maybe_unwrap_option();
					self.validate_structural_type(&arg_list.named_args, &last_arg, exp, env, statement_idx);
				}

				// Count number of optional parameters from the end of the constructor's params
				// Allow arg_list to be missing up to that number of nil values to try and make the number of arguments match
				let num_optionals = constructor_sig
					.args
					.iter()
					.rev()
					.take_while(|arg| arg.is_option())
					.count();

				// Verify arity
				let arg_count = arg_list.pos_args.len() + (if arg_list.named_args.is_empty() { 0 } else { 1 });
				let min_args = constructor_sig.args.len() - num_optionals;
				let max_args = constructor_sig.args.len();
				if arg_count < min_args || arg_count > max_args {
					let err_text = if min_args == max_args {
						format!(
							"Expected {} arguments but got {} when instantiating \"{}\"",
							min_args, arg_count, type_
						)
					} else {
						format!(
							"Expected between {} and {} arguments but got {} when instantiating \"{}\"",
							min_args, max_args, arg_count, type_
						)
					};
					self.expr_error(exp, err_text);
				}

				// Verify passed arguments match the constructor
				for (arg_expr, arg_type) in arg_list.pos_args.iter().zip(constructor_sig.args.iter()) {
					let arg_expr_type = self.type_check_exp(arg_expr, env, statement_idx).unwrap();
					self.validate_type(arg_expr_type, *arg_type, arg_expr);
				}

				// If this is a Resource then create a new type for this resource object
				if type_.as_resource().is_some() {
					// Get reference to resource object's scope
					let obj_scope_type = if let Some(obj_scope) = obj_scope {
						Some(self.type_check_exp(obj_scope, env, statement_idx).unwrap())
					} else {
						// If this returns None, this means we're instantiating a resource object in the global scope, which is valid
						env.try_lookup("this".into(), Some(statement_idx))
					};

					// Verify the object scope is an actually ResourceObject
					if let Some(obj_scope_type) = obj_scope_type {
						if obj_scope_type.as_resource_object().is_none() {
							self.expr_error(
								exp,
								format!(
									"Expected scope {:?} to be a resource object, instead found \"{}\"",
									obj_scope, obj_scope_type
								),
							);
						}
					}

					// Create new type for this resource object
					// TODO: make sure there's no existing object with this scope/id, fail if there is! -> this can only be done in synth because I can't evaluate the scope expression here.. handle this somehow with source mapping
					Some(self.types.add_type(Type::ResourceObject(type_))) // TODO: don't create new type if one already exists.
				} else {
					Some(self.types.add_type(Type::ClassInstance(type_))) // TODO: don't create new type if one already exists.
				}
			}
			ExprKind::Call { function, args } => {
				// Resolve the function's reference (either a method in the class's env or a function in the current env)
				let func_type = self.resolve_reference(function, env, statement_idx);
				let this_args = if matches!(function, Reference::NestedIdentifier { .. }) {
					1
				} else {
					0
				};

				// TODO: hack to support methods of stdlib object we don't know their types yet (basically stuff like cloud.Bucket().upload())
				if matches!(func_type.into(), &Type::Anything) {
					return Some(self.types.anything());
				}

				// Make sure this is a function signature type
				let func_sig = func_type
					.as_function_sig()
					.expect(&format!("{:?} should be a function or method", function));

				if !can_call_flight(func_sig.flight, env.flight) {
					self.expr_error(
						exp,
						format!(
							"Cannot call {} function \"{}\" while in {} phase",
							func_sig.flight, function, env.flight,
						),
					);
				}

				if !args.named_args.is_empty() {
					let last_arg = func_sig.args.last().unwrap().maybe_unwrap_option();
					self.validate_structural_type(&args.named_args, &last_arg, exp, env, statement_idx);
				}

				// Count number of optional parameters from the end of the function's params
				// Allow arg_list to be missing up to that number of nil values to try and make the number of arguments match
				let num_optionals = func_sig.args.iter().rev().take_while(|arg| arg.is_option()).count();

				// Verity arity
				let arg_count = args.pos_args.len() + (if args.named_args.is_empty() { 0 } else { 1 });
				let min_args = func_sig.args.len() - num_optionals - this_args;
				let max_args = func_sig.args.len() - this_args;
				if arg_count < min_args || arg_count > max_args {
					let err_text = if min_args == max_args {
						format!(
							"Expected {} arguments but got {} when invoking \"{}\"",
							min_args, arg_count, function
						)
					} else {
						format!(
							"Expected between {} and {} arguments but got {} when invoking \"{}\"",
							min_args, max_args, arg_count, function
						)
					};
					self.expr_error(exp, err_text);
				}

				let params = func_sig
					.args
					.iter()
					.skip(this_args)
					.take(func_sig.args.len() - num_optionals);
				let args = args.pos_args.iter();

				for (arg_type, param_exp) in params.zip(args) {
					let param_type = self.type_check_exp(param_exp, env, statement_idx).unwrap();
					self.validate_type(param_type, *arg_type, param_exp);
				}

				func_sig.return_type
			}
			ExprKind::StructLiteral { type_, fields } => {
				// Find this struct's type in the environment
				let struct_type = self.resolve_type(type_, env, statement_idx);

				if struct_type.is_anything() {
					return Some(struct_type);
				}

				// Make it really is a a struct type
				let st = struct_type
					.as_struct()
					.expect(&format!("Expected \"{}\" to be a struct type", struct_type));

				// Verify that all fields are present and are of the right type
				if st.env.iter().count() > fields.len() {
					panic!("Not all fields of {} are initialized.", struct_type);
				}
				for (k, v) in fields.iter() {
					let field_type = st
						.env
						.try_lookup(&k.name, None)
						.expect(&format!("\"{}\" is not a field of \"{}\"", k.name, struct_type));
					let t = self.type_check_exp(v, env, statement_idx).unwrap();
					self.validate_type(t, field_type, v);
				}

				Some(struct_type)
			}
			ExprKind::MapLiteral { fields, type_ } => {
				// Infer type based on either the explicit type or the value in one of the fields
				let container_type = if let Some(type_) = type_ {
					self.resolve_type(type_, env, statement_idx)
				} else if !fields.is_empty() {
					let some_val_type = self
						.type_check_exp(fields.iter().next().unwrap().1, env, statement_idx)
						.unwrap();
					self.types.add_type(Type::Map(some_val_type))
				} else {
					self.expr_error(exp, "Cannot infer type of empty map".to_owned());
					self.types.add_type(Type::Map(self.types.anything()))
				};

				let value_type = match container_type.into() {
					&Type::Map(t) => t,
					_ => panic!("Expected map type, found {}", container_type),
				};

				// Verify all types are the same as the inferred type
				for (_, v) in fields.iter() {
					let t = self.type_check_exp(v, env, statement_idx).unwrap();
					self.validate_type(t, value_type, v);
				}

				Some(container_type)
			}
			ExprKind::FunctionDefinition(func_def) => {
				// TODO: make sure this function returns on all control paths when there's a return type (can be done by recursively traversing the statements and making sure there's a "return" statements in all control paths)

				if matches!(func_def.signature.flight, Phase::Inflight) {
					self.unimplemented_type("Inflight function signature"); // TODO: what typechecking do we need here?self??
				}

				// Create a type_checker function signature from the AST function definition, assuming success we can add this function to the env
				let function_type = self.resolve_type(
					&AstType::FunctionSignature(func_def.signature.clone()),
					env,
					statement_idx,
				);
				let sig = function_type.as_function_sig().unwrap();

				// Create an environment for the function
				let mut function_env = TypeEnv::new(
					Some(env),
					sig.return_type,
					false,
					func_def.signature.flight,
					statement_idx,
				);
				self.add_arguments_to_env(&func_def.parameter_names, &sig, &mut function_env);
				func_def.statements.set_env(function_env);

				self.inner_scopes.push(&func_def.statements);

				Some(function_type)
			}
		};
		*exp.evaluated_type.borrow_mut() = t;
		t
	}

	/// Validate that a given hashmap can be assigned to a variable of given struct type
	fn validate_structural_type(
		&mut self,
		object: &HashMap<Symbol, Expr>,
		expected_type: &TypeRef,
		value: &Expr,
		env: &TypeEnv,
		statement_idx: usize,
	) {
		let expected_struct = if let Some(expected_struct) = expected_type.as_struct() {
			expected_struct
		} else {
			self.expr_error(value, format!("Named arguments provided for non-struct argument"));
			return;
		};

		// Verify that there are no extraneous fields
		// Also map original field names to the ones in the struct type
		let mut field_map = HashMap::new();
		for (k, _) in object.iter() {
			let field_type = expected_struct.env.try_lookup(&k.name, Some(statement_idx));
			if let Some(field_type) = field_type {
				field_map.insert(k.name.clone(), (k, field_type));
			} else {
				self.expr_error(value, format!("\"{}\" is not a field of \"{}\"", k.name, expected_type));
			}
		}

		// Verify that all non-optional fields are present and are of the right type
		for (k, v) in expected_struct.env.iter() {
			if let Some((symb, expected_field_type)) = field_map.get(&k) {
				let provided_exp = object.get(symb).unwrap();
				let t = self.type_check_exp(provided_exp, env, statement_idx).unwrap();
				self.validate_type(t, *expected_field_type, provided_exp);
			} else if !v.is_option() {
				self.expr_error(
					value,
					format!(
						"Missing required field \"{}\" from \"{}\"",
						k, expected_struct.name.name
					),
				);
			}
		}
	}

	fn validate_type(&mut self, actual_type: TypeRef, expected_type: TypeRef, value: &Expr) {
		if actual_type != expected_type && actual_type.0 != &Type::Anything {
			self.diagnostics.borrow_mut().push(Diagnostic {
				message: format!(
					"Expected type \"{}\", but got \"{}\" instead",
					expected_type, actual_type
				),
				span: Some(value.span.clone()),
				level: DiagnosticLevel::Error,
			});
		}
	}

<<<<<<< HEAD
	pub fn type_check_scope(&mut self, scope: &Scope) {
		assert!(self.inner_scopes.is_empty());
		for statement in scope.statements.iter() {
			self.type_check_statement(statement, scope.env.borrow_mut().as_mut().unwrap());
=======
	fn validate_type_in(&mut self, actual_type: TypeRef, expected_types: &[TypeRef], value: &Expr) {
		if actual_type.0 != &Type::Anything && !expected_types.contains(&actual_type) {
			self.diagnostics.borrow_mut().push(Diagnostic {
				message: format!(
					"Expected type to be one of \"{}\", but got \"{}\" instead",
					expected_types
						.iter()
						.map(|t| format!("{}", t))
						.collect::<Vec<String>>()
						.join(","),
					actual_type
				),
				span: Some(value.span.clone()),
				level: DiagnosticLevel::Error,
			});
		}
	}

	pub fn type_check_scope(&mut self, scope: &mut Scope) {
		let mut inner_scopes = Vec::new();
		for statement in scope.statements.iter_mut() {
			inner_scopes.extend(self.type_check_statement(statement, scope.env.as_mut().unwrap()));
>>>>>>> c299a2ee
		}
		let inner_scopes = self.inner_scopes.drain(..).collect::<Vec<_>>();
		for inner_scope in inner_scopes {
			self.type_check_scope(unsafe { &*inner_scope });
		}
	}

	fn resolve_type(&mut self, ast_type: &AstType, env: &TypeEnv, statement_idx: usize) -> TypeRef {
		match ast_type {
			AstType::Number => self.types.number(),
			AstType::String => self.types.string(),
			AstType::Bool => self.types.bool(),
			AstType::Duration => self.types.duration(),
			AstType::Optional(v) => {
				let value_type = self.resolve_type(v, env, statement_idx);
				self.types.add_type(Type::Optional(value_type))
			}
			AstType::FunctionSignature(ast_sig) => {
				let mut args = vec![];
				for arg in ast_sig.parameters.iter() {
					args.push(self.resolve_type(arg, env, statement_idx));
				}
				let sig = FunctionSignature {
					args,
					return_type: ast_sig
						.return_type
						.as_ref()
						.map(|t| self.resolve_type(t, env, statement_idx)),
					flight: ast_sig.flight,
				};
				// TODO: avoid creating a new type for each function_sig resolution
				self.types.add_type(Type::Function(sig))
			}
			AstType::CustomType { root, fields } => {
				// Resolve all types down the fields list and return the last one (which is likely to be a real type and not a namespace)
				let mut nested_name = vec![root];
				nested_name.extend(fields);

				match env.lookup_nested(&nested_name, Some(statement_idx)) {
					Ok(_type) => _type,
					Err(type_error) => {
						self.type_error(&type_error);
						self.types.anything()
					}
				}
			}
			AstType::Map(v) => {
				let value_type = self.resolve_type(v, env, statement_idx);
				// TODO: avoid creating a new type for each map resolution
				self.types.add_type(Type::Map(value_type))
			}
		}
	}

	fn type_check_statement(&mut self, stmt: &Stmt, env: &mut TypeEnv) {
		match &stmt.kind {
			StmtKind::VariableDef {
				var_name,
				initial_value,
				type_,
			} => {
				let explicit_type = type_.as_ref().map(|t| self.resolve_type(t, env, stmt.idx));
				let inferred_type = self.type_check_exp(initial_value, env, stmt.idx).unwrap();
				if let Some(explicit_type) = explicit_type {
					self.validate_type(inferred_type, explicit_type, initial_value);
					match env.define(var_name, explicit_type, StatementIdx::Index(stmt.idx)) {
						Err(type_error) => {
							self.type_error(&type_error);
						}
						_ => {}
					};
				} else {
					match env.define(var_name, inferred_type, StatementIdx::Index(stmt.idx)) {
						Err(type_error) => {
							self.type_error(&type_error);
						}
						_ => {}
					};
				}
			}
			StmtKind::ForLoop {
				iterator,
				iterable,
				statements,
			} => {
				// TODO: Expression must be iterable
				let exp_type = self.type_check_exp(iterable, env, stmt.idx).unwrap();

				let mut scope_env = TypeEnv::new(Some(env), env.return_type, false, env.flight, stmt.idx);
				match scope_env.define(&iterator, exp_type, StatementIdx::Top) {
					Err(type_error) => {
						self.type_error(&type_error);
					}
					_ => {}
				};
				statements.set_env(scope_env);

				self.inner_scopes.push(statements);
			}
			StmtKind::If {
				condition,
				statements,
				else_statements,
			} => {
				let cond_type = self.type_check_exp(condition, env, stmt.idx).unwrap();
				self.validate_type(cond_type, self.types.bool(), condition);

				statements.set_env(TypeEnv::new(Some(env), env.return_type, false, env.flight, stmt.idx));
				self.inner_scopes.push(statements);

				if let Some(else_scope) = else_statements {
					else_scope.set_env(TypeEnv::new(Some(env), env.return_type, false, env.flight, stmt.idx));
					self.inner_scopes.push(else_scope);
				}
			}
			StmtKind::Expression(e) => {
				self.type_check_exp(e, env, stmt.idx);
			}
			StmtKind::Assignment { variable, value } => {
				let exp_type = self.type_check_exp(value, env, stmt.idx).unwrap();
				let var_type = self.resolve_reference(variable, env, stmt.idx);
				self.validate_type(exp_type, var_type, value);
			}
			StmtKind::Use {
				module_name,
				identifier,
			} => {
				_ = {
					// If provided use alias identifier as the namespace name
					let namespace_name = identifier.as_ref().unwrap_or(module_name);

					let skip_import = std::env::var_os("WINGC_SKIP_JSII")
						.map(|v| v != "false")
						.unwrap_or(false);

					if skip_import {
						match env.define(namespace_name, self.types.anything(), StatementIdx::Top) {
							Err(type_error) => {
								self.type_error(&type_error);
							}
							_ => {}
						};
					} else {
						self.add_module_to_env(env, module_name, namespace_name, stmt.idx);
					}
				}
			}
			StmtKind::Scope(scope) => {
				scope.set_env(TypeEnv::new(Some(env), env.return_type, false, env.flight, stmt.idx));
				self.inner_scopes.push(scope)
			}
			StmtKind::Return(exp) => {
				if let Some(return_expression) = exp {
					let return_type = self.type_check_exp(return_expression, env, stmt.idx).unwrap();
					if let Some(expected_return_type) = env.return_type {
						self.validate_type(return_type, expected_return_type, return_expression);
					} else {
						self.stmt_error(
							stmt,
							format!("Return statement outside of function cannot return a value."),
						);
					}
				} else {
					if let Some(expected_return_type) = env.return_type {
						self.stmt_error(
							stmt,
							format!("Expected return statement to return type {}", expected_return_type),
						);
					}
				}
			}
			StmtKind::Class {
				name,
				members,
				methods,
				parent,
				constructor,
				is_resource,
			} => {
				// TODO: if is_resource then....
				if *is_resource {
					self.unimplemented_type("Resource class");
				}

				let env_flight = if *is_resource {
					Phase::Preflight
				} else {
					Phase::Inflight
				};

				// Verify parent is actually a known Class/Resource and get their env
				let (parent_class, parent_class_env) = if let Some(parent_type) = parent {
					let t = self.resolve_type(parent_type, env, stmt.idx);
					if *is_resource {
						if let &Type::Resource(ref class) = t.into() {
							(Some(t), Some(&class.env as *const TypeEnv))
						} else {
							panic!("Resource {}'s parent {} is not a resource", name, t);
						}
					} else {
						if let &Type::Class(ref class) = t.into() {
							(Some(t), Some(&class.env as *const TypeEnv))
						} else {
							self.general_type_error(format!("Class {}'s parent \"{}\" is not a class", name, t));
							(None, None)
						}
					}
				} else {
					(None, None)
				};

				// Create environment representing this class, for now it'll be empty just so we can support referencing ourselves from the class definition.
				let dummy_env = TypeEnv::new(None, None, true, env_flight, stmt.idx);

				// Create the resource/class type and add it to the current environment (so class implementation can reference itself)
				let class_spec = Class {
					should_case_convert_jsii: false,
					name: name.clone(),
					env: dummy_env,
					parent: parent_class,
				};
				let class_type = self.types.add_type(if *is_resource {
					Type::Resource(class_spec)
				} else {
					Type::Class(class_spec)
				});
				match env.define(name, class_type, StatementIdx::Top) {
					Err(type_error) => {
						self.type_error(&type_error);
					}
					_ => {}
				};

				// Create a the real class environment to be filled with the class AST types
				let mut class_env = TypeEnv::new(parent_class_env, None, true, env_flight, stmt.idx);

				// Add members to the class env
				for member in members.iter() {
					let mut member_type = self.resolve_type(&member.member_type, env, stmt.idx);
					// If the type is a class/resource then indicate it's an instance/object (and not the class/resource itself)
					if member_type.as_class().is_some() {
						member_type = self.types.add_type(Type::ClassInstance(member_type));
					} else if member_type.as_resource().is_some() {
						member_type = self.types.add_type(Type::ResourceObject(member_type));
					}
					match class_env.define(&member.name, member_type, StatementIdx::Top) {
						Err(type_error) => {
							self.type_error(&type_error);
						}
						_ => {}
					};
				}
				// Add methods to the class env
				for (method_name, method_def) in methods.iter() {
					let mut sig = method_def.signature.clone();

					// Add myself as first parameter to all class methods (self)
					sig.parameters.insert(
						0,
						AstType::CustomType {
							root: name.clone(),
							fields: vec![],
						},
					);

					let method_type = self.resolve_type(&AstType::FunctionSignature(sig), env, stmt.idx);
					match class_env.define(method_name, method_type, StatementIdx::Top) {
						Err(type_error) => {
							self.type_error(&type_error);
						}
						_ => {}
					};
				}

				// Add the constructor to the class env
				let constructor_type = self.resolve_type(
					&AstType::FunctionSignature(constructor.signature.clone()),
					env,
					stmt.idx,
				);
				match class_env.define(
					&Symbol {
						name: WING_CONSTRUCTOR_NAME.into(),
						span: name.span.clone(),
					},
					constructor_type,
					StatementIdx::Top,
				) {
					Err(type_error) => {
						self.type_error(&type_error);
					}
					_ => {}
				};

				// Replace the dummy class environment with the real one before type checking the methods
				let class_env = match class_type.into() {
					&mut Type::Class(ref mut class) | &mut Type::Resource(ref mut class) => {
						class.env = class_env;
						&class.env
					}
					_ => {
						panic!("Expected {} to be a class or resource ", name);
					}
				};

				// Type check constructor
				let constructor_sig = if let &Type::Function(ref s) = constructor_type.into() {
					s
				} else {
					panic!(
						"Constructor of {} isn't defined as a function in the class environment",
						name
					);
				};

				// Create constructor environment and prime it with args
				let mut constructor_env = TypeEnv::new(Some(env), constructor_sig.return_type, false, env_flight, stmt.idx);
				self.add_arguments_to_env(&constructor.parameters, constructor_sig, &mut constructor_env);
				constructor.statements.set_env(constructor_env);
				// Check function scope
				self.inner_scopes.push(&constructor.statements);

				// TODO: handle member/method overrides in our env based on whatever rules we define in our spec

				// Type check methods
				for (method_name, method_def) in methods.iter() {
					// Lookup the method in the class_env
					let method_type = match class_env.lookup(method_name, None) {
						Ok(_type) => _type,
						Err(type_error) => {
							self.type_error(&type_error);
							self.types.anything()
						}
					};
					let method_sig = if let &Type::Function(ref s) = method_type.into() {
						s
					} else {
						panic!(
							"Method {}.{} isn't defined as a function in the class environment",
							name, method_name
						)
					};

					// Create method environment and prime it with args
					let mut method_env = TypeEnv::new(Some(env), method_sig.return_type, false, method_sig.flight, stmt.idx);
					// Add `this` as first argument
					let mut actual_parameters = vec![Symbol {
						name: "this".into(),
						span: method_name.span.clone(),
					}];
					actual_parameters.extend(method_def.parameter_names.clone());
					self.add_arguments_to_env(&actual_parameters, method_sig, &mut method_env);
					method_def.statements.set_env(method_env);
					self.inner_scopes.push(&method_def.statements);
				}
			}
			StmtKind::Struct { name, extends, members } => {
				// Note: structs don't have a parent environment, instead they flatten their parent's members into the struct's env.
				//   If we encounter an existing member with the same name and type we skip it, if the types are different we
				//   fail type checking.

				// Create an environment for the struct
				let mut struct_env = TypeEnv::new(None, None, true, env.flight, stmt.idx);

				// Add members to the struct env
				for member in members.iter() {
					let member_type = self.resolve_type(&member.member_type, env, stmt.idx);
					match struct_env.define(&member.name, member_type, StatementIdx::Top) {
						Err(type_error) => {
							self.type_error(&type_error);
						}
						_ => {}
					};
				}

				// Add members from the structs parents
				let extends_types = extends
					.iter()
					.map(|parent| match env.lookup(&parent, Some(stmt.idx)) {
						Ok(_type) => _type,
						Err(type_error) => {
							self.type_error(&type_error);
							self.types.anything()
						}
					})
					.collect::<Vec<_>>();

				add_parent_members_to_struct_env(&extends_types, name, &mut struct_env);
				match env.define(
					name,
					self.types.add_type(Type::Struct(Struct {
						name: name.clone(),
						extends: extends_types,
						env: struct_env,
					})),
					StatementIdx::Top,
				) {
					Err(type_error) => {
						self.type_error(&type_error);
					}
					_ => {}
				};
			}
		}
	}

	fn add_module_to_env(
		&mut self,
		env: &mut TypeEnv,
		module_name: &Symbol,
		namespace_name: &Symbol,
		statement_idx: usize,
	) {
		// Create a new env for the imported module's namespace
		let mut namespace_env = TypeEnv::new(None, None, false, env.flight, statement_idx);
		// TODO Hack: treat "cloud" as "cloud in wingsdk" until I figure out the path issue
		if module_name.name == "cloud" {
			let mut wingii_types = wingii::type_system::TypeSystem::new();
			let wingii_loader_options = wingii::type_system::AssemblyLoadOptions {
				root: true,
				deps: false,
			};
			// in runtime, if "WINGSDK_MANIFEST_ROOT" env var is set, read it. otherwise set to "../wingsdk" for dev
			let wingsdk_manifest_root = std::env::var("WINGSDK_MANIFEST_ROOT").unwrap_or_else(|_| "../wingsdk".to_string());
			let name = wingii_types
				.load(wingsdk_manifest_root.as_str(), Some(wingii_loader_options))
				.unwrap();
			let prefix = format!("{}.{}.", name, module_name.name);
			debug!("Loaded JSII assembly {}", name);
			let assembly = wingii_types.find_assembly(&name).unwrap();

			let mut jsii_importer = JsiiImporter {
				jsii_types: &wingii_types,
				assembly_name: name,
				namespace_env: &mut namespace_env,
				namespace_name: module_name.name.clone(),
				wing_types: self.types,
				import_statement_idx: statement_idx,
			};

			for type_fqn in assembly.types.as_ref().unwrap().keys() {
				// Skip types outside the imported namespace
				if !type_fqn.starts_with(&prefix) {
					continue;
				}

				// Lookup type before we attempt to import it, this is required because `import_jsii_type` is recursive
				// and might have already defined the current type internally
				let type_name = jsii_importer.fqn_to_type_name(type_fqn);
				if jsii_importer.namespace_env.try_lookup(&type_name, None).is_some() {
					continue;
				}
				jsii_importer.import_type(type_fqn);
			}

			// Create a namespace for the imported module
			let namespace = self.types.add_type(Type::Namespace(Namespace {
				name: namespace_name.name.clone(),
				env: namespace_env,
			}));
			// TODO: are namespaces at the Top statement level (known by everyone in the scope) regardless of where they are defined?
			match env.define(namespace_name, namespace, StatementIdx::Top) {
				Err(type_error) => {
					self.type_error(&type_error);
				}
				_ => {}
			};
		}
	}

	fn add_arguments_to_env(&mut self, arg_names: &Vec<Symbol>, sig: &FunctionSignature, env: &mut TypeEnv) {
		assert!(arg_names.len() == sig.args.len());
		for (arg, arg_type) in arg_names.iter().zip(sig.args.iter()) {
			// If the type is a class/resource then indicate it's an instance/object (and not the class/resource itself)
			let actual_arg_type = if arg_type.as_class().is_some() {
				self.types.add_type(Type::ClassInstance(*arg_type))
			} else if arg_type.as_resource().is_some() {
				self.types.add_type(Type::ResourceObject(*arg_type))
			} else {
				*arg_type
			};

			match env.define(&arg, actual_arg_type, StatementIdx::Top) {
				Err(type_error) => {
					self.type_error(&type_error);
				}
				_ => {}
			};
		}
	}

	fn resolve_reference(&mut self, reference: &Reference, env: &TypeEnv, statement_idx: usize) -> TypeRef {
		match reference {
			Reference::Identifier(symbol) => match env.lookup(symbol, Some(statement_idx)) {
				Ok(_type) => _type,
				Err(type_error) => {
					self.type_error(&type_error);
					self.types.anything()
				}
			},
			Reference::NestedIdentifier { object, property } => {
				// Get class
				let class = {
					let instance = self.type_check_exp(object, env, statement_idx).unwrap();
					let instance_type = match instance.into() {
						&Type::ClassInstance(t) | &Type::ResourceObject(t) => t,
						// TODO: hack, we accept a nested reference's object to be `anything` to support mock imports for now (basically cloud.Bucket)
						&Type::Anything => return instance,
						_ => self.general_type_error(format!(
							"\"{}\" in {:?} does not resolve to a class instance or resource object",
							instance, reference
						)),
					};

					match instance_type.into() {
						&Type::Class(ref class) | &Type::Resource(ref class) => class,
						_ => panic!("Expected \"{}\" to be a class or resource type", instance_type),
					}
				};

				// Find property in class's environment
				match class.env.lookup(property, None) {
					Ok(_type) => _type,
					Err(type_error) => {
						self.type_error(&type_error);
						self.types.anything()
					}
				}
			}
		}
	}
}

fn can_call_flight(fn_flight: Phase, scope_flight: Phase) -> bool {
	if fn_flight == Phase::Independent {
		// if the function we're trying to call is an "either-flight" function,
		// then it can be called both in preflight, inflight, and in
		// either-flight scopes
		true
	} else {
		// otherwise, preflight functions can only be called in preflight scopes,
		// and inflight functions can only be called in inflight scopes
		fn_flight == scope_flight
	}
}

fn add_parent_members_to_struct_env(extends_types: &Vec<TypeRef>, name: &Symbol, struct_env: &mut TypeEnv) {
	for parent_type in extends_types.iter() {
		let parent_struct = parent_type.as_struct().expect(
			format!(
				"Type \"{}\" extends \"{}\" which should be a struct",
				name.name, parent_type
			)
			.as_str(),
		);
		for (parent_member_name, member_type) in parent_struct.env.iter() {
			if let Some(existing_type) = struct_env.try_lookup(&parent_member_name, None) {
				// We compare types in both directions to make sure they are exactly the same type and not inheriting from each other
				// TODO: does this make sense? We should add an `is_a()` methdod to `Type` to check if a type is a subtype and use that
				//   when we want to check for subtypes and use equality for strict comparisons.
				if existing_type.ne(&member_type) && member_type.ne(&existing_type) {
					panic!(
						"Struct \"{}\" extends \"{}\" but has a conflicting member \"{}\" ({} != {})",
						name, parent_type, parent_member_name, existing_type, member_type
					);
				}
			} else {
				struct_env.define(
					&Symbol {
						name: parent_member_name,
						span: name.span.clone(),
					},
					member_type,
					StatementIdx::Top,
				);
			}
		}
	}
}<|MERGE_RESOLUTION|>--- conflicted
+++ resolved
@@ -907,12 +907,6 @@
 		}
 	}
 
-<<<<<<< HEAD
-	pub fn type_check_scope(&mut self, scope: &Scope) {
-		assert!(self.inner_scopes.is_empty());
-		for statement in scope.statements.iter() {
-			self.type_check_statement(statement, scope.env.borrow_mut().as_mut().unwrap());
-=======
 	fn validate_type_in(&mut self, actual_type: TypeRef, expected_types: &[TypeRef], value: &Expr) {
 		if actual_type.0 != &Type::Anything && !expected_types.contains(&actual_type) {
 			self.diagnostics.borrow_mut().push(Diagnostic {
@@ -931,11 +925,10 @@
 		}
 	}
 
-	pub fn type_check_scope(&mut self, scope: &mut Scope) {
-		let mut inner_scopes = Vec::new();
-		for statement in scope.statements.iter_mut() {
-			inner_scopes.extend(self.type_check_statement(statement, scope.env.as_mut().unwrap()));
->>>>>>> c299a2ee
+	pub fn type_check_scope(&mut self, scope: &Scope) {
+		assert!(self.inner_scopes.is_empty());
+		for statement in scope.statements.iter() {
+			self.type_check_statement(statement, scope.env.borrow_mut().as_mut().unwrap());
 		}
 		let inner_scopes = self.inner_scopes.drain(..).collect::<Vec<_>>();
 		for inner_scope in inner_scopes {
