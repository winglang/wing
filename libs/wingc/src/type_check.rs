--- conflicted
+++ resolved
@@ -866,13 +866,13 @@
 			.iter()
 			.rev()
 			// TODO - as a hack we treat `anything` arguments like optionals so that () => {} can be a subtype of (any) => {}
-<<<<<<< HEAD
 			.take_while(|arg| {
-				arg.typeref.is_option() || arg.typeref.is_struct() || arg.typeref.is_anything() || arg.typeref.is_inferred()
+				arg.typeref.is_option()
+					|| arg.typeref.is_struct()
+					|| arg.typeref.is_anything()
+					|| arg.typeref.is_inferred()
+					|| arg.variadic
 			})
-=======
-			.take_while(|arg| arg.typeref.is_option() || arg.typeref.is_struct() || arg.typeref.is_anything() || arg.variadic)
->>>>>>> d5e8bd82
 			.count();
 
 		self.parameters.len() - num_optionals
