--- conflicted
+++ resolved
@@ -3796,10 +3796,7 @@
 		instance_type: UnsafeRef<Type>,
 		property: &Symbol,
 		env: &SymbolEnv,
-<<<<<<< HEAD
-=======
 		// only used for recursion
->>>>>>> 38adc5b9
 		_object: &Expr,
 	) -> VariableInfo {
 		match *instance_type {
