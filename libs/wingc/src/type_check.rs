mod class_fields_init;
mod has_type_stmt;
mod inference_visitor;
pub(crate) mod jsii_importer;
pub mod lifts;
pub mod symbol_env;
pub(crate) mod type_reference_transform;

use crate::ast::{
	self, AccessModifier, ArgListId, AssignmentKind, BringSource, CalleeKind, ClassField, ExplicitLift, ExprId,
	FunctionDefinition, IfLet, Intrinsic, IntrinsicKind, New, TypeAnnotationKind,
};
use crate::ast::{
	ArgList, BinaryOperator, Class as AstClass, Elifs, Enum as AstEnum, Expr, ExprKind, FunctionBody,
	FunctionParameter as AstFunctionParameter, Interface as AstInterface, InterpolatedStringPart, Literal, Phase,
	Reference, Scope, Spanned, Stmt, StmtKind, Struct as AstStruct, Symbol, TypeAnnotation, UnaryOperator,
	UserDefinedType,
};
use crate::comp_ctx::{CompilationContext, CompilationPhase};
use crate::diagnostic::{report_diagnostic, Diagnostic, DiagnosticAnnotation, TypeError, WingSpan};
use crate::docs::Docs;
use crate::file_graph::FileGraph;
use crate::type_check::has_type_stmt::HasStatementVisitor;
use crate::type_check::symbol_env::SymbolEnvKind;
use crate::visit::Visit;
use crate::visit_context::{VisitContext, VisitorWithContext};
use crate::visit_stmt_before_super::{CheckSuperCtorLocationVisitor, CheckValidBeforeSuperVisitor};
use crate::visit_types::{VisitType, VisitTypeMut};
use crate::{
	dbg_panic, debug, CONSTRUCT_BASE_CLASS, CONSTRUCT_BASE_INTERFACE, CONSTRUCT_NODE_PROPERTY, UTIL_CLASS_NAME,
	WINGSDK_ARRAY, WINGSDK_ASSEMBLY_NAME, WINGSDK_BRINGABLE_MODULES, WINGSDK_DURATION, WINGSDK_GENERIC,
	WINGSDK_IRESOURCE, WINGSDK_JSON, WINGSDK_MAP, WINGSDK_MUT_ARRAY, WINGSDK_MUT_JSON, WINGSDK_MUT_MAP, WINGSDK_MUT_SET,
	WINGSDK_NODE, WINGSDK_RESOURCE, WINGSDK_SET, WINGSDK_SIM_IRESOURCE_FQN, WINGSDK_STD_MODULE, WINGSDK_STRING,
	WINGSDK_STRUCT,
};
use camino::{Utf8Path, Utf8PathBuf};
use derivative::Derivative;
use duplicate::duplicate_item;
use indexmap::IndexMap;
use itertools::{izip, Itertools};
use jsii_importer::JsiiImporter;

use std::cmp;
use std::collections::{BTreeMap, HashMap, HashSet};
use std::fmt::{Debug, Display};
use std::iter::FilterMap;
use symbol_env::{StatementIdx, SymbolEnv};
use wingii::fqn::FQN;
use wingii::type_system::TypeSystem;

use self::class_fields_init::VisitClassInit;
use self::inference_visitor::{InferenceCounterVisitor, InferenceVisitor};
use self::jsii_importer::JsiiImportSpec;
use self::lifts::Lifts;
use self::symbol_env::{LookupResult, LookupResultMut, SymbolEnvIter, SymbolEnvRef};

pub struct UnsafeRef<T>(*const T);

impl<T> Copy for UnsafeRef<T> {}

impl<'a, T> From<&'a T> for UnsafeRef<T> {
	fn from(t: &'a T) -> Self {
		UnsafeRef(t)
	}
}

impl<T> Clone for UnsafeRef<T> {
	fn clone(&self) -> Self {
		*self
	}
}
impl<T> std::ops::Deref for UnsafeRef<T> {
	type Target = T;
	fn deref(&self) -> &Self::Target {
		unsafe { &*self.0 }
	}
}

impl<T> std::ops::DerefMut for UnsafeRef<T> {
	fn deref_mut(&mut self) -> &mut Self::Target {
		unsafe { &mut *(self.0 as *mut T) }
	}
}

impl<T> Display for UnsafeRef<T>
where
	T: Display,
{
	fn fmt(&self, f: &mut std::fmt::Formatter<'_>) -> std::fmt::Result {
		let t: &T = self;
		write!(f, "{}", t)
	}
}

pub type TypeRef = UnsafeRef<Type>;

#[derive(Debug)]
pub enum SymbolKind {
	Type(TypeRef),
	Variable(VariableInfo),
	Namespace(NamespaceRef),
}

#[derive(Debug, Clone, PartialEq)]
pub enum VariableKind {
	/// a free variable not associated with a specific type
	Free,

	/// an instance member (either of classes or of structs)
	InstanceMember,

	/// a class member (or an enum member)
	StaticMember,

	/// an error placeholder
	Error,
}

/// Information about a variable in the environment
#[derive(Debug, Clone)]
pub struct VariableInfo {
	/// The name of the variable
	pub name: Symbol,
	/// Type of the variable
	pub type_: TypeRef,
	/// Can the variable be reassigned? (only applies to variables and fields)
	pub reassignable: bool,
	/// The phase in which this variable exists
	pub phase: Phase,
	/// The kind of variable
	pub kind: VariableKind,
	/// Access rules for this variable (only applies to methods and fields)
	pub access: AccessModifier,

	pub docs: Option<Docs>,
}

impl SymbolKind {
	#[allow(clippy::too_many_arguments)] // TODO: refactor this
	pub fn make_member_variable(
		name: Symbol,
		type_: TypeRef,
		reassignable: bool,
		is_static: bool,
		phase: Phase,
		access: AccessModifier,
		docs: Option<Docs>,
	) -> Self {
		SymbolKind::Variable(VariableInfo {
			name,
			type_,
			reassignable,
			phase,
			kind: if is_static {
				VariableKind::StaticMember
			} else {
				VariableKind::InstanceMember
			},
			access,
			docs,
		})
	}

	pub fn make_free_variable(name: Symbol, type_: TypeRef, reassignable: bool, phase: Phase) -> Self {
		SymbolKind::Variable(VariableInfo {
			name,
			type_,
			reassignable,
			phase,
			kind: VariableKind::Free,
			access: AccessModifier::Public,
			docs: None,
		})
	}

	pub fn as_variable(&self) -> Option<&VariableInfo> {
		match self {
			SymbolKind::Variable(t) => Some(t),
			_ => None,
		}
	}

	pub fn as_variable_mut(&mut self) -> Option<&mut VariableInfo> {
		match self {
			SymbolKind::Variable(t) => Some(t),
			_ => None,
		}
	}

	pub fn as_namespace_ref(&self) -> Option<NamespaceRef> {
		match self {
			SymbolKind::Namespace(ns) => Some(*ns),
			_ => None,
		}
	}

	fn as_namespace(&self) -> Option<&Namespace> {
		match self {
			SymbolKind::Namespace(ns) => Some(ns),
			_ => None,
		}
	}

	fn as_namespace_mut(&mut self) -> Option<&mut Namespace> {
		match self {
			SymbolKind::Namespace(ref mut ns) => Some(ns),
			_ => None,
		}
	}

	pub fn as_type(&self) -> Option<TypeRef> {
		match &self {
			SymbolKind::Type(t) => Some(*t),
			_ => None,
		}
	}

	pub fn as_type_ref(&self) -> Option<&TypeRef> {
		match &self {
			SymbolKind::Type(t) => Some(t),
			_ => None,
		}
	}
}

#[derive(Debug)]
pub enum Type {
	Anything,
	Number,
	String,
	Duration,
	Boolean,
	Void,
	/// Immutable Json literals may store extra information about their known data
	Json(Option<JsonData>),
	MutJson,
	Nil,
	Unresolved,
	/// A type that is inferred from the context.
	/// The usize is a unique identifier for the inference
	Inferred(InferenceId),
	Optional(TypeRef),
	Array(TypeRef),
	MutArray(TypeRef),
	Map(TypeRef),
	MutMap(TypeRef),
	Set(TypeRef),
	MutSet(TypeRef),
	Function(FunctionSignature),
	Class(Class),
	Interface(Interface),
	Struct(Struct),
	Enum(Enum),
	/// A special type for parameters that accept any stringable value.
	/// If you have a value of this type, the only thing you know you can do
	/// for sure is that you can stringify it.
	Stringable,
}

pub const CLASS_INIT_NAME: &'static str = "new";
pub const CLASS_INFLIGHT_INIT_NAME: &'static str = "$inflight_init";

pub const CLOSURE_CLASS_HANDLE_METHOD: &'static str = "handle";

#[derive(Debug)]
pub enum JsonDataKind {
	Type(SpannedTypeInfo),
	Fields(IndexMap<Symbol, SpannedTypeInfo>),
	List(Vec<SpannedTypeInfo>),
}

#[derive(Debug)]
pub struct JsonData {
	pub expression_id: ExprId,
	pub kind: JsonDataKind,
}

#[derive(Debug)]
pub struct SpannedTypeInfo {
	pub type_: TypeRef,
	pub span: WingSpan,
}

impl Display for SpannedTypeInfo {
	fn fmt(&self, f: &mut std::fmt::Formatter<'_>) -> std::fmt::Result {
		write!(f, "{}", self.type_)
	}
}

#[derive(Derivative)]
#[derivative(Debug)]
pub struct Namespace {
	pub name: String,

	#[derivative(Debug = "ignore")]
	pub envs: Vec<SymbolEnvRef>,

	/// Where we can resolve this namespace from
	pub module_path: ResolveSource,
}

#[derive(Debug)]
pub enum ResolveSource {
	/// A wing file within the source tree for this compilation.
	WingFile,
	/// External JSII module. This string will be the spec of the module, either a path or a npm package name.
	ExternalModule(String),
}

pub type NamespaceRef = UnsafeRef<Namespace>;

impl Debug for NamespaceRef {
	fn fmt(&self, f: &mut std::fmt::Formatter<'_>) -> std::fmt::Result {
		write!(f, "{:?}", &**self)
	}
}

#[derive(Derivative)]
#[derivative(Debug)]
pub struct Class {
	pub name: Symbol,
	pub parent: Option<TypeRef>,  // Must be a Type::Class type
	pub implements: Vec<TypeRef>, // Must be a Type::Interface type
	#[derivative(Debug = "ignore")]
	pub env: SymbolEnv,
	pub fqn: Option<String>,
	pub is_abstract: bool,
	pub phase: Phase,
	pub docs: Docs,
	pub lifts: Option<Lifts>,

	// The phase in which this class was defined (this should be the same as the env.phase where the class name is defined)
	pub defined_in_phase: Phase,

	// Preflight classes are CDK Constructs which means they have a scope and id as their first arguments
	// this is natively supported by wing using the `as` `in` keywords. However theoretically it is possible
	// to have a construct which does not have these arguments, in which case we can't use the `as` `in` keywords
	// and instead the user will need to pass the relevant args to the class's init method.
	pub std_construct_args: bool,

	// Unique identifier for this class type, used to get access to the type's generated preflight code even when
	// the type name isn't available in scope or is shadowed.
	// Ideally we should use the FQN and unify the implementation of JSII imported classes and Wing classes, currently
	// uid is used for Wing classes and is always 0 for JSII classes to avoid snapshot noise.
	pub uid: usize,
}
impl Class {
	pub(crate) fn set_lifts(&mut self, lifts: Lifts) {
		self.lifts = Some(lifts);
	}

	/// Returns the type of the "handle" method of a closure class or `None` if this is not a closure
	/// class.
	pub fn get_closure_method(&self) -> Option<TypeRef> {
		self
			.methods(true)
			.find(|(name, v)| name == CLOSURE_CLASS_HANDLE_METHOD && v.type_.is_inflight_function())
			.map(|(_, v)| v.type_)
	}
}

#[derive(Derivative)]
#[derivative(Debug)]
pub struct Interface {
	pub name: Symbol,
	pub fqn: Option<String>,
	pub docs: Docs,
	pub extends: Vec<TypeRef>, // Must be a Type::Interface type
	pub phase: Phase,
	#[derivative(Debug = "ignore")]
	pub env: SymbolEnv,
}

impl Display for Interface {
	fn fmt(&self, f: &mut std::fmt::Formatter<'_>) -> std::fmt::Result {
		if let LookupResult::Found(method, _) = self.get_env().lookup_ext(&CLOSURE_CLASS_HANDLE_METHOD.into(), None) {
			let method = method.as_variable().unwrap();
			if method.phase == Phase::Inflight {
				write!(f, "{}", method.type_) // show signature of inflight closure
			} else {
				write!(f, "{}", self.name.name)
			}
		} else {
			write!(f, "{}", self.name.name)
		}
	}
}

type ClassLikeIterator<'a> =
	FilterMap<SymbolEnvIter<'a>, fn(<SymbolEnvIter as Iterator>::Item) -> Option<(String, VariableInfo)>>;

pub trait ClassLike: Display {
	fn get_env(&self) -> &SymbolEnv;

	fn methods(&self, with_ancestry: bool) -> ClassLikeIterator<'_> {
		self.get_env().iter(with_ancestry).filter_map(|(s, sym_kind, ..)| {
			if sym_kind.as_variable()?.type_.as_function_sig().is_some() {
				Some((s, sym_kind.as_variable()?.clone()))
			} else {
				None
			}
		})
	}

	fn fields(&self, with_ancestry: bool) -> ClassLikeIterator<'_> {
		self.get_env().iter(with_ancestry).filter_map(|(s, sym_kind, ..)| {
			if sym_kind.as_variable()?.type_.as_function_sig().is_none() {
				Some((s, sym_kind.as_variable()?.clone()))
			} else {
				None
			}
		})
	}

	fn get_method(&self, name: &Symbol) -> Option<&VariableInfo> {
		let v = self.get_env().lookup_ext(name, None).ok()?.0.as_variable()?;
		if v.type_.is_closure() {
			Some(v)
		} else {
			None
		}
	}

	fn get_field(&self, name: &Symbol) -> Option<&VariableInfo> {
		let v = self.get_env().lookup_ext(name, None).ok()?.0.as_variable()?;
		if !v.type_.is_closure() {
			Some(v)
		} else {
			None
		}
	}
}

impl ClassLike for Interface {
	fn get_env(&self) -> &SymbolEnv {
		&self.env
	}
}

impl ClassLike for Class {
	fn get_env(&self) -> &SymbolEnv {
		&self.env
	}
}

impl ClassLike for Struct {
	fn get_env(&self) -> &SymbolEnv {
		&self.env
	}
}

/// Intermediate struct for storing the evaluated types of arguments in a function call or constructor call.
pub struct ArgListTypes {
	pub pos_args: Vec<TypeRef>,
	pub named_args: IndexMap<Symbol, SpannedTypeInfo>,
	// Indicates if any of the arguments were an inflight expression, this is useful for determining if a
	// phase independent call needs to be resolved as an inflight call or not.
	pub includes_inflights: bool,
}

#[derive(Derivative)]
#[derivative(Debug)]
pub struct Struct {
	pub name: Symbol,
	pub fqn: Option<String>,
	pub docs: Docs,
	pub extends: Vec<TypeRef>, // Must be a Type::Struct type
	#[derivative(Debug = "ignore")]
	pub env: SymbolEnv,
}

impl Display for Struct {
	fn fmt(&self, f: &mut std::fmt::Formatter<'_>) -> std::fmt::Result {
		write!(f, "{}", self.name.name)
	}
}

#[derive(Debug)]
pub struct Enum {
	pub name: Symbol,
	pub docs: Docs,
	/// Variant name and optional documentation
	pub values: IndexMap<Symbol, Option<String>>,
}

#[derive(Debug)]
pub struct EnumInstance {
	pub enum_name: TypeRef,
	pub enum_value: Symbol,
}

trait Subtype {
	/// Returns true if `self` is a subtype of `other`.
	///
	/// For example, `str` is a subtype of `str`, `str` is a subtype of
	/// `anything`, `str` is a subtype of `Json`, `str` is not a subtype of
	/// `num`, and `str` is not a subtype of `void`.
	///
	/// Subtype is a partial order, so if a.is_subtype_of(b) is false, it does
	/// not imply that b.is_subtype_of(a) is true. It is also reflexive, so
	/// a.is_subtype_of(a) is always true.
	///
	/// TODO: change return type to allow additional subtyping information to be
	/// returned, for better error messages when one type isn't the subtype of another.
	fn is_subtype_of(&self, other: &Self) -> bool;

	fn is_same_type_as(&self, other: &Self) -> bool {
		self.is_subtype_of(other) && other.is_subtype_of(self)
	}

	fn is_strict_subtype_of(&self, other: &Self) -> bool {
		self.is_subtype_of(other) && !other.is_subtype_of(self)
	}
}

impl Subtype for Phase {
	fn is_subtype_of(&self, other: &Self) -> bool {
		// We model phase subtyping as if the independent phase is an
		// intersection type of preflight and inflight. This means that
		// independent = preflight & inflight.
		//
		// This means the following pseudocode is valid:
		// > let x: preflight fn = <phase-independent function>;
		// (a phase-independent function is a subtype of a preflight function)
		//
		// But the following pseudocode is not valid:
		// > let x: independent fn = <preflight function>;
		// (a preflight function is not a subtype of an inflight function)
		if self == &Phase::Independent {
			true
		} else {
			self == other
		}
	}
}

impl Subtype for Type {
	fn is_subtype_of(&self, other: &Self) -> bool {
		// If references are the same this is the same type, if not then compare content
		if std::ptr::eq(self, other) {
			return true;
		}

		match (self, other) {
			(Self::Anything, _) | (_, Self::Anything) => {
				// TODO: Hack to make anything's compatible with all other types, specifically useful for handling core.Inflight handlers
				true
			}
			(Self::Inferred(my_n), other) | (other, Self::Inferred(my_n)) => {
				if let Self::Inferred(other_n) = other {
					my_n == other_n
				} else {
					true
				}
			}
			(Self::Function(l0), Self::Interface(r0)) => {
				// TODO: Hack to make functions compatible with interfaces
				// Remove this after https://github.com/winglang/wing/issues/1448

				// First check that the function is in the inflight phase
				if !l0.phase.is_subtype_of(&Phase::Inflight) {
					return false;
				}

				// Next, compare the function to a method on the interface named "handle" if it exists
				if let Some((method, _)) = r0.get_env().lookup_ext(&CLOSURE_CLASS_HANDLE_METHOD.into(), None).ok() {
					let Some(method) = method.as_variable() else {
						return false;
					};
					if !method.phase.is_subtype_of(&Phase::Inflight) {
						return false;
					}

					return self.is_subtype_of(&*method.type_);
				}

				false
			}
			(Self::Function(l0), Self::Function(r0)) => {
				if !l0.phase.is_subtype_of(&r0.phase) {
					return false;
				}

				// If the return types are not subtypes of each other, then this is not a subtype
				// exception: if function type we are assigning to returns void, then any return type is ok
				if !l0.return_type.is_subtype_of(&r0.return_type) && !(r0.return_type.is_void()) {
					return false;
				}

				// In this section, we check if the parameter types are not subtypes of each other, then this is not a subtype.

				// Check that this function has at most as many required parameters as the other function requires
				// if it doesn't, we know it's not a subtype
				if l0.min_parameters() > r0.min_parameters() {
					return false;
				}

				let lparams = l0.parameters.iter();
				let rparams = r0.parameters.iter();

				for (l, r) in lparams.zip(rparams) {
					// parameter types are contravariant, which means even if Cat is a subtype of Animal,
					// (Cat) => void is not a subtype of (Animal) => void
					// but (Animal) => void is a subtype of (Cat) => void
					// see https://en.wikipedia.org/wiki/Covariance_and_contravariance_(computer_science)
					if !r.typeref.is_subtype_of(&l.typeref) {
						return false;
					}
				}
				true
			}
			(Self::Class(l0), Self::Class(_)) => {
				// If we extend from `other` then I'm a subtype of it (inheritance)
				if let Some(parent) = l0.parent.as_ref() {
					let parent_type: &Type = parent;
					return parent_type.is_subtype_of(other);
				}
				false
			}
			(Self::Interface(l0), Self::Interface(_)) => {
				// If we extend from `other` then I'm a subtype of it (inheritance)
				l0.extends.iter().any(|parent| {
					let parent_type: &Type = parent;
					parent_type.is_subtype_of(other)
				})
			}
			(Self::Class(class), Self::Interface(iface)) => {
				// If a resource implements the interface then it's a subtype of it (nominal typing)
				let implements_iface = class.implements.iter().any(|parent| {
					let parent_type: &Type = parent;
					parent_type.is_subtype_of(other)
				});

				let base_class_implements_iface = if let Some(base_class) = &class.parent {
					let base_class_type: &Type = base_class;
					base_class_type.is_subtype_of(other)
				} else {
					false
				};

				if implements_iface || base_class_implements_iface {
					return true;
				}

				// To support flexible inflight closures, we say that any class with an inflight method
				// named "handle" is a subtype of any single-method interface with a matching "handle"
				// method type (aka "closure classes").

				// First, check if there is exactly one inflight method in the interface
				let mut inflight_methods = iface.methods(true).filter(|(_name, v)| v.type_.is_inflight_function());
				let handler_method = inflight_methods.next();
				if handler_method.is_none() || inflight_methods.next().is_some() {
					return false;
				}

				// Next, check that the method's name is "handle"
				let (handler_method_name, handler_method_var) = handler_method.unwrap();
				if handler_method_name != CLOSURE_CLASS_HANDLE_METHOD {
					return false;
				}

				// Then get the type of the resource's "handle" method if it has one
				let res_handle_type = if let Some(method) = class.get_method(&CLOSURE_CLASS_HANDLE_METHOD.into()) {
					method.type_
				} else {
					return false;
				};

				// Finally check if they're subtypes
				res_handle_type.is_subtype_of(&handler_method_var.type_)
			}
			(Self::Class(res), Self::Function(_)) => {
				// To support flexible inflight closures, we say that any
				// preflight class with an inflight method named "handle" is a subtype of
				// any matching inflight type.

				// Get the type of the resource's "handle" method if it has one
				let res_handle_type = if let Some(method) = res.get_method(&CLOSURE_CLASS_HANDLE_METHOD.into()) {
					method.type_
				} else {
					return false;
				};

				// Finally check if they're subtypes
				(*res_handle_type).is_subtype_of(other)
			}
			(_, Self::Interface(_)) => {
				// TODO - for now only resources can implement interfaces
				// https://github.com/winglang/wing/issues/2111
				false
			}
			(Self::Struct(l0), Self::Struct(_)) => {
				// If we extend from `other` then I'm a subtype of it (inheritance)
				for parent in l0.extends.iter() {
					let parent_type: &Type = parent;
					if parent_type.is_subtype_of(other) {
						return true;
					}
				}
				false
			}
			(Self::Array(l0), Self::Array(r0)) => {
				// An Array type is a subtype of another Array type if the value type is a subtype of the other value type
				let l: &Type = l0;
				let r: &Type = r0;
				l.is_subtype_of(r)
			}
			(Self::MutArray(l0), Self::MutArray(r0)) => {
				// An Array type is a subtype of another Array type if the value type is a subtype of the other value type
				let l: &Type = l0;
				let r: &Type = r0;
				l.is_subtype_of(r)
			}
			(Self::Map(l0), Self::Map(r0)) => {
				// A Map type is a subtype of another Map type if the value type is a subtype of the other value type
				let l: &Type = l0;
				let r: &Type = r0;
				l.is_subtype_of(r)
			}
			(Self::MutMap(l0), Self::MutMap(r0)) => {
				// A Map type is a subtype of another Map type if the value type is a subtype of the other value type
				let l: &Type = l0;
				let r: &Type = r0;
				l.is_subtype_of(r)
			}
			(Self::Set(l0), Self::Set(r0)) => {
				// A Set type is a subtype of another Set type if the value type is a subtype of the other value type
				let l: &Type = l0;
				let r: &Type = r0;
				l.is_subtype_of(r)
			}
			(Self::MutSet(l0), Self::MutSet(r0)) => {
				// A Set type is a subtype of another Set type if the value type is a subtype of the other value type
				let l: &Type = l0;
				let r: &Type = r0;
				l.is_subtype_of(r)
			}
			(Self::Enum(e0), Self::Enum(e1)) => {
				// An enum type is a subtype of another Enum type only if they are the exact same
				e0.name == e1.name
			}
			(Self::Optional(l0), Self::Optional(r0)) => {
				// An Optional type is a subtype of another Optional type if the value type is a subtype of the other value type
				let l: &Type = l0;
				let r: &Type = r0;
				l.is_subtype_of(r)
			}
			(Self::Nil, Self::Optional(_)) => {
				// Nil is a subtype of Optional<T> for any T
				true
			}
			(_, Self::Optional(r0)) => {
				// A non-Optional type is a subtype of an Optional type if the non-optional's type is a subtype of the value type
				// e.g. `String` is a subtype of `Optional<String>`
				let r: &Type = r0;
				self.is_subtype_of(r)
			}
			(Self::Number, Self::Number) => true,
			(Self::String, Self::String) => true,
			(Self::Boolean, Self::Boolean) => true,
			(Self::Duration, Self::Duration) => true,
			(Self::Void, Self::Void) => true,
			// These types are stringable
			(Self::String, Self::Stringable) => true,
			(Self::Number, Self::Stringable) => true,
			(Self::Boolean, Self::Stringable) => true,
			(Self::Json(_), Self::Stringable) => true,
			(Self::MutJson, Self::Stringable) => true,
			(Self::Enum(_), Self::Stringable) => true,
			_ => false,
		}
	}
}

#[derive(Clone, Debug)]
pub struct FunctionParameter {
	pub name: String,
	pub typeref: TypeRef,
	pub docs: Docs,
	pub variadic: bool,
}

#[derive(Clone, Debug)]
pub struct FunctionSignature {
	/// The type of "this" inside the function, if any. This should be None for
	/// static or anonymous functions.
	pub this_type: Option<TypeRef>,
	/// The parameters of the function.
	pub parameters: Vec<FunctionParameter>,
	/// The return type of the function.
	pub return_type: TypeRef,
	/// The phase in which this function exists
	pub phase: Phase,
	/// Expects an implicit caller scope argument to be passed to the function (for static preflight functions
	/// so they can instantiate preflight classes)
	pub implicit_scope_param: bool,
	/// During jsify, calls to this function will be replaced with this string
	/// In JSII imports, this is denoted by the `@macro` attribute
	/// This string may contain special tokens:
	/// - `$self$`: The expression on which this function was called
	/// - `$args$`: the arguments passed to this function call
	/// - `$args_text$`: the original source text of the arguments passed to this function call, escaped
	pub js_override: Option<String>,
	pub docs: Docs,
}

impl FunctionSignature {
	/// Returns the minimum number of parameters that need to be passed to this function.
	fn min_parameters(&self) -> usize {
		// Count number of optional parameters from the end of the constructor's params
		// Allow arg_list to be missing up to that number of option (or any) values to try and make the number of arguments match
		let num_optionals = self
			.parameters
			.iter()
			.rev()
			// TODO - as a hack we treat `anything` arguments like optionals so that () => {} can be a subtype of (any) => {}
			.take_while(|arg| {
				arg.typeref.is_option()
					|| arg.typeref.is_struct()
					|| arg.typeref.is_anything()
					|| arg.typeref.is_inferred()
					|| arg.variadic
			})
			.count();

		self.parameters.len() - num_optionals
	}
}

impl PartialEq for FunctionSignature {
	fn eq(&self, other: &Self) -> bool {
		self
			.parameters
			.iter()
			.zip(other.parameters.iter())
			.all(|(x, y)| x.typeref.is_same_type_as(&y.typeref))
			&& self.return_type.is_same_type_as(&other.return_type)
			&& self.phase == other.phase
	}
}

impl Display for SymbolKind {
	fn fmt(&self, f: &mut std::fmt::Formatter<'_>) -> std::fmt::Result {
		match self {
			SymbolKind::Type(_) => write!(f, "type"),
			SymbolKind::Variable(_) => write!(f, "variable"),
			SymbolKind::Namespace(_) => write!(f, "namespace"),
		}
	}
}

impl Display for Class {
	fn fmt(&self, f: &mut std::fmt::Formatter<'_>) -> std::fmt::Result {
		if let Some(closure) = self.get_closure_method() {
			std::fmt::Display::fmt(&closure, f)
		} else {
			write!(f, "{}", self.name.name)
		}
	}
}

impl Display for Type {
	fn fmt(&self, f: &mut std::fmt::Formatter<'_>) -> std::fmt::Result {
		match self {
			Type::Anything => write!(f, "any"),
			Type::Number => write!(f, "num"),
			Type::String => write!(f, "str"),
			Type::Stringable => write!(f, "stringable"),
			Type::Duration => write!(f, "duration"),
			Type::Boolean => write!(f, "bool"),
			Type::Void => write!(f, "void"),
			Type::Json(_) => write!(f, "Json"),
			Type::MutJson => write!(f, "MutJson"),
			Type::Nil => write!(f, "nil"),
			Type::Unresolved => write!(f, "unresolved"),
			Type::Inferred(_) => write!(f, "unknown"),
			Type::Optional(v) => {
				if v.is_closure() {
					write!(f, "({})?", v)
				} else {
					write!(f, "{}?", v)
				}
			}
			Type::Function(sig) => write!(f, "{}", sig),
			Type::Class(class) => write!(f, "{}", class),

			Type::Interface(iface) => write!(f, "{}", iface),
			Type::Struct(s) => write!(f, "{}", s.name.name),
			Type::Array(v) => write!(f, "Array<{v}>"),
			Type::MutArray(v) => write!(f, "MutArray<{}>", v),
			Type::Map(v) => write!(f, "Map<{}>", v),
			Type::MutMap(v) => write!(f, "MutMap<{}>", v),
			Type::Set(v) => write!(f, "Set<{}>", v),
			Type::MutSet(v) => write!(f, "MutSet<{}>", v),
			Type::Enum(s) => write!(f, "{}", s.name.name),
		}
	}
}

impl Display for FunctionSignature {
	fn fmt(&self, f: &mut std::fmt::Formatter<'_>) -> std::fmt::Result {
		let phase_str = match self.phase {
			Phase::Inflight => "inflight ",
			Phase::Preflight => "preflight ",
			Phase::Independent => "",
		};
		let params_str = self
			.parameters
			.iter()
			.map(|a| {
				if a.name.is_empty() {
					format!("{}", a.typeref)
				} else {
					let prefix = if a.variadic { "..." } else { "" };
					format!("{}{}: {}", prefix, a.name, a.typeref)
				}
			})
			.collect::<Vec<String>>()
			.join(", ");

		let ret_type_str = self.return_type.to_string();
		write!(f, "{phase_str}({params_str}): {ret_type_str}")
	}
}

// TODO Allows for use in async runtime
// TODO either avoid shared memory or use Arc<Mutex<...>> instead
unsafe impl Send for TypeRef {}

impl TypeRef {
	pub fn as_preflight_class(&self) -> Option<&Class> {
		if let Type::Class(ref class) = **self {
			if class.phase == Phase::Preflight {
				return Some(class);
			}
		}

		None
	}

	pub fn as_env(&self) -> Option<&SymbolEnv> {
		match &**self {
			Type::Class(class) => Some(&class.env),
			Type::Interface(iface) => Some(&iface.env),
			Type::Struct(st) => Some(&st.env),
			_ => None,
		}
	}

	pub fn as_env_mut(&mut self) -> Option<&mut SymbolEnv> {
		match &mut **self {
			Type::Class(class) => Some(&mut class.env),
			Type::Interface(iface) => Some(&mut iface.env),
			Type::Struct(st) => Some(&mut st.env),
			_ => None,
		}
	}

	pub fn as_class_mut(&mut self) -> Option<&mut Class> {
		match **self {
			Type::Class(ref mut class) => Some(class),
			_ => None,
		}
	}

	pub fn as_class(&self) -> Option<&Class> {
		if let Type::Class(ref class) = **self {
			return Some(class);
		}

		None
	}

	pub fn as_struct(&self) -> Option<&Struct> {
		if let Type::Struct(ref s) = **self {
			Some(s)
		} else {
			None
		}
	}

	pub fn as_struct_mut(&mut self) -> Option<&mut Struct> {
		if let Type::Struct(ref mut st) = **self {
			Some(st)
		} else {
			None
		}
	}

	pub fn as_interface(&self) -> Option<&Interface> {
		if let Type::Interface(ref iface) = **self {
			Some(iface)
		} else {
			None
		}
	}
	fn as_interface_mut(&mut self) -> Option<&mut Interface> {
		if let Type::Interface(ref mut iface) = **self {
			Some(iface)
		} else {
			None
		}
	}

	pub fn maybe_unwrap_option(&self) -> &Self {
		if let Type::Optional(ref t) = **self {
			t
		} else {
			self
		}
	}

	pub fn as_function_sig(&self) -> Option<&FunctionSignature> {
		if let Type::Function(ref sig) = **self {
			Some(sig)
		} else {
			None
		}
	}

	pub fn as_function_sig_mut(&mut self) -> Option<&mut FunctionSignature> {
		if let Type::Function(ref mut sig) = **self {
			Some(sig)
		} else {
			None
		}
	}

	/// Returns the function sig from a function type, or the closure handler method of a class or interface
	pub fn as_deep_function_sig(&self) -> Option<&FunctionSignature> {
		if matches!(**self, Type::Function(_)) {
			return self.as_function_sig();
		}

		if let Some(class) = self.as_class() {
			if let LookupResult::Found(method, _) = class.get_env().lookup_ext(&CLOSURE_CLASS_HANDLE_METHOD.into(), None) {
				return method.as_variable()?.type_.as_function_sig();
			}
		}

		if let Some(interface) = self.as_interface() {
			if let LookupResult::Found(method, _) = interface
				.get_env()
				.lookup_ext(&CLOSURE_CLASS_HANDLE_METHOD.into(), None)
			{
				return method.as_variable()?.type_.as_function_sig();
			}
		}

		None
	}

	pub fn is_anything(&self) -> bool {
		matches!(**self, Type::Anything)
	}

	pub fn is_inferred(&self) -> bool {
		matches!(**self, Type::Inferred(_))
	}

	pub fn is_unresolved(&self) -> bool {
		matches!(**self, Type::Unresolved)
	}

	pub fn is_json(&self) -> bool {
		if let Type::Json(_) | Type::MutJson = **self {
			return true;
		} else {
			false
		}
	}

	pub fn is_preflight_class(&self) -> bool {
		if let Type::Class(ref class) = **self {
			return class.phase == Phase::Preflight;
		}

		return false;
	}

	pub fn is_preflight_object_type(&self) -> bool {
		if let Type::Class(ref class) = **self {
			return class.phase == Phase::Preflight;
		}

		if let Type::Interface(ref iface) = **self {
			return iface.phase == Phase::Preflight;
		}

		false
	}

	/// Returns whether type represents a closure (either a function or a closure class).
	pub fn is_closure(&self) -> bool {
		self.as_function_sig().is_some() || self.is_closure_class()
	}

	/// Returns whether type represents a class representing an inflight closure.
	pub fn is_closure_class(&self) -> bool {
		if let Some(ref class) = self.as_class() {
			return class.get_closure_method().is_some() && class.defined_in_phase == Phase::Preflight;
		}
		false
	}

	pub fn is_string(&self) -> bool {
		matches!(**self, Type::String)
	}

	pub fn is_number(&self) -> bool {
		matches!(**self, Type::Number)
	}

	pub fn is_struct(&self) -> bool {
		matches!(**self, Type::Struct(_))
	}

	pub fn is_map(&self) -> bool {
		matches!(**self, Type::Map(_) | Type::MutMap(_))
	}

	pub fn is_void(&self) -> bool {
		matches!(**self, Type::Void)
	}

	pub fn is_option(&self) -> bool {
		// "any" can also be `nil`
		matches!(**self, Type::Optional(_) | Type::Anything)
	}

	/// Same as is_option, but does not consider `anything` as an optional
	pub fn is_strict_option(&self) -> bool {
		matches!(**self, Type::Optional(_))
	}

	pub fn is_immutable_collection(&self) -> bool {
		matches!(**self, Type::Array(_) | Type::Map(_) | Type::Set(_))
	}

	pub fn is_inflight_function(&self) -> bool {
		if let Type::Function(ref sig) = **self {
			sig.phase == Phase::Inflight
		} else {
			false
		}
	}

	pub fn is_function_sig(&self) -> bool {
		matches!(**self, Type::Function(_))
	}

	pub fn is_enum(&self) -> bool {
		matches!(**self, Type::Enum(_))
	}

	pub fn is_stringable(&self) -> bool {
		matches!(
			**self,
			Type::String | Type::Number | Type::Boolean | Type::Json(_) | Type::MutJson | Type::Enum(_) | Type::Anything
		)
	}

	/// If this is a function and its last argument is a struct, return that struct.
	pub fn get_function_struct_arg(&self) -> Option<&Struct> {
		if let Some(func) = self.maybe_unwrap_option().as_function_sig() {
			if let Some(arg) = func.parameters.last() {
				return arg.typeref.maybe_unwrap_option().as_struct();
			}
		}

		None
	}

	/// Returns the item type of a collection type, or None if the type is not a collection.
	pub fn collection_item_type(&self) -> Option<TypeRef> {
		match **self {
			Type::Array(t) => Some(t),
			Type::MutArray(t) => Some(t),
			Type::Map(t) => Some(t),
			Type::MutMap(t) => Some(t),
			Type::Set(t) => Some(t),
			Type::MutSet(t) => Some(t),
			Type::Optional(t) => t.collection_item_type(),
			_ => None,
		}
	}

	pub fn is_mutable_collection(&self) -> bool {
		matches!(**self, Type::MutArray(_) | Type::MutMap(_) | Type::MutSet(_))
	}

	pub fn is_iterable(&self) -> bool {
		matches!(
			**self,
			Type::Array(_) | Type::Set(_) | Type::MutArray(_) | Type::MutSet(_)
		)
	}

	// returns true if mutable type or if immutable container type contains a mutable type
	pub fn is_mutable(&self) -> bool {
		match &**self {
			Type::MutArray(_) => true,
			Type::MutMap(_) => true,
			Type::MutSet(_) => true,
			Type::MutJson => true,
			Type::Array(v) => v.is_mutable(),
			Type::Map(v) => v.is_mutable(),
			Type::Set(v) => v.is_mutable(),
			Type::Optional(v) => v.is_mutable(),
			_ => false,
		}
	}

	pub fn is_serializable(&self) -> bool {
		match &**self {
			// serializable
			Type::Anything => true,
			Type::Number => true,
			Type::String => true,
			Type::Boolean => true,
			Type::Void => true,
			Type::Json(_) => true,
			Type::MutJson => true,
			Type::Nil => true,
			Type::Unresolved => true,
			Type::Optional(t) => t.is_serializable(),
			Type::Array(t) => t.is_serializable(),
			Type::MutArray(t) => t.is_serializable(),
			Type::Map(t) => t.is_serializable(),
			Type::MutMap(t) => t.is_serializable(),
			Type::Struct(s) => s.fields(true).map(|(_, v)| v.type_).all(|t| t.is_serializable()),
			Type::Enum(_) => true,
			// not serializable
			Type::Duration => false,
			Type::Inferred(_) => false,
			Type::Set(_) => false,
			Type::MutSet(_) => false,
			Type::Function(_) => false,
			Type::Class(_) => false,
			Type::Interface(_) => false,
			Type::Stringable => false,
		}
	}

	pub fn is_nil(&self) -> bool {
		match &**self {
			Type::Nil => true,
			Type::Array(t) => t.is_nil(),
			Type::MutArray(t) => t.is_nil(),
			Type::Map(t) => t.is_nil(),
			Type::MutMap(t) => t.is_nil(),
			Type::Set(t) => t.is_nil(),
			Type::MutSet(t) => t.is_nil(),
			_ => false,
		}
	}

	pub fn is_json_legal_value(&self) -> bool {
		match &**self {
			Type::Number => true,
			Type::String => true,
			Type::Boolean => true,
			Type::MutJson | Type::Json(None) => true,
			Type::Inferred(..) => true,
			Type::Array(v) => v.is_json_legal_value(),
			Type::Map(v) => v.is_json_legal_value(),
			Type::Optional(v) => v.is_json_legal_value(),
			Type::Struct(ref s) => {
				for t in s.fields(true).map(|(_, v)| v.type_) {
					if !t.is_json_legal_value() {
						return false;
					}
				}
				true
			}
			Type::Json(Some(v)) => match &v.kind {
				JsonDataKind::Type(SpannedTypeInfo { type_, .. }) => type_.is_json_legal_value(),
				JsonDataKind::Fields(fields) => {
					for (_, SpannedTypeInfo { type_, .. }) in fields {
						if !type_.is_json_legal_value() {
							return false;
						}
					}
					true
				}
				JsonDataKind::List(list) => {
					for SpannedTypeInfo { type_, .. } in list {
						if !type_.is_json_legal_value() {
							return false;
						}
					}
					true
				}
			},
			_ => false,
		}
	}

	// This is slightly different than is_json_legal_value in that its purpose
	// is to determine if a type can be represented in JSON before we allow users to attempt
	// convert from Json
	pub fn has_json_representation(&self) -> bool {
		match &**self {
			Type::Struct(s) => {
				// check all its fields are json compatible
				for t in s.fields(true).map(|(_, v)| v.type_) {
					if !t.has_json_representation() {
						return false;
					}
				}
				true
			}
			Type::Optional(t) | Type::Array(t) | Type::Set(t) | Type::Map(t) => t.has_json_representation(),
			_ => self.is_json_legal_value(),
		}
	}
}

impl Subtype for TypeRef {
	fn is_subtype_of(&self, other: &Self) -> bool {
		// Types are equal if they point to the same type definition
		if self.0 == other.0 {
			true
		} else {
			// If the self and other aren't the the same, we need to use the specific types equality function
			let t1: &Type = self;
			let t2: &Type = other;
			t1.is_subtype_of(t2)
		}
	}
}

impl Debug for TypeRef {
	fn fmt(&self, f: &mut std::fmt::Formatter<'_>) -> std::fmt::Result {
		write!(f, "{:?}", &**self)
	}
}

struct ResolvedExpression {
	type_: TypeRef,
	phase: Phase,
}

/// In Wing projects that have both files and directories, type information is stored like so:
///
/// "src/subdir/inner/widget.w" -> SymbolEnv { "Widget": TypeRef } = SE1
/// "src/subdir/inner/" -> Namespace { envs: [SE1] } = NS1
/// "src/subdir/foo.w" -> SymbolEnv { "Foo": TypeRef } = SE2
/// "src/subdir/bar.w" -> SymbolEnv { "Bar": TypeRef } = SE3
/// "src/subdir/" -> Namespace { envs: [SE2, SE3, SymbolEnv { "inner": NS1 }] } = NS2
///
/// Then when a file at "src/main.w" has a statement `bring "./subdir" as subdir;`,
/// it retrieves NS2 from the types.source_file_envs map and adds it to the main file's symbol environment
/// under the symbol "subdir".
#[derive(Debug)]
pub enum SymbolEnvOrNamespace {
	SymbolEnv(SymbolEnvRef),
	Namespace(NamespaceRef),
	Error(Diagnostic),
}

/// File-unique identifier for each necessary inference while type checking. This is an index of the Types.inferences vec.
/// There will always be an entry for each InferenceId.
pub type InferenceId = usize;

pub struct Types {
	// TODO: Remove the box and change TypeRef and NamespaceRef to just be indices into the types array and namespaces array respectively
	// Note: we need the box so reallocations of the vec while growing won't change the addresses of the types since they are referenced from the TypeRef struct
	types: Vec<Box<Type>>,
	namespaces: Vec<Box<Namespace>>,
	symbol_envs: Vec<Box<SymbolEnv>>,
	/// A map from source paths to type information about that path
	/// If it's a file, we save its symbol environment, and if it's a directory, we save a namespace that points to
	/// all of the symbol environments of the files (or subdirectories) in that directory
	pub source_file_envs: IndexMap<Utf8PathBuf, SymbolEnvOrNamespace>,
	pub libraries: SymbolEnv,
	pub intrinsics: SymbolEnv,
	numeric_idx: usize,
	string_idx: usize,
	bool_idx: usize,
	duration_idx: usize,
	anything_idx: usize,
	void_idx: usize,
	json_idx: usize,
	mut_json_idx: usize,
	nil_idx: usize,
	err_idx: usize,
	stringable_idx: usize,

	inferences: Vec<Option<TypeRef>>,
	/// Lookup table from an Expr's `id` to its resolved type and phase
	type_for_expr: Vec<Option<ResolvedExpression>>,
	/// Lookup table from an Expr's `id` to the type it's being cast to. The Expr is always a Json literal or Json map literal.
	json_literal_casts: IndexMap<ExprId, TypeRef>,
	/// Lookup table from a Scope's `id` to its symbol environment
	scope_envs: Vec<Option<SymbolEnvRef>>,
	/// Expressions used in references that actually refer to a type.
	/// Key is the ExprId of the object of a InstanceMember, and the value is a TypeMember representing the whole reference.
	type_expressions: IndexMap<ExprId, Reference>,
	/// Append empty struct to end of arg list
	pub append_empty_struct_to_arglist: HashSet<ArgListId>,
	/// Class counter, used to generate unique ids for class types
	pub class_counter: usize,
}

impl Types {
	pub fn new() -> Self {
		let mut types = vec![];
		types.push(Box::new(Type::Number));
		let numeric_idx = types.len() - 1;
		types.push(Box::new(Type::String));
		let string_idx = types.len() - 1;
		types.push(Box::new(Type::Boolean));
		let bool_idx = types.len() - 1;
		types.push(Box::new(Type::Duration));
		let duration_idx = types.len() - 1;
		types.push(Box::new(Type::Anything));
		let anything_idx = types.len() - 1;
		types.push(Box::new(Type::Void));
		let void_idx = types.len() - 1;
		types.push(Box::new(Type::Json(None)));
		let json_idx = types.len() - 1;
		types.push(Box::new(Type::MutJson));
		let mut_json_idx = types.len() - 1;
		types.push(Box::new(Type::Nil));
		let nil_idx = types.len() - 1;
		types.push(Box::new(Type::Unresolved));
		let err_idx = types.len() - 1;
		types.push(Box::new(Type::Stringable));
		let stringable_idx = types.len() - 1;

		Self {
			types,
			namespaces: Vec::new(),
			symbol_envs: Vec::new(),
			source_file_envs: IndexMap::new(),
			numeric_idx,
			string_idx,
			bool_idx,
			duration_idx,
			anything_idx,
			void_idx,
			json_idx,
			mut_json_idx,
			nil_idx,
			err_idx,
			stringable_idx,
			type_for_expr: Vec::new(),
			json_literal_casts: IndexMap::new(),
			scope_envs: Vec::new(),
			inferences: Vec::new(),
			type_expressions: IndexMap::new(),
			append_empty_struct_to_arglist: HashSet::new(),
			libraries: SymbolEnv::new(None, SymbolEnvKind::Scope, Phase::Preflight, 0),
			intrinsics: SymbolEnv::new(None, SymbolEnvKind::Scope, Phase::Independent, 0),
			// 1 based to avoid conflict with imported JSII classes. This isn't strictly needed since brought JSII classes are never accessed
			// through their unique ID, but still good to avoid confusion.
			class_counter: 1,
		}
	}

	pub fn number(&self) -> TypeRef {
		self.get_typeref(self.numeric_idx)
	}

	pub fn string(&self) -> TypeRef {
		self.get_typeref(self.string_idx)
	}

	pub fn stringable(&self) -> TypeRef {
		self.get_typeref(self.stringable_idx)
	}

	pub fn nil(&self) -> TypeRef {
		self.get_typeref(self.nil_idx)
	}

	pub fn bool(&self) -> TypeRef {
		self.get_typeref(self.bool_idx)
	}

	pub fn duration(&self) -> TypeRef {
		self.get_typeref(self.duration_idx)
	}

	pub fn anything(&self) -> TypeRef {
		self.get_typeref(self.anything_idx)
	}

	pub fn error(&self) -> TypeRef {
		self.get_typeref(self.err_idx)
	}

	pub fn void(&self) -> TypeRef {
		self.get_typeref(self.void_idx)
	}

	pub fn add_type(&mut self, t: Type) -> TypeRef {
		self.types.push(Box::new(t));
		self.get_typeref(self.types.len() - 1)
	}

	/// If the type is inferred and the real type is known, return it.
	///
	/// Otherwise, return the type itself.
	/// If a chain of inferences is found, return the last type in the chain (which may itself be an inference).
	///
	/// Note: This function is recursive, so it will unwrap nested inferred types.
	pub fn maybe_unwrap_inference(&self, t: TypeRef) -> TypeRef {
		if let Type::Inferred(id) = &*t {
			if let Some(t) = self.get_inference_by_id(*id) {
				self.maybe_unwrap_inference(t)
			} else {
				t
			}
		} else {
			t
		}
	}

	/// If the given type is inferred and the real type is known, return it
	pub fn get_inference(&self, t: TypeRef) -> Option<TypeRef> {
		if let Type::Inferred(id) = *t {
			self.get_inference_by_id(id)
		} else {
			None
		}
	}

	/// If the real type is known for the given inference id, return it
	pub fn get_inference_by_id(&self, id: InferenceId) -> Option<TypeRef> {
		if let Some(t) = self.inferences.get(id).expect("Inference id out of bounds") {
			return Some(*t);
		}

		None
	}

	/// Update an unlinked inference with a given type.
	/// If the inference is already linked, add diagnostic unless the type is the same.
	pub fn update_inferred_type(&mut self, id: InferenceId, new_type: TypeRef, span: &WingSpan) {
		if let Type::Inferred(n) = &*new_type {
			if *n == id {
				// setting an inference to be itself is a no-op
				return;
			}
		}

		let error = self.error();
		let existing_type_option = self.inferences.get_mut(id).expect("Inference id out of bounds");

		if let Some(existing_type) = existing_type_option {
			// if the types are the same, ok, otherwise error
			if existing_type.is_same_type_as(&new_type) || existing_type.is_unresolved() {
				// this can happen when we have a type that can have multiple references to the same inference inside it
				// e.g. function, json
				return;
			} else {
				report_diagnostic(Diagnostic {
					message: format!("Inferred type {new_type} conflicts with already inferred type {existing_type}"),
					span: Some(span.clone()),
					annotations: vec![],
					hints: vec![],
				});
				existing_type_option.replace(error);
				return;
			}
		}

		existing_type_option.replace(new_type);
	}

	pub fn make_inference(&mut self) -> TypeRef {
		let id = self.inferences.len();
		self.inferences.push(None);
		self.add_type(Type::Inferred(id))
	}

	pub fn as_inference(&mut self, t: TypeRef) -> Option<InferenceId> {
		match *t {
			Type::Inferred(id) => Some(id),
			_ => None,
		}
	}

	/// Get the optional version of a given type.
	///
	/// If the type is already optional, return it as-is.
	pub fn make_option(&mut self, t: TypeRef) -> TypeRef {
		if t.is_option() {
			t
		} else {
			self.add_type(Type::Optional(t))
		}
	}

	fn get_typeref(&self, idx: usize) -> TypeRef {
		let t = &self.types[idx];
		UnsafeRef::<Type>(&**t as *const Type)
	}

	pub fn json(&self) -> TypeRef {
		self.get_typeref(self.json_idx)
	}

	pub fn mut_json(&self) -> TypeRef {
		self.get_typeref(self.mut_json_idx)
	}

	pub fn add_namespace(&mut self, n: Namespace) -> NamespaceRef {
		self.namespaces.push(Box::new(n));
		self.get_namespaceref(self.namespaces.len() - 1)
	}

	fn get_namespaceref(&self, idx: usize) -> NamespaceRef {
		let t = &self.namespaces[idx];
		UnsafeRef::<Namespace>(&**t as *const Namespace)
	}

	pub fn add_symbol_env(&mut self, s: SymbolEnv) -> SymbolEnvRef {
		self.symbol_envs.push(Box::new(s));
		self.get_symbolenvref(self.symbol_envs.len() - 1)
	}

	fn get_symbolenvref(&self, idx: usize) -> SymbolEnvRef {
		let t = &self.symbol_envs[idx];
		UnsafeRef::<SymbolEnv>(&**t as *const SymbolEnv)
	}

	pub fn resource_base_type(&self) -> TypeRef {
		let resource_fqn = format!("{}.{}", WINGSDK_ASSEMBLY_NAME, WINGSDK_RESOURCE);
		self
			.libraries
			.lookup_nested_str(&resource_fqn, None)
			.expect("Resource base class to be loaded")
			.0
			.as_type()
			.expect("Resource base class to be a type")
	}

	pub fn resource_base_interface(&self) -> TypeRef {
		let resource_fqn = format!("{}.{}", WINGSDK_ASSEMBLY_NAME, WINGSDK_IRESOURCE);
		self
			.libraries
			.lookup_nested_str(&resource_fqn, None)
			.expect("Resource base interface to be loaded")
			.0
			.as_type()
			.expect("Resource base interface to be a type")
	}

	pub fn construct_base_type(&self) -> TypeRef {
		self
			.libraries
			.lookup_nested_str(&CONSTRUCT_BASE_CLASS, None)
			.expect("Construct base class to be loaded")
			.0
			.as_type()
			.expect("Construct base class to be a type")
	}

	pub fn construct_interface(&self) -> TypeRef {
		self
			.libraries
			.lookup_nested_str(&CONSTRUCT_BASE_INTERFACE, None)
			.expect("Construct interface to be loaded")
			.0
			.as_type()
			.expect("Construct interface to be a type")
	}

	/// Stores the type and phase of a given expression node.
	pub fn assign_type_to_expr(&mut self, expr: &Expr, type_: TypeRef, phase: Phase) {
		let expr_idx = expr.id;
		if self.type_for_expr.len() <= expr_idx {
			self.type_for_expr.resize_with(expr_idx + 1, || None);
		}
		self.type_for_expr[expr_idx] = Some(ResolvedExpression { type_, phase });
	}

	/// Obtain the type of a given expression node. Will panic if the expression has not been type checked yet.
	pub fn get_expr_type(&self, expr: &Expr) -> TypeRef {
		self.get_expr_id_type(expr.id)
	}

	/// Obtain the type of a given expression id. Will panic if the expression has not been type checked yet.
	pub fn get_expr_id_type(&self, expr_id: ExprId) -> TypeRef {
		*self.get_expr_id_type_ref(expr_id)
	}

	/// Obtain the type of a given expression id. Will panic if the expression has not been type checked yet.
	pub fn get_expr_id_type_ref(&self, expr_id: ExprId) -> &TypeRef {
		self
			.type_for_expr
			.get(expr_id)
			.and_then(|t| t.as_ref().map(|t| &t.type_))
			.unwrap()
	}

	/// Sets the type environment for a given scope. Usually should be called soon
	/// after the scope is created.
	pub fn set_scope_env(&mut self, scope: &Scope, env: SymbolEnvRef) {
		let scope_id = scope.id;
		if self.scope_envs.len() <= scope_id {
			self.scope_envs.resize_with(scope_id + 1, || None);
		}
		assert!(self.scope_envs[scope_id].is_none());
		self.scope_envs[scope_id] = Some(env);
	}

	/// Obtain the type environment for a given scope.
	pub fn get_scope_env(&self, scope: &Scope) -> SymbolEnvRef {
		let scope_id = scope.id;
		self.scope_envs[scope_id].expect("Scope should have an env")
	}

	/// Obtain the type of a given expression id. Returns None if the expression has not been type checked yet. If
	/// this is called after type checking, it should always return Some.
	pub fn try_get_expr_type(&self, expr_id: ExprId) -> Option<TypeRef> {
		self
			.type_for_expr
			.get(expr_id)
			.and_then(|t| t.as_ref().map(|t| t.type_))
	}

	pub fn get_expr_phase(&self, expr: &Expr) -> Option<Phase> {
		self
			.type_for_expr
			.get(expr.id)
			.and_then(|t| t.as_ref().map(|t| t.phase))
	}

	/// Get the type that a JSON literal expression was cast to.
	pub fn get_type_from_json_cast(&self, expr_id: ExprId) -> Option<&TypeRef> {
		self.json_literal_casts.get(&expr_id)
	}

	/// Given a builtin type, return the full class info from the standard library.
	///
	/// This is needed because our builtin types have no API.
	/// So we have to get the API from the std lib
	/// but the std lib sometimes doesn't have the same names as the builtin types
	/// https://github.com/winglang/wing/issues/1780
	///
	/// Note: This doesn't handle generics (i.e. this keeps the `T1`)
	pub fn get_std_class(&self, type_: &TypeRef) -> Option<(&SymbolKind, symbol_env::SymbolLookupInfo)> {
		let type_name = match &**type_ {
			Type::Number => "Number",
			Type::String => "String",
			Type::Boolean => "Boolean",
			Type::Duration => "Duration",
			Type::Json(_) => "Json",
			Type::MutJson => "MutJson",
			Type::Array(_) => "Array",
			Type::MutArray(_) => "MutArray",
			Type::Map(_) => "Map",
			Type::MutMap(_) => "MutMap",
			Type::Set(_) => "Set",
			Type::MutSet(_) => "MutSet",
			Type::Struct(_) => "Struct",

			Type::Optional(t) => return self.get_std_class(t),

			Type::Function(_)
			| Type::Class(_)
			| Type::Interface(_)
			| Type::Enum(_)
			| Type::Stringable
			| Type::Void
			| Type::Nil
			| Type::Anything
			| Type::Unresolved
			| Type::Inferred(_) => return None,
		};

		let fqn = format!("{WINGSDK_ASSEMBLY_NAME}.{WINGSDK_STD_MODULE}.{type_name}");

		self.libraries.lookup_nested_str(fqn.as_str(), None).ok()
	}
}

/// Enum of builtin functions, this are defined as hard coded AST nodes in `add_builtins`
#[derive(Debug)]
pub enum UtilityFunctions {
	Log,
	Assert,
	UnsafeCast,
	Nodeof,
}

impl Display for UtilityFunctions {
	fn fmt(&self, f: &mut std::fmt::Formatter<'_>) -> std::fmt::Result {
		match self {
			UtilityFunctions::Log => write!(f, "log"),
			UtilityFunctions::Assert => write!(f, "assert"),
			UtilityFunctions::UnsafeCast => write!(f, "unsafeCast"),
			UtilityFunctions::Nodeof => write!(f, "nodeof"),
		}
	}
}

pub struct TypeChecker<'a> {
	types: &'a mut Types,

	/// Scratchpad for storing inner scopes so we can do breadth first traversal of the AST tree during type checking
	///
	/// TODO: this is a list of unsafe pointers to the statement's inner scopes. We use
	/// unsafe because we can't return a mutable reference to the inner scopes since this method
	/// already uses references to the statement that contains the scopes. Using unsafe here just
	/// makes it a lot simpler. Ideally we should avoid returning anything here and have some way
	/// to iterate over the inner scopes given the outer scope. For this we need to model our AST
	/// so all nodes implement some basic "tree" interface. For now this is good enough.
	inner_scopes: Vec<(*const Scope, VisitContext)>,

	/// The path to the source file being type checked.
	source_path: &'a Utf8Path,

	/// The file graph of the compilation.
	file_graph: &'a FileGraph,

	/// JSII Manifest descriptions to be imported.
	/// May be reused between compilations
	jsii_imports: &'a mut Vec<JsiiImportSpec>,

	/// The JSII type system
	jsii_types: &'a mut TypeSystem,

	is_in_mut_json: bool,

	ctx: VisitContext,
}

impl<'a> TypeChecker<'a> {
	pub fn new(
		types: &'a mut Types,
		source_path: &'a Utf8Path,
		file_graph: &'a FileGraph,
		jsii_types: &'a mut TypeSystem,
		jsii_imports: &'a mut Vec<JsiiImportSpec>,
	) -> Self {
		Self {
			types,
			inner_scopes: vec![],
			jsii_types,
			source_path,
			file_graph,
			jsii_imports,
			is_in_mut_json: false,
			ctx: VisitContext::new(),
		}
	}

	/// Recursively check if a type is or contains a type inference.
	///
	/// Returns true if any inferences were found.
	fn check_for_inferences(&self, node: &TypeRef) -> bool {
		let mut visitor = InferenceCounterVisitor::default();

		visitor.visit_typeref(node);

		visitor.found_inference
	}

	/// Recursively check if a type is or contains a type inference.
	/// If it does, use the expected type to update the list of known inferences.
	///
	/// Returns true if any inferences were found.
	fn add_new_inference(&mut self, node: &TypeRef, expected_type: &TypeRef, span: &WingSpan) -> bool {
		let mut visitor = InferenceVisitor {
			types: self.types,
			found_inference: false,
			expected_type: Some(expected_type),
			span,
		};

		visitor.visit_typeref(node);

		visitor.found_inference
	}

	/// Recursively replaces any inferences in the given type with it's known type, if any.
	///
	/// Returns true if any inferences were found.
	fn update_known_inferences(&mut self, node: &mut TypeRef, span: &WingSpan) -> bool {
		let mut visitor = InferenceVisitor {
			types: self.types,
			found_inference: false,
			expected_type: None,
			span,
		};

		visitor.visit_typeref_mut(node);

		visitor.found_inference
	}

	fn spanned_error_with_var<S: Into<String>>(&self, spanned: &impl Spanned, message: S) -> (VariableInfo, Phase) {
		report_diagnostic(Diagnostic {
			message: message.into(),
			span: Some(spanned.span()),
			annotations: vec![],
			hints: vec![],
		});

		(self.make_error_variable_info(), Phase::Independent)
	}

	fn spanned_error<S: Into<String>>(&self, spanned: &impl Spanned, message: S) {
		report_diagnostic(Diagnostic {
			message: message.into(),
			span: Some(spanned.span()),
			annotations: vec![],
			hints: vec![],
		});
	}

	fn spanned_error_with_hints<S: ToString, H: ToString>(&self, spanned: &impl Spanned, message: S, hints: &[H]) {
		report_diagnostic(Diagnostic {
			message: message.to_string(),
			span: Some(spanned.span()),
			annotations: vec![],
			hints: hints.iter().map(|h| h.to_string()).collect(),
		});
	}

	fn spanned_error_with_annotations<S: Into<String>>(
		&self,
		spanned: &impl Spanned,
		message: S,
		annotations: Vec<DiagnosticAnnotation>,
	) {
		report_diagnostic(Diagnostic {
			message: message.into(),
			span: Some(spanned.span()),
			annotations,
			hints: vec![],
		});
	}

	fn unspanned_error<S: Into<String>>(&self, message: S) {
		report_diagnostic(Diagnostic {
			message: message.into(),
			span: None,
			annotations: vec![],
			hints: vec![],
		});
	}

	fn type_error(&self, type_error: TypeError) -> TypeRef {
		let TypeError {
			message,
			span,
			annotations,
			hints,
		} = type_error;
		report_diagnostic(Diagnostic {
			message,
			span: Some(span),
			annotations,
			hints,
		});

		self.types.error()
	}

	fn make_error_variable_info(&self) -> VariableInfo {
		VariableInfo {
			name: "<error>".into(),
			type_: self.types.error(),
			reassignable: false,
			phase: Phase::Independent,
			kind: VariableKind::Error,
			access: AccessModifier::Public,
			docs: None,
		}
	}

	pub fn add_this(&mut self, env: &mut SymbolEnv) {
		let sym = Symbol::global("this");
		env
			.define(
				&sym,
				SymbolKind::make_free_variable(sym.clone(), self.types.construct_base_type(), false, Phase::Preflight),
				AccessModifier::Private,
				StatementIdx::Top,
			)
			.expect("Failed to add this");
	}

	/// Patch some of the types from the "constructs" package to provide a better DX
	pub fn patch_constructs(&mut self) {
		// Hide the "node" field from constructs so that users go through
		// the `nodeof` utility function to get the tree node of a construct.
		// The `Node` instance provided by Wing has some extra methods not
		// available in the constructs package, and also modifies how the
		// root node is obtained.
		let mut constructs_iface = self
			.types
			.libraries
			.lookup_nested_str(&CONSTRUCT_BASE_INTERFACE, None)
			.expect("constructs.IConstruct not found in type system")
			.0
			.as_type()
			.expect("constructs.IConstruct was found but it's not a type");
		let iface = constructs_iface
			.as_interface_mut()
			.expect("constructs.IConstruct was found but it's not a class");
		iface.env.symbol_map.remove(CONSTRUCT_NODE_PROPERTY);

		let mut constructs_class = self
			.types
			.libraries
			.lookup_nested_str(&CONSTRUCT_BASE_CLASS, None)
			.expect("constructs.Construct not found in type system")
			.0
			.as_type()
			.expect("constructs.Construct was found but it's not a type");
		let class = constructs_class
			.as_class_mut()
			.expect("constructs.Construct was found but it's not a class");
		class.env.symbol_map.remove(CONSTRUCT_NODE_PROPERTY);
	}

	pub fn add_builtins(&mut self, scope: &mut Scope) {
		let optional_string = self.types.make_option(self.types.string());
		self.add_builtin(
			UtilityFunctions::Log.to_string().as_str(),
			Type::Function(FunctionSignature {
				this_type: None,
				parameters: vec![FunctionParameter {
					name: "value".into(),
					typeref: self.types.stringable(),
					docs: Docs::with_summary("The value to log"),
					variadic: false,
				}],
				return_type: self.types.void(),
				phase: Phase::Independent,
				js_override: Some("console.log($args$)".to_string()),
				docs: Docs::with_summary("Logs a value"),
				implicit_scope_param: false,
			}),
			scope,
		);
		self.add_builtin(
			UtilityFunctions::Assert.to_string().as_str(),
			Type::Function(FunctionSignature {
				this_type: None,
				parameters: vec![
					FunctionParameter {
						name: "condition".into(),
						typeref: self.types.bool(),
						docs: Docs::with_summary("The condition to assert"),
						variadic: false,
					},
					FunctionParameter {
						name: "message".into(),
						typeref: optional_string,
						docs: Docs::with_summary("The message to log if the condition is false"),
						variadic: false,
					},
				],
				return_type: self.types.void(),
				phase: Phase::Independent,
				js_override: Some("$helpers.assert($args$, \"$args_text$\")".to_string()),
				docs: Docs::with_summary("Asserts that a condition is true"),
				implicit_scope_param: false,
			}),
			scope,
		);
		self.add_builtin(
			UtilityFunctions::UnsafeCast.to_string().as_str(),
			Type::Function(FunctionSignature {
				this_type: None,
				parameters: vec![FunctionParameter {
					name: "value".into(),
					typeref: self.types.anything(),
					docs: Docs::with_summary("The value to cast into a different type"),
					variadic: false,
				}],
				return_type: self.types.anything(),
				phase: Phase::Independent,
				js_override: Some("$args$".to_string()),
				docs: Docs::with_summary("Casts a value into a different type. This is unsafe and can cause runtime errors"),
				implicit_scope_param: false,
			}),
			scope,
		);

		let std_node_fqn = format!("{}.{}", WINGSDK_ASSEMBLY_NAME, WINGSDK_NODE);
		let std_node = self
			.types
			.libraries
			.lookup_nested_str(&std_node_fqn, None)
			.expect("std.Node not found in type system")
			.0
			.as_type()
			.expect("std.Node was found but it's not a type");
		self.add_builtin(
			UtilityFunctions::Nodeof.to_string().as_str(),
			Type::Function(FunctionSignature {
				this_type: None,
				parameters: vec![FunctionParameter {
					name: "construct".into(),
					typeref: self.types.construct_interface(),
					docs: Docs::with_summary("The construct to obtain the tree node of"),
					variadic: false,
				}],
				return_type: std_node,
				phase: Phase::Preflight,
				js_override: Some("$helpers.nodeof($args$)".to_string()),
				docs: Docs::with_summary("Obtain the tree node of a preflight resource."),
				implicit_scope_param: false,
			}),
			scope,
		);

		// Intrinsics
		let _ = self.types.intrinsics.define(
			&Symbol::global(IntrinsicKind::Dirname.to_string()),
			SymbolKind::Variable(VariableInfo {
				access: AccessModifier::Public,
				name: Symbol::global(IntrinsicKind::Dirname.to_string()),
				docs: Some(Docs::with_summary(r#"Get the normalized absolute path of the current source file's directory.

The resolved path represents a path during preflight only and is not guaranteed to be valid while inflight.
It should primarily be used in preflight or in inflights that are guaranteed to be executed in the same filesystem where preflight executed."#)),
				kind: VariableKind::StaticMember,
				phase: Phase::Preflight,
				type_: self.types.string(),
				reassignable: false,
			}),
			AccessModifier::Public,
			StatementIdx::Top,
		);

		let import_inflight_options_fqn = format!("{}.std.ImportInflightOptions", WINGSDK_ASSEMBLY_NAME);
		let import_inflight_options = self
			.types
			.libraries
			.lookup_nested_str(&import_inflight_options_fqn, None)
			.expect("std.ImportInflightOptions not found in type system")
			.0
			.as_type()
			.expect("std.ImportInflightOptions was found but it's not a type");
		let inflight_t = Type::Function(FunctionSignature {
			this_type: None,
			parameters: vec![
				FunctionParameter {
					name: "file".into(),
					typeref: self.types.string(),
					docs: Docs::with_summary("Path to extern file to create inflight. Relative to the current wing file."),
					variadic: false,
				},
				FunctionParameter {
					name: "options".into(),
					typeref: self.types.make_option(import_inflight_options),
					docs: import_inflight_options.as_struct().unwrap().docs.clone(),
					variadic: false,
				},
			],
			// In practice, this function returns an inferred type upon each use
			return_type: self.types.anything(),
			phase: Phase::Preflight,
			// The emitted JS is dynamic
			js_override: None,
			docs: Docs::with_summary(
				r#"Create an inflight function from the given file.
The file must be a JavaScript or TypeScript file with a default export that matches the inferred return where `@inflight` is used.

For example:

```wing
bring cloud;
new cloud.Function(@inflight("./handler.ts"));
```

`./handler.ts` Must default export an `async ({}, string?) => string?` function. The first argument is anything lifted into that function, e.g.:

```wing
let bucket = new cloud.Bucket();
new cloud.Function(@inflight("./handler.ts"), lifts: { bucket: ["put"] });
```
"#,
			),
			implicit_scope_param: false,
		});
		let inflight_t = self.types.add_type(inflight_t);
		let _ = self.types.intrinsics.define(
			&IntrinsicKind::Inflight.clone().into(),
			SymbolKind::Variable(VariableInfo {
				access: AccessModifier::Public,
				name: IntrinsicKind::Inflight.into(),
				docs: None,
				kind: VariableKind::StaticMember,
				phase: Phase::Preflight,
				type_: inflight_t,
				reassignable: false,
			}),
			AccessModifier::Public,
			StatementIdx::Top,
		);
	}

	fn add_builtin(&mut self, name: &str, typ: Type, scope: &mut Scope) {
		let sym = Symbol::global(name);
		let mut scope_env = self.types.get_scope_env(&scope);
		scope_env
			.define(
				&sym,
				SymbolKind::make_free_variable(sym.clone(), self.types.add_type(typ), false, Phase::Independent),
				AccessModifier::Private,
				StatementIdx::Top,
			)
			.expect("Failed to add builtin");
	}

	// Validates types in the expression make sense and returns the expression's inferred type
	fn type_check_exp(&mut self, exp: &Expr, env: &mut SymbolEnv) -> (TypeRef, Phase) {
		CompilationContext::set(CompilationPhase::TypeChecking, &exp.span);

		let (mut t, phase) = match &exp.kind {
			ExprKind::Literal(lit) => self.type_check_lit(lit, env),
			ExprKind::Binary { op, left, right } => self.type_check_binary_op(left, env, right, op, exp),
			ExprKind::Unary { op, exp: unary_exp } => self.type_check_unary_op(unary_exp, env, op),
			ExprKind::Range { start, end, .. } => self.type_check_range(start, env, end),
			ExprKind::Reference(_ref) => self.type_check_reference(_ref, env),
			ExprKind::Intrinsic(intrinsic) => self.type_check_intrinsic(intrinsic, env, exp),
			ExprKind::New(new_expr) => self.type_check_new(new_expr, env, exp),
			ExprKind::Call { callee, arg_list } => self.type_check_call(arg_list, env, callee, exp),
			ExprKind::ArrayLiteral { type_, items } => self.type_check_array_lit(type_, env, exp, items),
			ExprKind::MapLiteral { fields, type_ } => self.type_check_map_lit(type_, env, fields, exp),
			ExprKind::SetLiteral { type_, items } => self.type_check_set_lit(type_, env, items, exp),
			ExprKind::StructLiteral { type_, fields } => self.type_check_struct_lit(type_, env, fields, exp),
			ExprKind::JsonLiteral { is_mut, element } => self.type_check_json_lit(is_mut, element, env, exp),
			ExprKind::JsonMapLiteral { fields } => self.type_check_json_map_lit(fields, env, exp),
			ExprKind::FunctionClosure(func_def) => self.type_check_closure(func_def, env),
			ExprKind::CompilerDebugPanic => {
				// Handle the debug panic expression (during type-checking)
				dbg_panic!();
				(
					self.type_error(TypeError {
						message: "Panic expression".to_string(),
						span: exp.span.clone(),
						annotations: vec![],
						hints: vec![],
					}),
					env.phase,
				)
			}
		};

		// If we're inflight but the expression is a lifted (preflight) expression then make it immutable
		if env.phase == Phase::Inflight && phase == Phase::Preflight {
			t = self.make_immutable(t);
		}

		self.types.assign_type_to_expr(exp, t, phase);

		// In case any type inferences were updated during this check, ensure all related inferences are updated
		self.update_known_inferences(&mut t, &exp.span);

		(t, phase)
	}

	fn type_check_lit(&mut self, lit: &Literal, env: &mut SymbolEnv) -> (TypeRef, Phase) {
		match lit {
			Literal::String(_) => (self.types.string(), Phase::Independent),
			Literal::NonInterpolatedString(_) => (self.types.string(), Phase::Independent),
			Literal::Nil => (self.types.nil(), Phase::Independent),
			Literal::InterpolatedString(s) => {
				let mut phase = Phase::Independent;
				s.parts.iter().for_each(|part| {
					if let InterpolatedStringPart::Expr(interpolated_expr) = part {
						let (exp_type, p) = self.type_check_exp(interpolated_expr, env);
						phase = combine_phases(phase, p);
						self.validate_type_in(exp_type, &[self.types.stringable()], interpolated_expr, None, None);
					}
				});
				(self.types.string(), phase)
			}
			Literal::Number(_) => (self.types.number(), Phase::Independent),
			Literal::Boolean(_) => (self.types.bool(), Phase::Independent),
		}
	}

	fn type_check_binary_op(
		&mut self,
		left: &Expr,
		env: &mut SymbolEnv,
		right: &Expr,
		op: &BinaryOperator,
		exp: &Expr,
	) -> (TypeRef, Phase) {
		let (ltype, ltype_phase) = self.type_check_exp(left, env);
		let (rtype, rtype_phase) = self.type_check_exp(right, env);

		// Resolve the phase
		let phase = combine_phases(ltype_phase, rtype_phase);

		match op {
			BinaryOperator::LogicalAnd | BinaryOperator::LogicalOr => {
				self.validate_type(ltype, self.types.bool(), left);
				self.validate_type(rtype, self.types.bool(), right);
				(self.types.bool(), phase)
			}
			BinaryOperator::AddOrConcat => {
				if ltype.is_subtype_of(&self.types.number()) && rtype.is_subtype_of(&self.types.number()) {
					(self.types.number(), phase)
				} else if ltype.is_subtype_of(&self.types.string()) && rtype.is_subtype_of(&self.types.string()) {
					(self.types.string(), phase)
				} else {
					// If any of the types are unresolved (error) then don't report this assuming the error has already been reported
					if !ltype.is_unresolved() && !rtype.is_unresolved() {
						self.spanned_error(
							exp,
							format!(
<<<<<<< HEAD
											"Binary operator '+' cannot be applied to operands of type '{}' and '{}'; only ({}, {}) and ({}, {}) are supported",
											ltype,
											rtype,
											self.types.number(),
											self.types.number(),
											self.types.string(),
											self.types.string(),
										),
=======
								"Binary operator '+' cannot be applied to operands of type '{}' and '{}'; only ({}, {}) and ({}, {}) are supported",
								ltype,
								rtype,
								self.types.number(),
								self.types.number(),
								self.types.string(),
								self.types.string(),
							),
>>>>>>> 1ce87cc9
						);
					}
					self.resolved_error()
				}
			}
			BinaryOperator::Sub
			| BinaryOperator::Mul
			| BinaryOperator::Div
			| BinaryOperator::FloorDiv
			| BinaryOperator::Mod
			| BinaryOperator::Power => {
				self.validate_type(ltype, self.types.number(), left);
				self.validate_type(rtype, self.types.number(), right);
				(self.types.number(), phase)
			}
			BinaryOperator::Equal | BinaryOperator::NotEqual => {
				self.validate_type_binary_equality(rtype, ltype, exp, None, None);
				(self.types.bool(), phase)
			}
			BinaryOperator::Less | BinaryOperator::LessOrEqual | BinaryOperator::Greater | BinaryOperator::GreaterOrEqual => {
				self.validate_type(ltype, self.types.number(), left);
				self.validate_type(rtype, self.types.number(), right);
				(self.types.bool(), phase)
			}
			BinaryOperator::UnwrapOr => {
				// Left argument must be an optional type
				if !ltype.is_option() {
					self.spanned_error(left, format!("Expected optional type, found \"{}\"", ltype));
					(ltype, phase)
				} else {
					// Right argument must be a subtype of the inner type of the left argument
					let inner_type = *ltype.maybe_unwrap_option();
					self.validate_type(rtype, inner_type, right);
					(inner_type, phase)
				}
			}
		}
	}

	fn type_check_unary_op(&mut self, unary_exp: &Expr, env: &mut SymbolEnv, op: &UnaryOperator) -> (TypeRef, Phase) {
		let (type_, phase) = self.type_check_exp(unary_exp, env);

		match op {
			UnaryOperator::Not => (self.validate_type(type_, self.types.bool(), unary_exp), phase),
			UnaryOperator::Minus => (self.validate_type(type_, self.types.number(), unary_exp), phase),
			UnaryOperator::OptionalUnwrap => {
				if !type_.is_option() {
					self.spanned_error(unary_exp, format!("'!' expects an optional type, found \"{}\"", type_));
					(type_, phase)
				} else {
					let inner_type = *type_.maybe_unwrap_option();
					(inner_type, phase)
				}
			}
		}
	}

	fn type_check_json_map_lit(
		&mut self,
		fields: &IndexMap<Symbol, Expr>,
		env: &mut SymbolEnv,
		exp: &Expr,
	) -> (TypeRef, Phase) {
		let mut known_types = IndexMap::new();
		fields.iter().for_each(|(name, v)| {
			let (known_type, _) = self.type_check_exp(v, env);
			known_types.insert(
				name.clone(),
				SpannedTypeInfo {
					type_: known_type,
					span: v.span(),
				},
			);
			// Ensure we don't allow MutJson to Json or vice versa
			match *known_type {
				Type::Json(_) => {
					if self.is_in_mut_json {
						self.spanned_error(
							v,
							"\"MutJson\" fields cannot be \"Json\" (hint: try using Json.deepMutCopy())",
						)
					}
				}
				Type::MutJson => {
					if !self.is_in_mut_json {
						self.spanned_error(
							v,
							"\"Json\" fields cannot be \"MutJson\" (hint: try using Json.deepCopy())",
						)
					}
				}
				_ => {}
			};

			if self.is_in_mut_json && !known_type.is_json_legal_value() {
				self.spanned_error(
					v,
					format!(
						"Expected a valid Json value (https://www.json.org/json-en.html), but got \"{}\"",
						known_type
					),
				);
			}
		});

		(
			self.types.add_type(Type::Json(Some(JsonData {
				expression_id: exp.id,
				kind: JsonDataKind::Fields(known_types),
			}))),
			env.phase,
		)
	}

	fn type_check_json_lit(
		&mut self,
		is_mut: &bool,
		element: &Expr,
		env: &mut SymbolEnv,
		exp: &Expr,
	) -> (TypeRef, Phase) {
		if *is_mut {
			self.is_in_mut_json = true;
		}

		self.ctx.push_json();
		let (known_type, _) = self.type_check_exp(&element, env);
		self.ctx.pop_json();

		// When we are no longer in a Json literal, we reset the is_in_mut_json flag
		if !self.ctx.in_json() {
			self.is_in_mut_json = false;
		}

		if *is_mut {
			(self.types.mut_json(), env.phase)
		} else {
			if known_type.is_json() {
				(known_type, env.phase)
			} else {
				(
					self.types.add_type(Type::Json(Some(JsonData {
						expression_id: exp.id,
						kind: JsonDataKind::Type(SpannedTypeInfo {
							type_: known_type,
							span: element.span(),
						}),
					}))),
					env.phase,
				)
			}
		}
	}

	fn type_check_struct_lit(
		&mut self,
		type_: &TypeAnnotation,
		env: &mut SymbolEnv,
		fields: &IndexMap<Symbol, Expr>,
		exp: &Expr,
	) -> (TypeRef, Phase) {
		// Find this struct's type in the environment
		let struct_type = self.resolve_type_annotation(type_, env);

		// Type check each of the struct's fields
		let field_types: IndexMap<Symbol, TypeRef> = fields
			.iter()
			.map(|(name, exp)| {
				let (t, _) = self.type_check_exp(exp, env);
				(name.clone(), t)
			})
			.collect();

		// If we don't have type information for the struct we don't need to validate the fields
		if struct_type.is_anything() || struct_type.is_unresolved() {
			return (struct_type, env.phase);
		}

		// Make sure it really is a struct type
		let st = struct_type
			.as_struct()
			.expect(&format!("Expected \"{}\" to be a struct type", struct_type));

		// Verify that all expected fields are present and are the right type
		for (name, v) in st.fields(true) {
			let field_type = v.type_;
			match fields.get(name.as_str()) {
				Some(field_exp) => {
					let t = field_types.get(name.as_str()).unwrap();
					self.validate_type(*t, field_type, field_exp);
				}
				None => {
					if !field_type.is_option() {
						self.spanned_error(exp, format!("\"{}\" is not initialized", name));
					}
				}
			}
		}

		// Verify that no unexpected fields are present
		for (name, _t) in field_types.iter() {
			if st.env.lookup(name, Some(self.ctx.current_stmt_idx())).is_none() {
				self.spanned_error(exp, format!("\"{}\" is not a field of \"{}\"", name.name, st.name.name));
			}
		}

		(struct_type, env.phase)
	}

	fn type_check_set_lit(
		&mut self,
		type_: &Option<TypeAnnotation>,
		env: &mut SymbolEnv,
		items: &Vec<Expr>,
		exp: &Expr,
	) -> (TypeRef, Phase) {
		// Infer type based on either the explicit type or the value in one of the items
		let (mut container_type, mut element_type) = if let Some(type_) = type_ {
			let container_type = self.resolve_type_annotation(type_, env);
			let element_type = match *container_type {
				Type::Set(t) | Type::MutSet(t) => t,
				_ => {
					self.spanned_error(
						&type_.span,
						format!("Expected \"Set\" or \"MutSet\", found \"{container_type}\""),
					);
					self.types.error()
				}
			};
			(container_type, element_type)
		} else {
			let inner_type = self.types.make_inference();
			(self.types.add_type(Type::Set(inner_type)), inner_type)
		};

		// Verify all types are the same as the inferred type
		for item in items {
			let (t, _) = self.type_check_exp(item, env);

			if t.is_json() && !matches!(*element_type, Type::Json(Some(..))) {
				// this is an set of JSON, change the element type to reflect that
				let json_data = JsonData {
					expression_id: exp.id,
					kind: JsonDataKind::List(vec![]),
				};
				element_type = self.types.add_type(Type::Json(Some(json_data)));
			}

			// Augment the json list data with the new element type
			if let Type::Json(Some(JsonData { ref mut kind, .. })) = &mut *element_type {
				if let JsonDataKind::List(ref mut json_list) = kind {
					json_list.push(SpannedTypeInfo {
						type_: t,
						span: item.span(),
					});
				}
			}

			self.validate_type(t, element_type, item);
			element_type = self.types.maybe_unwrap_inference(element_type);
		}

		if let Type::Set(ref mut inner) | Type::MutSet(ref mut inner) = &mut *container_type {
			*inner = element_type;
		}

		(container_type, env.phase)
	}

	fn type_check_map_lit(
		&mut self,
		type_: &Option<TypeAnnotation>,
		env: &mut SymbolEnv,
		fields: &Vec<(Expr, Expr)>,
		exp: &Expr,
	) -> (TypeRef, Phase) {
		// Infer type based on either the explicit type or the value in one of the fields
		let (mut container_type, mut element_type) = if let Some(type_) = type_ {
			let container_type = self.resolve_type_annotation(type_, env);
			let element_type = match *container_type {
				Type::Map(t) | Type::MutMap(t) => t,
				_ => {
					self.spanned_error(
						&type_.span,
						format!("Expected \"Map\" or \"MutMap\", found \"{container_type}\""),
					);
					self.types.error()
				}
			};
			(container_type, element_type)
		} else {
			let inner_type = self.types.make_inference();
			(self.types.add_type(Type::Map(inner_type)), inner_type)
		};

		// Verify all types are the same as the inferred type and that all keys are of string type
		for (key, value) in fields {
			let (t, _) = self.type_check_exp(value, env);
			if t.is_json() && !matches!(*element_type, Type::Json(Some(..))) {
				// This is an field of JSON, change the element type to reflect that
				let json_data = JsonData {
					expression_id: exp.id,
					kind: JsonDataKind::Fields(IndexMap::new()),
				};
				element_type = self.types.add_type(Type::Json(Some(json_data)));
			}

			self.validate_type(t, element_type, value);
			element_type = self.types.maybe_unwrap_inference(element_type);

			// Verify that the key is a string
			let (key_type, _) = self.type_check_exp(key, env);
			self.validate_type(key_type, self.types.string(), key);
		}

		if let Type::Map(ref mut inner) | Type::MutMap(ref mut inner) = &mut *container_type {
			*inner = element_type;
		}

		(container_type, env.phase)
	}

	fn type_check_array_lit(
		&mut self,
		type_: &Option<TypeAnnotation>,
		env: &mut SymbolEnv,
		exp: &Expr,
		items: &Vec<Expr>,
	) -> (TypeRef, Phase) {
		// Infer type based on either the explicit type or the value in one of the items
		let (mut container_type, mut element_type) = if let Some(type_) = type_ {
			let container_type = self.resolve_type_annotation(type_, env);
			let element_type = match *container_type {
				Type::Array(t) | Type::MutArray(t) => t,
				_ => {
					self.spanned_error(
						&type_.span,
						format!("Expected \"Array\" or \"MutArray\", found \"{container_type}\""),
					);
					self.types.error()
				}
			};
			(container_type, element_type)
		} else if self.ctx.in_json() {
			let json_data = JsonData {
				expression_id: exp.id,
				kind: JsonDataKind::List(vec![]),
			};
			let inner_type = self.types.add_type(Type::Json(Some(json_data)));
			(self.types.add_type(Type::Array(inner_type)), inner_type)
		} else {
			let inner_type = self.types.make_inference();
			(self.types.add_type(Type::Array(inner_type)), inner_type)
		};

		// Verify all types are the same as the inferred type and find the aggregate phase of all the items
		let mut phase = Phase::Independent;
		for item in items {
			let (t, item_phase) = self.type_check_exp(item, env);
			phase = combine_phases(phase, item_phase);

			if t.is_json()
				&& !matches!(
					*t,
					Type::Json(Some(JsonData {
						kind: JsonDataKind::List(_),
						..
					}))
				) {
				// This is an array of JSON, change the element type to reflect that
				let json_data = JsonData {
					expression_id: exp.id,
					kind: JsonDataKind::List(vec![]),
				};
				element_type = self.types.add_type(Type::Json(Some(json_data)));
			}

			// Augment the json list data with the new element type
			if let Type::Json(Some(JsonData { ref mut kind, .. })) = &mut *element_type {
				if let JsonDataKind::List(ref mut json_list) = kind {
					json_list.push(SpannedTypeInfo {
						type_: t,
						span: item.span(),
					});
				}
			}

			if !self.ctx.in_json() && !t.is_json() {
				// If we're not in a Json literal, validate the type of each element
				self.validate_type(t, element_type, item);
				element_type = self.types.maybe_unwrap_inference(element_type);
			} else if self.is_in_mut_json && !t.is_json_legal_value() {
				// if we're in a MutJson literal, we only need to check that each field is legal json
				self.spanned_error(
					item,
					format!("Expected a valid Json value (https://www.json.org/json-en.html), but got \"{t}\""),
				);
			}
		}

		if let Type::Array(ref mut inner) | Type::MutArray(ref mut inner) = &mut *container_type {
			*inner = element_type;
		}

		(container_type, phase)
	}

	fn type_check_call(
		&mut self,
		arg_list: &ArgList,
		env: &mut SymbolEnv,
		callee: &CalleeKind,
		exp: &Expr,
	) -> (TypeRef, Phase) {
		// Type check the call arguments
		let arg_list_types = self.type_check_arg_list(arg_list, env);

		// Resolve the function's reference (either a method in the class's env or a function in the current env)
		let (func_type, callee_phase) = match callee {
			CalleeKind::Expr(expr) => self.type_check_exp(expr, env),
			CalleeKind::SuperCall(method) => resolve_super_method(method, env, &self.types).unwrap_or_else(|e| {
				self.type_error(e);
				self.resolved_error()
			}),
		};
		let is_option = func_type.is_option();
		let func_type = func_type.maybe_unwrap_option();

		// If the callee's signature type is unknown, just evaluate the entire call expression as an error
		if func_type.is_unresolved() {
			return self.resolved_error();
		}

		// If the caller's signature is `any`, then just evaluate the entire call expression as `any`
		if func_type.is_anything() {
			return (self.types.anything(), Phase::Independent);
		}

		// Make sure this is a function signature type
		let func_sig = if let Some(func_sig) = func_type.as_deep_function_sig() {
			func_sig.clone()
		} else if func_type.is_closure_class() {
			let handle_type = func_type.as_class().unwrap().get_closure_method().unwrap();
			handle_type.as_function_sig().unwrap().clone()
		} else {
			self.spanned_error(
				callee,
				format!("Expected a function or method, found \"{}\"", func_type),
			);
			return self.resolved_error();
		};

		if !env.phase.can_call_to(&func_sig.phase) {
			self.spanned_error(
				exp,
				format!("Cannot call into {} phase while {}", func_sig.phase, env.phase),
			);
		}

		// If the function is phase independent, then inherit from the callee
		let func_phase = if func_sig.phase == Phase::Independent {
			callee_phase
		} else {
			func_sig.phase
		};

		if let Some(value) = self.type_check_arg_list_against_function_sig(arg_list, &func_sig, exp, arg_list_types) {
			return (value, func_phase);
		}

		// If the function is "wingc_env", then print out the current environment
		if let CalleeKind::Expr(call_expr) = callee {
			if let ExprKind::Reference(Reference::Identifier(ident)) = &call_expr.kind {
				if ident.name == "wingc_env" {
					println!("[symbol environment at {}]", exp.span().file_id);
					println!("{}", env.to_string());
				}
			}
		}

		if is_option {
			// When calling a an optional function, the return type is always optional
			// To allow this to be both safe and unsurprising,
			// the callee must be a reference with an optional accessor
			if let CalleeKind::Expr(call_expr) = callee {
				if let ExprKind::Reference(Reference::InstanceMember { optional_accessor, .. }) = &call_expr.kind {
					if *optional_accessor {
						(self.types.make_option(func_sig.return_type), func_phase)
					} else {
						// No additional error is needed here, since the type checker will already have errored without optional chaining
						(self.types.error(), func_phase)
					}
				} else {
					// TODO do we want syntax for this? e.g. `foo?.()`
					self.spanned_error(callee, "Cannot call an optional function");
					(self.types.error(), func_phase)
				}
			} else {
				// TODO do we want syntax for this? e.g. `foo?.()`
				self.spanned_error(callee, "Cannot call an optional function");
				(self.types.error(), func_phase)
			}
		} else {
			(func_sig.return_type, func_phase)
		}
	}

	fn type_check_intrinsic(&mut self, intrinsic: &Intrinsic, env: &mut SymbolEnv, exp: &Expr) -> (TypeRef, Phase) {
		if !intrinsic.kind.is_valid_phase(&env.phase) {
			self.spanned_error(exp, format!("{} cannot be used in {}", intrinsic.kind, env.phase));
		}
		let arg_list = intrinsic
			.arg_list
			.as_ref()
			.map(|arg_list| (arg_list, self.type_check_arg_list(arg_list, env)));

		if let Some(intrinsic_type) = self
			.types
			.intrinsics
			.lookup(&intrinsic.kind.clone().into(), None)
			.and_then(|x| x.as_variable())
			.map(|x| x.type_)
		{
			if let Some(sig) = intrinsic_type.as_function_sig() {
				if let Some((arg_list, arg_list_types)) = arg_list {
					self.type_check_arg_list_against_function_sig(arg_list, &sig, exp, arg_list_types);
				} else {
					self.spanned_error(exp, format!("{} requires arguments", intrinsic.kind));
				}

				match intrinsic.kind {
					IntrinsicKind::Inflight => {
						return (self.types.make_inference(), Phase::Preflight);
					}
					IntrinsicKind::Dirname | IntrinsicKind::Unknown => {
						return (sig.return_type, sig.phase);
					}
				}
			} else {
				if let Some(arg_list) = &intrinsic.arg_list {
					self.spanned_error(&arg_list.span, format!("{} does not expect arguments", intrinsic.kind));
				}
				return (intrinsic_type, Phase::Independent);
			}
		};

		(self.types.error(), Phase::Independent)
	}

	fn type_check_range(&mut self, start: &Expr, env: &mut SymbolEnv, end: &Expr) -> (TypeRef, Phase) {
		let (stype, stype_phase) = self.type_check_exp(start, env);
		let (etype, _) = self.type_check_exp(end, env);

		self.validate_type(stype, self.types.number(), start);
		self.validate_type(etype, self.types.number(), end);
		(self.types.add_type(Type::Array(stype)), stype_phase)
	}

	fn type_check_new(&mut self, new_expr: &New, env: &mut SymbolEnv, exp: &Expr) -> (TypeRef, Phase) {
		let New {
			class,
			obj_id,
			arg_list,
			obj_scope,
		} = new_expr;
		// Type check everything
		let class_type = self
			.resolve_user_defined_type(class, env, self.ctx.current_stmt_idx())
			.unwrap_or_else(|e| self.type_error(e));
		let obj_scope_type = obj_scope.as_ref().map(|x| self.type_check_exp(x, env).0);
		let obj_id_type = obj_id.as_ref().map(|x| self.type_check_exp(x, env).0);
		let arg_list_types = self.type_check_arg_list(arg_list, env);

		// Lookup the class's type in the env
		let (class_env, class_symbol) = match *class_type {
			Type::Class(ref class) => {
				if class.is_abstract {
					self.spanned_error(exp, format!("Cannot instantiate abstract class \"{}\"", class.name));
				}

				if class.phase == Phase::Independent || env.phase == class.phase {
					(&class.env, &class.name)
				} else {
					self.spanned_error(
						exp,
						format!(
							"Cannot create {} class \"{}\" in {} phase",
							class.phase, class.name, env.phase
						),
					);
					return (self.types.error(), Phase::Independent);
				}
			}
			// If type is anything we have to assume it's ok to initialize it
			Type::Anything => return (self.types.anything(), Phase::Independent),
			// If type is error, we assume the error was already reported and evauate the new expression to error as well
			Type::Unresolved => return self.resolved_error(),
			Type::Struct(_) => {
				self.spanned_error(
					class,
					format!(
						"Cannot instantiate type \"{}\" because it is a struct and not a class. Use struct instantiation instead.",
						class_type
					),
				);
				return self.resolved_error();
			}
			_ => {
				self.spanned_error(
					class,
					format!("Cannot instantiate type \"{}\" because it is not a class", class_type),
				);
				return self.resolved_error();
			}
		};

		// Type check args against constructor
		let init_method_name = if env.phase == Phase::Preflight || class_env.phase == Phase::Independent {
			CLASS_INIT_NAME
		} else {
			CLASS_INFLIGHT_INIT_NAME
		};

		let lookup_res = class_env.lookup_ext(&init_method_name.into(), None);
		let constructor_type = match lookup_res {
			LookupResult::Found(k, _) => k.as_variable().expect("Expected constructor to be a variable").type_,
			LookupResult::NotFound(_, _) => {
				self.spanned_error(
					exp,
					format!("Constructor for class \"{}\" is private", class_symbol.name),
				);
				return self.resolved_error();
			}
			LookupResult::NotPublic(_, _)
			| LookupResult::MultipleFound
			| LookupResult::DefinedLater(_)
			| LookupResult::ExpectedNamespace(_) => {
				self.type_error(lookup_result_to_type_error(
					lookup_res,
					&Symbol {
						name: CLASS_INIT_NAME.into(),
						span: class_symbol.span.clone(),
					},
				));
				return self.resolved_error();
			}
		};
		let constructor_sig = constructor_type
			.as_function_sig()
			.expect("Expected constructor to be a function signature");

		// Verify return type (This should never fail since we define the constructors return type during AST building)
		self.validate_type(constructor_sig.return_type, class_type, exp);

		self.type_check_arg_list_against_function_sig(&arg_list, &constructor_sig, exp, arg_list_types);

		let non_std_args = !class_type.as_class().unwrap().std_construct_args;

		// If this is a preflight class make sure the object's scope and id are of correct type
		if class_type.is_preflight_class() {
			// Get reference to resource object's scope
			let obj_scope_type = if obj_scope_type.is_none() {
				// If this returns None, this means we're instantiating a preflight object in the global scope, which is valid
				env
					.lookup(&"this".into(), Some(self.ctx.current_stmt_idx()))
					.map(|v| v.as_variable().expect("Expected \"this\" to be a variable").type_)
			} else {
				// If this is a non-standard preflight class, make sure the object's scope isn't explicitly set (using the `in` keywords)
				if non_std_args {
					self.spanned_error(
						obj_scope.as_ref().unwrap(),
						format!(
							"Cannot set scope of non-standard preflight class \"{}\" using `in`",
							class_type
						),
					);
				}

				obj_scope_type
			};

			// Verify the object scope is a construct
			if let Some(obj_scope_type) = obj_scope_type {
				if !obj_scope_type.is_subtype_of(&self.types.construct_interface()) {
					self.spanned_error(
						exp,
						format!(
							"Expected scope to be a preflight object, instead found \"{}\"",
							obj_scope_type
						),
					);
				}
			}

			// Verify the object id is a string
			if let Some(obj_id_type) = obj_id_type {
				self.validate_type(obj_id_type, self.types.string(), obj_id.as_ref().unwrap());
				// If this is a non-standard preflight class, make sure the object's id isn't explicitly set (using the `as` keywords)
				if non_std_args {
					self.spanned_error(
						obj_id.as_ref().unwrap(),
						format!(
							"Cannot set id of non-standard preflight class \"{}\" using `as`",
							class_type
						),
					);
				}
			}
		} else {
			// This is an inflight class, make sure the object scope and id are not set
			if let Some(obj_scope) = obj_scope {
				self.spanned_error(obj_scope, "Inflight classes cannot have a scope");
			}
			if let Some(obj_id) = obj_id {
				self.spanned_error(obj_id, "Inflight classes cannot have an id");
			}
		}

		(class_type, env.phase)
	}

	fn type_check_reference(&mut self, _ref: &Reference, env: &mut SymbolEnv) -> (TypeRef, Phase) {
		let (vi, phase) = self.resolve_reference(_ref, env);
		let var_type = match vi {
			ResolveReferenceResult::Variable(var) => var.type_,
			ResolveReferenceResult::Location(_, type_) => type_,
		};
		(var_type, phase)
	}

	fn resolved_error(&mut self) -> (TypeRef, Phase) {
		(self.types.error(), Phase::Independent)
	}

	pub fn all_optional_struct(t: TypeRef) -> bool {
		match &*t {
			Type::Struct(s) => s.fields(true).all(|(_, v)| v.type_.is_option()),
			_ => false,
		}
	}

	fn type_check_arg_list_against_function_sig(
		&mut self,
		arg_list: &ArgList,
		func_sig: &FunctionSignature,
		call_span: &impl Spanned,
		arg_list_types: ArgListTypes,
	) -> Option<TypeRef> {
		// Verify named args
		let last_param = func_sig.parameters.last();
		let is_last_param_struct = last_param.is_some() && last_param.unwrap().typeref.maybe_unwrap_option().is_struct();
		let last_param_all_optional_struct = last_param.is_some() && Self::all_optional_struct(last_param.unwrap().typeref);
		let is_last_param_not_optional_struct = last_param.is_some() && last_param.unwrap().typeref.is_struct();

		if !arg_list.named_args.is_empty() {
			if is_last_param_struct {
				let last_param_type = last_param.unwrap().typeref.maybe_unwrap_option();
				self.validate_structural_type(&arg_list_types.named_args, &last_param_type, call_span);
			} else {
				self.spanned_error(call_span, "No named arguments expected");
			}
		}

		// Check if there is a variadic parameter, get its index
		let variadic_index = func_sig.parameters.iter().position(|o| o.variadic);
		let pos_args_len = cmp::min(
			arg_list.pos_args.len(),
			variadic_index.unwrap_or(arg_list.pos_args.len()),
		);
		let non_variadic_args_len = pos_args_len
			+ if is_last_param_struct && !arg_list.named_args.is_empty() {
				1
			} else {
				0
			};

		// Verify arity
		let mut min_args = func_sig.min_parameters() + if is_last_param_not_optional_struct { 1 } else { 0 };
		let max_args = func_sig.parameters.len() - if variadic_index.is_some() { 1 } else { 0 };
		let named_args_text = if is_last_param_struct {
			"or named arguments for the last parameter "
		} else {
			""
		};
		let variadic_args_text = if variadic_index.is_some() {
			"+ variadic args "
		} else {
			""
		};

		// If the last parameter is an all-optional struct and there's no argument for it,
		// then append a default empty struct to the argument list and indicate we need one less arg
		if last_param_all_optional_struct && non_variadic_args_len + 1 == min_args {
			min_args -= 1;
			self.types.append_empty_struct_to_arglist.insert(arg_list.id);
		}

		// Check arity
		if non_variadic_args_len < min_args || pos_args_len > max_args {
			let err_text = if min_args == max_args {
				format!(
					"Expected {} positional argument(s) {}{}but got {}",
					min_args, named_args_text, variadic_args_text, pos_args_len
				)
			} else {
				format!(
					"Expected between {} and {} positional arguments {}{}but got {}",
					min_args, max_args, named_args_text, variadic_args_text, pos_args_len
				)
			};

			self.spanned_error(call_span, err_text);
		} else if is_last_param_struct && non_variadic_args_len > max_args {
			self.spanned_error(
				call_span,
				"Expected either a positional argument or named arguments for the last parameter, but got both",
			);
		}

		// Verify positioned args
		for (arg_expr, arg_type, param) in izip!(
			arg_list.pos_args.iter().take(pos_args_len),
			arg_list_types.pos_args.iter().take(pos_args_len),
			func_sig.parameters.iter().take(pos_args_len)
		) {
			self.validate_type(*arg_type, param.typeref, arg_expr);
		}

		// Verify variadic args
		if let Some(variadic_index) = variadic_index {
			let variadic_args_param = func_sig.parameters.get(variadic_index).unwrap();
			let mut variadic_args_inner_type = variadic_args_param.typeref.collection_item_type().unwrap();

			for (arg_expr, arg_type) in izip!(
				arg_list.pos_args.iter().skip(variadic_index),
				arg_list_types.pos_args.iter().skip(variadic_index),
			) {
				// If you're calling a method on some container type, and it takes a generic variadic argument,
				// then substitute that argument type (T1) with the container's element type when typechecking the function arguments
				if let Some(element_type) = func_sig.this_type.and_then(|x| x.collection_item_type()) {
					if let Some(object) = variadic_args_inner_type.as_class() {
						if let Some(fqn) = &object.fqn {
							if fqn.contains(WINGSDK_GENERIC) {
								variadic_args_inner_type = element_type;
							}
						}
					}
				}
				self.validate_type(*arg_type, variadic_args_inner_type, arg_expr);
			}
		}

		None
	}

	fn type_check_closure(&mut self, func_def: &ast::FunctionDefinition, env: &SymbolEnv) -> (TypeRef, Phase) {
		// TODO: make sure this function returns on all control paths when there's a return type (can be done by recursively traversing the statements and making sure there's a "return" statements in all control paths)
		// https://github.com/winglang/wing/issues/457

		// Create a type_checker function signature from the AST function definition
		let function_type = self.resolve_type_annotation(&func_def.signature.to_type_annotation(), env);
		let sig = function_type.as_function_sig().unwrap();

		// Create an environment for the function
		let mut function_env = self.types.add_symbol_env(SymbolEnv::new(
			Some(env.get_ref()),
			SymbolEnvKind::Function {
				is_init: false,
				sig: function_type,
			},
			func_def.signature.phase,
			self.ctx.current_stmt_idx(),
		));
		self.add_arguments_to_env(&func_def.signature.parameters, &sig, &mut function_env);

		self.with_function_def(None, &func_def.signature, func_def.is_static, function_env, |tc| {
			// Type check the function body
			if let FunctionBody::Statements(scope) = &func_def.body {
				tc.types.set_scope_env(scope, function_env);

				tc.inner_scopes.push((scope, tc.ctx.clone()));

				(function_type, sig.phase)
			} else {
				(function_type, sig.phase)
			}
		})
	}

	/// Validate that a given map can be assigned to a variable of given struct type
	fn validate_structural_type(
		&mut self,
		object_types: &IndexMap<Symbol, SpannedTypeInfo>,
		expected_type: &TypeRef,
		value: &impl Spanned,
	) {
		let expected_struct = if let Some(expected_struct) = expected_type.maybe_unwrap_option().as_struct() {
			expected_struct
		} else {
			self.spanned_error(value, format!("{expected_type} is not a struct so it has no fields"));
			return;
		};

		// Verify that there are no extraneous fields
		// Also map original field names to the ones in the struct type
		let mut field_map = IndexMap::new();
		for (k, _) in object_types.iter() {
			let field = expected_struct.env.lookup(k, None);
			if let Some(field) = field {
				let field_type = field
					.as_variable()
					.expect("Expected struct field to be a variable in the struct env")
					.type_;
				field_map.insert(k.name.clone(), (k, field_type));
			} else {
				self.spanned_error(value, format!("\"{}\" is not a field of \"{}\"", k.name, expected_type));
			}
		}

		// Verify that all non-optional fields are present and are of the right type
		for (k, v) in expected_struct.env.iter(true).map(|(k, v, _)| {
			(
				k,
				v.as_variable()
					.expect("Expected struct field to be a variable in the struct env")
					.type_,
			)
		}) {
			if let Some((symb, expected_field_type)) = field_map.get(&k) {
				let t = object_types.get(*symb).unwrap();
				let t = if let Type::Json(Some(JsonData {
					kind: JsonDataKind::Type(type_info),
					..
				})) = &*t.type_
				{
					type_info
				} else {
					t
				};
				self.validate_type(t.type_, *expected_field_type, &t.span);
			} else if !v.is_option() {
				self.spanned_error(
					value,
					format!(
						"Missing required field \"{}\" from \"{}\"",
						k, expected_struct.name.name
					),
				);
			}
		}
	}

	/// Validate that the given type is a subtype (or same) as the expected type while allowing
	/// collection types to have different mutability (e.g. Array and MutArray).
	///
	/// Returns the given type on success, otherwise returns the expected type.
	fn validate_type_binary_equality(
		&mut self,
		actual_type: TypeRef,
		expected_type: TypeRef,
		span: &impl Spanned,
		actual_original_type: Option<TypeRef>,
		expected_original_type: Option<TypeRef>,
	) -> TypeRef {
		if let (
			Type::Array(inner_actual) | Type::MutArray(inner_actual),
			Type::Array(inner_expected) | Type::MutArray(inner_expected),
		) = (&*actual_type, &*expected_type)
		{
			self.validate_type_binary_equality(
				*inner_actual,
				*inner_expected,
				span,
				Some(actual_original_type.unwrap_or(actual_type)),
				Some(expected_original_type.unwrap_or(expected_type)),
			)
		} else if let (
			Type::Map(inner_actual) | Type::MutMap(inner_actual),
			Type::Map(inner_expected) | Type::MutMap(inner_expected),
		) = (&*actual_type, &*expected_type)
		{
			self.validate_type_binary_equality(
				*inner_actual,
				*inner_expected,
				span,
				Some(actual_original_type.unwrap_or(actual_type)),
				Some(expected_original_type.unwrap_or(expected_type)),
			)
		} else if let (
			Type::Set(inner_actual) | Type::MutSet(inner_actual),
			Type::Set(inner_expected) | Type::MutSet(inner_expected),
		) = (&*actual_type, &*expected_type)
		{
			self.validate_type_binary_equality(
				*inner_actual,
				*inner_expected,
				span,
				Some(actual_original_type.unwrap_or(actual_type)),
				Some(expected_original_type.unwrap_or(expected_type)),
			)
		} else {
			self.validate_nested_type(
				actual_type,
				expected_type,
				span,
				actual_original_type,
				expected_original_type,
			)
		}
	}

	/// If possible, structurally check the given type as a Json against the expected type.
	///
	/// returns true if validation occurred, false otherwise
	pub fn validate_type_json(&mut self, actual_type: TypeRef, expected_type: TypeRef, span: &impl Spanned) -> bool {
		let mut json_type = actual_type;
		let expected_type = self.types.maybe_unwrap_inference(expected_type);
		let expected_type_unwrapped = expected_type.maybe_unwrap_option();

		if expected_type_unwrapped.is_json() {
			// No need for fancy type checking against Json
			return false;
		}

		let inner_expected = expected_type_unwrapped.collection_item_type();
		if let Some(inner_expected) = inner_expected {
			if let Some(inner_actual) = actual_type.collection_item_type() {
				if matches!(*inner_actual, Type::Json(Some(_))) {
					// If the outer collection type doesn't match then don't bother
					// We can just check the collection enum variant to make sure they match exactly (subtyping isn't relevant here)
					if std::mem::discriminant(&**expected_type_unwrapped) != std::mem::discriminant(&*actual_type) {
						return false;
					}
					json_type = inner_actual;
				} else {
					// The expected type is a collection and the actual type is a collection of non-json
					// In case the actual type is a nested collection, we must recurse here
					return self.validate_type_json(inner_actual, inner_expected, span);
				}
			}
		}

		let Type::Json(Some(data)) = &*json_type else {
			// We don't have any json data to validate
			return false;
		};

		if expected_type_unwrapped.is_struct()
			|| expected_type_unwrapped.is_immutable_collection()
			|| expected_type_unwrapped.is_json_legal_value()
		{
			// We don't need to check the json-legality of this expr later because we know it's either legal or it's being used as a struct/map
			self.types.json_literal_casts.insert(data.expression_id, expected_type);
		}

		match &data.kind {
			JsonDataKind::Type(t) => {
				// The expected type is some sort of primitive
				self.validate_type(t.type_, expected_type, span);
				true
			}
			JsonDataKind::Fields(fields) => {
				if expected_type_unwrapped.is_struct() {
					self.validate_structural_type(fields, expected_type_unwrapped, span);
					true
				} else if let (Some(inner_expected), true) = (inner_expected, expected_type_unwrapped.is_map()) {
					// The expected type is a Map
					for field_info in fields.values() {
						self.validate_type(field_info.type_, inner_expected, &field_info.span);
					}
					true
				} else {
					false
				}
			}
			JsonDataKind::List(list) => {
				if let Some(inner_expected) = inner_expected {
					// The expected type is an Array or Set
					for t in list {
						self.validate_type(t.type_, inner_expected, &t.span);
					}
					true
				} else {
					false
				}
			}
		}
	}

	/// Validate that the given type is a subtype (or same) as the expected type. If not, add an error
	/// to the diagnostics.
	///
	/// Returns the given type on success, otherwise returns the expected type.
	fn validate_type(&mut self, actual_type: TypeRef, expected_type: TypeRef, span: &impl Spanned) -> TypeRef {
		self.validate_type_in(actual_type, &[expected_type], span, None, None)
	}

	/// Validate that the given type is a subtype (or same) as the expected type. If not, add an error
	/// to the diagnostics- based on the parent type.
	///
	/// Returns the given type on success, otherwise returns the expected type.
	fn validate_nested_type(
		&mut self,
		actual_type: TypeRef,
		expected_type: TypeRef,
		span: &impl Spanned,
		actual_original_type: Option<TypeRef>,
		expected_original_type: Option<TypeRef>,
	) -> TypeRef {
		if let Some(expected_original_t) = expected_original_type {
			self.validate_type_in(
				actual_type,
				&[expected_type],
				span,
				actual_original_type,
				Some(&[expected_original_t]),
			)
		} else {
			self.validate_type_in(actual_type, &[expected_type], span, actual_original_type, None)
		}
	}

	/// Validate that the given type is a subtype (or same) as the one of the expected types. If not, add
	/// an error to the diagnostics.
	/// Returns the given type on success, otherwise returns one of the expected types.
	fn validate_type_in(
		&mut self,
		actual_type: TypeRef,
		expected_types: &[TypeRef],
		span: &impl Spanned,
		actual_original_type: Option<TypeRef>,
		expected_original_types: Option<&[TypeRef]>,
	) -> TypeRef {
		assert!(expected_types.len() > 0);
		let first_expected_type = expected_types[0];
		let mut return_type = actual_type;

		// To avoid ambiguity, only do inference if there is one expected type
		if expected_types.len() == 1 {
			let span = span.span();
			// First check if the actual type is an inference that can be replaced with the expected type
			if self.add_new_inference(&actual_type, &first_expected_type, &span) {
				// Update the type we validate and return
				return_type = self.types.maybe_unwrap_inference(return_type);
			} else {
				// otherwise, check if the expected type is an inference that can be replaced with the actual type
				self.add_new_inference(&first_expected_type, &actual_type, &span);
			}
		}

		// If the actual type is anything or any of the expected types then we're good
		if return_type.is_anything() || expected_types.iter().any(|t| return_type.is_subtype_of(t)) {
			return return_type;
		}

		// If the actual type is an error (a type we failed to resolve) then we silently ignore it assuming
		// the error was already reported.
		if return_type.is_unresolved() {
			return return_type;
		}

		// If any of the expected types are errors (types we failed to resolve) then we silently ignore it
		// assuming the error was already reported.
		if expected_types.iter().any(|t| t.is_unresolved()) {
			return return_type;
		}

		// If the expected type is Json and the actual type is a Json legal value then we're good
		if expected_types.iter().any(|t| t.maybe_unwrap_option().is_json()) {
			if return_type.is_json_legal_value() {
				return return_type;
			}
		} else {
			if expected_types
				.iter()
				.any(|t| self.validate_type_json(actual_type, *t, span))
			{
				return return_type;
			}
		}

		let expected_type_origin = expected_original_types.unwrap_or(expected_types);
		let expected_type_str = if expected_type_origin.len() > 1 {
			let expected_types_list = expected_type_origin
				.iter()
				.map(|t| format!("{}", t))
				.collect::<Vec<String>>()
				.join(",");
			format!("one of \"{}\"", expected_types_list)
		} else {
			format!("\"{}\"", expected_type_origin[0])
		};

		let return_type_str = actual_original_type.unwrap_or(return_type);
		let message = format!("Expected type to be {expected_type_str}, but got \"{return_type_str}\" instead");
		let mut hints: Vec<String> = vec![];
		if return_type.is_nil() && expected_types.len() == 1 {
			hints.push(format!(
				"to allow \"nil\" assignment use optional type: \"{first_expected_type}?\""
			));
		}

		if matches!(**return_type.maybe_unwrap_option(), Type::Json(None) | Type::MutJson) {
			// known json data is statically known
			hints.push(format!(
				"use {first_expected_type}.fromJson() to convert dynamic Json\""
			));
		}
		if let Some(function_signature) = actual_type.as_deep_function_sig() {
			// No phases match
			if !expected_types.iter().any(|t| {
				t.as_deep_function_sig()
					.is_some_and(|f| function_signature.phase.is_subtype_of(&f.phase))
			}) {
				// Get first expected phase
				if let Some(expected_function_type) = expected_types.iter().find(|t| {
					t.as_deep_function_sig()
						.is_some_and(|f| !function_signature.phase.is_subtype_of(&f.phase))
				}) {
					hints.push(format!(
						"expected phase to be {}, but got {} instead",
						expected_function_type.as_deep_function_sig().unwrap().phase,
						function_signature.phase
					));
				}
			}
		}

		if expected_types.len() == 1 && matches!(*expected_types[0], Type::Stringable) {
			if actual_type.maybe_unwrap_option().is_stringable() {
				hints.push(format!(
					"{} is an optional, try unwrapping it with 'x ?? \"nil\"' or 'x!'",
					actual_type
				));
			} else {
				hints.push("str, num, bool, json, and enums are stringable".to_string());
			};
		}

		self.spanned_error_with_hints(span, message, &hints);

		// Evaluate to one of the expected types
		first_expected_type
	}

	pub fn type_check_file_or_dir(&mut self, source_path: &Utf8Path, scope: &Scope) {
		CompilationContext::set(CompilationPhase::TypeChecking, &scope.span);
		self.type_check_scope(scope);

		if source_path.is_dir() {
			self.type_check_dir(source_path);
			return;
		}

		// Save the file's symbol environment to `self.types.source_file_envs`
		// (replacing any existing ones if there was already a SymbolEnv from a previous compilation)
		let scope_env = self.types.get_scope_env(scope);
		self
			.types
			.source_file_envs
			.insert(source_path.to_owned(), SymbolEnvOrNamespace::SymbolEnv(scope_env));
	}

	pub fn type_check_dir(&mut self, source_path: &Utf8Path) {
		// Get a list of all children paths (files or directories) through the file graph
		let children = self.file_graph.dependencies_of(source_path);

		// Obtain each child's symbol environment or namespace
		// If it's a namespace (i.e. it's a directory), wrap it in a symbol env
		let mut child_envs = vec![];
		for child_path in children.iter() {
			match self.types.source_file_envs.get(*child_path) {
				Some(SymbolEnvOrNamespace::SymbolEnv(env)) => {
					child_envs.push(*env);
				}
				Some(SymbolEnvOrNamespace::Namespace(ns)) => {
					let mut new_env = SymbolEnv::new(None, SymbolEnvKind::Scope, Phase::Independent, 0);
					new_env
						.define(
							&Symbol::global(child_path.file_stem().unwrap().to_string()),
							SymbolKind::Namespace(*ns),
							AccessModifier::Public,
							StatementIdx::Top,
						)
						.unwrap();
					let wrapper_env = self.types.add_symbol_env(new_env);
					child_envs.push(wrapper_env);
				}
				Some(SymbolEnvOrNamespace::Error(diagnostic)) => {
					self
						.types
						.source_file_envs
						.insert(source_path.to_owned(), SymbolEnvOrNamespace::Error(diagnostic.clone()));
					return;
				}
				None => {
					self.types.source_file_envs.insert(
						source_path.to_owned(),
						SymbolEnvOrNamespace::Error(Diagnostic {
							message: format!("Could not bring \"{}\" due to cyclic bring statements", source_path,),
							span: None,
							annotations: vec![],
							hints: vec![],
						}),
					);
					return;
				}
			};
		}

		// Check that there aren't multiply-defined public symbols in the directory
		let mut seen_public_symbols = HashSet::new();
		for child_env in &child_envs {
			for key in child_env.symbol_map.keys() {
				if child_env.symbol_map[key].access != AccessModifier::Public {
					continue;
				}

				if seen_public_symbols.contains(key) {
					self.types.source_file_envs.insert(
						source_path.to_owned(),
						SymbolEnvOrNamespace::Error(Diagnostic {
							message: format!("Symbol \"{}\" has multiple definitions in \"{}\"", key, source_path),
							span: None,
							annotations: vec![],
							hints: vec![],
						}),
					);
					return;
				}
				seen_public_symbols.insert(key.clone());
			}
		}

		let ns = self.types.add_namespace(Namespace {
			name: source_path.file_stem().unwrap().to_string(),
			envs: child_envs,
			module_path: ResolveSource::WingFile,
		});
		self
			.types
			.source_file_envs
			.insert(source_path.to_owned(), SymbolEnvOrNamespace::Namespace(ns));
	}

	fn type_check_scope(&mut self, scope: &Scope) {
		assert!(self.inner_scopes.is_empty());
		let mut env = self.types.get_scope_env(scope);

		self.hoist_type_definitions(scope, &mut env);

		for statement in scope.statements.iter() {
			self.type_check_statement(statement, &mut env);
		}

		let inner_scopes = self.inner_scopes.drain(..).collect::<Vec<_>>();
		for (inner_scope, ctx) in inner_scopes {
			let scope = unsafe { &*inner_scope };
			self.ctx = ctx;
			self.type_check_scope(scope);
		}

		if let SymbolEnvKind::Function { sig, is_init, .. } = env.kind {
			let mut return_type = sig.as_function_sig().expect("a function type").return_type;
			if let Type::Inferred(n) = &*return_type {
				if self.types.get_inference_by_id(*n).is_none() {
					// If function types don't return anything then we should set the return type to void
					self.types.update_inferred_type(*n, self.types.void(), &scope.span);
				}
				self.update_known_inferences(&mut return_type, &scope.span);
			}

			// iterate over the statements in the scope and check if there are any statements
			// we care about
			let mut has_stmt_visitor = HasStatementVisitor::default();
			has_stmt_visitor.visit(&scope.statements);

			// If the scope doesn't contain any return statements and the return type isn't void or T? or
			// the scope itself does not have a throw error, throw an error to the user
			if !has_stmt_visitor.seen_throw
				&& !has_stmt_visitor.seen_return
				&& !return_type.is_void()
				&& !return_type.is_option()
				&& !is_init
			{
				self.spanned_error(
					scope,
					format!(
						"A function whose return type is \"{}\" must return a value.",
						return_type
					),
				);
			}
		}

		for symbol_data in env.symbol_map.values_mut() {
			if let SymbolKind::Variable(ref mut var_info) = symbol_data.kind {
				// Update any possible inferred types in this variable.
				// This must be called before checking for un-inferred types because some variable were not used in this scope so they did not get a chance to get updated.
				self.update_known_inferences(&mut var_info.type_, &var_info.name.span);

				// If we found a variable with an inferred type, this is an error because it means we failed to infer its type
				// Ignores any transient (no file_id) variables e.g. `this`. Those failed inferences are cascading errors and not useful to the user
				if !var_info.name.span.file_id.is_empty() && self.check_for_inferences(&var_info.type_) {
					self.spanned_error(
						&var_info.name,
						"Unable to infer type by usage, an explicit type annotation is required",
					);
				}
			}
		}
	}

	/// Check if there are any type declaration statements in the given scope.
	/// If so, define the the respective types in the environment so that the type can be referenced by other
	/// type declarations, even if they come before the type declaration.
	fn hoist_type_definitions(&mut self, scope: &Scope, env: &mut SymbolEnv) {
		for statement in scope.statements.iter() {
			match &statement.kind {
				StmtKind::Bring { source, identifier } => self.hoist_bring_statement(source, identifier, statement, env),
				StmtKind::Struct(st) => self.hoist_struct_definition(st, env, &statement.doc),
				StmtKind::Interface(iface) => self.hoist_interface_definition(iface, env, &statement.doc),
				StmtKind::Enum(enu) => self.hoist_enum_definition(enu, env, &statement.doc),
				_ => {}
			}
		}
	}

	fn hoist_bring_statement(
		&mut self,
		source: &BringSource,
		identifier: &Option<Symbol>,
		stmt: &Stmt,
		env: &mut SymbolEnv,
	) {
		let library_name: String;
		let namespace_filter: Vec<String>;
		let alias: &Symbol;
		match &source {
			BringSource::BuiltinModule(name) => {
				if WINGSDK_BRINGABLE_MODULES.contains(&name.name.as_str()) {
					library_name = WINGSDK_ASSEMBLY_NAME.to_string();
					namespace_filter = vec![name.name.clone()];
					alias = identifier.as_ref().unwrap_or(&name);
				} else if name.name.as_str() == WINGSDK_STD_MODULE {
					self.spanned_error(stmt, format!("Redundant bring of \"{}\"", WINGSDK_STD_MODULE));
					return;
				} else {
					self.spanned_error(stmt, format!("\"{}\" is not a built-in module", name));
					return;
				}
			}
			BringSource::JsiiModule(name) => {
				library_name = name.name.to_string();
				// no namespace filter (we only support importing entire libraries at the moment)
				namespace_filter = vec![];
				alias = identifier.as_ref().unwrap();
			}
			BringSource::WingFile(path) => {
				let brought_env = match self.types.source_file_envs.get(path) {
					Some(SymbolEnvOrNamespace::SymbolEnv(env)) => *env,
					Some(SymbolEnvOrNamespace::Namespace(_)) => {
						panic!("Expected a symbol environment to be associated with the file")
					}
					Some(SymbolEnvOrNamespace::Error(diagnostic)) => {
						report_diagnostic(Diagnostic {
							span: Some(stmt.span()),
							..diagnostic.clone()
						});
						return;
					}
					None => {
						self.spanned_error(
							stmt,
							format!("Could not type check \"{}\" due to cyclic bring statements", path),
						);
						return;
					}
				};
				let ns = self.types.add_namespace(Namespace {
					name: path.to_string(),
					envs: vec![brought_env],
					module_path: ResolveSource::WingFile,
				});
				if let Err(e) = env.define(
					identifier.as_ref().unwrap(),
					SymbolKind::Namespace(ns),
					AccessModifier::Private,
					StatementIdx::Top,
				) {
					self.type_error(e);
				}
				return;
			}
			BringSource::WingLibrary(name, module_dir) | BringSource::TrustedModule(name, module_dir) => {
				let brought_ns = match self.types.source_file_envs.get(module_dir) {
					Some(SymbolEnvOrNamespace::SymbolEnv(_)) => {
						panic!("Expected a namespace to be associated with the library")
					}
					Some(SymbolEnvOrNamespace::Namespace(ns)) => ns,
					Some(SymbolEnvOrNamespace::Error(diagnostic)) => {
						report_diagnostic(Diagnostic {
							span: Some(stmt.span()),
							..diagnostic.clone()
						});
						return;
					}
					None => {
						self.spanned_error(
							stmt,
							format!("Could not type check \"{}\" due to cyclic bring statements", name),
						);
						return;
					}
				};
				if let Err(e) = env.define(
					identifier.as_ref().unwrap_or(&name),
					SymbolKind::Namespace(*brought_ns),
					AccessModifier::Private,
					StatementIdx::Top,
				) {
					self.type_error(e);
				}
				return;
			}
			BringSource::Directory(path) => {
				let brought_ns = match self.types.source_file_envs.get(path) {
					Some(SymbolEnvOrNamespace::SymbolEnv(_)) => {
						panic!("Expected a namespace to be associated with the directory")
					}
					Some(SymbolEnvOrNamespace::Namespace(ns)) => ns,
					Some(SymbolEnvOrNamespace::Error(diagnostic)) => {
						report_diagnostic(Diagnostic {
							span: Some(stmt.span()),
							..diagnostic.clone()
						});
						return;
					}
					None => {
						self.spanned_error(
							stmt,
							format!("Could not type check \"{}\" due to cyclic bring statements", path),
						);
						return;
					}
				};
				if let Err(e) = env.define(
					identifier.as_ref().unwrap(),
					SymbolKind::Namespace(*brought_ns),
					AccessModifier::Private,
					StatementIdx::Top,
				) {
					self.type_error(e);
				}
				return;
			}
		}
		self.add_jsii_module_to_env(env, library_name, namespace_filter, alias, Some(&stmt));
		// library_name is the name of the library we are importing from the JSII world
		// namespace_filter describes what types we are importing from the library
		// e.g. [] means we are importing everything from `mylib`
		// e.g. ["ns1", "ns2"] means we are importing everything from `mylib.ns1.ns2`
		// alias is the symbol we are giving to the imported library or namespace
	}

	fn hoist_struct_definition(&mut self, st: &AstStruct, env: &mut SymbolEnv, doc: &Option<String>) {
		let AstStruct {
			name, extends, access, ..
		} = st;

		// Structs can't be defined in preflight or inflight contexts, only at the top-level of a program
		if let Some(_) = env.parent {
			self.spanned_error(
				name,
				format!("struct \"{name}\" must be declared at the top-level of a file"),
			);
		}

		// Create environment representing this struct, for now it'll be empty just so we can support referencing it
		let dummy_env = SymbolEnv::new(None, SymbolEnvKind::Type(self.types.void()), env.phase, 0);

		// Collect types this struct extends
		let extends_types = extends
			.iter()
			.filter_map(|ext| {
				let t = self
					.resolve_user_defined_type(ext, &env, self.ctx.current_stmt_idx())
					.unwrap_or_else(|e| self.type_error(e));
				if t.as_struct().is_some() {
					Some(t)
				} else {
					self.spanned_error(ext, format!("Expected a struct, found type \"{}\"", t));
					None
				}
			})
			.collect::<Vec<_>>();

		// Create the struct type with the empty environment
		let struct_type = self.types.add_type(Type::Struct(Struct {
			name: name.clone(),
			fqn: None,
			extends: extends_types.clone(),
			env: dummy_env,
			docs: doc.as_ref().map_or(Docs::default(), |s| Docs::with_summary(s)),
		}));

		match env.define(name, SymbolKind::Type(struct_type), *access, StatementIdx::Top) {
			Err(type_error) => {
				self.type_error(type_error);
			}
			_ => {}
		};
	}

	fn hoist_interface_definition(&mut self, iface: &AstInterface, env: &mut SymbolEnv, doc: &Option<String>) {
		// Create environment representing this interface, for now it'll be empty just so we can support referencing ourselves
		// from the interface definition or by other type definitions that come before the interface statement.
		let dummy_env = SymbolEnv::new(
			None,
			SymbolEnvKind::Type(self.types.void()),
			env.phase,
			self.ctx.current_stmt_idx(),
		);

		// Collect types this interface extends
		let extend_interfaces = iface
			.extends
			.iter()
			.filter_map(|i| {
				let t = self
					.resolve_user_defined_type(i, env, self.ctx.current_stmt_idx())
					.unwrap_or_else(|e| self.type_error(e));
				if t.as_interface().is_some() {
					Some(t)
				} else {
					// The type checker resolves non-existing definitions to `any`, so we avoid duplicate errors by checking for that here
					if !t.is_unresolved() {
						self.spanned_error(i, format!("Expected an interface, instead found type \"{}\"", t));
					}
					None
				}
			})
			.collect::<Vec<_>>();

		// Create the interface type with the empty environment
		let interface_spec = Interface {
			name: iface.name.clone(),
			fqn: None,
			docs: doc.as_ref().map_or(Docs::default(), |s| Docs::with_summary(s)),
			env: dummy_env,
			extends: extend_interfaces.clone(),
			phase: iface.phase,
		};
		let interface_type = self.types.add_type(Type::Interface(interface_spec));

		match env.define(
			&iface.name,
			SymbolKind::Type(interface_type),
			iface.access,
			StatementIdx::Top,
		) {
			Err(type_error) => {
				self.type_error(type_error);
			}
			_ => {}
		};
	}

	fn hoist_enum_definition(&mut self, enu: &AstEnum, env: &mut SymbolEnv, doc: &Option<String>) {
		let enum_type_ref = self.types.add_type(Type::Enum(Enum {
			name: enu.name.clone(),
			values: enu.values.clone(),
			docs: doc.as_ref().map_or(Docs::default(), |s| Docs::with_summary(s)),
		}));

		match env.define(
			&enu.name,
			SymbolKind::Type(enum_type_ref),
			enu.access,
			StatementIdx::Top,
		) {
			Err(type_error) => {
				self.type_error(type_error);
			}
			_ => {}
		};
	}

	fn resolve_type_annotation(&mut self, annotation: &TypeAnnotation, env: &SymbolEnv) -> TypeRef {
		match &annotation.kind {
			TypeAnnotationKind::Inferred => self.types.make_inference(),
			TypeAnnotationKind::Number => self.types.number(),
			TypeAnnotationKind::String => self.types.string(),
			TypeAnnotationKind::Bool => self.types.bool(),
			TypeAnnotationKind::Duration => self.types.duration(),
			TypeAnnotationKind::Void => self.types.void(),
			TypeAnnotationKind::Json => self.types.json(),
			TypeAnnotationKind::MutJson => self.types.mut_json(),
			TypeAnnotationKind::Optional(v) => {
				let value_type = self.resolve_type_annotation(v, env);
				self.types.add_type(Type::Optional(value_type))
			}
			TypeAnnotationKind::Function(ast_sig) => {
				let last_non_optional_index = ast_sig.parameters.iter().rposition(|p| match p.type_annotation.kind {
					TypeAnnotationKind::Optional(_) => false,
					_ => !p.variadic,
				});

				let mut parameters = vec![];
				for i in 0..ast_sig.parameters.len() {
					let p = ast_sig.parameters.get(i).unwrap();
					if p.variadic && i != (ast_sig.parameters.len() - 1) {
						self.spanned_error(
							&ast_sig.parameters.get(i).unwrap().name.span,
							"Variadic parameters must always be the last parameter in a function.".to_string(),
						);
					}

					if p.variadic {
						match &p.type_annotation.kind {
							TypeAnnotationKind::Array(_) | TypeAnnotationKind::MutArray(_) => {}
							_ => self.spanned_error(
								&ast_sig.parameters.get(i).unwrap().name.span,
								"Variadic parameters must be type Array or MutArray.".to_string(),
							),
						};
					}

					if last_non_optional_index.is_some_and(|li| i <= li) {
						match &p.type_annotation.kind {
							TypeAnnotationKind::Optional(_) => self.spanned_error(
								&ast_sig.parameters.get(i).unwrap().name.span,
								"Optional parameters must always be after all non-optional parameters.".to_string(),
							),
							_ => {}
						};
					}
				}
				for p in ast_sig.parameters.iter() {
					parameters.push(FunctionParameter {
						name: p.name.name.clone(),
						typeref: self.resolve_type_annotation(&p.type_annotation, env),
						docs: Docs::default(),
						variadic: p.variadic,
					});
				}
				let sig = FunctionSignature {
					this_type: None,
					parameters,
					return_type: self.resolve_type_annotation(ast_sig.return_type.as_ref(), env),
					phase: ast_sig.phase,
					js_override: None,
					docs: Docs::default(),
					implicit_scope_param: false,
				};
				// TODO: avoid creating a new type for each function_sig resolution
				self.types.add_type(Type::Function(sig))
			}
			TypeAnnotationKind::UserDefined(user_defined_type) => self
				.resolve_user_defined_type(user_defined_type, env, self.ctx.current_stmt_idx())
				.unwrap_or_else(|e| self.type_error(e)),
			TypeAnnotationKind::Array(v) => {
				let value_type = self.resolve_type_annotation(v, env);
				// TODO: avoid creating a new type for each array resolution
				self.types.add_type(Type::Array(value_type))
			}
			TypeAnnotationKind::MutArray(v) => {
				let value_type = self.resolve_type_annotation(v, env);
				// TODO: avoid creating a new type for each array resolution
				self.types.add_type(Type::MutArray(value_type))
			}
			TypeAnnotationKind::Set(v) => {
				let value_type = self.resolve_type_annotation(v, env);
				// TODO: avoid creating a new type for each set resolution
				self.types.add_type(Type::Set(value_type))
			}
			TypeAnnotationKind::MutSet(v) => {
				let value_type = self.resolve_type_annotation(v, env);
				// TODO: avoid creating a new type for each set resolution
				self.types.add_type(Type::MutSet(value_type))
			}
			TypeAnnotationKind::Map(v) => {
				let value_type = self.resolve_type_annotation(v, env);
				// TODO: avoid creating a new type for each map resolution
				self.types.add_type(Type::Map(value_type))
			}
			TypeAnnotationKind::MutMap(v) => {
				let value_type = self.resolve_type_annotation(v, env);
				// TODO: avoid creating a new type for each map resolution
				self.types.add_type(Type::MutMap(value_type))
			}
		}
	}

	fn type_check_arg_list(&mut self, arg_list: &ArgList, env: &mut SymbolEnv) -> ArgListTypes {
		// By default assume there are no inflight expressions in the arg list
		let mut inflight_args = false;

		// Type check the positional arguments, e.g. fn(exp1, exp2, exp3)
		let pos_arg_types = arg_list
			.pos_args
			.iter()
			.map(|pos_arg| {
				let (t, p) = self.type_check_exp(pos_arg, env);
				inflight_args |= p == Phase::Inflight;
				t
			})
			.collect();

		// Type check the named arguments, e.g. fn(named_arg1: exp4, named_arg2: exp5)
		let named_arg_types = arg_list
			.named_args
			.iter()
			.map(|(sym, expr)| {
				let (arg_type, p) = self.type_check_exp(&expr, env);
				inflight_args |= p == Phase::Inflight;
				(
					sym.clone(),
					SpannedTypeInfo {
						type_: arg_type,
						span: expr.span.clone(),
					},
				)
			})
			.collect::<IndexMap<_, _>>();

		ArgListTypes {
			pos_args: pos_arg_types,
			named_args: named_arg_types,
			includes_inflights: inflight_args,
		}
	}

	fn type_check_statement(&mut self, stmt: &Stmt, env: &mut SymbolEnv) {
		CompilationContext::set(CompilationPhase::TypeChecking, &stmt.span);

		// Set the current statement index for symbol lookup checks.
		self.with_stmt(stmt, |tc| match &stmt.kind {
			StmtKind::Let {
				reassignable,
				var_name,
				initial_value,
				type_,
			} => {
				tc.type_check_let(type_, initial_value, var_name, reassignable, env);
			}
			StmtKind::ForLoop {
				iterator,
				iterable,
				statements,
			} => {
				tc.type_check_for_loop(iterable, iterator, statements, env);
			}
			StmtKind::While { condition, statements } => {
				tc.type_check_while(condition, statements, env);
			}
			StmtKind::Break | StmtKind::Continue => {}
			StmtKind::IfLet(iflet) => {
				tc.type_check_iflet(iflet, env);
			}
			StmtKind::If {
				condition,
				statements,
				elif_statements,
				else_statements,
			} => {
				tc.type_check_if(condition, statements, elif_statements, else_statements, env);
			}
			StmtKind::Expression(e) => {
				tc.type_check_exp(e, env);
			}
			StmtKind::Assignment { kind, variable, value } => {
				tc.type_check_assignment(kind, value, variable, env);
			}
			StmtKind::Bring { .. } => {
				// nothing to do here - bring statements are hoisted during type_check_scope
			}
			StmtKind::Scope(scope) => {
				let scope_env = tc.types.add_symbol_env(SymbolEnv::new(
					Some(env.get_ref()),
					SymbolEnvKind::Scope,
					env.phase,
					stmt.idx,
				));
				tc.types.set_scope_env(scope, scope_env);
				tc.inner_scopes.push((scope, tc.ctx.clone()));
			}
			StmtKind::Throw(exp) => {
				tc.type_check_throw(exp, env);
			}
			StmtKind::Return(exp) => {
				tc.type_check_return(stmt, exp, env);
			}
			StmtKind::Class(ast_class) => {
				tc.type_check_class(stmt, ast_class, env);
			}
			StmtKind::Interface(ast_iface) => {
				tc.type_check_interface(ast_iface, env);
			}
			StmtKind::Struct(st) => {
				tc.type_check_struct(st, env);
			}
			StmtKind::Enum(_) => {
				// nothing to do here - enums are hoisted during type_check_scope
			}
			StmtKind::TryCatch {
				try_statements,
				catch_block,
				finally_statements,
			} => {
				tc.type_check_try_catch(try_statements, catch_block, finally_statements, env);
			}
			StmtKind::CompilerDebugEnv => {
				eprintln!("[symbol environment at {}]", stmt.span);
				eprintln!("{}", env);
			}
			StmtKind::SuperConstructor { arg_list } => {
				tc.type_check_super_constructor_against_parent_initializer(stmt, arg_list, env);
			}
			StmtKind::ExplicitLift(lift_quals) => {
				tc.type_check_lift_statement(lift_quals, env);
			}
		});
	}

	fn type_check_try_catch(
		&mut self,
		try_statements: &Scope,
		catch_block: &Option<ast::CatchBlock>,
		finally_statements: &Option<Scope>,
		env: &mut SymbolEnv,
	) {
		// Create a new environment for the try block
		let try_env = self.types.add_symbol_env(SymbolEnv::new(
			Some(env.get_ref()),
			SymbolEnvKind::Scope,
			env.phase,
			self.ctx.current_stmt_idx(),
		));
		self.types.set_scope_env(try_statements, try_env);
		self.inner_scopes.push((try_statements, self.ctx.clone()));

		// Create a new environment for the catch block
		if let Some(catch_block) = catch_block {
			let mut catch_env = self.types.add_symbol_env(SymbolEnv::new(
				Some(env.get_ref()),
				SymbolEnvKind::Scope,
				env.phase,
				self.ctx.current_stmt_idx(),
			));

			// Add the exception variable to the catch block
			if let Some(exception_var) = &catch_block.exception_var {
				match catch_env.define(
					exception_var,
					SymbolKind::make_free_variable(exception_var.clone(), self.types.string(), false, env.phase),
					AccessModifier::Private,
					StatementIdx::Top,
				) {
					Err(type_error) => {
						self.type_error(type_error);
					}
					_ => {}
				}
			}
			self.types.set_scope_env(&catch_block.statements, catch_env);
			self.inner_scopes.push((&catch_block.statements, self.ctx.clone()));
		}

		// Create a new environment for the finally block
		if let Some(finally_statements) = finally_statements {
			let finally_env = self.types.add_symbol_env(SymbolEnv::new(
				Some(env.get_ref()),
				SymbolEnvKind::Scope,
				env.phase,
				self.ctx.current_stmt_idx(),
			));
			self.types.set_scope_env(finally_statements, finally_env);
			self.inner_scopes.push((finally_statements, self.ctx.clone()));
		}
	}

	fn type_check_struct(&mut self, st: &AstStruct, env: &mut SymbolEnv) {
		let AstStruct {
			name,
			extends: _,
			fields,
			access: _,
		} = st;

		// Note: to support mutually recursive type definitions (types that refer to each other), struct types
		// are initialized during `type_check_scope`. The struct type is created with a dummy environment and
		// then replaced with the real environment after the struct's fields are type checked.
		// In this method, we are filling in the struct's environment with the fields and parent members
		// and updating the struct's Type with the new environment.
		let mut struct_type = env
			.lookup(name, Some(self.ctx.current_stmt_idx()))
			.expect("struct type should have been defined in the environment")
			.as_type()
			.unwrap();

		// Note: structs don't have a parent environment, instead they flatten their parent's members into the struct's env.
		//   If we encounter an existing member with the same name and type we skip it, if the types are different we
		//   fail type checking.

		// Create an environment for the struct's members
		let mut struct_env = SymbolEnv::new(
			None,
			SymbolEnvKind::Type(struct_type),
			Phase::Independent,
			self.ctx.current_stmt_idx(),
		);

		// Add fields to the struct env
		for field in fields.iter() {
			let field_type = self.resolve_type_annotation(&field.member_type, env);
			if field_type.is_mutable() {
				self.spanned_error(&field.name, "Struct fields must have immutable types");
			}
			match struct_env.define(
				&field.name,
				SymbolKind::make_member_variable(
					field.name.clone(),
					field_type,
					false,
					false,
					Phase::Independent,
					AccessModifier::Public,
					field.doc.as_ref().map(|s| Docs::with_summary(s)),
				),
				AccessModifier::Public,
				StatementIdx::Top,
			) {
				Err(type_error) => {
					self.type_error(type_error);
				}
				_ => {}
			};
		}

		let extends_types = &struct_type.as_struct().unwrap().extends;
		if let Err(e) = add_parent_members_to_struct_env(extends_types, name, &mut struct_env) {
			self.type_error(e);
		}

		// Replace the dummy struct environment with the real one
		struct_type.as_struct_mut().unwrap().env = struct_env;
	}

	fn type_check_interface(&mut self, ast_iface: &AstInterface, env: &mut SymbolEnv) {
		// Note: to support mutually recursive type definitions (types that refer to each other), interface types
		// are initialized during `type_check_scope`. The interface type is created with a dummy environment and
		// then replaced with the real environment after the interface's fields are type checked.
		// In this method, we are filling in the interface's environment with its members
		// and updating the interface's Type with the new environment.
		let mut interface_type = env
			.lookup(&ast_iface.name, Some(self.ctx.current_stmt_idx()))
			.expect("interface type should have been defined in the environment")
			.as_type()
			.unwrap();

		// Create the real interface environment to be filled with the interface AST types
		let mut interface_env = SymbolEnv::new(
			None,
			SymbolEnvKind::Type(interface_type),
			env.phase,
			self.ctx.current_stmt_idx(),
		);

		// Add methods to the interface env
		for (method_name, sig, doc) in ast_iface.methods.iter() {
			let mut method_type = self.resolve_type_annotation(&sig.to_type_annotation(), env);
			// use the interface type as the function's "this" type
			if let Type::Function(ref mut f) = *method_type {
				f.this_type = Some(interface_type);
			} else {
				panic!("Expected method type to be a function");
			}

			match interface_env.define(
				method_name,
				SymbolKind::make_member_variable(
					method_name.clone(),
					method_type,
					false,
					false,
					sig.phase,
					AccessModifier::Public,
					doc.as_ref().map(|s| Docs::with_summary(s)),
				),
				AccessModifier::Public,
				StatementIdx::Top,
			) {
				Err(type_error) => {
					self.type_error(type_error);
				}
				_ => {}
			};
		}

		let extend_interfaces = &interface_type.as_interface().unwrap().extends;

		// If this is a preflight interface and it doesn't extend any other preflight interfaces then implicitly make it extend
		// the base resource interface. This is so there's some expression in the type system that this is an
		// interface that can only be implemented on a preflight class. This is safe because all preflight classes implement
		// `std.Resource` which itself implements `std.IResource`.
		let need_to_add_base_iresource = ast_iface.phase == Phase::Preflight
			&& !extend_interfaces
				.iter()
				.any(|i| i.as_interface().unwrap().phase == Phase::Preflight);

		// Verify extended interfaces are of valid phase for this interface
		for interface in extend_interfaces.iter().map(|t| t.as_interface().unwrap()) {
			if ast_iface.phase == Phase::Inflight && interface.phase == Phase::Preflight {
				self.spanned_error(
					&ast_iface.name,
					format!(
						"Inflight interface {} cannot extend a preflight interface {}",
						ast_iface.name, interface.name
					),
				);
			}
		}

		// add methods from all extended interfaces to the interface env
		if let Err(e) = add_parent_members_to_iface_env(extend_interfaces, &ast_iface.name, &mut interface_env) {
			self.type_error(e);
		}

		// Replace the dummy interface environment with the real one
		interface_type.as_interface_mut().unwrap().env = interface_env;

		if need_to_add_base_iresource {
			let base_resource = self.types.resource_base_interface();
			interface_type.as_interface_mut().unwrap().extends.push(base_resource);
		}
	}

	fn type_check_class(&mut self, stmt: &Stmt, ast_class: &AstClass, env: &mut SymbolEnv) {
		self.ctx.push_class(ast_class);

		// preflight classes cannot be declared inside an inflight scope
		// (the other way is okay)
		if env.phase == Phase::Inflight && ast_class.phase == Phase::Preflight {
			self.spanned_error(
				stmt,
				format!("Cannot declare a {} class in {} scope", ast_class.phase, env.phase),
			);
		}
		// Verify parent is a known class and get their env
		let (parent_class, parent_class_env) =
			self.extract_parent_class(ast_class.parent.as_ref(), ast_class.phase, &ast_class.name, env);

		// Create environment representing this class, for now it'll be empty just so we can support referencing ourselves from the class definition.
		let dummy_env = SymbolEnv::new(None, SymbolEnvKind::Type(self.types.void()), env.phase, stmt.idx);

		let impl_interfaces = ast_class
			.implements
			.iter()
			.filter_map(|i| {
				let t = self
					.resolve_user_defined_type(i, env, stmt.idx)
					.unwrap_or_else(|e| self.type_error(e));
				if t.as_interface().is_some() {
					Some(t)
				} else {
					self.spanned_error(i, format!("Expected an interface, instead found type \"{}\"", t));
					None
				}
			})
			.collect::<Vec<_>>();

		// Verify implemented interfaces are of valid phase for this class
		for interface in impl_interfaces.iter().map(|t| t.as_interface().unwrap()) {
			if ast_class.phase == Phase::Inflight && interface.phase == Phase::Preflight {
				self.spanned_error(
					stmt,
					format!(
						"Inflight class {} cannot implement a preflight interface {}",
						ast_class.name, interface.name
					),
				);
			}
		}

		// Create the resource/class type and add it to the current environment (so class implementation can reference itself)
		let class_spec = Class {
			name: ast_class.name.clone(),
			fqn: None,
			env: dummy_env,
			parent: parent_class,
			implements: impl_interfaces.clone(),
			is_abstract: false,
			phase: ast_class.phase,
			defined_in_phase: env.phase,
			docs: stmt.doc.as_ref().map_or(Docs::default(), |s| Docs::with_summary(s)),
			std_construct_args: ast_class.phase == Phase::Preflight,
			lifts: None,
			uid: self.types.class_counter,
		};
		self.types.class_counter += 1;
		let mut class_type = self.types.add_type(Type::Class(class_spec));
		match env.define(
			&ast_class.name,
			SymbolKind::Type(class_type),
			ast_class.access,
			StatementIdx::Top,
		) {
			Err(type_error) => {
				self.type_error(type_error);
			}
			_ => {}
		};

		// Create a the real class environment to be filled with the class AST types
		let mut class_env = SymbolEnv::new(parent_class_env, SymbolEnvKind::Type(class_type), env.phase, stmt.idx);

		// Add fields to the class env
		for field in ast_class.fields.iter() {
			let field_type = self.resolve_type_annotation(&field.member_type, env);
			match class_env.define(
				&field.name,
				SymbolKind::make_member_variable(
					field.name.clone(),
					field_type,
					field.reassignable,
					field.is_static,
					field.phase,
					field.access,
					field.doc.as_ref().map(|s| Docs::with_summary(s)),
				),
				field.access,
				StatementIdx::Top,
			) {
				Err(type_error) => {
					self.type_error(type_error);
				}
				_ => {}
			};
		}

		// Add methods to the class env
		let mut method_types: BTreeMap<&Symbol, TypeRef> = BTreeMap::new();
		for (method_name, method_def) in ast_class.methods.iter() {
			let mut method_type = self.resolve_type_annotation(&method_def.signature.to_type_annotation(), env);
			self.add_method_to_class_env(
				&mut method_type,
				method_def,
				if method_def.is_static { None } else { Some(class_type) },
				method_def.access,
				&mut class_env,
				method_name,
			);
			method_types.insert(&method_name, method_type);
		}

		// Add the constructor to the class env
		let init_symb = Symbol {
			name: CLASS_INIT_NAME.into(),
			span: ast_class.initializer.span.clone(),
		};

		let mut init_func_type = self.resolve_type_annotation(&ast_class.initializer.signature.to_type_annotation(), env);
		self.add_method_to_class_env(
			&mut init_func_type,
			&ast_class.initializer,
			None,
			ast_class.initializer.access,
			&mut class_env,
			&init_symb,
		);
		method_types.insert(&init_symb, init_func_type);

		let inflight_init_symb = Symbol {
			name: CLASS_INFLIGHT_INIT_NAME.into(),
			span: ast_class.inflight_initializer.span.clone(),
		};

		// Add the inflight initializer to the class env
		let mut inflight_init_func_type =
			self.resolve_type_annotation(&ast_class.inflight_initializer.signature.to_type_annotation(), env);
		self.add_method_to_class_env(
			&mut inflight_init_func_type,
			&ast_class.inflight_initializer,
			Some(class_type),
			ast_class.inflight_initializer.access,
			&mut class_env,
			&inflight_init_symb,
		);
		method_types.insert(&inflight_init_symb, inflight_init_func_type);

		// Replace the dummy class environment with the real one before type checking the methods
		if let Some(mut_class) = class_type.as_class_mut() {
			mut_class.env = class_env;
		} else {
			panic!("Expected class type");
		}

		if let FunctionBody::Statements(scope) = &ast_class.inflight_initializer.body {
			self.check_class_field_initialization(&scope, &ast_class.fields, Phase::Inflight);
		};

		// Type check constructor
		self.type_check_method(
			class_type,
			&init_symb,
			&mut init_func_type,
			env,
			stmt.idx,
			&ast_class.initializer,
		);

		// Verify if all fields of a class/resource are initialized in the ctor.
		let init_statements = match &ast_class.initializer.body {
			FunctionBody::Statements(s) => s,
			FunctionBody::External(_) => panic!("init cannot be extern"),
		};
		self.check_class_field_initialization(&init_statements, &ast_class.fields, Phase::Preflight);

		// If our parent's ctor has any parameters make sure there's a call to it as the first statement of our ctor
		// (otherwise the call can be implicit and we don't need to check for it)
		if let (Some(parent_class_env), Some(parent_class_type)) = (parent_class_env, parent_class) {
			let ctor_def = if ast_class.phase == Phase::Inflight {
				&ast_class.inflight_initializer
			} else {
				&ast_class.initializer
			};
			let parent_ctor_symb = if parent_class_type.as_class().unwrap().phase == Phase::Inflight {
				&inflight_init_symb
			} else {
				// note: In case of phase independent classes (brought from JSII) the init synbol is the same as preflight
				&init_symb
			};

			let parent_ctor_sig = parent_class_env
				.lookup(&parent_ctor_symb, None)
				.expect("a ctor")
				.as_variable()
				.unwrap()
				.type_
				.as_function_sig()
				.expect("ctor to be a function");
			if let FunctionBody::Statements(ctor_body) = &ctor_def.body {
				// Make sure there's a `super()` call to the parent ctor
				if parent_ctor_sig.min_parameters() > 0 {
					// Find the `super()` call
					if let Some((idx, _super_call)) = ctor_body
						.statements
						.iter()
						.enumerate()
						.find(|(_, s)| matches!(s.kind, StmtKind::SuperConstructor { .. }))
					{
						// Check if any of the statements before the super() call are invalid
						for i in 0..idx {
							self.type_check_valid_stmt_before_super(&ctor_body.statements[i]);
						}
					} else {
						self.spanned_error(
							ctor_body,
							format!("Missing super() call in {}'s constructor", ast_class.name),
						);
					}

					// Check `super()` call occurs in valid location
					let mut super_ctor_loc_check = CheckSuperCtorLocationVisitor::new();
					super_ctor_loc_check.visit_scope(ctor_body);
					// Redundant super() calls diagnostics
					for span in super_ctor_loc_check.redundant_calls.iter() {
						self.spanned_error_with_annotations(
							span,
							"super() should be called only once",
							vec![DiagnosticAnnotation::new(
								"First super call occurs here",
								super_ctor_loc_check.first_call.as_ref().unwrap(),
							)],
						);
					}
					// Inner scope super() calls diagnostics
					for span in super_ctor_loc_check.inner_calls.iter() {
						self.spanned_error(span, "super() should be called at the top scope of the constructor");
					}
				}
			}
		}

		// Type check the inflight ctor
		self.type_check_method(
			class_type,
			&inflight_init_symb,
			&mut inflight_init_func_type,
			env,
			stmt.idx,
			&ast_class.inflight_initializer,
		);

		// TODO: handle member/method overrides in our env based on whatever rules we define in our spec
		// https://github.com/winglang/wing/issues/1124

		// Type check methods
		for (method_name, method_def) in ast_class.methods.iter() {
			let mut method_type = *method_types.get(&method_name).unwrap();
			self.type_check_method(class_type, method_name, &mut method_type, env, stmt.idx, method_def);
		}

		// Check that the class satisfies all of its interfaces
		for interface_type in impl_interfaces.iter() {
			let interface_type = match interface_type.as_interface() {
				Some(t) => t,
				None => {
					// No need to error here, it will be caught when `impl_interaces` was created
					continue;
				}
			};

			// Check all methods are implemented
			for (method_name, v) in interface_type.methods(true) {
				let method_type = v.type_;
				if let Some(symbol) = &mut class_type
					.as_class_mut()
					.unwrap()
					.env
					.lookup(&method_name.as_str().into(), None)
				{
					let class_method_var = symbol.as_variable().expect("Expected method to be a variable");
					let class_method_type = class_method_var.type_;
					self.validate_type(class_method_type, method_type, &class_method_var.name);
					// Make sure the method is public (interface methods must be public)
					if class_method_var.access != AccessModifier::Public {
						self.spanned_error(
							&class_method_var.name,
							format!(
								"Method \"{method_name}\" is {} in \"{}\" but it's an implementation of \"{interface_type}\". Interface members must be public.",
								class_method_var.access, ast_class.name,
							),
						);
					}
				} else {
					self.spanned_error(
						&ast_class.name,
						format!(
							"Class \"{}\" does not implement method \"{}\" of interface \"{}\"",
							&ast_class.name, method_name, interface_type.name.name
						),
					);
				}
			}
		}

		// Check that if the class implements sim.IResource, then the
		// types used in its methods are serializable and immutable
		if impl_interfaces
			.iter()
			.any(|i| i.as_interface().unwrap().fqn.as_deref() == Some(WINGSDK_SIM_IRESOURCE_FQN))
		{
			for (method_name, method_def) in ast_class.methods.iter() {
				let method_type = method_types.get(&method_name).unwrap();
				self.check_method_is_resource_compatible(*method_type, method_def);
			}
		}

		self.ctx.pop_class();
	}

	fn type_check_valid_stmt_before_super(&mut self, stmt: &Stmt) {
		let mut check = CheckValidBeforeSuperVisitor::new();
		check.visit_stmt(stmt);

		for span in check.this_accesses.iter() {
			self.spanned_error(
				span,
				"'super()' must be called before accessing 'this' in the constructor of a derived class",
			);
		}

		for span in check.super_accesses.iter() {
			self.spanned_error(
				span,
				"'super()' must be called before calling a method of 'super' in the constructor of a derived class",
			);
		}
	}

	fn check_method_is_resource_compatible(&mut self, method_type: TypeRef, method_def: &FunctionDefinition) {
		let sig = method_type
			.as_function_sig()
			.expect("Expected method type to be a function signature");

		let check_type = |param_name: Option<&str>, t: TypeRef| {
			let prefix = match param_name {
				Some(name) => format!("Parameter \"{}\"", name),
				None => "Return value".to_string(),
			};
			if t.is_mutable() {
				self.spanned_error(
					method_def,
					format!("{} cannot have a mutable type \"{}\" because the method's class implements sim.IResource. Only serializable, immutable types can be used in methods of simulator resources.", prefix, t),
				);
			}
			if !t.is_serializable() {
				self.spanned_error(
					method_def,
					format!("{} cannot have a non-serializable type \"{}\" because the method's class implements sim.IResource. Only serializable, immutable types can be used in methods of simulator resources.", prefix, t),
				);
			}
		};

		for param in sig.parameters.iter() {
			check_type(Some(&param.name), param.typeref);
		}
		check_type(None, sig.return_type);
	}

	fn type_check_return(&mut self, stmt: &Stmt, exp: &Option<Expr>, env: &mut SymbolEnv) {
		// Type check the return expression
		let return_type = exp.as_ref().map(|exp| (self.type_check_exp(exp, env).0, exp));

		// Make sure we're inside a function
		if self.ctx.current_function().is_none() {
			self.spanned_error(stmt, "Return statement outside of function cannot return a value");
			return;
		};

		let cur_func_env = *self.ctx.current_function_env().expect("a function env");
		let SymbolEnvKind::Function { sig: cur_func_type, .. } = cur_func_env.kind else {
			panic!("Expected function env");
		};
		let mut function_ret_type = cur_func_type.as_function_sig().expect("a function_type").return_type;

		let return_type_inferred = self.update_known_inferences(&mut function_ret_type, &stmt.span);

		if let Some((return_type, return_expression)) = return_type {
			if !function_ret_type.is_void() {
				self.validate_type(return_type, function_ret_type, return_expression);
			} else {
				if return_type_inferred {
					self.spanned_error(stmt, "Unexpected return value from void function");
				} else {
					self.spanned_error(
						stmt,
						"Unexpected return value from void function. Return type annotations are required for methods.",
					);
				}
			}
		} else {
			self.validate_type(self.types.void(), function_ret_type, stmt);
		}

		if let Type::Json(d) = &mut *function_ret_type {
			// We do not have the required analysis to know the type of the Json data after return
			if d.is_some() {
				d.take();
			}
		}
	}

	fn type_check_throw(&mut self, exp: &Expr, env: &mut SymbolEnv) {
		let (exp_type, _) = self.type_check_exp(exp, env);
		self.validate_type(exp_type, self.types.string(), exp);
	}

	fn type_check_assignment(&mut self, kind: &AssignmentKind, value: &Expr, variable: &Reference, env: &mut SymbolEnv) {
		let (exp_type, _) = self.type_check_exp(value, env);
		let (var, var_phase) = self.resolve_reference(&variable, env);
		let var_type = match &var {
			ResolveReferenceResult::Variable(var) => var.type_,
			ResolveReferenceResult::Location(_, elem_type) => *elem_type,
		};

		// First, check if the assignment violates any mutability restrictions.
		//
		// Examples:
		//
		// ```
		// let x = 5;
		// x = 6; // error: x is not reassignable
		// ```
		//
		// ```
		// let x = Array<num>[1, 2, 3];
		// x[0] = 4; // error: cannot update elements of an immutable array
		// ```
		match &var {
			ResolveReferenceResult::Variable(var) => {
				if !var.reassignable && !var.type_.is_unresolved() {
					self.spanned_error_with_annotations(
						variable,
						"Variable is not reassignable".to_string(),
						vec![DiagnosticAnnotation {
							message: "defined here (try adding \"var\" in front)".to_string(),
							span: var.name.span(),
						}],
					);
				} else if var_phase == Phase::Preflight && env.phase == Phase::Inflight {
					self.spanned_error(variable, "Variable cannot be reassigned from inflight");
				}
			}
			ResolveReferenceResult::Location(container_type, _) => match **container_type {
				Type::Anything | Type::MutJson | Type::MutArray(_) | Type::MutMap(_) => {}
				Type::Map(_) => {
					self.spanned_error_with_hints(
						variable,
						"Cannot update elements of an immutable Map",
						&["Consider using MutMap instead"],
					);
				}
				Type::Json(_) => {
					self.spanned_error_with_hints(
						variable,
						"Cannot update elements of an immutable Json",
						&["Consider using MutJson instead"],
					);
				}
				Type::Array(_) => {
					self.spanned_error_with_hints(
						variable,
						"Cannot update elements of an immutable Array",
						&["Consider using MutArray instead"],
					);
				}
				Type::String => {
					self.spanned_error(variable, "Strings are immutable");
				}
				Type::Inferred(_)
				| Type::Unresolved
				| Type::Number
				| Type::Duration
				| Type::Boolean
				| Type::Void
				| Type::Nil
				| Type::Optional(_)
				| Type::Set(_)
				| Type::MutSet(_)
				| Type::Function(_)
				| Type::Class(_)
				| Type::Interface(_)
				| Type::Struct(_)
				| Type::Stringable
				| Type::Enum(_) => self.spanned_error(
					variable,
					format!("Unsupported reassignment of element of type {}", var_type),
				),
			},
		}

		// Next, check if the RHS type is compatible the LHS type and satisfies
		// the assignment kind (like +=, -=, etc.).
		//
		// Examples:
		//
		// ```
		// let x = 5;
		// x = "hello"; // error: cannot assign a string to a number
		// ```
		//
		// ```
		// let y = MutArray<num>["hello", "world"];
		// y[0] -= "!"; // error: expected a number, found a string
		// ```
		match kind {
			AssignmentKind::AssignIncr => {
				self.validate_type_in(exp_type, &[self.types.number(), self.types.string()], value, None, None);
				self.validate_type_in(var_type, &[self.types.number(), self.types.string()], value, None, None);
			}
			AssignmentKind::AssignDecr => {
				self.validate_type(exp_type, self.types.number(), value);
				self.validate_type(var_type, self.types.number(), variable);
			}
			AssignmentKind::Assign => {}
		}
		self.validate_type(exp_type, var_type, value);
	}

	fn type_check_if(
		&mut self,
		condition: &Expr,
		statements: &Scope,
		elif_statements: &Vec<ast::ElifBlock>,
		else_statements: &Option<Scope>,
		env: &mut SymbolEnv,
	) {
		self.type_check_if_statement(condition, statements, env);

		for elif_scope in elif_statements {
			self.type_check_if_statement(&elif_scope.condition, &elif_scope.statements, env);
		}

		if let Some(else_scope) = else_statements {
			let else_scope_env = self.types.add_symbol_env(SymbolEnv::new(
				Some(env.get_ref()),
				SymbolEnvKind::Scope,
				env.phase,
				self.ctx.current_stmt_idx(),
			));
			self.types.set_scope_env(else_scope, else_scope_env);
			self.inner_scopes.push((else_scope, self.ctx.clone()));
		}
	}

	fn type_check_iflet(&mut self, iflet: &IfLet, env: &mut SymbolEnv) {
		self.type_check_if_let_statement(
			&iflet.value,
			&iflet.statements,
			&iflet.reassignable,
			&iflet.var_name,
			env,
		);

		for elif_scope in &iflet.elif_statements {
			match elif_scope {
				Elifs::ElifBlock(elif_block) => {
					self.type_check_if_statement(&elif_block.condition, &elif_block.statements, env);
				}
				Elifs::ElifLetBlock(elif_let_block) => {
					self.type_check_if_let_statement(
						&elif_let_block.value,
						&elif_let_block.statements,
						&elif_let_block.reassignable,
						&elif_let_block.var_name,
						env,
					);
				}
			}
		}

		if let Some(else_scope) = &iflet.else_statements {
			let else_scope_env = self.types.add_symbol_env(SymbolEnv::new(
				Some(env.get_ref()),
				SymbolEnvKind::Scope,
				env.phase,
				self.ctx.current_stmt_idx(),
			));
			self.types.set_scope_env(else_scope, else_scope_env);
			self.inner_scopes.push((else_scope, self.ctx.clone()));
		}
	}

	fn type_check_while(&mut self, condition: &Expr, statements: &Scope, env: &mut SymbolEnv) {
		let (cond_type, _) = self.type_check_exp(condition, env);
		self.validate_type(cond_type, self.types.bool(), condition);

		let scope_env = self.types.add_symbol_env(SymbolEnv::new(
			Some(env.get_ref()),
			SymbolEnvKind::Scope,
			env.phase,
			self.ctx.current_stmt_idx(),
		));
		self.types.set_scope_env(statements, scope_env);

		self.inner_scopes.push((statements, self.ctx.clone()));
	}

	fn type_check_for_loop(&mut self, iterable: &Expr, iterator: &Symbol, statements: &Scope, env: &mut SymbolEnv) {
		// TODO: Expression must be iterable
		let (exp_type, _) = self.type_check_exp(iterable, env);

		if !exp_type.is_iterable() {
			self.spanned_error(iterable, format!("Unable to iterate over \"{}\"", &exp_type));
		}

		let iterator_type = match &*exp_type {
			// These are builtin iterables that have a clear/direct iterable type
			Type::Array(t) => *t,
			Type::Set(t) => *t,
			Type::MutArray(t) => *t,
			Type::MutSet(t) => *t,
			Type::Anything => exp_type,
			_t => self.types.error(),
		};

		let mut scope_env = self.types.add_symbol_env(SymbolEnv::new(
			Some(env.get_ref()),
			SymbolEnvKind::Scope,
			env.phase,
			self.ctx.current_stmt_idx(),
		));
		match scope_env.define(
			&iterator,
			SymbolKind::make_free_variable(iterator.clone(), iterator_type, false, env.phase),
			AccessModifier::Private,
			StatementIdx::Top,
		) {
			Err(type_error) => {
				self.type_error(type_error);
			}
			_ => {}
		};
		self.types.set_scope_env(statements, scope_env);

		self.inner_scopes.push((statements, self.ctx.clone()));
	}

	fn type_check_let(
		&mut self,
		type_: &Option<TypeAnnotation>,
		initial_value: &Expr,
		var_name: &Symbol,
		reassignable: &bool,
		env: &mut SymbolEnv,
	) {
		let explicit_type = type_.as_ref().map(|t| self.resolve_type_annotation(t, env));
		let (mut inferred_type, _) = self.type_check_exp(initial_value, env);
		if inferred_type.is_void() {
			self.spanned_error(
				var_name,
				format!("Cannot assign expression of type \"{}\" to a variable", inferred_type),
			);
		}
		if explicit_type.is_none() && inferred_type.is_nil() {
			self.spanned_error(
				initial_value,
				"Cannot assign nil value to variables without explicit optional type",
			);
		}
		if let Some(explicit_type) = explicit_type {
			self.validate_type(inferred_type, explicit_type, initial_value);
			let final_type = if !*reassignable && explicit_type.is_json() && inferred_type.is_json() {
				// If both types are Json, use the inferred type in case it has more information
				inferred_type
			} else {
				explicit_type
			};
			match env.define(
				var_name,
				SymbolKind::make_free_variable(var_name.clone(), final_type, *reassignable, env.phase),
				AccessModifier::Private,
				StatementIdx::Index(self.ctx.current_stmt_idx()),
			) {
				Err(type_error) => {
					self.type_error(type_error);
				}
				_ => {}
			};
		} else {
			if *reassignable && inferred_type.is_json() {
				if let Type::Json(Some(_)) = *inferred_type {
					// We do not have the required analysis to know the type of the Json data after reassignment
					inferred_type = self.types.json();
				}
			}
			match env.define(
				var_name,
				SymbolKind::make_free_variable(var_name.clone(), inferred_type, *reassignable, env.phase),
				AccessModifier::Private,
				StatementIdx::Index(self.ctx.current_stmt_idx()),
			) {
				Err(type_error) => {
					self.type_error(type_error);
				}
				_ => {}
			};
		}
	}

	fn type_check_if_let_statement(
		&mut self,
		value: &Expr,
		statements: &Scope,
		reassignable: &bool,
		var_name: &Symbol,
		env: &mut SymbolEnv,
	) {
		let (mut cond_type, _) = self.type_check_exp(value, env);

		if let Type::Inferred(n) = *cond_type {
			// If the type is inferred and unlinked, we must make sure that the type is also optional
			// So let's make a new inference, but this time optional
			if self.types.get_inference_by_id(n).is_none() {
				let new_inference = self.types.make_inference();
				cond_type = self.types.make_option(new_inference);
				self.types.update_inferred_type(n, cond_type, &value.span);
			}
		}

		if !cond_type.is_option() {
			self.spanned_error(
				value,
				format!("Expected type to be optional, but got \"{}\" instead", cond_type),
			)
		}

		// Technically we only allow if let statements to be used with optionals
		// and above validate_type_is_optional method will attach a diagnostic error if it is not.
		// However for the sake of verbose diagnostics we'll allow the code to continue if the type is not an optional
		// and complete the type checking process for additional errors.
		let var_type = *cond_type.maybe_unwrap_option();

		let mut stmt_env = self.types.add_symbol_env(SymbolEnv::new(
			Some(env.get_ref()),
			SymbolEnvKind::Scope,
			env.phase,
			self.ctx.current_stmt_idx(),
		));

		// Add the variable to if block scope
		match stmt_env.define(
			var_name,
			SymbolKind::make_free_variable(var_name.clone(), var_type, *reassignable, env.phase),
			AccessModifier::Private,
			StatementIdx::Top,
		) {
			Err(type_error) => {
				self.type_error(type_error);
			}
			_ => {}
		}

		self.types.set_scope_env(statements, stmt_env);
		self.inner_scopes.push((statements, self.ctx.clone()));
	}

	fn type_check_if_statement(&mut self, condition: &Expr, statements: &Scope, env: &mut SymbolEnv) {
		let (cond_type, _) = self.type_check_exp(condition, env);
		self.validate_type(cond_type, self.types.bool(), condition);

		let if_scope_env = self.types.add_symbol_env(SymbolEnv::new(
			Some(env.get_ref()),
			SymbolEnvKind::Scope,
			env.phase,
			self.ctx.current_stmt_idx(),
		));
		self.types.set_scope_env(statements, if_scope_env);
		self.inner_scopes.push((statements, self.ctx.clone()));
	}

	fn type_check_super_constructor_against_parent_initializer(
		&mut self,
		super_constructor_call: &Stmt,
		arg_list: &ArgList,
		env: &mut SymbolEnv,
	) {
		let arg_list_types = self.type_check_arg_list(arg_list, env);

		// Verify we're inside a class
		let class_type = if let Some(current_clas) = self.ctx.current_class().cloned() {
			self
				.resolve_user_defined_type(&current_clas, env, self.ctx.current_stmt_idx())
				.expect("current class type to be defined")
		} else {
			self.spanned_error(
				super_constructor_call,
				"Call to super constructor can only be done from within a class constructor",
			);
			return;
		};

		let init_name = if env.phase == Phase::Inflight {
			CLASS_INFLIGHT_INIT_NAME
		} else {
			CLASS_INIT_NAME
		};

		// Verify we're inside the class's initializer
		let (method_name, _) = self.ctx.current_method().expect("to be inside a method");
		if method_name.name != init_name {
			self.spanned_error(
				super_constructor_call,
				"Call to super constructor can only be done from within a class constructor",
			);
			return;
		}

		// Verify the class has a parent class
		let Some(parent_class) = &class_type
			.as_class()
			.expect("class type to be a class")
			.parent
			.filter(|p| !p.is_same_type_as(&self.types.resource_base_type()))
		else {
			self.spanned_error(
				super_constructor_call,
				format!("Class \"{class_type}\" does not have a parent class"),
			);
			return;
		};

		// If the parent class is phase independent then its constructor name is just "new" regardless of
		// whether we're inflight or not.
		let parent_init_name = if parent_class.as_class().unwrap().phase == Phase::Independent {
			CLASS_INIT_NAME
		} else {
			init_name
		};

		let parent_initializer = parent_class
			.as_class()
			.unwrap()
			.methods(false)
			.find(|(name, ..)| name == parent_init_name)
			.unwrap()
			.1;

		self.type_check_arg_list_against_function_sig(
			&arg_list,
			parent_initializer.type_.as_function_sig().unwrap(),
			super_constructor_call,
			arg_list_types,
		);
	}

	/// Validate if the fields of a class are initialized in the constructor (init) according to the given phase.
	/// For example, if the phase is preflight, then all non-static preflight fields must be initialized
	/// and if the phase is inflight, then all non-static inflight fields must be initialized.
	///
	/// # Arguments
	///
	/// * `scope` - The constructor scope (init)
	/// * `fields` - All fields of a class
	/// * `phase` - initializer phase
	///
	fn check_class_field_initialization(&mut self, scope: &Scope, fields: &[ClassField], phase: Phase) {
		let mut visit_init = VisitClassInit::default();
		visit_init.analyze_statements(&scope.statements);
		let initialized_fields = visit_init.fields;

		let (current_phase, forbidden_phase) = if phase == Phase::Inflight {
			("Inflight", Phase::Preflight)
		} else {
			("Preflight", Phase::Inflight)
		};

		for field in fields.iter() {
			let matching_field = initialized_fields.iter().find(|&s| &s.name == &field.name.name);
			// inflight or static fields cannot be initialized in the initializer
			if field.phase == forbidden_phase || field.is_static {
				if let Some(matching_field) = matching_field {
					self.spanned_error(
						matching_field,
						format!(
							"\"{}\" cannot be initialized in the {} constructor",
							matching_field.name,
							current_phase.to_lowercase()
						),
					);
				};
				continue;
			}

			if matching_field == None {
				self.spanned_error(
					&field.name,
					format!("{} field \"{}\" is not initialized", current_phase, field.name.name),
				);
			}
		}
	}

	fn type_check_method(
		&mut self,
		class_type: TypeRef,
		method_name: &Symbol,
		method_type: &mut TypeRef,
		parent_env: &SymbolEnv, // the environment in which the class is declared
		statement_idx: usize,
		method_def: &FunctionDefinition,
	) {
		let class_env = &class_type.as_class().unwrap().env;
		// TODO: make sure this function returns on all control paths when there's a return type (can be done by recursively traversing the statements and making sure there's a "return" statements in all control paths)
		// https://github.com/winglang/wing/issues/457

		let method_sig = method_type
			.as_function_sig()
			.expect("Expected method type to be a function signature");

		// Create method environment and prime it with args
		let is_init = method_name.name == CLASS_INIT_NAME || method_name.name == CLASS_INFLIGHT_INIT_NAME;
		let mut method_env = self.types.add_symbol_env(SymbolEnv::new(
			Some(parent_env.get_ref()),
			SymbolEnvKind::Function {
				is_init,
				sig: *method_type,
			},
			method_sig.phase,
			statement_idx,
		));
		// Prime the method environment with `this`
		if !method_def.is_static || is_init {
			method_env
				.define(
					&Symbol {
						name: "this".into(),
						span: method_name.span.clone(),
					},
					SymbolKind::make_free_variable("this".into(), class_type, false, class_env.phase),
					AccessModifier::Private,
					StatementIdx::Top,
				)
				.expect("Expected `this` to be added to constructor env");
		}
		self.add_arguments_to_env(&method_def.signature.parameters, method_sig, &mut method_env);

		self.with_function_def(
			Some(method_name),
			&method_def.signature,
			method_def.is_static,
			method_env,
			|tc| {
				if let FunctionBody::Statements(scope) = &method_def.body {
					tc.types.set_scope_env(scope, method_env);
					tc.inner_scopes.push((scope, tc.ctx.clone()));
				}

				if let FunctionBody::External(extern_path) = &method_def.body {
					if !method_def.is_static {
						tc.spanned_error(
							method_name,
							"Extern methods must be declared \"static\" (they cannot access instance members)",
						);
					}
					if !tc.types.source_file_envs.contains_key(extern_path) {
						let new_env = tc.types.add_symbol_env(SymbolEnv::new(
							None,
							SymbolEnvKind::Type(tc.types.void()),
							method_sig.phase,
							0,
						));
						tc.types
							.source_file_envs
							.insert(extern_path.clone(), SymbolEnvOrNamespace::SymbolEnv(new_env));
					}

					if let Some(SymbolEnvOrNamespace::SymbolEnv(extern_env)) = tc.types.source_file_envs.get_mut(extern_path) {
						let lookup = extern_env.lookup(method_name, None);
						if let Some(lookup) = lookup {
							// check if it's the same type
							if let Some(lookup) = lookup.as_variable() {
								if !lookup.type_.is_same_type_as(method_type) {
									report_diagnostic(Diagnostic {
										message: "extern type must be the same in all usages".to_string(),
										span: Some(method_name.span.clone()),
										annotations: vec![DiagnosticAnnotation {
											message: "First declared here".to_string(),
											span: lookup.name.span.clone(),
										}],
										hints: vec![format!("Change type to match first declaration: {}", lookup.type_)],
									});
								}
							} else {
								panic!("Expected extern to be a variable");
							}
						} else {
							extern_env
								.define(
									method_name,
									SymbolKind::Variable(VariableInfo {
										name: method_name.clone(),
										type_: *method_type,
										access: method_def.access,
										phase: method_def.signature.phase,
										docs: None,
										kind: VariableKind::StaticMember,
										reassignable: false,
									}),
									method_def.access,
									StatementIdx::Top,
								)
								.expect("Expected extern to be defined");
						}
					}
				}
			},
		);
	}

	fn add_method_to_class_env(
		&mut self,
		method_type: &mut TypeRef,
		method_def: &FunctionDefinition,
		instance_type: Option<TypeRef>,
		access: AccessModifier,
		class_env: &mut SymbolEnv,
		method_name: &Symbol,
	) {
		// Modify the method's type based on the fact we know it's a method and not just a function
		let method_sig = method_type
			.as_function_sig_mut()
			.expect("Expected method type to be a function");

		// use the class type as the function's "this" type (or None if static)
		method_sig.this_type = instance_type;

		// For now all static preflight methods require an implicit scope argument. In the future we may be smart and if
		// the method doesn't instantiate any preflight classes then we can do away with it.
		//
		// Special cases:
		// 1) If we're overriding a method from a parent class, we assume its `implicit_scope_param`. Note that
		//    this isn't stricly correct and we don't have clearly defined rules for static method inheritance, but this
		//    resolves the issue of calling the base `Resource` class's onTypeLift method which doesn't expect a scope param.
		// 2) If the method is extern we can't add any implicit params.
		let inherit_implicit_scope_param = class_env.parent.and_then(|e| {
			e.lookup(method_name, None).and_then(|s| {
				s.as_variable()
					.unwrap()
					.type_
					.as_function_sig()
					.map(|s| s.implicit_scope_param)
			})
		});
		method_sig.implicit_scope_param = if let Some(inherit_implicit_scope_param) = inherit_implicit_scope_param {
			inherit_implicit_scope_param
		} else {
			instance_type.is_none()
				&& method_sig.phase == Phase::Preflight
				&& !matches!(method_def.body, FunctionBody::External(_))
		};

		// If this method is overriding a parent method, check access modifiers allow it, note this is only relevant for instance methods
		if instance_type.is_some() {
			if let Some(parent_type_env) = class_env.parent {
				if let LookupResult::Found(SymbolKind::Variable(var), li) = parent_type_env.lookup_ext(method_name, None) {
					let SymbolEnvKind::Type(method_defined_in) = li.env.kind else {
						panic!("Expected env to be a type env");
					};
					// If parent method is private we don't allow overriding
					if var.access == AccessModifier::Private {
						self.spanned_error(
							method_name,
							format!("Cannot override private method \"{method_name}\" of \"{method_defined_in}\""),
						);
					} else {
						// For non private methods, we only allow overriding if the access modifier is the same or more permissive:
						// - public can override public or protected
						// - protected can only override protected
						if !(access == AccessModifier::Public
							&& matches!(var.access, AccessModifier::Public | AccessModifier::Protected)
							|| access == AccessModifier::Protected && var.access == AccessModifier::Protected)
						{
							self.spanned_error(
								method_name,
								format!(
									"Cannot override {} method \"{method_name}\" of \"{method_defined_in}\" with a {access} method",
									var.access
								),
							);
						}
					}
				}
			}
		}

		let method_phase = method_type.as_function_sig().unwrap().phase;

		match class_env.define(
			method_name,
			SymbolKind::make_member_variable(
				method_name.clone(),
				*method_type,
				false,
				instance_type.is_none(),
				method_phase,
				access,
				method_def.doc.as_ref().map(|s| Docs::with_summary(s)),
			),
			access,
			StatementIdx::Top,
		) {
			Err(type_error) => {
				self.type_error(type_error);
			}
			_ => {}
		};
	}

	pub fn add_jsii_module_to_env(
		&mut self,
		env: &mut SymbolEnv,
		library_name: String,
		namespace_filter: Vec<String>,
		alias: &Symbol,
		// the statement that initiated the bring, if any
		stmt: Option<&Stmt>,
	) {
		let jsii = if let Some(jsii) = self
			.jsii_imports
			.iter()
			.find(|j| j.assembly_name == library_name && j.alias.same(alias))
		{
			// This spec has already been pre-supplied to the typechecker, so we'll still use this to populate the symbol environment
			jsii
		} else {
			// Loading the SDK is handled different from loading any other jsii modules because with the SDK we provide an exact
			// location to locate the SDK, whereas for the other modules we need to search for them from the source directory.
			let assembly_name = if library_name == WINGSDK_ASSEMBLY_NAME {
				// in runtime, if "WINGSDK_MANIFEST_ROOT" env var is set, read it. otherwise set to "../wingsdk" for dev
				let manifest_root = std::env::var("WINGSDK_MANIFEST_ROOT").unwrap_or_else(|_| "../../libs/wingsdk".to_string());
				let assembly_name = match self.jsii_types.load_module(&Utf8Path::new(&manifest_root)) {
					Ok(name) => name,
					Err(type_error) => {
						self.spanned_error(
							&stmt.map(|s| s.span.clone()).unwrap_or_default(),
							format!(
								"Cannot locate Wing standard library from \"{}\": {}",
								manifest_root, type_error
							),
						);
						return;
					}
				};

				assembly_name
			} else {
				let source_dir = self.source_path.parent().unwrap();
				let assembly_name = match self.jsii_types.load_dep(library_name.as_str(), source_dir) {
					Ok(name) => name,
					Err(type_error) => {
						self.spanned_error(
							&stmt.map(|s| s.span.clone()).unwrap_or_default(),
							format!(
								"Cannot find jsii module \"{}\" in source directory: {}",
								library_name, type_error
							),
						);
						return;
					}
				};
				assembly_name
			};

			debug!("Loaded JSII assembly {}", assembly_name);

			self.jsii_imports.push(JsiiImportSpec {
				assembly_name: assembly_name.to_string(),
				namespace_filter,
				alias: alias.clone(),
			});

			self
				.jsii_imports
				.iter()
				.find(|j| j.assembly_name == assembly_name && j.alias.same(alias))
				.expect("Expected to find the just-added jsii import spec")
		};

		// check if we've already defined the given alias in the current scope
		if env.lookup(&jsii.alias.name.as_str().into(), None).is_some() {
			self.spanned_error(alias, format!("\"{}\" is already defined", alias.name));
		} else {
			let mut importer = JsiiImporter::new(&jsii, self.types, self.jsii_types);

			importer.import_root_types();
			importer.import_submodules_to_env(env);

			// If we're importing from the the wing sdk, eagerly import all the types within it
			// The wing sdk is special because it's currently the only jsii module we import with a specific target namespace
			if jsii.assembly_name == WINGSDK_ASSEMBLY_NAME {
				importer.deep_import_submodule_to_env(if jsii.namespace_filter.is_empty() {
					None
				} else {
					Some(jsii.namespace_filter.join("."))
				});
			}
		}
	}

	/// Add function arguments to the function's environment
	///
	/// #Arguments
	///
	/// * `args` - List of arguments to add, each element is a tuple of the argument symbol and whether it's
	///   reassignable arg or not. Note that the argument types are figured out from `sig`.
	/// * `sig` - The function signature (used to figure out the type of each argument).
	/// * `env` - The function's environment to prime with the args.
	///
	fn add_arguments_to_env(&mut self, args: &Vec<AstFunctionParameter>, sig: &FunctionSignature, env: &mut SymbolEnv) {
		assert!(args.len() == sig.parameters.len());
		for (arg, param) in args.iter().zip(sig.parameters.iter()) {
			match env.define(
				&arg.name,
				SymbolKind::make_free_variable(arg.name.clone(), param.typeref, arg.reassignable, env.phase),
				AccessModifier::Public,
				StatementIdx::Top,
			) {
				Err(type_error) => {
					self.type_error(type_error);
				}
				_ => {}
			};
		}
	}

	/// Hydrate `@typeparam`s in a type reference with a given type argument
	///
	/// # Arguments
	///
	/// * `env` - The environment to use for looking up the original type
	/// * `original_fqn` - The fully qualified name of the original type
	/// * `type_params` - The type argument to use for the T1, T2, .. in the original type
	///
	/// # Returns
	/// The hydrated type reference
	///
	fn hydrate_class_type_arguments(
		&mut self,
		env: &SymbolEnv,
		original_type: TypeRef,
		type_params: Vec<TypeRef>,
	) -> TypeRef {
		let Some(original_type_env) = original_type.as_env() else {
			panic!("\"{original_type}\" does not have an environment and does not need hydration");
		};

		let Some(original_type_params) = original_type_env.type_parameters.as_ref() else {
			panic!("\"{original_type}\" does not have type parameters and does not need hydration");
		};

		if original_type_params.len() != type_params.len() {
			self.unspanned_error(format!(
				"Type \"{}\" has {} type parameters, but {} were provided",
				original_type,
				original_type_params.len(),
				type_params.len()
			));
			return self.types.error();
		}

		// map from original_type_params to type_params
		let mut types_map = HashMap::new();
		for (o, n) in original_type_params.iter().zip(type_params.iter()) {
			types_map.insert(format!("{o}"), (*o, *n));
		}

		let dummy_env = SymbolEnv::new(None, SymbolEnvKind::Type(original_type), Phase::Independent, 0);
		let tt = match &*original_type {
			Type::Class(c) => Type::Class(Class {
				name: c.name.clone(),
				env: dummy_env,
				fqn: c.fqn.clone(),
				parent: c.parent,
				implements: c.implements.clone(),
				is_abstract: c.is_abstract,
				phase: c.phase,
				docs: c.docs.clone(),
				std_construct_args: c.std_construct_args,
				lifts: None,
				defined_in_phase: env.phase,
				uid: c.uid,
			}),
			Type::Interface(iface) => Type::Interface(Interface {
				name: iface.name.clone(),
				env: dummy_env,
				fqn: iface.fqn.clone(),
				docs: iface.docs.clone(),
				extends: iface.extends.clone(),
				phase: iface.phase,
			}),
			Type::Struct(s) => Type::Struct(Struct {
				name: s.name.clone(),
				env: dummy_env,
				fqn: s.fqn.clone(),
				docs: s.docs.clone(),
				extends: s.extends.clone(),
			}),
			_ => panic!("Expected type to be a class, interface, or struct"),
		};

		// TODO: here we add a new type regardless whether we already "hydrated" `original_type` with these `type_params`. Cache!
		let mut new_type = self.types.add_type(tt);
		let new_env =
			SymbolEnv::new_with_type_params(None, SymbolEnvKind::Type(new_type), Phase::Independent, 0, type_params);

		// Update the types's env to point to the new env
		match *new_type {
			Type::Class(ref mut class) => {
				class.env = new_env;
			}
			Type::Interface(ref mut iface) => {
				iface.env = new_env;
			}
			Type::Struct(ref mut s) => {
				s.env = new_env;
			}
			_ => {}
		}

		// Add symbols from original type to new type
		// Note: this is currently limited to top-level function signatures and fields
		for (_, symbol, _) in original_type_env.iter(true) {
			match symbol {
				SymbolKind::Variable(VariableInfo {
					name,
					type_,
					reassignable,
					phase,
					kind,
					access,
					docs,
				}) => {
					match new_type.as_env_mut().unwrap().define(
						&name,
						SymbolKind::make_member_variable(
							name.clone(),
							self.get_concrete_type_for_generic(env, *type_, &types_map),
							*reassignable,
							matches!(kind, VariableKind::StaticMember),
							*phase,
							*access,
							docs.clone(),
						),
						*access,
						StatementIdx::Top,
					) {
						Err(type_error) => {
							self.type_error(type_error);
						}
						_ => {}
					}
				}
				_ => {
					panic!("Unexpected symbol kind: {:?} in class env", symbol)
				}
			}
		}

		return new_type;
	}

	fn get_concrete_type_for_generic(
		&mut self,
		env: &SymbolEnv,
		type_to_maybe_replace: TypeRef,
		types_map: &HashMap<String, (TypeRef, TypeRef)>,
	) -> TypeRef {
		// Lookup type to replace in the types map and return the concrete type from the maps
		if let Some(new_type_arg) = types_map
			.get(&format!("{type_to_maybe_replace}"))
			.filter(|(o, _)| type_to_maybe_replace.is_same_type_as(o))
			.map(|(_, n)| n)
		{
			return *new_type_arg;
		} else {
			if let Type::Optional(t) = *type_to_maybe_replace {
				let concrete_t = self.get_concrete_type_for_generic(env, t, types_map);
				return self.types.add_type(Type::Optional(concrete_t));
			}

			if let Some(sig) = type_to_maybe_replace.as_function_sig() {
				let new_this_type = sig
					.this_type
					.map(|t| self.get_concrete_type_for_generic(env, t, types_map));
				let new_return_type = self.get_concrete_type_for_generic(env, sig.return_type, types_map);

				let new_params = sig
					.parameters
					.iter()
					.map(|param| FunctionParameter {
						name: param.name.clone(),
						docs: param.docs.clone(),
						typeref: self.get_concrete_type_for_generic(env, param.typeref, types_map),
						variadic: param.variadic,
					})
					.collect();

				let new_sig = FunctionSignature {
					this_type: new_this_type,
					parameters: new_params,
					return_type: new_return_type,
					phase: if new_this_type.is_none() { env.phase } else { sig.phase },
					js_override: sig.js_override.clone(),
					docs: sig.docs.clone(),
					implicit_scope_param: sig.implicit_scope_param,
				};

				return self.types.add_type(Type::Function(new_sig));
			}

			if let Some(inner_env) = type_to_maybe_replace.as_env() {
				if let Some(type_parameters) = &inner_env.type_parameters {
					// For now all our generics only have a single type parameter so use the first type parameter as our "T1"
					let t1 = type_parameters[0];
					let t1_replacement = *types_map
						.get(&format!("{t1}"))
						.filter(|(o, _)| t1.is_same_type_as(o))
						.map(|(_, n)| n)
						.expect("generic must have a type parameter");

					let fqn = match &*type_to_maybe_replace {
						Type::Class(c) => c.fqn.as_ref(),
						Type::Interface(i) => i.fqn.as_ref(),
						Type::Struct(s) => s.fqn.as_ref(),
						_ => None,
					};

					return if let Some(fqn) = fqn {
						match fqn
							.replace(const_format::formatcp!("{WINGSDK_ASSEMBLY_NAME}."), "")
							.as_str()
						{
							WINGSDK_MUT_ARRAY => self.types.add_type(Type::MutArray(t1_replacement)),
							WINGSDK_ARRAY => self.types.add_type(Type::Array(t1_replacement)),
							WINGSDK_MAP => self.types.add_type(Type::Map(t1_replacement)),
							WINGSDK_MUT_MAP => self.types.add_type(Type::MutMap(t1_replacement)),
							WINGSDK_SET => self.types.add_type(Type::Set(t1_replacement)),
							WINGSDK_MUT_SET => self.types.add_type(Type::MutSet(t1_replacement)),
							_ => self.hydrate_class_type_arguments(env, type_to_maybe_replace, vec![t1_replacement]),
						}
					} else {
						self.hydrate_class_type_arguments(env, type_to_maybe_replace, vec![t1_replacement])
					};
				}
			} else {
				match &*type_to_maybe_replace {
					Type::Array(inner_t) => {
						let new_inner = self.get_concrete_type_for_generic(env, *inner_t, types_map);
						return self.types.add_type(Type::Array(new_inner));
					}
					Type::MutArray(inner_t) => {
						let new_inner = self.get_concrete_type_for_generic(env, *inner_t, types_map);
						return self.types.add_type(Type::MutArray(new_inner));
					}
					Type::Set(inner_t) => {
						let new_inner = self.get_concrete_type_for_generic(env, *inner_t, types_map);
						return self.types.add_type(Type::Set(new_inner));
					}
					Type::MutSet(inner_t) => {
						let new_inner = self.get_concrete_type_for_generic(env, *inner_t, types_map);
						return self.types.add_type(Type::MutSet(new_inner));
					}
					Type::Map(inner_t) => {
						let new_inner = self.get_concrete_type_for_generic(env, *inner_t, types_map);
						return self.types.add_type(Type::Map(new_inner));
					}
					Type::MutMap(inner_t) => {
						let new_inner = self.get_concrete_type_for_generic(env, *inner_t, types_map);
						return self.types.add_type(Type::MutMap(new_inner));
					}
					_ => {}
				}
			}
		}

		return type_to_maybe_replace;
	}

	fn get_stdlib_symbol(&self, symbol: &Symbol) -> Option<Symbol> {
		// Need this in order to map wing types to their stdlib equivalents
		// e.g. wing::str -> stdlib::String | wing::Array -> stdlib::ImmutableArray
		match symbol.name.as_str() {
			"Json" => Some(symbol.clone()),
			"duration" => Some(Symbol {
				name: "Duration".to_string(),
				span: symbol.span.clone(),
			}),
			"datetime" => Some(Symbol {
				name: "Datetime".to_string(),
				span: symbol.span.clone(),
			}),
			"regex" => Some(Symbol {
				name: "Regex".to_string(),
				span: symbol.span.clone(),
			}),
			"str" => Some(Symbol {
				name: "String".to_string(),
				span: symbol.span.clone(),
			}),
			"num" => Some(Symbol {
				name: "Number".to_string(),
				span: symbol.span.clone(),
			}),
			"bool" => Some(Symbol {
				name: "Boolean".to_string(),
				span: symbol.span.clone(),
			}),
			_ => None,
		}
	}

	fn reference_to_udt(&mut self, reference: &Reference) -> Option<UserDefinedType> {
		// TODO: we currently don't handle parenthesized expressions correctly so something like `(MyEnum).A` or `std.(namespace.submodule).A` will return true, is this a problem?
		// https://github.com/winglang/wing/issues/1006
		let mut path = vec![];
		let mut current_reference = reference;
		loop {
			match &current_reference {
				Reference::Identifier(symbol) => {
					if let Some(stdlib_symbol) = self.get_stdlib_symbol(symbol) {
						path.push(stdlib_symbol);
						path.push(Symbol {
							name: WINGSDK_STD_MODULE.to_string(),
							span: symbol.span.clone(),
						});
					} else {
						path.push(symbol.clone());
					}
					break;
				}
				Reference::InstanceMember {
					object,
					property,
					optional_accessor: _,
				} => {
					path.push(property.clone());
					current_reference = match &object.kind {
						ExprKind::Reference(r) => r,
						_ => return None,
					}
				}
				Reference::TypeMember { type_name, property } => {
					path.push(property.clone());
					type_name.fields.iter().rev().for_each(|f| path.push(f.clone()));
					path.push(type_name.root.clone());
					break;
				}
				// a[b] cannot be a type reference
				Reference::ElementAccess { .. } => return None,
			}
		}

		let root = path.pop().unwrap();
		path.reverse();

		// combine all the spans into a single span
		let start = root.span.start;
		let end = path.last().map(|s| s.span.end).unwrap_or(root.span.end);
		let file_id = root.span.file_id.clone();
		let start_offset = root.span.start_offset;
		let end_offset = path.last().map(|s| s.span.end_offset).unwrap_or(root.span.end_offset);

		Some(UserDefinedType {
			root,
			fields: path,
			span: WingSpan {
				start,
				end,
				file_id,
				start_offset,
				end_offset,
			},
		})
	}

	/// Check if this expression is actually a reference to a type. The parser doesn't distinguish between a `some_expression.field` and `SomeType.field`.
	/// This function checks if the expression is a reference to a user define type and if it is it returns it. If not it returns `None`.
	fn expr_maybe_type(&mut self, expr: &Expr, env: &SymbolEnv) -> Option<UserDefinedType> {
		// TODO: we currently don't handle parenthesized expressions correctly so something like `(MyEnum).A` or `std.(namespace.submodule).A` will return true, is this a problem?
		// https://github.com/winglang/wing/issues/1006

		let base_udt = if let ExprKind::Reference(reference) = &expr.kind {
			self.reference_to_udt(reference)?
		} else {
			return None;
		};

		// rewrite "namespace.foo()" to "namespace.Util.foo()" (e.g. `util.env()`). we do this by
		// looking up the symbol path within the current environment and if it resolves to a namespace,
		// then resolve a class named "Util" within it. This will basically be equivalent to the
		// `foo.Bar.baz()` case (where `baz()`) is a static method of class `Bar`.
		if base_udt.fields.is_empty() {
			let result = env.lookup_nested_str(&base_udt.full_path_str(), Some(self.ctx.current_stmt_idx()));
			if let LookupResult::Found(symbol_kind, _) = result {
				if let SymbolKind::Namespace(_) = symbol_kind {
					let mut new_udt = base_udt.clone();
					new_udt.fields.push(Symbol {
						name: UTIL_CLASS_NAME.to_string(),
						span: base_udt.span.clone(),
					});

					return self
						.resolve_user_defined_type(&new_udt, env, self.ctx.current_stmt_idx())
						.ok()
						.map(|_| new_udt);
				}
			}
		}

		self
			.resolve_user_defined_type(&base_udt, env, self.ctx.current_stmt_idx())
			.ok()
			.map(|_| base_udt)
	}

	fn make_immutable(&mut self, type_: TypeRef) -> TypeRef {
		match *type_ {
			Type::MutArray(inner) => {
				let inner = self.make_immutable(inner);
				self.types.add_type(Type::Array(inner))
			}
			Type::MutJson => self.types.json(),
			Type::MutMap(inner) => {
				let inner = self.make_immutable(inner);
				self.types.add_type(Type::Map(inner))
			}
			Type::MutSet(inner) => {
				let inner = self.make_immutable(inner);
				self.types.add_type(Type::Set(inner))
			}
			Type::Optional(inner) => {
				let inner = self.make_immutable(inner);
				self.types.add_type(Type::Optional(inner))
			}
			_ => type_,
		}
	}

	fn resolve_reference(&mut self, reference: &Reference, env: &mut SymbolEnv) -> (ResolveReferenceResult, Phase) {
		match reference {
			Reference::Identifier(symbol) => {
				let lookup_res = env.lookup_ext_mut(symbol, Some(self.ctx.current_stmt_idx()));
				if let LookupResultMut::Found(var, _) = lookup_res {
					if let Some(var) = var.as_variable_mut() {
						let phase = var.phase;
						self.update_known_inferences(&mut var.type_, &var.name.span);
						(ResolveReferenceResult::Variable(var.clone()), phase)
					} else {
						let err = self.spanned_error_with_var(
							symbol,
							format!("Expected identifier \"{symbol}\" to be a variable, but it's a {var}",),
						);
						(ResolveReferenceResult::Variable(err.0), err.1)
					}
				} else {
					// Give a specific error message if someone tries to write "print" instead of "log"
					if symbol.name == "print" {
						self.spanned_error(symbol, "Unknown symbol \"print\", did you mean to use \"log\"?");
					} else {
						self.type_error(lookup_result_mut_to_type_error(lookup_res, symbol));
					}
					(
						ResolveReferenceResult::Variable(self.make_error_variable_info()),
						Phase::Independent,
					)
				}
			}
			Reference::InstanceMember {
				object,
				property,
				optional_accessor,
			} => {
				// There's a special case where the object is actually a type and the property is either a static member or an enum variant.
				// In this case the type might even be namespaced (recursive nested reference). We need to detect this and transform this
				// reference into a type reference.
				if let Some(user_type_annotation) = self.expr_maybe_type(object, env) {
					// We can't get here twice, we can safely assume that if we're here the `object` part of the reference doesn't have and evaluated type yet.
					// Create a type reference out of this nested reference and call ourselves again
					let new_ref = Reference::TypeMember {
						type_name: user_type_annotation.clone(),
						property: property.clone(),
					};

					// Store this reference for later when we can modify the final AST and replace the original reference with the new one
					self.types.type_expressions.insert(object.id, new_ref.clone());

					return self.resolve_reference(&new_ref, env);
				}

				// Special case: if the object expression is a simple reference to `this` and we're inside the init function then
				// we'll consider all properties as reassignable regardless of whether they're `var`.
				let mut force_reassignable = false;
				if let ExprKind::Reference(Reference::Identifier(symb)) = &object.kind {
					if symb.name == "this" {
						if let LookupResult::Found(kind, info) = env.lookup_ext(&symb, Some(self.ctx.current_stmt_idx())) {
							// `this` reserved symbol should always be a variable
							assert!(matches!(kind, SymbolKind::Variable(_)));
							force_reassignable = info.init;
						}
					}
				}

				let (instance_type, instance_phase) = self.type_check_exp(object, env);

				// If resolving the object's type failed, we can't resolve the property either
				if instance_type.is_unresolved() {
					return (
						ResolveReferenceResult::Variable(self.make_error_variable_info()),
						Phase::Independent,
					);
				}

				let mut property_variable = self.resolve_variable_from_instance_type(instance_type, property, env);

				// Make sure we're not referencing a preflight field on an inflight instance
				let mut property_phase = property_variable.phase;
				if property_phase == Phase::Preflight && instance_phase == Phase::Inflight {
					self.spanned_error_with_annotations(
						property,
						format!("Can't access preflight member \"{property}\" on inflight instance of type \"{instance_type}\"",),
						vec![DiagnosticAnnotation::new("Object phase is in inflight", object)],
					);
					return (
						ResolveReferenceResult::Variable(self.make_error_variable_info()),
						Phase::Independent,
					);
				}

				// Try to resolve phase independent property's actual phase
				property_phase = if property_phase == Phase::Independent {
					// Phase independent properties get the env phase, this makes sure calls to phase independent
					// methods on lifted preflight objects are executed inflight. This is important in the following cases:
					// 1. Strings might be tokens and not evaluated yet. Tokenized strings accessed inflight
					//    must be evaluated in inflight.
					// 2. Methods returning mutable objects need to be called inflight, because we un-mut these objects
					//    on lift, but the use expects the return value to be mutable. Calling them inflight resolves this.
					// 3. Any side effect as a result of the call (non-pure functions) is probably expected to happen inflight.
					//    So generally, we should call phase independent methods inflight.
					if instance_type.is_struct() {
						// Struct fields aren't methods so we can safely leave them phase independent,
						// without this accessing methods on struct fields don't get correctly lift qualified
						instance_phase
					} else {
						env.phase
					}
				} else {
					property_variable.phase
				};

				// Check if the object is an optional type. If it is ensure the use of optional chaining.
				let object_is_option = instance_type.is_option();

				if object_is_option && !optional_accessor {
					self.spanned_error(
						object,
						format!(
							"Property access on optional type \"{}\" requires optional accessor: \"?.\"",
							instance_type
						),
					);
				}

				if force_reassignable {
					property_variable.reassignable = true;
				}

				// If `a?.b.c`, make sure the entire reference is optional
				if *optional_accessor {
					property_variable.type_ = self.types.make_option(property_variable.type_);
				}

				(ResolveReferenceResult::Variable(property_variable), property_phase)
			}
			Reference::TypeMember { type_name, property } => {
				let type_ = self
					.resolve_user_defined_type(type_name, env, self.ctx.current_stmt_idx())
					.unwrap_or_else(|e| self.type_error(e));
				match *type_ {
					Type::Enum(ref e) => {
						if e.values.contains_key(property) {
							(
								ResolveReferenceResult::Variable(VariableInfo {
									name: property.clone(),
									kind: VariableKind::StaticMember,
									type_,
									reassignable: false,
									phase: Phase::Independent,
									access: AccessModifier::Public,
									docs: None,
								}),
								Phase::Independent,
							)
						} else {
							let err = self.spanned_error_with_var(
								property,
								format!("Enum \"{}\" does not contain value \"{}\"", type_, property.name),
							);
							(ResolveReferenceResult::Variable(err.0), err.1)
						}
					}
					Type::Struct(ref s) => {
						const FROM_JSON: &str = "fromJson";
						const TRY_FROM_JSON: &str = "tryFromJson";

						if property.name == FROM_JSON || property.name == TRY_FROM_JSON {
							// we need to validate that only structs with all valid json fields can have a fromJson method
							for (name, field) in s.fields(true) {
								if !field.type_.has_json_representation() {
									self.spanned_error_with_var(
										property,
										format!(
											"Struct \"{}\" contains field \"{}\" which cannot be represented in Json",
											type_, name
										),
									);
									return (
										ResolveReferenceResult::Variable(self.make_error_variable_info()),
										Phase::Independent,
									);
								}
							}
						}

						let new_class = self.hydrate_class_type_arguments(env, lookup_known_type(WINGSDK_STRUCT, env), vec![type_]);
						let v = self.get_property_from_class_like(new_class.as_class().unwrap(), property, true, env);
						(ResolveReferenceResult::Variable(v), Phase::Independent)
					}
					Type::Class(ref c) => {
						let v = self.get_property_from_class_like(c, property, true, env);
						if matches!(v.kind, VariableKind::InstanceMember) {
							let err = self.spanned_error_with_var(
								property,
								format!("Class \"{c}\" contains a member \"{property}\" but it is not static"),
							);
							return (ResolveReferenceResult::Variable(err.0), err.1);
						}
						// If the property is phase independent then resolve its actual phase to the current execution phase
						let phase = if v.phase == Phase::Independent {
							env.phase
						} else {
							v.phase
						};
						(ResolveReferenceResult::Variable(v.clone()), phase)
					}
					_ => {
						let err = self.spanned_error_with_var(property, format!("\"{}\" not a valid reference", reference));
						(ResolveReferenceResult::Variable(err.0), err.1)
					}
				}
			}
			Reference::ElementAccess { object, index } => {
				let (instance_type, instance_phase) = self.type_check_exp(object, env);
				let (index_type, index_phase) = self.type_check_exp(index, env);

				// Given a[b], we type check the expression according to the type of a.
				let res = match *instance_type {
					// TODO: it might be possible to look at Type::Json's inner data to give a more specific type
					Type::Json(_) => {
						self.validate_type_in(
							index_type,
							&[self.types.number(), self.types.string()],
							index,
							None,
							None,
						);
						ResolveReferenceResult::Location(instance_type, self.types.json()) // indexing into a Json object returns a Json object
					}
					Type::MutJson => {
						self.validate_type_in(
							index_type,
							&[self.types.number(), self.types.string()],
							index,
							None,
							None,
						);
						ResolveReferenceResult::Location(instance_type, self.types.mut_json()) // indexing into a MutJson object returns a MutJson object
					}
					Type::Array(inner_type) | Type::MutArray(inner_type) => {
						self.validate_type(index_type, self.types.number(), index);
						ResolveReferenceResult::Location(instance_type, inner_type)
					}
					Type::Map(inner_type) | Type::MutMap(inner_type) => {
						self.validate_type(index_type, self.types.string(), index);
						ResolveReferenceResult::Location(instance_type, inner_type)
					}
					Type::Anything => ResolveReferenceResult::Location(self.types.anything(), self.types.anything()),
					Type::Unresolved => ResolveReferenceResult::Location(self.types.error(), self.types.error()),
					Type::Inferred(_) => {
						self.spanned_error(object, "Indexing into an inferred type is not supported");
						ResolveReferenceResult::Location(self.types.error(), self.types.error())
					}
					Type::String => {
						self.validate_type(index_type, self.types.number(), index);

						ResolveReferenceResult::Location(instance_type, self.types.string())
					}
					Type::Number
					| Type::Duration
					| Type::Boolean
					| Type::Void
					| Type::Nil
					| Type::Optional(_)
					| Type::Set(_)
					| Type::MutSet(_)
					| Type::Function(_)
					| Type::Class(_)
					| Type::Interface(_)
					| Type::Struct(_)
					| Type::Enum(_)
					| Type::Stringable => {
						let err = self.spanned_error_with_var(object, format!("Type \"{}\" is not indexable", instance_type));
						ResolveReferenceResult::Variable(err.0)
					}
				};
				(
					res,
					if index_phase == Phase::Independent && instance_phase == Phase::Preflight {
						// In case of a phase independent index on a preflight instance we can lift the entire expression
						// so use the instance phase. Using combine_phases here would result in the entire expression to be
						// phase independent and then we'll lift only the instance and won't be able to correctly qualify
						// the expression:
						// bucket_arr[0].put(..) // we need to qualify the entire expression with "put"
						instance_phase
					} else {
						combine_phases(index_phase, instance_phase)
					},
				)
			}
		}
	}

	/// Check if the given property on the given type with the given access modifier can be accessed from the current context
	fn resolve_variable_from_instance_type(
		&mut self,
		instance_type: TypeRef,
		property: &Symbol,
		env: &SymbolEnv,
	) -> VariableInfo {
		match *instance_type {
			Type::Optional(t) => self.resolve_variable_from_instance_type(t, property, env),
			Type::Class(ref class) => self.get_property_from_class_like(class, property, false, env),
			Type::Interface(ref interface) => self.get_property_from_class_like(interface, property, false, env),
			Type::Anything => VariableInfo {
				name: property.clone(),
				type_: instance_type,
				reassignable: false,
				phase: env.phase,
				kind: VariableKind::InstanceMember,
				access: AccessModifier::Public,
				docs: None,
			},

			// Lookup wingsdk std types, hydrating generics if necessary
			Type::Array(t) => {
				let new_class = self.hydrate_class_type_arguments(env, lookup_known_type(WINGSDK_ARRAY, env), vec![t]);
				self.get_property_from_class_like(new_class.as_class().unwrap(), property, false, env)
			}
			Type::MutArray(t) => {
				let new_class = self.hydrate_class_type_arguments(env, lookup_known_type(WINGSDK_MUT_ARRAY, env), vec![t]);
				self.get_property_from_class_like(new_class.as_class().unwrap(), property, false, env)
			}
			Type::Set(t) => {
				let new_class = self.hydrate_class_type_arguments(env, lookup_known_type(WINGSDK_SET, env), vec![t]);
				self.get_property_from_class_like(new_class.as_class().unwrap(), property, false, env)
			}
			Type::MutSet(t) => {
				let new_class = self.hydrate_class_type_arguments(env, lookup_known_type(WINGSDK_MUT_SET, env), vec![t]);
				self.get_property_from_class_like(new_class.as_class().unwrap(), property, false, env)
			}
			Type::Map(t) => {
				let new_class = self.hydrate_class_type_arguments(env, lookup_known_type(WINGSDK_MAP, env), vec![t]);
				self.get_property_from_class_like(new_class.as_class().unwrap(), property, false, env)
			}
			Type::MutMap(t) => {
				let new_class = self.hydrate_class_type_arguments(env, lookup_known_type(WINGSDK_MUT_MAP, env), vec![t]);
				self.get_property_from_class_like(new_class.as_class().unwrap(), property, false, env)
			}
			Type::Json(_) => self.get_property_from_class_like(
				lookup_known_type(WINGSDK_JSON, env).as_class().unwrap(),
				property,
				false,
				env,
			),
			Type::MutJson => self.get_property_from_class_like(
				lookup_known_type(WINGSDK_MUT_JSON, env).as_class().unwrap(),
				property,
				false,
				env,
			),
			Type::String => self.get_property_from_class_like(
				lookup_known_type(WINGSDK_STRING, env).as_class().unwrap(),
				property,
				false,
				env,
			),
			Type::Duration => self.get_property_from_class_like(
				lookup_known_type(WINGSDK_DURATION, env).as_class().unwrap(),
				property,
				false,
				env,
			),
			Type::Struct(ref s) => self.get_property_from_class_like(s, property, true, env),
			_ => self.spanned_error_with_var(property, "Property not found").0,
		}
	}

	/// Get's the type of an instance variable in a class and the type in which it's defined
	fn get_property_from_class_like(
		&mut self,
		class: &impl ClassLike,
		property: &Symbol,
		allow_static: bool,
		env: &SymbolEnv,
	) -> VariableInfo {
		let lookup_res = class.get_env().lookup_ext(property, None);
		if let LookupResult::Found(field, lookup_info) = lookup_res {
			let var = field.as_variable().expect("Expected property to be a variable");

			// Determine the access type of the property
			// Lookup the property in the class env to find out in which class (perhaps an ancestor) it was defined
			let SymbolEnvKind::Type(property_defined_in) = lookup_info.env.kind else {
				panic!("Expected env to be a type env");
			};
			// Check if the class in which the property is defined is one of the classes we're currently nested in
			let mut private_access = false;
			let mut protected_access = false;
			for current_class in self.ctx.current_class_nesting() {
				let current_class_type = self
					.resolve_user_defined_type(&current_class, env, self.ctx.current_stmt_idx())
					.unwrap();
				private_access = private_access || current_class_type.is_same_type_as(&property_defined_in);
				protected_access =
					protected_access || private_access || current_class_type.is_strict_subtype_of(&property_defined_in);
				if private_access {
					break;
				}
			}

			// Compare the access type with what's allowed
			match var.access {
				AccessModifier::Private => {
					if !private_access {
						report_diagnostic(Diagnostic {
							message: format!("Cannot access private member \"{property}\" of \"{class}\""),
							span: Some(property.span()),
							annotations: vec![DiagnosticAnnotation {
								message: "defined here".to_string(),
								span: lookup_info.span,
							}],
							hints: vec![format!(
								"the definition of \"{property}\" needs a broader access modifier like \"pub\" or \"protected\" to be used outside of \"{class}\"",
							)],
						});
					}
				}
				AccessModifier::Protected => {
					if !protected_access {
						report_diagnostic(Diagnostic {
							message: format!("Cannot access protected member \"{property}\" of \"{class}\""),
							span: Some(property.span()),
							annotations: vec![DiagnosticAnnotation {
								message: "defined here".to_string(),
								span: lookup_info.span,
							}],
							hints: vec![format!(
								"the definition of \"{property}\" needs a broader access modifier like \"pub\" to be used outside of \"{class}\"",
							)],
						});
					}
				}
				AccessModifier::Public => {} // keep this here to make sure we don't add a new access modifier without handling it here
			}

			if let VariableKind::StaticMember = var.kind {
				if allow_static {
					return var.clone();
				}

				self
					.spanned_error_with_var(
						property,
						format!("Cannot access static property \"{property}\" from instance"),
					)
					.0
			} else {
				var.clone()
			}
		} else {
			self.type_error(lookup_result_to_type_error(lookup_res, property));
			self.make_error_variable_info()
		}
	}

	/// Resolves a user defined type (e.g. `Foo.Bar.Baz`) to a type reference
	/// If needed, this method can also resolve types from jsii libraries that have yet to be imported
	fn resolve_user_defined_type(
		&mut self,
		user_defined_type: &UserDefinedType,
		env: &SymbolEnv,
		statement_idx: usize,
	) -> Result<TypeRef, TypeError> {
		// Attempt to resolve the type from the current environment
		let res = resolve_user_defined_type(user_defined_type, env, statement_idx);
		if res.is_ok() {
			return res;
		}

		// If the type is not found, attempt to import it from a jsii library
		import_udt_from_jsii(self.types, self.jsii_types, user_defined_type, &self.jsii_imports);
		resolve_user_defined_type(user_defined_type, env, statement_idx)
	}

	fn extract_parent_class(
		&mut self,
		parent: Option<&UserDefinedType>,
		phase: Phase,
		name: &Symbol,
		env: &mut SymbolEnv,
	) -> (Option<TypeRef>, Option<SymbolEnvRef>) {
		let Some(parent) = parent else {
			if phase == Phase::Preflight {
				// if this is a preflight and we don't have a parent, then we implicitly set it to `std.Resource`
				let t = self.types.resource_base_type();
				let env = t.as_preflight_class().unwrap().env.get_ref();
				return (Some(t), Some(env));
			} else {
				return (None, None);
			}
		};

		let parent_type = self
			.resolve_user_defined_type(parent, env, self.ctx.current_stmt_idx())
			.unwrap_or_else(|e| {
				self.type_error(e);
				self.types.error()
			});

		// bail out if we could not resolve the parent type
		if parent_type.is_unresolved() {
			return (None, None);
		}

		if &parent.root == name && parent.fields.is_empty() {
			self.spanned_error(parent, "Class cannot extend itself");
			return (None, None);
		}

		if let Some(parent_class) = parent_type.as_class() {
			// Parent class must be either the same phase as the child or, if the child is an inflight class, the parent can be an independent class
			if (parent_class.phase == phase) || (phase == Phase::Inflight && parent_class.phase == Phase::Independent) {
				(Some(parent_type), Some(parent_class.env.get_ref()))
			} else {
				self.spanned_error(
					parent,
					format!(
						"Class \"{}\" is an {} class and cannot extend {} class \"{}\"",
						name, phase, parent_class.phase, parent_class.name
					),
				);
				(None, None)
			}
		} else {
			self.spanned_error(parent, format!("Expected \"{}\" to be a class", parent));
			(None, None)
		}
	}

	fn type_check_lift_statement(&mut self, lift_quals: &ExplicitLift, env: &mut SymbolEnv) {
		for qual in lift_quals.qualifications.iter() {
			let (obj_type, obj_phase) = self.type_check_exp(&qual.obj, env);
			// Skip unknown references (diagnotics already emitted in `resolve_reference`)
			if obj_type.is_unresolved() {
				continue;
			}
			// Make sure the object isn't inflight
			if obj_phase == Phase::Inflight {
				self.spanned_error(
					&qual.obj,
					format!("Expected a preflight object, but found {obj_phase} expression instead"),
				);
			}
			// Make sure the object type is a preflight type
			if !obj_type.is_preflight_object_type() {
				self.spanned_error_with_hints(
					&qual.obj,
					format!("Expected a preflight object type, but found {obj_type} instead"),
					&["Preflight objects are instances of either a class or interface defined preflight without the `inflight` modifier"],
				);
				continue;
			}
			// Make sure all the ops are inflight instance members of the object
			for op in qual.ops.iter() {
				let obj_env = obj_type.as_env().expect("a preflight object to have an env");
				match obj_env.lookup(op, None) {
					Some(SymbolKind::Variable(v)) => {
						if v.phase != Phase::Inflight {
							self.spanned_error(
								op,
								format!(
									"Only inflight members may be qualified. \"{op}\" is a {} member.",
									v.phase
								),
							);
						}
						if v.kind != VariableKind::InstanceMember {
							self.spanned_error(op, "Only instance (non-static) members may be qualified".to_string());
						}
					}
					Some(_) => panic!("expected object envs to only have variables"),
					None => self.spanned_error_with_annotations(
						op,
						format!("Object of type {obj_type} does not have an inflight member named \"{op}\""),
						vec![DiagnosticAnnotation::new(
							"Operation does not exist in this object",
							&qual.obj,
						)],
					),
				}
			}
		}

		// Type check the inner statements
		let scope_env = self.types.add_symbol_env(SymbolEnv::new(
			Some(env.get_ref()),
			SymbolEnvKind::Scope,
			env.phase,
			self.ctx.current_stmt_idx(),
		));
		self.types.set_scope_env(&lift_quals.statements, scope_env);
		self.inner_scopes.push((&lift_quals.statements, self.ctx.clone()));
	}
}

impl VisitorWithContext for TypeChecker<'_> {
	fn ctx(&mut self) -> &mut VisitContext {
		&mut self.ctx
	}
}

/**
 * Given two phases (typically from two sub expressions of an expression) will return a valid phase
 * for the top level expression.
 */
fn combine_phases(phase1: Phase, phase2: Phase) -> Phase {
	match (phase1, phase2) {
		// If any of the expressions are inflight then the result is inflight since
		// the entire expression can only be evaluated in inflight context.
		(Phase::Inflight, _) | (_, Phase::Inflight) => Phase::Inflight,
		// Otherwise we'll treat the expression as phase independent
		// Note: we never result in a preflight expression since we currently prefer
		// to lift the smaller preflight components and evaluate them in inflight context
		_ => Phase::Independent,
	}
}

fn add_parent_members_to_struct_env(
	extends_types: &Vec<TypeRef>,
	name: &Symbol,
	struct_env: &mut SymbolEnv, // TODO: pass the struct_type here and we'll extract the env
) -> Result<(), TypeError> {
	// Add members of all parents to the struct's environment
	for parent_type in extends_types.iter() {
		let parent_struct = if let Some(parent_struct) = parent_type.as_struct() {
			parent_struct
		} else {
			return Err(TypeError {
				message: format!(
					"Type \"{}\" extends \"{}\" which should be a struct",
					name.name, parent_type
				),
				span: name.span.clone(),
				annotations: vec![],
				hints: vec![],
			});
		};
		// Add each member of current parent to the struct's environment (if it wasn't already added by a previous parent)
		for (parent_member_name, parent_member, _) in parent_struct.env.iter(true) {
			let parent_member_var = parent_member
				.as_variable()
				.expect("Expected struct member to be a variable");
			let parent_member_type = parent_member_var.type_;

			if let Some(existing_type) = struct_env.lookup(&parent_member_name.as_str().into(), None) {
				let existing_var = existing_type
					.as_variable()
					.expect("Expected struct member to be a variable");
				let existing_type = existing_var.type_;

				if !existing_type.is_same_type_as(&parent_member_type) {
					return Err(TypeError {
						span: existing_var.name.span.clone(),
						message: format!(
							"Struct \"{}\" extends \"{}\" which introduces a conflicting member \"{}\" ({} != {})",
							name, parent_type, parent_member_name, parent_member_type, existing_type
						),
						annotations: vec![],
						hints: vec![],
					});
				}
			} else {
				let sym = Symbol {
					name: parent_member_name,
					span: parent_member_var.name.span.clone(),
				};
				struct_env.define(
					&sym,
					SymbolKind::make_member_variable(
						sym.clone(),
						parent_member_type,
						false,
						false,
						struct_env.phase,
						AccessModifier::Public,
						parent_member_var.docs.clone(),
					),
					AccessModifier::Public,
					StatementIdx::Top,
				)?;
			}
		}
	}
	Ok(())
}

// TODO: dup code with `add_parent_members_to_struct_env`
fn add_parent_members_to_iface_env(
	extends_types: &Vec<TypeRef>,
	name: &Symbol,
	iface_env: &mut SymbolEnv, // TODO: pass the iface_type here and we'll extract the env
) -> Result<(), TypeError> {
	// Add members of all parents to the interface's environment
	for parent_type in extends_types.iter() {
		let parent_iface = if let Some(parent_iface) = parent_type.as_interface() {
			parent_iface
		} else {
			return Err(TypeError {
				message: format!(
					"Type \"{}\" extends \"{}\" which should be an interface",
					name.name, parent_type
				),
				span: name.span.clone(),
				annotations: vec![],
				hints: vec![],
			});
		};
		// Add each member of current parent to the interface's environment (if it wasn't already added by a previous parent)
		for (parent_member_name, parent_member, _) in parent_iface.env.iter(true) {
			let member_var = parent_member
				.as_variable()
				.expect("Expected interface member to be a variable");
			if let Some(existing_type) = iface_env.lookup(&parent_member_name.as_str().into(), None) {
				let existing_type = existing_type
					.as_variable()
					.expect("Expected interface member to be a variable")
					.type_;
				if !existing_type.is_same_type_as(&member_var.type_) {
					return Err(TypeError {
						message: format!(
							"Interface \"{}\" extends \"{}\" but has a conflicting member \"{}\" ({} != {})",
							name, parent_type, parent_member_name, member_var.type_, existing_type
						),
						span: name.span.clone(),
						annotations: vec![],
						hints: vec![],
					});
				}
			} else {
				let sym = Symbol {
					name: parent_member_name,
					span: name.span.clone(),
				};
				iface_env.define(
					&sym,
					SymbolKind::make_member_variable(
						sym.clone(),
						member_var.type_,
						member_var.reassignable,
						member_var.kind == VariableKind::StaticMember,
						member_var.phase,
						AccessModifier::Public,
						member_var.docs.clone(),
					),
					AccessModifier::Public,
					StatementIdx::Top,
				)?;
			}
		}
	}
	Ok(())
}

#[duplicate_item(
	lookup_result_to_type_error LookupResult;
	[lookup_result_to_type_error] [LookupResult];
	[lookup_result_mut_to_type_error] [LookupResultMut];
)]
fn lookup_result_to_type_error<T>(lookup_result: LookupResult, looked_up_object: &T) -> TypeError
where
	T: Spanned + Display,
{
	match lookup_result {
		LookupResult::NotFound(s, maybe_t) => {
			let message = if let Some(env_type) = maybe_t {
				format!("Member \"{s}\" does not exist in \"{env_type}\"")
			} else {
				format!("Unknown symbol \"{s}\"")
			};
			let mut hints = vec![];
			if s.name == CONSTRUCT_NODE_PROPERTY {
				hints.push("use nodeof(x) to access the tree node on a preflight class".to_string());
			}
			TypeError {
				message,
				span: s.span(),
				annotations: vec![],
				hints,
			}
		}
		LookupResult::NotPublic(kind, lookup_info) => TypeError {
			message: {
				let access = lookup_info.access.to_string();
				match kind {
					SymbolKind::Type(type_) => {
						if matches!(**type_, Type::Class(_)) {
							format!("Class \"{looked_up_object}\" is {access}")
						} else if matches!(**type_, Type::Interface(_)) {
							format!("Interface \"{looked_up_object}\" is {access}")
						} else if matches!(**type_, Type::Struct(_)) {
							format!("Struct \"{looked_up_object}\" is {access}")
						} else if matches!(**type_, Type::Enum(_)) {
							format!("Enum \"{looked_up_object}\" is {access}")
						} else {
							format!("Symbol \"{looked_up_object}\" is {access}")
						}
					}
					SymbolKind::Variable(_) => format!("Symbol \"{looked_up_object}\" is {access}"),
					SymbolKind::Namespace(_) => format!("namespace \"{looked_up_object}\" is {access}"),
				}
			},
			span: looked_up_object.span(),
			annotations: vec![DiagnosticAnnotation {
				message: "defined here".to_string(),
				span: lookup_info.span,
			}],
			hints: vec![],
		},
		LookupResult::MultipleFound => TypeError {
			message: format!("Ambiguous symbol \"{looked_up_object}\""),
			span: looked_up_object.span(),
			annotations: vec![],
			hints: vec![],
		},
		LookupResult::DefinedLater(span) => TypeError {
			message: format!("Symbol \"{looked_up_object}\" used before being defined"),
			span: looked_up_object.span(),
			annotations: vec![DiagnosticAnnotation {
				message: "defined later here".to_string(),
				span,
			}],
			hints: vec![],
		},
		LookupResult::ExpectedNamespace(ns_name) => TypeError {
			message: format!("Expected \"{ns_name}\" in \"{looked_up_object}\" to be a namespace"),
			span: ns_name.span(),
			annotations: vec![],
			hints: vec![],
		},
		LookupResult::Found(..) => panic!("Expected a lookup error, but found a successful lookup"),
	}
}

/// Resolves a user defined type (e.g. `Foo.Bar.Baz`) to a type reference
pub fn resolve_user_defined_type(
	user_defined_type: &UserDefinedType,
	env: &SymbolEnv,
	statement_idx: usize,
) -> Result<TypeRef, TypeError> {
	resolve_user_defined_type_ref(user_defined_type, env, statement_idx).map(|t| *t)
}

pub fn resolve_user_defined_type_ref<'a>(
	user_defined_type: &'a UserDefinedType,
	env: &'a SymbolEnv,
	statement_idx: usize,
) -> Result<&'a TypeRef, TypeError> {
	// Resolve all types down the fields list and return the last one (which is likely to be a real type and not a namespace)
	let mut nested_name = vec![&user_defined_type.root];
	nested_name.extend(user_defined_type.fields.iter().collect_vec());

	let lookup_result = env.lookup_nested(&nested_name, Some(statement_idx));

	if let LookupResult::Found(symb_kind, _) = lookup_result {
		if let SymbolKind::Type(t) = symb_kind {
			Ok(t)
		} else {
			let symb = nested_name.last().unwrap();
			Err(TypeError {
				message: format!("Expected \"{}\" to be a type but it's a {symb_kind}", symb.name),
				span: symb.span.clone(),
				annotations: vec![],
				hints: vec![],
			})
		}
	} else {
		Err(lookup_result_to_type_error(lookup_result, user_defined_type))
	}
}

pub fn get_udt_definition_phase(user_defined_type: &UserDefinedType, env: &SymbolEnv) -> Option<Phase> {
	let mut nested_name = vec![&user_defined_type.root];
	nested_name.extend(user_defined_type.fields.iter().collect_vec());

	let lookup_result = env.lookup_nested(&nested_name, None);

	if let LookupResult::Found(_, lookup_info) = lookup_result {
		Some(lookup_info.env.phase)
	} else {
		None
	}
}

pub fn is_udt_struct_type(udt: &UserDefinedType, env: &SymbolEnv) -> bool {
	if let Ok(type_) = resolve_user_defined_type(udt, env, 0) {
		type_.as_struct().is_some()
	} else {
		false
	}
}

pub fn resolve_super_method(method: &Symbol, env: &SymbolEnv, types: &Types) -> Result<(TypeRef, Phase), TypeError> {
	let this_type = env.lookup(&Symbol::global("this"), None);
	if let Some(SymbolKind::Variable(VariableInfo {
		type_,
		kind: VariableKind::Free,
		..
	})) = this_type
	{
		if type_.is_closure() {
			return Err(TypeError {
				message:
					"`super` calls inside inflight closures not supported yet, see: https://github.com/winglang/wing/issues/3474"
						.to_string(),
				span: method.span.clone(),
				annotations: vec![],
				hints: vec![],
			});
		}
		// Get the parent type of "this" (if it's a preflight class that's directly derived from `std.Resource` it's an implicit derive so we'll treat it as if there's no parent)
		let parent_type = type_
			.as_class()
			.expect("Expected \"this\" to be a class")
			.parent
			.filter(|t| !(t.is_preflight_class() && t.is_same_type_as(&types.resource_base_type())));
		if let Some(parent_type) = parent_type {
			if let Some(method_info) = parent_type.as_class().unwrap().get_method(method) {
				Ok((method_info.type_, method_info.phase))
			} else {
				Err(TypeError {
					message: format!(
						"super class \"{}\" does not have a method named \"{}\"",
						parent_type, method
					),
					span: method.span.clone(),
					annotations: vec![],
					hints: vec![],
				})
			}
		} else {
			Err(TypeError {
				message: format!("Cannot call super method because class {} has no parent", type_),
				span: method.span.clone(),
				annotations: vec![],
				hints: vec![],
			})
		}
	} else {
		Err(TypeError {
			message: (if matches!(env.kind, SymbolEnvKind::Function { .. }) {
				"Cannot call super method inside of a static method"
			} else {
				"\"super\" can only be used inside of classes"
			})
			.to_string(),
			span: method.span.clone(),
			annotations: vec![],
			hints: vec![],
		})
	}
}

pub fn import_udt_from_jsii(
	wing_types: &mut Types,
	jsii_types: &TypeSystem,
	user_defined_type: &UserDefinedType,
	jsii_imports: &[JsiiImportSpec],
) {
	for jsii in jsii_imports {
		if jsii.alias.name == user_defined_type.root.name {
			let mut importer = JsiiImporter::new(&jsii, wing_types, jsii_types);

			let mut udt_string = if jsii.assembly_name == WINGSDK_ASSEMBLY_NAME {
				// when importing from the std lib, the "alias" is the submodule
				format!("{}.{}", jsii.assembly_name, jsii.alias.name)
			} else {
				if user_defined_type.fields.is_empty() {
					return;
				}
				jsii.assembly_name.to_string()
			};

			for field in &user_defined_type.fields {
				udt_string.push('.');
				udt_string.push_str(&field.name);
			}

			importer.import_type(&FQN::from(udt_string.as_str()));
		}
	}
}

/// *Hacky* If the given type is from the std namespace, add the implicit `std.` to it.
///
/// This is needed because our builtin types have no API
/// So we have to get the API from the std lib
/// But the std lib sometimes doesn't have the same names as the builtin types
///
/// https://github.com/winglang/wing/issues/1780
pub fn fully_qualify_std_type(type_: &str) -> String {
	// Additionally, this doesn't handle for generics
	let type_ = match type_ {
		"duration" => "Duration",
		"datetime" => "Datetime",
		"regex" => "Regex",
		"str" => "String",
		"num" => "Number",
		"bool" => "Boolean",
		_ => {
			// Check for generics or Json
			let type_ = if let Some((prefix, _)) = type_.split_once(" ") {
				prefix
			} else {
				type_
			};
			let type_ = if let Some((prefix, _)) = type_.split_once("<") {
				prefix
			} else {
				type_
			};
			match type_ {
				"Json" | "MutJson" | "MutArray" | "MutMap" | "MutSet" | "Array" | "Map" | "Set" => type_,
				_ => return type_.to_owned(),
			}
		}
	};

	format!("{WINGSDK_STD_MODULE}.{type_}")
}

/// If the string is known at compile time and should be assumed to exist,
/// then this function will return the type reference. Otherwise, it will panic.
fn lookup_known_type(name: &'static str, env: &SymbolEnv) -> TypeRef {
	env
		.lookup_nested_str(name, None)
		.expect(&format!("Expected known type \"{}\" to be defined", name))
		.0
		.as_type()
		.expect(&format!("Expected known type \"{}\" to be a type", name))
}

#[derive(Debug)]
enum ResolveReferenceResult {
	Variable(VariableInfo),
	Location(TypeRef, TypeRef), // (container type, element type)
}

#[cfg(test)]
mod tests {
	use super::*;

	#[test]
	fn phase_subtyping() {
		// subtyping is reflexive
		assert!(Phase::Independent.is_subtype_of(&Phase::Independent));
		assert!(Phase::Preflight.is_subtype_of(&Phase::Preflight));
		assert!(Phase::Inflight.is_subtype_of(&Phase::Inflight));

		// independent is a subtype of preflight
		assert!(Phase::Independent.is_subtype_of(&Phase::Preflight));
		assert!(!Phase::Preflight.is_subtype_of(&Phase::Independent));

		// independent is a subtype of inflight
		assert!(Phase::Independent.is_subtype_of(&Phase::Inflight));
		assert!(!Phase::Inflight.is_subtype_of(&Phase::Independent));

		// preflight and inflight are not subtypes of each other
		assert!(!Phase::Preflight.is_subtype_of(&Phase::Inflight));
		assert!(!Phase::Inflight.is_subtype_of(&Phase::Preflight));
	}

	fn make_function(params: Vec<FunctionParameter>, ret: TypeRef, phase: Phase) -> Type {
		Type::Function(FunctionSignature {
			this_type: None,
			parameters: params,
			return_type: ret,
			phase,
			js_override: None,
			docs: Docs::default(),
			implicit_scope_param: false,
		})
	}

	#[test]
	fn optional_subtyping() {
		let string = UnsafeRef::<Type>(&Type::String as *const Type);
		let opt_string = UnsafeRef::<Type>(&Type::Optional(string) as *const Type);

		// T is a subtype of T? since T can be used anywhere a T? is expected
		// (but not vice versa)
		assert!(string.is_subtype_of(&opt_string));
		assert!(!opt_string.is_subtype_of(&string));

		// subtyping is reflexive
		assert!(string.is_subtype_of(&string));
		assert!(opt_string.is_subtype_of(&opt_string));
	}

	#[test]
	fn function_subtyping_across_phases() {
		let void = UnsafeRef::<Type>(&Type::Void as *const Type);
		let inflight_fn = make_function(vec![], void, Phase::Inflight);
		let preflight_fn = make_function(vec![], void, Phase::Preflight);

		// functions of different phases are not subtypes of each other
		assert!(!inflight_fn.is_subtype_of(&preflight_fn));
		assert!(!preflight_fn.is_subtype_of(&inflight_fn));

		// subtyping is reflexive
		assert!(inflight_fn.is_subtype_of(&inflight_fn));
		assert!(preflight_fn.is_subtype_of(&preflight_fn));
	}

	#[test]
	fn function_subtyping_incompatible_single_param() {
		let void = UnsafeRef::<Type>(&Type::Void as *const Type);
		let num = UnsafeRef::<Type>(&Type::Number as *const Type);
		let string = UnsafeRef::<Type>(&Type::String as *const Type);
		let num_fn = make_function(
			vec![FunctionParameter {
				typeref: num,
				docs: Docs::default(),
				name: "p1".into(),
				variadic: false,
			}],
			void,
			Phase::Inflight,
		);
		let str_fn = make_function(
			vec![FunctionParameter {
				typeref: string,
				docs: Docs::default(),
				name: "p1".into(),
				variadic: false,
			}],
			void,
			Phase::Inflight,
		);

		// functions of incompatible arguments are not subtypes of each other
		assert!(!num_fn.is_subtype_of(&str_fn));
		assert!(!str_fn.is_subtype_of(&num_fn));
	}

	#[test]
	fn function_subtyping_incompatible_return_type() {
		let void = UnsafeRef::<Type>(&Type::Void as *const Type);
		let num = UnsafeRef::<Type>(&Type::Number as *const Type);
		let string = UnsafeRef::<Type>(&Type::String as *const Type);

		let returns_num = make_function(vec![], num, Phase::Inflight);
		let returns_str = make_function(vec![], string, Phase::Inflight);
		let returns_void = make_function(vec![], void, Phase::Inflight);

		// functions of incompatible return types are not subtypes of each other
		assert!(!returns_num.is_subtype_of(&returns_str));
		assert!(!returns_str.is_subtype_of(&returns_num));

		// functions with specific return types are subtypes of functions with void return type
		assert!(returns_num.is_subtype_of(&returns_void));
		assert!(returns_str.is_subtype_of(&returns_void));
	}

	#[test]
	fn function_subtyping_parameter_contravariance() {
		let void = UnsafeRef::<Type>(&Type::Void);
		let string = UnsafeRef::<Type>(&Type::String);
		let opt_string_type = Type::Optional(string);
		let opt_string = UnsafeRef::<Type>(&opt_string_type);
		let str_fn = make_function(
			vec![FunctionParameter {
				typeref: string,
				docs: Docs::default(),
				name: "p1".into(),
				variadic: false,
			}],
			void,
			Phase::Inflight,
		);
		let opt_str_fn = make_function(
			vec![FunctionParameter {
				typeref: opt_string,
				docs: Docs::default(),
				name: "p1".into(),
				variadic: false,
			}],
			void,
			Phase::Inflight,
		);

		// let x = (s: string) => {};
		// let y = (s: string?) => {};
		// y is a subtype of x because a function that accepts a "string?" can be used
		// in place of a function that accepts a "string", but not vice versa
		assert!(opt_str_fn.is_subtype_of(&str_fn));
		assert!(!str_fn.is_subtype_of(&opt_str_fn));
	}

	#[test]
	fn any_is_optional() {
		let any = UnsafeRef::<Type>(&Type::Anything);
		assert!(any.is_option());
	}
}<|MERGE_RESOLUTION|>--- conflicted
+++ resolved
@@ -2314,25 +2314,14 @@
 						self.spanned_error(
 							exp,
 							format!(
-<<<<<<< HEAD
-											"Binary operator '+' cannot be applied to operands of type '{}' and '{}'; only ({}, {}) and ({}, {}) are supported",
-											ltype,
-											rtype,
-											self.types.number(),
-											self.types.number(),
-											self.types.string(),
-											self.types.string(),
-										),
-=======
-								"Binary operator '+' cannot be applied to operands of type '{}' and '{}'; only ({}, {}) and ({}, {}) are supported",
-								ltype,
-								rtype,
-								self.types.number(),
-								self.types.number(),
-								self.types.string(),
-								self.types.string(),
-							),
->>>>>>> 1ce87cc9
+														"Binary operator '+' cannot be applied to operands of type '{}' and '{}'; only ({}, {}) and ({}, {}) are supported",
+														ltype,
+														rtype,
+														self.types.number(),
+														self.types.number(),
+														self.types.string(),
+														self.types.string(),
+													),
 						);
 					}
 					self.resolved_error()
