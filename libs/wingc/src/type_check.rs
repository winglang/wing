mod fqn;
mod jsii_importer;
pub mod symbol_env;
use crate::ast::{
	Class as AstClass, Expr, ExprKind, InterpolatedStringPart, Literal, Phase, Reference, Scope, Stmt, StmtKind, Symbol,
	TypeAnnotation, UnaryOperator, UserDefinedType,
};
use crate::diagnostic::{Diagnostic, DiagnosticLevel, Diagnostics, TypeError, WingSpan};
use crate::{
	debug, WINGSDK_ARRAY, WINGSDK_ASSEMBLY_NAME, WINGSDK_CLOUD_MODULE, WINGSDK_DURATION, WINGSDK_FS_MODULE, WINGSDK_MAP,
	WINGSDK_MUT_ARRAY, WINGSDK_MUT_MAP, WINGSDK_MUT_SET, WINGSDK_SET, WINGSDK_STD_MODULE, WINGSDK_STRING,
};
use derivative::Derivative;
use indexmap::IndexSet;
use itertools::Itertools;
use jsii_importer::JsiiImporter;
use std::cell::RefCell;
use std::collections::BTreeMap;
use std::fmt::{Debug, Display};
use std::path::Path;
use symbol_env::{StatementIdx, SymbolEnv};

pub struct UnsafeRef<T>(*const T);
impl<T> Clone for UnsafeRef<T> {
	fn clone(&self) -> Self {
		Self(self.0)
	}
}

impl<T> Copy for UnsafeRef<T> {}

impl<T> std::ops::Deref for UnsafeRef<T> {
	type Target = T;
	fn deref(&self) -> &Self::Target {
		unsafe { &*self.0 }
	}
}

impl<T> std::ops::DerefMut for UnsafeRef<T> {
	fn deref_mut(&mut self) -> &mut Self::Target {
		unsafe { &mut *(self.0 as *mut T) }
	}
}

impl<T> Display for UnsafeRef<T>
where
	T: Display,
{
	fn fmt(&self, f: &mut std::fmt::Formatter<'_>) -> std::fmt::Result {
		let t: &T = self;
		write!(f, "{}", t)
	}
}

pub type TypeRef = UnsafeRef<Type>;

#[derive(Debug)]
pub enum SymbolKind {
	Type(TypeRef),
	Variable(VariableInfo),
	Namespace(NamespaceRef),
}

/// Information about a variable in the environment
#[derive(Debug, Clone)]
pub struct VariableInfo {
	/// Type of the variable
	pub _type: TypeRef,
	/// Can the variable be reassigned?
	pub reassignable: bool,
	/// The phase in which this variable exists
	pub flight: Phase,
	/// Is this a static or instance variable?
	pub _static: bool,
}

impl SymbolKind {
	pub fn make_variable(_type: TypeRef, reassignable: bool, flight: Phase) -> Self {
		SymbolKind::Variable(VariableInfo {
			_type,
			reassignable,
			flight,
			_static: true,
		})
	}

	pub fn make_instance_variable(_type: TypeRef, reassignable: bool, flight: Phase) -> Self {
		SymbolKind::Variable(VariableInfo {
			_type,
			reassignable,
			flight,
			_static: false,
		})
	}

	pub fn as_variable(&self) -> Option<VariableInfo> {
		match &self {
			SymbolKind::Variable(t) => Some(t.clone()),
			_ => None,
		}
	}

	pub fn is_reassignable(&self) -> bool {
		match self {
			SymbolKind::Variable(VariableInfo { reassignable: true, .. }) => true,
			_ => false,
		}
	}

	fn as_namespace_ref(&self) -> Option<NamespaceRef> {
		match self {
			SymbolKind::Namespace(ns) => Some(ns.clone()),
			_ => None,
		}
	}

	fn as_namespace(&self) -> Option<&Namespace> {
		match self {
			SymbolKind::Namespace(ns) => Some(ns),
			_ => None,
		}
	}

	fn as_mut_namespace_ref(&mut self) -> Option<&mut Namespace> {
		match self {
			SymbolKind::Namespace(ref mut ns) => Some(ns),
			_ => None,
		}
	}

	pub fn as_type(&self) -> Option<TypeRef> {
		match &self {
			SymbolKind::Type(t) => Some(t.clone()),
			_ => None,
		}
	}
}

#[derive(Debug)]
pub enum Type {
	Anything,
	Number,
	String,
	Duration,
	Boolean,
	Void,
	Optional(TypeRef),
	Array(TypeRef),
	MutArray(TypeRef),
	Map(TypeRef),
	MutMap(TypeRef),
	Set(TypeRef),
	MutSet(TypeRef),
	Function(FunctionSignature),
	Class(Class),
	Resource(Class),
	Struct(Struct),
	Enum(Enum),
}

const WING_CONSTRUCTOR_NAME: &'static str = "init";

#[derive(Derivative)]
#[derivative(Debug)]
pub struct Namespace {
	pub name: String,

	#[derivative(Debug = "ignore")]
	pub env: SymbolEnv,
}

pub type NamespaceRef = UnsafeRef<Namespace>;

impl Debug for NamespaceRef {
	fn fmt(&self, f: &mut std::fmt::Formatter<'_>) -> std::fmt::Result {
		write!(f, "{:?}", &**self)
	}
}

#[derive(Derivative)]
#[derivative(Debug)]
pub struct Class {
	pub name: Symbol,
	parent: Option<TypeRef>, // Must be a Type::Class type
	#[derivative(Debug = "ignore")]
	pub env: SymbolEnv,
	pub should_case_convert_jsii: bool,
	pub type_parameters: Option<Vec<TypeRef>>,
}

impl Class {
	pub fn methods(&self, with_ancestry: bool) -> impl Iterator<Item = (String, TypeRef)> + '_ {
		self
			.env
			.iter(with_ancestry)
			.filter(|(_, t, _)| t.as_variable().unwrap()._type.as_function_sig().is_some())
			.map(|(s, t, _)| (s.clone(), t.as_variable().unwrap()._type.clone()))
	}

	pub fn fields(&self, with_ancestry: bool) -> impl Iterator<Item = (String, TypeRef)> + '_ {
		self
			.env
			.iter(with_ancestry)
			.filter(|(_, t, _)| t.as_variable().unwrap()._type.as_function_sig().is_none())
			.map(|(s, t, _)| (s.clone(), t.as_variable().unwrap()._type.clone()))
	}
}

#[derive(Derivative)]
#[derivative(Debug)]
pub struct Struct {
	pub name: Symbol,
	extends: Vec<TypeRef>, // Must be a Type::Struct type
	#[derivative(Debug = "ignore")]
	pub env: SymbolEnv,
}

#[derive(Debug)]
pub struct Enum {
	pub name: Symbol,
	pub values: IndexSet<Symbol>,
}

#[derive(Debug)]
pub struct EnumInstance {
	pub enum_name: TypeRef,
	pub enum_value: Symbol,
}

trait Subtype {
	/// Returns true if `self` is a subtype of `other`.
	///
	/// For example, `str` is a subtype of `str`, `str` is a subtype of
	/// `anything`, `str` is a subtype of `Json`, `str` is not a subtype of
	/// `num`, and `str` is not a subtype of `void`.
	///
	/// Subtype is a partial order, so if a.is_subtype_of(b) is false, it does
	/// not imply that b.is_subtype_of(a) is true. It is also reflexive, so
	/// a.is_subtype_of(a) is always true.
	fn is_subtype_of(&self, other: &Self) -> bool;

	fn is_same_type_as(&self, other: &Self) -> bool {
		self.is_subtype_of(other) && other.is_subtype_of(self)
	}

	fn is_strict_subtype_of(&self, other: &Self) -> bool {
		self.is_subtype_of(other) && !other.is_subtype_of(self)
	}
}

impl Subtype for Type {
	fn is_subtype_of(&self, other: &Self) -> bool {
		// If references are the same this is the same type, if not then compare content
		if std::ptr::eq(self, other) {
			return true;
		}
		match (self, other) {
			(Self::Anything, _) | (_, Self::Anything) => {
				// TODO: Hack to make anything's compatible with all other types, specifically useful for handling core.Inflight handlers
				true
			}
			(Self::Function(l0), Self::Function(r0)) => l0 == r0,
			(Self::Class(l0), Self::Class(_)) => {
				// If we extend from `other` than I'm a subtype of it (inheritance)
				if let Some(parent) = l0.parent.as_ref() {
					let parent_type: &Type = &*parent;
					return parent_type.is_subtype_of(other);
				}
				false
			}
			(Self::Resource(l0), Self::Resource(_)) => {
				// If we extend from `other` than I'm a subtype of it (inheritance)
				if let Some(parent) = l0.parent.as_ref() {
					let parent_type: &Type = &*parent;
					return parent_type.is_subtype_of(other);
				}
				false
			}
			(Self::Struct(l0), Self::Struct(_)) => {
				// If we extend from `other` then I'm a subtype of it (inheritance)
				for parent in l0.extends.iter() {
					let parent_type: &Type = &*parent;
					if parent_type.is_subtype_of(other) {
						return true;
					}
				}
				false
			}
			(Self::Array(l0), Self::Array(r0)) => {
				// An Array type is a subtype of another Array type if the value type is a subtype of the other value type
				let l: &Type = &*l0;
				let r: &Type = &*r0;
				l.is_subtype_of(r)
			}
			(Self::MutArray(l0), Self::MutArray(r0)) => {
				// An Array type is a subtype of another Array type if the value type is a subtype of the other value type
				let l: &Type = &*l0;
				let r: &Type = &*r0;
				l.is_subtype_of(r)
			}
			(Self::Map(l0), Self::Map(r0)) => {
				// A Map type is a subtype of another Map type if the value type is a subtype of the other value type
				let l: &Type = &*l0;
				let r: &Type = &*r0;
				l.is_subtype_of(r)
			}
			(Self::MutMap(l0), Self::MutMap(r0)) => {
				// A Map type is a subtype of another Map type if the value type is a subtype of the other value type
				let l: &Type = &*l0;
				let r: &Type = &*r0;
				l.is_subtype_of(r)
			}
			(Self::Set(l0), Self::Set(r0)) => {
				// A Set type is a subtype of another Set type if the value type is a subtype of the other value type
				let l: &Type = &*l0;
				let r: &Type = &*r0;
				l.is_subtype_of(r)
			}
			(Self::MutSet(l0), Self::MutSet(r0)) => {
				// A Set type is a subtype of another Set type if the value type is a subtype of the other value type
				let l: &Type = &*l0;
				let r: &Type = &*r0;
				l.is_subtype_of(r)
			}
			(Self::Enum(e0), Self::Enum(e1)) => {
				// An enum type is a subtype of another Enum type only if they are the exact same
				e0.name == e1.name
			}
			(Self::Optional(l0), Self::Optional(r0)) => {
				// An Optional type is a subtype of another Optional type if the value type is a subtype of the other value type
				let l: &Type = &*l0;
				let r: &Type = &*r0;
				l.is_subtype_of(r)
			}
			(_, Self::Optional(r0)) => {
				// A non-Optional type is a subtype of an Optional type if the non-optional's type is a subtype of the value type
				// e.g. `String` is a subtype of `Optional<String>`
				let r: &Type = &*r0;
				self.is_subtype_of(r)
			}
			(Self::Number, Self::Number) => true,
			(Self::String, Self::String) => true,
			(Self::Boolean, Self::Boolean) => true,
			(Self::Duration, Self::Duration) => true,
			(Self::Void, Self::Void) => true,
			_ => false,
		}
	}
}

#[derive(Debug)]
pub struct FunctionSignature {
	pub parameters: Vec<TypeRef>,
	pub return_type: TypeRef,
	pub flight: Phase,
	pub _static: bool,

	/// During jsify, calls to this function will be replaced with this string
	/// In JSII imports, this is denoted by the `@macro` attribute
	/// This string may contain special tokens:
	/// - `$self$`: The expression on which this function was called
	/// - `$args$`: the arguments passed to this function call
	pub js_override: Option<String>,
}

impl PartialEq for FunctionSignature {
	fn eq(&self, other: &Self) -> bool {
		self
			.parameters
			.iter()
			.zip(other.parameters.iter())
			.all(|(x, y)| x.is_same_type_as(y))
			&& self.return_type.is_same_type_as(&other.return_type)
			&& self.flight == other.flight
	}
}

impl Display for SymbolKind {
	fn fmt(&self, f: &mut std::fmt::Formatter<'_>) -> std::fmt::Result {
		match self {
			SymbolKind::Type(_) => write!(f, "type"),
			SymbolKind::Variable(_) => write!(f, "variable"),
			SymbolKind::Namespace(_) => write!(f, "namespace"),
		}
	}
}

impl Display for Type {
	fn fmt(&self, f: &mut std::fmt::Formatter<'_>) -> std::fmt::Result {
		match self {
			Type::Anything => write!(f, "any"),
			Type::Number => write!(f, "num"),
			Type::String => write!(f, "str"),
			Type::Duration => write!(f, "duration"),
			Type::Boolean => write!(f, "bool"),
			Type::Void => write!(f, "void"),
			Type::Optional(v) => write!(f, "{}?", v),
			Type::Function(sig) => write!(f, "{}", sig),
			Type::Class(class) => write!(f, "{}", class.name.name),
			Type::Resource(class) => write!(f, "{}", class.name.name),
			Type::Struct(s) => write!(f, "{}", s.name.name),
			Type::Array(v) => write!(f, "Array<{}>", v),
			Type::MutArray(v) => write!(f, "MutArray<{}>", v),
			Type::Map(v) => write!(f, "Map<{}>", v),
			Type::MutMap(v) => write!(f, "MutMap<{}>", v),
			Type::Set(v) => write!(f, "Set<{}>", v),
			Type::MutSet(v) => write!(f, "MutSet<{}>", v),
			Type::Enum(s) => write!(f, "{}", s.name.name),
		}
	}
}

impl Display for FunctionSignature {
	fn fmt(&self, f: &mut std::fmt::Formatter<'_>) -> std::fmt::Result {
		let phase_str = match self.flight {
			Phase::Inflight => "inflight ",
			Phase::Preflight => "preflight ",
			Phase::Independent => "",
		};
		let params_str = self
			.parameters
			.iter()
			.map(|a| format!("{}", a))
			.collect::<Vec<String>>()
			.join(", ");
		let ret_type_str = self.return_type.to_string();
		write!(f, "{phase_str}({params_str}): {ret_type_str}")
	}
}

// TODO Allows for use in async runtime
// TODO either avoid shared memory or use Arc<Mutex<...>> instead
unsafe impl Send for TypeRef {}

impl TypeRef {
	pub fn as_resource(&self) -> Option<&Class> {
		if let Type::Resource(ref res) = **self {
			Some(res)
		} else {
			None
		}
	}

	pub fn as_class_or_resource(&self) -> Option<&Class> {
		self.as_class().or_else(|| self.as_resource())
	}

	pub fn as_mut_class_or_resource(&mut self) -> Option<&mut Class> {
		match **self {
			Type::Class(ref mut class) => Some(class),
			Type::Resource(ref mut class) => Some(class),
			_ => None,
		}
	}

	fn as_class(&self) -> Option<&Class> {
		if let Type::Class(ref class) = **self {
			Some(class)
		} else {
			None
		}
	}

	fn as_struct(&self) -> Option<&Struct> {
		if let Type::Struct(ref s) = **self {
			Some(s)
		} else {
			None
		}
	}

	fn maybe_unwrap_option(&self) -> TypeRef {
		if let Type::Optional(ref t) = **self {
			*t
		} else {
			*self
		}
	}

	pub fn as_function_sig(&self) -> Option<&FunctionSignature> {
		if let Type::Function(ref sig) = **self {
			Some(sig)
		} else {
			None
		}
	}

	pub fn is_anything(&self) -> bool {
		if let Type::Anything = **self {
			true
		} else {
			false
		}
	}

	pub fn is_void(&self) -> bool {
		if let Type::Void = **self {
			true
		} else {
			false
		}
	}

	pub fn is_option(&self) -> bool {
		if let Type::Optional(_) = **self {
			true
		} else {
			false
		}
	}

	pub fn is_immutable_collection(&self) -> bool {
		if let Type::Array(_) | Type::Map(_) | Type::Set(_) = **self {
			true
		} else {
			false
		}
	}

	pub fn is_mutable_collection(&self) -> bool {
		if let Type::MutArray(_) | Type::MutSet(_) | Type::MutMap(_) = **self {
			true
		} else {
			false
		}
	}

	pub fn is_primitive(&self) -> bool {
		if let Type::Number | Type::String | Type::Duration | Type::Boolean = **self {
			true
		} else {
			false
		}
	}

	pub fn is_capturable(&self) -> bool {
		match **self {
			Type::Resource(_) => true,
			Type::Enum(_) => true,
			Type::Number => true,
			Type::String => true,
			Type::Duration => true,
			Type::Boolean => true,
			Type::Array(v) => v.is_capturable(),
			Type::Map(v) => v.is_capturable(),
			Type::Set(v) => v.is_capturable(),
			Type::Struct(_) => true,
			_ => false,
		}
	}
}

impl Subtype for TypeRef {
	fn is_subtype_of(&self, other: &Self) -> bool {
		// Types are equal if they point to the same type definition
		if self.0 == other.0 {
			true
		} else {
			// If the self and other aren't the the same, we need to use the specific types equality function
			let t1: &Type = &**self;
			let t2: &Type = &**other;
			t1.is_subtype_of(t2)
		}
	}
}

impl Debug for TypeRef {
	fn fmt(&self, f: &mut std::fmt::Formatter<'_>) -> std::fmt::Result {
		write!(f, "{:?}", &**self)
	}
}

pub struct Types {
	// TODO: Remove the box and change TypeRef and NamespaceRef to just be indices into the types array and namespaces array respectively
	// Note: we need the box so reallocations of the vec while growing won't change the addresses of the types since they are referenced from the TypeRef struct
	types: Vec<Box<Type>>,
	namespaces: Vec<Box<Namespace>>,
	pub libraries: SymbolEnv,
	numeric_idx: usize,
	string_idx: usize,
	bool_idx: usize,
	duration_idx: usize,
	anything_idx: usize,
	void_idx: usize,
}

impl Types {
	pub fn new() -> Self {
		let mut types = vec![];
		types.push(Box::new(Type::Number));
		let numeric_idx = types.len() - 1;
		types.push(Box::new(Type::String));
		let string_idx = types.len() - 1;
		types.push(Box::new(Type::Boolean));
		let bool_idx = types.len() - 1;
		types.push(Box::new(Type::Duration));
		let duration_idx = types.len() - 1;
		types.push(Box::new(Type::Anything));
		let anything_idx = types.len() - 1;
		types.push(Box::new(Type::Void));
		let void_idx = types.len() - 1;

		// TODO: this is hack to create the top-level mapping from lib names to symbols
		// We construct a void ref by hand since we can't call self.void() while constructing the Types struct
		let void_ref = UnsafeRef::<Type>(&*types[void_idx] as *const Type);
		let libraries = SymbolEnv::new(None, void_ref, false, false, Phase::Preflight, 0);

		Self {
			types,
			namespaces: Vec::new(),
			libraries,
			numeric_idx,
			string_idx,
			bool_idx,
			duration_idx,
			anything_idx,
			void_idx,
		}
	}

	pub fn number(&self) -> TypeRef {
		self.get_typeref(self.numeric_idx)
	}

	pub fn string(&self) -> TypeRef {
		self.get_typeref(self.string_idx)
	}

	pub fn bool(&self) -> TypeRef {
		self.get_typeref(self.bool_idx)
	}

	pub fn duration(&self) -> TypeRef {
		self.get_typeref(self.duration_idx)
	}

	pub fn anything(&self) -> TypeRef {
		self.get_typeref(self.anything_idx)
	}

	pub fn void(&self) -> TypeRef {
		self.get_typeref(self.void_idx)
	}

	pub fn add_type(&mut self, t: Type) -> TypeRef {
		self.types.push(Box::new(t));
		self.get_typeref(self.types.len() - 1)
	}

	fn get_typeref(&self, idx: usize) -> TypeRef {
		let t = &self.types[idx];
		UnsafeRef::<Type>(&**t as *const Type)
	}

	pub fn stringables(&self) -> Vec<TypeRef> {
		// TODO: This should be more complex and return all types that have some stringification facility
		// see: https://github.com/winglang/wing/issues/741
		vec![self.string(), self.number()]
	}

	pub fn add_namespace(&mut self, n: Namespace) -> NamespaceRef {
		self.namespaces.push(Box::new(n));
		self.get_namespaceref(self.namespaces.len() - 1)
	}

	fn get_namespaceref(&self, idx: usize) -> NamespaceRef {
		let t = &self.namespaces[idx];
		UnsafeRef::<Namespace>(&**t as *const Namespace)
	}
}

pub struct TypeChecker<'a> {
	types: &'a mut Types,

	/// Scratchpad for storing inner scopes so we can do breadth first traversal of the AST tree during type checking
	///
	/// TODO: this is a list of unsafe pointers to the statement's inner scopes. We use
	/// unsafe because we can't return a mutable reference to the inner scopes since this method
	/// already uses references to the statement that contains the scopes. Using unsafe here just
	/// makes it a lot simpler. Ideally we should avoid returning anything here and have some way
	/// to iterate over the inner scopes given the outer scope. For this we need to model our AST
	/// so all nodes implement some basic "tree" interface. For now this is good enough.
	inner_scopes: Vec<*const Scope>,

	/// The path to the source file being type checked.
	source_path: &'a Path,

	pub diagnostics: RefCell<Diagnostics>,
}

impl<'a> TypeChecker<'a> {
	pub fn new(types: &'a mut Types, source_path: &'a Path) -> Self {
		Self {
			types: types,
			inner_scopes: vec![],
			source_path,
			diagnostics: RefCell::new(Diagnostics::new()),
		}
	}

	pub fn add_globals(&mut self, scope: &Scope) {
		self.add_module_to_env(
			scope.env.borrow_mut().as_mut().unwrap(),
			WINGSDK_ASSEMBLY_NAME.to_string(),
			vec![WINGSDK_STD_MODULE.to_string()],
			&Symbol {
				name: WINGSDK_STD_MODULE.to_string(),
				span: WingSpan::global(),
			},
			None,
		);
	}

	// TODO: All calls to this should be removed and we should make sure type checks are done
	// for unimplemented types
	pub fn unimplemented_type(&self, type_name: &str) -> Option<Type> {
		self.diagnostics.borrow_mut().insert(Diagnostic {
			level: DiagnosticLevel::Warning,
			message: format!("Unimplemented type: {}", type_name),
			span: None,
		});

		return Some(Type::Anything);
	}

	fn general_type_error(&self, message: String) -> TypeRef {
		self.diagnostics.borrow_mut().insert(Diagnostic {
			level: DiagnosticLevel::Error,
			message,
			span: None,
		});

		self.types.anything()
	}

	fn resolve_static_error(&self, property: &Symbol, message: String) -> VariableInfo {
		self.diagnostics.borrow_mut().insert(Diagnostic {
			level: DiagnosticLevel::Error,
			message,
			span: Some(property.span.clone()),
		});
		VariableInfo {
			_type: self.types.anything(),
			reassignable: false,
			flight: Phase::Independent,
			_static: true,
		}
	}

	fn expr_error(&self, expr: &Expr, message: String) -> TypeRef {
		self.diagnostics.borrow_mut().insert(Diagnostic {
			level: DiagnosticLevel::Error,
			message,
			span: Some(expr.span.clone()),
		});

		self.types.anything()
	}

	fn stmt_error(&self, stmt: &Stmt, message: String) {
		self.diagnostics.borrow_mut().insert(Diagnostic {
			level: DiagnosticLevel::Error,
			message,
			span: Some(stmt.span.clone()),
		});
	}

	fn type_error(&self, type_error: TypeError) -> TypeRef {
		let TypeError { message, span } = type_error;
		self.diagnostics.borrow_mut().insert(Diagnostic {
			level: DiagnosticLevel::Error,
			message,
			span: Some(span),
		});

		self.types.anything()
	}

	fn variable_error(&self, type_error: TypeError) -> VariableInfo {
		let TypeError { message, span } = type_error;
		self.diagnostics.borrow_mut().insert(Diagnostic {
			level: DiagnosticLevel::Error,
			message,
			span: Some(span),
		});

		VariableInfo {
			_type: self.types.anything(),
			reassignable: false,
			flight: Phase::Independent,
			_static: false,
		}
	}

	pub fn get_primitive_type_by_name(&self, name: &str) -> TypeRef {
		match name {
			"number" => self.types.number(),
			"string" => self.types.string(),
			"bool" => self.types.bool(),
			"duration" => self.types.duration(),
			other => self.general_type_error(format!("Type \"{}\" is not a primitive type", other)),
		}
	}

	// Validates types in the expression make sense and returns the expression's inferred type
	fn type_check_exp(&mut self, exp: &Expr, env: &SymbolEnv, statement_idx: usize) -> TypeRef {
		let t = match &exp.kind {
			ExprKind::Literal(lit) => match lit {
				Literal::String(_) => self.types.string(),
				Literal::InterpolatedString(s) => {
					s.parts.iter().for_each(|part| {
						if let InterpolatedStringPart::Expr(interpolated_expr) = part {
							let exp_type = self.type_check_exp(interpolated_expr, env, statement_idx);
							self.validate_type_in(exp_type, &self.types.stringables(), interpolated_expr);
						}
					});
					self.types.string()
				}
				Literal::Number(_) => self.types.number(),
				Literal::Duration(_) => self.types.duration(),
				Literal::Boolean(_) => self.types.bool(),
			},
			ExprKind::Binary { op, left, right } => {
				let ltype = self.type_check_exp(left, env, statement_idx);
				let rtype = self.type_check_exp(right, env, statement_idx);

				if op.boolean_args() {
					self.validate_type(ltype, self.types.bool(), right);
					self.validate_type(rtype, self.types.bool(), right);
				} else if op.numerical_args() {
					self.validate_type(ltype, self.types.number(), right);
					self.validate_type(rtype, self.types.number(), right);
				} else {
					self.validate_type(ltype, rtype, right);
				}

				if op.boolean_result() {
					self.types.bool()
				} else {
					self.validate_type(ltype, self.types.number(), right);
					ltype
				}
			}
			ExprKind::Unary { op, exp: unary_exp } => {
				let _type = self.type_check_exp(unary_exp, env, statement_idx);

				match op {
					UnaryOperator::Not => self.validate_type(_type, self.types.bool(), unary_exp),
					UnaryOperator::Minus => self.validate_type(_type, self.types.number(), unary_exp),
				};

				_type
			}
			ExprKind::Reference(_ref) => self.resolve_reference(_ref, env, statement_idx)._type,
			ExprKind::New {
				class,
				obj_id: _, // TODO
				arg_list,
				obj_scope, // TODO
			} => {
				// TODO: obj_id, obj_scope ignored, should use it once we support Type::Resource and then remove it from Classes (fail if a class has an id if grammar doesn't handle this for us)

				// Lookup the type in the env
				let type_ = self.resolve_type_annotation(class, env, statement_idx);
				let (class_env, class_symbol) = match *type_ {
					Type::Class(ref class) => (&class.env, &class.name),
					Type::Resource(ref class) => {
						if matches!(env.flight, Phase::Preflight) {
							(&class.env, &class.name)
						} else {
							return self.general_type_error(format!(
								"Cannot create the resource \"{}\" in inflight phase",
								class.name.to_string()
							));
						}
					}
					Type::Anything => return self.types.anything(),
					_ => {
						return self.general_type_error(format!(
							"Cannot instantiate type \"{}\" because it is not a class or resource",
							type_.to_string()
						))
					}
				};

				// Type check args against constructor
				let constructor_type = match class_env.lookup(
					&Symbol {
						name: WING_CONSTRUCTOR_NAME.into(),
						span: class_symbol.span.clone(),
					},
					None,
				) {
					Ok(v) => v.as_variable().expect("Expected constructor to be a variable")._type,
					Err(type_error) => {
						self.type_error(type_error);
						return self.types.anything();
					}
				};
				let constructor_sig = constructor_type
					.as_function_sig()
					.expect("Expected constructor to be a function signature");

				// Verify return type (This should never fail since we define the constructors return type during AST building)
				self.validate_type(constructor_sig.return_type, type_, exp);

				if !arg_list.named_args.is_empty() {
					let last_arg = constructor_sig.parameters.last().unwrap().maybe_unwrap_option();
					self.validate_structural_type(&arg_list.named_args, &last_arg, exp, env, statement_idx);
				}

				// Count number of optional parameters from the end of the constructor's params
				// Allow arg_list to be missing up to that number of nil values to try and make the number of arguments match
				let num_optionals = constructor_sig
					.parameters
					.iter()
					.rev()
					.take_while(|arg| arg.is_option())
					.count();

				// Verify arity
				let arg_count = arg_list.pos_args.len() + (if arg_list.named_args.is_empty() { 0 } else { 1 });
				let min_args = constructor_sig.parameters.len() - num_optionals;
				let max_args = constructor_sig.parameters.len();
				if arg_count < min_args || arg_count > max_args {
					let err_text = if min_args == max_args {
						format!(
							"Expected {} arguments but got {} when instantiating \"{}\"",
							min_args, arg_count, type_
						)
					} else {
						format!(
							"Expected between {} and {} arguments but got {} when instantiating \"{}\"",
							min_args, max_args, arg_count, type_
						)
					};
					self.expr_error(exp, err_text);
				}

				// Verify passed arguments match the constructor
				for (arg_expr, arg_type) in arg_list.pos_args.iter().zip(constructor_sig.parameters.iter()) {
					let arg_expr_type = self.type_check_exp(arg_expr, env, statement_idx);
					self.validate_type(arg_expr_type, *arg_type, arg_expr);
				}

				// If this is a Resource then create a new type for this resource object
				if type_.as_resource().is_some() {
					// Get reference to resource object's scope
					let obj_scope_type = if let Some(obj_scope) = obj_scope {
						Some(self.type_check_exp(obj_scope, env, statement_idx))
					} else {
						// If this returns None, this means we're instantiating a resource object in the global scope, which is valid
						env
							.try_lookup("this".into(), Some(statement_idx))
							.map(|v| v.as_variable().expect("Expected \"this\" to be a variable")._type)
					};

					// Verify the object scope is an actually resource
					if let Some(obj_scope_type) = obj_scope_type {
						if obj_scope_type.as_resource().is_none() {
							self.expr_error(
								exp,
								format!(
									"Expected scope to be a resource object, instead found \"{}\"",
									obj_scope_type
								),
							);
						}
					}

					// TODO: make sure there's no existing object with this scope/id, fail if there is! -> this can only be done in synth because I can't evaluate the scope expression here.. handle this somehow with source mapping
				}
				type_
			}
			ExprKind::Call { function, arg_list } => {
				// Resolve the function's reference (either a method in the class's env or a function in the current env)
				let func_type = self.type_check_exp(function, env, statement_idx);
				let this_args = match &function.kind {
					ExprKind::Reference(_ref) => {
						// If this is a static method then there's no `this` arg
						if self.resolve_reference(_ref, env, statement_idx)._static {
							0
						} else {
							1
						}
					}
					_ => 0,
				};

				// TODO: hack to support methods of stdlib object we don't know their types yet (basically stuff like cloud.Bucket().upload())
				if matches!(*func_type, Type::Anything) {
					return self.types.anything();
				}

				// Make sure this is a function signature type
				let func_sig = if let Some(func_sig) = func_type.as_function_sig() {
					func_sig
				} else {
					return self.expr_error(&*function, format!("should be a function or method"));
				};

				if !can_call_flight(func_sig.flight, env.flight) {
					self.expr_error(
						exp,
						format!("Cannot call into {} phase while {}", func_sig.flight, env.flight),
					);
				}

				if !arg_list.named_args.is_empty() {
					let last_arg = func_sig.parameters.last().unwrap().maybe_unwrap_option();
					self.validate_structural_type(&arg_list.named_args, &last_arg, exp, env, statement_idx);
				}

				// Count number of optional parameters from the end of the function's params
				// Allow arg_list to be missing up to that number of nil values to try and make the number of arguments match
				let num_optionals = func_sig
					.parameters
					.iter()
					.rev()
					.take_while(|arg| arg.is_option())
					.count();

				// Verity arity
				let arg_count = arg_list.pos_args.len() + (if arg_list.named_args.is_empty() { 0 } else { 1 });
				let min_args = func_sig.parameters.len() - num_optionals - this_args;
				let max_args = func_sig.parameters.len() - this_args;
				if arg_count < min_args || arg_count > max_args {
					let err_text = if min_args == max_args {
						format!("Expected {} arguments but got {}", min_args, arg_count)
					} else {
						format!(
							"Expected between {} and {} arguments but got {}",
							min_args, max_args, arg_count
						)
					};
					self.expr_error(exp, err_text);
				}

				let params = func_sig
					.parameters
					.iter()
					.skip(this_args)
					.take(func_sig.parameters.len() - num_optionals);
				let args = arg_list.pos_args.iter();

				for (arg_type, param_exp) in params.zip(args) {
					let param_type = self.type_check_exp(param_exp, env, statement_idx);
					self.validate_type(param_type, *arg_type, param_exp);
				}

				func_sig.return_type
			}
			ExprKind::ArrayLiteral { type_, items } => {
				// Infer type based on either the explicit type or the value in one of the items
				let container_type = if let Some(type_) = type_ {
					self.resolve_type_annotation(type_, env, statement_idx)
				} else if !items.is_empty() {
					let some_val_type = self.type_check_exp(items.iter().next().unwrap(), env, statement_idx);
					self.types.add_type(Type::Array(some_val_type))
				} else {
					self.expr_error(exp, "Cannot infer type of empty array".to_owned());
					self.types.add_type(Type::Array(self.types.anything()))
				};

				let element_type = match *container_type {
					Type::Array(t) => t,
					Type::MutArray(t) => t,
					_ => self.expr_error(exp, format!("Expected \"Array\" type, found \"{}\"", container_type)),
				};

				// Verify all types are the same as the inferred type
				for v in items.iter() {
					let t = self.type_check_exp(v, env, statement_idx);
					self.validate_type(t, element_type, v);
				}

				container_type
			}
			ExprKind::StructLiteral { type_, fields } => {
				// Find this struct's type in the environment
				let struct_type = self.resolve_type_annotation(type_, env, statement_idx);

				if struct_type.is_anything() {
					return struct_type;
				}

				// Make sure it really is a struct type
				let st = struct_type
					.as_struct()
					.expect(&format!("Expected \"{}\" to be a struct type", struct_type));

				// Verify that all fields are present and are of the right type
				if st.env.iter(true).count() > fields.len() {
					panic!("Not all fields of {} are initialized.", struct_type);
				}
				for (k, v) in fields.iter() {
					let field = st.env.try_lookup(&k.name, None);
					if let Some(field) = field {
						let t = self.type_check_exp(v, env, statement_idx);
						self.validate_type(
							t,
							field
								.as_variable()
								.expect("Expected struct field to be a variable in the struct env")
								._type,
							v,
						);
					} else {
						self.expr_error(exp, format!("\"{}\" is not a field of \"{}\"", k.name, struct_type));
					}
				}

				struct_type
			}
			ExprKind::MapLiteral { fields, type_ } => {
				// Infer type based on either the explicit type or the value in one of the fields
				let container_type = if let Some(type_) = type_ {
					self.resolve_type_annotation(type_, env, statement_idx)
				} else if !fields.is_empty() {
					let some_val_type = self.type_check_exp(fields.iter().next().unwrap().1, env, statement_idx);
					self.types.add_type(Type::Map(some_val_type))
				} else {
					self.expr_error(exp, "Cannot infer type of empty map".to_owned());
					self.types.add_type(Type::Map(self.types.anything()))
				};

				let value_type = match *container_type {
					Type::Map(t) => t,
					Type::MutMap(t) => t,
					_ => self.expr_error(exp, format!("Expected \"Map\" type, found \"{}\"", container_type)),
				};

				// Verify all types are the same as the inferred type
				for (_, v) in fields.iter() {
					let t = self.type_check_exp(v, env, statement_idx);
					self.validate_type(t, value_type, v);
				}

				container_type
			}
			ExprKind::SetLiteral { type_, items } => {
				// Infer type based on either the explicit type or the value in one of the items
				let container_type = if let Some(type_) = type_ {
					self.resolve_type_annotation(type_, env, statement_idx)
				} else if !items.is_empty() {
					let some_val_type = self.type_check_exp(items.iter().next().unwrap(), env, statement_idx);
					self.types.add_type(Type::Set(some_val_type))
				} else {
					self.expr_error(exp, "Cannot infer type of empty set".to_owned());
					self.types.add_type(Type::Set(self.types.anything()))
				};

				let element_type = match *container_type {
					Type::Set(t) => t,
					Type::MutSet(t) => t,
					_ => self.expr_error(exp, format!("Expected \"Set\" type, found \"{}\"", container_type)),
				};

				// Verify all types are the same as the inferred type
				for v in items.iter() {
					let t = self.type_check_exp(v, env, statement_idx);
					self.validate_type(t, element_type, v);
				}

				container_type
			}
			ExprKind::FunctionClosure(func_def) => {
				// TODO: make sure this function returns on all control paths when there's a return type (can be done by recursively traversing the statements and making sure there's a "return" statements in all control paths)

				if matches!(func_def.signature.flight, Phase::Inflight) {
					self.unimplemented_type("Inflight function signature"); // TODO: what typechecking do we need here?self??
				}

				// Create a type_checker function signature from the AST function definition, assuming success we can add this function to the env
				let function_type = self.resolve_type_annotation(
					&TypeAnnotation::FunctionSignature(func_def.signature.clone()),
					env,
					statement_idx,
				);
				let sig = function_type.as_function_sig().unwrap();

				// Create an environment for the function
				let mut function_env = SymbolEnv::new(
					Some(env.get_ref()),
					sig.return_type,
					false,
					false,
					func_def.signature.flight,
					statement_idx,
				);
				self.add_arguments_to_env(&func_def.parameters, &sig, &mut function_env);
				func_def.statements.set_env(function_env);

				self.inner_scopes.push(&func_def.statements);

				function_type
			}
		};
		exp.evaluated_type.replace(Some(t));
		t
	}

	/// Validate that a given map can be assigned to a variable of given struct type
	fn validate_structural_type(
		&mut self,
		object: &BTreeMap<Symbol, Expr>,
		expected_type: &TypeRef,
		value: &Expr,
		env: &SymbolEnv,
		statement_idx: usize,
	) {
		let expected_struct = if let Some(expected_struct) = expected_type.as_struct() {
			expected_struct
		} else {
			self.expr_error(value, format!("Named arguments provided for non-struct argument"));
			return;
		};

		// Verify that there are no extraneous fields
		// Also map original field names to the ones in the struct type
		let mut field_map = BTreeMap::new();
		for (k, _) in object.iter() {
			let field = expected_struct.env.try_lookup(&k.name, None);
			if let Some(field) = field {
				let field_type = field
					.as_variable()
					.expect("Expected struct field to be a variable in the struct env")
					._type;
				field_map.insert(k.name.clone(), (k, field_type));
			} else {
				self.expr_error(value, format!("\"{}\" is not a field of \"{}\"", k.name, expected_type));
			}
		}

		// Verify that all non-optional fields are present and are of the right type
		for (k, v) in expected_struct.env.iter(true).map(|(k, v, _)| {
			(
				k,
				v.as_variable()
					.expect("Expected struct field to be a variable in the struct env")
					._type,
			)
		}) {
			if let Some((symb, expected_field_type)) = field_map.get(&k) {
				let provided_exp = object.get(symb).unwrap();
				let t = self.type_check_exp(provided_exp, env, statement_idx);
				self.validate_type(t, *expected_field_type, provided_exp);
			} else if !v.is_option() {
				self.expr_error(
					value,
					format!(
						"Missing required field \"{}\" from \"{}\"",
						k, expected_struct.name.name
					),
				);
			}
		}
	}

	fn validate_type(&mut self, actual_type: TypeRef, expected_type: TypeRef, value: &Expr) {
		self.validate_type_in(actual_type, &[expected_type], value)
	}

	fn validate_type_in(&mut self, actual_type: TypeRef, expected_types: &[TypeRef], value: &Expr) {
		assert!(expected_types.len() > 0);
		if !actual_type.is_anything()
			&& !expected_types
				.iter()
				.any(|expected| actual_type.is_subtype_of(&expected))
		{
			self.diagnostics.borrow_mut().insert(Diagnostic {
				message: if expected_types.len() > 1 {
					let expected_types_list = expected_types
						.iter()
						.map(|t| format!("{}", t))
						.collect::<Vec<String>>()
						.join(",");
					format!(
						"Expected type to be one of \"{}\", but got \"{}\" instead",
						expected_types_list, actual_type
					)
				} else {
					format!(
						"Expected type to be \"{}\", but got \"{}\" instead",
						expected_types[0], actual_type
					)
				},
				span: Some(value.span.clone()),
				level: DiagnosticLevel::Error,
			});
		}
	}

	pub fn type_check_scope(&mut self, scope: &Scope) {
		assert!(self.inner_scopes.is_empty());
		for statement in scope.statements.iter() {
			self.type_check_statement(statement, scope.env.borrow_mut().as_mut().unwrap());
		}
		let inner_scopes = self.inner_scopes.drain(..).collect::<Vec<_>>();
		for inner_scope in inner_scopes {
			self.type_check_scope(unsafe { &*inner_scope });
		}
	}

	fn resolve_type_annotation(&mut self, annotation: &TypeAnnotation, env: &SymbolEnv, statement_idx: usize) -> TypeRef {
		match annotation {
			TypeAnnotation::Number => self.types.number(),
			TypeAnnotation::String => self.types.string(),
			TypeAnnotation::Bool => self.types.bool(),
			TypeAnnotation::Duration => self.types.duration(),
			TypeAnnotation::Optional(v) => {
				let value_type = self.resolve_type_annotation(v, env, statement_idx);
				self.types.add_type(Type::Optional(value_type))
			}
			TypeAnnotation::FunctionSignature(ast_sig) => {
				let mut args = vec![];
				for arg in ast_sig.parameters.iter() {
					args.push(self.resolve_type_annotation(arg, env, statement_idx));
				}
				let sig = FunctionSignature {
					parameters: args,
					return_type: ast_sig.return_type.as_ref().map_or(self.types.void(), |t| {
						self.resolve_type_annotation(t, env, statement_idx)
					}),
					flight: ast_sig.flight,
					// TODO: for now function types are always static. In cases where we want to run an instance method we should require and object/interface type
					// and run the method in that interface, not a function type. This is probably the best desing, but, perhaps, worth a discussion.
					_static: true,
					js_override: None,
				};
				// TODO: avoid creating a new type for each function_sig resolution
				self.types.add_type(Type::Function(sig))
			}
			TypeAnnotation::UserDefined(user_defined_type) => {
				resolve_user_defined_type(user_defined_type, env, statement_idx).unwrap_or_else(|e| self.type_error(e))
			}
			TypeAnnotation::Array(v) => {
				let value_type = self.resolve_type_annotation(v, env, statement_idx);
				// TODO: avoid creating a new type for each array resolution
				self.types.add_type(Type::Array(value_type))
			}
			TypeAnnotation::MutArray(v) => {
				let value_type = self.resolve_type_annotation(v, env, statement_idx);
				// TODO: avoid creating a new type for each array resolution
				self.types.add_type(Type::MutArray(value_type))
			}
			TypeAnnotation::Set(v) => {
				let value_type = self.resolve_type_annotation(v, env, statement_idx);
				// TODO: avoid creating a new type for each set resolution
				self.types.add_type(Type::Set(value_type))
			}
			TypeAnnotation::MutSet(v) => {
				let value_type = self.resolve_type_annotation(v, env, statement_idx);
				// TODO: avoid creating a new type for each set resolution
				self.types.add_type(Type::MutSet(value_type))
			}
			TypeAnnotation::Map(v) => {
				let value_type = self.resolve_type_annotation(v, env, statement_idx);
				// TODO: avoid creating a new type for each map resolution
				self.types.add_type(Type::Map(value_type))
			}
			TypeAnnotation::MutMap(v) => {
				let value_type = self.resolve_type_annotation(v, env, statement_idx);
				// TODO: avoid creating a new type for each map resolution
				self.types.add_type(Type::MutMap(value_type))
			}
		}
	}

	fn type_check_statement(&mut self, stmt: &Stmt, env: &mut SymbolEnv) {
		match &stmt.kind {
			StmtKind::VariableDef {
				reassignable,
				var_name,
				initial_value,
				type_,
			} => {
				let explicit_type = type_.as_ref().map(|t| self.resolve_type_annotation(t, env, stmt.idx));
				let inferred_type = self.type_check_exp(initial_value, env, stmt.idx);
				if inferred_type.is_void() {
					self.type_error(TypeError {
						message: format!("Cannot assign expression of type \"{}\" to a variable", inferred_type),
						span: var_name.span.clone(),
					});
				}
				if let Some(explicit_type) = explicit_type {
					self.validate_type(inferred_type, explicit_type, initial_value);
					match env.define(
						var_name,
						SymbolKind::make_variable(explicit_type, *reassignable, env.flight),
						StatementIdx::Index(stmt.idx),
					) {
						Err(type_error) => {
							self.type_error(type_error);
						}
						_ => {}
					};
				} else {
					match env.define(
						var_name,
						SymbolKind::make_variable(inferred_type, *reassignable, env.flight),
						StatementIdx::Index(stmt.idx),
					) {
						Err(type_error) => {
							self.type_error(type_error);
						}
						_ => {}
					};
				}
			}
			StmtKind::ForLoop {
				iterator,
				iterable,
				statements,
			} => {
				// TODO: Expression must be iterable
				let exp_type = self.type_check_exp(iterable, env, stmt.idx);

				let iterator_type = match &*exp_type {
					// These are builtin iterables that have a clear/direct iterable type
					Type::Array(t) => *t,
					Type::Set(t) => *t,
					Type::MutArray(t) => *t,
					Type::MutSet(t) => *t,

					// TODO: Handle non-builtin iterables
					t => {
						self.type_error(TypeError {
							message: format!("Unable to iterate over \"{}\"", t),
							span: iterable.span.clone(),
						});
						self.types.anything()
					}
				};

				let mut scope_env = SymbolEnv::new(Some(env.get_ref()), env.return_type, false, false, env.flight, stmt.idx);
				match scope_env.define(
					&iterator,
					SymbolKind::make_variable(iterator_type, false, env.flight),
					StatementIdx::Top,
				) {
					Err(type_error) => {
						self.type_error(type_error);
					}
					_ => {}
				};
				statements.set_env(scope_env);

				self.inner_scopes.push(statements);
			}
			StmtKind::While { condition, statements } => {
				let cond_type = self.type_check_exp(condition, env, stmt.idx);
				self.validate_type(cond_type, self.types.bool(), condition);

				statements.set_env(SymbolEnv::new(
					Some(env.get_ref()),
					env.return_type,
					false,
					false,
					env.flight,
					stmt.idx,
				));

				self.inner_scopes.push(statements);
			}
			StmtKind::If {
				condition,
				statements,
				elif_statements,
				else_statements,
			} => {
				let cond_type = self.type_check_exp(condition, env, stmt.idx);
				self.validate_type(cond_type, self.types.bool(), condition);

				statements.set_env(SymbolEnv::new(
					Some(env.get_ref()),
					env.return_type,
					false,
					false,
					env.flight,
					stmt.idx,
				));
				self.inner_scopes.push(statements);

				for elif_scope in elif_statements {
					let cond_type = self.type_check_exp(&elif_scope.condition, env, stmt.idx);
					self.validate_type(cond_type, self.types.bool(), condition);

					(&elif_scope.statements).set_env(SymbolEnv::new(
						Some(env.get_ref()),
						env.return_type,
						false,
						false,
						env.flight,
						stmt.idx,
					));
					self.inner_scopes.push(&elif_scope.statements);
				}

				if let Some(else_scope) = else_statements {
					else_scope.set_env(SymbolEnv::new(
						Some(env.get_ref()),
						env.return_type,
						false,
						false,
						env.flight,
						stmt.idx,
					));
					self.inner_scopes.push(else_scope);
				}
			}
			StmtKind::Expression(e) => {
				self.type_check_exp(e, env, stmt.idx);
			}
			StmtKind::Assignment { variable, value } => {
				let exp_type = self.type_check_exp(value, env, stmt.idx);
				let var_info = self.resolve_reference(variable, env, stmt.idx);
				if !var_info.reassignable {
					self.stmt_error(stmt, format!("Variable {} is not reassignable ", variable));
				}
				self.validate_type(exp_type, var_info._type, value);
			}
			StmtKind::Bring {
				module_name,
				identifier,
			} => {
				// library_name is the name of the library we are importing from the JSII world
				let library_name: String;
				// namespace_filter describes what types we are importing from the library
				// e.g. [] means we are importing everything from `mylib`
				// e.g. ["ns1", "ns2"] means we are importing everything from `mylib.ns1.ns2`
				let namespace_filter: Vec<String>;
				// alias is the symbol we are giving to the imported library or namespace
				let alias: &Symbol;

				if module_name.name.starts_with('"') && module_name.name.ends_with('"') {
					// case 1: bring "library_name" as identifier;
					if identifier.is_none() {
						self.stmt_error(
							stmt,
							format!(
								"bring {} must be assigned to an identifier (e.g. bring \"foo\" as foo)",
								module_name.name
							),
						);
						return;
					}
					// We assume we have a jsii library and we use `module_name` as the library name, and set no
					// namespace filter (we only support importing a full library at the moment)
					library_name = module_name.name[1..module_name.name.len() - 1].to_string();
					namespace_filter = vec![];
					alias = identifier.as_ref().unwrap();
				} else {
					// case 2: bring module_name;
					// case 3: bring module_name as identifier;
					match module_name.name.as_str() {
						// If the module name is a built-in module, then we use @winglang/sdk as the library name,
						// and import the module as a namespace. If the user doesn't specify an identifier, then
						// we use the module name as the identifier.
						// For example, `bring fs` will import the `fs` namespace from @winglang/sdk and assign it
						// to an identifier named `fs`.
						WINGSDK_CLOUD_MODULE | WINGSDK_FS_MODULE => {
							library_name = WINGSDK_ASSEMBLY_NAME.to_string();
							namespace_filter = vec![module_name.name.clone()];
							alias = identifier.as_ref().unwrap_or(&module_name);
						}
						WINGSDK_STD_MODULE => {
							self.stmt_error(stmt, format!("Redundant bring of \"{}\"", WINGSDK_STD_MODULE));
							return;
						}
						_ => {
							self.stmt_error(stmt, format!("\"{}\" is not a built-in module", module_name.name));
							return;
						}
					}
				};

				self.add_module_to_env(env, library_name, namespace_filter, &alias, Some(&stmt));
			}
			StmtKind::Scope(scope) => {
				scope.set_env(SymbolEnv::new(
					Some(env.get_ref()),
					env.return_type,
					false,
					false,
					env.flight,
					stmt.idx,
				));
				self.inner_scopes.push(scope)
			}
			StmtKind::Return(exp) => {
				if let Some(return_expression) = exp {
					let return_type = self.type_check_exp(return_expression, env, stmt.idx);
					if !env.return_type.is_void() {
						self.validate_type(return_type, env.return_type, return_expression);
					} else {
						self.stmt_error(
							stmt,
							format!("Return statement outside of function cannot return a value."),
						);
					}
				} else {
					if !env.return_type.is_void() {
						self.stmt_error(
							stmt,
							format!("Expected return statement to return type {}", env.return_type),
						);
					}
				}
			}
			StmtKind::Class(AstClass {
				name,
				fields,
				methods,
				parent,
				constructor,
				is_resource,
			}) => {
				// Resources cannot be defined inflight
				assert!(!*is_resource || env.flight == Phase::Preflight);

				if *is_resource {
					// TODO
				}

				// Verify parent is actually a known Class/Resource and get their env
				let (parent_class, parent_class_env) = if let Some(parent_type) = parent {
					let t = resolve_user_defined_type(parent_type, env, stmt.idx).unwrap_or_else(|e| self.type_error(e));
					if *is_resource {
						if let Type::Resource(ref class) = *t {
							(Some(t), Some(class.env.get_ref()))
						} else {
							panic!("Resource {}'s parent {} is not a resource", name, t);
						}
					} else {
						if let Type::Class(ref class) = *t {
							(Some(t), Some(class.env.get_ref()))
						} else {
							self.general_type_error(format!("Class {}'s parent \"{}\" is not a class", name, t));
							(None, None)
						}
					}
				} else {
					(None, None)
				};

				// Create environment representing this class, for now it'll be empty just so we can support referencing ourselves from the class definition.
				let dummy_env = SymbolEnv::new(None, self.types.void(), true, false, env.flight, stmt.idx);

				// Create the resource/class type and add it to the current environment (so class implementation can reference itself)
				let class_spec = Class {
					should_case_convert_jsii: false,
					name: name.clone(),
					env: dummy_env,
					parent: parent_class,
					type_parameters: None, // TODO no way to have generic args in wing yet
				};
				let mut class_type = self.types.add_type(if *is_resource {
					Type::Resource(class_spec)
				} else {
					Type::Class(class_spec)
				});
				match env.define(name, SymbolKind::Type(class_type), StatementIdx::Top) {
					Err(type_error) => {
						self.type_error(type_error);
					}
					_ => {}
				};

				// Create a the real class environment to be filled with the class AST types
				let mut class_env = SymbolEnv::new(parent_class_env, self.types.void(), true, false, env.flight, stmt.idx);

				// Add fields to the class env
				for field in fields.iter() {
					let field_type = self.resolve_type_annotation(&field.member_type, env, stmt.idx);
					match class_env.define(
						&field.name,
						if field._static {
							SymbolKind::make_variable(field_type, field.reassignable, field.flight)
						} else {
							SymbolKind::make_instance_variable(field_type, field.reassignable, field.flight)
						},
						StatementIdx::Top,
					) {
						Err(type_error) => {
							self.type_error(type_error);
						}
						_ => {}
					};
				}
				// Add methods to the class env
				for (method_name, method_def) in methods.iter() {
					let mut sig = method_def.signature.clone();

					// Add myself as first parameter to all non static class methods (self)
					if !method_def._static {
						sig.parameters.insert(
							0,
							TypeAnnotation::UserDefined(UserDefinedType {
								root: name.clone(),
								fields: vec![],
							}),
						);
					}

					let method_type = self.resolve_type_annotation(&TypeAnnotation::FunctionSignature(sig), env, stmt.idx);
					match class_env.define(
						method_name,
						if method_def._static {
							SymbolKind::make_variable(method_type, false, method_def.signature.flight)
						} else {
							SymbolKind::make_instance_variable(method_type, false, method_def.signature.flight)
						},
						StatementIdx::Top,
					) {
						Err(type_error) => {
							self.type_error(type_error);
						}
						_ => {}
					};
				}

				// Add the constructor to the class env
				let constructor_type = self.resolve_type_annotation(
					&TypeAnnotation::FunctionSignature(constructor.signature.clone()),
					env,
					stmt.idx,
				);
				match class_env.define(
					&Symbol {
						name: WING_CONSTRUCTOR_NAME.into(),
						span: name.span.clone(),
					},
					SymbolKind::make_variable(constructor_type, false, constructor.signature.flight),
					StatementIdx::Top,
				) {
					Err(type_error) => {
						self.type_error(type_error);
					}
					_ => {}
				};

				// Replace the dummy class environment with the real one before type checking the methods
				class_type.as_mut_class_or_resource().unwrap().env = class_env;
				let class_env = &class_type.as_class_or_resource().unwrap().env;

				// Type check constructor
				let constructor_sig = if let Type::Function(ref s) = *constructor_type {
					s
				} else {
					panic!(
						"Constructor of {} isn't defined as a function in the class environment",
						name
					);
				};

				// Create constructor environment and prime it with args
				let mut constructor_env = SymbolEnv::new(
					Some(env.get_ref()),
					constructor_sig.return_type,
					false,
					true,
					constructor.signature.flight,
					stmt.idx,
				);
				self.add_arguments_to_env(&constructor.parameters, constructor_sig, &mut constructor_env);
				// Prime the constructor environment with `this`
				constructor_env
					.define(
						&Symbol {
							name: "this".into(),
							span: name.span.clone(),
						},
						SymbolKind::make_variable(class_type, false, constructor_env.flight),
						StatementIdx::Top,
					)
					.expect("Expected `this` to be added to constructor env");
				constructor.statements.set_env(constructor_env);
				// Check function scope
				self.inner_scopes.push(&constructor.statements);

				// TODO: handle member/method overrides in our env based on whatever rules we define in our spec

				// Type check methods
				for (method_name, method_def) in methods.iter() {
					// Lookup the method in the class_env
					let method_type = class_env
						.lookup(method_name, None)
						.expect("Expected method to be in class env")
						.as_variable()
						.expect("Expected method to be a variable")
						._type;

					let method_sig = method_type
						.as_function_sig()
						.expect("Expected method type to be a function signature");

					// Create method environment and prime it with args
					let mut method_env = SymbolEnv::new(
						Some(env.get_ref()),
						method_sig.return_type,
						false,
						false,
						method_sig.flight,
						stmt.idx,
					);
					// Add `this` as first argument
					let mut actual_parameters = vec![];
					if !method_def._static {
						actual_parameters.push((
							Symbol {
								name: "this".into(),
								span: method_name.span.clone(),
							},
							false,
						));
					}
					actual_parameters.extend(method_def.parameters.clone());
					self.add_arguments_to_env(&actual_parameters, method_sig, &mut method_env);
					method_def.statements.set_env(method_env);
					self.inner_scopes.push(&method_def.statements);
				}
			}
			StmtKind::Struct { name, extends, members } => {
				// Note: structs don't have a parent environment, instead they flatten their parent's members into the struct's env.
				//   If we encounter an existing member with the same name and type we skip it, if the types are different we
				//   fail type checking.

				// Create an environment for the struct
				let mut struct_env = SymbolEnv::new(None, self.types.void(), true, false, env.flight, stmt.idx);

				// Add fields to the struct env
				for field in members.iter() {
					let field_type = self.resolve_type_annotation(&field.member_type, env, stmt.idx);
					match struct_env.define(
						&field.name,
						SymbolKind::make_variable(field_type, false, field.flight),
						StatementIdx::Top,
					) {
						Err(type_error) => {
							self.type_error(type_error);
						}
						_ => {}
					};
				}

				// Add members from the structs parents
				let extends_types = extends
					.iter()
					.filter_map(|parent| match env.lookup(&parent, Some(stmt.idx)) {
						Ok(kind) => match &*kind {
							SymbolKind::Type(_type) => Some(*_type),
							_ => {
								self.type_error(TypeError {
									message: format!("Expected {} to be a type", parent),
									span: parent.span.clone(),
								});
								None
							}
						},
						Err(type_error) => {
							self.type_error(type_error);
							None
						}
					})
					.collect::<Vec<_>>();

				if let Err(e) = add_parent_members_to_struct_env(&extends_types, name, &mut struct_env) {
					self.type_error(e);
				}
				match env.define(
					name,
					SymbolKind::Type(self.types.add_type(Type::Struct(Struct {
						name: name.clone(),
						extends: extends_types,
						env: struct_env,
					}))),
					StatementIdx::Top,
				) {
					Err(type_error) => {
						self.type_error(type_error);
					}
					_ => {}
				};
			}
			StmtKind::Enum { name, values } => {
				let enum_type_ref = self.types.add_type(Type::Enum(Enum {
					name: name.clone(),
					values: values.clone(),
				}));

				match env.define(name, SymbolKind::Type(enum_type_ref), StatementIdx::Top) {
					Err(type_error) => {
						self.type_error(type_error);
					}
					_ => {}
				};
			}
			StmtKind::TryCatch {
				try_statements,
				catch_block,
				finally_statements,
			} => {
				// Create a new environment for the try block
				let try_env = SymbolEnv::new(Some(env.get_ref()), env.return_type, false, false, env.flight, stmt.idx);
				try_statements.set_env(try_env);
				self.inner_scopes.push(try_statements);

				// Create a new environment for the catch block
				if let Some(catch_block) = catch_block {
					let mut catch_env = SymbolEnv::new(Some(env.get_ref()), env.return_type, false, false, env.flight, stmt.idx);

					// Add the exception variable to the catch block
					if let Some(exception_var) = &catch_block.exception_var {
						match catch_env.define(
							exception_var,
							SymbolKind::make_variable(self.types.string(), false, env.flight),
							StatementIdx::Top,
						) {
							Err(type_error) => {
								self.type_error(type_error);
							}
							_ => {}
						}
					}
					catch_block.statements.set_env(catch_env);
					self.inner_scopes.push(&catch_block.statements);
				}

				// Create a new environment for the finally block
				if let Some(finally_statements) = finally_statements {
					let finally_env = SymbolEnv::new(Some(env.get_ref()), env.return_type, false, false, env.flight, stmt.idx);
					finally_statements.set_env(finally_env);
					self.inner_scopes.push(finally_statements);
				}
			}
		}
	}

	fn add_module_to_env(
		&mut self,
		env: &mut SymbolEnv,
		library_name: String,
		namespace_filter: Vec<String>,
		alias: &Symbol,
		// the statement that initiated the bring, if any
		stmt: Option<&Stmt>,
	) {
		let mut wingii_types = wingii::type_system::TypeSystem::new();

		// Loading the SDK is handled different from loading any other jsii modules because with the SDK we provide an exact
		// location to locate the SDK, whereas for the other modules we need to search for them from the source directory.
		let assembly_name = if library_name == WINGSDK_ASSEMBLY_NAME {
			// in runtime, if "WINGSDK_MANIFEST_ROOT" env var is set, read it. otherwise set to "../wingsdk" for dev
			let manifest_root = std::env::var("WINGSDK_MANIFEST_ROOT").unwrap_or_else(|_| "../wingsdk".to_string());
			let wingii_loader_options = wingii::type_system::AssemblyLoadOptions {
				root: true,
				deps: false,
			};
			let assembly_name = match wingii_types.load(manifest_root.as_str(), Some(wingii_loader_options)) {
				Ok(name) => name,
				Err(type_error) => {
					self.type_error(TypeError {
						message: format!("Cannot locate Wing standard library (checking \"{}\"", manifest_root),
						span: stmt.map(|s| s.span.clone()).unwrap_or(WingSpan::global()),
					});
					debug!("{:?}", type_error);
					return;
				}
			};

			assembly_name
		} else {
			let wingii_loader_options = wingii::type_system::AssemblyLoadOptions { root: true, deps: true };
			let source_dir = self.source_path.parent().unwrap().to_str().unwrap();
			let assembly_name = match wingii_types.load_dep(library_name.as_str(), source_dir, &wingii_loader_options) {
				Ok(name) => name,
				Err(type_error) => {
					self.type_error(TypeError {
						message: format!("Cannot find module \"{}\" in source directory", library_name),
						span: stmt.map(|s| s.span.clone()).unwrap_or(WingSpan::global()),
					});
					debug!("{:?}", type_error);
					return;
				}
			};
			assembly_name
		};

		debug!("Loaded JSII assembly {}", assembly_name);

		let mut jsii_importer = JsiiImporter::new(
			&wingii_types,
			&assembly_name,
			&namespace_filter,
			&alias,
			self.types,
			stmt.map(|s| s.idx).unwrap_or(0),
			env,
		);
		jsii_importer.import_to_env();
	}

	/// Add function arguments to the function's environment
	///
	/// #Arguments
	///
	/// * `args` - List of aruments to add, each element is a tuple of the arugment symbol and whether it's
	///   reassignable arg or not. Note that the argument types are figured out from `sig`.
	/// * `sig` - The function signature (used to figure out the type of each argument).
	/// * `env` - The function's environment to prime with the args.
	///
	fn add_arguments_to_env(&mut self, args: &Vec<(Symbol, bool)>, sig: &FunctionSignature, env: &mut SymbolEnv) {
		assert!(args.len() == sig.parameters.len());
		for (arg, arg_type) in args.iter().zip(sig.parameters.iter()) {
			match env.define(
				&arg.0,
				SymbolKind::make_variable(*arg_type, arg.1, env.flight),
				StatementIdx::Top,
			) {
				Err(type_error) => {
					self.type_error(type_error);
				}
				_ => {}
			};
		}
	}

	/// Hydrate `@typeparam`s in a type reference with a given type argument
	///
	/// # Arguments
	///
	/// * `env` - The environment to use for looking up the original type
	/// * `original_fqn` - The fully qualified name of the original type
	/// * `type_param` - The type argument to use for the `any`
	///
	/// # Returns
	/// The hydrated type reference
	///
	fn hydrate_class_type_arguments(
		&mut self,
		env: &SymbolEnv,
		original_fqn: &str,
		type_params: Vec<TypeRef>,
	) -> TypeRef {
		let original_type = env.lookup_nested_str(original_fqn, None).unwrap().as_type().unwrap();
		let original_type_class = original_type.as_class().unwrap();
		let original_type_params = if let Some(tp) = original_type_class.type_parameters.as_ref() {
			tp
		} else {
			panic!(
				"\"{}\" does not have type parameters and does not need hydration",
				original_fqn
			);
		};

		if original_type_params.len() != type_params.len() {
			return self.general_type_error(format!(
				"Type \"{}\" has {} type parameters, but {} were provided",
				original_fqn,
				original_type_params.len(),
				type_params.len()
			));
		}

		let new_env = SymbolEnv::new(
			None,
			original_type_class.env.return_type,
			true,
			false,
			Phase::Independent,
			0,
		);
		let tt = Type::Class(Class {
			name: original_type_class.name.clone(),
			env: new_env,
			parent: original_type_class.parent,
			should_case_convert_jsii: original_type_class.should_case_convert_jsii,
			type_parameters: Some(type_params.clone()),
		});
		// TODO: here we add a new type regardless whether we already "hydrated" `original_type` with these `type_params`. Cache!
		let mut new_type = self.types.add_type(tt);
		let new_type_class = new_type.as_mut_class_or_resource().unwrap();

		// Add symbols from original type to new type
		// Note: this is currently limited to top-level function signatures and fields
		for (type_index, original_type_param) in original_type_params.iter().enumerate() {
			let new_type_arg = type_params[type_index];
			for (name, symbol, _) in original_type_class.env.iter(true) {
				match symbol {
					SymbolKind::Variable(VariableInfo {
						_type: v,
						reassignable,
						flight,
						_static,
					}) => {
						// Replace type params in function signatures
						if let Some(sig) = v.as_function_sig() {
							let new_return_type = if sig.return_type.is_same_type_as(original_type_param) {
								new_type_arg
							} else {
								// Handle generic return types
								// TODO: If a generic class has a method that returns another generic, it must be a builtin
								if let Some(c) = sig.return_type.as_class() {
									if c.type_parameters.is_some() {
										let fqn = format!("{}.{}", WINGSDK_STD_MODULE, c.name.name);
										match fqn.as_str() {
											WINGSDK_MUT_ARRAY => self.types.add_type(Type::MutArray(new_type_arg)),
											WINGSDK_ARRAY => self.types.add_type(Type::Array(new_type_arg)),
											WINGSDK_MAP => self.types.add_type(Type::Map(new_type_arg)),
											WINGSDK_MUT_MAP => self.types.add_type(Type::MutMap(new_type_arg)),
											WINGSDK_SET => self.types.add_type(Type::Set(new_type_arg)),
											WINGSDK_MUT_SET => self.types.add_type(Type::MutSet(new_type_arg)),
											_ => self.general_type_error(format!("\"{}\" is not a supported generic return type", fqn)),
										}
									} else {
										sig.return_type
									}
								} else {
									sig.return_type
								}
							};

							let new_args: Vec<UnsafeRef<Type>> = sig
								.parameters
								.iter()
								.map(|arg| {
									if arg.is_same_type_as(original_type_param) {
										new_type_arg
									} else {
										*arg
									}
								})
								.collect();

							let new_sig = FunctionSignature {
								parameters: new_args,
								return_type: new_return_type,
								flight: sig.flight.clone(),
								_static: sig._static,
								js_override: sig.js_override.clone(),
							};

							match new_type_class.env.define(
								// TODO: Original symbol is not available. SymbolKind::Variable should probably expose it
								&Symbol {
									name: name.clone(),
									span: WingSpan::global(),
								},
								if new_sig._static {
									SymbolKind::make_variable(self.types.add_type(Type::Function(new_sig)), *reassignable, *flight)
								} else {
									SymbolKind::make_instance_variable(
										self.types.add_type(Type::Function(new_sig)),
										*reassignable,
										*flight,
									)
								},
								StatementIdx::Top,
							) {
								Err(type_error) => {
									self.type_error(type_error);
								}
								_ => {}
							}
						} else if let Some(VariableInfo {
							_type: var,
							reassignable,
							flight,
							_static,
						}) = symbol.as_variable()
						{
							let new_var_type = if var.is_same_type_as(original_type_param) {
								new_type_arg
							} else {
								var
							};
							match new_type_class.env.define(
								// TODO: Original symbol is not available. SymbolKind::Variable should probably expose it
								&Symbol {
									name: name.clone(),
									span: WingSpan::global(),
								},
								SymbolKind::make_variable(new_var_type, reassignable, flight),
								StatementIdx::Top,
							) {
								Err(type_error) => {
									self.type_error(type_error);
								}
								_ => {}
							}
						}
					}
					_ => {}
				}
			}
		}

		return new_type;
	}

	fn expr_maybe_type(
		&mut self,
		expr: &Expr,
		env: &SymbolEnv,
		statement_idx: usize,
	) -> Option<(TypeRef, UserDefinedType)> {
		// TODO: we currently don't handle parenthesized expressions correctly so something like `(MyEnum).A` or `std.(namespace.submodule).A` will return true, is this a problem?
		let mut path = vec![];
		let mut curr_expr = expr;
		loop {
			match &curr_expr.kind {
				ExprKind::Reference(reference) => match reference {
					Reference::Identifier(symbol) => {
						path.push(symbol.clone());
						break;
					}
					Reference::NestedIdentifier { object, property } => {
						path.push(property.clone());
						curr_expr = &object;
					}
					Reference::TypeProperty { .. } => {
						panic!("Type property references cannot be a type name because they have a property");
					}
				},
				_ => return None,
			}
		}
		let root = path.pop().unwrap();
		path.reverse();
<<<<<<< HEAD
		let user_type_annotation = UserDefinedType { root, fields: path };

		resolve_user_defined_type(&user_type_annotation, env, statement_idx)
			.ok()
			.map(|t| (t, user_type_annotation))
=======
		match env.lookup_nested(&path, Some(statement_idx)) {
			Ok(SymbolKind::Type(type_ref)) => Some(*type_ref),
			_ => None,
		}
>>>>>>> f391bd27
	}

	fn resolve_reference(&mut self, reference: &Reference, env: &SymbolEnv, statement_idx: usize) -> VariableInfo {
		match reference {
			Reference::Identifier(symbol) => match env.lookup(symbol, Some(statement_idx)) {
				Ok(var) => {
					if let Some(var) = var.as_variable() {
						var
					} else {
						self.variable_error(TypeError {
							message: format!("Expected identifier {}, to be a variable, but it's a {}", symbol, var),
							span: symbol.span.clone(),
						})
					}
				}
				Err(type_error) => self.variable_error(type_error),
			},
			Reference::NestedIdentifier { object, property } => {
				// There's a special case where the object is actually a type and the property is either a static member or an enum variant.
				// In this case the type might even be namespaced (recursive nested reference). We need to detect this and transform this
				// reference into a type reference.
				if let Some((_type, user_type_annotation)) = self.expr_maybe_type(object, env, statement_idx) {
					// We can't get here twice, we can safely assume that if we're here the `object` part of the reference doesn't have and evaluated type yet.
					assert!(object.evaluated_type.borrow().is_none());

					// Create a type reference out of this nested reference and call ourselves again
					let new_ref = Reference::TypeProperty {
						_type: user_type_annotation,
						property: property.clone(),
					};
					// Replace the reference with the new one, this is unsafe because `reference` isn't mutable and theoretically someone may
					// hold anoter reference to it. But our AST doesn't hold up/cross references so this is safe as long as we return right.
					let const_ptr = reference as *const Reference;
					let mut_ptr = const_ptr as *mut Reference;
					unsafe {
						// We dont' use the return value but need to call replace so it'll drop the old value
						_ = std::mem::replace(&mut *mut_ptr, new_ref);
					}
					return self.resolve_reference(reference, env, statement_idx);
				}

				// Special case: if the object expression is a simple reference to `this` and we're inside the init function then
				// we'll consider all properties as reassignable regardless of whether they're `var`.
				let mut force_reassignable = false;
				if let ExprKind::Reference(Reference::Identifier(symb)) = &object.kind {
					if symb.name == "this" {
						if let Ok((kind, info)) = env.lookup_ext(symb, Some(statement_idx)) {
							// `this` resreved symbol should always be a variable
							assert!(matches!(kind, SymbolKind::Variable(_)));
							force_reassignable = info.init;
						}
					}
				}

				let instance_type = self.type_check_exp(object, env, statement_idx);
				let res = match *instance_type {
					Type::Class(ref class) | Type::Resource(ref class) => self.get_property_from_class(class, property),
					Type::Anything => VariableInfo {
						_type: instance_type,
						reassignable: false,
						flight: env.flight,
						_static: false,
					},

					// Lookup wingsdk std types, hydrating generics if necessary
					Type::Array(t) => {
						let new_class = self.hydrate_class_type_arguments(env, WINGSDK_ARRAY, vec![t]);
						self.get_property_from_class(new_class.as_class().unwrap(), property)
					}
					Type::MutArray(t) => {
						let new_class = self.hydrate_class_type_arguments(env, WINGSDK_MUT_ARRAY, vec![t]);
						self.get_property_from_class(new_class.as_class().unwrap(), property)
					}
					Type::Set(t) => {
						let new_class = self.hydrate_class_type_arguments(env, WINGSDK_SET, vec![t]);
						self.get_property_from_class(new_class.as_class().unwrap(), property)
					}
					Type::MutSet(t) => {
						let new_class = self.hydrate_class_type_arguments(env, WINGSDK_MUT_SET, vec![t]);
						self.get_property_from_class(new_class.as_class().unwrap(), property)
					}
					Type::Map(t) => {
						let new_class = self.hydrate_class_type_arguments(env, WINGSDK_MAP, vec![t]);
						self.get_property_from_class(new_class.as_class().unwrap(), property)
					}
					Type::MutMap(t) => {
						let new_class = self.hydrate_class_type_arguments(env, WINGSDK_MUT_MAP, vec![t]);
						self.get_property_from_class(new_class.as_class().unwrap(), property)
					}
					Type::String => self.get_property_from_class(
						env
							.lookup_nested_str(WINGSDK_STRING, None)
							.unwrap()
							.as_type()
							.unwrap()
							.as_class()
							.unwrap(),
						property,
					),
					Type::Duration => self.get_property_from_class(
						env
							.lookup_nested_str(WINGSDK_DURATION, None)
							.unwrap()
							.as_type()
							.unwrap()
							.as_class()
							.unwrap(),
						property,
					),

					_ => VariableInfo {
						_type: self.expr_error(
							object,
							format!(
								"Expression must be a class or resource instance to access property \"{}\", instead found type \"{}\"",
								property.name, instance_type
							),
						),
						reassignable: false,
						flight: Phase::Independent,
						_static: false,
					},
				};

				if force_reassignable {
					let mut res = res.clone();
					res.reassignable = true;
					res
				} else {
					res
				}
			}
			Reference::TypeProperty { _type, property } => {
				let _type = resolve_user_defined_type(_type, env, statement_idx)
					.expect("Type annotation should have been verified by `expr_maybe_type`");
				return match *_type {
					Type::Enum(ref e) => {
						if e.values.contains(property) {
							VariableInfo {
								_type,
								reassignable: false,
								flight: Phase::Independent,
								_static: true,
							}
						} else {
							self.resolve_static_error(
								property,
								format!("Enum \"{}\" does not contain value \"{}\"", _type, property.name),
							)
						}
					}
					Type::Class(ref c) | Type::Resource(ref c) => {
						let member = c.env.lookup(property, None);
						match member {
							Ok(SymbolKind::Variable(v)) => {
								if v._static {
									v.clone()
								} else {
									self.resolve_static_error(
										property,
										format!(
											"Class \"{}\" contains a member \"{}\" but it is not static",
											_type, property.name
										),
									)
								}
							}
							_ => self.resolve_static_error(
								property,
								format!("No member \"{}\" in class \"{}\"", property.name, _type),
							),
						}
					}
					_ => self.resolve_static_error(property, format!("\"{}\" not a valid reference", reference)),
				};
			}
		}
	}

	fn get_property_from_class(&mut self, class: &Class, property: &Symbol) -> VariableInfo {
		match class.env.lookup(property, None) {
			Ok(field) => field.as_variable().expect("Expected property to be a variable"),
			Err(type_error) => self.variable_error(type_error),
		}
	}
}

fn can_call_flight(fn_flight: Phase, scope_flight: Phase) -> bool {
	if fn_flight == Phase::Independent {
		// if the function we're trying to call is an "either-flight" function,
		// then it can be called both in preflight, inflight, and in
		// either-flight scopes
		true
	} else {
		// otherwise, preflight functions can only be called in preflight scopes,
		// and inflight functions can only be called in inflight scopes
		fn_flight == scope_flight
	}
}

fn add_parent_members_to_struct_env(
	extends_types: &Vec<TypeRef>,
	name: &Symbol,
	struct_env: &mut SymbolEnv,
) -> Result<(), TypeError> {
	// Add members of all parents to the struct's environment
	for parent_type in extends_types.iter() {
		let parent_struct = if let Some(parent_struct) = parent_type.as_struct() {
			parent_struct
		} else {
			return Err(TypeError {
				message: format!(
					"Type \"{}\" extends \"{}\" which should be a struct",
					name.name, parent_type
				),
				span: name.span.clone(),
			});
		};
		// Add each member of current parent to the struct's environment (if it wasn't already added by a previous parent)
		for (parent_member_name, parent_member, _) in parent_struct.env.iter(true) {
			let member_type = parent_member
				.as_variable()
				.expect("Expected struct member to be a variable")
				._type;
			if let Some(existing_type) = struct_env.try_lookup(&parent_member_name, None) {
				// We compare types in both directions to make sure they are exactly the same type and not inheriting from each other
				// TODO: does this make sense? We should add an `is_a()` methdod to `Type` to check if a type is a subtype and use that
				//   when we want to check for subtypes and use equality for strict comparisons.
				let existing_type = existing_type
					.as_variable()
					.expect("Expected struct member to be a variable")
					._type;
				if !existing_type.is_same_type_as(&member_type) {
					return Err(TypeError {
						span: name.span.clone(),
						message: format!(
							"Struct \"{}\" extends \"{}\" but has a conflicting member \"{}\" ({} != {})",
							name, parent_type, parent_member_name, member_type, member_type
						),
					});
				}
			} else {
				struct_env.define(
					&Symbol {
						name: parent_member_name,
						span: name.span.clone(),
					},
					SymbolKind::make_variable(member_type, false, struct_env.flight),
					StatementIdx::Top,
				)?;
			}
		}
	}
	Ok(())
}

pub fn resolve_user_defined_type(
	user_defined_type: &UserDefinedType,
	env: &SymbolEnv,
	statement_idx: usize,
) -> Result<TypeRef, TypeError> {
	// Resolve all types down the fields list and return the last one (which is likely to be a real type and not a namespace)
	let mut nested_name = vec![&user_defined_type.root];
	nested_name.extend(user_defined_type.fields.iter().collect_vec());

	match env.lookup_nested(&nested_name, Some(statement_idx)) {
		Ok(_type) => {
			if let SymbolKind::Type(t) = *_type {
				Ok(t)
			} else {
				let symb = nested_name.last().unwrap();
				Err(TypeError {
					message: format!("Expected {} to be a type but it's a {}", symb, _type),
					span: symb.span.clone(),
				})
			}
		}
		Err(type_error) => Err(type_error),
	}
}

pub fn resolve_user_defined_type_by_fqn(
	user_defined_type_name: &str,
	env: &SymbolEnv,
	statement_idx: usize,
) -> Result<TypeRef, TypeError> {
	let mut fields = user_defined_type_name
		.split('.')
		.map(|s| Symbol::global(s))
		.collect_vec();
	let root = fields.remove(0);
	let user_defined_type = UserDefinedType { root, fields };
	resolve_user_defined_type(&user_defined_type, env, statement_idx)
}<|MERGE_RESOLUTION|>--- conflicted
+++ resolved
@@ -2228,18 +2228,11 @@
 		}
 		let root = path.pop().unwrap();
 		path.reverse();
-<<<<<<< HEAD
 		let user_type_annotation = UserDefinedType { root, fields: path };
 
 		resolve_user_defined_type(&user_type_annotation, env, statement_idx)
 			.ok()
 			.map(|t| (t, user_type_annotation))
-=======
-		match env.lookup_nested(&path, Some(statement_idx)) {
-			Ok(SymbolKind::Type(type_ref)) => Some(*type_ref),
-			_ => None,
-		}
->>>>>>> f391bd27
 	}
 
 	fn resolve_reference(&mut self, reference: &Reference, env: &SymbolEnv, statement_idx: usize) -> VariableInfo {
