--- conflicted
+++ resolved
@@ -4145,11 +4145,7 @@
 			implements: impl_interfaces.clone(),
 			is_abstract: false,
 			phase: ast_class.phase,
-<<<<<<< HEAD
 			defined_in_phase: env.phase,
-			type_parameters: None, // TODO no way to have generic args in wing yet
-=======
->>>>>>> e17b2b37
 			docs: Docs::default(),
 			std_construct_args: ast_class.phase == Phase::Preflight,
 			lifts: None,
@@ -5088,23 +5084,6 @@
 		}
 
 		let dummy_env = SymbolEnv::new(None, SymbolEnvKind::Type(original_type), Phase::Independent, 0);
-<<<<<<< HEAD
-		let tt = Type::Class(Class {
-			name: original_type_class.name.clone(),
-			env: dummy_env,
-			fqn: Some(original_fqn.to_string()),
-			parent: original_type_class.parent,
-			implements: original_type_class.implements.clone(),
-			is_abstract: original_type_class.is_abstract,
-			type_parameters: Some(type_params),
-			phase: original_type_class.phase,
-			defined_in_phase: env.phase,
-			docs: original_type_class.docs.clone(),
-			std_construct_args: original_type_class.std_construct_args,
-			lifts: None,
-			uid: original_type_class.uid,
-		});
-=======
 		let tt = match &*original_type {
 			Type::Class(c) => Type::Class(Class {
 				name: c.name.clone(),
@@ -5117,6 +5096,8 @@
 				docs: c.docs.clone(),
 				std_construct_args: c.std_construct_args,
 				lifts: None,
+				defined_in_phase: env.phase,
+				uid: c.uid,
 			}),
 			Type::Interface(iface) => Type::Interface(Interface {
 				name: iface.name.clone(),
@@ -5134,7 +5115,6 @@
 			}),
 			_ => panic!("Expected type to be a class, interface, or struct"),
 		};
->>>>>>> e17b2b37
 
 		// TODO: here we add a new type regardless whether we already "hydrated" `original_type` with these `type_params`. Cache!
 		let mut new_type = self.types.add_type(tt);
