--- conflicted
+++ resolved
@@ -1,15 +1,10 @@
 mod fqn;
 mod jsii_importer;
 pub mod symbol_env;
-<<<<<<< HEAD
-
-use crate::ast::{Type as AstType, *};
-=======
 use crate::ast::{
 	Class as AstClass, Expr, ExprKind, InterpolatedStringPart, Literal, Phase, Reference, Scope, Stmt, StmtKind, Symbol,
 	Type as AstType, UnaryOperator, UserDefinedType,
 };
->>>>>>> cb2a4dc8
 use crate::diagnostic::{Diagnostic, DiagnosticLevel, Diagnostics, TypeError, WingSpan};
 use crate::{
 	debug, WINGSDK_ARRAY, WINGSDK_ASSEMBLY_NAME, WINGSDK_CLOUD_MODULE, WINGSDK_DURATION, WINGSDK_FS_MODULE, WINGSDK_MAP,
