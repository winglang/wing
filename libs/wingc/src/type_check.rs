--- conflicted
+++ resolved
@@ -1377,7 +1377,6 @@
 									"Cannot create {} class \"{}\" in {} phase",
 									class.phase, class.name, env.phase
 								),
-<<<<<<< HEAD
 							);
 							return self.types.error();
 						}
@@ -1400,29 +1399,6 @@
 						);
 						return self.types.error();
 					}
-=======
-							);
-							return self.types.error();
-						}
-					}
-					t => {
-						if matches!(t, Type::Anything) {
-							return self.types.anything();
-						} else if matches!(t, Type::Struct(_)) {
-							self.spanned_error(
-								class,
-								format!("Cannot instantiate type \"{}\" because it is a struct and not a class. Use struct instantiation instead.", type_),
-							);
-							return self.types.error();
-						} else {
-							self.spanned_error(
-								class,
-								format!("Cannot instantiate type \"{}\" because it is not a class", type_),
-							);
-							return self.types.error();
-						}
-					}
->>>>>>> 133de8ec
 				};
 
 				// Type check args against constructor
@@ -3391,15 +3367,8 @@
 				}
 
 				let instance_type = self.type_check_exp(object, env);
-<<<<<<< HEAD
-				// If resolving the object's type failed, we can't resolve the property either
+
 				if instance_type.is_error() {
-					return self.make_error_variable_info(false);
-				}
-=======
-
-				// TODO Use error type instead of "anything" here https://github.com/winglang/wing/issues/884
-				if instance_type.is_anything() {
 					// Check to see if this reference is actually an invalid usage of a namespace
 					if let Some(ref_udt) = self.reference_to_udt(reference) {
 						let lookup = self.resolve_user_defined_type(&ref_udt, env, self.statement_idx);
@@ -3411,7 +3380,6 @@
 					}
 				}
 
->>>>>>> 133de8ec
 				let res = self.resolve_variable_from_instance_type(instance_type, property, env, object);
 
 				// Check if the object is an optional type. If it is ensure the use of optional chaining.
