mod jsii_importer;
pub mod symbol_env;
use crate::ast::{
	ArgList, BinaryOperator, Class as AstClass, Expr, ExprKind, FunctionBody, InterpolatedStringPart, Literal, Phase,
	Reference, Scope, Stmt, StmtKind, Symbol, ToSpan, TypeAnnotation, UnaryOperator, UserDefinedType,
};
use crate::diagnostic::{Diagnostic, DiagnosticLevel, Diagnostics, TypeError};
use crate::{
	debug, WINGSDK_ARRAY, WINGSDK_ASSEMBLY_NAME, WINGSDK_CLOUD_MODULE, WINGSDK_DURATION, WINGSDK_FS_MODULE, WINGSDK_JSON,
	WINGSDK_MAP, WINGSDK_MUT_ARRAY, WINGSDK_MUT_JSON, WINGSDK_MUT_MAP, WINGSDK_MUT_SET, WINGSDK_SET, WINGSDK_STD_MODULE,
	WINGSDK_STRING,
};
use derivative::Derivative;
use indexmap::{IndexMap, IndexSet};
use itertools::{izip, Itertools};
use jsii_importer::JsiiImporter;
use std::cell::RefCell;
use std::collections::HashMap;
use std::fmt::{Debug, Display};
use std::iter::FilterMap;
use std::path::Path;
use symbol_env::{StatementIdx, SymbolEnv};

use self::symbol_env::SymbolEnvIter;

pub struct UnsafeRef<T>(*const T);
impl<T> Clone for UnsafeRef<T> {
	fn clone(&self) -> Self {
		Self(self.0)
	}
}

impl<T> Copy for UnsafeRef<T> {}

impl<T> std::ops::Deref for UnsafeRef<T> {
	type Target = T;
	fn deref(&self) -> &Self::Target {
		unsafe { &*self.0 }
	}
}

impl<T> std::ops::DerefMut for UnsafeRef<T> {
	fn deref_mut(&mut self) -> &mut Self::Target {
		unsafe { &mut *(self.0 as *mut T) }
	}
}

impl<T> Display for UnsafeRef<T>
where
	T: Display,
{
	fn fmt(&self, f: &mut std::fmt::Formatter<'_>) -> std::fmt::Result {
		let t: &T = self;
		write!(f, "{}", t)
	}
}

pub type TypeRef = UnsafeRef<Type>;

#[derive(Debug)]
pub enum SymbolKind {
	Type(TypeRef),
	Variable(VariableInfo),
	Namespace(NamespaceRef),
}

/// Information about a variable in the environment
#[derive(Debug, Clone)]
pub struct VariableInfo {
	/// Type of the variable
	pub type_: TypeRef,
	/// Can the variable be reassigned?
	pub reassignable: bool,
	/// The phase in which this variable exists
	pub phase: Phase,
	/// Is this a static or instance variable?
	pub is_static: bool,
}

impl SymbolKind {
	pub fn make_variable(type_: TypeRef, reassignable: bool, phase: Phase) -> Self {
		SymbolKind::Variable(VariableInfo {
			type_,
			reassignable,
			phase,
			is_static: true,
		})
	}

	pub fn make_instance_variable(type_: TypeRef, reassignable: bool, phase: Phase) -> Self {
		SymbolKind::Variable(VariableInfo {
			type_,
			reassignable,
			phase,
			is_static: false,
		})
	}

	pub fn as_variable(&self) -> Option<VariableInfo> {
		match &self {
			SymbolKind::Variable(t) => Some(t.clone()),
			_ => None,
		}
	}

	pub fn is_reassignable(&self) -> bool {
		match self {
			SymbolKind::Variable(VariableInfo { reassignable: true, .. }) => true,
			_ => false,
		}
	}

	fn as_namespace_ref(&self) -> Option<NamespaceRef> {
		match self {
			SymbolKind::Namespace(ns) => Some(ns.clone()),
			_ => None,
		}
	}

	fn as_namespace(&self) -> Option<&Namespace> {
		match self {
			SymbolKind::Namespace(ns) => Some(ns),
			_ => None,
		}
	}

	fn as_mut_namespace_ref(&mut self) -> Option<&mut Namespace> {
		match self {
			SymbolKind::Namespace(ref mut ns) => Some(ns),
			_ => None,
		}
	}

	pub fn as_type(&self) -> Option<TypeRef> {
		match &self {
			SymbolKind::Type(t) => Some(t.clone()),
			_ => None,
		}
	}
}

#[derive(Debug)]
pub enum Type {
	Anything,
	Number,
	String,
	Duration,
	Boolean,
	Void,
	Json,
	MutJson,
	Optional(TypeRef),
	Array(TypeRef),
	MutArray(TypeRef),
	Map(TypeRef),
	MutMap(TypeRef),
	Set(TypeRef),
	MutSet(TypeRef),
	Function(FunctionSignature),
	Class(Class),
	Resource(Class),
	Interface(Interface),
	Struct(Struct),
	Enum(Enum),
}

const WING_CONSTRUCTOR_NAME: &'static str = "init";

#[derive(Derivative)]
#[derivative(Debug)]
pub struct Namespace {
	pub name: String,

	#[derivative(Debug = "ignore")]
	pub env: SymbolEnv,
}

pub type NamespaceRef = UnsafeRef<Namespace>;

impl Debug for NamespaceRef {
	fn fmt(&self, f: &mut std::fmt::Formatter<'_>) -> std::fmt::Result {
		write!(f, "{:?}", &**self)
	}
}

#[derive(Derivative)]
#[derivative(Debug)]
pub struct Class {
	pub name: Symbol,
	parent: Option<TypeRef>,  // Must be a Type::Class type
	implements: Vec<TypeRef>, // Must be a Type::Interface type
	#[derivative(Debug = "ignore")]
	pub env: SymbolEnv,
	pub should_case_convert_jsii: bool,
	pub fqn: Option<String>,
	pub is_abstract: bool,
	pub type_parameters: Option<Vec<TypeRef>>,
}

#[derive(Derivative)]
#[derivative(Debug)]
pub struct Interface {
	pub name: Symbol,
	extends: Vec<TypeRef>, // Must be a Type::Interface type
	#[derivative(Debug = "ignore")]
	pub env: SymbolEnv,
}

impl Interface {
	fn is_resource(&self) -> bool {
		// TODO: This should check that the interface extends `IResource` from
		// the SDK, not just any interface with the name `IResource`
		if self.name.name == "IResource"
			|| self.extends.iter().any(|i| {
				i.as_interface()
					.expect("Interface extends a type that isn't an interface")
					.name
					.name == "IResource"
			}) {
			true
		} else {
			false
		}
	}
}

impl Display for Interface {
	fn fmt(&self, f: &mut std::fmt::Formatter<'_>) -> std::fmt::Result {
		if let Some(method) = self.get_env().try_lookup("handle", None) {
			let method = method.as_variable().unwrap();
			if method.phase != Phase::Inflight {
				return write!(f, "{}", self.name.name);
			}

			// remove the "this" parameter for the interface method, to avoid recursion
			// TODO: hack until we implement https://github.com/winglang/wing/issues/1678
			let method_sig = method.type_.as_function_sig().unwrap();
			let mut temp_params = method_sig.parameters.clone();
			temp_params.remove(0);
			let temp_fn = Type::Function(FunctionSignature {
				parameters: temp_params,
				..method_sig.clone()
			});
			write!(f, "{} ({})", self.name.name, temp_fn)
		} else {
			write!(f, "{}", self.name.name)
		}
	}
}

pub trait ClassLike {
	fn get_env(&self) -> &SymbolEnv;

	fn methods(
		&self,
		with_ancestry: bool,
	) -> FilterMap<SymbolEnvIter<'_>, fn(<SymbolEnvIter as Iterator>::Item) -> Option<(String, TypeRef)>> {
		self.get_env().iter(with_ancestry).filter_map(|(s, t, ..)| {
			t.as_variable()
				.unwrap()
				.type_
				.as_function_sig()
				.map(|_| (s.clone(), t.as_variable().unwrap().type_.clone()))
		})
	}

	fn fields(
		&self,
		with_ancestry: bool,
	) -> FilterMap<SymbolEnvIter<'_>, fn(<SymbolEnvIter as Iterator>::Item) -> Option<(String, TypeRef)>> {
		self.get_env().iter(with_ancestry).filter_map(|(s, t, ..)| {
			if t.as_variable().unwrap().type_.as_function_sig().is_none() {
				Some((s.clone(), t.as_variable().unwrap().type_.clone()))
			} else {
				None
			}
		})
	}

	fn get_method(&self, name: &str) -> Option<VariableInfo> {
		let v = self
			.get_env()
			.try_lookup(name, None)?
			.as_variable()
			.expect("class env should only contain variables");
		v.type_.as_function_sig().map(|_| v.clone())
	}
}

impl ClassLike for Interface {
	fn get_env(&self) -> &SymbolEnv {
		&self.env
	}
}

impl ClassLike for Class {
	fn get_env(&self) -> &SymbolEnv {
		&self.env
	}
}

impl ClassLike for Struct {
	fn get_env(&self) -> &SymbolEnv {
		&self.env
	}
}

/// Intermediate struct for storing the evaluated types of arguments in a function call or constructor call.
pub struct ArgListTypes {
	pub pos_args: Vec<TypeRef>,
	pub named_args: IndexMap<Symbol, TypeRef>,
}

#[derive(Derivative)]
#[derivative(Debug)]
pub struct Struct {
	pub name: Symbol,
	extends: Vec<TypeRef>, // Must be a Type::Struct type
	#[derivative(Debug = "ignore")]
	pub env: SymbolEnv,
}

#[derive(Debug)]
pub struct Enum {
	pub name: Symbol,
	pub values: IndexSet<Symbol>,
}

#[derive(Debug)]
pub struct EnumInstance {
	pub enum_name: TypeRef,
	pub enum_value: Symbol,
}

trait Subtype {
	/// Returns true if `self` is a subtype of `other`.
	///
	/// For example, `str` is a subtype of `str`, `str` is a subtype of
	/// `anything`, `str` is a subtype of `Json`, `str` is not a subtype of
	/// `num`, and `str` is not a subtype of `void`.
	///
	/// Subtype is a partial order, so if a.is_subtype_of(b) is false, it does
	/// not imply that b.is_subtype_of(a) is true. It is also reflexive, so
	/// a.is_subtype_of(a) is always true.
	///
	/// TODO: change return type to allow additional subtyping information to be
	/// returned, for better error messages when one type isn't the subtype of another.
	fn is_subtype_of(&self, other: &Self) -> bool;

	fn is_same_type_as(&self, other: &Self) -> bool {
		self.is_subtype_of(other) && other.is_subtype_of(self)
	}

	fn is_strict_subtype_of(&self, other: &Self) -> bool {
		self.is_subtype_of(other) && !other.is_subtype_of(self)
	}
}

impl Subtype for Phase {
	fn is_subtype_of(&self, other: &Self) -> bool {
		// We model phase subtyping as if the independent phase is an
		// intersection type of preflight and inflight. This means that
		// independent = preflight & inflight.
		//
		// This means the following pseudocode is valid:
		// > let x: preflight fn = <phase-independent function>;
		// (a phase-independent function is a subtype of a preflight function)
		//
		// But the following pseudocode is not valid:
		// > let x: independent fn = <preflight function>;
		// (a preflight function is not a subtype of an inflight function)
		if self == &Phase::Independent {
			true
		} else {
			self == other
		}
	}
}

impl Subtype for Type {
	fn is_subtype_of(&self, other: &Self) -> bool {
		// If references are the same this is the same type, if not then compare content
		if std::ptr::eq(self, other) {
			return true;
		}
		match (self, other) {
			(Self::Anything, _) | (_, Self::Anything) => {
				// TODO: Hack to make anything's compatible with all other types, specifically useful for handling core.Inflight handlers
				true
			}
			(Self::Function(l0), Self::Interface(r0)) => {
				// TODO: Hack to make functions compatible with interfaces
				// Remove this after https://github.com/winglang/wing/issues/1448

				// First check that the function is in the inflight phase
				if l0.phase != Phase::Inflight {
					return false;
				}

				// Next, compare the function to a method on the interface named "handle" if it exists
				if let Some(method) = r0.get_env().try_lookup("handle", None) {
					let method = method.as_variable().unwrap();
					if method.phase != Phase::Inflight {
						return false;
					}

					// hallucinate a "this" parameter for the function, since the
					// interface must be implemented on a class-like type
					// TODO: hack until we implement https://github.com/winglang/wing/issues/1678
					let temp_params = vec![UnsafeRef(other)]
						.iter()
						.chain(l0.parameters.clone().iter())
						.cloned()
						.collect::<Vec<_>>();
					let temp_fn = Self::Function(FunctionSignature {
						parameters: temp_params,
						..(l0.clone())
					});
					temp_fn.is_subtype_of(&*method.type_)
				} else {
					false
				}
			}
			(Self::Function(l0), Self::Function(r0)) => {
				if !l0.phase.is_subtype_of(&r0.phase) {
					return false;
				}

				// If the return types are not subtypes of each other, then this is not a subtype
				// exception: if function type we are assigning to returns void, then any return type is ok
				if !l0.return_type.is_subtype_of(&r0.return_type) && !(r0.return_type.is_void()) {
					return false;
				}

				// In this section, we check if the parameter types are not subtypes of each other, then this is not a subtype.

				// Check that this function has at most as many required parameters as the other function requires
				// if it doesn't, we know it's not a subtype
				if l0.min_parameters() > r0.min_parameters() {
					return false;
				}

				let mut lparams = l0.parameters.iter().peekable();
				let mut rparams = r0.parameters.iter().peekable();

				// If the first parameter is a class or resource, then we assume it refers to the `this` parameter
				// in a class or resource, and skip it.
				// TODO: remove this after https://github.com/winglang/wing/issues/1678
				if matches!(
					lparams.peek().map(|t| &***t),
					Some(&Type::Class(_)) | Some(&Type::Resource(_)) | Some(&Type::Interface(_))
				) {
					lparams.next();
				}

				if matches!(
					rparams.peek().map(|t| &***t),
					Some(&Type::Class(_)) | Some(&Type::Resource(_)) | Some(&Type::Interface(_))
				) {
					rparams.next();
				}

				for (l, r) in lparams.zip(rparams) {
					// parameter types are contravariant, which means even if Cat is a subtype of Animal,
					// (Cat) => void is not a subtype of (Animal) => void
					// but (Animal) => void is a subtype of (Cat) => void
					// see https://en.wikipedia.org/wiki/Covariance_and_contravariance_(computer_science)
					if !r.is_subtype_of(l) {
						return false;
					}
				}
				true
			}
			(Self::Class(l0), Self::Class(_)) => {
				// If we extend from `other` then I'm a subtype of it (inheritance)
				if let Some(parent) = l0.parent.as_ref() {
					let parent_type: &Type = &*parent;
					return parent_type.is_subtype_of(other);
				}
				false
			}
			(Self::Resource(l0), Self::Resource(_)) => {
				// If we extend from `other` then I'm a subtype of it (inheritance)
				if let Some(parent) = l0.parent.as_ref() {
					let parent_type: &Type = &*parent;
					return parent_type.is_subtype_of(other);
				}
				false
			}
			(Self::Interface(l0), Self::Interface(_)) => {
				// If we extend from `other` then I'm a subtype of it (inheritance)
				l0.extends.iter().any(|parent| {
					let parent_type: &Type = &*parent;
					parent_type.is_subtype_of(other)
				})
			}
			(Self::Resource(res), Self::Interface(_)) => {
				// If a resource implements the interface then it's a subtype of it (nominal typing)
				res.implements.iter().any(|parent| {
					let parent_type: &Type = &*parent;
					parent_type.is_subtype_of(other)
				})
			}
			(_, Self::Interface(_)) => {
				// TODO - for now only resources can implement interfaces
				false
			}
			(Self::Struct(l0), Self::Struct(_)) => {
				// If we extend from `other` then I'm a subtype of it (inheritance)
				for parent in l0.extends.iter() {
					let parent_type: &Type = &*parent;
					if parent_type.is_subtype_of(other) {
						return true;
					}
				}
				false
			}
			(Self::Array(l0), Self::Array(r0)) => {
				// An Array type is a subtype of another Array type if the value type is a subtype of the other value type
				let l: &Type = &*l0;
				let r: &Type = &*r0;
				l.is_subtype_of(r)
			}
			(Self::MutArray(l0), Self::MutArray(r0)) => {
				// An Array type is a subtype of another Array type if the value type is a subtype of the other value type
				let l: &Type = &*l0;
				let r: &Type = &*r0;
				l.is_subtype_of(r)
			}
			(Self::MutArray(l0), Self::Array(r0)) => {
				// A MutArray type is a subtype of an Array type if the value type is a subtype of the other value type
				let l: &Type = &*l0;
				let r: &Type = &*r0;
				l.is_subtype_of(r)
			}
			(Self::Map(l0), Self::Map(r0)) => {
				// A Map type is a subtype of another Map type if the value type is a subtype of the other value type
				let l: &Type = &*l0;
				let r: &Type = &*r0;
				l.is_subtype_of(r)
			}
			(Self::MutMap(l0), Self::MutMap(r0)) => {
				// A Map type is a subtype of another Map type if the value type is a subtype of the other value type
				let l: &Type = &*l0;
				let r: &Type = &*r0;
				l.is_subtype_of(r)
			}
			(Self::Set(l0), Self::Set(r0)) => {
				// A Set type is a subtype of another Set type if the value type is a subtype of the other value type
				let l: &Type = &*l0;
				let r: &Type = &*r0;
				l.is_subtype_of(r)
			}
			(Self::MutSet(l0), Self::MutSet(r0)) => {
				// A Set type is a subtype of another Set type if the value type is a subtype of the other value type
				let l: &Type = &*l0;
				let r: &Type = &*r0;
				l.is_subtype_of(r)
			}
			(Self::Enum(e0), Self::Enum(e1)) => {
				// An enum type is a subtype of another Enum type only if they are the exact same
				e0.name == e1.name
			}
			(Self::Optional(l0), Self::Optional(r0)) => {
				// An Optional type is a subtype of another Optional type if the value type is a subtype of the other value type
				let l: &Type = &*l0;
				let r: &Type = &*r0;
				l.is_subtype_of(r)
			}
			(_, Self::Optional(r0)) => {
				// A non-Optional type is a subtype of an Optional type if the non-optional's type is a subtype of the value type
				// e.g. `String` is a subtype of `Optional<String>`
				let r: &Type = &*r0;
				self.is_subtype_of(r)
			}
			// This allows us for assignment from native types without allowing assignment to native types
			// e.g. assert("hello" == x.world) but NOT assert(x.world == "hello")
			(_, Self::Json) | (_, Self::MutJson) => true,
			(Self::Number, Self::Number) => true,
			(Self::String, Self::String) => true,
			(Self::Boolean, Self::Boolean) => true,
			(Self::Duration, Self::Duration) => true,
			(Self::Void, Self::Void) => true,
			_ => false,
		}
	}
}

#[derive(Clone, Debug)]
pub struct FunctionSignature {
	pub parameters: Vec<TypeRef>,
	pub return_type: TypeRef,
	pub phase: Phase,

	/// During jsify, calls to this function will be replaced with this string
	/// In JSII imports, this is denoted by the `@macro` attribute
	/// This string may contain special tokens:
	/// - `$self$`: The expression on which this function was called
	/// - `$args$`: the arguments passed to this function call
	pub js_override: Option<String>,
}

impl FunctionSignature {
	/// Returns the minimum number of parameters that need to be passed to this function.
	fn min_parameters(&self) -> usize {
		// Count number of optional parameters from the end of the constructor's params
		// Allow arg_list to be missing up to that number of option (or any) values to try and make the number of arguments match
		let num_optionals = self
			.parameters
			.iter()
			.rev()
			// TODO - as a hack we treat `anything` arguments like optionals so that () => {} can be a subtype of (any) => {}
			.take_while(|arg| arg.is_option() || arg.is_anything())
			.count();

		self.parameters.len() - num_optionals
	}

	/// Returns the maximum number of parameters that can be passed to this function.
	///
	/// TODO: how to represent unlimited parameters in the case of variadics?
	fn max_parameters(&self) -> usize {
		self.parameters.len()
	}
}

impl PartialEq for FunctionSignature {
	fn eq(&self, other: &Self) -> bool {
		self
			.parameters
			.iter()
			.zip(other.parameters.iter())
			.all(|(x, y)| x.is_same_type_as(y))
			&& self.return_type.is_same_type_as(&other.return_type)
			&& self.phase == other.phase
	}
}

impl Display for SymbolKind {
	fn fmt(&self, f: &mut std::fmt::Formatter<'_>) -> std::fmt::Result {
		match self {
			SymbolKind::Type(_) => write!(f, "type"),
			SymbolKind::Variable(_) => write!(f, "variable"),
			SymbolKind::Namespace(_) => write!(f, "namespace"),
		}
	}
}

impl Display for Type {
	fn fmt(&self, f: &mut std::fmt::Formatter<'_>) -> std::fmt::Result {
		match self {
			Type::Anything => write!(f, "any"),
			Type::Number => write!(f, "num"),
			Type::String => write!(f, "str"),
			Type::Duration => write!(f, "duration"),
			Type::Boolean => write!(f, "bool"),
			Type::Void => write!(f, "void"),
			Type::Json => write!(f, "Json"),
			Type::MutJson => write!(f, "MutJson"),
			Type::Optional(v) => write!(f, "{}?", v),
			Type::Function(sig) => write!(f, "{}", sig),
			Type::Class(class) => write!(f, "{}", class.name.name),
			Type::Resource(class) => write!(f, "{}", class.name.name),
			Type::Interface(iface) => write!(f, "{}", iface),
			Type::Struct(s) => write!(f, "{}", s.name.name),
			Type::Array(v) => write!(f, "Array<{}>", v),
			Type::MutArray(v) => write!(f, "MutArray<{}>", v),
			Type::Map(v) => write!(f, "Map<{}>", v),
			Type::MutMap(v) => write!(f, "MutMap<{}>", v),
			Type::Set(v) => write!(f, "Set<{}>", v),
			Type::MutSet(v) => write!(f, "MutSet<{}>", v),
			Type::Enum(s) => write!(f, "{}", s.name.name),
		}
	}
}

impl Display for FunctionSignature {
	fn fmt(&self, f: &mut std::fmt::Formatter<'_>) -> std::fmt::Result {
		let phase_str = match self.phase {
			Phase::Inflight => "inflight ",
			Phase::Preflight => "preflight ",
			Phase::Independent => "",
		};
		let params_str = self
			.parameters
			.iter()
			.map(|a| format!("{}", a))
			.collect::<Vec<String>>()
			.join(", ");
		let ret_type_str = self.return_type.to_string();
		write!(f, "{phase_str}({params_str}): {ret_type_str}")
	}
}

// TODO Allows for use in async runtime
// TODO either avoid shared memory or use Arc<Mutex<...>> instead
unsafe impl Send for TypeRef {}

impl TypeRef {
	pub fn as_resource(&self) -> Option<&Class> {
		if let Type::Resource(ref res) = **self {
			Some(res)
		} else {
			None
		}
	}

	pub fn as_class_or_resource(&self) -> Option<&Class> {
		self.as_class().or_else(|| self.as_resource())
	}

	pub fn as_mut_class_or_resource(&mut self) -> Option<&mut Class> {
		match **self {
			Type::Class(ref mut class) => Some(class),
			Type::Resource(ref mut class) => Some(class),
			_ => None,
		}
	}

	fn as_class(&self) -> Option<&Class> {
		if let Type::Class(ref class) = **self {
			Some(class)
		} else {
			None
		}
	}

	fn as_struct(&self) -> Option<&Struct> {
		if let Type::Struct(ref s) = **self {
			Some(s)
		} else {
			None
		}
	}

	fn as_interface(&self) -> Option<&Interface> {
		if let Type::Interface(ref iface) = **self {
			Some(iface)
		} else {
			None
		}
	}

	fn maybe_unwrap_option(&self) -> TypeRef {
		if let Type::Optional(ref t) = **self {
			*t
		} else {
			*self
		}
	}

	pub fn as_function_sig(&self) -> Option<&FunctionSignature> {
		if let Type::Function(ref sig) = **self {
			Some(sig)
		} else {
			None
		}
	}

	pub fn is_anything(&self) -> bool {
		if let Type::Anything = **self {
			true
		} else {
			false
		}
	}

	pub fn is_void(&self) -> bool {
		if let Type::Void = **self {
			true
		} else {
			false
		}
	}

	pub fn is_option(&self) -> bool {
		if let Type::Optional(_) = **self {
			true
		} else {
			false
		}
	}

	pub fn is_immutable_collection(&self) -> bool {
		if let Type::Array(_) | Type::Map(_) | Type::Set(_) = **self {
			true
		} else {
			false
		}
	}

	/// Returns the item type of a collection type, or None if the type is not a collection.
	pub fn collection_item_type(&self) -> Option<TypeRef> {
		match **self {
			Type::Array(t) => Some(t),
			Type::MutArray(t) => Some(t),
			Type::Map(t) => Some(t),
			Type::MutMap(t) => Some(t),
			Type::Set(t) => Some(t),
			Type::MutSet(t) => Some(t),
			_ => None,
		}
	}

	pub fn is_mutable_collection(&self) -> bool {
		if let Type::MutArray(_) | Type::MutSet(_) | Type::MutMap(_) = **self {
			true
		} else {
			false
		}
	}

	pub fn is_primitive(&self) -> bool {
		if let Type::Number | Type::String | Type::Duration | Type::Boolean = **self {
			true
		} else {
			false
		}
	}

	pub fn is_iterable(&self) -> bool {
		if let Type::Array(_) | Type::Set(_) | Type::MutArray(_) | Type::MutSet(_) = **self {
			true
		} else {
			false
		}
	}

	pub fn is_capturable(&self) -> bool {
		match &**self {
			Type::Resource(_) => true,
			Type::Interface(iface) => iface.is_resource(),
			Type::Enum(_) => true,
			Type::Number => true,
			Type::String => true,
			Type::Duration => true,
			Type::Boolean => true,
			Type::Json => true,
			Type::Array(v) => v.is_capturable(),
			Type::Map(v) => v.is_capturable(),
			Type::Set(v) => v.is_capturable(),
			Type::Struct(_) => true,
			_ => false,
		}
	}

	// returns true if mutable type or if immutable container type contains a mutable type
	pub fn is_deep_mutable(&self) -> bool {
		match &**self {
			Type::MutArray(_) => true,
			Type::MutMap(_) => true,
			Type::MutSet(_) => true,
			Type::MutJson => true,
			Type::Array(v) => v.is_deep_mutable(),
			Type::Map(v) => v.is_deep_mutable(),
			Type::Set(v) => v.is_deep_mutable(),
			Type::Optional(v) => v.is_deep_mutable(),
			_ => false,
		}
	}

	pub fn is_json_legal_value(&self) -> bool {
		match **self {
			Type::Number => true,
			Type::String => true,
			Type::Boolean => true,
			Type::Json => true,
			Type::Array(v) => v.is_json_legal_value(),
			Type::Map(v) => v.is_json_legal_value(),
			Type::Set(v) => v.is_json_legal_value(),
			_ => false,
		}
	}
}

impl Subtype for TypeRef {
	fn is_subtype_of(&self, other: &Self) -> bool {
		// Types are equal if they point to the same type definition
		if self.0 == other.0 {
			true
		} else {
			// If the self and other aren't the the same, we need to use the specific types equality function
			let t1: &Type = &**self;
			let t2: &Type = &**other;
			t1.is_subtype_of(t2)
		}
	}
}

impl Debug for TypeRef {
	fn fmt(&self, f: &mut std::fmt::Formatter<'_>) -> std::fmt::Result {
		write!(f, "{:?}", &**self)
	}
}

pub struct Types {
	// TODO: Remove the box and change TypeRef and NamespaceRef to just be indices into the types array and namespaces array respectively
	// Note: we need the box so reallocations of the vec while growing won't change the addresses of the types since they are referenced from the TypeRef struct
	types: Vec<Box<Type>>,
	namespaces: Vec<Box<Namespace>>,
	pub libraries: SymbolEnv,
	numeric_idx: usize,
	string_idx: usize,
	bool_idx: usize,
	duration_idx: usize,
	anything_idx: usize,
	void_idx: usize,
	json_idx: usize,
	mut_json_idx: usize,
}

impl Types {
	pub fn new() -> Self {
		let mut types = vec![];
		types.push(Box::new(Type::Number));
		let numeric_idx = types.len() - 1;
		types.push(Box::new(Type::String));
		let string_idx = types.len() - 1;
		types.push(Box::new(Type::Boolean));
		let bool_idx = types.len() - 1;
		types.push(Box::new(Type::Duration));
		let duration_idx = types.len() - 1;
		types.push(Box::new(Type::Anything));
		let anything_idx = types.len() - 1;
		types.push(Box::new(Type::Void));
		let void_idx = types.len() - 1;
		types.push(Box::new(Type::Json));
		let json_idx = types.len() - 1;
		types.push(Box::new(Type::MutJson));
		let mut_json_idx = types.len() - 1;

		// TODO: this is hack to create the top-level mapping from lib names to symbols
		// We construct a void ref by hand since we can't call self.void() while constructing the Types struct
		let void_ref = UnsafeRef::<Type>(&*types[void_idx] as *const Type);
		let libraries = SymbolEnv::new(None, void_ref, false, false, Phase::Preflight, 0);

		Self {
			types,
			namespaces: Vec::new(),
			libraries,
			numeric_idx,
			string_idx,
			bool_idx,
			duration_idx,
			anything_idx,
			void_idx,
			json_idx,
			mut_json_idx,
		}
	}

	pub fn number(&self) -> TypeRef {
		self.get_typeref(self.numeric_idx)
	}

	pub fn string(&self) -> TypeRef {
		self.get_typeref(self.string_idx)
	}

	pub fn bool(&self) -> TypeRef {
		self.get_typeref(self.bool_idx)
	}

	pub fn duration(&self) -> TypeRef {
		self.get_typeref(self.duration_idx)
	}

	pub fn anything(&self) -> TypeRef {
		self.get_typeref(self.anything_idx)
	}

	pub fn void(&self) -> TypeRef {
		self.get_typeref(self.void_idx)
	}

	pub fn add_type(&mut self, t: Type) -> TypeRef {
		self.types.push(Box::new(t));
		self.get_typeref(self.types.len() - 1)
	}

	fn get_typeref(&self, idx: usize) -> TypeRef {
		let t = &self.types[idx];
		UnsafeRef::<Type>(&**t as *const Type)
	}

	pub fn json(&self) -> TypeRef {
		self.get_typeref(self.json_idx)
	}

	pub fn mut_json(&self) -> TypeRef {
		self.get_typeref(self.mut_json_idx)
	}

	pub fn stringables(&self) -> Vec<TypeRef> {
		// TODO: This should be more complex and return all types that have some stringification facility
		// see: https://github.com/winglang/wing/issues/741
		vec![self.string(), self.number(), self.json(), self.mut_json()]
	}

	pub fn add_namespace(&mut self, n: Namespace) -> NamespaceRef {
		self.namespaces.push(Box::new(n));
		self.get_namespaceref(self.namespaces.len() - 1)
	}

	fn get_namespaceref(&self, idx: usize) -> NamespaceRef {
		let t = &self.namespaces[idx];
		UnsafeRef::<Namespace>(&**t as *const Namespace)
	}
}

pub struct TypeCheckerContext {
	in_json: bool,
}

pub struct TypeChecker<'a> {
	types: &'a mut Types,

	/// Scratchpad for storing inner scopes so we can do breadth first traversal of the AST tree during type checking
	///
	/// TODO: this is a list of unsafe pointers to the statement's inner scopes. We use
	/// unsafe because we can't return a mutable reference to the inner scopes since this method
	/// already uses references to the statement that contains the scopes. Using unsafe here just
	/// makes it a lot simpler. Ideally we should avoid returning anything here and have some way
	/// to iterate over the inner scopes given the outer scope. For this we need to model our AST
	/// so all nodes implement some basic "tree" interface. For now this is good enough.
	inner_scopes: Vec<*const Scope>,

	/// The path to the source file being type checked.
	source_path: &'a Path,

	pub diagnostics: RefCell<Diagnostics>,
}

impl<'a> TypeChecker<'a> {
	pub fn new(types: &'a mut Types, source_path: &'a Path) -> Self {
		Self {
			types: types,
			inner_scopes: vec![],
			source_path,
			diagnostics: RefCell::new(Diagnostics::new()),
		}
	}

	pub fn add_globals(&mut self, scope: &Scope) {
		self.add_module_to_env(
			scope.env.borrow_mut().as_mut().unwrap(),
			WINGSDK_ASSEMBLY_NAME.to_string(),
			vec![WINGSDK_STD_MODULE.to_string()],
			&Symbol::global(WINGSDK_STD_MODULE),
			None,
		);
	}

	// TODO: All calls to this should be removed and we should make sure type checks are done
	// for unimplemented types
	pub fn unimplemented_type(&self, type_name: &str) -> Option<Type> {
		self.diagnostics.borrow_mut().push(Diagnostic {
			level: DiagnosticLevel::Warning,
			message: format!("Unimplemented type: {}", type_name),
			span: None,
		});

		return Some(Type::Anything);
	}

	fn general_type_error(&self, message: String) -> TypeRef {
		self.diagnostics.borrow_mut().push(Diagnostic {
			level: DiagnosticLevel::Error,
			message,
			span: None,
		});

		self.types.anything()
	}

	fn resolve_static_error(&self, property: &Symbol, message: String) -> VariableInfo {
		self.diagnostics.borrow_mut().push(Diagnostic {
			level: DiagnosticLevel::Error,
			message,
			span: Some(property.span.clone()),
		});
		VariableInfo {
			type_: self.types.anything(),
			reassignable: false,
			phase: Phase::Independent,
			is_static: true,
		}
	}

	fn expr_error(&self, expr: &Expr, message: String) -> TypeRef {
		self.diagnostics.borrow_mut().push(Diagnostic {
			level: DiagnosticLevel::Error,
			message,
			span: Some(expr.span.clone()),
		});

		self.types.anything()
	}

	fn stmt_error(&self, stmt: &Stmt, message: String) {
		self.diagnostics.borrow_mut().push(Diagnostic {
			level: DiagnosticLevel::Error,
			message,
			span: Some(stmt.span.clone()),
		});
	}

	fn type_error(&self, type_error: TypeError) -> TypeRef {
		let TypeError { message, span } = type_error;
		self.diagnostics.borrow_mut().push(Diagnostic {
			level: DiagnosticLevel::Error,
			message,
			span: Some(span),
		});

		self.types.anything()
	}

	fn variable_error(&self, type_error: TypeError) -> VariableInfo {
		let TypeError { message, span } = type_error;
		self.diagnostics.borrow_mut().push(Diagnostic {
			level: DiagnosticLevel::Error,
			message,
			span: Some(span),
		});

		VariableInfo {
			type_: self.types.anything(),
			reassignable: false,
			phase: Phase::Independent,
			is_static: false,
		}
	}

	pub fn get_primitive_type_by_name(&self, name: &str) -> TypeRef {
		match name {
			"number" => self.types.number(),
			"string" => self.types.string(),
			"bool" => self.types.bool(),
			"duration" => self.types.duration(),
			"Json" => self.types.json(),
			"MutJson" => self.types.mut_json(),
			other => self.general_type_error(format!("Type \"{}\" is not a primitive type", other)),
		}
	}

	// Validates types in the expression make sense and returns the expression's inferred type
	fn type_check_exp(
		&mut self,
		exp: &Expr,
		env: &SymbolEnv,
		statement_idx: usize,
		context: &TypeCheckerContext,
	) -> TypeRef {
		let t = self.type_check_exp_helper(&exp, env, statement_idx, context);
		exp.evaluated_type.replace(Some(t));
		t
	}

	/// Helper function for type_check_exp. This is needed because we want to be able to `return`
	/// and break early, while still setting the evaluated type on the expression.
	///
	/// Do not use this function directly, use `type_check_exp` instead.
	fn type_check_exp_helper(
		&mut self,
		exp: &Expr,
		env: &SymbolEnv,
		statement_idx: usize,
		context: &TypeCheckerContext,
	) -> TypeRef {
		match &exp.kind {
			ExprKind::Literal(lit) => match lit {
				Literal::String(_) => self.types.string(),
				Literal::InterpolatedString(s) => {
					s.parts.iter().for_each(|part| {
						if let InterpolatedStringPart::Expr(interpolated_expr) = part {
							let exp_type = self.type_check_exp(interpolated_expr, env, statement_idx, context);
							self.validate_type_in(exp_type, &self.types.stringables(), interpolated_expr);
						}
					});
					self.types.string()
				}
				Literal::Number(_) => self.types.number(),
				Literal::Duration(_) => self.types.duration(),
				Literal::Boolean(_) => self.types.bool(),
			},
			ExprKind::Binary { op, left, right } => {
				let ltype = self.type_check_exp(left, env, statement_idx, context);
				let rtype = self.type_check_exp(right, env, statement_idx, context);

				match op {
					BinaryOperator::LogicalAnd | BinaryOperator::LogicalOr => {
						self.validate_type(ltype, self.types.bool(), left);
						self.validate_type(rtype, self.types.bool(), right);
						self.types.bool()
					}
					BinaryOperator::Add
					| BinaryOperator::Sub
					| BinaryOperator::Mul
					| BinaryOperator::Div
					| BinaryOperator::FloorDiv
					| BinaryOperator::Mod
					| BinaryOperator::Power => {
						self.validate_type(ltype, self.types.number(), left);
						self.validate_type(rtype, self.types.number(), right);
						self.types.number()
					}
					BinaryOperator::Equal | BinaryOperator::NotEqual => {
						self.validate_type(rtype, ltype, exp);
						self.types.bool()
					}
					BinaryOperator::Less
					| BinaryOperator::LessOrEqual
					| BinaryOperator::Greater
					| BinaryOperator::GreaterOrEqual => {
						self.validate_type(ltype, self.types.number(), left);
						self.validate_type(rtype, self.types.number(), right);
						self.types.bool()
					}
					BinaryOperator::UnwrapOr => {
						// Left argument must be an optional type
						if !ltype.is_option() {
							self.expr_error(left, format!("Expected optional type, found \"{}\"", ltype));
							ltype
						} else {
							// Right argument must be a subtype of the inner type of the left argument
							let inner_type = ltype.maybe_unwrap_option();
							self.validate_type(rtype, inner_type, right);
							inner_type
						}
					}
				}
			}
			ExprKind::Unary { op, exp: unary_exp } => {
				let _type = self.type_check_exp(unary_exp, env, statement_idx, context);

				match op {
					UnaryOperator::Not => self.validate_type(_type, self.types.bool(), unary_exp),
					UnaryOperator::Minus => self.validate_type(_type, self.types.number(), unary_exp),
				}
			}
			ExprKind::Reference(_ref) => self.resolve_reference(_ref, env, statement_idx, context).type_,
			ExprKind::New {
				class,
				obj_id: _, // TODO
				arg_list,
				obj_scope, // TODO
			} => {
				// TODO: obj_id, obj_scope ignored, should use it once we support Type::Resource and then remove it from Classes (fail if a class has an id if grammar doesn't handle this for us)

				// Type check the arguments
				let arg_list_types = self.type_check_arg_list(arg_list, env, statement_idx, context);

				// Lookup the class's type in the env
				let type_ = self.resolve_type_annotation(class, env, statement_idx);
				let (class_env, class_symbol) = match &*type_ {
					Type::Class(ref class) => (&class.env, &class.name),
					Type::Resource(ref class) => {
						if matches!(env.phase, Phase::Preflight) {
							(&class.env, &class.name)
						} else {
							return self.general_type_error(format!(
								"Cannot create the resource \"{}\" in inflight phase",
								class.name.to_string()
							));
						}
					}
					t => {
						if matches!(t, Type::Anything) {
							return self.types.anything();
						} else {
							return self.general_type_error(format!(
								"Cannot instantiate type \"{}\" because it is not a class or resource",
								type_.to_string()
							));
						}
					}
				};

				// Type check args against constructor
				let constructor_type = match class_env.lookup(
					&Symbol {
						name: WING_CONSTRUCTOR_NAME.into(),
						span: class_symbol.span.clone(),
					},
					None,
				) {
					Ok(v) => v.as_variable().expect("Expected constructor to be a variable").type_,
					Err(type_error) => {
						self.type_error(type_error);
						return self.types.anything();
					}
				};
				let constructor_sig = constructor_type
					.as_function_sig()
					.expect("Expected constructor to be a function signature");

				// Verify return type (This should never fail since we define the constructors return type during AST building)
				self.validate_type(constructor_sig.return_type, type_, exp);

				if !arg_list.named_args.is_empty() {
					let last_arg = constructor_sig.parameters.last().unwrap().maybe_unwrap_option();
					self.validate_structural_type(&arg_list.named_args, &arg_list_types.named_args, &last_arg, exp);
				}

				// Verify arity
				let arg_count = arg_list.pos_args.len() + (if arg_list.named_args.is_empty() { 0 } else { 1 });
				let min_args = constructor_sig.min_parameters();
				let max_args = constructor_sig.max_parameters();
				if arg_count < min_args || arg_count > max_args {
					let err_text = if min_args == max_args {
						format!(
							"Expected {} arguments but got {} when instantiating \"{}\"",
							min_args, arg_count, type_
						)
					} else {
						format!(
							"Expected between {} and {} arguments but got {} when instantiating \"{}\"",
							min_args, max_args, arg_count, type_
						)
					};
					self.expr_error(exp, err_text);
				}

				// Verify passed positional arguments match the constructor
				for (arg_expr, arg_type, param_type) in izip!(
					arg_list.pos_args.iter(),
					arg_list_types.pos_args.iter(),
					constructor_sig.parameters.iter()
				) {
					self.validate_type(*arg_type, *param_type, arg_expr);
				}

				// If this is a Resource then create a new type for this resource object
				if type_.as_resource().is_some() {
					// Get reference to resource object's scope
					let obj_scope_type = if let Some(obj_scope) = obj_scope {
						Some(self.type_check_exp(obj_scope, env, statement_idx, context))
					} else {
						// If this returns None, this means we're instantiating a resource object in the global scope, which is valid
						env
							.try_lookup("this".into(), Some(statement_idx))
							.map(|v| v.as_variable().expect("Expected \"this\" to be a variable").type_)
					};

					// Verify the object scope is an actually resource
					if let Some(obj_scope_type) = obj_scope_type {
						if obj_scope_type.as_resource().is_none() {
							self.expr_error(
								exp,
								format!(
									"Expected scope to be a resource object, instead found \"{}\"",
									obj_scope_type
								),
							);
						}
					}

					// TODO: make sure there's no existing object with this scope/id, fail if there is! -> this can only be done in synth because I can't evaluate the scope expression here.. handle this somehow with source mapping
				}
				type_
			}
			ExprKind::Call { function, arg_list } => {
				// Resolve the function's reference (either a method in the class's env or a function in the current env)
				let func_type = self.type_check_exp(function, env, statement_idx, context);
				let this_args = match &function.kind {
					// If this is an instance method then there's a `this` arg
					ExprKind::Reference(Reference::InstanceMember { .. }) => 1,
					_ => 0,
				};

				let arg_list_types = self.type_check_arg_list(arg_list, env, statement_idx, context);

				// TODO: hack to support methods of stdlib object we don't know their types yet (basically stuff like cloud.Bucket().upload())
				if matches!(*func_type, Type::Anything) {
					return self.types.anything();
				}

				// Make sure this is a function signature type
				let func_sig = if let Some(func_sig) = func_type.as_function_sig() {
					func_sig
				} else {
					return self.expr_error(&*function, format!("should be a function or method"));
				};

				if !env.phase.can_call_to(&func_sig.phase) {
					self.expr_error(
						exp,
						format!("Cannot call into {} phase while {}", func_sig.phase, env.phase),
					);
				}

				if !arg_list.named_args.is_empty() {
					let last_arg = func_sig.parameters.last().unwrap().maybe_unwrap_option();
					self.validate_structural_type(&arg_list.named_args, &arg_list_types.named_args, &last_arg, exp);
				}

				// Count number of optional parameters from the end of the function's params
				// Allow arg_list to be missing up to that number of nil values to try and make the number of arguments match
				let num_optionals = func_sig
					.parameters
					.iter()
					.rev()
					.take_while(|arg| arg.is_option())
					.count();

				// Verity arity
				let arg_count = arg_list.pos_args.len() + (if arg_list.named_args.is_empty() { 0 } else { 1 });
				let min_args = func_sig.parameters.len() - num_optionals - this_args;
				let max_args = func_sig.parameters.len() - this_args;
				if arg_count < min_args || arg_count > max_args {
					let err_text = if min_args == max_args {
						format!("Expected {} arguments but got {}", min_args, arg_count)
					} else {
						format!(
							"Expected between {} and {} arguments but got {}",
							min_args, max_args, arg_count
						)
					};
					self.expr_error(exp, err_text);
				}

				let params = func_sig
					.parameters
					.iter()
					.skip(this_args)
					.take(func_sig.parameters.len() - num_optionals);

				// Verify passed positional arguments match the function's parameter types
				for (arg_expr, arg_type, param_type) in izip!(arg_list.pos_args.iter(), arg_list_types.pos_args.iter(), params)
				{
					self.validate_type(*arg_type, *param_type, arg_expr);
				}

				func_sig.return_type
			}
			ExprKind::ArrayLiteral { type_, items } => {
				// Infer type based on either the explicit type or the value in one of the items
				let container_type = if let Some(type_) = type_ {
					self.resolve_type_annotation(type_, env, statement_idx)
				} else if !items.is_empty() {
					let some_val_type = self.type_check_exp(items.iter().next().unwrap(), env, statement_idx, context);
					self.types.add_type(Type::Array(some_val_type))
				} else {
					self.expr_error(exp, "Cannot infer type of empty array".to_owned());
					self.types.add_type(Type::Array(self.types.anything()))
				};

				let element_type = match *container_type {
					Type::Array(t) => t,
					Type::MutArray(t) => t,
					_ => self.expr_error(exp, format!("Expected \"Array\" type, found \"{}\"", container_type)),
				};

				// Verify all types are the same as the inferred type
				for v in items.iter() {
					let t = self.type_check_exp(v, env, statement_idx, context);
					self.check_json_serializable_or_validate_type(t, element_type, v, context);
				}

				container_type
			}
			ExprKind::StructLiteral { type_, fields } => {
				// Find this struct's type in the environment
				let struct_type = self.resolve_type_annotation(type_, env, statement_idx);

				// Type check each of the struct's fields
				let field_types: IndexMap<Symbol, TypeRef> = fields
					.iter()
					.map(|(name, exp)| {
						let t = self.type_check_exp(exp, env, statement_idx, context);
						(name.clone(), t)
					})
					.collect();

				// If the struct type is anything, we don't need to validate the fields
				if struct_type.is_anything() {
					return struct_type;
				}

				// Make sure it really is a struct type
				let st = struct_type
					.as_struct()
					.expect(&format!("Expected \"{}\" to be a struct type", struct_type));

				// Verify that all expected fields are present and are the right type
				for (name, kind, _info) in st.env.iter(true) {
					let field_type = kind
						.as_variable()
						.expect("Expected struct field to be a variable in the struct env")
						.type_;
					match fields.get(name.as_str()) {
						Some(field_exp) => {
							let t = field_types.get(name.as_str()).unwrap();
							self.validate_type(*t, field_type, field_exp);
						}
						None => {
							if !field_type.is_option() {
								self.expr_error(exp, format!("\"{}\" is not initialized", name));
							}
						}
					}
				}

				// Verify that no unexpected fields are present
				for (name, _t) in field_types.iter() {
					if !st.env.lookup(&name, Some(statement_idx)).is_ok() {
						self.expr_error(exp, format!("\"{}\" is not a field of \"{}\"", name.name, st.name.name));
					}
				}

				struct_type
			}
			ExprKind::JsonLiteral { is_mut, element } => {
				self.type_check_exp(&element, env, statement_idx, &TypeCheckerContext { in_json: true });
				if *is_mut {
					self.types.mut_json()
				} else {
					self.types.json()
				}
			}
			ExprKind::MapLiteral { fields, type_ } => {
				// Infer type based on either the explicit type or the value in one of the fields
				let container_type = if let Some(type_) = type_ {
					self.resolve_type_annotation(type_, env, statement_idx)
				} else if !fields.is_empty() {
					let some_val_type = self.type_check_exp(fields.iter().next().unwrap().1, env, statement_idx, context);
					self.types.add_type(Type::Map(some_val_type))
				} else {
					self.expr_error(exp, "Cannot infer type of empty map".to_owned());
					self.types.add_type(Type::Map(self.types.anything()))
				};

				let value_type = match *container_type {
					Type::Map(t) => t,
					Type::MutMap(t) => t,
					_ => self.expr_error(exp, format!("Expected \"Map\" type, found \"{}\"", container_type)),
				};

				// Verify all types are the same as the inferred type
				for (_, v) in fields.iter() {
					let t = self.type_check_exp(v, env, statement_idx, context);
					self.check_json_serializable_or_validate_type(t, value_type, v, context);
				}

				container_type
			}
			ExprKind::SetLiteral { type_, items } => {
				// Infer type based on either the explicit type or the value in one of the items
				let container_type = if let Some(type_) = type_ {
					self.resolve_type_annotation(type_, env, statement_idx)
				} else if !items.is_empty() {
					let some_val_type = self.type_check_exp(items.iter().next().unwrap(), env, statement_idx, context);
					self.types.add_type(Type::Set(some_val_type))
				} else {
					self.expr_error(exp, "Cannot infer type of empty set".to_owned());
					self.types.add_type(Type::Set(self.types.anything()))
				};

				let element_type = match *container_type {
					Type::Set(t) => t,
					Type::MutSet(t) => t,
					_ => self.expr_error(exp, format!("Expected \"Set\" type, found \"{}\"", container_type)),
				};

				// Verify all types are the same as the inferred type
				for v in items.iter() {
					let t = self.type_check_exp(v, env, statement_idx, context);
					self.validate_type(t, element_type, v);
				}

				container_type
			}
			ExprKind::FunctionClosure(func_def) => {
				// TODO: make sure this function returns on all control paths when there's a return type (can be done by recursively traversing the statements and making sure there's a "return" statements in all control paths)

				if matches!(func_def.signature.phase, Phase::Inflight) {
					self.unimplemented_type("Inflight function signature"); // TODO: what typechecking do we need here?self??
				}

				// Create a type_checker function signature from the AST function definition, assuming success we can add this function to the env
				let function_type = self.resolve_type_annotation(
					&TypeAnnotation::FunctionSignature(func_def.signature.clone()),
					env,
					statement_idx,
				);
				let sig = function_type.as_function_sig().unwrap();

				// Create an environment for the function
				let mut function_env = SymbolEnv::new(
					Some(env.get_ref()),
					sig.return_type,
					false,
					false,
					func_def.signature.phase,
					statement_idx,
				);
				self.add_arguments_to_env(&func_def.parameters, &sig, &mut function_env);

				if let FunctionBody::Statements(scope) = &func_def.body {
					scope.set_env(function_env);

					self.inner_scopes.push(scope);

					function_type
				} else {
					function_type
				}
			}
<<<<<<< HEAD
			ExprKind::NumberSequence {
				start,
				inclusive: _,
				end,
			} => {
				let stype = self.type_check_exp(start, env, statement_idx, context);
				let etype = self.type_check_exp(end, env, statement_idx, context);

				self.validate_type(stype, self.types.number(), start);
				self.validate_type(etype, self.types.number(), end);
				self.types.add_type(Type::Array(stype))
			}
		};
		exp.evaluated_type.replace(Some(t));
		t
=======
			ExprKind::OptionalTest { optional } => {
				let t = self.type_check_exp(optional, env, statement_idx, context);
				if !t.is_option() {
					self.expr_error(optional, format!("Expected optional type, found \"{}\"", t));
				}
				self.types.bool()
			}
		}
>>>>>>> c539b2b3
	}

	/// Validate that a given map can be assigned to a variable of given struct type
	fn validate_structural_type(
		&mut self,
		object: &IndexMap<Symbol, Expr>,
		object_types: &IndexMap<Symbol, TypeRef>,
		expected_type: &TypeRef,
		value: &Expr,
	) {
		let expected_struct = if let Some(expected_struct) = expected_type.as_struct() {
			expected_struct
		} else {
			self.expr_error(value, format!("Named arguments provided for non-struct argument"));
			return;
		};

		// Verify that there are no extraneous fields
		// Also map original field names to the ones in the struct type
		let mut field_map = IndexMap::new();
		for (k, _) in object_types.iter() {
			let field = expected_struct.env.try_lookup(&k.name, None);
			if let Some(field) = field {
				let field_type = field
					.as_variable()
					.expect("Expected struct field to be a variable in the struct env")
					.type_;
				field_map.insert(k.name.clone(), (k, field_type));
			} else {
				self.expr_error(value, format!("\"{}\" is not a field of \"{}\"", k.name, expected_type));
			}
		}

		// Verify that all non-optional fields are present and are of the right type
		for (k, v) in expected_struct.env.iter(true).map(|(k, v, _)| {
			(
				k,
				v.as_variable()
					.expect("Expected struct field to be a variable in the struct env")
					.type_,
			)
		}) {
			if let Some((symb, expected_field_type)) = field_map.get(&k) {
				let provided_exp = object.get(*symb).unwrap();
				let t = object_types.get(*symb).unwrap();
				self.validate_type(*t, *expected_field_type, provided_exp);
			} else if !v.is_option() {
				self.expr_error(
					value,
					format!(
						"Missing required field \"{}\" from \"{}\"",
						k, expected_struct.name.name
					),
				);
			}
		}
	}

	fn check_json_serializable_or_validate_type(
		&mut self,
		actual_type: TypeRef,
		expected_type: TypeRef,
		exp: &Expr,
		context: &TypeCheckerContext,
	) -> TypeRef {
		// Skip validate if in Json
		if !context.in_json {
			return self.validate_type(actual_type, expected_type, exp);
		}

		if !actual_type.is_json_legal_value() {
			return self.expr_error(
				exp,
				format!(
					"Expected \"Json\" elements to be Json Value (https://www.json.org/json-en.html), but got \"{}\" which is not Json Value",
					actual_type
				),
			);
		}

		actual_type
	}

	/// Validate that the given type is a subtype (or same) as the expected type. If not, add an error
	/// to the diagnostics.
	/// Returns the given type on success, otherwise returns the expected type.
	fn validate_type(&mut self, actual_type: TypeRef, expected_type: TypeRef, span: &impl ToSpan) -> TypeRef {
		self.validate_type_in(actual_type, &[expected_type], span)
	}

	/// Validate that the given type is a subtype (or same) as the one of the expected types. If not, add
	/// an error to the diagnostics.
	/// Returns the given type on success, otherwise returns one of the expected types.
	fn validate_type_in(&mut self, actual_type: TypeRef, expected_types: &[TypeRef], span: &impl ToSpan) -> TypeRef {
		assert!(expected_types.len() > 0);
		if !actual_type.is_anything()
			&& !expected_types
				.iter()
				.any(|expected| actual_type.is_subtype_of(&expected))
		{
			self.diagnostics.borrow_mut().push(Diagnostic {
				message: if expected_types.len() > 1 {
					let expected_types_list = expected_types
						.iter()
						.map(|t| format!("{}", t))
						.collect::<Vec<String>>()
						.join(",");
					format!(
						"Expected type to be one of \"{}\", but got \"{}\" instead",
						expected_types_list, actual_type
					)
				} else {
					format!(
						"Expected type to be \"{}\", but got \"{}\" instead",
						expected_types[0], actual_type
					)
				},
				span: Some(span.span()),
				level: DiagnosticLevel::Error,
			});
			expected_types[0]
		} else {
			actual_type
		}
	}

	pub fn type_check_scope(&mut self, scope: &Scope) {
		assert!(self.inner_scopes.is_empty());
		let context = TypeCheckerContext { in_json: false };
		for statement in scope.statements.iter() {
			self.type_check_statement(statement, scope.env.borrow_mut().as_mut().unwrap(), &context);
		}
		let inner_scopes = self.inner_scopes.drain(..).collect::<Vec<_>>();
		for inner_scope in inner_scopes {
			self.type_check_scope(unsafe { &*inner_scope });
		}
	}

	fn resolve_type_annotation(&mut self, annotation: &TypeAnnotation, env: &SymbolEnv, statement_idx: usize) -> TypeRef {
		match annotation {
			TypeAnnotation::Number => self.types.number(),
			TypeAnnotation::String => self.types.string(),
			TypeAnnotation::Bool => self.types.bool(),
			TypeAnnotation::Duration => self.types.duration(),
			TypeAnnotation::Json => self.types.json(),
			TypeAnnotation::MutJson => self.types.mut_json(),
			TypeAnnotation::Optional(v) => {
				let value_type = self.resolve_type_annotation(v, env, statement_idx);
				self.types.add_type(Type::Optional(value_type))
			}
			TypeAnnotation::FunctionSignature(ast_sig) => {
				let mut args = vec![];
				for arg in ast_sig.parameters.iter() {
					args.push(self.resolve_type_annotation(arg, env, statement_idx));
				}
				let sig = FunctionSignature {
					parameters: args,
					return_type: ast_sig.return_type.as_ref().map_or(self.types.void(), |t| {
						self.resolve_type_annotation(t, env, statement_idx)
					}),
					phase: ast_sig.phase,
					js_override: None,
				};
				// TODO: avoid creating a new type for each function_sig resolution
				self.types.add_type(Type::Function(sig))
			}
			TypeAnnotation::UserDefined(user_defined_type) => {
				resolve_user_defined_type(user_defined_type, env, statement_idx).unwrap_or_else(|e| self.type_error(e))
			}
			TypeAnnotation::Array(v) => {
				let value_type = self.resolve_type_annotation(v, env, statement_idx);
				// TODO: avoid creating a new type for each array resolution
				self.types.add_type(Type::Array(value_type))
			}
			TypeAnnotation::MutArray(v) => {
				let value_type = self.resolve_type_annotation(v, env, statement_idx);
				// TODO: avoid creating a new type for each array resolution
				self.types.add_type(Type::MutArray(value_type))
			}
			TypeAnnotation::Set(v) => {
				let value_type = self.resolve_type_annotation(v, env, statement_idx);
				// TODO: avoid creating a new type for each set resolution
				self.types.add_type(Type::Set(value_type))
			}
			TypeAnnotation::MutSet(v) => {
				let value_type = self.resolve_type_annotation(v, env, statement_idx);
				// TODO: avoid creating a new type for each set resolution
				self.types.add_type(Type::MutSet(value_type))
			}
			TypeAnnotation::Map(v) => {
				let value_type = self.resolve_type_annotation(v, env, statement_idx);
				// TODO: avoid creating a new type for each map resolution
				self.types.add_type(Type::Map(value_type))
			}
			TypeAnnotation::MutMap(v) => {
				let value_type = self.resolve_type_annotation(v, env, statement_idx);
				// TODO: avoid creating a new type for each map resolution
				self.types.add_type(Type::MutMap(value_type))
			}
		}
	}

	fn type_check_arg_list(
		&mut self,
		arg_list: &ArgList,
		env: &SymbolEnv,
		statement_idx: usize,
		context: &TypeCheckerContext,
	) -> ArgListTypes {
		// Type check the positional arguments, e.g. fn(exp1, exp2, exp3)
		let pos_arg_types = arg_list
			.pos_args
			.iter()
			.map(|pos_arg| self.type_check_exp(pos_arg, env, statement_idx, context))
			.collect();

		// Type check the named arguments, e.g. fn(named_arg1: exp4, named_arg2: exp5)
		let named_arg_types = arg_list
			.named_args
			.iter()
			.map(|(sym, expr)| {
				let arg_type = self.type_check_exp(&expr, env, statement_idx, context);
				(sym.clone(), arg_type)
			})
			.collect::<IndexMap<_, _>>();

		ArgListTypes {
			pos_args: pos_arg_types,
			named_args: named_arg_types,
		}
	}

	fn type_check_statement(&mut self, stmt: &Stmt, env: &mut SymbolEnv, context: &TypeCheckerContext) {
		match &stmt.kind {
			StmtKind::VariableDef {
				reassignable,
				var_name,
				initial_value,
				type_,
			} => {
				let explicit_type = type_.as_ref().map(|t| self.resolve_type_annotation(t, env, stmt.idx));
				let inferred_type = self.type_check_exp(initial_value, env, stmt.idx, context);
				if inferred_type.is_void() {
					self.type_error(TypeError {
						message: format!("Cannot assign expression of type \"{}\" to a variable", inferred_type),
						span: var_name.span.clone(),
					});
				}
				if let Some(explicit_type) = explicit_type {
					self.validate_type(inferred_type, explicit_type, initial_value);
					match env.define(
						var_name,
						SymbolKind::make_variable(explicit_type, *reassignable, env.phase),
						StatementIdx::Index(stmt.idx),
					) {
						Err(type_error) => {
							self.type_error(type_error);
						}
						_ => {}
					};
				} else {
					match env.define(
						var_name,
						SymbolKind::make_variable(inferred_type, *reassignable, env.phase),
						StatementIdx::Index(stmt.idx),
					) {
						Err(type_error) => {
							self.type_error(type_error);
						}
						_ => {}
					};
				}
			}
			StmtKind::ForLoop {
				iterator,
				iterable,
				statements,
			} => {
				// TODO: Expression must be iterable
				let exp_type = self.type_check_exp(iterable, env, stmt.idx, context);

<<<<<<< HEAD
				if exp_type.is_iterable() {
					let iterator_type = match &*exp_type {
						// These are builtin iterables that have a clear/direct iterable type
						Type::Array(t) => *t,
						Type::Set(t) => *t,
						Type::MutArray(t) => *t,
						Type::MutSet(t) => *t,
						_t => self.types.anything(),
					};
					let mut scope_env = SymbolEnv::new(Some(env.get_ref()), env.return_type, false, false, env.flight, stmt.idx);
					match scope_env.define(
						&iterator,
						SymbolKind::make_variable(iterator_type, false, env.flight),
						StatementIdx::Top,
					) {
						Err(type_error) => {
							self.type_error(type_error);
						}
						_ => {}
					};
					statements.set_env(scope_env);
=======
				let iterator_type = match &*exp_type {
					// These are builtin iterables that have a clear/direct iterable type
					Type::Array(t) => *t,
					Type::Set(t) => *t,
					Type::MutArray(t) => *t,
					Type::MutSet(t) => *t,

					// TODO: Handle non-builtin iterables
					t => {
						self.type_error(TypeError {
							message: format!("Unable to iterate over \"{}\"", t),
							span: iterable.span.clone(),
						});
						self.types.anything()
					}
				};

				let mut scope_env = SymbolEnv::new(Some(env.get_ref()), env.return_type, false, false, env.phase, stmt.idx);
				match scope_env.define(
					&iterator,
					SymbolKind::make_variable(iterator_type, false, env.phase),
					StatementIdx::Top,
				) {
					Err(type_error) => {
						self.type_error(type_error);
					}
					_ => {}
				};
				statements.set_env(scope_env);
>>>>>>> c539b2b3

					self.inner_scopes.push(statements);
				} else {
					self.type_error(TypeError {
						message: format!("Unable to iterate over \"{}\"", &exp_type),
						span: iterable.span.clone(),
					});
				}
			}
			StmtKind::While { condition, statements } => {
				let cond_type = self.type_check_exp(condition, env, stmt.idx, context);
				self.validate_type(cond_type, self.types.bool(), condition);

				statements.set_env(SymbolEnv::new(
					Some(env.get_ref()),
					env.return_type,
					false,
					false,
					env.phase,
					stmt.idx,
				));

				self.inner_scopes.push(statements);
			}
			StmtKind::Break | StmtKind::Continue => {}
			StmtKind::If {
				condition,
				statements,
				elif_statements,
				else_statements,
			} => {
				let cond_type = self.type_check_exp(condition, env, stmt.idx, context);
				self.validate_type(cond_type, self.types.bool(), condition);

				statements.set_env(SymbolEnv::new(
					Some(env.get_ref()),
					env.return_type,
					false,
					false,
					env.phase,
					stmt.idx,
				));
				self.inner_scopes.push(statements);

				for elif_scope in elif_statements {
					let cond_type = self.type_check_exp(&elif_scope.condition, env, stmt.idx, context);
					self.validate_type(cond_type, self.types.bool(), condition);

					(&elif_scope.statements).set_env(SymbolEnv::new(
						Some(env.get_ref()),
						env.return_type,
						false,
						false,
						env.phase,
						stmt.idx,
					));
					self.inner_scopes.push(&elif_scope.statements);
				}

				if let Some(else_scope) = else_statements {
					else_scope.set_env(SymbolEnv::new(
						Some(env.get_ref()),
						env.return_type,
						false,
						false,
						env.phase,
						stmt.idx,
					));
					self.inner_scopes.push(else_scope);
				}
			}
			StmtKind::Expression(e) => {
				self.type_check_exp(e, env, stmt.idx, context);
			}
			StmtKind::Assignment { variable, value } => {
				let exp_type = self.type_check_exp(value, env, stmt.idx, context);
				let var_info = self.resolve_reference(variable, env, stmt.idx, context);
				if !var_info.reassignable {
					self.stmt_error(stmt, format!("Variable {} is not reassignable ", variable));
				}
				self.validate_type(exp_type, var_info.type_, value);
			}
			StmtKind::Bring {
				module_name,
				identifier,
			} => {
				// library_name is the name of the library we are importing from the JSII world
				let library_name: String;
				// namespace_filter describes what types we are importing from the library
				// e.g. [] means we are importing everything from `mylib`
				// e.g. ["ns1", "ns2"] means we are importing everything from `mylib.ns1.ns2`
				let namespace_filter: Vec<String>;
				// alias is the symbol we are giving to the imported library or namespace
				let alias: &Symbol;

				if module_name.name.starts_with('"') && module_name.name.ends_with('"') {
					// case 1: bring "library_name" as identifier;
					if identifier.is_none() {
						self.stmt_error(
							stmt,
							format!(
								"bring {} must be assigned to an identifier (e.g. bring \"foo\" as foo)",
								module_name.name
							),
						);
						return;
					}
					// We assume we have a jsii library and we use `module_name` as the library name, and set no
					// namespace filter (we only support importing a full library at the moment)
					library_name = module_name.name[1..module_name.name.len() - 1].to_string();
					namespace_filter = vec![];
					alias = identifier.as_ref().unwrap();
				} else {
					// case 2: bring module_name;
					// case 3: bring module_name as identifier;
					match module_name.name.as_str() {
						// If the module name is a built-in module, then we use @winglang/sdk as the library name,
						// and import the module as a namespace. If the user doesn't specify an identifier, then
						// we use the module name as the identifier.
						// For example, `bring fs` will import the `fs` namespace from @winglang/sdk and assign it
						// to an identifier named `fs`.
						WINGSDK_CLOUD_MODULE | WINGSDK_FS_MODULE => {
							library_name = WINGSDK_ASSEMBLY_NAME.to_string();
							namespace_filter = vec![module_name.name.clone()];
							alias = identifier.as_ref().unwrap_or(&module_name);
						}
						WINGSDK_STD_MODULE => {
							self.stmt_error(stmt, format!("Redundant bring of \"{}\"", WINGSDK_STD_MODULE));
							return;
						}
						_ => {
							self.stmt_error(stmt, format!("\"{}\" is not a built-in module", module_name.name));
							return;
						}
					}
				};

				self.add_module_to_env(env, library_name, namespace_filter, &alias, Some(&stmt));
			}
			StmtKind::Scope(scope) => {
				scope.set_env(SymbolEnv::new(
					Some(env.get_ref()),
					env.return_type,
					false,
					false,
					env.phase,
					stmt.idx,
				));
				self.inner_scopes.push(scope)
			}
			StmtKind::Return(exp) => {
				if let Some(return_expression) = exp {
					let return_type = self.type_check_exp(return_expression, env, stmt.idx, context);
					if !env.return_type.is_void() {
						self.validate_type(return_type, env.return_type, return_expression);
					} else {
						self.stmt_error(
							stmt,
							format!("Return statement outside of function cannot return a value."),
						);
					}
				} else {
					if !env.return_type.is_void() {
						self.stmt_error(
							stmt,
							format!("Expected return statement to return type {}", env.return_type),
						);
					}
				}
			}
			StmtKind::Class(AstClass {
				name,
				fields,
				methods,
				parent,
				implements,
				constructor,
				is_resource,
			}) => {
				// Resources cannot be defined inflight
				assert!(!*is_resource || env.phase == Phase::Preflight);

				if *is_resource {
					// TODO
				}

				// Verify parent is actually a known Class/Resource and get their env
				let (parent_class, parent_class_env) = if let Some(parent_type) = parent {
					let t = resolve_user_defined_type(parent_type, env, stmt.idx).unwrap_or_else(|e| self.type_error(e));
					if *is_resource {
						if let Type::Resource(ref class) = *t {
							(Some(t), Some(class.env.get_ref()))
						} else {
							panic!("Resource {}'s parent {} is not a resource", name, t);
						}
					} else {
						if let Type::Class(ref class) = *t {
							(Some(t), Some(class.env.get_ref()))
						} else {
							self.general_type_error(format!("Class {}'s parent \"{}\" is not a class", name, t));
							(None, None)
						}
					}
				} else {
					(None, None)
				};

				// Create environment representing this class, for now it'll be empty just so we can support referencing ourselves from the class definition.
				let dummy_env = SymbolEnv::new(None, self.types.void(), true, false, env.phase, stmt.idx);

				let impl_interfaces = implements
					.iter()
					.filter_map(|i| {
						let t = resolve_user_defined_type(i, env, stmt.idx).unwrap_or_else(|e| self.type_error(e));
						if t.as_interface().is_some() {
							Some(t)
						} else {
							self.general_type_error(format!("Class {}'s implements \"{}\" is not an interface", name, t));
							None
						}
					})
					.collect::<Vec<_>>();

				// Create the resource/class type and add it to the current environment (so class implementation can reference itself)
				let class_spec = Class {
					should_case_convert_jsii: false,
					name: name.clone(),
					fqn: None,
					env: dummy_env,
					parent: parent_class,
					implements: impl_interfaces.clone(),
					is_abstract: false,
					type_parameters: None, // TODO no way to have generic args in wing yet
				};
				let mut class_type = self.types.add_type(if *is_resource {
					Type::Resource(class_spec)
				} else {
					Type::Class(class_spec)
				});
				match env.define(name, SymbolKind::Type(class_type), StatementIdx::Top) {
					Err(type_error) => {
						self.type_error(type_error);
					}
					_ => {}
				};

				// Create a the real class environment to be filled with the class AST types
				let mut class_env = SymbolEnv::new(parent_class_env, self.types.void(), true, false, env.phase, stmt.idx);

				// Add fields to the class env
				for field in fields.iter() {
					let field_type = self.resolve_type_annotation(&field.member_type, env, stmt.idx);
					match class_env.define(
						&field.name,
						if field.is_static {
							SymbolKind::make_variable(field_type, field.reassignable, field.phase)
						} else {
							SymbolKind::make_instance_variable(field_type, field.reassignable, field.phase)
						},
						StatementIdx::Top,
					) {
						Err(type_error) => {
							self.type_error(type_error);
						}
						_ => {}
					};
				}
				// Add methods to the class env
				for (method_name, method_def) in methods.iter() {
					let mut sig = method_def.signature.clone();

					// Add myself as first parameter to all non static class methods (self)
					if !method_def.is_static {
						sig.parameters.insert(
							0,
							TypeAnnotation::UserDefined(UserDefinedType {
								root: name.clone(),
								fields: vec![],
							}),
						);
					}

					let method_type = self.resolve_type_annotation(&TypeAnnotation::FunctionSignature(sig), env, stmt.idx);
					match class_env.define(
						method_name,
						if method_def.is_static {
							SymbolKind::make_variable(method_type, false, method_def.signature.phase)
						} else {
							SymbolKind::make_instance_variable(method_type, false, method_def.signature.phase)
						},
						StatementIdx::Top,
					) {
						Err(type_error) => {
							self.type_error(type_error);
						}
						_ => {}
					};
				}

				// Add the constructor to the class env
				let constructor_type = self.resolve_type_annotation(
					&TypeAnnotation::FunctionSignature(constructor.signature.clone()),
					env,
					stmt.idx,
				);
				match class_env.define(
					&Symbol {
						name: WING_CONSTRUCTOR_NAME.into(),
						span: name.span.clone(),
					},
					SymbolKind::make_variable(constructor_type, false, constructor.signature.phase),
					StatementIdx::Top,
				) {
					Err(type_error) => {
						self.type_error(type_error);
					}
					_ => {}
				};

				// Replace the dummy class environment with the real one before type checking the methods
				class_type.as_mut_class_or_resource().unwrap().env = class_env;
				let class_env = &class_type.as_class_or_resource().unwrap().env;

				// Type check constructor
				let constructor_sig = if let Type::Function(ref s) = *constructor_type {
					s
				} else {
					panic!(
						"Constructor of {} isn't defined as a function in the class environment",
						name
					);
				};

				// Create constructor environment and prime it with args
				let mut constructor_env = SymbolEnv::new(
					Some(env.get_ref()),
					constructor_sig.return_type,
					false,
					true,
					constructor.signature.phase,
					stmt.idx,
				);
				self.add_arguments_to_env(&constructor.parameters, constructor_sig, &mut constructor_env);
				// Prime the constructor environment with `this`
				constructor_env
					.define(
						&Symbol {
							name: "this".into(),
							span: name.span.clone(),
						},
						SymbolKind::make_variable(class_type, false, constructor_env.phase),
						StatementIdx::Top,
					)
					.expect("Expected `this` to be added to constructor env");
				constructor.statements.set_env(constructor_env);
				// Check function scope
				self.inner_scopes.push(&constructor.statements);

				// TODO: handle member/method overrides in our env based on whatever rules we define in our spec

				// Type check methods
				for (method_name, method_def) in methods.iter() {
					// Lookup the method in the class_env
					let method_type = class_env
						.lookup(method_name, None)
						.expect("Expected method to be in class env")
						.as_variable()
						.expect("Expected method to be a variable")
						.type_;

					let method_sig = method_type
						.as_function_sig()
						.expect("Expected method type to be a function signature");

					// Create method environment and prime it with args
					let mut method_env = SymbolEnv::new(
						Some(env.get_ref()),
						method_sig.return_type,
						false,
						false,
						method_sig.phase,
						stmt.idx,
					);
					// Add `this` as first argument
					let mut actual_parameters = vec![];
					if !method_def.is_static {
						actual_parameters.push((
							Symbol {
								name: "this".into(),
								span: method_name.span.clone(),
							},
							false,
						));
					}
					actual_parameters.extend(method_def.parameters.clone());
					self.add_arguments_to_env(&actual_parameters, method_sig, &mut method_env);

					if let FunctionBody::Statements(scope) = &method_def.body {
						scope.set_env(method_env);
						self.inner_scopes.push(scope);
					}
				}

				// Check that the class satisfies all of its interfaces
				for interface_type in impl_interfaces.iter() {
					let interface_type = match interface_type.as_interface() {
						Some(t) => t,
						None => {
							// No need to error here, it will be caught when `impl_interaces` was created
							continue;
						}
					};

					// Check all methods are implemented
					for (method_name, method_type) in interface_type.methods(true) {
						if let Some(symbol) = class_env.try_lookup(&method_name, None) {
							let class_method_type = symbol.as_variable().expect("Expected method to be a variable").type_;
							self.validate_type(class_method_type, method_type, name);
						} else {
							self.type_error(TypeError {
								message: format!(
									"Resource \"{}\" does not implement method \"{}\" of interface \"{}\"",
									name.name, method_name, interface_type.name.name
								),
								span: name.span.clone(),
							});
						}
					}

					// Check all fields are implemented
					for (field_name, field_type) in interface_type.fields(true) {
						if let Some(symbol) = class_env.try_lookup(&field_name, None) {
							let class_field_type = symbol.as_variable().expect("Expected field to be a variable").type_;
							self.validate_type(class_field_type, field_type, name);
						} else {
							self.type_error(TypeError {
								message: format!(
									"Resource \"{}\" does not implement field \"{}\" of interface \"{}\"",
									name.name, field_name, interface_type.name.name
								),
								span: name.span.clone(),
							});
						}
					}
				}
			}
			StmtKind::Struct { name, extends, members } => {
				// Note: structs don't have a parent environment, instead they flatten their parent's members into the struct's env.
				//   If we encounter an existing member with the same name and type we skip it, if the types are different we
				//   fail type checking.

				// Create an environment for the struct
				let mut struct_env = SymbolEnv::new(None, self.types.void(), true, false, env.phase, stmt.idx);

				// Add fields to the struct env
				for field in members.iter() {
					let field_type = self.resolve_type_annotation(&field.member_type, env, stmt.idx);
					if field_type.is_deep_mutable() {
						self.type_error(TypeError {
							message: format!("struct fields must be immutable got: {}", field_type),
							span: field.name.span.clone(),
						});
					}
					match struct_env.define(
						&field.name,
						SymbolKind::make_variable(field_type, false, field.phase),
						StatementIdx::Top,
					) {
						Err(type_error) => {
							self.type_error(type_error);
						}
						_ => {}
					};
				}

				// Add members from the structs parents
				let extends_types = extends
					.iter()
					.filter_map(|parent| match env.lookup(&parent, Some(stmt.idx)) {
						Ok(kind) => match &*kind {
							SymbolKind::Type(_type) => Some(*_type),
							_ => {
								self.type_error(TypeError {
									message: format!("Expected {} to be a type", parent),
									span: parent.span.clone(),
								});
								None
							}
						},
						Err(type_error) => {
							self.type_error(type_error);
							None
						}
					})
					.collect::<Vec<_>>();

				if let Err(e) = add_parent_members_to_struct_env(&extends_types, name, &mut struct_env) {
					self.type_error(e);
				}
				match env.define(
					name,
					SymbolKind::Type(self.types.add_type(Type::Struct(Struct {
						name: name.clone(),
						extends: extends_types,
						env: struct_env,
					}))),
					StatementIdx::Top,
				) {
					Err(type_error) => {
						self.type_error(type_error);
					}
					_ => {}
				};
			}
			StmtKind::Enum { name, values } => {
				let enum_type_ref = self.types.add_type(Type::Enum(Enum {
					name: name.clone(),
					values: values.clone(),
				}));

				match env.define(name, SymbolKind::Type(enum_type_ref), StatementIdx::Top) {
					Err(type_error) => {
						self.type_error(type_error);
					}
					_ => {}
				};
			}
			StmtKind::TryCatch {
				try_statements,
				catch_block,
				finally_statements,
			} => {
				// Create a new environment for the try block
				let try_env = SymbolEnv::new(Some(env.get_ref()), env.return_type, false, false, env.phase, stmt.idx);
				try_statements.set_env(try_env);
				self.inner_scopes.push(try_statements);

				// Create a new environment for the catch block
				if let Some(catch_block) = catch_block {
					let mut catch_env = SymbolEnv::new(Some(env.get_ref()), env.return_type, false, false, env.phase, stmt.idx);

					// Add the exception variable to the catch block
					if let Some(exception_var) = &catch_block.exception_var {
						match catch_env.define(
							exception_var,
							SymbolKind::make_variable(self.types.string(), false, env.phase),
							StatementIdx::Top,
						) {
							Err(type_error) => {
								self.type_error(type_error);
							}
							_ => {}
						}
					}
					catch_block.statements.set_env(catch_env);
					self.inner_scopes.push(&catch_block.statements);
				}

				// Create a new environment for the finally block
				if let Some(finally_statements) = finally_statements {
					let finally_env = SymbolEnv::new(Some(env.get_ref()), env.return_type, false, false, env.phase, stmt.idx);
					finally_statements.set_env(finally_env);
					self.inner_scopes.push(finally_statements);
				}
			}
		}
	}

	fn add_module_to_env(
		&mut self,
		env: &mut SymbolEnv,
		library_name: String,
		namespace_filter: Vec<String>,
		alias: &Symbol,
		// the statement that initiated the bring, if any
		stmt: Option<&Stmt>,
	) {
		let mut wingii_types = wingii::type_system::TypeSystem::new();

		// Loading the SDK is handled different from loading any other jsii modules because with the SDK we provide an exact
		// location to locate the SDK, whereas for the other modules we need to search for them from the source directory.
		let assembly_name = if library_name == WINGSDK_ASSEMBLY_NAME {
			// in runtime, if "WINGSDK_MANIFEST_ROOT" env var is set, read it. otherwise set to "../wingsdk" for dev
			let manifest_root = std::env::var("WINGSDK_MANIFEST_ROOT").unwrap_or_else(|_| "../wingsdk".to_string());
			let wingii_loader_options = wingii::type_system::AssemblyLoadOptions {
				root: true,
				deps: false,
			};
			let assembly_name = match wingii_types.load(manifest_root.as_str(), Some(wingii_loader_options)) {
				Ok(name) => name,
				Err(type_error) => {
					self.type_error(TypeError {
						message: format!("Cannot locate Wing standard library (checking \"{}\"", manifest_root),
						span: stmt.map(|s| s.span.clone()).unwrap_or_default(),
					});
					debug!("{:?}", type_error);
					return;
				}
			};

			assembly_name
		} else {
			let wingii_loader_options = wingii::type_system::AssemblyLoadOptions { root: true, deps: true };
			let source_dir = self.source_path.parent().unwrap().to_str().unwrap();
			let assembly_name = match wingii_types.load_dep(library_name.as_str(), source_dir, &wingii_loader_options) {
				Ok(name) => name,
				Err(type_error) => {
					self.type_error(TypeError {
						message: format!("Cannot find module \"{}\" in source directory", library_name),
						span: stmt.map(|s| s.span.clone()).unwrap_or_default(),
					});
					debug!("{:?}", type_error);
					return;
				}
			};
			assembly_name
		};

		debug!("Loaded JSII assembly {}", assembly_name);

		let mut jsii_importer = JsiiImporter::new(
			&wingii_types,
			&assembly_name,
			&namespace_filter,
			&alias,
			self.types,
			stmt.map(|s| s.idx).unwrap_or(0),
			env,
		);
		jsii_importer.import_to_env();
	}

	/// Add function arguments to the function's environment
	///
	/// #Arguments
	///
	/// * `args` - List of aruments to add, each element is a tuple of the arugment symbol and whether it's
	///   reassignable arg or not. Note that the argument types are figured out from `sig`.
	/// * `sig` - The function signature (used to figure out the type of each argument).
	/// * `env` - The function's environment to prime with the args.
	///
	fn add_arguments_to_env(&mut self, args: &Vec<(Symbol, bool)>, sig: &FunctionSignature, env: &mut SymbolEnv) {
		assert!(args.len() == sig.parameters.len());
		for (arg, arg_type) in args.iter().zip(sig.parameters.iter()) {
			match env.define(
				&arg.0,
				SymbolKind::make_variable(*arg_type, arg.1, env.phase),
				StatementIdx::Top,
			) {
				Err(type_error) => {
					self.type_error(type_error);
				}
				_ => {}
			};
		}
	}

	/// Hydrate `@typeparam`s in a type reference with a given type argument
	///
	/// # Arguments
	///
	/// * `env` - The environment to use for looking up the original type
	/// * `original_fqn` - The fully qualified name of the original type
	/// * `type_params` - The type argument to use for the T1, T2, .. in the original type
	///
	/// # Returns
	/// The hydrated type reference
	///
	fn hydrate_class_type_arguments(
		&mut self,
		env: &SymbolEnv,
		original_fqn: &str,
		type_params: Vec<TypeRef>,
	) -> TypeRef {
		let original_type = env.lookup_nested_str(original_fqn, None).unwrap().as_type().unwrap();
		let original_type_class = original_type.as_class().unwrap();
		let original_type_params = if let Some(tp) = original_type_class.type_parameters.as_ref() {
			tp
		} else {
			panic!(
				"\"{}\" does not have type parameters and does not need hydration",
				original_fqn
			);
		};

		if original_type_params.len() != type_params.len() {
			return self.general_type_error(format!(
				"Type \"{}\" has {} type parameters, but {} were provided",
				original_fqn,
				original_type_params.len(),
				type_params.len()
			));
		}

		// map from original_type_params to type_params
		let mut types_map = HashMap::new();
		for (o, n) in original_type_params.iter().zip(type_params.iter()) {
			types_map.insert(format!("{o}"), (*o, *n));
		}

		let new_env = SymbolEnv::new(
			None,
			original_type_class.env.return_type,
			true,
			false,
			Phase::Independent,
			0,
		);
		let tt = Type::Class(Class {
			name: original_type_class.name.clone(),
			env: new_env,
			fqn: Some(original_fqn.to_string()),
			parent: original_type_class.parent,
			implements: original_type_class.implements.clone(),
			should_case_convert_jsii: original_type_class.should_case_convert_jsii,
			is_abstract: original_type_class.is_abstract,
			type_parameters: Some(type_params.clone()),
		});

		// TODO: here we add a new type regardless whether we already "hydrated" `original_type` with these `type_params`. Cache!
		let mut new_type = self.types.add_type(tt);
		let new_type_class = new_type.as_mut_class_or_resource().unwrap();

		// Add symbols from original type to new type
		// Note: this is currently limited to top-level function signatures and fields
		for (name, symbol, _) in original_type_class.env.iter(true) {
			match symbol {
				SymbolKind::Variable(VariableInfo {
					type_: v,
					reassignable,
					phase: flight,
					is_static,
				}) => {
					// Replace type params in function signatures
					if let Some(sig) = v.as_function_sig() {
						let new_return_type = self.get_concrete_type_for_generic(sig.return_type, &types_map);

						let new_args: Vec<UnsafeRef<Type>> = sig
							.parameters
							.iter()
							.map(|arg| self.get_concrete_type_for_generic(*arg, &types_map))
							.collect();

						let new_sig = FunctionSignature {
							parameters: new_args,
							return_type: new_return_type,
							phase: sig.phase,
							js_override: sig.js_override.clone(),
						};

						match new_type_class.env.define(
							// TODO: Original symbol is not available. SymbolKind::Variable should probably expose it
							&Symbol::global(name),
							if *is_static {
								SymbolKind::make_variable(self.types.add_type(Type::Function(new_sig)), *reassignable, *flight)
							} else {
								SymbolKind::make_instance_variable(self.types.add_type(Type::Function(new_sig)), *reassignable, *flight)
							},
							StatementIdx::Top,
						) {
							Err(type_error) => {
								self.type_error(type_error);
							}
							_ => {}
						}
					} else {
						let new_var_type = self.get_concrete_type_for_generic(*v, &types_map);
						match new_type_class.env.define(
							// TODO: Original symbol is not available. SymbolKind::Variable should probably expose it
							&Symbol::global(name),
							if *is_static {
								SymbolKind::make_variable(new_var_type, *reassignable, *flight)
							} else {
								SymbolKind::make_instance_variable(new_var_type, *reassignable, *flight)
							},
							StatementIdx::Top,
						) {
							Err(type_error) => {
								self.type_error(type_error);
							}
							_ => {}
						}
					}
				}
				_ => {
					panic!("Unexpected symbol kind: {:?} in class env", symbol)
				}
			}
		}

		return new_type;
	}

	fn get_concrete_type_for_generic(
		&mut self,
		type_to_maybe_replace: TypeRef,
		types_map: &HashMap<String, (TypeRef, TypeRef)>,
	) -> TypeRef {
		// Lookup type to replace in the types map and return the concrete type from the maps
		if let Some(new_type_arg) = types_map
			.get(&format!("{type_to_maybe_replace}"))
			.filter(|(o, _)| type_to_maybe_replace.is_same_type_as(o))
			.map(|(_, n)| n)
		{
			return *new_type_arg;
		} else {
			// Handle generic return types
			// TODO: If a generic class has a method that returns another generic, it must be a builtin
			if let Some(c) = type_to_maybe_replace.as_class() {
				if let Some(type_parameters) = &c.type_parameters {
					// For now all our generics only have a single type parameter so use the first type parameter as our "T1"
					let t1 = type_parameters[0];
					let t1_replacement = *types_map
						.get(&format!("{t1}"))
						.filter(|(o, _)| t1.is_same_type_as(o))
						.map(|(_, n)| n)
						.expect("generic must have a type parameter");
					let fqn = format!("{}.{}", WINGSDK_STD_MODULE, c.name.name);
					return match fqn.as_str() {
						WINGSDK_MUT_ARRAY => self.types.add_type(Type::MutArray(t1_replacement)),
						WINGSDK_ARRAY => self.types.add_type(Type::Array(t1_replacement)),
						WINGSDK_MAP => self.types.add_type(Type::Map(t1_replacement)),
						WINGSDK_MUT_MAP => self.types.add_type(Type::MutMap(t1_replacement)),
						WINGSDK_SET => self.types.add_type(Type::Set(t1_replacement)),
						WINGSDK_MUT_SET => self.types.add_type(Type::MutSet(t1_replacement)),
						_ => self.general_type_error(format!("\"{}\" is not a supported generic return type", fqn)),
					};
				}
			}
		}
		return type_to_maybe_replace;
	}

	fn get_stdlib_symbol(&self, symbol: &Symbol) -> Option<Symbol> {
		// Need this in order to map wing types to their stdlib equivalents
		// e.g. wing::str -> stdlib::String | wing::Array -> stdlib::ImmutableArray
		match symbol.name.as_str() {
			"Json" => Some(symbol.clone()),
			"str" => Some(Symbol {
				name: "String".to_string(),
				span: symbol.span.clone(),
			}),
			"num" => Some(Symbol {
				name: "Number".to_string(),
				span: symbol.span.clone(),
			}),
			"bool" => Some(Symbol {
				name: "Boolean".to_string(),
				span: symbol.span.clone(),
			}),
			_ => None,
		}
	}

	/// Check if this expression is actually a reference to a type. The parser doesn't distinguish between a `some_expression.field` and `SomeType.field`.
	/// This function checks if the expression is a reference to a user define type and if it is it returns it. If not it returns `None`.
	fn expr_maybe_type(&mut self, expr: &Expr, env: &SymbolEnv, statement_idx: usize) -> Option<UserDefinedType> {
		// TODO: we currently don't handle parenthesized expressions correctly so something like `(MyEnum).A` or `std.(namespace.submodule).A` will return true, is this a problem?
		let mut path = vec![];
		let mut curr_expr = expr;
		loop {
			match &curr_expr.kind {
				ExprKind::Reference(reference) => match reference {
					Reference::Identifier(symbol) => {
						if let Some(stdlib_symbol) = self.get_stdlib_symbol(symbol) {
							path.push(stdlib_symbol);
							path.push(Symbol {
								name: WINGSDK_STD_MODULE.to_string(),
								span: symbol.span.clone(),
							});
						} else {
							path.push(symbol.clone());
						}
						break;
					}
					Reference::InstanceMember { object, property } => {
						path.push(property.clone());
						curr_expr = &object;
					}
					Reference::TypeMember { type_, .. } => {
						assert_eq!(
							path.len(),
							0,
							"Type property references cannot be a type name because they have a property"
						);
						return Some(type_.clone());
					}
				},
				_ => return None,
			}
		}
		let root = path.pop().unwrap();
		path.reverse();
		let user_type_annotation = UserDefinedType { root, fields: path };

		resolve_user_defined_type(&user_type_annotation, env, statement_idx)
			.ok()
			.map(|_| user_type_annotation)
	}

	fn resolve_reference(
		&mut self,
		reference: &Reference,
		env: &SymbolEnv,
		statement_idx: usize,
		context: &TypeCheckerContext,
	) -> VariableInfo {
		match reference {
			Reference::Identifier(symbol) => match env.lookup(symbol, Some(statement_idx)) {
				Ok(var) => {
					if let Some(var) = var.as_variable() {
						var
					} else {
						self.variable_error(TypeError {
							message: format!("Expected identifier {}, to be a variable, but it's a {}", symbol, var),
							span: symbol.span.clone(),
						})
					}
				}
				Err(type_error) => {
					// Give a specific error message if someone tries to write "print" instead of "log"
					if symbol.name == "print" {
						self.variable_error(TypeError {
							message: "Unknown symbol \"print\", did you mean to use \"log\"?".to_string(),
							span: symbol.span.clone(),
						})
					} else {
						self.variable_error(type_error)
					}
				}
			},
			Reference::InstanceMember { object, property } => {
				// There's a special case where the object is actually a type and the property is either a static member or an enum variant.
				// In this case the type might even be namespaced (recursive nested reference). We need to detect this and transform this
				// reference into a type reference.
				if let Some(user_type_annotation) = self.expr_maybe_type(object, env, statement_idx) {
					// We can't get here twice, we can safely assume that if we're here the `object` part of the reference doesn't have and evaluated type yet.
					assert!(object.evaluated_type.borrow().is_none());

					// Create a type reference out of this nested reference and call ourselves again
					let new_ref = Reference::TypeMember {
						type_: user_type_annotation,
						property: property.clone(),
					};
					// Replace the reference with the new one, this is unsafe because `reference` isn't mutable and theoretically someone may
					// hold another reference to it. But our AST doesn't hold up/cross references so this is safe as long as we return right.
					let const_ptr = reference as *const Reference;
					let mut_ptr = const_ptr as *mut Reference;
					unsafe {
						// We don't use the return value but need to call replace so it'll drop the old value
						_ = std::mem::replace(&mut *mut_ptr, new_ref);
					}
					return self.resolve_reference(reference, env, statement_idx, context);
				}

				// Special case: if the object expression is a simple reference to `this` and we're inside the init function then
				// we'll consider all properties as reassignable regardless of whether they're `var`.
				let mut force_reassignable = false;
				if let ExprKind::Reference(Reference::Identifier(symb)) = &object.kind {
					if symb.name == "this" {
						if let Ok((kind, info)) = env.lookup_ext(symb, Some(statement_idx)) {
							// `this` resreved symbol should always be a variable
							assert!(matches!(kind, SymbolKind::Variable(_)));
							force_reassignable = info.init;
						}
					}
				}

				let instance_type = self.type_check_exp(object, env, statement_idx, context);
				let res = match *instance_type {
					Type::Class(ref class) | Type::Resource(ref class) => self.get_property_from_class_like(class, property),
					Type::Interface(ref interface) => self.get_property_from_class_like(interface, property),
					Type::Anything => VariableInfo {
						type_: instance_type,
						reassignable: false,
						phase: env.phase,
						is_static: false,
					},

					// Lookup wingsdk std types, hydrating generics if necessary
					Type::Array(t) => {
						let new_class = self.hydrate_class_type_arguments(env, WINGSDK_ARRAY, vec![t]);
						self.get_property_from_class_like(new_class.as_class().unwrap(), property)
					}
					Type::MutArray(t) => {
						let new_class = self.hydrate_class_type_arguments(env, WINGSDK_MUT_ARRAY, vec![t]);
						self.get_property_from_class_like(new_class.as_class().unwrap(), property)
					}
					Type::Set(t) => {
						let new_class = self.hydrate_class_type_arguments(env, WINGSDK_SET, vec![t]);
						self.get_property_from_class_like(new_class.as_class().unwrap(), property)
					}
					Type::MutSet(t) => {
						let new_class = self.hydrate_class_type_arguments(env, WINGSDK_MUT_SET, vec![t]);
						self.get_property_from_class_like(new_class.as_class().unwrap(), property)
					}
					Type::Map(t) => {
						let new_class = self.hydrate_class_type_arguments(env, WINGSDK_MAP, vec![t]);
						self.get_property_from_class_like(new_class.as_class().unwrap(), property)
					}
					Type::MutMap(t) => {
						let new_class = self.hydrate_class_type_arguments(env, WINGSDK_MUT_MAP, vec![t]);
						self.get_property_from_class_like(new_class.as_class().unwrap(), property)
					}
					Type::Json => self.get_property_from_class_like(
						env
							.lookup_nested_str(WINGSDK_JSON, None)
							.unwrap()
							.as_type()
							.unwrap()
							.as_class()
							.unwrap(),
						property,
					),
					Type::MutJson => self.get_property_from_class_like(
						env
							.lookup_nested_str(WINGSDK_MUT_JSON, None)
							.unwrap()
							.as_type()
							.unwrap()
							.as_class()
							.unwrap(),
						property,
					),
					Type::String => self.get_property_from_class_like(
						env
							.lookup_nested_str(WINGSDK_STRING, None)
							.unwrap()
							.as_type()
							.unwrap()
							.as_class()
							.unwrap(),
						property,
					),
					Type::Duration => self.get_property_from_class_like(
						env
							.lookup_nested_str(WINGSDK_DURATION, None)
							.unwrap()
							.as_type()
							.unwrap()
							.as_class()
							.unwrap(),
						property,
					),

					_ => VariableInfo {
						type_: self.expr_error(
							object,
							format!(
								"Expression must be a class or resource instance to access property \"{}\", instead found type \"{}\"",
								property.name, instance_type
							),
						),
						reassignable: false,
						phase: Phase::Independent,
						is_static: false,
					},
				};

				if force_reassignable {
					VariableInfo {
						reassignable: true,
						..res.clone()
					}
				} else {
					res
				}
			}
			Reference::TypeMember { type_, property } => {
				let type_ = resolve_user_defined_type(type_, env, statement_idx)
					.expect("Type annotation should have been verified by `expr_maybe_type`");
				return match *type_ {
					Type::Enum(ref e) => {
						if e.values.contains(property) {
							VariableInfo {
								type_,
								reassignable: false,
								phase: Phase::Independent,
								is_static: true,
							}
						} else {
							self.resolve_static_error(
								property,
								format!("Enum \"{}\" does not contain value \"{}\"", type_, property.name),
							)
						}
					}
					Type::Class(ref c) | Type::Resource(ref c) => {
						let member = c.env.lookup(property, None);
						match member {
							Ok(SymbolKind::Variable(v)) => {
								if v.is_static {
									v.clone()
								} else {
									self.resolve_static_error(
										property,
										format!(
											"Class \"{}\" contains a member \"{}\" but it is not static",
											type_, property.name
										),
									)
								}
							}
							_ => self.resolve_static_error(
								property,
								format!("No member \"{}\" in class \"{}\"", property.name, type_),
							),
						}
					}
					_ => self.resolve_static_error(property, format!("\"{}\" not a valid reference", reference)),
				};
			}
		}
	}

	/// Get's the type of an instance variable in a class
	fn get_property_from_class_like(&mut self, class: &impl ClassLike, property: &Symbol) -> VariableInfo {
		match class.get_env().lookup(property, None) {
			Ok(field) => {
				let var = field.as_variable().expect("Expected property to be a variable");
				if var.is_static {
					self.variable_error(TypeError {
						message: format!("Cannot access static property \"{}\" from instance", property.name),
						span: property.span.clone(),
					})
				} else {
					var
				}
			}
			Err(type_error) => self.variable_error(type_error),
		}
	}
}

fn add_parent_members_to_struct_env(
	extends_types: &Vec<TypeRef>,
	name: &Symbol,
	struct_env: &mut SymbolEnv,
) -> Result<(), TypeError> {
	// Add members of all parents to the struct's environment
	for parent_type in extends_types.iter() {
		let parent_struct = if let Some(parent_struct) = parent_type.as_struct() {
			parent_struct
		} else {
			return Err(TypeError {
				message: format!(
					"Type \"{}\" extends \"{}\" which should be a struct",
					name.name, parent_type
				),
				span: name.span.clone(),
			});
		};
		// Add each member of current parent to the struct's environment (if it wasn't already added by a previous parent)
		for (parent_member_name, parent_member, _) in parent_struct.env.iter(true) {
			let member_type = parent_member
				.as_variable()
				.expect("Expected struct member to be a variable")
				.type_;
			if let Some(existing_type) = struct_env.try_lookup(&parent_member_name, None) {
				// We compare types in both directions to make sure they are exactly the same type and not inheriting from each other
				// TODO: does this make sense? We should add an `is_a()` methdod to `Type` to check if a type is a subtype and use that
				//   when we want to check for subtypes and use equality for strict comparisons.
				let existing_type = existing_type
					.as_variable()
					.expect("Expected struct member to be a variable")
					.type_;
				if !existing_type.is_same_type_as(&member_type) {
					return Err(TypeError {
						span: name.span.clone(),
						message: format!(
							"Struct \"{}\" extends \"{}\" but has a conflicting member \"{}\" ({} != {})",
							name, parent_type, parent_member_name, member_type, member_type
						),
					});
				}
			} else {
				struct_env.define(
					&Symbol {
						name: parent_member_name,
						span: name.span.clone(),
					},
					SymbolKind::make_variable(member_type, false, struct_env.phase),
					StatementIdx::Top,
				)?;
			}
		}
	}
	Ok(())
}

pub fn resolve_user_defined_type(
	user_defined_type: &UserDefinedType,
	env: &SymbolEnv,
	statement_idx: usize,
) -> Result<TypeRef, TypeError> {
	// Resolve all types down the fields list and return the last one (which is likely to be a real type and not a namespace)
	let mut nested_name = vec![&user_defined_type.root];
	nested_name.extend(user_defined_type.fields.iter().collect_vec());

	match env.lookup_nested(&nested_name, Some(statement_idx)) {
		Ok(_type) => {
			if let SymbolKind::Type(t) = *_type {
				Ok(t)
			} else {
				let symb = nested_name.last().unwrap();
				Err(TypeError {
					message: format!("Expected {} to be a type but it's a {}", symb, _type),
					span: symb.span.clone(),
				})
			}
		}
		Err(type_error) => Err(type_error),
	}
}

pub fn resolve_user_defined_type_by_fqn(
	user_defined_type_name: &str,
	env: &SymbolEnv,
	statement_idx: usize,
) -> Result<TypeRef, TypeError> {
	let mut fields = user_defined_type_name
		.split('.')
		.map(|s| Symbol::global(s))
		.collect_vec();
	let root = fields.remove(0);
	let user_defined_type = UserDefinedType { root, fields };
	resolve_user_defined_type(&user_defined_type, env, statement_idx)
}

#[cfg(test)]
mod tests {
	use super::*;

	#[test]
	fn phase_subtyping() {
		// subtyping is reflexive
		assert!(Phase::Independent.is_subtype_of(&Phase::Independent));
		assert!(Phase::Preflight.is_subtype_of(&Phase::Preflight));
		assert!(Phase::Inflight.is_subtype_of(&Phase::Inflight));

		// independent is a subtype of preflight
		assert!(Phase::Independent.is_subtype_of(&Phase::Preflight));
		assert!(!Phase::Preflight.is_subtype_of(&Phase::Independent));

		// independent is a subtype of inflight
		assert!(Phase::Independent.is_subtype_of(&Phase::Inflight));
		assert!(!Phase::Inflight.is_subtype_of(&Phase::Independent));

		// preflight and inflight are not subtypes of each other
		assert!(!Phase::Preflight.is_subtype_of(&Phase::Inflight));
		assert!(!Phase::Inflight.is_subtype_of(&Phase::Preflight));
	}

	fn make_function(params: Vec<TypeRef>, ret: TypeRef, phase: Phase) -> Type {
		Type::Function(FunctionSignature {
			parameters: params,
			return_type: ret,
			phase,
			js_override: None,
		})
	}

	#[test]
	fn optional_subtyping() {
		let string = UnsafeRef::<Type>(&Type::String as *const Type);
		let opt_string = UnsafeRef::<Type>(&Type::Optional(string) as *const Type);

		// T is a subtype of T? since T can be used anywhere a T? is expected
		// (but not vice versa)
		assert!(string.is_subtype_of(&opt_string));
		assert!(!opt_string.is_subtype_of(&string));

		// subtyping is reflexive
		assert!(string.is_subtype_of(&string));
		assert!(opt_string.is_subtype_of(&opt_string));
	}

	#[test]
	fn function_subtyping_across_phases() {
		let void = UnsafeRef::<Type>(&Type::Void as *const Type);
		let inflight_fn = make_function(vec![], void, Phase::Inflight);
		let preflight_fn = make_function(vec![], void, Phase::Preflight);

		// functions of different phases are not subtypes of each other
		assert!(!inflight_fn.is_subtype_of(&preflight_fn));
		assert!(!preflight_fn.is_subtype_of(&inflight_fn));

		// subtyping is reflexive
		assert!(inflight_fn.is_subtype_of(&inflight_fn));
		assert!(preflight_fn.is_subtype_of(&preflight_fn));
	}

	#[test]
	fn function_subtyping_incompatible_single_param() {
		let void = UnsafeRef::<Type>(&Type::Void as *const Type);
		let num = UnsafeRef::<Type>(&Type::Number as *const Type);
		let string = UnsafeRef::<Type>(&Type::String as *const Type);
		let num_fn = make_function(vec![num], void, Phase::Inflight);
		let str_fn = make_function(vec![string], void, Phase::Inflight);

		// functions of incompatible arguments are not subtypes of each other
		assert!(!num_fn.is_subtype_of(&str_fn));
		assert!(!str_fn.is_subtype_of(&num_fn));
	}

	#[test]
	fn function_subtyping_incompatible_return_type() {
		let void = UnsafeRef::<Type>(&Type::Void as *const Type);
		let num = UnsafeRef::<Type>(&Type::Number as *const Type);
		let string = UnsafeRef::<Type>(&Type::String as *const Type);
		let returns_num = make_function(vec![], num, Phase::Inflight);
		let returns_str = make_function(vec![], string, Phase::Inflight);
		let returns_void = make_function(vec![], void, Phase::Inflight);

		// functions of incompatible return types are not subtypes of each other
		assert!(!returns_num.is_subtype_of(&returns_str));
		assert!(!returns_str.is_subtype_of(&returns_num));

		// functions with specific return types are subtypes of functions with void return type
		assert!(returns_num.is_subtype_of(&returns_void));
		assert!(returns_str.is_subtype_of(&returns_void));
	}

	#[test]
	fn function_subtyping_parameter_contravariance() {
		let void = UnsafeRef::<Type>(&Type::Void as *const Type);
		let string = UnsafeRef::<Type>(&Type::String as *const Type);
		let opt_string = UnsafeRef::<Type>(&Type::Optional(string) as *const Type);
		let str_fn = make_function(vec![string], void, Phase::Inflight);
		let opt_str_fn = make_function(vec![opt_string], void, Phase::Inflight);

		// let x = (s: string) => {};
		// let y = (s: string?) => {};
		// y is a subtype of x because a function that accepts a "string?" can be used
		// in place of a function that accepts a "string", but not vice versa
		assert!(opt_str_fn.is_subtype_of(&str_fn));
		assert!(!str_fn.is_subtype_of(&opt_str_fn));
	}
}<|MERGE_RESOLUTION|>--- conflicted
+++ resolved
@@ -1607,23 +1607,6 @@
 					function_type
 				}
 			}
-<<<<<<< HEAD
-			ExprKind::NumberSequence {
-				start,
-				inclusive: _,
-				end,
-			} => {
-				let stype = self.type_check_exp(start, env, statement_idx, context);
-				let etype = self.type_check_exp(end, env, statement_idx, context);
-
-				self.validate_type(stype, self.types.number(), start);
-				self.validate_type(etype, self.types.number(), end);
-				self.types.add_type(Type::Array(stype))
-			}
-		};
-		exp.evaluated_type.replace(Some(t));
-		t
-=======
 			ExprKind::OptionalTest { optional } => {
 				let t = self.type_check_exp(optional, env, statement_idx, context);
 				if !t.is_option() {
@@ -1632,7 +1615,6 @@
 				self.types.bool()
 			}
 		}
->>>>>>> c539b2b3
 	}
 
 	/// Validate that a given map can be assigned to a variable of given struct type
@@ -1914,7 +1896,6 @@
 				// TODO: Expression must be iterable
 				let exp_type = self.type_check_exp(iterable, env, stmt.idx, context);
 
-<<<<<<< HEAD
 				if exp_type.is_iterable() {
 					let iterator_type = match &*exp_type {
 						// These are builtin iterables that have a clear/direct iterable type
@@ -1936,13 +1917,6 @@
 						_ => {}
 					};
 					statements.set_env(scope_env);
-=======
-				let iterator_type = match &*exp_type {
-					// These are builtin iterables that have a clear/direct iterable type
-					Type::Array(t) => *t,
-					Type::Set(t) => *t,
-					Type::MutArray(t) => *t,
-					Type::MutSet(t) => *t,
 
 					// TODO: Handle non-builtin iterables
 					t => {
@@ -1966,15 +1940,8 @@
 					_ => {}
 				};
 				statements.set_env(scope_env);
->>>>>>> c539b2b3
-
-					self.inner_scopes.push(statements);
-				} else {
-					self.type_error(TypeError {
-						message: format!("Unable to iterate over \"{}\"", &exp_type),
-						span: iterable.span.clone(),
-					});
-				}
+
+				self.inner_scopes.push(statements);
 			}
 			StmtKind::While { condition, statements } => {
 				let cond_type = self.type_check_exp(condition, env, stmt.idx, context);
