--- conflicted
+++ resolved
@@ -486,15 +486,9 @@
 	}
 
 	// Validates types in the expression make sense and returns the expression's inferred type
-<<<<<<< HEAD
 	fn type_check_exp(&mut self, exp: &Expr, env: &TypeEnv, statement_idx: usize) -> Option<TypeRef> {
-		let t = match &exp.variant {
-			ExprType::Literal(lit) => match lit {
-=======
-	fn type_check_exp(&mut self, exp: &Expr, env: &TypeEnv) -> Option<TypeRef> {
 		let t = match &exp.kind {
 			ExprKind::Literal(lit) => match lit {
->>>>>>> 742bf0d0
 				Literal::String(_) => Some(self.types.string()),
 				Literal::InterpolatedString(s) => {
 					s.parts.iter().for_each(|part| {
@@ -509,15 +503,9 @@
 				Literal::Duration(_) => Some(self.types.duration()),
 				Literal::Boolean(_) => Some(self.types.bool()),
 			},
-<<<<<<< HEAD
-			ExprType::Binary { op, lexp, rexp } => {
+			ExprKind::Binary { op, lexp, rexp } => {
 				let ltype = self.type_check_exp(lexp, env, statement_idx).unwrap();
 				let rtype = self.type_check_exp(rexp, env, statement_idx).unwrap();
-=======
-			ExprKind::Binary { op, lexp, rexp } => {
-				let ltype = self.type_check_exp(lexp, env).unwrap();
-				let rtype = self.type_check_exp(rexp, env).unwrap();
->>>>>>> 742bf0d0
 
 				if op.boolean_args() {
 					self.validate_type(ltype, self.types.bool(), rexp);
@@ -536,24 +524,14 @@
 					Some(ltype)
 				}
 			}
-<<<<<<< HEAD
-			ExprType::Unary { op: _, exp: unary_exp } => {
+			ExprKind::Unary { op: _, exp: unary_exp } => {
 				let _type = self.type_check_exp(unary_exp, env, statement_idx).unwrap();
-=======
-			ExprKind::Unary { op: _, exp: unary_exp } => {
-				let _type = self.type_check_exp(unary_exp, env).unwrap();
->>>>>>> 742bf0d0
 				// Add bool vs num support here (! => bool, +- => num)
 				self.validate_type(_type, self.types.number(), unary_exp);
 				Some(_type)
 			}
-<<<<<<< HEAD
-			ExprType::Reference(_ref) => Some(self.resolve_reference(_ref, env, statement_idx)),
-			ExprType::New {
-=======
-			ExprKind::Reference(_ref) => Some(self.resolve_reference(_ref, env)),
+			ExprKind::Reference(_ref) => Some(self.resolve_reference(_ref, env, statement_idx)),
 			ExprKind::New {
->>>>>>> 742bf0d0
 				class,
 				obj_id: _, // TODO
 				arg_list,
@@ -854,21 +832,10 @@
 		}
 	}
 
-<<<<<<< HEAD
-	fn type_check_statement(
-		&mut self,
-		statement: &'a mut Statement,
-		env: &mut TypeEnv,
-		idx: usize,
-	) -> Vec<&'a mut Scope> {
+	fn type_check_statement(&mut self, statement: &'a mut Stmt, env: &mut TypeEnv) -> Vec<&'a mut Scope> {
 		let mut inner_scopes = Vec::new();
-		match statement {
-			Statement::VariableDef {
-=======
-	fn type_check_statement(&mut self, statement: &mut Stmt, env: &mut TypeEnv) {
 		match &mut statement.kind {
 			StmtKind::VariableDef {
->>>>>>> 742bf0d0
 				var_name,
 				initial_value,
 				type_,
@@ -953,21 +920,12 @@
 					inner_scopes.push(else_scope);
 				}
 			}
-<<<<<<< HEAD
-			Statement::Expression(e) => {
-				self.type_check_exp(e, env, idx);
-			}
-			Statement::Assignment { variable, value } => {
-				let exp_type = self.type_check_exp(value, env, idx).unwrap();
-				let var_type = self.resolve_reference(variable, env, idx);
-=======
 			StmtKind::Expression(e) => {
 				self.type_check_exp(e, env);
 			}
 			StmtKind::Assignment { variable, value } => {
 				let exp_type = self.type_check_exp(value, env).unwrap();
 				let var_type = self.resolve_reference(variable, env);
->>>>>>> 742bf0d0
 				self.validate_type(exp_type, var_type, value);
 			}
 			StmtKind::Use {
@@ -994,17 +952,9 @@
 					}
 				}
 			}
-<<<<<<< HEAD
-			Statement::Scope(scope) => {
+			StmtKind::Scope(scope) => {
 				scope.set_env(TypeEnv::new(Some(env), env.return_type, false, env.flight, idx));
 				self.type_check_scope(scope);
-=======
-			StmtKind::Scope(scope) => {
-				let mut scope_env = TypeEnv::new(Some(env), env.return_type, false, env.flight);
-				for statement in scope.statements.iter_mut() {
-					self.type_check_statement(statement, &mut scope_env);
-				}
->>>>>>> 742bf0d0
 			}
 			StmtKind::Return(exp) => {
 				if let Some(return_expression) = exp {
