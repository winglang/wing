--- conflicted
+++ resolved
@@ -1279,12 +1279,10 @@
 	inferences: Vec<Option<TypeRef>>,
 	/// Lookup table from an Expr's `id` to its resolved type and phase
 	type_for_expr: Vec<Option<ResolvedExpression>>,
-<<<<<<< HEAD
+	/// Lookup table from an Expr's `id` to the type it's being cast to. The Expr is always a Json literal or Json map literal.
 	json_literal_casts: IndexMap<ExprId, TypeRef>,
-=======
 	/// Lookup table from a Scope's `id` to its symbol environment
 	scope_envs: Vec<Option<SymbolEnvRef>>,
->>>>>>> 86779dbd
 }
 
 impl Types {
@@ -1333,11 +1331,8 @@
 			nil_idx,
 			err_idx,
 			type_for_expr: Vec::new(),
-<<<<<<< HEAD
 			json_literal_casts: IndexMap::new(),
-=======
 			scope_envs: Vec::new(),
->>>>>>> 86779dbd
 			inferences: Vec::new(),
 		}
 	}
