--- conflicted
+++ resolved
@@ -2078,11 +2078,7 @@
 				Ok(value) => value,
 				Err(err) => {
 					self.type_error(TypeError {
-<<<<<<< HEAD
-						message: format!("Cannot locate Wing standard library (checking \"{}\")", manifest_root),
-=======
 						message: format!("Cannot locate Wing standard library"),
->>>>>>> 2d0a3066
 						span: stmt.map(|s| s.span.clone()).unwrap_or(WingSpan::global()),
 					});
 					debug!("{:?}", err);
