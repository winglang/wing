--- conflicted
+++ resolved
@@ -1514,23 +1514,7 @@
 				}
 			},
 			Reference::NestedIdentifier { object, property } => {
-<<<<<<< HEAD
 				let instance = self.type_check_exp(object, env, statement_idx).unwrap();
-=======
-				// Get class
-				let class = {
-					let instance = self.type_check_exp(object, env, statement_idx).unwrap();
-					let instance_type = match instance.into() {
-						&Type::ClassInstance(t) | &Type::ResourceObject(t) => t,
-						// TODO: hack, we accept a nested reference's object to be `anything` to support mock imports for now (basically cloud.Bucket)
-						&Type::Anything => return instance,
-						_ => self.general_type_error(format!(
-							"\"{}\" in {} does not resolve to a class instance or resource object",
-							instance, reference
-						)),
-					};
->>>>>>> 857f2013
-
 				match instance.into() {
 					&Type::ClassInstance(t) | &Type::ResourceObject(t) => match t.into() {
 						&Type::Class(ref class) | &Type::Resource(ref class) => match class.env.lookup(property, None) {
@@ -1554,7 +1538,7 @@
 						}
 					}
 					_ => self.general_type_error(format!(
-						"\"{}\" in {:?} does not resolve to a class instance, resource object or enum type",
+						"\"{}\" in {} does not resolve to a class instance, resource object or enum type",
 						instance, reference
 					)),
 				}
