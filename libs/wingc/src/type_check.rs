mod jsii_importer;
pub mod symbol_env;
use crate::ast::{
	Class as AstClass, Expr, ExprKind, InterpolatedStringPart, Literal, Phase, Reference, Scope, Stmt, StmtKind, Symbol,
	ToSpan, TypeAnnotation, UnaryOperator, UserDefinedType,
};
use crate::diagnostic::{Diagnostic, DiagnosticLevel, Diagnostics, TypeError};
use crate::{
	debug, WINGSDK_ARRAY, WINGSDK_ASSEMBLY_NAME, WINGSDK_CLOUD_MODULE, WINGSDK_DURATION, WINGSDK_FS_MODULE, WINGSDK_JSON,
	WINGSDK_MAP, WINGSDK_MUT_ARRAY, WINGSDK_MUT_JSON, WINGSDK_MUT_MAP, WINGSDK_MUT_SET, WINGSDK_SET, WINGSDK_STD_MODULE,
	WINGSDK_STRING,
};
use derivative::Derivative;
use indexmap::IndexSet;
use itertools::Itertools;
use jsii_importer::JsiiImporter;
use std::cell::RefCell;
use std::collections::BTreeMap;
use std::collections::HashMap;
use std::fmt::{Debug, Display};
use std::iter::FilterMap;
use std::path::Path;
use symbol_env::{StatementIdx, SymbolEnv};

use self::symbol_env::SymbolEnvIter;

pub struct UnsafeRef<T>(*const T);
impl<T> Clone for UnsafeRef<T> {
	fn clone(&self) -> Self {
		Self(self.0)
	}
}

impl<T> Copy for UnsafeRef<T> {}

impl<T> std::ops::Deref for UnsafeRef<T> {
	type Target = T;
	fn deref(&self) -> &Self::Target {
		unsafe { &*self.0 }
	}
}

impl<T> std::ops::DerefMut for UnsafeRef<T> {
	fn deref_mut(&mut self) -> &mut Self::Target {
		unsafe { &mut *(self.0 as *mut T) }
	}
}

impl<T> Display for UnsafeRef<T>
where
	T: Display,
{
	fn fmt(&self, f: &mut std::fmt::Formatter<'_>) -> std::fmt::Result {
		let t: &T = self;
		write!(f, "{}", t)
	}
}

pub type TypeRef = UnsafeRef<Type>;

#[derive(Debug)]
pub enum SymbolKind {
	Type(TypeRef),
	Variable(VariableInfo),
	Namespace(NamespaceRef),
}

/// Information about a variable in the environment
#[derive(Debug, Clone)]
pub struct VariableInfo {
	/// Type of the variable
	pub type_: TypeRef,
	/// Can the variable be reassigned?
	pub reassignable: bool,
	/// The phase in which this variable exists
	pub flight: Phase,
	/// Is this a static or instance variable?
	pub is_static: bool,
}

impl SymbolKind {
	pub fn make_variable(type_: TypeRef, reassignable: bool, flight: Phase) -> Self {
		SymbolKind::Variable(VariableInfo {
			type_,
			reassignable,
			flight,
			is_static: true,
		})
	}

	pub fn make_instance_variable(type_: TypeRef, reassignable: bool, flight: Phase) -> Self {
		SymbolKind::Variable(VariableInfo {
			type_,
			reassignable,
			flight,
			is_static: false,
		})
	}

	pub fn as_variable(&self) -> Option<VariableInfo> {
		match &self {
			SymbolKind::Variable(t) => Some(t.clone()),
			_ => None,
		}
	}

	pub fn is_reassignable(&self) -> bool {
		match self {
			SymbolKind::Variable(VariableInfo { reassignable: true, .. }) => true,
			_ => false,
		}
	}

	fn as_namespace_ref(&self) -> Option<NamespaceRef> {
		match self {
			SymbolKind::Namespace(ns) => Some(ns.clone()),
			_ => None,
		}
	}

	fn as_namespace(&self) -> Option<&Namespace> {
		match self {
			SymbolKind::Namespace(ns) => Some(ns),
			_ => None,
		}
	}

	fn as_mut_namespace_ref(&mut self) -> Option<&mut Namespace> {
		match self {
			SymbolKind::Namespace(ref mut ns) => Some(ns),
			_ => None,
		}
	}

	pub fn as_type(&self) -> Option<TypeRef> {
		match &self {
			SymbolKind::Type(t) => Some(t.clone()),
			_ => None,
		}
	}
}

#[derive(Debug)]
pub enum Type {
	Anything,
	Number,
	String,
	Duration,
	Boolean,
	Void,
	Json,
	MutJson,
	Optional(TypeRef),
	Array(TypeRef),
	MutArray(TypeRef),
	Map(TypeRef),
	MutMap(TypeRef),
	Set(TypeRef),
	MutSet(TypeRef),
	Function(FunctionSignature),
	Class(Class),
	Resource(Class),
	Interface(Interface),
	Struct(Struct),
	Enum(Enum),
}

const WING_CONSTRUCTOR_NAME: &'static str = "init";

#[derive(Derivative)]
#[derivative(Debug)]
pub struct Namespace {
	pub name: String,

	#[derivative(Debug = "ignore")]
	pub env: SymbolEnv,
}

pub type NamespaceRef = UnsafeRef<Namespace>;

impl Debug for NamespaceRef {
	fn fmt(&self, f: &mut std::fmt::Formatter<'_>) -> std::fmt::Result {
		write!(f, "{:?}", &**self)
	}
}

#[derive(Derivative)]
#[derivative(Debug)]
pub struct Class {
	pub name: Symbol,
	parent: Option<TypeRef>,  // Must be a Type::Class type
	implements: Vec<TypeRef>, // Must be a Type::Interface type
	#[derivative(Debug = "ignore")]
	pub env: SymbolEnv,
	pub should_case_convert_jsii: bool,
	pub fqn: Option<String>,
	pub is_abstract: bool,
	pub type_parameters: Option<Vec<TypeRef>>,
}

#[derive(Derivative)]
#[derivative(Debug)]
pub struct Interface {
	pub name: Symbol,
	extends: Vec<TypeRef>, // Must be a Type::Interface type
	#[derivative(Debug = "ignore")]
	pub env: SymbolEnv,
}

pub trait ClassLike {
	fn get_env(&self) -> &SymbolEnv;

	fn methods(
		&self,
		with_ancestry: bool,
	) -> FilterMap<SymbolEnvIter<'_>, fn(<SymbolEnvIter as Iterator>::Item) -> Option<(String, TypeRef)>> {
		self.get_env().iter(with_ancestry).filter_map(|(s, t, ..)| {
			t.as_variable()
				.unwrap()
				.type_
				.as_function_sig()
				.map(|_| (s.clone(), t.as_variable().unwrap().type_.clone()))
		})
	}

	fn fields(
		&self,
		with_ancestry: bool,
	) -> FilterMap<SymbolEnvIter<'_>, fn(<SymbolEnvIter as Iterator>::Item) -> Option<(String, TypeRef)>> {
		self.get_env().iter(with_ancestry).filter_map(|(s, t, ..)| {
			if t.as_variable().unwrap().type_.as_function_sig().is_none() {
				Some((s.clone(), t.as_variable().unwrap().type_.clone()))
			} else {
				None
			}
		})
	}

	fn get_method(&self, name: &str) -> Option<VariableInfo> {
		let v = self
			.get_env()
			.try_lookup(name, None)?
			.as_variable()
			.expect("class env should only contain variables");
		v.type_.as_function_sig().map(|_| v.clone())
	}
}

impl ClassLike for Interface {
	fn get_env(&self) -> &SymbolEnv {
		&self.env
	}
}

impl ClassLike for Class {
	fn get_env(&self) -> &SymbolEnv {
		&self.env
	}
}

impl ClassLike for Struct {
	fn get_env(&self) -> &SymbolEnv {
		&self.env
	}
}

#[derive(Derivative)]
#[derivative(Debug)]
pub struct Struct {
	pub name: Symbol,
	extends: Vec<TypeRef>, // Must be a Type::Struct type
	#[derivative(Debug = "ignore")]
	pub env: SymbolEnv,
}

#[derive(Debug)]
pub struct Enum {
	pub name: Symbol,
	pub values: IndexSet<Symbol>,
}

#[derive(Debug)]
pub struct EnumInstance {
	pub enum_name: TypeRef,
	pub enum_value: Symbol,
}

trait Subtype {
	/// Returns true if `self` is a subtype of `other`.
	///
	/// For example, `str` is a subtype of `str`, `str` is a subtype of
	/// `anything`, `str` is a subtype of `Json`, `str` is not a subtype of
	/// `num`, and `str` is not a subtype of `void`.
	///
	/// Subtype is a partial order, so if a.is_subtype_of(b) is false, it does
	/// not imply that b.is_subtype_of(a) is true. It is also reflexive, so
	/// a.is_subtype_of(a) is always true.
	///
	/// TODO: change return type to allow additional subtyping information to be
	/// returned, for better error messages when one type isn't the subtype of another.
	fn is_subtype_of(&self, other: &Self) -> bool;

	fn is_same_type_as(&self, other: &Self) -> bool {
		self.is_subtype_of(other) && other.is_subtype_of(self)
	}

	fn is_strict_subtype_of(&self, other: &Self) -> bool {
		self.is_subtype_of(other) && !other.is_subtype_of(self)
	}
}

impl Subtype for Phase {
	fn is_subtype_of(&self, other: &Self) -> bool {
		// We model phase subtyping as if the independent phase is an
		// intersection type of preflight and inflight. This means that
		// independent = preflight & inflight.
		//
		// This means the following pseudocode is valid:
		// > let x: preflight fn = <phase-independent function>;
		// (a phase-independent function is a subtype of a preflight function)
		//
		// But the following pseudocode is not valid:
		// > let x: independent fn = <preflight function>;
		// (a preflight function is not a subtype of an inflight function)
		if self == &Phase::Independent {
			true
		} else {
			self == other
		}
	}
}

impl Subtype for Type {
	fn is_subtype_of(&self, other: &Self) -> bool {
		// If references are the same this is the same type, if not then compare content
		if std::ptr::eq(self, other) {
			return true;
		}
		match (self, other) {
			(Self::Anything, _) | (_, Self::Anything) => {
				// TODO: Hack to make anything's compatible with all other types, specifically useful for handling core.Inflight handlers
				true
			}
			(Self::Function(l0), Self::Function(r0)) => {
				if !l0.phase.is_subtype_of(&r0.phase) {
					return false;
				}

				// If the return types are not subtypes of each other, then this is not a subtype
				// exception: if function type we are assigning to returns void, then any return type is ok
				if !l0.return_type.is_subtype_of(&r0.return_type) && !(r0.return_type.is_void()) {
					return false;
				}

				// In this section, we check if the parameter types are not subtypes of each other, then this is not a subtype.

				// Check that this function has at least as many required parameters as the other function requires
				if l0.min_parameters() < r0.min_parameters() {
					return false;
				}

				let mut lparams = l0.parameters.iter().peekable();
				let mut rparams = r0.parameters.iter().peekable();

				// If the first parameter is a class or resource, then we assume it refers to the `this` parameter
				// in a class or resource, and skip it.
				// TODO: remove this after https://github.com/winglang/wing/issues/1678
				if matches!(
					lparams.peek().map(|t| &***t),
					Some(&Type::Class(_)) | Some(&Type::Resource(_)) | Some(&Type::Interface(_))
				) {
					lparams.next();
				}

				if matches!(
					rparams.peek().map(|t| &***t),
					Some(&Type::Class(_)) | Some(&Type::Resource(_)) | Some(&Type::Interface(_))
				) {
					rparams.next();
				}

				for (l, r) in lparams.zip(rparams) {
					// parameter types are contravariant, which means even if Cat is a subtype of Animal,
					// (Cat) => void is not a subtype of (Animal) => void
					// but (Animal) => void is a subtype of (Cat) => void
					// see https://en.wikipedia.org/wiki/Covariance_and_contravariance_(computer_science)
					if l.is_strict_subtype_of(&r) {
						return false;
					}
				}
				true
			}
			(Self::Class(l0), Self::Class(_)) => {
				// If we extend from `other` then I'm a subtype of it (inheritance)
				if let Some(parent) = l0.parent.as_ref() {
					let parent_type: &Type = &*parent;
					return parent_type.is_subtype_of(other);
				}
				false
			}
			(Self::Resource(l0), Self::Resource(_)) => {
				// If we extend from `other` then I'm a subtype of it (inheritance)
				if let Some(parent) = l0.parent.as_ref() {
					let parent_type: &Type = &*parent;
					return parent_type.is_subtype_of(other);
				}
				false
			}
			(Self::Interface(l0), Self::Interface(_)) => {
				// If we extend from `other` then I'm a subtype of it (inheritance)
				l0.extends.iter().any(|parent| {
					let parent_type: &Type = &*parent;
					parent_type.is_subtype_of(other)
				})
			}
			(Self::Resource(res), Self::Interface(_)) => {
				// If a resource implements the interface then it's a subtype of it (nominal typing)
				res.implements.iter().any(|parent| {
					let parent_type: &Type = &*parent;
					parent_type.is_subtype_of(other)
				})
			}
			(_, Self::Interface(_)) => {
				// TODO - for now only resources can implement interfaces
				false
			}
			(Self::Struct(l0), Self::Struct(_)) => {
				// If we extend from `other` then I'm a subtype of it (inheritance)
				for parent in l0.extends.iter() {
					let parent_type: &Type = &*parent;
					if parent_type.is_subtype_of(other) {
						return true;
					}
				}
				false
			}
			(Self::Array(l0), Self::Array(r0)) => {
				// An Array type is a subtype of another Array type if the value type is a subtype of the other value type
				let l: &Type = &*l0;
				let r: &Type = &*r0;
				l.is_subtype_of(r)
			}
			(Self::MutArray(l0), Self::MutArray(r0)) => {
				// An Array type is a subtype of another Array type if the value type is a subtype of the other value type
				let l: &Type = &*l0;
				let r: &Type = &*r0;
				l.is_subtype_of(r)
			}
			(Self::MutArray(l0), Self::Array(r0)) => {
				// A MutArray type is a subtype of an Array type if the value type is a subtype of the other value type
				let l: &Type = &*l0;
				let r: &Type = &*r0;
				l.is_subtype_of(r)
			}
			(Self::Map(l0), Self::Map(r0)) => {
				// A Map type is a subtype of another Map type if the value type is a subtype of the other value type
				let l: &Type = &*l0;
				let r: &Type = &*r0;
				l.is_subtype_of(r)
			}
			(Self::MutMap(l0), Self::MutMap(r0)) => {
				// A Map type is a subtype of another Map type if the value type is a subtype of the other value type
				let l: &Type = &*l0;
				let r: &Type = &*r0;
				l.is_subtype_of(r)
			}
			(Self::Set(l0), Self::Set(r0)) => {
				// A Set type is a subtype of another Set type if the value type is a subtype of the other value type
				let l: &Type = &*l0;
				let r: &Type = &*r0;
				l.is_subtype_of(r)
			}
			(Self::MutSet(l0), Self::MutSet(r0)) => {
				// A Set type is a subtype of another Set type if the value type is a subtype of the other value type
				let l: &Type = &*l0;
				let r: &Type = &*r0;
				l.is_subtype_of(r)
			}
			(Self::Enum(e0), Self::Enum(e1)) => {
				// An enum type is a subtype of another Enum type only if they are the exact same
				e0.name == e1.name
			}
			(Self::Optional(l0), Self::Optional(r0)) => {
				// An Optional type is a subtype of another Optional type if the value type is a subtype of the other value type
				let l: &Type = &*l0;
				let r: &Type = &*r0;
				l.is_subtype_of(r)
			}
			(_, Self::Optional(r0)) => {
				// A non-Optional type is a subtype of an Optional type if the non-optional's type is a subtype of the value type
				// e.g. `String` is a subtype of `Optional<String>`
				let r: &Type = &*r0;
				self.is_subtype_of(r)
			}
			// This allows us for assignment from native types without allowing assignment to native types
			// e.g. assert("hello" == x.world) but NOT assert(x.world == "hello")
			(_, Self::Json) | (_, Self::MutJson) => true,
			(Self::Number, Self::Number) => true,
			(Self::String, Self::String) => true,
			(Self::Boolean, Self::Boolean) => true,
			(Self::Duration, Self::Duration) => true,
			(Self::Void, Self::Void) => true,
			_ => false,
		}
	}
}

#[derive(Debug)]
pub struct FunctionSignature {
	pub parameters: Vec<TypeRef>,
	pub return_type: TypeRef,
	pub phase: Phase,

	/// During jsify, calls to this function will be replaced with this string
	/// In JSII imports, this is denoted by the `@macro` attribute
	/// This string may contain special tokens:
	/// - `$self$`: The expression on which this function was called
	/// - `$args$`: the arguments passed to this function call
	pub js_override: Option<String>,
}

impl FunctionSignature {
	/// Returns the minimum number of parameters that need to be passed to this function.
	fn min_parameters(&self) -> usize {
		// Count number of optional parameters from the end of the constructor's params
		// Allow arg_list to be missing up to that number of option (or any) values to try and make the number of arguments match
		let num_optionals = self
			.parameters
			.iter()
			.rev()
			// TODO - as a hack we treat `anything` arguments like optionals so that () => {} can be a subtype of (any) => {}
			.take_while(|arg| arg.is_option() || arg.is_anything())
			.count();

		self.parameters.len() - num_optionals
	}

	/// Returns the maximum number of parameters that can be passed to this function.
	///
	/// TODO: how to represent unlimited parameters in the case of variadics?
	fn max_parameters(&self) -> usize {
		self.parameters.len()
	}
}

impl PartialEq for FunctionSignature {
	fn eq(&self, other: &Self) -> bool {
		self
			.parameters
			.iter()
			.zip(other.parameters.iter())
			.all(|(x, y)| x.is_same_type_as(y))
			&& self.return_type.is_same_type_as(&other.return_type)
			&& self.phase == other.phase
	}
}

impl Display for SymbolKind {
	fn fmt(&self, f: &mut std::fmt::Formatter<'_>) -> std::fmt::Result {
		match self {
			SymbolKind::Type(_) => write!(f, "type"),
			SymbolKind::Variable(_) => write!(f, "variable"),
			SymbolKind::Namespace(_) => write!(f, "namespace"),
		}
	}
}

impl Display for Type {
	fn fmt(&self, f: &mut std::fmt::Formatter<'_>) -> std::fmt::Result {
		match self {
			Type::Anything => write!(f, "any"),
			Type::Number => write!(f, "num"),
			Type::String => write!(f, "str"),
			Type::Duration => write!(f, "duration"),
			Type::Boolean => write!(f, "bool"),
			Type::Void => write!(f, "void"),
			Type::Json => write!(f, "Json"),
			Type::MutJson => write!(f, "MutJson"),
			Type::Optional(v) => write!(f, "{}?", v),
			Type::Function(sig) => write!(f, "{}", sig),
			Type::Class(class) => write!(f, "{}", class.name.name),
			Type::Resource(class) => write!(f, "{}", class.name.name),
			Type::Interface(iface) => write!(f, "{}", iface.name.name),
			Type::Struct(s) => write!(f, "{}", s.name.name),
			Type::Array(v) => write!(f, "Array<{}>", v),
			Type::MutArray(v) => write!(f, "MutArray<{}>", v),
			Type::Map(v) => write!(f, "Map<{}>", v),
			Type::MutMap(v) => write!(f, "MutMap<{}>", v),
			Type::Set(v) => write!(f, "Set<{}>", v),
			Type::MutSet(v) => write!(f, "MutSet<{}>", v),
			Type::Enum(s) => write!(f, "{}", s.name.name),
		}
	}
}

impl Display for FunctionSignature {
	fn fmt(&self, f: &mut std::fmt::Formatter<'_>) -> std::fmt::Result {
		let phase_str = match self.phase {
			Phase::Inflight => "inflight ",
			Phase::Preflight => "preflight ",
			Phase::Independent => "",
		};
		let params_str = self
			.parameters
			.iter()
			.map(|a| format!("{}", a))
			.collect::<Vec<String>>()
			.join(", ");
		let ret_type_str = self.return_type.to_string();
		write!(f, "{phase_str}({params_str}): {ret_type_str}")
	}
}

// TODO Allows for use in async runtime
// TODO either avoid shared memory or use Arc<Mutex<...>> instead
unsafe impl Send for TypeRef {}

impl TypeRef {
	pub fn as_resource(&self) -> Option<&Class> {
		if let Type::Resource(ref res) = **self {
			Some(res)
		} else {
			None
		}
	}

	pub fn as_class_or_resource(&self) -> Option<&Class> {
		self.as_class().or_else(|| self.as_resource())
	}

	pub fn as_mut_class_or_resource(&mut self) -> Option<&mut Class> {
		match **self {
			Type::Class(ref mut class) => Some(class),
			Type::Resource(ref mut class) => Some(class),
			_ => None,
		}
	}

	fn as_class(&self) -> Option<&Class> {
		if let Type::Class(ref class) = **self {
			Some(class)
		} else {
			None
		}
	}

	fn as_struct(&self) -> Option<&Struct> {
		if let Type::Struct(ref s) = **self {
			Some(s)
		} else {
			None
		}
	}

	fn as_interface(&self) -> Option<&Interface> {
		if let Type::Interface(ref iface) = **self {
			Some(iface)
		} else {
			None
		}
	}

	fn maybe_unwrap_option(&self) -> TypeRef {
		if let Type::Optional(ref t) = **self {
			*t
		} else {
			*self
		}
	}

	pub fn as_function_sig(&self) -> Option<&FunctionSignature> {
		if let Type::Function(ref sig) = **self {
			Some(sig)
		} else {
			None
		}
	}

	pub fn is_anything(&self) -> bool {
		if let Type::Anything = **self {
			true
		} else {
			false
		}
	}

	pub fn is_void(&self) -> bool {
		if let Type::Void = **self {
			true
		} else {
			false
		}
	}

	pub fn is_option(&self) -> bool {
		if let Type::Optional(_) = **self {
			true
		} else {
			false
		}
	}

	pub fn is_immutable_collection(&self) -> bool {
		if let Type::Array(_) | Type::Map(_) | Type::Set(_) = **self {
			true
		} else {
			false
		}
	}

	pub fn is_mutable_collection(&self) -> bool {
		if let Type::MutArray(_) | Type::MutSet(_) | Type::MutMap(_) = **self {
			true
		} else {
			false
		}
	}

	pub fn is_primitive(&self) -> bool {
		if let Type::Number | Type::String | Type::Duration | Type::Boolean = **self {
			true
		} else {
			false
		}
	}

	pub fn is_capturable(&self) -> bool {
		match **self {
			Type::Resource(_) => true,
			Type::Enum(_) => true,
			Type::Number => true,
			Type::String => true,
			Type::Duration => true,
			Type::Boolean => true,
			Type::Json => true,
			Type::Array(v) => v.is_capturable(),
			Type::Map(v) => v.is_capturable(),
			Type::Set(v) => v.is_capturable(),
			Type::Struct(_) => true,
			_ => false,
		}
	}
}

impl Subtype for TypeRef {
	fn is_subtype_of(&self, other: &Self) -> bool {
		// Types are equal if they point to the same type definition
		if self.0 == other.0 {
			true
		} else {
			// If the self and other aren't the the same, we need to use the specific types equality function
			let t1: &Type = &**self;
			let t2: &Type = &**other;
			t1.is_subtype_of(t2)
		}
	}
}

impl Debug for TypeRef {
	fn fmt(&self, f: &mut std::fmt::Formatter<'_>) -> std::fmt::Result {
		write!(f, "{:?}", &**self)
	}
}

pub struct Types {
	// TODO: Remove the box and change TypeRef and NamespaceRef to just be indices into the types array and namespaces array respectively
	// Note: we need the box so reallocations of the vec while growing won't change the addresses of the types since they are referenced from the TypeRef struct
	types: Vec<Box<Type>>,
	namespaces: Vec<Box<Namespace>>,
	pub libraries: SymbolEnv,
	numeric_idx: usize,
	string_idx: usize,
	bool_idx: usize,
	duration_idx: usize,
	anything_idx: usize,
	void_idx: usize,
	json_idx: usize,
	mut_json_idx: usize,
}

impl Types {
	pub fn new() -> Self {
		let mut types = vec![];
		types.push(Box::new(Type::Number));
		let numeric_idx = types.len() - 1;
		types.push(Box::new(Type::String));
		let string_idx = types.len() - 1;
		types.push(Box::new(Type::Boolean));
		let bool_idx = types.len() - 1;
		types.push(Box::new(Type::Duration));
		let duration_idx = types.len() - 1;
		types.push(Box::new(Type::Anything));
		let anything_idx = types.len() - 1;
		types.push(Box::new(Type::Void));
		let void_idx = types.len() - 1;
		types.push(Box::new(Type::Json));
		let json_idx = types.len() - 1;
		types.push(Box::new(Type::MutJson));
		let mut_json_idx = types.len() - 1;

		// TODO: this is hack to create the top-level mapping from lib names to symbols
		// We construct a void ref by hand since we can't call self.void() while constructing the Types struct
		let void_ref = UnsafeRef::<Type>(&*types[void_idx] as *const Type);
		let libraries = SymbolEnv::new(None, void_ref, false, false, Phase::Preflight, 0);

		Self {
			types,
			namespaces: Vec::new(),
			libraries,
			numeric_idx,
			string_idx,
			bool_idx,
			duration_idx,
			anything_idx,
			void_idx,
			json_idx,
			mut_json_idx,
		}
	}

	pub fn number(&self) -> TypeRef {
		self.get_typeref(self.numeric_idx)
	}

	pub fn string(&self) -> TypeRef {
		self.get_typeref(self.string_idx)
	}

	pub fn bool(&self) -> TypeRef {
		self.get_typeref(self.bool_idx)
	}

	pub fn duration(&self) -> TypeRef {
		self.get_typeref(self.duration_idx)
	}

	pub fn anything(&self) -> TypeRef {
		self.get_typeref(self.anything_idx)
	}

	pub fn void(&self) -> TypeRef {
		self.get_typeref(self.void_idx)
	}

	pub fn add_type(&mut self, t: Type) -> TypeRef {
		self.types.push(Box::new(t));
		self.get_typeref(self.types.len() - 1)
	}

	fn get_typeref(&self, idx: usize) -> TypeRef {
		let t = &self.types[idx];
		UnsafeRef::<Type>(&**t as *const Type)
	}

	pub fn json(&self) -> TypeRef {
		self.get_typeref(self.json_idx)
	}

	pub fn mut_json(&self) -> TypeRef {
		self.get_typeref(self.mut_json_idx)
	}

	pub fn stringables(&self) -> Vec<TypeRef> {
		// TODO: This should be more complex and return all types that have some stringification facility
		// see: https://github.com/winglang/wing/issues/741
		vec![self.string(), self.number(), self.json(), self.mut_json()]
	}

	pub fn add_namespace(&mut self, n: Namespace) -> NamespaceRef {
		self.namespaces.push(Box::new(n));
		self.get_namespaceref(self.namespaces.len() - 1)
	}

	fn get_namespaceref(&self, idx: usize) -> NamespaceRef {
		let t = &self.namespaces[idx];
		UnsafeRef::<Namespace>(&**t as *const Namespace)
	}
}

pub struct TypeCheckerContext {
	in_json: bool,
}

pub struct TypeChecker<'a> {
	types: &'a mut Types,

	/// Scratchpad for storing inner scopes so we can do breadth first traversal of the AST tree during type checking
	///
	/// TODO: this is a list of unsafe pointers to the statement's inner scopes. We use
	/// unsafe because we can't return a mutable reference to the inner scopes since this method
	/// already uses references to the statement that contains the scopes. Using unsafe here just
	/// makes it a lot simpler. Ideally we should avoid returning anything here and have some way
	/// to iterate over the inner scopes given the outer scope. For this we need to model our AST
	/// so all nodes implement some basic "tree" interface. For now this is good enough.
	inner_scopes: Vec<*const Scope>,

	/// The path to the source file being type checked.
	source_path: &'a Path,

	pub diagnostics: RefCell<Diagnostics>,
}

impl<'a> TypeChecker<'a> {
	pub fn new(types: &'a mut Types, source_path: &'a Path) -> Self {
		Self {
			types: types,
			inner_scopes: vec![],
			source_path,
			diagnostics: RefCell::new(Diagnostics::new()),
		}
	}

	pub fn add_globals(&mut self, scope: &Scope) {
		self.add_module_to_env(
			scope.env.borrow_mut().as_mut().unwrap(),
			WINGSDK_ASSEMBLY_NAME.to_string(),
			vec![WINGSDK_STD_MODULE.to_string()],
			&Symbol::global(WINGSDK_STD_MODULE),
			None,
		);
	}

	// TODO: All calls to this should be removed and we should make sure type checks are done
	// for unimplemented types
	pub fn unimplemented_type(&self, type_name: &str) -> Option<Type> {
		self.diagnostics.borrow_mut().push(Diagnostic {
			level: DiagnosticLevel::Warning,
			message: format!("Unimplemented type: {}", type_name),
			span: None,
		});

		return Some(Type::Anything);
	}

	fn general_type_error(&self, message: String) -> TypeRef {
		self.diagnostics.borrow_mut().push(Diagnostic {
			level: DiagnosticLevel::Error,
			message,
			span: None,
		});

		self.types.anything()
	}

	fn resolve_static_error(&self, property: &Symbol, message: String) -> VariableInfo {
		self.diagnostics.borrow_mut().push(Diagnostic {
			level: DiagnosticLevel::Error,
			message,
			span: Some(property.span.clone()),
		});
		VariableInfo {
			type_: self.types.anything(),
			reassignable: false,
			flight: Phase::Independent,
			is_static: true,
		}
	}

	fn expr_error(&self, expr: &Expr, message: String) -> TypeRef {
		self.diagnostics.borrow_mut().push(Diagnostic {
			level: DiagnosticLevel::Error,
			message,
			span: Some(expr.span.clone()),
		});

		self.types.anything()
	}

	fn stmt_error(&self, stmt: &Stmt, message: String) {
		self.diagnostics.borrow_mut().push(Diagnostic {
			level: DiagnosticLevel::Error,
			message,
			span: Some(stmt.span.clone()),
		});
	}

	fn type_error(&self, type_error: TypeError) -> TypeRef {
		let TypeError { message, span } = type_error;
		self.diagnostics.borrow_mut().push(Diagnostic {
			level: DiagnosticLevel::Error,
			message,
			span: Some(span),
		});

		self.types.anything()
	}

	fn variable_error(&self, type_error: TypeError) -> VariableInfo {
		let TypeError { message, span } = type_error;
		self.diagnostics.borrow_mut().push(Diagnostic {
			level: DiagnosticLevel::Error,
			message,
			span: Some(span),
		});

		VariableInfo {
			type_: self.types.anything(),
			reassignable: false,
			flight: Phase::Independent,
			is_static: false,
		}
	}

	pub fn get_primitive_type_by_name(&self, name: &str) -> TypeRef {
		match name {
			"number" => self.types.number(),
			"string" => self.types.string(),
			"bool" => self.types.bool(),
			"duration" => self.types.duration(),
			"Json" => self.types.json(),
			"MutJson" => self.types.mut_json(),
			other => self.general_type_error(format!("Type \"{}\" is not a primitive type", other)),
		}
	}

	// Validates types in the expression make sense and returns the expression's inferred type
	fn type_check_exp(
		&mut self,
		exp: &Expr,
		env: &SymbolEnv,
		statement_idx: usize,
		context: &TypeCheckerContext,
	) -> TypeRef {
		let t = match &exp.kind {
			ExprKind::Literal(lit) => match lit {
				Literal::String(_) => self.types.string(),
				Literal::InterpolatedString(s) => {
					s.parts.iter().for_each(|part| {
						if let InterpolatedStringPart::Expr(interpolated_expr) = part {
							let exp_type = self.type_check_exp(interpolated_expr, env, statement_idx, context);
							self.validate_type_in(exp_type, &self.types.stringables(), interpolated_expr);
						}
					});
					self.types.string()
				}
				Literal::Number(_) => self.types.number(),
				Literal::Duration(_) => self.types.duration(),
				Literal::Boolean(_) => self.types.bool(),
			},
			ExprKind::Binary { op, left, right } => {
				let ltype = self.type_check_exp(left, env, statement_idx, context);
				let rtype = self.type_check_exp(right, env, statement_idx, context);

				if op.boolean_args() {
					self.validate_type(ltype, self.types.bool(), left);
					self.validate_type(rtype, self.types.bool(), right);
				} else if op.numerical_args() {
					self.validate_type(ltype, self.types.number(), left);
					self.validate_type(rtype, self.types.number(), right);
				} else {
					self.validate_type(rtype, ltype, exp);
				}

				if op.boolean_result() {
					self.types.bool()
				} else {
					ltype
				}
			}
			ExprKind::Unary { op, exp: unary_exp } => {
				let _type = self.type_check_exp(unary_exp, env, statement_idx, context);

				match op {
					UnaryOperator::Not => self.validate_type(_type, self.types.bool(), unary_exp),
					UnaryOperator::Minus => self.validate_type(_type, self.types.number(), unary_exp),
				}
			}
			ExprKind::Reference(_ref) => self.resolve_reference(_ref, env, statement_idx, context).type_,
			ExprKind::New {
				class,
				obj_id: _, // TODO
				arg_list,
				obj_scope, // TODO
			} => {
				// TODO: obj_id, obj_scope ignored, should use it once we support Type::Resource and then remove it from Classes (fail if a class has an id if grammar doesn't handle this for us)

				// Lookup the type in the env
				let type_ = self.resolve_type_annotation(class, env, statement_idx);
				let (class_env, class_symbol) = match *type_ {
					Type::Class(ref class) => (&class.env, &class.name),
					Type::Resource(ref class) => {
						if matches!(env.flight, Phase::Preflight) {
							(&class.env, &class.name)
						} else {
							return self.general_type_error(format!(
								"Cannot create the resource \"{}\" in inflight phase",
								class.name.to_string()
							));
						}
					}
					Type::Anything => return self.types.anything(),
					_ => {
						return self.general_type_error(format!(
							"Cannot instantiate type \"{}\" because it is not a class or resource",
							type_.to_string()
						))
					}
				};

				// Type check args against constructor
				let constructor_type = match class_env.lookup(
					&Symbol {
						name: WING_CONSTRUCTOR_NAME.into(),
						span: class_symbol.span.clone(),
					},
					None,
				) {
					Ok(v) => v.as_variable().expect("Expected constructor to be a variable").type_,
					Err(type_error) => {
						self.type_error(type_error);
						return self.types.anything();
					}
				};
				let constructor_sig = constructor_type
					.as_function_sig()
					.expect("Expected constructor to be a function signature");

				// Verify return type (This should never fail since we define the constructors return type during AST building)
				self.validate_type(constructor_sig.return_type, type_, exp);

				if !arg_list.named_args.is_empty() {
					let last_arg = constructor_sig.parameters.last().unwrap().maybe_unwrap_option();
					self.validate_structural_type(&arg_list.named_args, &last_arg, exp, env, statement_idx, context);
				}

				// Verify arity
				let arg_count = arg_list.pos_args.len() + (if arg_list.named_args.is_empty() { 0 } else { 1 });
				let min_args = constructor_sig.min_parameters();
				let max_args = constructor_sig.max_parameters();
				if arg_count < min_args || arg_count > max_args {
					let err_text = if min_args == max_args {
						format!(
							"Expected {} arguments but got {} when instantiating \"{}\"",
							min_args, arg_count, type_
						)
					} else {
						format!(
							"Expected between {} and {} arguments but got {} when instantiating \"{}\"",
							min_args, max_args, arg_count, type_
						)
					};
					self.expr_error(exp, err_text);
				}

				// Verify passed arguments match the constructor
				for (arg_expr, arg_type) in arg_list.pos_args.iter().zip(constructor_sig.parameters.iter()) {
					let arg_expr_type = self.type_check_exp(arg_expr, env, statement_idx, context);
					self.validate_type(arg_expr_type, *arg_type, arg_expr);
				}

				// If this is a Resource then create a new type for this resource object
				if type_.as_resource().is_some() {
					// Get reference to resource object's scope
					let obj_scope_type = if let Some(obj_scope) = obj_scope {
						Some(self.type_check_exp(obj_scope, env, statement_idx, context))
					} else {
						// If this returns None, this means we're instantiating a resource object in the global scope, which is valid
						env
							.try_lookup("this".into(), Some(statement_idx))
							.map(|v| v.as_variable().expect("Expected \"this\" to be a variable").type_)
					};

					// Verify the object scope is an actually resource
					if let Some(obj_scope_type) = obj_scope_type {
						if obj_scope_type.as_resource().is_none() {
							self.expr_error(
								exp,
								format!(
									"Expected scope to be a resource object, instead found \"{}\"",
									obj_scope_type
								),
							);
						}
					}

					// TODO: make sure there's no existing object with this scope/id, fail if there is! -> this can only be done in synth because I can't evaluate the scope expression here.. handle this somehow with source mapping
				}
				type_
			}
			ExprKind::Call { function, arg_list } => {
				// Resolve the function's reference (either a method in the class's env or a function in the current env)
				let func_type = self.type_check_exp(function, env, statement_idx, context);
				let this_args = match &function.kind {
					// If this is an instance method then there's a `this` arg
					ExprKind::Reference(Reference::InstanceMember { .. }) => 1,
					_ => 0,
				};

				// TODO: hack to support methods of stdlib object we don't know their types yet (basically stuff like cloud.Bucket().upload())
				if matches!(*func_type, Type::Anything) {
					return self.types.anything();
				}

				// Make sure this is a function signature type
				let func_sig = if let Some(func_sig) = func_type.as_function_sig() {
					func_sig
				} else {
					return self.expr_error(&*function, format!("should be a function or method"));
				};

<<<<<<< HEAD
				if !func_sig.phase.is_subtype_of(&env.flight) {
=======
				if !env.flight.can_call_to(&func_sig.flight) {
>>>>>>> 401eece7
					self.expr_error(
						exp,
						format!("Cannot call into {} phase while {}", func_sig.phase, env.flight),
					);
				}

				if !arg_list.named_args.is_empty() {
					let last_arg = func_sig.parameters.last().unwrap().maybe_unwrap_option();
					self.validate_structural_type(&arg_list.named_args, &last_arg, exp, env, statement_idx, context);
				}

				// Count number of optional parameters from the end of the function's params
				// Allow arg_list to be missing up to that number of nil values to try and make the number of arguments match
				let num_optionals = func_sig
					.parameters
					.iter()
					.rev()
					.take_while(|arg| arg.is_option())
					.count();

				// Verity arity
				let arg_count = arg_list.pos_args.len() + (if arg_list.named_args.is_empty() { 0 } else { 1 });
				let min_args = func_sig.parameters.len() - num_optionals - this_args;
				let max_args = func_sig.parameters.len() - this_args;
				if arg_count < min_args || arg_count > max_args {
					let err_text = if min_args == max_args {
						format!("Expected {} arguments but got {}", min_args, arg_count)
					} else {
						format!(
							"Expected between {} and {} arguments but got {}",
							min_args, max_args, arg_count
						)
					};
					self.expr_error(exp, err_text);
				}

				let params = func_sig
					.parameters
					.iter()
					.skip(this_args)
					.take(func_sig.parameters.len() - num_optionals);
				let args = arg_list.pos_args.iter();

				for (arg_type, param_exp) in params.zip(args) {
					let param_type = self.type_check_exp(param_exp, env, statement_idx, context);
					self.validate_type(param_type, *arg_type, param_exp);
				}

				func_sig.return_type
			}
			ExprKind::ArrayLiteral { type_, items } => {
				// Infer type based on either the explicit type or the value in one of the items
				let container_type = if let Some(type_) = type_ {
					self.resolve_type_annotation(type_, env, statement_idx)
				} else if !items.is_empty() {
					let some_val_type = self.type_check_exp(items.iter().next().unwrap(), env, statement_idx, context);
					self.types.add_type(Type::Array(some_val_type))
				} else {
					self.expr_error(exp, "Cannot infer type of empty array".to_owned());
					self.types.add_type(Type::Array(self.types.anything()))
				};

				let element_type = match *container_type {
					Type::Array(t) => t,
					Type::MutArray(t) => t,
					_ => self.expr_error(exp, format!("Expected \"Array\" type, found \"{}\"", container_type)),
				};

				// Skip validate type if in Json
				if !context.in_json {
					// Verify all types are the same as the inferred type
					for v in items.iter() {
						let t = self.type_check_exp(v, env, statement_idx, context);
						self.validate_type(t, element_type, v);
					}
				}

				container_type
			}
			ExprKind::StructLiteral { type_, fields } => {
				// Find this struct's type in the environment
				let struct_type = self.resolve_type_annotation(type_, env, statement_idx);

				if struct_type.is_anything() {
					return struct_type;
				}

				// Make sure it really is a struct type
				let st = struct_type
					.as_struct()
					.expect(&format!("Expected \"{}\" to be a struct type", struct_type));

				// Verify that all fields are present and are of the right type
				if st.env.iter(true).count() > fields.len() {
					panic!("Not all fields of {} are initialized.", struct_type);
				}
				for (k, v) in fields.iter() {
					let field = st.env.try_lookup(&k.name, None);
					if let Some(field) = field {
						let t = self.type_check_exp(v, env, statement_idx, context);
						self.validate_type(
							t,
							field
								.as_variable()
								.expect("Expected struct field to be a variable in the struct env")
								.type_,
							v,
						);
					} else {
						self.expr_error(exp, format!("\"{}\" is not a field of \"{}\"", k.name, struct_type));
					}
				}

				struct_type
			}
			ExprKind::JsonLiteral { is_mut, element } => {
				self.type_check_exp(&element, env, statement_idx, &TypeCheckerContext { in_json: true });
				if *is_mut {
					self.types.mut_json()
				} else {
					self.types.json()
				}
			}
			ExprKind::MapLiteral { fields, type_ } => {
				// Infer type based on either the explicit type or the value in one of the fields
				let container_type = if let Some(type_) = type_ {
					self.resolve_type_annotation(type_, env, statement_idx)
				} else if !fields.is_empty() {
					let some_val_type = self.type_check_exp(fields.iter().next().unwrap().1, env, statement_idx, context);
					self.types.add_type(Type::Map(some_val_type))
				} else {
					self.expr_error(exp, "Cannot infer type of empty map".to_owned());
					self.types.add_type(Type::Map(self.types.anything()))
				};

				let value_type = match *container_type {
					Type::Map(t) => t,
					Type::MutMap(t) => t,
					_ => self.expr_error(exp, format!("Expected \"Map\" type, found \"{}\"", container_type)),
				};

				// Skip validate if in Json
				if !context.in_json {
					// Verify all types are the same as the inferred type
					for (_, v) in fields.iter() {
						let t = self.type_check_exp(v, env, statement_idx, context);
						self.validate_type(t, value_type, v);
					}
				}

				container_type
			}
			ExprKind::SetLiteral { type_, items } => {
				// Infer type based on either the explicit type or the value in one of the items
				let container_type = if let Some(type_) = type_ {
					self.resolve_type_annotation(type_, env, statement_idx)
				} else if !items.is_empty() {
					let some_val_type = self.type_check_exp(items.iter().next().unwrap(), env, statement_idx, context);
					self.types.add_type(Type::Set(some_val_type))
				} else {
					self.expr_error(exp, "Cannot infer type of empty set".to_owned());
					self.types.add_type(Type::Set(self.types.anything()))
				};

				let element_type = match *container_type {
					Type::Set(t) => t,
					Type::MutSet(t) => t,
					_ => self.expr_error(exp, format!("Expected \"Set\" type, found \"{}\"", container_type)),
				};

				// Verify all types are the same as the inferred type
				for v in items.iter() {
					let t = self.type_check_exp(v, env, statement_idx, context);
					self.validate_type(t, element_type, v);
				}

				container_type
			}
			ExprKind::FunctionClosure(func_def) => {
				// TODO: make sure this function returns on all control paths when there's a return type (can be done by recursively traversing the statements and making sure there's a "return" statements in all control paths)

				if matches!(func_def.signature.flight, Phase::Inflight) {
					self.unimplemented_type("Inflight function signature"); // TODO: what typechecking do we need here?self??
				}

				// Create a type_checker function signature from the AST function definition, assuming success we can add this function to the env
				let function_type = self.resolve_type_annotation(
					&TypeAnnotation::FunctionSignature(func_def.signature.clone()),
					env,
					statement_idx,
				);
				let sig = function_type.as_function_sig().unwrap();

				// Create an environment for the function
				let mut function_env = SymbolEnv::new(
					Some(env.get_ref()),
					sig.return_type,
					false,
					false,
					func_def.signature.flight,
					statement_idx,
				);
				self.add_arguments_to_env(&func_def.parameters, &sig, &mut function_env);
				func_def.statements.set_env(function_env);

				self.inner_scopes.push(&func_def.statements);

				function_type
			}
		};
		exp.evaluated_type.replace(Some(t));
		t
	}

	/// Validate that a given map can be assigned to a variable of given struct type
	fn validate_structural_type(
		&mut self,
		object: &BTreeMap<Symbol, Expr>,
		expected_type: &TypeRef,
		value: &Expr,
		env: &SymbolEnv,
		statement_idx: usize,
		context: &TypeCheckerContext,
	) {
		let expected_struct = if let Some(expected_struct) = expected_type.as_struct() {
			expected_struct
		} else {
			self.expr_error(value, format!("Named arguments provided for non-struct argument"));
			return;
		};

		// Verify that there are no extraneous fields
		// Also map original field names to the ones in the struct type
		let mut field_map = BTreeMap::new();
		for (k, _) in object.iter() {
			let field = expected_struct.env.try_lookup(&k.name, None);
			if let Some(field) = field {
				let field_type = field
					.as_variable()
					.expect("Expected struct field to be a variable in the struct env")
					.type_;
				field_map.insert(k.name.clone(), (k, field_type));
			} else {
				self.expr_error(value, format!("\"{}\" is not a field of \"{}\"", k.name, expected_type));
			}
		}

		// Verify that all non-optional fields are present and are of the right type
		for (k, v) in expected_struct.env.iter(true).map(|(k, v, _)| {
			(
				k,
				v.as_variable()
					.expect("Expected struct field to be a variable in the struct env")
					.type_,
			)
		}) {
			if let Some((symb, expected_field_type)) = field_map.get(&k) {
				let provided_exp = object.get(symb).unwrap();
				let t = self.type_check_exp(provided_exp, env, statement_idx, context);
				self.validate_type(t, *expected_field_type, provided_exp);
			} else if !v.is_option() {
				self.expr_error(
					value,
					format!(
						"Missing required field \"{}\" from \"{}\"",
						k, expected_struct.name.name
					),
				);
			}
		}
	}

	/// Validate that the given type is a subtype (or same) as the expected type. If not, add an error
	/// to the diagnostics.
	/// Returns the given type on success, otherwise returns the expected type.
	fn validate_type(&mut self, actual_type: TypeRef, expected_type: TypeRef, span: &impl ToSpan) -> TypeRef {
		self.validate_type_in(actual_type, &[expected_type], span)
	}

	/// Validate that the given type is a subtype (or same) as the one of the expected types. If not, add
	/// an error to the diagnostics.
	/// Returns the given type on success, otherwise returns one of the expected types.
	fn validate_type_in(&mut self, actual_type: TypeRef, expected_types: &[TypeRef], span: &impl ToSpan) -> TypeRef {
		assert!(expected_types.len() > 0);
		if !actual_type.is_anything()
			&& !expected_types
				.iter()
				.any(|expected| actual_type.is_subtype_of(&expected))
		{
			self.diagnostics.borrow_mut().push(Diagnostic {
				message: if expected_types.len() > 1 {
					let expected_types_list = expected_types
						.iter()
						.map(|t| format!("{}", t))
						.collect::<Vec<String>>()
						.join(",");
					format!(
						"Expected type to be one of \"{}\", but got \"{}\" instead",
						expected_types_list, actual_type
					)
				} else {
					format!(
						"Expected type to be \"{}\", but got \"{}\" instead",
						expected_types[0], actual_type
					)
				},
				span: Some(span.span()),
				level: DiagnosticLevel::Error,
			});
			expected_types[0]
		} else {
			actual_type
		}
	}

	pub fn type_check_scope(&mut self, scope: &Scope) {
		assert!(self.inner_scopes.is_empty());
		let context = TypeCheckerContext { in_json: false };
		for statement in scope.statements.iter() {
			self.type_check_statement(statement, scope.env.borrow_mut().as_mut().unwrap(), &context);
		}
		let inner_scopes = self.inner_scopes.drain(..).collect::<Vec<_>>();
		for inner_scope in inner_scopes {
			self.type_check_scope(unsafe { &*inner_scope });
		}
	}

	fn resolve_type_annotation(&mut self, annotation: &TypeAnnotation, env: &SymbolEnv, statement_idx: usize) -> TypeRef {
		match annotation {
			TypeAnnotation::Number => self.types.number(),
			TypeAnnotation::String => self.types.string(),
			TypeAnnotation::Bool => self.types.bool(),
			TypeAnnotation::Duration => self.types.duration(),
			TypeAnnotation::Json => self.types.json(),
			TypeAnnotation::MutJson => self.types.mut_json(),
			TypeAnnotation::Optional(v) => {
				let value_type = self.resolve_type_annotation(v, env, statement_idx);
				self.types.add_type(Type::Optional(value_type))
			}
			TypeAnnotation::FunctionSignature(ast_sig) => {
				let mut args = vec![];
				for arg in ast_sig.parameters.iter() {
					args.push(self.resolve_type_annotation(arg, env, statement_idx));
				}
				let sig = FunctionSignature {
					parameters: args,
					return_type: ast_sig.return_type.as_ref().map_or(self.types.void(), |t| {
						self.resolve_type_annotation(t, env, statement_idx)
					}),
					phase: ast_sig.flight,
					js_override: None,
				};
				// TODO: avoid creating a new type for each function_sig resolution
				self.types.add_type(Type::Function(sig))
			}
			TypeAnnotation::UserDefined(user_defined_type) => {
				resolve_user_defined_type(user_defined_type, env, statement_idx).unwrap_or_else(|e| self.type_error(e))
			}
			TypeAnnotation::Array(v) => {
				let value_type = self.resolve_type_annotation(v, env, statement_idx);
				// TODO: avoid creating a new type for each array resolution
				self.types.add_type(Type::Array(value_type))
			}
			TypeAnnotation::MutArray(v) => {
				let value_type = self.resolve_type_annotation(v, env, statement_idx);
				// TODO: avoid creating a new type for each array resolution
				self.types.add_type(Type::MutArray(value_type))
			}
			TypeAnnotation::Set(v) => {
				let value_type = self.resolve_type_annotation(v, env, statement_idx);
				// TODO: avoid creating a new type for each set resolution
				self.types.add_type(Type::Set(value_type))
			}
			TypeAnnotation::MutSet(v) => {
				let value_type = self.resolve_type_annotation(v, env, statement_idx);
				// TODO: avoid creating a new type for each set resolution
				self.types.add_type(Type::MutSet(value_type))
			}
			TypeAnnotation::Map(v) => {
				let value_type = self.resolve_type_annotation(v, env, statement_idx);
				// TODO: avoid creating a new type for each map resolution
				self.types.add_type(Type::Map(value_type))
			}
			TypeAnnotation::MutMap(v) => {
				let value_type = self.resolve_type_annotation(v, env, statement_idx);
				// TODO: avoid creating a new type for each map resolution
				self.types.add_type(Type::MutMap(value_type))
			}
		}
	}

	fn type_check_statement(&mut self, stmt: &Stmt, env: &mut SymbolEnv, context: &TypeCheckerContext) {
		match &stmt.kind {
			StmtKind::VariableDef {
				reassignable,
				var_name,
				initial_value,
				type_,
			} => {
				let explicit_type = type_.as_ref().map(|t| self.resolve_type_annotation(t, env, stmt.idx));
				let inferred_type = self.type_check_exp(initial_value, env, stmt.idx, context);
				if inferred_type.is_void() {
					self.type_error(TypeError {
						message: format!("Cannot assign expression of type \"{}\" to a variable", inferred_type),
						span: var_name.span.clone(),
					});
				}
				if let Some(explicit_type) = explicit_type {
					self.validate_type(inferred_type, explicit_type, initial_value);
					match env.define(
						var_name,
						SymbolKind::make_variable(explicit_type, *reassignable, env.flight),
						StatementIdx::Index(stmt.idx),
					) {
						Err(type_error) => {
							self.type_error(type_error);
						}
						_ => {}
					};
				} else {
					match env.define(
						var_name,
						SymbolKind::make_variable(inferred_type, *reassignable, env.flight),
						StatementIdx::Index(stmt.idx),
					) {
						Err(type_error) => {
							self.type_error(type_error);
						}
						_ => {}
					};
				}
			}
			StmtKind::ForLoop {
				iterator,
				iterable,
				statements,
			} => {
				// TODO: Expression must be iterable
				let exp_type = self.type_check_exp(iterable, env, stmt.idx, context);

				let iterator_type = match &*exp_type {
					// These are builtin iterables that have a clear/direct iterable type
					Type::Array(t) => *t,
					Type::Set(t) => *t,
					Type::MutArray(t) => *t,
					Type::MutSet(t) => *t,

					// TODO: Handle non-builtin iterables
					t => {
						self.type_error(TypeError {
							message: format!("Unable to iterate over \"{}\"", t),
							span: iterable.span.clone(),
						});
						self.types.anything()
					}
				};

				let mut scope_env = SymbolEnv::new(Some(env.get_ref()), env.return_type, false, false, env.flight, stmt.idx);
				match scope_env.define(
					&iterator,
					SymbolKind::make_variable(iterator_type, false, env.flight),
					StatementIdx::Top,
				) {
					Err(type_error) => {
						self.type_error(type_error);
					}
					_ => {}
				};
				statements.set_env(scope_env);

				self.inner_scopes.push(statements);
			}
			StmtKind::While { condition, statements } => {
				let cond_type = self.type_check_exp(condition, env, stmt.idx, context);
				self.validate_type(cond_type, self.types.bool(), condition);

				statements.set_env(SymbolEnv::new(
					Some(env.get_ref()),
					env.return_type,
					false,
					false,
					env.flight,
					stmt.idx,
				));

				self.inner_scopes.push(statements);
			}
			StmtKind::Break | StmtKind::Continue => {}
			StmtKind::If {
				condition,
				statements,
				elif_statements,
				else_statements,
			} => {
				let cond_type = self.type_check_exp(condition, env, stmt.idx, context);
				self.validate_type(cond_type, self.types.bool(), condition);

				statements.set_env(SymbolEnv::new(
					Some(env.get_ref()),
					env.return_type,
					false,
					false,
					env.flight,
					stmt.idx,
				));
				self.inner_scopes.push(statements);

				for elif_scope in elif_statements {
					let cond_type = self.type_check_exp(&elif_scope.condition, env, stmt.idx, context);
					self.validate_type(cond_type, self.types.bool(), condition);

					(&elif_scope.statements).set_env(SymbolEnv::new(
						Some(env.get_ref()),
						env.return_type,
						false,
						false,
						env.flight,
						stmt.idx,
					));
					self.inner_scopes.push(&elif_scope.statements);
				}

				if let Some(else_scope) = else_statements {
					else_scope.set_env(SymbolEnv::new(
						Some(env.get_ref()),
						env.return_type,
						false,
						false,
						env.flight,
						stmt.idx,
					));
					self.inner_scopes.push(else_scope);
				}
			}
			StmtKind::Expression(e) => {
				self.type_check_exp(e, env, stmt.idx, context);
			}
			StmtKind::Assignment { variable, value } => {
				let exp_type = self.type_check_exp(value, env, stmt.idx, context);
				let var_info = self.resolve_reference(variable, env, stmt.idx, context);
				if !var_info.reassignable {
					self.stmt_error(stmt, format!("Variable {} is not reassignable ", variable));
				}
				self.validate_type(exp_type, var_info.type_, value);
			}
			StmtKind::Bring {
				module_name,
				identifier,
			} => {
				// library_name is the name of the library we are importing from the JSII world
				let library_name: String;
				// namespace_filter describes what types we are importing from the library
				// e.g. [] means we are importing everything from `mylib`
				// e.g. ["ns1", "ns2"] means we are importing everything from `mylib.ns1.ns2`
				let namespace_filter: Vec<String>;
				// alias is the symbol we are giving to the imported library or namespace
				let alias: &Symbol;

				if module_name.name.starts_with('"') && module_name.name.ends_with('"') {
					// case 1: bring "library_name" as identifier;
					if identifier.is_none() {
						self.stmt_error(
							stmt,
							format!(
								"bring {} must be assigned to an identifier (e.g. bring \"foo\" as foo)",
								module_name.name
							),
						);
						return;
					}
					// We assume we have a jsii library and we use `module_name` as the library name, and set no
					// namespace filter (we only support importing a full library at the moment)
					library_name = module_name.name[1..module_name.name.len() - 1].to_string();
					namespace_filter = vec![];
					alias = identifier.as_ref().unwrap();
				} else {
					// case 2: bring module_name;
					// case 3: bring module_name as identifier;
					match module_name.name.as_str() {
						// If the module name is a built-in module, then we use @winglang/sdk as the library name,
						// and import the module as a namespace. If the user doesn't specify an identifier, then
						// we use the module name as the identifier.
						// For example, `bring fs` will import the `fs` namespace from @winglang/sdk and assign it
						// to an identifier named `fs`.
						WINGSDK_CLOUD_MODULE | WINGSDK_FS_MODULE => {
							library_name = WINGSDK_ASSEMBLY_NAME.to_string();
							namespace_filter = vec![module_name.name.clone()];
							alias = identifier.as_ref().unwrap_or(&module_name);
						}
						WINGSDK_STD_MODULE => {
							self.stmt_error(stmt, format!("Redundant bring of \"{}\"", WINGSDK_STD_MODULE));
							return;
						}
						_ => {
							self.stmt_error(stmt, format!("\"{}\" is not a built-in module", module_name.name));
							return;
						}
					}
				};

				self.add_module_to_env(env, library_name, namespace_filter, &alias, Some(&stmt));
			}
			StmtKind::Scope(scope) => {
				scope.set_env(SymbolEnv::new(
					Some(env.get_ref()),
					env.return_type,
					false,
					false,
					env.flight,
					stmt.idx,
				));
				self.inner_scopes.push(scope)
			}
			StmtKind::Return(exp) => {
				if let Some(return_expression) = exp {
					let return_type = self.type_check_exp(return_expression, env, stmt.idx, context);
					if !env.return_type.is_void() {
						self.validate_type(return_type, env.return_type, return_expression);
					} else {
						self.stmt_error(
							stmt,
							format!("Return statement outside of function cannot return a value."),
						);
					}
				} else {
					if !env.return_type.is_void() {
						self.stmt_error(
							stmt,
							format!("Expected return statement to return type {}", env.return_type),
						);
					}
				}
			}
			StmtKind::Class(AstClass {
				name,
				fields,
				methods,
				parent,
				implements,
				constructor,
				is_resource,
			}) => {
				// Resources cannot be defined inflight
				assert!(!*is_resource || env.flight == Phase::Preflight);

				if *is_resource {
					// TODO
				}

				// Verify parent is actually a known Class/Resource and get their env
				let (parent_class, parent_class_env) = if let Some(parent_type) = parent {
					let t = resolve_user_defined_type(parent_type, env, stmt.idx).unwrap_or_else(|e| self.type_error(e));
					if *is_resource {
						if let Type::Resource(ref class) = *t {
							(Some(t), Some(class.env.get_ref()))
						} else {
							panic!("Resource {}'s parent {} is not a resource", name, t);
						}
					} else {
						if let Type::Class(ref class) = *t {
							(Some(t), Some(class.env.get_ref()))
						} else {
							self.general_type_error(format!("Class {}'s parent \"{}\" is not a class", name, t));
							(None, None)
						}
					}
				} else {
					(None, None)
				};

				// Create environment representing this class, for now it'll be empty just so we can support referencing ourselves from the class definition.
				let dummy_env = SymbolEnv::new(None, self.types.void(), true, false, env.flight, stmt.idx);

				// Create the resource/class type and add it to the current environment (so class implementation can reference itself)
				let class_spec = Class {
					should_case_convert_jsii: false,
					name: name.clone(),
					fqn: None,
					env: dummy_env,
					parent: parent_class,
					implements: vec![], // TODO parse AST information - https://github.com/winglang/wing/issues/1697
					is_abstract: false,
					type_parameters: None, // TODO no way to have generic args in wing yet
				};
				let mut class_type = self.types.add_type(if *is_resource {
					Type::Resource(class_spec)
				} else {
					Type::Class(class_spec)
				});
				match env.define(name, SymbolKind::Type(class_type), StatementIdx::Top) {
					Err(type_error) => {
						self.type_error(type_error);
					}
					_ => {}
				};

				// Create a the real class environment to be filled with the class AST types
				let mut class_env = SymbolEnv::new(parent_class_env, self.types.void(), true, false, env.flight, stmt.idx);

				// Add fields to the class env
				for field in fields.iter() {
					let field_type = self.resolve_type_annotation(&field.member_type, env, stmt.idx);
					match class_env.define(
						&field.name,
						if field.is_static {
							SymbolKind::make_variable(field_type, field.reassignable, field.flight)
						} else {
							SymbolKind::make_instance_variable(field_type, field.reassignable, field.flight)
						},
						StatementIdx::Top,
					) {
						Err(type_error) => {
							self.type_error(type_error);
						}
						_ => {}
					};
				}
				// Add methods to the class env
				for (method_name, method_def) in methods.iter() {
					let mut sig = method_def.signature.clone();

					// Add myself as first parameter to all non static class methods (self)
					if !method_def.is_static {
						sig.parameters.insert(
							0,
							TypeAnnotation::UserDefined(UserDefinedType {
								root: name.clone(),
								fields: vec![],
							}),
						);
					}

					let method_type = self.resolve_type_annotation(&TypeAnnotation::FunctionSignature(sig), env, stmt.idx);
					match class_env.define(
						method_name,
						if method_def.is_static {
							SymbolKind::make_variable(method_type, false, method_def.signature.flight)
						} else {
							SymbolKind::make_instance_variable(method_type, false, method_def.signature.flight)
						},
						StatementIdx::Top,
					) {
						Err(type_error) => {
							self.type_error(type_error);
						}
						_ => {}
					};
				}

				// Add the constructor to the class env
				let constructor_type = self.resolve_type_annotation(
					&TypeAnnotation::FunctionSignature(constructor.signature.clone()),
					env,
					stmt.idx,
				);
				match class_env.define(
					&Symbol {
						name: WING_CONSTRUCTOR_NAME.into(),
						span: name.span.clone(),
					},
					SymbolKind::make_variable(constructor_type, false, constructor.signature.flight),
					StatementIdx::Top,
				) {
					Err(type_error) => {
						self.type_error(type_error);
					}
					_ => {}
				};

				// Replace the dummy class environment with the real one before type checking the methods
				class_type.as_mut_class_or_resource().unwrap().env = class_env;
				let class_env = &class_type.as_class_or_resource().unwrap().env;

				// Type check constructor
				let constructor_sig = if let Type::Function(ref s) = *constructor_type {
					s
				} else {
					panic!(
						"Constructor of {} isn't defined as a function in the class environment",
						name
					);
				};

				// Create constructor environment and prime it with args
				let mut constructor_env = SymbolEnv::new(
					Some(env.get_ref()),
					constructor_sig.return_type,
					false,
					true,
					constructor.signature.flight,
					stmt.idx,
				);
				self.add_arguments_to_env(&constructor.parameters, constructor_sig, &mut constructor_env);
				// Prime the constructor environment with `this`
				constructor_env
					.define(
						&Symbol {
							name: "this".into(),
							span: name.span.clone(),
						},
						SymbolKind::make_variable(class_type, false, constructor_env.flight),
						StatementIdx::Top,
					)
					.expect("Expected `this` to be added to constructor env");
				constructor.statements.set_env(constructor_env);
				// Check function scope
				self.inner_scopes.push(&constructor.statements);

				// TODO: handle member/method overrides in our env based on whatever rules we define in our spec

				// Type check methods
				for (method_name, method_def) in methods.iter() {
					// Lookup the method in the class_env
					let method_type = class_env
						.lookup(method_name, None)
						.expect("Expected method to be in class env")
						.as_variable()
						.expect("Expected method to be a variable")
						.type_;

					let method_sig = method_type
						.as_function_sig()
						.expect("Expected method type to be a function signature");

					// Create method environment and prime it with args
					let mut method_env = SymbolEnv::new(
						Some(env.get_ref()),
						method_sig.return_type,
						false,
						false,
						method_sig.phase,
						stmt.idx,
					);
					// Add `this` as first argument
					let mut actual_parameters = vec![];
					if !method_def.is_static {
						actual_parameters.push((
							Symbol {
								name: "this".into(),
								span: method_name.span.clone(),
							},
							false,
						));
					}
					actual_parameters.extend(method_def.parameters.clone());
					self.add_arguments_to_env(&actual_parameters, method_sig, &mut method_env);
					method_def.statements.set_env(method_env);
					self.inner_scopes.push(&method_def.statements);
				}

				// Check that the class satisfies all of its interfaces
				for interface in implements.iter() {
					let interface_type =
						resolve_user_defined_type(interface, env, stmt.idx).unwrap_or_else(|e| self.type_error(e));
					let interface_type = interface_type.as_interface().expect("Expected interface type");

					// Check all methods are implemented
					for (method_name, method_type) in interface_type.methods(true) {
						if let Some(symbol) = class_env.try_lookup(&method_name, None) {
							let class_method_type = symbol.as_variable().expect("Expected method to be a variable").type_;
							self.validate_type(class_method_type, method_type, name);
						} else {
							self.type_error(TypeError {
								message: format!(
									"Resource \"{}\" does not implement method \"{}\" of interface \"{}\"",
									name, method_name, interface
								),
								span: name.span.clone(),
							});
						}
					}

					// Check all fields are implemented
					for (field_name, field_type) in interface_type.fields(true) {
						if let Some(symbol) = class_env.try_lookup(&field_name, None) {
							let class_field_type = symbol.as_variable().expect("Expected field to be a variable").type_;
							self.validate_type(class_field_type, field_type, name);
						} else {
							self.type_error(TypeError {
								message: format!(
									"Resource \"{}\" does not implement field \"{}\" of interface \"{}\"",
									name, field_name, interface
								),
								span: name.span.clone(),
							});
						}
					}
				}
			}
			StmtKind::Struct { name, extends, members } => {
				// Note: structs don't have a parent environment, instead they flatten their parent's members into the struct's env.
				//   If we encounter an existing member with the same name and type we skip it, if the types are different we
				//   fail type checking.

				// Create an environment for the struct
				let mut struct_env = SymbolEnv::new(None, self.types.void(), true, false, env.flight, stmt.idx);

				// Add fields to the struct env
				for field in members.iter() {
					let field_type = self.resolve_type_annotation(&field.member_type, env, stmt.idx);
					match struct_env.define(
						&field.name,
						SymbolKind::make_variable(field_type, false, field.flight),
						StatementIdx::Top,
					) {
						Err(type_error) => {
							self.type_error(type_error);
						}
						_ => {}
					};
				}

				// Add members from the structs parents
				let extends_types = extends
					.iter()
					.filter_map(|parent| match env.lookup(&parent, Some(stmt.idx)) {
						Ok(kind) => match &*kind {
							SymbolKind::Type(_type) => Some(*_type),
							_ => {
								self.type_error(TypeError {
									message: format!("Expected {} to be a type", parent),
									span: parent.span.clone(),
								});
								None
							}
						},
						Err(type_error) => {
							self.type_error(type_error);
							None
						}
					})
					.collect::<Vec<_>>();

				if let Err(e) = add_parent_members_to_struct_env(&extends_types, name, &mut struct_env) {
					self.type_error(e);
				}
				match env.define(
					name,
					SymbolKind::Type(self.types.add_type(Type::Struct(Struct {
						name: name.clone(),
						extends: extends_types,
						env: struct_env,
					}))),
					StatementIdx::Top,
				) {
					Err(type_error) => {
						self.type_error(type_error);
					}
					_ => {}
				};
			}
			StmtKind::Enum { name, values } => {
				let enum_type_ref = self.types.add_type(Type::Enum(Enum {
					name: name.clone(),
					values: values.clone(),
				}));

				match env.define(name, SymbolKind::Type(enum_type_ref), StatementIdx::Top) {
					Err(type_error) => {
						self.type_error(type_error);
					}
					_ => {}
				};
			}
			StmtKind::TryCatch {
				try_statements,
				catch_block,
				finally_statements,
			} => {
				// Create a new environment for the try block
				let try_env = SymbolEnv::new(Some(env.get_ref()), env.return_type, false, false, env.flight, stmt.idx);
				try_statements.set_env(try_env);
				self.inner_scopes.push(try_statements);

				// Create a new environment for the catch block
				if let Some(catch_block) = catch_block {
					let mut catch_env = SymbolEnv::new(Some(env.get_ref()), env.return_type, false, false, env.flight, stmt.idx);

					// Add the exception variable to the catch block
					if let Some(exception_var) = &catch_block.exception_var {
						match catch_env.define(
							exception_var,
							SymbolKind::make_variable(self.types.string(), false, env.flight),
							StatementIdx::Top,
						) {
							Err(type_error) => {
								self.type_error(type_error);
							}
							_ => {}
						}
					}
					catch_block.statements.set_env(catch_env);
					self.inner_scopes.push(&catch_block.statements);
				}

				// Create a new environment for the finally block
				if let Some(finally_statements) = finally_statements {
					let finally_env = SymbolEnv::new(Some(env.get_ref()), env.return_type, false, false, env.flight, stmt.idx);
					finally_statements.set_env(finally_env);
					self.inner_scopes.push(finally_statements);
				}
			}
		}
	}

	fn add_module_to_env(
		&mut self,
		env: &mut SymbolEnv,
		library_name: String,
		namespace_filter: Vec<String>,
		alias: &Symbol,
		// the statement that initiated the bring, if any
		stmt: Option<&Stmt>,
	) {
		let mut wingii_types = wingii::type_system::TypeSystem::new();

		// Loading the SDK is handled different from loading any other jsii modules because with the SDK we provide an exact
		// location to locate the SDK, whereas for the other modules we need to search for them from the source directory.
		let assembly_name = if library_name == WINGSDK_ASSEMBLY_NAME {
			// in runtime, if "WINGSDK_MANIFEST_ROOT" env var is set, read it. otherwise set to "../wingsdk" for dev
			let manifest_root = std::env::var("WINGSDK_MANIFEST_ROOT").unwrap_or_else(|_| "../wingsdk".to_string());
			let wingii_loader_options = wingii::type_system::AssemblyLoadOptions {
				root: true,
				deps: false,
			};
			let assembly_name = match wingii_types.load(manifest_root.as_str(), Some(wingii_loader_options)) {
				Ok(name) => name,
				Err(type_error) => {
					self.type_error(TypeError {
						message: format!("Cannot locate Wing standard library (checking \"{}\"", manifest_root),
						span: stmt.map(|s| s.span.clone()).unwrap_or_default(),
					});
					debug!("{:?}", type_error);
					return;
				}
			};

			assembly_name
		} else {
			let wingii_loader_options = wingii::type_system::AssemblyLoadOptions { root: true, deps: true };
			let source_dir = self.source_path.parent().unwrap().to_str().unwrap();
			let assembly_name = match wingii_types.load_dep(library_name.as_str(), source_dir, &wingii_loader_options) {
				Ok(name) => name,
				Err(type_error) => {
					self.type_error(TypeError {
						message: format!("Cannot find module \"{}\" in source directory", library_name),
						span: stmt.map(|s| s.span.clone()).unwrap_or_default(),
					});
					debug!("{:?}", type_error);
					return;
				}
			};
			assembly_name
		};

		debug!("Loaded JSII assembly {}", assembly_name);

		let mut jsii_importer = JsiiImporter::new(
			&wingii_types,
			&assembly_name,
			&namespace_filter,
			&alias,
			self.types,
			stmt.map(|s| s.idx).unwrap_or(0),
			env,
		);
		jsii_importer.import_to_env();
	}

	/// Add function arguments to the function's environment
	///
	/// #Arguments
	///
	/// * `args` - List of aruments to add, each element is a tuple of the arugment symbol and whether it's
	///   reassignable arg or not. Note that the argument types are figured out from `sig`.
	/// * `sig` - The function signature (used to figure out the type of each argument).
	/// * `env` - The function's environment to prime with the args.
	///
	fn add_arguments_to_env(&mut self, args: &Vec<(Symbol, bool)>, sig: &FunctionSignature, env: &mut SymbolEnv) {
		assert!(args.len() == sig.parameters.len());
		for (arg, arg_type) in args.iter().zip(sig.parameters.iter()) {
			match env.define(
				&arg.0,
				SymbolKind::make_variable(*arg_type, arg.1, env.flight),
				StatementIdx::Top,
			) {
				Err(type_error) => {
					self.type_error(type_error);
				}
				_ => {}
			};
		}
	}

	/// Hydrate `@typeparam`s in a type reference with a given type argument
	///
	/// # Arguments
	///
	/// * `env` - The environment to use for looking up the original type
	/// * `original_fqn` - The fully qualified name of the original type
	/// * `type_params` - The type argument to use for the T1, T2, .. in the original type
	///
	/// # Returns
	/// The hydrated type reference
	///
	fn hydrate_class_type_arguments(
		&mut self,
		env: &SymbolEnv,
		original_fqn: &str,
		type_params: Vec<TypeRef>,
	) -> TypeRef {
		let original_type = env.lookup_nested_str(original_fqn, None).unwrap().as_type().unwrap();
		let original_type_class = original_type.as_class().unwrap();
		let original_type_params = if let Some(tp) = original_type_class.type_parameters.as_ref() {
			tp
		} else {
			panic!(
				"\"{}\" does not have type parameters and does not need hydration",
				original_fqn
			);
		};

		if original_type_params.len() != type_params.len() {
			return self.general_type_error(format!(
				"Type \"{}\" has {} type parameters, but {} were provided",
				original_fqn,
				original_type_params.len(),
				type_params.len()
			));
		}

		// map from original_type_params to type_params
		let mut types_map = HashMap::new();
		for (o, n) in original_type_params.iter().zip(type_params.iter()) {
			types_map.insert(format!("{o}"), (*o, *n));
		}

		let new_env = SymbolEnv::new(
			None,
			original_type_class.env.return_type,
			true,
			false,
			Phase::Independent,
			0,
		);
		let tt = Type::Class(Class {
			name: original_type_class.name.clone(),
			env: new_env,
			fqn: Some(original_fqn.to_string()),
			parent: original_type_class.parent,
			implements: original_type_class.implements.clone(),
			should_case_convert_jsii: original_type_class.should_case_convert_jsii,
			is_abstract: original_type_class.is_abstract,
			type_parameters: Some(type_params.clone()),
		});

		// TODO: here we add a new type regardless whether we already "hydrated" `original_type` with these `type_params`. Cache!
		let mut new_type = self.types.add_type(tt);
		let new_type_class = new_type.as_mut_class_or_resource().unwrap();

		// Add symbols from original type to new type
		// Note: this is currently limited to top-level function signatures and fields
		for (name, symbol, _) in original_type_class.env.iter(true) {
			match symbol {
				SymbolKind::Variable(VariableInfo {
					type_: v,
					reassignable,
					flight,
					is_static,
				}) => {
					// Replace type params in function signatures
					if let Some(sig) = v.as_function_sig() {
						let new_return_type = self.get_concrete_type_for_generic(sig.return_type, &types_map);

						let new_args: Vec<UnsafeRef<Type>> = sig
							.parameters
							.iter()
							.map(|arg| self.get_concrete_type_for_generic(*arg, &types_map))
							.collect();

						let new_sig = FunctionSignature {
							parameters: new_args,
							return_type: new_return_type,
							flight: sig.flight.clone(),
							js_override: sig.js_override.clone(),
						};

						match new_type_class.env.define(
							// TODO: Original symbol is not available. SymbolKind::Variable should probably expose it
							&Symbol::global(name),
							if *is_static {
								SymbolKind::make_variable(self.types.add_type(Type::Function(new_sig)), *reassignable, *flight)
							} else {
<<<<<<< HEAD
								// Handle generic return types
								// TODO: If a generic class has a method that returns another generic, it must be a builtin
								if let Some(c) = sig.return_type.as_class() {
									if c.type_parameters.is_some() {
										let fqn = format!("{}.{}", WINGSDK_STD_MODULE, c.name.name);
										match fqn.as_str() {
											WINGSDK_MUT_ARRAY => self.types.add_type(Type::MutArray(new_type_arg)),
											WINGSDK_ARRAY => self.types.add_type(Type::Array(new_type_arg)),
											WINGSDK_MAP => self.types.add_type(Type::Map(new_type_arg)),
											WINGSDK_MUT_MAP => self.types.add_type(Type::MutMap(new_type_arg)),
											WINGSDK_SET => self.types.add_type(Type::Set(new_type_arg)),
											WINGSDK_MUT_SET => self.types.add_type(Type::MutSet(new_type_arg)),
											_ => self.general_type_error(format!("\"{}\" is not a supported generic return type", fqn)),
										}
									} else {
										sig.return_type
									}
								} else {
									sig.return_type
								}
							};

							let new_args: Vec<UnsafeRef<Type>> = sig
								.parameters
								.iter()
								.map(|arg| {
									if arg.is_same_type_as(original_type_param) {
										new_type_arg
									} else {
										*arg
									}
								})
								.collect();

							let new_sig = FunctionSignature {
								parameters: new_args,
								return_type: new_return_type,
								phase: sig.phase.clone(),
								js_override: sig.js_override.clone(),
							};

							match new_type_class.env.define(
								// TODO: Original symbol is not available. SymbolKind::Variable should probably expose it
								&Symbol::global(name),
								if *is_static {
									SymbolKind::make_variable(self.types.add_type(Type::Function(new_sig)), *reassignable, *flight)
								} else {
									SymbolKind::make_instance_variable(
										self.types.add_type(Type::Function(new_sig)),
										*reassignable,
										*flight,
									)
								},
								StatementIdx::Top,
							) {
								Err(type_error) => {
									self.type_error(type_error);
								}
								_ => {}
=======
								SymbolKind::make_instance_variable(self.types.add_type(Type::Function(new_sig)), *reassignable, *flight)
							},
							StatementIdx::Top,
						) {
							Err(type_error) => {
								self.type_error(type_error);
>>>>>>> 401eece7
							}
							_ => {}
						}
					} else {
						let new_var_type = self.get_concrete_type_for_generic(*v, &types_map);
						match new_type_class.env.define(
							// TODO: Original symbol is not available. SymbolKind::Variable should probably expose it
							&Symbol::global(name),
							if *is_static {
								SymbolKind::make_variable(new_var_type, *reassignable, *flight)
							} else {
								SymbolKind::make_instance_variable(new_var_type, *reassignable, *flight)
							},
							StatementIdx::Top,
						) {
							Err(type_error) => {
								self.type_error(type_error);
							}
							_ => {}
						}
					}
				}
				_ => {
					panic!("Unexpected symbol kind: {:?} in class env", symbol)
				}
			}
		}

		return new_type;
	}

	fn get_concrete_type_for_generic(
		&mut self,
		type_to_maybe_replace: TypeRef,
		types_map: &HashMap<String, (TypeRef, TypeRef)>,
	) -> TypeRef {
		// Lookup type to replace in the types map and return the concrete type from the maps
		if let Some(new_type_arg) = types_map
			.get(&format!("{type_to_maybe_replace}"))
			.filter(|(o, _)| type_to_maybe_replace.is_same_type_as(o))
			.map(|(_, n)| n)
		{
			return *new_type_arg;
		} else {
			// Handle generic return types
			// TODO: If a generic class has a method that returns another generic, it must be a builtin
			if let Some(c) = type_to_maybe_replace.as_class() {
				if let Some(type_parameters) = &c.type_parameters {
					// For now all our generics only have a single type parameter so use the first type parameter as our "T1"
					let t1 = type_parameters[0];
					let t1_replacement = *types_map
						.get(&format!("{t1}"))
						.filter(|(o, _)| t1.is_same_type_as(o))
						.map(|(_, n)| n)
						.expect("generic must have a type parameter");
					let fqn = format!("{}.{}", WINGSDK_STD_MODULE, c.name.name);
					return match fqn.as_str() {
						WINGSDK_MUT_ARRAY => self.types.add_type(Type::MutArray(t1_replacement)),
						WINGSDK_ARRAY => self.types.add_type(Type::Array(t1_replacement)),
						WINGSDK_MAP => self.types.add_type(Type::Map(t1_replacement)),
						WINGSDK_MUT_MAP => self.types.add_type(Type::MutMap(t1_replacement)),
						WINGSDK_SET => self.types.add_type(Type::Set(t1_replacement)),
						WINGSDK_MUT_SET => self.types.add_type(Type::MutSet(t1_replacement)),
						_ => self.general_type_error(format!("\"{}\" is not a supported generic return type", fqn)),
					};
				}
			}
		}
		return type_to_maybe_replace;
	}

	/// Check if this expression is actually a reference to a type. The parser doesn't distinguish between a `some_expression.field` and `SomeType.field`.
	/// This function checks if the expression is a reference to a user define type and if it is it returns it. If not it returns `None`.
	fn expr_maybe_type(&mut self, expr: &Expr, env: &SymbolEnv, statement_idx: usize) -> Option<UserDefinedType> {
		// TODO: we currently don't handle parenthesized expressions correctly so something like `(MyEnum).A` or `std.(namespace.submodule).A` will return true, is this a problem?
		let mut path = vec![];
		let mut curr_expr = expr;
		loop {
			match &curr_expr.kind {
				ExprKind::Reference(reference) => match reference {
					Reference::Identifier(symbol) => {
						path.push(symbol.clone());
						break;
					}
					Reference::InstanceMember { object, property } => {
						path.push(property.clone());
						curr_expr = &object;
					}
					Reference::TypeMember { .. } => {
						panic!("Type property references cannot be a type name because they have a property");
					}
				},
				_ => return None,
			}
		}
		let root = path.pop().unwrap();
		path.reverse();
		let user_type_annotation = UserDefinedType { root, fields: path };

		resolve_user_defined_type(&user_type_annotation, env, statement_idx)
			.ok()
			.map(|_| user_type_annotation)
	}

	fn resolve_reference(
		&mut self,
		reference: &Reference,
		env: &SymbolEnv,
		statement_idx: usize,
		context: &TypeCheckerContext,
	) -> VariableInfo {
		match reference {
			Reference::Identifier(symbol) => match env.lookup(symbol, Some(statement_idx)) {
				Ok(var) => {
					if let Some(var) = var.as_variable() {
						var
					} else {
						self.variable_error(TypeError {
							message: format!("Expected identifier {}, to be a variable, but it's a {}", symbol, var),
							span: symbol.span.clone(),
						})
					}
				}
				Err(type_error) => self.variable_error(type_error),
			},
			Reference::InstanceMember { object, property } => {
				// There's a special case where the object is actually a type and the property is either a static member or an enum variant.
				// In this case the type might even be namespaced (recursive nested reference). We need to detect this and transform this
				// reference into a type reference.
				if let Some(user_type_annotation) = self.expr_maybe_type(object, env, statement_idx) {
					// We can't get here twice, we can safely assume that if we're here the `object` part of the reference doesn't have and evaluated type yet.
					assert!(object.evaluated_type.borrow().is_none());

					// Create a type reference out of this nested reference and call ourselves again
					let new_ref = Reference::TypeMember {
						type_: user_type_annotation,
						property: property.clone(),
					};
					// Replace the reference with the new one, this is unsafe because `reference` isn't mutable and theoretically someone may
					// hold anoter reference to it. But our AST doesn't hold up/cross references so this is safe as long as we return right.
					let const_ptr = reference as *const Reference;
					let mut_ptr = const_ptr as *mut Reference;
					unsafe {
						// We don't use the return value but need to call replace so it'll drop the old value
						_ = std::mem::replace(&mut *mut_ptr, new_ref);
					}
					return self.resolve_reference(reference, env, statement_idx, context);
				}

				// Special case: if the object expression is a simple reference to `this` and we're inside the init function then
				// we'll consider all properties as reassignable regardless of whether they're `var`.
				let mut force_reassignable = false;
				if let ExprKind::Reference(Reference::Identifier(symb)) = &object.kind {
					if symb.name == "this" {
						if let Ok((kind, info)) = env.lookup_ext(symb, Some(statement_idx)) {
							// `this` resreved symbol should always be a variable
							assert!(matches!(kind, SymbolKind::Variable(_)));
							force_reassignable = info.init;
						}
					}
				}

				let instance_type = self.type_check_exp(object, env, statement_idx, context);
				let res = match *instance_type {
					Type::Class(ref class) | Type::Resource(ref class) => self.get_property_from_class(class, property),
					Type::Anything => VariableInfo {
						type_: instance_type,
						reassignable: false,
						flight: env.flight,
						is_static: false,
					},

					// Lookup wingsdk std types, hydrating generics if necessary
					Type::Array(t) => {
						let new_class = self.hydrate_class_type_arguments(env, WINGSDK_ARRAY, vec![t]);
						self.get_property_from_class(new_class.as_class().unwrap(), property)
					}
					Type::MutArray(t) => {
						let new_class = self.hydrate_class_type_arguments(env, WINGSDK_MUT_ARRAY, vec![t]);
						self.get_property_from_class(new_class.as_class().unwrap(), property)
					}
					Type::Set(t) => {
						let new_class = self.hydrate_class_type_arguments(env, WINGSDK_SET, vec![t]);
						self.get_property_from_class(new_class.as_class().unwrap(), property)
					}
					Type::MutSet(t) => {
						let new_class = self.hydrate_class_type_arguments(env, WINGSDK_MUT_SET, vec![t]);
						self.get_property_from_class(new_class.as_class().unwrap(), property)
					}
					Type::Map(t) => {
						let new_class = self.hydrate_class_type_arguments(env, WINGSDK_MAP, vec![t]);
						self.get_property_from_class(new_class.as_class().unwrap(), property)
					}
					Type::MutMap(t) => {
						let new_class = self.hydrate_class_type_arguments(env, WINGSDK_MUT_MAP, vec![t]);
						self.get_property_from_class(new_class.as_class().unwrap(), property)
					}
					Type::Json => self.get_property_from_class(
						env
							.lookup_nested_str(WINGSDK_JSON, None)
							.unwrap()
							.as_type()
							.unwrap()
							.as_class()
							.unwrap(),
						property,
					),
					Type::MutJson => self.get_property_from_class(
						env
							.lookup_nested_str(WINGSDK_MUT_JSON, None)
							.unwrap()
							.as_type()
							.unwrap()
							.as_class()
							.unwrap(),
						property,
					),
					Type::String => self.get_property_from_class(
						env
							.lookup_nested_str(WINGSDK_STRING, None)
							.unwrap()
							.as_type()
							.unwrap()
							.as_class()
							.unwrap(),
						property,
					),
					Type::Duration => self.get_property_from_class(
						env
							.lookup_nested_str(WINGSDK_DURATION, None)
							.unwrap()
							.as_type()
							.unwrap()
							.as_class()
							.unwrap(),
						property,
					),

					_ => VariableInfo {
						type_: self.expr_error(
							object,
							format!(
								"Expression must be a class or resource instance to access property \"{}\", instead found type \"{}\"",
								property.name, instance_type
							),
						),
						reassignable: false,
						flight: Phase::Independent,
						is_static: false,
					},
				};

				if force_reassignable {
					VariableInfo {
						reassignable: true,
						..res.clone()
					}
				} else {
					res
				}
			}
			Reference::TypeMember { type_, property } => {
				let type_ = resolve_user_defined_type(type_, env, statement_idx)
					.expect("Type annotation should have been verified by `expr_maybe_type`");
				return match *type_ {
					Type::Enum(ref e) => {
						if e.values.contains(property) {
							VariableInfo {
								type_,
								reassignable: false,
								flight: Phase::Independent,
								is_static: true,
							}
						} else {
							self.resolve_static_error(
								property,
								format!("Enum \"{}\" does not contain value \"{}\"", type_, property.name),
							)
						}
					}
					Type::Class(ref c) | Type::Resource(ref c) => {
						let member = c.env.lookup(property, None);
						match member {
							Ok(SymbolKind::Variable(v)) => {
								if v.is_static {
									v.clone()
								} else {
									self.resolve_static_error(
										property,
										format!(
											"Class \"{}\" contains a member \"{}\" but it is not static",
											type_, property.name
										),
									)
								}
							}
							_ => self.resolve_static_error(
								property,
								format!("No member \"{}\" in class \"{}\"", property.name, type_),
							),
						}
					}
					_ => self.resolve_static_error(property, format!("\"{}\" not a valid reference", reference)),
				};
			}
		}
	}

	/// Get's the type of an instance variable in a class
	fn get_property_from_class(&mut self, class: &Class, property: &Symbol) -> VariableInfo {
		match class.env.lookup(property, None) {
			Ok(field) => {
				let var = field.as_variable().expect("Expected property to be a variable");
				if var.is_static {
					self.variable_error(TypeError {
						message: format!("Cannot access static property \"{}\" from instance", property.name),
						span: property.span.clone(),
					})
				} else {
					var
				}
			}
			Err(type_error) => self.variable_error(type_error),
		}
	}
}

fn add_parent_members_to_struct_env(
	extends_types: &Vec<TypeRef>,
	name: &Symbol,
	struct_env: &mut SymbolEnv,
) -> Result<(), TypeError> {
	// Add members of all parents to the struct's environment
	for parent_type in extends_types.iter() {
		let parent_struct = if let Some(parent_struct) = parent_type.as_struct() {
			parent_struct
		} else {
			return Err(TypeError {
				message: format!(
					"Type \"{}\" extends \"{}\" which should be a struct",
					name.name, parent_type
				),
				span: name.span.clone(),
			});
		};
		// Add each member of current parent to the struct's environment (if it wasn't already added by a previous parent)
		for (parent_member_name, parent_member, _) in parent_struct.env.iter(true) {
			let member_type = parent_member
				.as_variable()
				.expect("Expected struct member to be a variable")
				.type_;
			if let Some(existing_type) = struct_env.try_lookup(&parent_member_name, None) {
				// We compare types in both directions to make sure they are exactly the same type and not inheriting from each other
				// TODO: does this make sense? We should add an `is_a()` methdod to `Type` to check if a type is a subtype and use that
				//   when we want to check for subtypes and use equality for strict comparisons.
				let existing_type = existing_type
					.as_variable()
					.expect("Expected struct member to be a variable")
					.type_;
				if !existing_type.is_same_type_as(&member_type) {
					return Err(TypeError {
						span: name.span.clone(),
						message: format!(
							"Struct \"{}\" extends \"{}\" but has a conflicting member \"{}\" ({} != {})",
							name, parent_type, parent_member_name, member_type, member_type
						),
					});
				}
			} else {
				struct_env.define(
					&Symbol {
						name: parent_member_name,
						span: name.span.clone(),
					},
					SymbolKind::make_variable(member_type, false, struct_env.flight),
					StatementIdx::Top,
				)?;
			}
		}
	}
	Ok(())
}

pub fn resolve_user_defined_type(
	user_defined_type: &UserDefinedType,
	env: &SymbolEnv,
	statement_idx: usize,
) -> Result<TypeRef, TypeError> {
	// Resolve all types down the fields list and return the last one (which is likely to be a real type and not a namespace)
	let mut nested_name = vec![&user_defined_type.root];
	nested_name.extend(user_defined_type.fields.iter().collect_vec());

	match env.lookup_nested(&nested_name, Some(statement_idx)) {
		Ok(_type) => {
			if let SymbolKind::Type(t) = *_type {
				Ok(t)
			} else {
				let symb = nested_name.last().unwrap();
				Err(TypeError {
					message: format!("Expected {} to be a type but it's a {}", symb, _type),
					span: symb.span.clone(),
				})
			}
		}
		Err(type_error) => Err(type_error),
	}
}

pub fn resolve_user_defined_type_by_fqn(
	user_defined_type_name: &str,
	env: &SymbolEnv,
	statement_idx: usize,
) -> Result<TypeRef, TypeError> {
	let mut fields = user_defined_type_name
		.split('.')
		.map(|s| Symbol::global(s))
		.collect_vec();
	let root = fields.remove(0);
	let user_defined_type = UserDefinedType { root, fields };
	resolve_user_defined_type(&user_defined_type, env, statement_idx)
}

#[cfg(test)]
mod tests {
	use super::*;

	#[test]
	fn phase_subtyping() {
		// subtyping is reflexive
		assert!(Phase::Independent.is_subtype_of(&Phase::Independent));
		assert!(Phase::Preflight.is_subtype_of(&Phase::Preflight));
		assert!(Phase::Inflight.is_subtype_of(&Phase::Inflight));

		// independent is a subtype of preflight
		assert!(Phase::Independent.is_subtype_of(&Phase::Preflight));
		assert!(!Phase::Preflight.is_subtype_of(&Phase::Independent));

		// independent is a subtype of inflight
		assert!(Phase::Independent.is_subtype_of(&Phase::Inflight));
		assert!(!Phase::Inflight.is_subtype_of(&Phase::Independent));

		// preflight and inflight are not subtypes of each other
		assert!(!Phase::Preflight.is_subtype_of(&Phase::Inflight));
		assert!(!Phase::Inflight.is_subtype_of(&Phase::Preflight));
	}
}<|MERGE_RESOLUTION|>--- conflicted
+++ resolved
@@ -1198,11 +1198,7 @@
 					return self.expr_error(&*function, format!("should be a function or method"));
 				};
 
-<<<<<<< HEAD
-				if !func_sig.phase.is_subtype_of(&env.flight) {
-=======
-				if !env.flight.can_call_to(&func_sig.flight) {
->>>>>>> 401eece7
+				if !env.flight.can_call_to(&func_sig.phase) {
 					self.expr_error(
 						exp,
 						format!("Cannot call into {} phase while {}", func_sig.phase, env.flight),
@@ -2386,7 +2382,7 @@
 						let new_sig = FunctionSignature {
 							parameters: new_args,
 							return_type: new_return_type,
-							flight: sig.flight.clone(),
+							phase: sig.phase,
 							js_override: sig.js_override.clone(),
 						};
 
@@ -2396,74 +2392,12 @@
 							if *is_static {
 								SymbolKind::make_variable(self.types.add_type(Type::Function(new_sig)), *reassignable, *flight)
 							} else {
-<<<<<<< HEAD
-								// Handle generic return types
-								// TODO: If a generic class has a method that returns another generic, it must be a builtin
-								if let Some(c) = sig.return_type.as_class() {
-									if c.type_parameters.is_some() {
-										let fqn = format!("{}.{}", WINGSDK_STD_MODULE, c.name.name);
-										match fqn.as_str() {
-											WINGSDK_MUT_ARRAY => self.types.add_type(Type::MutArray(new_type_arg)),
-											WINGSDK_ARRAY => self.types.add_type(Type::Array(new_type_arg)),
-											WINGSDK_MAP => self.types.add_type(Type::Map(new_type_arg)),
-											WINGSDK_MUT_MAP => self.types.add_type(Type::MutMap(new_type_arg)),
-											WINGSDK_SET => self.types.add_type(Type::Set(new_type_arg)),
-											WINGSDK_MUT_SET => self.types.add_type(Type::MutSet(new_type_arg)),
-											_ => self.general_type_error(format!("\"{}\" is not a supported generic return type", fqn)),
-										}
-									} else {
-										sig.return_type
-									}
-								} else {
-									sig.return_type
-								}
-							};
-
-							let new_args: Vec<UnsafeRef<Type>> = sig
-								.parameters
-								.iter()
-								.map(|arg| {
-									if arg.is_same_type_as(original_type_param) {
-										new_type_arg
-									} else {
-										*arg
-									}
-								})
-								.collect();
-
-							let new_sig = FunctionSignature {
-								parameters: new_args,
-								return_type: new_return_type,
-								phase: sig.phase.clone(),
-								js_override: sig.js_override.clone(),
-							};
-
-							match new_type_class.env.define(
-								// TODO: Original symbol is not available. SymbolKind::Variable should probably expose it
-								&Symbol::global(name),
-								if *is_static {
-									SymbolKind::make_variable(self.types.add_type(Type::Function(new_sig)), *reassignable, *flight)
-								} else {
-									SymbolKind::make_instance_variable(
-										self.types.add_type(Type::Function(new_sig)),
-										*reassignable,
-										*flight,
-									)
-								},
-								StatementIdx::Top,
-							) {
-								Err(type_error) => {
-									self.type_error(type_error);
-								}
-								_ => {}
-=======
 								SymbolKind::make_instance_variable(self.types.add_type(Type::Function(new_sig)), *reassignable, *flight)
 							},
 							StatementIdx::Top,
 						) {
 							Err(type_error) => {
 								self.type_error(type_error);
->>>>>>> 401eece7
 							}
 							_ => {}
 						}
