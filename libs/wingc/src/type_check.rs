mod jsii_importer;
pub mod symbol_env;
use crate::ast::{
	Class as AstClass, Expr, ExprKind, InterpolatedStringPart, Literal, Phase, Reference, Scope, Stmt, StmtKind, Symbol,
	TypeAnnotation, UnaryOperator, UserDefinedType,
};
use crate::diagnostic::{Diagnostic, DiagnosticLevel, Diagnostics, TypeError, WingSpan};
use crate::{
	debug, WINGSDK_ARRAY, WINGSDK_ASSEMBLY_NAME, WINGSDK_CLOUD_MODULE, WINGSDK_DURATION, WINGSDK_FS_MODULE, WINGSDK_JSON,
	WINGSDK_MAP, WINGSDK_MUT_ARRAY, WINGSDK_MUT_JSON, WINGSDK_MUT_MAP, WINGSDK_MUT_SET, WINGSDK_SET, WINGSDK_STD_MODULE,
	WINGSDK_STRING,
};
use derivative::Derivative;
use indexmap::IndexSet;
use itertools::Itertools;
use jsii_importer::JsiiImporter;
use std::cell::RefCell;
use std::collections::BTreeMap;
use std::error::Error;
use std::fmt::{Debug, Display};
use std::path::Path;
use symbol_env::{StatementIdx, SymbolEnv};

pub struct UnsafeRef<T>(*const T);
impl<T> Clone for UnsafeRef<T> {
	fn clone(&self) -> Self {
		Self(self.0)
	}
}

impl<T> Copy for UnsafeRef<T> {}

impl<T> std::ops::Deref for UnsafeRef<T> {
	type Target = T;
	fn deref(&self) -> &Self::Target {
		unsafe { &*self.0 }
	}
}

impl<T> std::ops::DerefMut for UnsafeRef<T> {
	fn deref_mut(&mut self) -> &mut Self::Target {
		unsafe { &mut *(self.0 as *mut T) }
	}
}

impl<T> Display for UnsafeRef<T>
where
	T: Display,
{
	fn fmt(&self, f: &mut std::fmt::Formatter<'_>) -> std::fmt::Result {
		let t: &T = self;
		write!(f, "{}", t)
	}
}

pub type TypeRef = UnsafeRef<Type>;

#[derive(Debug)]
pub enum SymbolKind {
	Type(TypeRef),
	Variable(VariableInfo),
	Namespace(NamespaceRef),
}

/// Information about a variable in the environment
#[derive(Debug, Clone)]
pub struct VariableInfo {
	/// Type of the variable
	pub type_: TypeRef,
	/// Can the variable be reassigned?
	pub reassignable: bool,
	/// The phase in which this variable exists
	pub flight: Phase,
	/// Is this a static or instance variable?
	pub is_static: bool,
}

impl SymbolKind {
	pub fn make_variable(type_: TypeRef, reassignable: bool, flight: Phase) -> Self {
		SymbolKind::Variable(VariableInfo {
			type_,
			reassignable,
			flight,
			is_static: true,
		})
	}

	pub fn make_instance_variable(type_: TypeRef, reassignable: bool, flight: Phase) -> Self {
		SymbolKind::Variable(VariableInfo {
			type_,
			reassignable,
			flight,
			is_static: false,
		})
	}

	pub fn as_variable(&self) -> Option<VariableInfo> {
		match &self {
			SymbolKind::Variable(t) => Some(t.clone()),
			_ => None,
		}
	}

	pub fn is_reassignable(&self) -> bool {
		match self {
			SymbolKind::Variable(VariableInfo { reassignable: true, .. }) => true,
			_ => false,
		}
	}

	fn as_namespace_ref(&self) -> Option<NamespaceRef> {
		match self {
			SymbolKind::Namespace(ns) => Some(ns.clone()),
			_ => None,
		}
	}

	fn as_namespace(&self) -> Option<&Namespace> {
		match self {
			SymbolKind::Namespace(ns) => Some(ns),
			_ => None,
		}
	}

	fn as_mut_namespace_ref(&mut self) -> Option<&mut Namespace> {
		match self {
			SymbolKind::Namespace(ref mut ns) => Some(ns),
			_ => None,
		}
	}

	pub fn as_type(&self) -> Option<TypeRef> {
		match &self {
			SymbolKind::Type(t) => Some(t.clone()),
			_ => None,
		}
	}
}

#[derive(Debug)]
pub enum Type {
	Anything,
	Number,
	String,
	Duration,
	Boolean,
	Void,
	Json,
	MutJson,
	Optional(TypeRef),
	Array(TypeRef),
	MutArray(TypeRef),
	Map(TypeRef),
	MutMap(TypeRef),
	Set(TypeRef),
	MutSet(TypeRef),
	Function(FunctionSignature),
	Class(Class),
	Resource(Class),
	Interface(Interface),
	Struct(Struct),
	Enum(Enum),
}

const WING_CONSTRUCTOR_NAME: &'static str = "init";

#[derive(Derivative)]
#[derivative(Debug)]
pub struct Namespace {
	pub name: String,

	#[derivative(Debug = "ignore")]
	pub env: SymbolEnv,
}

pub type NamespaceRef = UnsafeRef<Namespace>;

impl Debug for NamespaceRef {
	fn fmt(&self, f: &mut std::fmt::Formatter<'_>) -> std::fmt::Result {
		write!(f, "{:?}", &**self)
	}
}

#[derive(Derivative)]
#[derivative(Debug)]
pub struct Class {
	pub name: Symbol,
	parent: Option<TypeRef>,  // Must be a Type::Class type
	implements: Vec<TypeRef>, // Must be a Type::Interface type
	#[derivative(Debug = "ignore")]
	pub env: SymbolEnv,
	pub should_case_convert_jsii: bool,
	pub fqn: Option<String>,
	pub is_abstract: bool,
	pub type_parameters: Option<Vec<TypeRef>>,
}

impl Class {
	pub fn methods(&self, with_ancestry: bool) -> impl Iterator<Item = (String, TypeRef)> + '_ {
		self
			.env
			.iter(with_ancestry)
			.filter(|(_, t, _)| t.as_variable().unwrap().type_.as_function_sig().is_some())
			.map(|(s, t, _)| (s.clone(), t.as_variable().unwrap().type_.clone()))
	}

	pub fn fields(&self, with_ancestry: bool) -> impl Iterator<Item = (String, TypeRef)> + '_ {
		self
			.env
			.iter(with_ancestry)
			.filter(|(_, t, _)| t.as_variable().unwrap().type_.as_function_sig().is_none())
			.map(|(s, t, _)| (s.clone(), t.as_variable().unwrap().type_.clone()))
	}
}

#[derive(Derivative)]
#[derivative(Debug)]
pub struct Interface {
	pub name: Symbol,
	extends: Vec<TypeRef>, // Must be a Type::Interface type
	#[derivative(Debug = "ignore")]
	pub env: SymbolEnv,
}

impl Interface {
	pub fn methods(&self, with_ancestry: bool) -> impl Iterator<Item = (String, TypeRef)> + '_ {
		self
			.env
			.iter(with_ancestry)
			.filter(|(_, t, _)| t.as_variable().unwrap().type_.as_function_sig().is_some())
			.map(|(s, t, _)| (s.clone(), t.as_variable().unwrap().type_.clone()))
	}

	pub fn fields(&self, with_ancestry: bool) -> impl Iterator<Item = (String, TypeRef)> + '_ {
		self
			.env
			.iter(with_ancestry)
			.filter(|(_, t, _)| t.as_variable().unwrap().type_.as_function_sig().is_none())
			.map(|(s, t, _)| (s.clone(), t.as_variable().unwrap().type_.clone()))
	}
}

#[derive(Derivative)]
#[derivative(Debug)]
pub struct Struct {
	pub name: Symbol,
	extends: Vec<TypeRef>, // Must be a Type::Struct type
	#[derivative(Debug = "ignore")]
	pub env: SymbolEnv,
}

#[derive(Debug)]
pub struct Enum {
	pub name: Symbol,
	pub values: IndexSet<Symbol>,
}

#[derive(Debug)]
pub struct EnumInstance {
	pub enum_name: TypeRef,
	pub enum_value: Symbol,
}

trait Subtype {
	/// Returns true if `self` is a subtype of `other`.
	///
	/// For example, `str` is a subtype of `str`, `str` is a subtype of
	/// `anything`, `str` is a subtype of `Json`, `str` is not a subtype of
	/// `num`, and `str` is not a subtype of `void`.
	///
	/// Subtype is a partial order, so if a.is_subtype_of(b) is false, it does
	/// not imply that b.is_subtype_of(a) is true. It is also reflexive, so
	/// a.is_subtype_of(a) is always true.
	fn is_subtype_of(&self, other: &Self) -> bool;

	fn is_same_type_as(&self, other: &Self) -> bool {
		self.is_subtype_of(other) && other.is_subtype_of(self)
	}

	fn is_strict_subtype_of(&self, other: &Self) -> bool {
		self.is_subtype_of(other) && !other.is_subtype_of(self)
	}
}

impl Subtype for Type {
	fn is_subtype_of(&self, other: &Self) -> bool {
		// If references are the same this is the same type, if not then compare content
		if std::ptr::eq(self, other) {
			return true;
		}
		match (self, other) {
			(Self::Anything, _) | (_, Self::Anything) => {
				// TODO: Hack to make anything's compatible with all other types, specifically useful for handling core.Inflight handlers
				true
			}
			// TODO: implement function subtyping - https://github.com/winglang/wing/issues/1677
			(Self::Function(l0), Self::Function(r0)) => l0 == r0,
			(Self::Class(l0), Self::Class(_)) => {
				// If we extend from `other` than I'm a subtype of it (inheritance)
				if let Some(parent) = l0.parent.as_ref() {
					let parent_type: &Type = &*parent;
					return parent_type.is_subtype_of(other);
				}
				false
			}
			(Self::Resource(l0), Self::Resource(_)) => {
				// If we extend from `other` then I'm a subtype of it (inheritance)
				if let Some(parent) = l0.parent.as_ref() {
					let parent_type: &Type = &*parent;
					return parent_type.is_subtype_of(other);
				}
				false
			}
			(Self::Interface(l0), Self::Interface(_)) => {
				// If we extend from `other` then I'm a subtype of it (inheritance)
				l0.extends.iter().any(|parent| {
					let parent_type: &Type = &*parent;
					parent_type.is_subtype_of(other)
				})
			}
			(Self::Resource(res), Self::Interface(_)) => {
				// If a resource implements the interface then it's a subtype of it (nominal typing)
				res.implements.iter().any(|parent| {
					let parent_type: &Type = &*parent;
					parent_type.is_subtype_of(other)
				})
			}
			(_, Self::Interface(_)) => {
				// TODO - for now only resources can implement interfaces
				false
			}
			(Self::Struct(l0), Self::Struct(_)) => {
				// If we extend from `other` then I'm a subtype of it (inheritance)
				for parent in l0.extends.iter() {
					let parent_type: &Type = &*parent;
					if parent_type.is_subtype_of(other) {
						return true;
					}
				}
				false
			}
			(Self::Array(l0), Self::Array(r0)) => {
				// An Array type is a subtype of another Array type if the value type is a subtype of the other value type
				let l: &Type = &*l0;
				let r: &Type = &*r0;
				l.is_subtype_of(r)
			}
			(Self::MutArray(l0), Self::MutArray(r0)) => {
				// An Array type is a subtype of another Array type if the value type is a subtype of the other value type
				let l: &Type = &*l0;
				let r: &Type = &*r0;
				l.is_subtype_of(r)
			}
			(Self::Map(l0), Self::Map(r0)) => {
				// A Map type is a subtype of another Map type if the value type is a subtype of the other value type
				let l: &Type = &*l0;
				let r: &Type = &*r0;
				l.is_subtype_of(r)
			}
			(Self::MutMap(l0), Self::MutMap(r0)) => {
				// A Map type is a subtype of another Map type if the value type is a subtype of the other value type
				let l: &Type = &*l0;
				let r: &Type = &*r0;
				l.is_subtype_of(r)
			}
			(Self::Set(l0), Self::Set(r0)) => {
				// A Set type is a subtype of another Set type if the value type is a subtype of the other value type
				let l: &Type = &*l0;
				let r: &Type = &*r0;
				l.is_subtype_of(r)
			}
			(Self::MutSet(l0), Self::MutSet(r0)) => {
				// A Set type is a subtype of another Set type if the value type is a subtype of the other value type
				let l: &Type = &*l0;
				let r: &Type = &*r0;
				l.is_subtype_of(r)
			}
			(Self::Enum(e0), Self::Enum(e1)) => {
				// An enum type is a subtype of another Enum type only if they are the exact same
				e0.name == e1.name
			}
			(Self::Optional(l0), Self::Optional(r0)) => {
				// An Optional type is a subtype of another Optional type if the value type is a subtype of the other value type
				let l: &Type = &*l0;
				let r: &Type = &*r0;
				l.is_subtype_of(r)
			}
			(_, Self::Optional(r0)) => {
				// A non-Optional type is a subtype of an Optional type if the non-optional's type is a subtype of the value type
				// e.g. `String` is a subtype of `Optional<String>`
				let r: &Type = &*r0;
				self.is_subtype_of(r)
			}
			// This allows us for assignment from native types without allowing assignment to native types
			// e.g. assert("hello" == x.world) but NOT assert(x.world == "hello")
			(_, Self::Json) | (_, Self::MutJson) => true,
			(Self::Number, Self::Number) => true,
			(Self::String, Self::String) => true,
			(Self::Boolean, Self::Boolean) => true,
			(Self::Duration, Self::Duration) => true,
			(Self::Void, Self::Void) => true,
			_ => false,
		}
	}
}

#[derive(Debug)]
pub struct FunctionSignature {
	pub parameters: Vec<TypeRef>,
	pub return_type: TypeRef,
	pub flight: Phase,

	/// During jsify, calls to this function will be replaced with this string
	/// In JSII imports, this is denoted by the `@macro` attribute
	/// This string may contain special tokens:
	/// - `$self$`: The expression on which this function was called
	/// - `$args$`: the arguments passed to this function call
	pub js_override: Option<String>,
}

impl PartialEq for FunctionSignature {
	fn eq(&self, other: &Self) -> bool {
		self
			.parameters
			.iter()
			.zip(other.parameters.iter())
			.all(|(x, y)| x.is_same_type_as(y))
			&& self.return_type.is_same_type_as(&other.return_type)
			&& self.flight == other.flight
	}
}

impl Display for SymbolKind {
	fn fmt(&self, f: &mut std::fmt::Formatter<'_>) -> std::fmt::Result {
		match self {
			SymbolKind::Type(_) => write!(f, "type"),
			SymbolKind::Variable(_) => write!(f, "variable"),
			SymbolKind::Namespace(_) => write!(f, "namespace"),
		}
	}
}

impl Display for Type {
	fn fmt(&self, f: &mut std::fmt::Formatter<'_>) -> std::fmt::Result {
		match self {
			Type::Anything => write!(f, "any"),
			Type::Number => write!(f, "num"),
			Type::String => write!(f, "str"),
			Type::Duration => write!(f, "duration"),
			Type::Boolean => write!(f, "bool"),
			Type::Void => write!(f, "void"),
			Type::Json => write!(f, "Json"),
			Type::MutJson => write!(f, "MutJson"),
			Type::Optional(v) => write!(f, "{}?", v),
			Type::Function(sig) => write!(f, "{}", sig),
			Type::Class(class) => write!(f, "{}", class.name.name),
			Type::Resource(class) => write!(f, "{}", class.name.name),
			Type::Interface(iface) => write!(f, "{}", iface.name.name),
			Type::Struct(s) => write!(f, "{}", s.name.name),
			Type::Array(v) => write!(f, "Array<{}>", v),
			Type::MutArray(v) => write!(f, "MutArray<{}>", v),
			Type::Map(v) => write!(f, "Map<{}>", v),
			Type::MutMap(v) => write!(f, "MutMap<{}>", v),
			Type::Set(v) => write!(f, "Set<{}>", v),
			Type::MutSet(v) => write!(f, "MutSet<{}>", v),
			Type::Enum(s) => write!(f, "{}", s.name.name),
		}
	}
}

impl Display for FunctionSignature {
	fn fmt(&self, f: &mut std::fmt::Formatter<'_>) -> std::fmt::Result {
		let phase_str = match self.flight {
			Phase::Inflight => "inflight ",
			Phase::Preflight => "preflight ",
			Phase::Independent => "",
		};
		let params_str = self
			.parameters
			.iter()
			.map(|a| format!("{}", a))
			.collect::<Vec<String>>()
			.join(", ");
		let ret_type_str = self.return_type.to_string();
		write!(f, "{phase_str}({params_str}): {ret_type_str}")
	}
}

// TODO Allows for use in async runtime
// TODO either avoid shared memory or use Arc<Mutex<...>> instead
unsafe impl Send for TypeRef {}

impl TypeRef {
	pub fn as_resource(&self) -> Option<&Class> {
		if let Type::Resource(ref res) = **self {
			Some(res)
		} else {
			None
		}
	}

	pub fn as_class_or_resource(&self) -> Option<&Class> {
		self.as_class().or_else(|| self.as_resource())
	}

	pub fn as_mut_class_or_resource(&mut self) -> Option<&mut Class> {
		match **self {
			Type::Class(ref mut class) => Some(class),
			Type::Resource(ref mut class) => Some(class),
			_ => None,
		}
	}

	fn as_class(&self) -> Option<&Class> {
		if let Type::Class(ref class) = **self {
			Some(class)
		} else {
			None
		}
	}

	fn as_struct(&self) -> Option<&Struct> {
		if let Type::Struct(ref s) = **self {
			Some(s)
		} else {
			None
		}
	}

	fn maybe_unwrap_option(&self) -> TypeRef {
		if let Type::Optional(ref t) = **self {
			*t
		} else {
			*self
		}
	}

	pub fn as_function_sig(&self) -> Option<&FunctionSignature> {
		if let Type::Function(ref sig) = **self {
			Some(sig)
		} else {
			None
		}
	}

	pub fn is_anything(&self) -> bool {
		if let Type::Anything = **self {
			true
		} else {
			false
		}
	}

	pub fn is_void(&self) -> bool {
		if let Type::Void = **self {
			true
		} else {
			false
		}
	}

	pub fn is_option(&self) -> bool {
		if let Type::Optional(_) = **self {
			true
		} else {
			false
		}
	}

	pub fn is_immutable_collection(&self) -> bool {
		if let Type::Array(_) | Type::Map(_) | Type::Set(_) = **self {
			true
		} else {
			false
		}
	}

	pub fn is_mutable_collection(&self) -> bool {
		if let Type::MutArray(_) | Type::MutSet(_) | Type::MutMap(_) = **self {
			true
		} else {
			false
		}
	}

	pub fn is_primitive(&self) -> bool {
		if let Type::Number | Type::String | Type::Duration | Type::Boolean = **self {
			true
		} else {
			false
		}
	}

	pub fn is_capturable(&self) -> bool {
		match **self {
			Type::Resource(_) => true,
			Type::Enum(_) => true,
			Type::Number => true,
			Type::String => true,
			Type::Duration => true,
			Type::Boolean => true,
			Type::Json => true,
			Type::Array(v) => v.is_capturable(),
			Type::Map(v) => v.is_capturable(),
			Type::Set(v) => v.is_capturable(),
			Type::Struct(_) => true,
			_ => false,
		}
	}
}

impl Subtype for TypeRef {
	fn is_subtype_of(&self, other: &Self) -> bool {
		// Types are equal if they point to the same type definition
		if self.0 == other.0 {
			true
		} else {
			// If the self and other aren't the the same, we need to use the specific types equality function
			let t1: &Type = &**self;
			let t2: &Type = &**other;
			t1.is_subtype_of(t2)
		}
	}
}

impl Debug for TypeRef {
	fn fmt(&self, f: &mut std::fmt::Formatter<'_>) -> std::fmt::Result {
		write!(f, "{:?}", &**self)
	}
}

pub struct Types {
	// TODO: Remove the box and change TypeRef and NamespaceRef to just be indices into the types array and namespaces array respectively
	// Note: we need the box so reallocations of the vec while growing won't change the addresses of the types since they are referenced from the TypeRef struct
	types: Vec<Box<Type>>,
	namespaces: Vec<Box<Namespace>>,
	pub libraries: SymbolEnv,
	numeric_idx: usize,
	string_idx: usize,
	bool_idx: usize,
	duration_idx: usize,
	anything_idx: usize,
	void_idx: usize,
	json_idx: usize,
	mut_json_idx: usize,
}

impl Types {
	pub fn new() -> Self {
		let mut types = vec![];
		types.push(Box::new(Type::Number));
		let numeric_idx = types.len() - 1;
		types.push(Box::new(Type::String));
		let string_idx = types.len() - 1;
		types.push(Box::new(Type::Boolean));
		let bool_idx = types.len() - 1;
		types.push(Box::new(Type::Duration));
		let duration_idx = types.len() - 1;
		types.push(Box::new(Type::Anything));
		let anything_idx = types.len() - 1;
		types.push(Box::new(Type::Void));
		let void_idx = types.len() - 1;
		types.push(Box::new(Type::Json));
		let json_idx = types.len() - 1;
		types.push(Box::new(Type::MutJson));
		let mut_json_idx = types.len() - 1;

		// TODO: this is hack to create the top-level mapping from lib names to symbols
		// We construct a void ref by hand since we can't call self.void() while constructing the Types struct
		let void_ref = UnsafeRef::<Type>(&*types[void_idx] as *const Type);
		let libraries = SymbolEnv::new(None, void_ref, false, false, Phase::Preflight, 0);

		Self {
			types,
			namespaces: Vec::new(),
			libraries,
			numeric_idx,
			string_idx,
			bool_idx,
			duration_idx,
			anything_idx,
			void_idx,
			json_idx,
			mut_json_idx,
		}
	}

	pub fn number(&self) -> TypeRef {
		self.get_typeref(self.numeric_idx)
	}

	pub fn string(&self) -> TypeRef {
		self.get_typeref(self.string_idx)
	}

	pub fn bool(&self) -> TypeRef {
		self.get_typeref(self.bool_idx)
	}

	pub fn duration(&self) -> TypeRef {
		self.get_typeref(self.duration_idx)
	}

	pub fn anything(&self) -> TypeRef {
		self.get_typeref(self.anything_idx)
	}

	pub fn void(&self) -> TypeRef {
		self.get_typeref(self.void_idx)
	}

	pub fn add_type(&mut self, t: Type) -> TypeRef {
		self.types.push(Box::new(t));
		self.get_typeref(self.types.len() - 1)
	}

	fn get_typeref(&self, idx: usize) -> TypeRef {
		let t = &self.types[idx];
		UnsafeRef::<Type>(&**t as *const Type)
	}

	pub fn json(&self) -> TypeRef {
		self.get_typeref(self.json_idx)
	}

	pub fn mut_json(&self) -> TypeRef {
		self.get_typeref(self.mut_json_idx)
	}

	pub fn stringables(&self) -> Vec<TypeRef> {
		// TODO: This should be more complex and return all types that have some stringification facility
		// see: https://github.com/winglang/wing/issues/741
		vec![self.string(), self.number(), self.json(), self.mut_json()]
	}

	pub fn add_namespace(&mut self, n: Namespace) -> NamespaceRef {
		self.namespaces.push(Box::new(n));
		self.get_namespaceref(self.namespaces.len() - 1)
	}

	fn get_namespaceref(&self, idx: usize) -> NamespaceRef {
		let t = &self.namespaces[idx];
		UnsafeRef::<Namespace>(&**t as *const Namespace)
	}
}

pub struct TypeCheckerContext {
	in_json: bool,
}

pub struct TypeChecker<'a> {
	types: &'a mut Types,

	/// Scratchpad for storing inner scopes so we can do breadth first traversal of the AST tree during type checking
	///
	/// TODO: this is a list of unsafe pointers to the statement's inner scopes. We use
	/// unsafe because we can't return a mutable reference to the inner scopes since this method
	/// already uses references to the statement that contains the scopes. Using unsafe here just
	/// makes it a lot simpler. Ideally we should avoid returning anything here and have some way
	/// to iterate over the inner scopes given the outer scope. For this we need to model our AST
	/// so all nodes implement some basic "tree" interface. For now this is good enough.
	inner_scopes: Vec<*const Scope>,

	/// The path to the source file being type checked.
	source_path: &'a Path,

	pub diagnostics: RefCell<Diagnostics>,
}

impl<'a> TypeChecker<'a> {
	pub fn new(types: &'a mut Types, source_path: &'a Path) -> Self {
		Self {
			types: types,
			inner_scopes: vec![],
			source_path,
			diagnostics: RefCell::new(Diagnostics::new()),
		}
	}

	pub fn add_globals(&mut self, scope: &Scope) {
		self.add_module_to_env(
			scope.env.borrow_mut().as_mut().unwrap(),
			WINGSDK_ASSEMBLY_NAME.to_string(),
			vec![WINGSDK_STD_MODULE.to_string()],
			&Symbol {
				name: WINGSDK_STD_MODULE.to_string(),
				span: WingSpan::global(),
			},
			None,
		);
	}

	// TODO: All calls to this should be removed and we should make sure type checks are done
	// for unimplemented types
	pub fn unimplemented_type(&self, type_name: &str) -> Option<Type> {
		self.diagnostics.borrow_mut().insert(Diagnostic {
			level: DiagnosticLevel::Warning,
			message: format!("Unimplemented type: {}", type_name),
			span: None,
		});

		return Some(Type::Anything);
	}

	fn general_type_error(&self, message: String) -> TypeRef {
		self.diagnostics.borrow_mut().insert(Diagnostic {
			level: DiagnosticLevel::Error,
			message,
			span: None,
		});

		self.types.anything()
	}

	fn resolve_static_error(&self, property: &Symbol, message: String) -> VariableInfo {
		self.diagnostics.borrow_mut().insert(Diagnostic {
			level: DiagnosticLevel::Error,
			message,
			span: Some(property.span.clone()),
		});
		VariableInfo {
			type_: self.types.anything(),
			reassignable: false,
			flight: Phase::Independent,
			is_static: true,
		}
	}

	fn expr_error(&self, expr: &Expr, message: String) -> TypeRef {
		self.diagnostics.borrow_mut().insert(Diagnostic {
			level: DiagnosticLevel::Error,
			message,
			span: Some(expr.span.clone()),
		});

		self.types.anything()
	}

	fn stmt_error(&self, stmt: &Stmt, message: String) {
		self.diagnostics.borrow_mut().insert(Diagnostic {
			level: DiagnosticLevel::Error,
			message,
			span: Some(stmt.span.clone()),
		});
	}

	fn type_error(&self, type_error: TypeError) -> TypeRef {
		let TypeError { message, span } = type_error;
		self.diagnostics.borrow_mut().insert(Diagnostic {
			level: DiagnosticLevel::Error,
			message,
			span: Some(span),
		});

		self.types.anything()
	}

	fn variable_error(&self, type_error: TypeError) -> VariableInfo {
		let TypeError { message, span } = type_error;
		self.diagnostics.borrow_mut().insert(Diagnostic {
			level: DiagnosticLevel::Error,
			message,
			span: Some(span),
		});

		VariableInfo {
			type_: self.types.anything(),
			reassignable: false,
			flight: Phase::Independent,
			is_static: false,
		}
	}

	pub fn requires_primitive_type_replacement(&self, name: &str) -> bool {
		if let "Json" | "MutJson" = name {
			true
		} else {
			false
		}
	}

	pub fn get_primitive_type_by_name(&self, name: &str) -> TypeRef {
		match name {
			"number" => self.types.number(),
			"string" => self.types.string(),
			"bool" => self.types.bool(),
			"duration" => self.types.duration(),
			"Json" => self.types.json(),
			"MutJson" => self.types.mut_json(),
			other => self.general_type_error(format!("Type \"{}\" is not a primitive type", other)),
		}
	}

	// Validates types in the expression make sense and returns the expression's inferred type
	fn type_check_exp(
		&mut self,
		exp: &Expr,
		env: &SymbolEnv,
		statement_idx: usize,
		context: &TypeCheckerContext,
	) -> TypeRef {
		let t = match &exp.kind {
			ExprKind::Literal(lit) => match lit {
				Literal::String(_) => self.types.string(),
				Literal::InterpolatedString(s) => {
					s.parts.iter().for_each(|part| {
						if let InterpolatedStringPart::Expr(interpolated_expr) = part {
							let exp_type = self.type_check_exp(interpolated_expr, env, statement_idx, context);
							self.validate_type_in(exp_type, &self.types.stringables(), interpolated_expr);
						}
					});
					self.types.string()
				}
				Literal::Number(_) => self.types.number(),
				Literal::Duration(_) => self.types.duration(),
				Literal::Boolean(_) => self.types.bool(),
			},
			ExprKind::Binary { op, left, right } => {
				let ltype = self.type_check_exp(left, env, statement_idx, context);
				let rtype = self.type_check_exp(right, env, statement_idx, context);

				if op.boolean_args() {
					self.validate_type(ltype, self.types.bool(), right);
					self.validate_type(rtype, self.types.bool(), right);
				} else if op.numerical_args() {
					self.validate_type(ltype, self.types.number(), right);
					self.validate_type(rtype, self.types.number(), right);
				} else {
					self.validate_type(ltype, rtype, right);
				}

				if op.boolean_result() {
					self.types.bool()
				} else {
					self.validate_type(ltype, self.types.number(), right);
					ltype
				}
			}
			ExprKind::Unary { op, exp: unary_exp } => {
				let _type = self.type_check_exp(unary_exp, env, statement_idx, context);

				match op {
					UnaryOperator::Not => self.validate_type(_type, self.types.bool(), unary_exp),
					UnaryOperator::Minus => self.validate_type(_type, self.types.number(), unary_exp),
				};

				_type
			}
			ExprKind::Reference(_ref) => self.resolve_reference(_ref, env, statement_idx, context).type_,
			ExprKind::New {
				class,
				obj_id: _, // TODO
				arg_list,
				obj_scope, // TODO
			} => {
				// TODO: obj_id, obj_scope ignored, should use it once we support Type::Resource and then remove it from Classes (fail if a class has an id if grammar doesn't handle this for us)

				// Lookup the type in the env
				let type_ = self.resolve_type_annotation(class, env, statement_idx);
				let (class_env, class_symbol) = match *type_ {
					Type::Class(ref class) => (&class.env, &class.name),
					Type::Resource(ref class) => {
						if matches!(env.flight, Phase::Preflight) {
							(&class.env, &class.name)
						} else {
							return self.general_type_error(format!(
								"Cannot create the resource \"{}\" in inflight phase",
								class.name.to_string()
							));
						}
					}
					Type::Anything => return self.types.anything(),
					_ => {
						return self.general_type_error(format!(
							"Cannot instantiate type \"{}\" because it is not a class or resource",
							type_.to_string()
						))
					}
				};

				// Type check args against constructor
				let constructor_type = match class_env.lookup(
					&Symbol {
						name: WING_CONSTRUCTOR_NAME.into(),
						span: class_symbol.span.clone(),
					},
					None,
				) {
					Ok(v) => v.as_variable().expect("Expected constructor to be a variable").type_,
					Err(type_error) => {
						self.type_error(type_error);
						return self.types.anything();
					}
				};
				let constructor_sig = constructor_type
					.as_function_sig()
					.expect("Expected constructor to be a function signature");

				// Verify return type (This should never fail since we define the constructors return type during AST building)
				self.validate_type(constructor_sig.return_type, type_, exp);

				if !arg_list.named_args.is_empty() {
					let last_arg = constructor_sig.parameters.last().unwrap().maybe_unwrap_option();
					self.validate_structural_type(&arg_list.named_args, &last_arg, exp, env, statement_idx, context);
				}

				// Count number of optional parameters from the end of the constructor's params
				// Allow arg_list to be missing up to that number of nil values to try and make the number of arguments match
				let num_optionals = constructor_sig
					.parameters
					.iter()
					.rev()
					.take_while(|arg| arg.is_option())
					.count();

				// Verify arity
				let arg_count = arg_list.pos_args.len() + (if arg_list.named_args.is_empty() { 0 } else { 1 });
				let min_args = constructor_sig.parameters.len() - num_optionals;
				let max_args = constructor_sig.parameters.len();
				if arg_count < min_args || arg_count > max_args {
					let err_text = if min_args == max_args {
						format!(
							"Expected {} arguments but got {} when instantiating \"{}\"",
							min_args, arg_count, type_
						)
					} else {
						format!(
							"Expected between {} and {} arguments but got {} when instantiating \"{}\"",
							min_args, max_args, arg_count, type_
						)
					};
					self.expr_error(exp, err_text);
				}

				// Verify passed arguments match the constructor
				for (arg_expr, arg_type) in arg_list.pos_args.iter().zip(constructor_sig.parameters.iter()) {
					let arg_expr_type = self.type_check_exp(arg_expr, env, statement_idx, context);
					self.validate_type(arg_expr_type, *arg_type, arg_expr);
				}

				// If this is a Resource then create a new type for this resource object
				if type_.as_resource().is_some() {
					// Get reference to resource object's scope
					let obj_scope_type = if let Some(obj_scope) = obj_scope {
						Some(self.type_check_exp(obj_scope, env, statement_idx, context))
					} else {
						// If this returns None, this means we're instantiating a resource object in the global scope, which is valid
						env
							.try_lookup("this".into(), Some(statement_idx))
							.map(|v| v.as_variable().expect("Expected \"this\" to be a variable").type_)
					};

					// Verify the object scope is an actually resource
					if let Some(obj_scope_type) = obj_scope_type {
						if obj_scope_type.as_resource().is_none() {
							self.expr_error(
								exp,
								format!(
									"Expected scope to be a resource object, instead found \"{}\"",
									obj_scope_type
								),
							);
						}
					}

					// TODO: make sure there's no existing object with this scope/id, fail if there is! -> this can only be done in synth because I can't evaluate the scope expression here.. handle this somehow with source mapping
				}
				type_
			}
			ExprKind::Call { function, arg_list } => {
				// Resolve the function's reference (either a method in the class's env or a function in the current env)
				let func_type = self.type_check_exp(function, env, statement_idx, context);
				let this_args = match &function.kind {
					ExprKind::Reference(_ref) => {
						// If this is a static method then there's no `this` arg
						if self.resolve_reference(_ref, env, statement_idx, context).is_static {
							0
						} else {
							1
						}
					}
					_ => 0,
				};

				// TODO: hack to support methods of stdlib object we don't know their types yet (basically stuff like cloud.Bucket().upload())
				if matches!(*func_type, Type::Anything) {
					return self.types.anything();
				}

				// Make sure this is a function signature type
				let func_sig = if let Some(func_sig) = func_type.as_function_sig() {
					func_sig
				} else {
					return self.expr_error(&*function, format!("should be a function or method"));
				};

				if !can_call_flight(func_sig.flight, env.flight) {
					self.expr_error(
						exp,
						format!("Cannot call into {} phase while {}", func_sig.flight, env.flight),
					);
				}

				if !arg_list.named_args.is_empty() {
					let last_arg = func_sig.parameters.last().unwrap().maybe_unwrap_option();
					self.validate_structural_type(&arg_list.named_args, &last_arg, exp, env, statement_idx, context);
				}

				// Count number of optional parameters from the end of the function's params
				// Allow arg_list to be missing up to that number of nil values to try and make the number of arguments match
				let num_optionals = func_sig
					.parameters
					.iter()
					.rev()
					.take_while(|arg| arg.is_option())
					.count();

				// Verity arity
				let arg_count = arg_list.pos_args.len() + (if arg_list.named_args.is_empty() { 0 } else { 1 });
				let min_args = func_sig.parameters.len() - num_optionals - this_args;
				let max_args = func_sig.parameters.len() - this_args;
				if arg_count < min_args || arg_count > max_args {
					let err_text = if min_args == max_args {
						format!("Expected {} arguments but got {}", min_args, arg_count)
					} else {
						format!(
							"Expected between {} and {} arguments but got {}",
							min_args, max_args, arg_count
						)
					};
					self.expr_error(exp, err_text);
				}

				let params = func_sig
					.parameters
					.iter()
					.skip(this_args)
					.take(func_sig.parameters.len() - num_optionals);
				let args = arg_list.pos_args.iter();

				for (arg_type, param_exp) in params.zip(args) {
					let param_type = self.type_check_exp(param_exp, env, statement_idx, context);
					self.validate_type(param_type, *arg_type, param_exp);
				}

				// This replaces function signatures with valid TypeRefs if necessary. This step is also done in
				// the hydration process for generics where we map std lib types like ImmutableMap to
				// Type::Map(some_type). However for types like Json and MutJson which do
				// not require hydration, we still need to Map the std `Json` type to type-checker's Json type
				if self.requires_primitive_type_replacement(func_sig.return_type.to_string().as_str()) {
					self.get_primitive_type_by_name(func_sig.return_type.to_string().as_str())
				} else {
					func_sig.return_type
				}
			}
			ExprKind::ArrayLiteral { type_, items } => {
				// Infer type based on either the explicit type or the value in one of the items
				let container_type = if let Some(type_) = type_ {
					self.resolve_type_annotation(type_, env, statement_idx)
				} else if !items.is_empty() {
					let some_val_type = self.type_check_exp(items.iter().next().unwrap(), env, statement_idx, context);
					self.types.add_type(Type::Array(some_val_type))
				} else {
					self.expr_error(exp, "Cannot infer type of empty array".to_owned());
					self.types.add_type(Type::Array(self.types.anything()))
				};

				let element_type = match *container_type {
					Type::Array(t) => t,
					Type::MutArray(t) => t,
					_ => self.expr_error(exp, format!("Expected \"Array\" type, found \"{}\"", container_type)),
				};

				// Skip validate type if in Json
				if !context.in_json {
					// Verify all types are the same as the inferred type
					for v in items.iter() {
						let t = self.type_check_exp(v, env, statement_idx, context);
						self.validate_type(t, element_type, v);
					}
				}

				container_type
			}
			ExprKind::StructLiteral { type_, fields } => {
				// Find this struct's type in the environment
				let struct_type = self.resolve_type_annotation(type_, env, statement_idx);

				if struct_type.is_anything() {
					return struct_type;
				}

				// Make sure it really is a struct type
				let st = struct_type
					.as_struct()
					.expect(&format!("Expected \"{}\" to be a struct type", struct_type));

				// Verify that all fields are present and are of the right type
				if st.env.iter(true).count() > fields.len() {
					panic!("Not all fields of {} are initialized.", struct_type);
				}
				for (k, v) in fields.iter() {
					let field = st.env.try_lookup(&k.name, None);
					if let Some(field) = field {
						let t = self.type_check_exp(v, env, statement_idx, context);
						self.validate_type(
							t,
							field
								.as_variable()
								.expect("Expected struct field to be a variable in the struct env")
								.type_,
							v,
						);
					} else {
						self.expr_error(exp, format!("\"{}\" is not a field of \"{}\"", k.name, struct_type));
					}
				}

				struct_type
			}
			ExprKind::JsonLiteral { is_mut, element } => {
				self.type_check_exp(&element, env, statement_idx, &TypeCheckerContext { in_json: true });
				if *is_mut {
					self.types.mut_json()
				} else {
					self.types.json()
				}
			}
			ExprKind::MapLiteral { fields, type_ } => {
				// Infer type based on either the explicit type or the value in one of the fields
				let container_type = if let Some(type_) = type_ {
					self.resolve_type_annotation(type_, env, statement_idx)
				} else if !fields.is_empty() {
					let some_val_type = self.type_check_exp(fields.iter().next().unwrap().1, env, statement_idx, context);
					self.types.add_type(Type::Map(some_val_type))
				} else {
					self.expr_error(exp, "Cannot infer type of empty map".to_owned());
					self.types.add_type(Type::Map(self.types.anything()))
				};

				let value_type = match *container_type {
					Type::Map(t) => t,
					Type::MutMap(t) => t,
					_ => self.expr_error(exp, format!("Expected \"Map\" type, found \"{}\"", container_type)),
				};

				// Skip validate if in Json
				if !context.in_json {
					// Verify all types are the same as the inferred type
					for (_, v) in fields.iter() {
						let t = self.type_check_exp(v, env, statement_idx, context);
						self.validate_type(t, value_type, v);
					}
				}

				container_type
			}
			ExprKind::SetLiteral { type_, items } => {
				// Infer type based on either the explicit type or the value in one of the items
				let container_type = if let Some(type_) = type_ {
					self.resolve_type_annotation(type_, env, statement_idx)
				} else if !items.is_empty() {
					let some_val_type = self.type_check_exp(items.iter().next().unwrap(), env, statement_idx, context);
					self.types.add_type(Type::Set(some_val_type))
				} else {
					self.expr_error(exp, "Cannot infer type of empty set".to_owned());
					self.types.add_type(Type::Set(self.types.anything()))
				};

				let element_type = match *container_type {
					Type::Set(t) => t,
					Type::MutSet(t) => t,
					_ => self.expr_error(exp, format!("Expected \"Set\" type, found \"{}\"", container_type)),
				};

				// Verify all types are the same as the inferred type
				for v in items.iter() {
					let t = self.type_check_exp(v, env, statement_idx, context);
					self.validate_type(t, element_type, v);
				}

				container_type
			}
			ExprKind::FunctionClosure(func_def) => {
				// TODO: make sure this function returns on all control paths when there's a return type (can be done by recursively traversing the statements and making sure there's a "return" statements in all control paths)

				if matches!(func_def.signature.flight, Phase::Inflight) {
					self.unimplemented_type("Inflight function signature"); // TODO: what typechecking do we need here?self??
				}

				// Create a type_checker function signature from the AST function definition, assuming success we can add this function to the env
				let function_type = self.resolve_type_annotation(
					&TypeAnnotation::FunctionSignature(func_def.signature.clone()),
					env,
					statement_idx,
				);
				let sig = function_type.as_function_sig().unwrap();

				// Create an environment for the function
				let mut function_env = SymbolEnv::new(
					Some(env.get_ref()),
					sig.return_type,
					false,
					false,
					func_def.signature.flight,
					statement_idx,
				);
				self.add_arguments_to_env(&func_def.parameters, &sig, &mut function_env);
				func_def.statements.set_env(function_env);

				self.inner_scopes.push(&func_def.statements);

				function_type
			}
		};
		exp.evaluated_type.replace(Some(t));
		t
	}

	/// Validate that a given map can be assigned to a variable of given struct type
	fn validate_structural_type(
		&mut self,
		object: &BTreeMap<Symbol, Expr>,
		expected_type: &TypeRef,
		value: &Expr,
		env: &SymbolEnv,
		statement_idx: usize,
		context: &TypeCheckerContext,
	) {
		let expected_struct = if let Some(expected_struct) = expected_type.as_struct() {
			expected_struct
		} else {
			self.expr_error(value, format!("Named arguments provided for non-struct argument"));
			return;
		};

		// Verify that there are no extraneous fields
		// Also map original field names to the ones in the struct type
		let mut field_map = BTreeMap::new();
		for (k, _) in object.iter() {
			let field = expected_struct.env.try_lookup(&k.name, None);
			if let Some(field) = field {
				let field_type = field
					.as_variable()
					.expect("Expected struct field to be a variable in the struct env")
					.type_;
				field_map.insert(k.name.clone(), (k, field_type));
			} else {
				self.expr_error(value, format!("\"{}\" is not a field of \"{}\"", k.name, expected_type));
			}
		}

		// Verify that all non-optional fields are present and are of the right type
		for (k, v) in expected_struct.env.iter(true).map(|(k, v, _)| {
			(
				k,
				v.as_variable()
					.expect("Expected struct field to be a variable in the struct env")
					.type_,
			)
		}) {
			if let Some((symb, expected_field_type)) = field_map.get(&k) {
				let provided_exp = object.get(symb).unwrap();
				let t = self.type_check_exp(provided_exp, env, statement_idx, context);
				self.validate_type(t, *expected_field_type, provided_exp);
			} else if !v.is_option() {
				self.expr_error(
					value,
					format!(
						"Missing required field \"{}\" from \"{}\"",
						k, expected_struct.name.name
					),
				);
			}
		}
	}

	fn validate_type(&mut self, actual_type: TypeRef, expected_type: TypeRef, value: &Expr) {
		self.validate_type_in(actual_type, &[expected_type], value)
	}

	fn validate_type_in(&mut self, actual_type: TypeRef, expected_types: &[TypeRef], value: &Expr) {
		assert!(expected_types.len() > 0);
		if !actual_type.is_anything()
			&& !expected_types
				.iter()
				.any(|expected| actual_type.is_subtype_of(&expected))
		{
			self.diagnostics.borrow_mut().insert(Diagnostic {
				message: if expected_types.len() > 1 {
					let expected_types_list = expected_types
						.iter()
						.map(|t| format!("{}", t))
						.collect::<Vec<String>>()
						.join(",");
					format!(
						"Expected type to be one of \"{}\", but got \"{}\" instead",
						expected_types_list, actual_type
					)
				} else {
					format!(
						"Expected type to be \"{}\", but got \"{}\" instead",
						expected_types[0], actual_type
					)
				},
				span: Some(value.span.clone()),
				level: DiagnosticLevel::Error,
			});
		}
	}

	pub fn type_check_scope(&mut self, scope: &Scope) {
		assert!(self.inner_scopes.is_empty());
		let context = TypeCheckerContext { in_json: false };
		for statement in scope.statements.iter() {
			self.type_check_statement(statement, scope.env.borrow_mut().as_mut().unwrap(), &context);
		}
		let inner_scopes = self.inner_scopes.drain(..).collect::<Vec<_>>();
		for inner_scope in inner_scopes {
			self.type_check_scope(unsafe { &*inner_scope });
		}
	}

	fn resolve_type_annotation(&mut self, annotation: &TypeAnnotation, env: &SymbolEnv, statement_idx: usize) -> TypeRef {
		match annotation {
			TypeAnnotation::Number => self.types.number(),
			TypeAnnotation::String => self.types.string(),
			TypeAnnotation::Bool => self.types.bool(),
			TypeAnnotation::Duration => self.types.duration(),
			TypeAnnotation::Json => self.types.json(),
			TypeAnnotation::MutJson => self.types.mut_json(),
			TypeAnnotation::Optional(v) => {
				let value_type = self.resolve_type_annotation(v, env, statement_idx);
				self.types.add_type(Type::Optional(value_type))
			}
			TypeAnnotation::FunctionSignature(ast_sig) => {
				let mut args = vec![];
				for arg in ast_sig.parameters.iter() {
					args.push(self.resolve_type_annotation(arg, env, statement_idx));
				}
				let sig = FunctionSignature {
					parameters: args,
					return_type: ast_sig.return_type.as_ref().map_or(self.types.void(), |t| {
						self.resolve_type_annotation(t, env, statement_idx)
					}),
					flight: ast_sig.flight,
					js_override: None,
				};
				// TODO: avoid creating a new type for each function_sig resolution
				self.types.add_type(Type::Function(sig))
			}
			TypeAnnotation::UserDefined(user_defined_type) => {
				resolve_user_defined_type(user_defined_type, env, statement_idx).unwrap_or_else(|e| self.type_error(e))
			}
			TypeAnnotation::Array(v) => {
				let value_type = self.resolve_type_annotation(v, env, statement_idx);
				// TODO: avoid creating a new type for each array resolution
				self.types.add_type(Type::Array(value_type))
			}
			TypeAnnotation::MutArray(v) => {
				let value_type = self.resolve_type_annotation(v, env, statement_idx);
				// TODO: avoid creating a new type for each array resolution
				self.types.add_type(Type::MutArray(value_type))
			}
			TypeAnnotation::Set(v) => {
				let value_type = self.resolve_type_annotation(v, env, statement_idx);
				// TODO: avoid creating a new type for each set resolution
				self.types.add_type(Type::Set(value_type))
			}
			TypeAnnotation::MutSet(v) => {
				let value_type = self.resolve_type_annotation(v, env, statement_idx);
				// TODO: avoid creating a new type for each set resolution
				self.types.add_type(Type::MutSet(value_type))
			}
			TypeAnnotation::Map(v) => {
				let value_type = self.resolve_type_annotation(v, env, statement_idx);
				// TODO: avoid creating a new type for each map resolution
				self.types.add_type(Type::Map(value_type))
			}
			TypeAnnotation::MutMap(v) => {
				let value_type = self.resolve_type_annotation(v, env, statement_idx);
				// TODO: avoid creating a new type for each map resolution
				self.types.add_type(Type::MutMap(value_type))
			}
		}
	}

	fn type_check_statement(&mut self, stmt: &Stmt, env: &mut SymbolEnv, context: &TypeCheckerContext) {
		match &stmt.kind {
			StmtKind::VariableDef {
				reassignable,
				var_name,
				initial_value,
				type_,
			} => {
				let explicit_type = type_.as_ref().map(|t| self.resolve_type_annotation(t, env, stmt.idx));
				let inferred_type = self.type_check_exp(initial_value, env, stmt.idx, context);
				if inferred_type.is_void() {
					self.type_error(TypeError {
						message: format!("Cannot assign expression of type \"{}\" to a variable", inferred_type),
						span: var_name.span.clone(),
					});
				}
				if let Some(explicit_type) = explicit_type {
					self.validate_type(inferred_type, explicit_type, initial_value);
					match env.define(
						var_name,
						SymbolKind::make_variable(explicit_type, *reassignable, env.flight),
						StatementIdx::Index(stmt.idx),
					) {
						Err(type_error) => {
							self.type_error(type_error);
						}
						_ => {}
					};
				} else {
					match env.define(
						var_name,
						SymbolKind::make_variable(inferred_type, *reassignable, env.flight),
						StatementIdx::Index(stmt.idx),
					) {
						Err(type_error) => {
							self.type_error(type_error);
						}
						_ => {}
					};
				}
			}
			StmtKind::ForLoop {
				iterator,
				iterable,
				statements,
			} => {
				// TODO: Expression must be iterable
				let exp_type = self.type_check_exp(iterable, env, stmt.idx, context);

				let iterator_type = match &*exp_type {
					// These are builtin iterables that have a clear/direct iterable type
					Type::Array(t) => *t,
					Type::Set(t) => *t,
					Type::MutArray(t) => *t,
					Type::MutSet(t) => *t,

					// TODO: Handle non-builtin iterables
					t => {
						self.type_error(TypeError {
							message: format!("Unable to iterate over \"{}\"", t),
							span: iterable.span.clone(),
						});
						self.types.anything()
					}
				};

				let mut scope_env = SymbolEnv::new(Some(env.get_ref()), env.return_type, false, false, env.flight, stmt.idx);
				match scope_env.define(
					&iterator,
					SymbolKind::make_variable(iterator_type, false, env.flight),
					StatementIdx::Top,
				) {
					Err(type_error) => {
						self.type_error(type_error);
					}
					_ => {}
				};
				statements.set_env(scope_env);

				self.inner_scopes.push(statements);
			}
			StmtKind::While { condition, statements } => {
				let cond_type = self.type_check_exp(condition, env, stmt.idx, context);
				self.validate_type(cond_type, self.types.bool(), condition);

				statements.set_env(SymbolEnv::new(
					Some(env.get_ref()),
					env.return_type,
					false,
					false,
					env.flight,
					stmt.idx,
				));

				self.inner_scopes.push(statements);
			}
			StmtKind::If {
				condition,
				statements,
				elif_statements,
				else_statements,
			} => {
				let cond_type = self.type_check_exp(condition, env, stmt.idx, context);
				self.validate_type(cond_type, self.types.bool(), condition);

				statements.set_env(SymbolEnv::new(
					Some(env.get_ref()),
					env.return_type,
					false,
					false,
					env.flight,
					stmt.idx,
				));
				self.inner_scopes.push(statements);

				for elif_scope in elif_statements {
					let cond_type = self.type_check_exp(&elif_scope.condition, env, stmt.idx, context);
					self.validate_type(cond_type, self.types.bool(), condition);

					(&elif_scope.statements).set_env(SymbolEnv::new(
						Some(env.get_ref()),
						env.return_type,
						false,
						false,
						env.flight,
						stmt.idx,
					));
					self.inner_scopes.push(&elif_scope.statements);
				}

				if let Some(else_scope) = else_statements {
					else_scope.set_env(SymbolEnv::new(
						Some(env.get_ref()),
						env.return_type,
						false,
						false,
						env.flight,
						stmt.idx,
					));
					self.inner_scopes.push(else_scope);
				}
			}
			StmtKind::Expression(e) => {
				self.type_check_exp(e, env, stmt.idx, context);
			}
			StmtKind::Assignment { variable, value } => {
				let exp_type = self.type_check_exp(value, env, stmt.idx, context);
				let var_info = self.resolve_reference(variable, env, stmt.idx, context);
				if !var_info.reassignable {
					self.stmt_error(stmt, format!("Variable {} is not reassignable ", variable));
				}
				self.validate_type(exp_type, var_info.type_, value);
			}
			StmtKind::Bring {
				module_name,
				identifier,
			} => {
				// library_name is the name of the library we are importing from the JSII world
				let library_name: String;
				// namespace_filter describes what types we are importing from the library
				// e.g. [] means we are importing everything from `mylib`
				// e.g. ["ns1", "ns2"] means we are importing everything from `mylib.ns1.ns2`
				let namespace_filter: Vec<String>;
				// alias is the symbol we are giving to the imported library or namespace
				let alias: &Symbol;

				if module_name.name.starts_with('"') && module_name.name.ends_with('"') {
					// case 1: bring "library_name" as identifier;
					if identifier.is_none() {
						self.stmt_error(
							stmt,
							format!(
								"bring {} must be assigned to an identifier (e.g. bring \"foo\" as foo)",
								module_name.name
							),
						);
						return;
					}
					// We assume we have a jsii library and we use `module_name` as the library name, and set no
					// namespace filter (we only support importing a full library at the moment)
					library_name = module_name.name[1..module_name.name.len() - 1].to_string();
					namespace_filter = vec![];
					alias = identifier.as_ref().unwrap();
				} else {
					// case 2: bring module_name;
					// case 3: bring module_name as identifier;
					match module_name.name.as_str() {
						// If the module name is a built-in module, then we use @winglang/sdk as the library name,
						// and import the module as a namespace. If the user doesn't specify an identifier, then
						// we use the module name as the identifier.
						// For example, `bring fs` will import the `fs` namespace from @winglang/sdk and assign it
						// to an identifier named `fs`.
						WINGSDK_CLOUD_MODULE | WINGSDK_FS_MODULE => {
							library_name = WINGSDK_ASSEMBLY_NAME.to_string();
							namespace_filter = vec![module_name.name.clone()];
							alias = identifier.as_ref().unwrap_or(&module_name);
						}
						WINGSDK_STD_MODULE => {
							self.stmt_error(stmt, format!("Redundant bring of \"{}\"", WINGSDK_STD_MODULE));
							return;
						}
						_ => {
							self.stmt_error(stmt, format!("\"{}\" is not a built-in module", module_name.name));
							return;
						}
					}
				};

				self.add_module_to_env(env, library_name, namespace_filter, &alias, Some(&stmt));
			}
			StmtKind::Scope(scope) => {
				scope.set_env(SymbolEnv::new(
					Some(env.get_ref()),
					env.return_type,
					false,
					false,
					env.flight,
					stmt.idx,
				));
				self.inner_scopes.push(scope)
			}
			StmtKind::Return(exp) => {
				if let Some(return_expression) = exp {
					let return_type = self.type_check_exp(return_expression, env, stmt.idx, context);
					if !env.return_type.is_void() {
						self.validate_type(return_type, env.return_type, return_expression);
					} else {
						self.stmt_error(
							stmt,
							format!("Return statement outside of function cannot return a value."),
						);
					}
				} else {
					if !env.return_type.is_void() {
						self.stmt_error(
							stmt,
							format!("Expected return statement to return type {}", env.return_type),
						);
					}
				}
			}
			StmtKind::Class(AstClass {
				name,
				fields,
				methods,
				parent,
				constructor,
				is_resource,
			}) => {
				// Resources cannot be defined inflight
				assert!(!*is_resource || env.flight == Phase::Preflight);

				if *is_resource {
					// TODO
				}

				// Verify parent is actually a known Class/Resource and get their env
				let (parent_class, parent_class_env) = if let Some(parent_type) = parent {
					let t = resolve_user_defined_type(parent_type, env, stmt.idx).unwrap_or_else(|e| self.type_error(e));
					if *is_resource {
						if let Type::Resource(ref class) = *t {
							(Some(t), Some(class.env.get_ref()))
						} else {
							panic!("Resource {}'s parent {} is not a resource", name, t);
						}
					} else {
						if let Type::Class(ref class) = *t {
							(Some(t), Some(class.env.get_ref()))
						} else {
							self.general_type_error(format!("Class {}'s parent \"{}\" is not a class", name, t));
							(None, None)
						}
					}
				} else {
					(None, None)
				};

				// Create environment representing this class, for now it'll be empty just so we can support referencing ourselves from the class definition.
				let dummy_env = SymbolEnv::new(None, self.types.void(), true, false, env.flight, stmt.idx);

				// Create the resource/class type and add it to the current environment (so class implementation can reference itself)
				let class_spec = Class {
					should_case_convert_jsii: false,
					name: name.clone(),
					fqn: None,
					env: dummy_env,
					parent: parent_class,
<<<<<<< HEAD
					implements: vec![],    // TODO parse AST information - https://github.com/winglang/wing/issues/1697
=======
					is_abstract: false,
>>>>>>> 89727414
					type_parameters: None, // TODO no way to have generic args in wing yet
				};
				let mut class_type = self.types.add_type(if *is_resource {
					Type::Resource(class_spec)
				} else {
					Type::Class(class_spec)
				});
				match env.define(name, SymbolKind::Type(class_type), StatementIdx::Top) {
					Err(type_error) => {
						self.type_error(type_error);
					}
					_ => {}
				};

				// Create a the real class environment to be filled with the class AST types
				let mut class_env = SymbolEnv::new(parent_class_env, self.types.void(), true, false, env.flight, stmt.idx);

				// Add fields to the class env
				for field in fields.iter() {
					let field_type = self.resolve_type_annotation(&field.member_type, env, stmt.idx);
					match class_env.define(
						&field.name,
						if field.is_static {
							SymbolKind::make_variable(field_type, field.reassignable, field.flight)
						} else {
							SymbolKind::make_instance_variable(field_type, field.reassignable, field.flight)
						},
						StatementIdx::Top,
					) {
						Err(type_error) => {
							self.type_error(type_error);
						}
						_ => {}
					};
				}
				// Add methods to the class env
				for (method_name, method_def) in methods.iter() {
					let mut sig = method_def.signature.clone();

					// Add myself as first parameter to all non static class methods (self)
					if !method_def.is_static {
						sig.parameters.insert(
							0,
							TypeAnnotation::UserDefined(UserDefinedType {
								root: name.clone(),
								fields: vec![],
							}),
						);
					}

					let method_type = self.resolve_type_annotation(&TypeAnnotation::FunctionSignature(sig), env, stmt.idx);
					match class_env.define(
						method_name,
						if method_def.is_static {
							SymbolKind::make_variable(method_type, false, method_def.signature.flight)
						} else {
							SymbolKind::make_instance_variable(method_type, false, method_def.signature.flight)
						},
						StatementIdx::Top,
					) {
						Err(type_error) => {
							self.type_error(type_error);
						}
						_ => {}
					};
				}

				// Add the constructor to the class env
				let constructor_type = self.resolve_type_annotation(
					&TypeAnnotation::FunctionSignature(constructor.signature.clone()),
					env,
					stmt.idx,
				);
				match class_env.define(
					&Symbol {
						name: WING_CONSTRUCTOR_NAME.into(),
						span: name.span.clone(),
					},
					SymbolKind::make_variable(constructor_type, false, constructor.signature.flight),
					StatementIdx::Top,
				) {
					Err(type_error) => {
						self.type_error(type_error);
					}
					_ => {}
				};

				// Replace the dummy class environment with the real one before type checking the methods
				class_type.as_mut_class_or_resource().unwrap().env = class_env;
				let class_env = &class_type.as_class_or_resource().unwrap().env;

				// Type check constructor
				let constructor_sig = if let Type::Function(ref s) = *constructor_type {
					s
				} else {
					panic!(
						"Constructor of {} isn't defined as a function in the class environment",
						name
					);
				};

				// Create constructor environment and prime it with args
				let mut constructor_env = SymbolEnv::new(
					Some(env.get_ref()),
					constructor_sig.return_type,
					false,
					true,
					constructor.signature.flight,
					stmt.idx,
				);
				self.add_arguments_to_env(&constructor.parameters, constructor_sig, &mut constructor_env);
				// Prime the constructor environment with `this`
				constructor_env
					.define(
						&Symbol {
							name: "this".into(),
							span: name.span.clone(),
						},
						SymbolKind::make_variable(class_type, false, constructor_env.flight),
						StatementIdx::Top,
					)
					.expect("Expected `this` to be added to constructor env");
				constructor.statements.set_env(constructor_env);
				// Check function scope
				self.inner_scopes.push(&constructor.statements);

				// TODO: handle member/method overrides in our env based on whatever rules we define in our spec

				// Type check methods
				for (method_name, method_def) in methods.iter() {
					// Lookup the method in the class_env
					let method_type = class_env
						.lookup(method_name, None)
						.expect("Expected method to be in class env")
						.as_variable()
						.expect("Expected method to be a variable")
						.type_;

					let method_sig = method_type
						.as_function_sig()
						.expect("Expected method type to be a function signature");

					// Create method environment and prime it with args
					let mut method_env = SymbolEnv::new(
						Some(env.get_ref()),
						method_sig.return_type,
						false,
						false,
						method_sig.flight,
						stmt.idx,
					);
					// Add `this` as first argument
					let mut actual_parameters = vec![];
					if !method_def.is_static {
						actual_parameters.push((
							Symbol {
								name: "this".into(),
								span: method_name.span.clone(),
							},
							false,
						));
					}
					actual_parameters.extend(method_def.parameters.clone());
					self.add_arguments_to_env(&actual_parameters, method_sig, &mut method_env);
					method_def.statements.set_env(method_env);
					self.inner_scopes.push(&method_def.statements);
				}

				// TODO: type check interfaces - https://github.com/winglang/wing/issues/1697
			}
			StmtKind::Struct { name, extends, members } => {
				// Note: structs don't have a parent environment, instead they flatten their parent's members into the struct's env.
				//   If we encounter an existing member with the same name and type we skip it, if the types are different we
				//   fail type checking.

				// Create an environment for the struct
				let mut struct_env = SymbolEnv::new(None, self.types.void(), true, false, env.flight, stmt.idx);

				// Add fields to the struct env
				for field in members.iter() {
					let field_type = self.resolve_type_annotation(&field.member_type, env, stmt.idx);
					match struct_env.define(
						&field.name,
						SymbolKind::make_variable(field_type, false, field.flight),
						StatementIdx::Top,
					) {
						Err(type_error) => {
							self.type_error(type_error);
						}
						_ => {}
					};
				}

				// Add members from the structs parents
				let extends_types = extends
					.iter()
					.filter_map(|parent| match env.lookup(&parent, Some(stmt.idx)) {
						Ok(kind) => match &*kind {
							SymbolKind::Type(_type) => Some(*_type),
							_ => {
								self.type_error(TypeError {
									message: format!("Expected {} to be a type", parent),
									span: parent.span.clone(),
								});
								None
							}
						},
						Err(type_error) => {
							self.type_error(type_error);
							None
						}
					})
					.collect::<Vec<_>>();

				if let Err(e) = add_parent_members_to_struct_env(&extends_types, name, &mut struct_env) {
					self.type_error(e);
				}
				match env.define(
					name,
					SymbolKind::Type(self.types.add_type(Type::Struct(Struct {
						name: name.clone(),
						extends: extends_types,
						env: struct_env,
					}))),
					StatementIdx::Top,
				) {
					Err(type_error) => {
						self.type_error(type_error);
					}
					_ => {}
				};
			}
			StmtKind::Enum { name, values } => {
				let enum_type_ref = self.types.add_type(Type::Enum(Enum {
					name: name.clone(),
					values: values.clone(),
				}));

				match env.define(name, SymbolKind::Type(enum_type_ref), StatementIdx::Top) {
					Err(type_error) => {
						self.type_error(type_error);
					}
					_ => {}
				};
			}
			StmtKind::TryCatch {
				try_statements,
				catch_block,
				finally_statements,
			} => {
				// Create a new environment for the try block
				let try_env = SymbolEnv::new(Some(env.get_ref()), env.return_type, false, false, env.flight, stmt.idx);
				try_statements.set_env(try_env);
				self.inner_scopes.push(try_statements);

				// Create a new environment for the catch block
				if let Some(catch_block) = catch_block {
					let mut catch_env = SymbolEnv::new(Some(env.get_ref()), env.return_type, false, false, env.flight, stmt.idx);

					// Add the exception variable to the catch block
					if let Some(exception_var) = &catch_block.exception_var {
						match catch_env.define(
							exception_var,
							SymbolKind::make_variable(self.types.string(), false, env.flight),
							StatementIdx::Top,
						) {
							Err(type_error) => {
								self.type_error(type_error);
							}
							_ => {}
						}
					}
					catch_block.statements.set_env(catch_env);
					self.inner_scopes.push(&catch_block.statements);
				}

				// Create a new environment for the finally block
				if let Some(finally_statements) = finally_statements {
					let finally_env = SymbolEnv::new(Some(env.get_ref()), env.return_type, false, false, env.flight, stmt.idx);
					finally_statements.set_env(finally_env);
					self.inner_scopes.push(finally_statements);
				}
			}
		}
	}

	fn add_module_to_env(
		&mut self,
		env: &mut SymbolEnv,
		library_name: String,
		namespace_filter: Vec<String>,
		alias: &Symbol,
		// the statement that initiated the bring, if any
		stmt: Option<&Stmt>,
	) {
		let mut wingii_types = wingii::type_system::TypeSystem::new();

		// Loading the SDK is handled different from loading any other jsii modules because with the SDK we provide an exact
		// location to locate the SDK, whereas for the other modules we need to search for them from the source directory.
		let assembly_name = if library_name == WINGSDK_ASSEMBLY_NAME {
			match load_sdk(&mut wingii_types) {
				Ok(value) => value,
				Err(err) => {
					self.type_error(TypeError {
						message: format!("Cannot locate Wing standard library"),
						span: stmt.map(|s| s.span.clone()).unwrap_or(WingSpan::global()),
					});
					debug!("{:?}", err);
					return;
				}
			}
		} else {
			let wingii_loader_options = wingii::type_system::AssemblyLoadOptions { root: true, deps: true };
			let source_dir = self.source_path.parent().unwrap().to_str().unwrap();
			let assembly_name = match wingii_types.load_dep(library_name.as_str(), source_dir, &wingii_loader_options) {
				Ok(name) => name,
				Err(type_error) => {
					self.type_error(TypeError {
						message: format!("Cannot find module \"{}\" in source directory", library_name),
						span: stmt.map(|s| s.span.clone()).unwrap_or(WingSpan::global()),
					});
					debug!("{:?}", type_error);
					return;
				}
			};
			assembly_name
		};

		debug!("Loaded JSII assembly {}", assembly_name);

		let mut jsii_importer = JsiiImporter::new(
			&wingii_types,
			&assembly_name,
			&namespace_filter,
			&alias,
			self.types,
			stmt.map(|s| s.idx).unwrap_or(0),
			env,
		);
		jsii_importer.import_to_env();
	}

	/// Add function arguments to the function's environment
	///
	/// #Arguments
	///
	/// * `args` - List of aruments to add, each element is a tuple of the arugment symbol and whether it's
	///   reassignable arg or not. Note that the argument types are figured out from `sig`.
	/// * `sig` - The function signature (used to figure out the type of each argument).
	/// * `env` - The function's environment to prime with the args.
	///
	fn add_arguments_to_env(&mut self, args: &Vec<(Symbol, bool)>, sig: &FunctionSignature, env: &mut SymbolEnv) {
		assert!(args.len() == sig.parameters.len());
		for (arg, arg_type) in args.iter().zip(sig.parameters.iter()) {
			match env.define(
				&arg.0,
				SymbolKind::make_variable(*arg_type, arg.1, env.flight),
				StatementIdx::Top,
			) {
				Err(type_error) => {
					self.type_error(type_error);
				}
				_ => {}
			};
		}
	}

	/// Hydrate `@typeparam`s in a type reference with a given type argument
	///
	/// # Arguments
	///
	/// * `env` - The environment to use for looking up the original type
	/// * `original_fqn` - The fully qualified name of the original type
	/// * `type_param` - The type argument to use for the `any`
	///
	/// # Returns
	/// The hydrated type reference
	///
	fn hydrate_class_type_arguments(
		&mut self,
		env: &SymbolEnv,
		original_fqn: &str,
		type_params: Vec<TypeRef>,
	) -> TypeRef {
		let original_type = env.lookup_nested_str(original_fqn, None).unwrap().as_type().unwrap();
		let original_type_class = original_type.as_class().unwrap();
		let original_type_params = if let Some(tp) = original_type_class.type_parameters.as_ref() {
			tp
		} else {
			panic!(
				"\"{}\" does not have type parameters and does not need hydration",
				original_fqn
			);
		};

		if original_type_params.len() != type_params.len() {
			return self.general_type_error(format!(
				"Type \"{}\" has {} type parameters, but {} were provided",
				original_fqn,
				original_type_params.len(),
				type_params.len()
			));
		}

		let new_env = SymbolEnv::new(
			None,
			original_type_class.env.return_type,
			true,
			false,
			Phase::Independent,
			0,
		);
		let tt = Type::Class(Class {
			name: original_type_class.name.clone(),
			env: new_env,
			fqn: Some(original_fqn.to_string()),
			parent: original_type_class.parent,
			implements: original_type_class.implements.clone(),
			should_case_convert_jsii: original_type_class.should_case_convert_jsii,
			is_abstract: original_type_class.is_abstract,
			type_parameters: Some(type_params.clone()),
		});

		// TODO: here we add a new type regardless whether we already "hydrated" `original_type` with these `type_params`. Cache!
		let mut new_type = self.types.add_type(tt);
		let new_type_class = new_type.as_mut_class_or_resource().unwrap();

		// Add symbols from original type to new type
		// Note: this is currently limited to top-level function signatures and fields
		for (type_index, original_type_param) in original_type_params.iter().enumerate() {
			let new_type_arg = type_params[type_index];
			for (name, symbol, _) in original_type_class.env.iter(true) {
				match symbol {
					SymbolKind::Variable(VariableInfo {
						type_: v,
						reassignable,
						flight,
						is_static,
					}) => {
						// Replace type params in function signatures
						if let Some(sig) = v.as_function_sig() {
							let new_return_type = if sig.return_type.is_same_type_as(original_type_param) {
								new_type_arg
							} else {
								// Handle generic return types
								// TODO: If a generic class has a method that returns another generic, it must be a builtin
								if let Some(c) = sig.return_type.as_class() {
									if c.type_parameters.is_some() {
										let fqn = format!("{}.{}", WINGSDK_STD_MODULE, c.name.name);
										match fqn.as_str() {
											WINGSDK_MUT_ARRAY => self.types.add_type(Type::MutArray(new_type_arg)),
											WINGSDK_ARRAY => self.types.add_type(Type::Array(new_type_arg)),
											WINGSDK_MAP => self.types.add_type(Type::Map(new_type_arg)),
											WINGSDK_MUT_MAP => self.types.add_type(Type::MutMap(new_type_arg)),
											WINGSDK_SET => self.types.add_type(Type::Set(new_type_arg)),
											WINGSDK_MUT_SET => self.types.add_type(Type::MutSet(new_type_arg)),
											_ => self.general_type_error(format!("\"{}\" is not a supported generic return type", fqn)),
										}
									} else {
										sig.return_type
									}
								} else {
									sig.return_type
								}
							};

							let new_args: Vec<UnsafeRef<Type>> = sig
								.parameters
								.iter()
								.map(|arg| {
									if arg.is_same_type_as(original_type_param) {
										new_type_arg
									} else {
										*arg
									}
								})
								.collect();

							let new_sig = FunctionSignature {
								parameters: new_args,
								return_type: new_return_type,
								flight: sig.flight.clone(),
								js_override: sig.js_override.clone(),
							};

							match new_type_class.env.define(
								// TODO: Original symbol is not available. SymbolKind::Variable should probably expose it
								&Symbol {
									name: name.clone(),
									span: WingSpan::global(),
								},
								if *is_static {
									SymbolKind::make_variable(self.types.add_type(Type::Function(new_sig)), *reassignable, *flight)
								} else {
									SymbolKind::make_instance_variable(
										self.types.add_type(Type::Function(new_sig)),
										*reassignable,
										*flight,
									)
								},
								StatementIdx::Top,
							) {
								Err(type_error) => {
									self.type_error(type_error);
								}
								_ => {}
							}
						} else if let Some(VariableInfo {
							type_: var,
							reassignable,
							flight,
							is_static: _static,
						}) = symbol.as_variable()
						{
							let new_var_type = if var.is_same_type_as(original_type_param) {
								new_type_arg
							} else {
								var
							};
							match new_type_class.env.define(
								// TODO: Original symbol is not available. SymbolKind::Variable should probably expose it
								&Symbol {
									name: name.clone(),
									span: WingSpan::global(),
								},
								SymbolKind::make_variable(new_var_type, reassignable, flight),
								StatementIdx::Top,
							) {
								Err(type_error) => {
									self.type_error(type_error);
								}
								_ => {}
							}
						}
					}
					_ => {
						panic!("Unexpected symbol kind: {:?} in class env", symbol)
					}
				}
			}
		}

		return new_type;
	}

	/// Check if this expression is actually a reference to a type. The parser doesn't distinguish between a `some_expression.field` and `SomeType.field`.
	/// This function checks if the expression is a reference to a user define type and if it is it returns it. If not it returns `None`.
	fn expr_maybe_type(&mut self, expr: &Expr, env: &SymbolEnv, statement_idx: usize) -> Option<UserDefinedType> {
		// TODO: we currently don't handle parenthesized expressions correctly so something like `(MyEnum).A` or `std.(namespace.submodule).A` will return true, is this a problem?
		let mut path = vec![];
		let mut curr_expr = expr;
		loop {
			match &curr_expr.kind {
				ExprKind::Reference(reference) => match reference {
					Reference::Identifier(symbol) => {
						path.push(symbol.clone());
						break;
					}
					Reference::InstanceMember { object, property } => {
						path.push(property.clone());
						curr_expr = &object;
					}
					Reference::TypeMember { .. } => {
						panic!("Type property references cannot be a type name because they have a property");
					}
				},
				_ => return None,
			}
		}
		let root = path.pop().unwrap();
		path.reverse();
		let user_type_annotation = UserDefinedType { root, fields: path };

		resolve_user_defined_type(&user_type_annotation, env, statement_idx)
			.ok()
			.map(|_| user_type_annotation)
	}

	fn resolve_reference(
		&mut self,
		reference: &Reference,
		env: &SymbolEnv,
		statement_idx: usize,
		context: &TypeCheckerContext,
	) -> VariableInfo {
		match reference {
			Reference::Identifier(symbol) => match env.lookup(symbol, Some(statement_idx)) {
				Ok(var) => {
					if let Some(var) = var.as_variable() {
						var
					} else {
						self.variable_error(TypeError {
							message: format!("Expected identifier {}, to be a variable, but it's a {}", symbol, var),
							span: symbol.span.clone(),
						})
					}
				}
				Err(type_error) => self.variable_error(type_error),
			},
			Reference::InstanceMember { object, property } => {
				// There's a special case where the object is actually a type and the property is either a static member or an enum variant.
				// In this case the type might even be namespaced (recursive nested reference). We need to detect this and transform this
				// reference into a type reference.
				if let Some(user_type_annotation) = self.expr_maybe_type(object, env, statement_idx) {
					// We can't get here twice, we can safely assume that if we're here the `object` part of the reference doesn't have and evaluated type yet.
					assert!(object.evaluated_type.borrow().is_none());

					// Create a type reference out of this nested reference and call ourselves again
					let new_ref = Reference::TypeMember {
						type_: user_type_annotation,
						property: property.clone(),
					};
					// Replace the reference with the new one, this is unsafe because `reference` isn't mutable and theoretically someone may
					// hold anoter reference to it. But our AST doesn't hold up/cross references so this is safe as long as we return right.
					let const_ptr = reference as *const Reference;
					let mut_ptr = const_ptr as *mut Reference;
					unsafe {
						// We don't use the return value but need to call replace so it'll drop the old value
						_ = std::mem::replace(&mut *mut_ptr, new_ref);
					}
					return self.resolve_reference(reference, env, statement_idx, context);
				}

				// Special case: if the object expression is a simple reference to `this` and we're inside the init function then
				// we'll consider all properties as reassignable regardless of whether they're `var`.
				let mut force_reassignable = false;
				if let ExprKind::Reference(Reference::Identifier(symb)) = &object.kind {
					if symb.name == "this" {
						if let Ok((kind, info)) = env.lookup_ext(symb, Some(statement_idx)) {
							// `this` resreved symbol should always be a variable
							assert!(matches!(kind, SymbolKind::Variable(_)));
							force_reassignable = info.init;
						}
					}
				}

				let instance_type = self.type_check_exp(object, env, statement_idx, context);
				let res = match *instance_type {
					Type::Class(ref class) | Type::Resource(ref class) => self.get_property_from_class(class, property),
					Type::Anything => VariableInfo {
						type_: instance_type,
						reassignable: false,
						flight: env.flight,
						is_static: false,
					},

					// Lookup wingsdk std types, hydrating generics if necessary
					Type::Array(t) => {
						let new_class = self.hydrate_class_type_arguments(env, WINGSDK_ARRAY, vec![t]);
						self.get_property_from_class(new_class.as_class().unwrap(), property)
					}
					Type::MutArray(t) => {
						let new_class = self.hydrate_class_type_arguments(env, WINGSDK_MUT_ARRAY, vec![t]);
						self.get_property_from_class(new_class.as_class().unwrap(), property)
					}
					Type::Set(t) => {
						let new_class = self.hydrate_class_type_arguments(env, WINGSDK_SET, vec![t]);
						self.get_property_from_class(new_class.as_class().unwrap(), property)
					}
					Type::MutSet(t) => {
						let new_class = self.hydrate_class_type_arguments(env, WINGSDK_MUT_SET, vec![t]);
						self.get_property_from_class(new_class.as_class().unwrap(), property)
					}
					Type::Map(t) => {
						let new_class = self.hydrate_class_type_arguments(env, WINGSDK_MAP, vec![t]);
						self.get_property_from_class(new_class.as_class().unwrap(), property)
					}
					Type::MutMap(t) => {
						let new_class = self.hydrate_class_type_arguments(env, WINGSDK_MUT_MAP, vec![t]);
						self.get_property_from_class(new_class.as_class().unwrap(), property)
					}
					Type::Json => self.get_property_from_class(
						env
							.lookup_nested_str(WINGSDK_JSON, None)
							.unwrap()
							.as_type()
							.unwrap()
							.as_class()
							.unwrap(),
						property,
					),
					Type::MutJson => self.get_property_from_class(
						env
							.lookup_nested_str(WINGSDK_MUT_JSON, None)
							.unwrap()
							.as_type()
							.unwrap()
							.as_class()
							.unwrap(),
						property,
					),
					Type::String => self.get_property_from_class(
						env
							.lookup_nested_str(WINGSDK_STRING, None)
							.unwrap()
							.as_type()
							.unwrap()
							.as_class()
							.unwrap(),
						property,
					),
					Type::Duration => self.get_property_from_class(
						env
							.lookup_nested_str(WINGSDK_DURATION, None)
							.unwrap()
							.as_type()
							.unwrap()
							.as_class()
							.unwrap(),
						property,
					),

					_ => VariableInfo {
						type_: self.expr_error(
							object,
							format!(
								"Expression must be a class or resource instance to access property \"{}\", instead found type \"{}\"",
								property.name, instance_type
							),
						),
						reassignable: false,
						flight: Phase::Independent,
						is_static: false,
					},
				};

				if force_reassignable {
					VariableInfo {
						reassignable: true,
						..res.clone()
					}
				} else {
					res
				}
			}
			Reference::TypeMember { type_, property } => {
				let type_ = resolve_user_defined_type(type_, env, statement_idx)
					.expect("Type annotation should have been verified by `expr_maybe_type`");
				return match *type_ {
					Type::Enum(ref e) => {
						if e.values.contains(property) {
							VariableInfo {
								type_,
								reassignable: false,
								flight: Phase::Independent,
								is_static: true,
							}
						} else {
							self.resolve_static_error(
								property,
								format!("Enum \"{}\" does not contain value \"{}\"", type_, property.name),
							)
						}
					}
					Type::Class(ref c) | Type::Resource(ref c) => {
						let member = c.env.lookup(property, None);
						match member {
							Ok(SymbolKind::Variable(v)) => {
								if v.is_static {
									v.clone()
								} else {
									self.resolve_static_error(
										property,
										format!(
											"Class \"{}\" contains a member \"{}\" but it is not static",
											type_, property.name
										),
									)
								}
							}
							_ => self.resolve_static_error(
								property,
								format!("No member \"{}\" in class \"{}\"", property.name, type_),
							),
						}
					}
					_ => self.resolve_static_error(property, format!("\"{}\" not a valid reference", reference)),
				};
			}
		}
	}

	fn get_property_from_class(&mut self, class: &Class, property: &Symbol) -> VariableInfo {
		match class.env.lookup(property, None) {
			Ok(field) => field.as_variable().expect("Expected property to be a variable"),
			Err(type_error) => self.variable_error(type_error),
		}
	}
}

fn can_call_flight(fn_flight: Phase, scope_flight: Phase) -> bool {
	if fn_flight == Phase::Independent {
		// if the function we're trying to call is an "either-flight" function,
		// then it can be called both in preflight, inflight, and in
		// either-flight scopes
		true
	} else {
		// otherwise, preflight functions can only be called in preflight scopes,
		// and inflight functions can only be called in inflight scopes
		fn_flight == scope_flight
	}
}

fn add_parent_members_to_struct_env(
	extends_types: &Vec<TypeRef>,
	name: &Symbol,
	struct_env: &mut SymbolEnv,
) -> Result<(), TypeError> {
	// Add members of all parents to the struct's environment
	for parent_type in extends_types.iter() {
		let parent_struct = if let Some(parent_struct) = parent_type.as_struct() {
			parent_struct
		} else {
			return Err(TypeError {
				message: format!(
					"Type \"{}\" extends \"{}\" which should be a struct",
					name.name, parent_type
				),
				span: name.span.clone(),
			});
		};
		// Add each member of current parent to the struct's environment (if it wasn't already added by a previous parent)
		for (parent_member_name, parent_member, _) in parent_struct.env.iter(true) {
			let member_type = parent_member
				.as_variable()
				.expect("Expected struct member to be a variable")
				.type_;
			if let Some(existing_type) = struct_env.try_lookup(&parent_member_name, None) {
				// We compare types in both directions to make sure they are exactly the same type and not inheriting from each other
				// TODO: does this make sense? We should add an `is_a()` methdod to `Type` to check if a type is a subtype and use that
				//   when we want to check for subtypes and use equality for strict comparisons.
				let existing_type = existing_type
					.as_variable()
					.expect("Expected struct member to be a variable")
					.type_;
				if !existing_type.is_same_type_as(&member_type) {
					return Err(TypeError {
						span: name.span.clone(),
						message: format!(
							"Struct \"{}\" extends \"{}\" but has a conflicting member \"{}\" ({} != {})",
							name, parent_type, parent_member_name, member_type, member_type
						),
					});
				}
			} else {
				struct_env.define(
					&Symbol {
						name: parent_member_name,
						span: name.span.clone(),
					},
					SymbolKind::make_variable(member_type, false, struct_env.flight),
					StatementIdx::Top,
				)?;
			}
		}
	}
	Ok(())
}

pub fn resolve_user_defined_type(
	user_defined_type: &UserDefinedType,
	env: &SymbolEnv,
	statement_idx: usize,
) -> Result<TypeRef, TypeError> {
	// Resolve all types down the fields list and return the last one (which is likely to be a real type and not a namespace)
	let mut nested_name = vec![&user_defined_type.root];
	nested_name.extend(user_defined_type.fields.iter().collect_vec());

	match env.lookup_nested(&nested_name, Some(statement_idx)) {
		Ok(_type) => {
			if let SymbolKind::Type(t) = *_type {
				Ok(t)
			} else {
				let symb = nested_name.last().unwrap();
				Err(TypeError {
					message: format!("Expected {} to be a type but it's a {}", symb, _type),
					span: symb.span.clone(),
				})
			}
		}
		Err(type_error) => Err(type_error),
	}
}

pub fn resolve_user_defined_type_by_fqn(
	user_defined_type_name: &str,
	env: &SymbolEnv,
	statement_idx: usize,
) -> Result<TypeRef, TypeError> {
	let mut fields = user_defined_type_name
		.split('.')
		.map(|s| Symbol::global(s))
		.collect_vec();
	let root = fields.remove(0);
	let user_defined_type = UserDefinedType { root, fields };
	resolve_user_defined_type(&user_defined_type, env, statement_idx)
}

pub fn load_sdk(wingii_types: &mut wingii::type_system::TypeSystem) -> Result<String, Box<dyn Error>> {
	// in runtime, if "WINGSDK_MANIFEST_ROOT" env var is set, read it. otherwise set to "../wingsdk" for dev
	let manifest_root = std::env::var("WINGSDK_MANIFEST_ROOT").unwrap_or_else(|_| "../wingsdk".to_string());
	let wingii_loader_options = wingii::type_system::AssemblyLoadOptions { root: true, deps: true };
	wingii_types.load(manifest_root.as_str(), Some(wingii_loader_options))
}<|MERGE_RESOLUTION|>--- conflicted
+++ resolved
@@ -1772,11 +1772,8 @@
 					fqn: None,
 					env: dummy_env,
 					parent: parent_class,
-<<<<<<< HEAD
-					implements: vec![],    // TODO parse AST information - https://github.com/winglang/wing/issues/1697
-=======
+					implements: vec![], // TODO parse AST information - https://github.com/winglang/wing/issues/1697
 					is_abstract: false,
->>>>>>> 89727414
 					type_parameters: None, // TODO no way to have generic args in wing yet
 				};
 				let mut class_type = self.types.add_type(if *is_resource {
