mod jsii_importer;
pub mod symbol_env;
use crate::ast::{
<<<<<<< HEAD
	ArgList, BinaryOperator, Class as AstClass, Expr, ExprKind, FunctionBody, InterpolatedStringPart, Literal,
	MethodLike, Phase, Reference, Scope, Stmt, StmtKind, Symbol, ToSpan, TypeAnnotation, UnaryOperator, UserDefinedType,
=======
	ArgList, BinaryOperator, Class as AstClass, Expr, ExprKind, FunctionBody, Interface as AstInterface,
	InterpolatedStringPart, Literal, Phase, Reference, Scope, Stmt, StmtKind, Symbol, ToSpan, TypeAnnotation,
	UnaryOperator, UserDefinedType,
>>>>>>> 86bf0b61
};
use crate::diagnostic::{Diagnostic, DiagnosticLevel, Diagnostics, TypeError};
use crate::{
	debug, WINGSDK_ARRAY, WINGSDK_ASSEMBLY_NAME, WINGSDK_CLOUD_MODULE, WINGSDK_DURATION, WINGSDK_FS_MODULE, WINGSDK_JSON,
	WINGSDK_MAP, WINGSDK_MUT_ARRAY, WINGSDK_MUT_JSON, WINGSDK_MUT_MAP, WINGSDK_MUT_SET, WINGSDK_REDIS_MODULE,
	WINGSDK_SET, WINGSDK_STD_MODULE, WINGSDK_STRING,
};
use derivative::Derivative;
use indexmap::{IndexMap, IndexSet};
use itertools::{izip, Itertools};
use jsii_importer::JsiiImporter;
use std::cell::RefCell;
use std::collections::HashMap;
use std::fmt::{Debug, Display};
use std::iter::FilterMap;
use std::path::Path;
use symbol_env::{StatementIdx, SymbolEnv};

use self::symbol_env::SymbolEnvIter;

pub struct UnsafeRef<T>(*const T);
impl<T> Clone for UnsafeRef<T> {
	fn clone(&self) -> Self {
		Self(self.0)
	}
}

impl<T> Copy for UnsafeRef<T> {}

impl<T> std::ops::Deref for UnsafeRef<T> {
	type Target = T;
	fn deref(&self) -> &Self::Target {
		unsafe { &*self.0 }
	}
}

impl<T> std::ops::DerefMut for UnsafeRef<T> {
	fn deref_mut(&mut self) -> &mut Self::Target {
		unsafe { &mut *(self.0 as *mut T) }
	}
}

impl<T> Display for UnsafeRef<T>
where
	T: Display,
{
	fn fmt(&self, f: &mut std::fmt::Formatter<'_>) -> std::fmt::Result {
		let t: &T = self;
		write!(f, "{}", t)
	}
}

pub type TypeRef = UnsafeRef<Type>;

#[derive(Debug)]
pub enum SymbolKind {
	Type(TypeRef),
	Variable(VariableInfo),
	Namespace(NamespaceRef),
}

/// Information about a variable in the environment
#[derive(Debug, Clone)]
pub struct VariableInfo {
	/// Type of the variable
	pub type_: TypeRef,
	/// Can the variable be reassigned?
	pub reassignable: bool,
	/// The phase in which this variable exists
	pub phase: Phase,
	/// Is this a static or instance variable?
	pub is_static: bool,
}

impl SymbolKind {
	pub fn make_variable(type_: TypeRef, reassignable: bool, is_static: bool, phase: Phase) -> Self {
		SymbolKind::Variable(VariableInfo {
			type_,
			reassignable,
			phase,
			is_static,
		})
	}

	pub fn as_variable(&self) -> Option<VariableInfo> {
		match &self {
			SymbolKind::Variable(t) => Some(t.clone()),
			_ => None,
		}
	}

	pub fn is_reassignable(&self) -> bool {
		match self {
			SymbolKind::Variable(VariableInfo { reassignable: true, .. }) => true,
			_ => false,
		}
	}

	fn as_namespace_ref(&self) -> Option<NamespaceRef> {
		match self {
			SymbolKind::Namespace(ns) => Some(ns.clone()),
			_ => None,
		}
	}

	fn as_namespace(&self) -> Option<&Namespace> {
		match self {
			SymbolKind::Namespace(ns) => Some(ns),
			_ => None,
		}
	}

	fn as_mut_namespace_ref(&mut self) -> Option<&mut Namespace> {
		match self {
			SymbolKind::Namespace(ref mut ns) => Some(ns),
			_ => None,
		}
	}

	pub fn as_type(&self) -> Option<TypeRef> {
		match &self {
			SymbolKind::Type(t) => Some(t.clone()),
			_ => None,
		}
	}
}

#[derive(Debug)]
pub enum Type {
	Anything,
	Number,
	String,
	Duration,
	Boolean,
	Void,
	Json,
	MutJson,
	Optional(TypeRef),
	Array(TypeRef),
	MutArray(TypeRef),
	Map(TypeRef),
	MutMap(TypeRef),
	Set(TypeRef),
	MutSet(TypeRef),
	Function(FunctionSignature),
	Class(Class),
	Resource(Class),
	Interface(Interface),
	Struct(Struct),
	Enum(Enum),
}

const WING_CONSTRUCTOR_NAME: &'static str = "init";

#[derive(Derivative)]
#[derivative(Debug)]
pub struct Namespace {
	pub name: String,

	#[derivative(Debug = "ignore")]
	pub env: SymbolEnv,
}

pub type NamespaceRef = UnsafeRef<Namespace>;

impl Debug for NamespaceRef {
	fn fmt(&self, f: &mut std::fmt::Formatter<'_>) -> std::fmt::Result {
		write!(f, "{:?}", &**self)
	}
}

#[derive(Derivative)]
#[derivative(Debug)]
pub struct Class {
	pub name: Symbol,
	parent: Option<TypeRef>,  // Must be a Type::Class type
	implements: Vec<TypeRef>, // Must be a Type::Interface type
	#[derivative(Debug = "ignore")]
	pub env: SymbolEnv,
	pub should_case_convert_jsii: bool,
	pub fqn: Option<String>,
	pub is_abstract: bool,
	pub type_parameters: Option<Vec<TypeRef>>,
}

#[derive(Derivative)]
#[derivative(Debug)]
pub struct Interface {
	pub name: Symbol,
	extends: Vec<TypeRef>, // Must be a Type::Interface type
	#[derivative(Debug = "ignore")]
	pub env: SymbolEnv,
}

impl Interface {
	fn is_resource(&self) -> bool {
		// TODO: This should check that the interface extends `IResource` from
		// the SDK, not just any interface with the name `IResource`
		if self.name.name == "IResource"
			|| self.extends.iter().any(|i| {
				i.as_interface()
					.expect("Interface extends a type that isn't an interface")
					.name
					.name == "IResource"
			}) {
			true
		} else {
			false
		}
	}
}

impl Display for Interface {
	fn fmt(&self, f: &mut std::fmt::Formatter<'_>) -> std::fmt::Result {
		if let Some(method) = self.get_env().try_lookup("handle", None) {
			let method = method.as_variable().unwrap();
			if method.phase == Phase::Inflight {
				write!(f, "{} ({})", self.name.name, method.type_)
			} else {
				write!(f, "{}", self.name.name)
			}
		} else {
			write!(f, "{}", self.name.name)
		}
	}
}

pub trait ClassLike {
	fn get_env(&self) -> &SymbolEnv;

	fn methods(
		&self,
		with_ancestry: bool,
	) -> FilterMap<SymbolEnvIter<'_>, fn(<SymbolEnvIter as Iterator>::Item) -> Option<(String, TypeRef)>> {
		self.get_env().iter(with_ancestry).filter_map(|(s, t, ..)| {
			t.as_variable()
				.unwrap()
				.type_
				.as_function_sig()
				.map(|_| (s.clone(), t.as_variable().unwrap().type_.clone()))
		})
	}

	fn fields(
		&self,
		with_ancestry: bool,
	) -> FilterMap<SymbolEnvIter<'_>, fn(<SymbolEnvIter as Iterator>::Item) -> Option<(String, TypeRef)>> {
		self.get_env().iter(with_ancestry).filter_map(|(s, t, ..)| {
			if t.as_variable().unwrap().type_.as_function_sig().is_none() {
				Some((s.clone(), t.as_variable().unwrap().type_.clone()))
			} else {
				None
			}
		})
	}

	fn get_method(&self, name: &str) -> Option<VariableInfo> {
		let v = self
			.get_env()
			.try_lookup(name, None)?
			.as_variable()
			.expect("class env should only contain variables");
		v.type_.as_function_sig().map(|_| v.clone())
	}
}

impl ClassLike for Interface {
	fn get_env(&self) -> &SymbolEnv {
		&self.env
	}
}

impl ClassLike for Class {
	fn get_env(&self) -> &SymbolEnv {
		&self.env
	}
}

impl ClassLike for Struct {
	fn get_env(&self) -> &SymbolEnv {
		&self.env
	}
}

/// Intermediate struct for storing the evaluated types of arguments in a function call or constructor call.
pub struct ArgListTypes {
	pub pos_args: Vec<TypeRef>,
	pub named_args: IndexMap<Symbol, TypeRef>,
}

#[derive(Derivative)]
#[derivative(Debug)]
pub struct Struct {
	pub name: Symbol,
	extends: Vec<TypeRef>, // Must be a Type::Struct type
	#[derivative(Debug = "ignore")]
	pub env: SymbolEnv,
}

#[derive(Debug)]
pub struct Enum {
	pub name: Symbol,
	pub values: IndexSet<Symbol>,
}

#[derive(Debug)]
pub struct EnumInstance {
	pub enum_name: TypeRef,
	pub enum_value: Symbol,
}

trait Subtype {
	/// Returns true if `self` is a subtype of `other`.
	///
	/// For example, `str` is a subtype of `str`, `str` is a subtype of
	/// `anything`, `str` is a subtype of `Json`, `str` is not a subtype of
	/// `num`, and `str` is not a subtype of `void`.
	///
	/// Subtype is a partial order, so if a.is_subtype_of(b) is false, it does
	/// not imply that b.is_subtype_of(a) is true. It is also reflexive, so
	/// a.is_subtype_of(a) is always true.
	///
	/// TODO: change return type to allow additional subtyping information to be
	/// returned, for better error messages when one type isn't the subtype of another.
	fn is_subtype_of(&self, other: &Self) -> bool;

	fn is_same_type_as(&self, other: &Self) -> bool {
		self.is_subtype_of(other) && other.is_subtype_of(self)
	}

	fn is_strict_subtype_of(&self, other: &Self) -> bool {
		self.is_subtype_of(other) && !other.is_subtype_of(self)
	}
}

impl Subtype for Phase {
	fn is_subtype_of(&self, other: &Self) -> bool {
		// We model phase subtyping as if the independent phase is an
		// intersection type of preflight and inflight. This means that
		// independent = preflight & inflight.
		//
		// This means the following pseudocode is valid:
		// > let x: preflight fn = <phase-independent function>;
		// (a phase-independent function is a subtype of a preflight function)
		//
		// But the following pseudocode is not valid:
		// > let x: independent fn = <preflight function>;
		// (a preflight function is not a subtype of an inflight function)
		if self == &Phase::Independent {
			true
		} else {
			self == other
		}
	}
}

impl Subtype for Type {
	fn is_subtype_of(&self, other: &Self) -> bool {
		// If references are the same this is the same type, if not then compare content
		if std::ptr::eq(self, other) {
			return true;
		}
		match (self, other) {
			(Self::Anything, _) | (_, Self::Anything) => {
				// TODO: Hack to make anything's compatible with all other types, specifically useful for handling core.Inflight handlers
				true
			}
			(Self::Function(l0), Self::Interface(r0)) => {
				// TODO: Hack to make functions compatible with interfaces
				// Remove this after https://github.com/winglang/wing/issues/1448

				// First check that the function is in the inflight phase
				if l0.phase != Phase::Inflight {
					return false;
				}

				// Next, compare the function to a method on the interface named "handle" if it exists
				if let Some(method) = r0.get_env().try_lookup("handle", None) {
					let method = method.as_variable().unwrap();
					if method.phase != Phase::Inflight {
						return false;
					}

					return self.is_subtype_of(&*method.type_);
				}

				false
			}
			(Self::Function(l0), Self::Function(r0)) => {
				if !l0.phase.is_subtype_of(&r0.phase) {
					return false;
				}

				// If the return types are not subtypes of each other, then this is not a subtype
				// exception: if function type we are assigning to returns void, then any return type is ok
				if !l0.return_type.is_subtype_of(&r0.return_type) && !(r0.return_type.is_void()) {
					return false;
				}

				// In this section, we check if the parameter types are not subtypes of each other, then this is not a subtype.

				// Check that this function has at most as many required parameters as the other function requires
				// if it doesn't, we know it's not a subtype
				if l0.min_parameters() > r0.min_parameters() {
					return false;
				}

				let lparams = l0.parameters.iter();
				let rparams = r0.parameters.iter();

				for (l, r) in lparams.zip(rparams) {
					// parameter types are contravariant, which means even if Cat is a subtype of Animal,
					// (Cat) => void is not a subtype of (Animal) => void
					// but (Animal) => void is a subtype of (Cat) => void
					// see https://en.wikipedia.org/wiki/Covariance_and_contravariance_(computer_science)
					if !r.is_subtype_of(l) {
						return false;
					}
				}
				true
			}
			(Self::Class(l0), Self::Class(_)) => {
				// If we extend from `other` then I'm a subtype of it (inheritance)
				if let Some(parent) = l0.parent.as_ref() {
					let parent_type: &Type = &*parent;
					return parent_type.is_subtype_of(other);
				}
				false
			}
			(Self::Resource(l0), Self::Resource(_)) => {
				// If we extend from `other` then I'm a subtype of it (inheritance)
				if let Some(parent) = l0.parent.as_ref() {
					let parent_type: &Type = &*parent;
					return parent_type.is_subtype_of(other);
				}
				false
			}
			(Self::Interface(l0), Self::Interface(_)) => {
				// If we extend from `other` then I'm a subtype of it (inheritance)
				l0.extends.iter().any(|parent| {
					let parent_type: &Type = &*parent;
					parent_type.is_subtype_of(other)
				})
			}
			(Self::Resource(res), Self::Interface(_)) => {
				// If a resource implements the interface then it's a subtype of it (nominal typing)
				res.implements.iter().any(|parent| {
					let parent_type: &Type = &*parent;
					parent_type.is_subtype_of(other)
				})
			}
			(_, Self::Interface(_)) => {
				// TODO - for now only resources can implement interfaces
				false
			}
			(Self::Struct(l0), Self::Struct(_)) => {
				// If we extend from `other` then I'm a subtype of it (inheritance)
				for parent in l0.extends.iter() {
					let parent_type: &Type = &*parent;
					if parent_type.is_subtype_of(other) {
						return true;
					}
				}
				false
			}
			(Self::Array(l0), Self::Array(r0)) => {
				// An Array type is a subtype of another Array type if the value type is a subtype of the other value type
				let l: &Type = &*l0;
				let r: &Type = &*r0;
				l.is_subtype_of(r)
			}
			(Self::MutArray(l0), Self::MutArray(r0)) => {
				// An Array type is a subtype of another Array type if the value type is a subtype of the other value type
				let l: &Type = &*l0;
				let r: &Type = &*r0;
				l.is_subtype_of(r)
			}
			(Self::MutArray(l0), Self::Array(r0)) => {
				// A MutArray type is a subtype of an Array type if the value type is a subtype of the other value type
				let l: &Type = &*l0;
				let r: &Type = &*r0;
				l.is_subtype_of(r)
			}
			(Self::Map(l0), Self::Map(r0)) => {
				// A Map type is a subtype of another Map type if the value type is a subtype of the other value type
				let l: &Type = &*l0;
				let r: &Type = &*r0;
				l.is_subtype_of(r)
			}
			(Self::MutMap(l0), Self::MutMap(r0)) => {
				// A Map type is a subtype of another Map type if the value type is a subtype of the other value type
				let l: &Type = &*l0;
				let r: &Type = &*r0;
				l.is_subtype_of(r)
			}
			(Self::Set(l0), Self::Set(r0)) => {
				// A Set type is a subtype of another Set type if the value type is a subtype of the other value type
				let l: &Type = &*l0;
				let r: &Type = &*r0;
				l.is_subtype_of(r)
			}
			(Self::MutSet(l0), Self::MutSet(r0)) => {
				// A Set type is a subtype of another Set type if the value type is a subtype of the other value type
				let l: &Type = &*l0;
				let r: &Type = &*r0;
				l.is_subtype_of(r)
			}
			(Self::Enum(e0), Self::Enum(e1)) => {
				// An enum type is a subtype of another Enum type only if they are the exact same
				e0.name == e1.name
			}
			(Self::Optional(l0), Self::Optional(r0)) => {
				// An Optional type is a subtype of another Optional type if the value type is a subtype of the other value type
				let l: &Type = &*l0;
				let r: &Type = &*r0;
				l.is_subtype_of(r)
			}
			(_, Self::Optional(r0)) => {
				// A non-Optional type is a subtype of an Optional type if the non-optional's type is a subtype of the value type
				// e.g. `String` is a subtype of `Optional<String>`
				let r: &Type = &*r0;
				self.is_subtype_of(r)
			}
			// This allows us for assignment from native types without allowing assignment to native types
			// e.g. assert("hello" == x.world) but NOT assert(x.world == "hello")
			(_, Self::Json) | (_, Self::MutJson) => true,
			(Self::Number, Self::Number) => true,
			(Self::String, Self::String) => true,
			(Self::Boolean, Self::Boolean) => true,
			(Self::Duration, Self::Duration) => true,
			(Self::Void, Self::Void) => true,
			_ => false,
		}
	}
}

#[derive(Clone, Debug)]
pub struct FunctionSignature {
	/// The type of "this" inside the function, if any. This should be None for
	/// static or anonymous functions.
	pub this_type: Option<TypeRef>,
	pub parameters: Vec<TypeRef>,
	pub return_type: TypeRef,
	pub phase: Phase,

	/// During jsify, calls to this function will be replaced with this string
	/// In JSII imports, this is denoted by the `@macro` attribute
	/// This string may contain special tokens:
	/// - `$self$`: The expression on which this function was called
	/// - `$args$`: the arguments passed to this function call
	pub js_override: Option<String>,
}

impl FunctionSignature {
	/// Returns the minimum number of parameters that need to be passed to this function.
	fn min_parameters(&self) -> usize {
		// Count number of optional parameters from the end of the constructor's params
		// Allow arg_list to be missing up to that number of option (or any) values to try and make the number of arguments match
		let num_optionals = self
			.parameters
			.iter()
			.rev()
			// TODO - as a hack we treat `anything` arguments like optionals so that () => {} can be a subtype of (any) => {}
			.take_while(|arg| arg.is_option() || arg.is_anything())
			.count();

		self.parameters.len() - num_optionals
	}

	/// Returns the maximum number of parameters that can be passed to this function.
	///
	/// TODO: how to represent unlimited parameters in the case of variadics?
	fn max_parameters(&self) -> usize {
		self.parameters.len()
	}
}

impl PartialEq for FunctionSignature {
	fn eq(&self, other: &Self) -> bool {
		self
			.parameters
			.iter()
			.zip(other.parameters.iter())
			.all(|(x, y)| x.is_same_type_as(y))
			&& self.return_type.is_same_type_as(&other.return_type)
			&& self.phase == other.phase
	}
}

impl Display for SymbolKind {
	fn fmt(&self, f: &mut std::fmt::Formatter<'_>) -> std::fmt::Result {
		match self {
			SymbolKind::Type(_) => write!(f, "type"),
			SymbolKind::Variable(_) => write!(f, "variable"),
			SymbolKind::Namespace(_) => write!(f, "namespace"),
		}
	}
}

impl Display for Type {
	fn fmt(&self, f: &mut std::fmt::Formatter<'_>) -> std::fmt::Result {
		match self {
			Type::Anything => write!(f, "any"),
			Type::Number => write!(f, "num"),
			Type::String => write!(f, "str"),
			Type::Duration => write!(f, "duration"),
			Type::Boolean => write!(f, "bool"),
			Type::Void => write!(f, "void"),
			Type::Json => write!(f, "Json"),
			Type::MutJson => write!(f, "MutJson"),
			Type::Optional(v) => write!(f, "{}?", v),
			Type::Function(sig) => write!(f, "{}", sig),
			Type::Class(class) => write!(f, "{}", class.name.name),
			Type::Resource(class) => write!(f, "{}", class.name.name),
			Type::Interface(iface) => write!(f, "{}", iface),
			Type::Struct(s) => write!(f, "{}", s.name.name),
			Type::Array(v) => write!(f, "Array<{}>", v),
			Type::MutArray(v) => write!(f, "MutArray<{}>", v),
			Type::Map(v) => write!(f, "Map<{}>", v),
			Type::MutMap(v) => write!(f, "MutMap<{}>", v),
			Type::Set(v) => write!(f, "Set<{}>", v),
			Type::MutSet(v) => write!(f, "MutSet<{}>", v),
			Type::Enum(s) => write!(f, "{}", s.name.name),
		}
	}
}

impl Display for FunctionSignature {
	fn fmt(&self, f: &mut std::fmt::Formatter<'_>) -> std::fmt::Result {
		let phase_str = match self.phase {
			Phase::Inflight => "inflight ",
			Phase::Preflight => "preflight ",
			Phase::Independent => "",
		};
		let params_str = self
			.parameters
			.iter()
			.map(|a| format!("{}", a))
			.collect::<Vec<String>>()
			.join(", ");
		let ret_type_str = self.return_type.to_string();
		write!(f, "{phase_str}({params_str}): {ret_type_str}")
	}
}

// TODO Allows for use in async runtime
// TODO either avoid shared memory or use Arc<Mutex<...>> instead
unsafe impl Send for TypeRef {}

impl TypeRef {
	pub fn as_resource(&self) -> Option<&Class> {
		if let Type::Resource(ref res) = **self {
			Some(res)
		} else {
			None
		}
	}

	pub fn as_class_or_resource(&self) -> Option<&Class> {
		self.as_class().or_else(|| self.as_resource())
	}

	pub fn as_mut_class_or_resource(&mut self) -> Option<&mut Class> {
		match **self {
			Type::Class(ref mut class) => Some(class),
			Type::Resource(ref mut class) => Some(class),
			_ => None,
		}
	}

	fn as_class(&self) -> Option<&Class> {
		if let Type::Class(ref class) = **self {
			Some(class)
		} else {
			None
		}
	}

	pub fn as_struct(&self) -> Option<&Struct> {
		if let Type::Struct(ref s) = **self {
			Some(s)
		} else {
			None
		}
	}

	pub fn as_interface(&self) -> Option<&Interface> {
		if let Type::Interface(ref iface) = **self {
			Some(iface)
		} else {
			None
		}
	}
	fn as_mut_interface(&mut self) -> Option<&mut Interface> {
		if let Type::Interface(ref mut iface) = **self {
			Some(iface)
		} else {
			None
		}
	}

	fn maybe_unwrap_option(&self) -> TypeRef {
		if let Type::Optional(ref t) = **self {
			*t
		} else {
			*self
		}
	}

	pub fn as_function_sig(&self) -> Option<&FunctionSignature> {
		if let Type::Function(ref sig) = **self {
			Some(sig)
		} else {
			None
		}
	}

	pub fn as_mut_function_sig(&mut self) -> Option<&mut FunctionSignature> {
		if let Type::Function(ref mut sig) = **self {
			Some(sig)
		} else {
			None
		}
	}

	pub fn is_anything(&self) -> bool {
		if let Type::Anything = **self {
			true
		} else {
			false
		}
	}

	pub fn is_void(&self) -> bool {
		if let Type::Void = **self {
			true
		} else {
			false
		}
	}

	pub fn is_option(&self) -> bool {
		if let Type::Optional(_) = **self {
			true
		} else {
			false
		}
	}

	pub fn is_immutable_collection(&self) -> bool {
		if let Type::Array(_) | Type::Map(_) | Type::Set(_) = **self {
			true
		} else {
			false
		}
	}

	/// Returns the item type of a collection type, or None if the type is not a collection.
	pub fn collection_item_type(&self) -> Option<TypeRef> {
		match **self {
			Type::Array(t) => Some(t),
			Type::MutArray(t) => Some(t),
			Type::Map(t) => Some(t),
			Type::MutMap(t) => Some(t),
			Type::Set(t) => Some(t),
			Type::MutSet(t) => Some(t),
			_ => None,
		}
	}

	pub fn is_mutable_collection(&self) -> bool {
		if let Type::MutArray(_) | Type::MutSet(_) | Type::MutMap(_) = **self {
			true
		} else {
			false
		}
	}

	pub fn is_primitive(&self) -> bool {
		if let Type::Number | Type::String | Type::Duration | Type::Boolean = **self {
			true
		} else {
			false
		}
	}

	pub fn is_capturable(&self) -> bool {
		match &**self {
			Type::Resource(_) => true,
			Type::Interface(iface) => iface.is_resource(),
			Type::Enum(_) => true,
			Type::Number => true,
			Type::String => true,
			Type::Duration => true,
			Type::Boolean => true,
			Type::Json => true,
			Type::Array(v) => v.is_capturable(),
			Type::Map(v) => v.is_capturable(),
			Type::Set(v) => v.is_capturable(),
			Type::Struct(_) => true,
			_ => false,
		}
	}

	// returns true if mutable type or if immutable container type contains a mutable type
	pub fn is_deep_mutable(&self) -> bool {
		match &**self {
			Type::MutArray(_) => true,
			Type::MutMap(_) => true,
			Type::MutSet(_) => true,
			Type::MutJson => true,
			Type::Array(v) => v.is_deep_mutable(),
			Type::Map(v) => v.is_deep_mutable(),
			Type::Set(v) => v.is_deep_mutable(),
			Type::Optional(v) => v.is_deep_mutable(),
			_ => false,
		}
	}

	pub fn is_json_legal_value(&self) -> bool {
		match **self {
			Type::Number => true,
			Type::String => true,
			Type::Boolean => true,
			Type::Json => true,
			Type::Array(v) => v.is_json_legal_value(),
			Type::Map(v) => v.is_json_legal_value(),
			Type::Set(v) => v.is_json_legal_value(),
			_ => false,
		}
	}
}

impl Subtype for TypeRef {
	fn is_subtype_of(&self, other: &Self) -> bool {
		// Types are equal if they point to the same type definition
		if self.0 == other.0 {
			true
		} else {
			// If the self and other aren't the the same, we need to use the specific types equality function
			let t1: &Type = &**self;
			let t2: &Type = &**other;
			t1.is_subtype_of(t2)
		}
	}
}

impl Debug for TypeRef {
	fn fmt(&self, f: &mut std::fmt::Formatter<'_>) -> std::fmt::Result {
		write!(f, "{:?}", &**self)
	}
}

pub struct Types {
	// TODO: Remove the box and change TypeRef and NamespaceRef to just be indices into the types array and namespaces array respectively
	// Note: we need the box so reallocations of the vec while growing won't change the addresses of the types since they are referenced from the TypeRef struct
	types: Vec<Box<Type>>,
	namespaces: Vec<Box<Namespace>>,
	pub libraries: SymbolEnv,
	numeric_idx: usize,
	string_idx: usize,
	bool_idx: usize,
	duration_idx: usize,
	anything_idx: usize,
	void_idx: usize,
	json_idx: usize,
	mut_json_idx: usize,
}

impl Types {
	pub fn new() -> Self {
		let mut types = vec![];
		types.push(Box::new(Type::Number));
		let numeric_idx = types.len() - 1;
		types.push(Box::new(Type::String));
		let string_idx = types.len() - 1;
		types.push(Box::new(Type::Boolean));
		let bool_idx = types.len() - 1;
		types.push(Box::new(Type::Duration));
		let duration_idx = types.len() - 1;
		types.push(Box::new(Type::Anything));
		let anything_idx = types.len() - 1;
		types.push(Box::new(Type::Void));
		let void_idx = types.len() - 1;
		types.push(Box::new(Type::Json));
		let json_idx = types.len() - 1;
		types.push(Box::new(Type::MutJson));
		let mut_json_idx = types.len() - 1;

		// TODO: this is hack to create the top-level mapping from lib names to symbols
		// We construct a void ref by hand since we can't call self.void() while constructing the Types struct
		let void_ref = UnsafeRef::<Type>(&*types[void_idx] as *const Type);
		let libraries = SymbolEnv::new(None, void_ref, false, Phase::Preflight, 0);

		Self {
			types,
			namespaces: Vec::new(),
			libraries,
			numeric_idx,
			string_idx,
			bool_idx,
			duration_idx,
			anything_idx,
			void_idx,
			json_idx,
			mut_json_idx,
		}
	}

	pub fn number(&self) -> TypeRef {
		self.get_typeref(self.numeric_idx)
	}

	pub fn string(&self) -> TypeRef {
		self.get_typeref(self.string_idx)
	}

	pub fn bool(&self) -> TypeRef {
		self.get_typeref(self.bool_idx)
	}

	pub fn duration(&self) -> TypeRef {
		self.get_typeref(self.duration_idx)
	}

	pub fn anything(&self) -> TypeRef {
		self.get_typeref(self.anything_idx)
	}

	pub fn void(&self) -> TypeRef {
		self.get_typeref(self.void_idx)
	}

	pub fn add_type(&mut self, t: Type) -> TypeRef {
		self.types.push(Box::new(t));
		self.get_typeref(self.types.len() - 1)
	}

	fn get_typeref(&self, idx: usize) -> TypeRef {
		let t = &self.types[idx];
		UnsafeRef::<Type>(&**t as *const Type)
	}

	pub fn json(&self) -> TypeRef {
		self.get_typeref(self.json_idx)
	}

	pub fn mut_json(&self) -> TypeRef {
		self.get_typeref(self.mut_json_idx)
	}

	pub fn stringables(&self) -> Vec<TypeRef> {
		// TODO: This should be more complex and return all types that have some stringification facility
		// see: https://github.com/winglang/wing/issues/741
		vec![
			self.string(),
			self.number(),
			self.json(),
			self.mut_json(),
			self.anything(),
		]
	}

	pub fn add_namespace(&mut self, n: Namespace) -> NamespaceRef {
		self.namespaces.push(Box::new(n));
		self.get_namespaceref(self.namespaces.len() - 1)
	}

	fn get_namespaceref(&self, idx: usize) -> NamespaceRef {
		let t = &self.namespaces[idx];
		UnsafeRef::<Namespace>(&**t as *const Namespace)
	}
}

pub struct TypeChecker<'a> {
	types: &'a mut Types,

	/// Scratchpad for storing inner scopes so we can do breadth first traversal of the AST tree during type checking
	///
	/// TODO: this is a list of unsafe pointers to the statement's inner scopes. We use
	/// unsafe because we can't return a mutable reference to the inner scopes since this method
	/// already uses references to the statement that contains the scopes. Using unsafe here just
	/// makes it a lot simpler. Ideally we should avoid returning anything here and have some way
	/// to iterate over the inner scopes given the outer scope. For this we need to model our AST
	/// so all nodes implement some basic "tree" interface. For now this is good enough.
	inner_scopes: Vec<*const Scope>,

	/// The path to the source file being type checked.
	source_path: &'a Path,

	pub diagnostics: RefCell<Diagnostics>,

	in_json: bool,
	statement_idx: usize,
	// generated_resource_counter: usize,
}

impl<'a> TypeChecker<'a> {
	pub fn new(types: &'a mut Types, source_path: &'a Path) -> Self {
		Self {
			types: types,
			inner_scopes: vec![],
			source_path,
			diagnostics: RefCell::new(Diagnostics::new()),
			in_json: false,
			statement_idx: 0,
		}
	}

	pub fn add_globals(&mut self, scope: &Scope) {
		self.add_module_to_env(
			scope.env.borrow_mut().as_mut().unwrap(),
			WINGSDK_ASSEMBLY_NAME.to_string(),
			vec![WINGSDK_STD_MODULE.to_string()],
			&Symbol::global(WINGSDK_STD_MODULE),
			None,
		);
	}

	// TODO: All calls to this should be removed and we should make sure type checks are done
	// for unimplemented types
	pub fn unimplemented_type(&self, type_name: &str) -> Option<Type> {
		self.diagnostics.borrow_mut().push(Diagnostic {
			level: DiagnosticLevel::Warning,
			message: format!("Unimplemented type: {}", type_name),
			span: None,
		});

		return Some(Type::Anything);
	}

	fn general_type_error(&self, message: String) -> TypeRef {
		self.diagnostics.borrow_mut().push(Diagnostic {
			level: DiagnosticLevel::Error,
			message,
			span: None,
		});

		self.types.anything()
	}

	fn resolve_static_error(&self, property: &Symbol, message: String) -> VariableInfo {
		self.diagnostics.borrow_mut().push(Diagnostic {
			level: DiagnosticLevel::Error,
			message,
			span: Some(property.span.clone()),
		});
		VariableInfo {
			type_: self.types.anything(),
			reassignable: false,
			phase: Phase::Independent,
			is_static: true,
		}
	}

	fn expr_error(&self, expr: &Expr, message: String) -> TypeRef {
		self.diagnostics.borrow_mut().push(Diagnostic {
			level: DiagnosticLevel::Error,
			message,
			span: Some(expr.span.clone()),
		});

		self.types.anything()
	}

	fn stmt_error(&self, stmt: &Stmt, message: String) {
		self.diagnostics.borrow_mut().push(Diagnostic {
			level: DiagnosticLevel::Error,
			message,
			span: Some(stmt.span.clone()),
		});
	}

	fn type_error(&self, type_error: TypeError) -> TypeRef {
		let TypeError { message, span } = type_error;
		self.diagnostics.borrow_mut().push(Diagnostic {
			level: DiagnosticLevel::Error,
			message,
			span: Some(span),
		});

		self.types.anything()
	}

	fn variable_error(&self, type_error: TypeError) -> VariableInfo {
		let TypeError { message, span } = type_error;
		self.diagnostics.borrow_mut().push(Diagnostic {
			level: DiagnosticLevel::Error,
			message,
			span: Some(span),
		});

		VariableInfo {
			type_: self.types.anything(),
			reassignable: false,
			phase: Phase::Independent,
			is_static: false,
		}
	}

	pub fn get_primitive_type_by_name(&self, name: &str) -> TypeRef {
		match name {
			"number" => self.types.number(),
			"string" => self.types.string(),
			"bool" => self.types.bool(),
			"duration" => self.types.duration(),
			"Json" => self.types.json(),
			"MutJson" => self.types.mut_json(),
			other => self.general_type_error(format!("Type \"{}\" is not a primitive type", other)),
		}
	}

	// Validates types in the expression make sense and returns the expression's inferred type
	fn type_check_exp(&mut self, exp: &Expr, env: &SymbolEnv) -> TypeRef {
		let t = self.type_check_exp_helper(&exp, env);
		exp.evaluated_type.replace(Some(t));
		t
	}

	/// Helper function for type_check_exp. This is needed because we want to be able to `return`
	/// and break early, while still setting the evaluated type on the expression.
	///
	/// Do not use this function directly, use `type_check_exp` instead.
	fn type_check_exp_helper(&mut self, exp: &Expr, env: &SymbolEnv) -> TypeRef {
		match &exp.kind {
			ExprKind::Literal(lit) => match lit {
				Literal::String(_) => self.types.string(),
				Literal::InterpolatedString(s) => {
					s.parts.iter().for_each(|part| {
						if let InterpolatedStringPart::Expr(interpolated_expr) = part {
							let exp_type = self.type_check_exp(interpolated_expr, env);
							self.validate_type_in(exp_type, &self.types.stringables(), interpolated_expr);
						}
					});
					self.types.string()
				}
				Literal::Number(_) => self.types.number(),
				Literal::Duration(_) => self.types.duration(),
				Literal::Boolean(_) => self.types.bool(),
			},
			ExprKind::Binary { op, left, right } => {
				let ltype = self.type_check_exp(left, env);
				let rtype = self.type_check_exp(right, env);

				match op {
					BinaryOperator::LogicalAnd | BinaryOperator::LogicalOr => {
						self.validate_type(ltype, self.types.bool(), left);
						self.validate_type(rtype, self.types.bool(), right);
						self.types.bool()
					}
					BinaryOperator::Add
					| BinaryOperator::Sub
					| BinaryOperator::Mul
					| BinaryOperator::Div
					| BinaryOperator::FloorDiv
					| BinaryOperator::Mod
					| BinaryOperator::Power => {
						self.validate_type(ltype, self.types.number(), left);
						self.validate_type(rtype, self.types.number(), right);
						self.types.number()
					}
					BinaryOperator::Equal | BinaryOperator::NotEqual => {
						self.validate_type(rtype, ltype, exp);
						self.types.bool()
					}
					BinaryOperator::Less
					| BinaryOperator::LessOrEqual
					| BinaryOperator::Greater
					| BinaryOperator::GreaterOrEqual => {
						self.validate_type(ltype, self.types.number(), left);
						self.validate_type(rtype, self.types.number(), right);
						self.types.bool()
					}
					BinaryOperator::UnwrapOr => {
						// Left argument must be an optional type
						if !ltype.is_option() {
							self.expr_error(left, format!("Expected optional type, found \"{}\"", ltype));
							ltype
						} else {
							// Right argument must be a subtype of the inner type of the left argument
							let inner_type = ltype.maybe_unwrap_option();
							self.validate_type(rtype, inner_type, right);
							inner_type
						}
					}
				}
			}
			ExprKind::Unary { op, exp: unary_exp } => {
				let _type = self.type_check_exp(unary_exp, env);

				match op {
					UnaryOperator::Not => self.validate_type(_type, self.types.bool(), unary_exp),
					UnaryOperator::Minus => self.validate_type(_type, self.types.number(), unary_exp),
				}
			}
			ExprKind::Reference(_ref) => self.resolve_reference(_ref, env).type_,
			ExprKind::New {
				class,
				obj_id: _, // TODO
				arg_list,
				obj_scope, // TODO
			} => {
				// TODO: obj_id, obj_scope ignored, should use it once we support Type::Resource and then remove it from Classes (fail if a class has an id if grammar doesn't handle this for us)

				// Type check the arguments
				let arg_list_types = self.type_check_arg_list(arg_list, env);

				// Lookup the class's type in the env
				let type_ = self.resolve_type_annotation(class, env);
				let (class_env, class_symbol) = match &*type_ {
					Type::Class(ref class) => (&class.env, &class.name),
					Type::Resource(ref class) => {
						if matches!(env.phase, Phase::Preflight) {
							(&class.env, &class.name)
						} else {
							return self.general_type_error(format!(
								"Cannot create the resource \"{}\" in inflight phase",
								class.name.to_string()
							));
						}
					}
					t => {
						if matches!(t, Type::Anything) {
							return self.types.anything();
						} else {
							return self.general_type_error(format!(
								"Cannot instantiate type \"{}\" because it is not a class or resource",
								type_.to_string()
							));
						}
					}
				};

				// Type check args against constructor
				let constructor_type = match class_env.lookup(
					&Symbol {
						name: WING_CONSTRUCTOR_NAME.into(),
						span: class_symbol.span.clone(),
					},
					None,
				) {
					Ok(v) => v.as_variable().expect("Expected constructor to be a variable").type_,
					Err(type_error) => {
						self.type_error(type_error);
						return self.types.anything();
					}
				};
				let constructor_sig = constructor_type
					.as_function_sig()
					.expect("Expected constructor to be a function signature");

				// Verify return type (This should never fail since we define the constructors return type during AST building)
				self.validate_type(constructor_sig.return_type, type_, exp);

				if !arg_list.named_args.is_empty() {
					let last_arg = constructor_sig.parameters.last().unwrap().maybe_unwrap_option();
					self.validate_structural_type(&arg_list.named_args, &arg_list_types.named_args, &last_arg, exp);
				}

				// Verify arity
				let arg_count = arg_list.pos_args.len() + (if arg_list.named_args.is_empty() { 0 } else { 1 });
				let min_args = constructor_sig.min_parameters();
				let max_args = constructor_sig.max_parameters();
				if arg_count < min_args || arg_count > max_args {
					let err_text = if min_args == max_args {
						format!(
							"Expected {} arguments but got {} when instantiating \"{}\"",
							min_args, arg_count, type_
						)
					} else {
						format!(
							"Expected between {} and {} arguments but got {} when instantiating \"{}\"",
							min_args, max_args, arg_count, type_
						)
					};
					self.expr_error(exp, err_text);
				}

				// Verify passed positional arguments match the constructor
				for (arg_expr, arg_type, param_type) in izip!(
					arg_list.pos_args.iter(),
					arg_list_types.pos_args.iter(),
					constructor_sig.parameters.iter()
				) {
					self.validate_type(*arg_type, *param_type, arg_expr);
				}

				// If this is a Resource then create a new type for this resource object
				if type_.as_resource().is_some() {
					// Get reference to resource object's scope
					let obj_scope_type = if let Some(obj_scope) = obj_scope {
						Some(self.type_check_exp(obj_scope, env))
					} else {
						// If this returns None, this means we're instantiating a resource object in the global scope, which is valid
						env
							.try_lookup("this".into(), Some(self.statement_idx))
							.map(|v| v.as_variable().expect("Expected \"this\" to be a variable").type_)
					};

					// Verify the object scope is an actually resource
					if let Some(obj_scope_type) = obj_scope_type {
						if obj_scope_type.as_resource().is_none() {
							self.expr_error(
								exp,
								format!(
									"Expected scope to be a resource object, instead found \"{}\"",
									obj_scope_type
								),
							);
						}
					}

					// TODO: make sure there's no existing object with this scope/id, fail if there is! -> this can only be done in synth because I can't evaluate the scope expression here.. handle this somehow with source mapping
				}
				type_
			}
			ExprKind::Call { function, arg_list } => {
				// Resolve the function's reference (either a method in the class's env or a function in the current env)
				let func_type = self.type_check_exp(function, env);

				let arg_list_types = self.type_check_arg_list(arg_list, env);

				// TODO: hack to support methods of stdlib object we don't know their types yet (basically stuff like cloud.Bucket().upload())
				if matches!(*func_type, Type::Anything) {
					return self.types.anything();
				}

				// Make sure this is a function signature type
				let func_sig = if let Some(func_sig) = func_type.as_function_sig() {
					func_sig
				} else {
					return self.expr_error(&*function, format!("should be a function or method"));
				};

				if !env.phase.can_call_to(&func_sig.phase) {
					self.expr_error(
						exp,
						format!("Cannot call into {} phase while {}", func_sig.phase, env.phase),
					);
				}

				if !arg_list.named_args.is_empty() {
					let last_arg = func_sig.parameters.last().unwrap().maybe_unwrap_option();
					self.validate_structural_type(&arg_list.named_args, &arg_list_types.named_args, &last_arg, exp);
				}

				// Count number of optional parameters from the end of the function's params
				// Allow arg_list to be missing up to that number of nil values to try and make the number of arguments match
				let num_optionals = func_sig
					.parameters
					.iter()
					.rev()
					.take_while(|arg| arg.is_option())
					.count();

				// Verify arity
				let arg_count = arg_list.pos_args.len() + (if arg_list.named_args.is_empty() { 0 } else { 1 });
				let min_args = func_sig.parameters.len() - num_optionals;
				let max_args = func_sig.parameters.len();
				if arg_count < min_args || arg_count > max_args {
					let err_text = if min_args == max_args {
						format!("Expected {} arguments but got {}", min_args, arg_count)
					} else {
						format!(
							"Expected between {} and {} arguments but got {}",
							min_args, max_args, arg_count
						)
					};
					self.expr_error(exp, err_text);
				}

				let params = func_sig
					.parameters
					.iter()
					.take(func_sig.parameters.len() - num_optionals);

				// Verify passed positional arguments match the function's parameter types
				for (arg_expr, arg_type, param_type) in izip!(arg_list.pos_args.iter(), arg_list_types.pos_args.iter(), params)
				{
					self.validate_type(*arg_type, *param_type, arg_expr);
				}

				func_sig.return_type
			}
			ExprKind::ArrayLiteral { type_, items } => {
				// Infer type based on either the explicit type or the value in one of the items
				let container_type = if let Some(type_) = type_ {
					self.resolve_type_annotation(type_, env)
				} else if !items.is_empty() {
					let some_val_type = self.type_check_exp(items.iter().next().unwrap(), env);
					self.types.add_type(Type::Array(some_val_type))
				} else {
					self.expr_error(exp, "Cannot infer type of empty array".to_owned());
					self.types.add_type(Type::Array(self.types.anything()))
				};

				let element_type = match *container_type {
					Type::Array(t) => t,
					Type::MutArray(t) => t,
					_ => self.expr_error(exp, format!("Expected \"Array\" type, found \"{}\"", container_type)),
				};

				// Verify all types are the same as the inferred type
				for v in items.iter() {
					let t = self.type_check_exp(v, env);
					self.check_json_serializable_or_validate_type(t, element_type, v);
				}

				container_type
			}
			ExprKind::StructLiteral { type_, fields } => {
				// Find this struct's type in the environment
				let struct_type = self.resolve_type_annotation(type_, env);

				// Type check each of the struct's fields
				let field_types: IndexMap<Symbol, TypeRef> = fields
					.iter()
					.map(|(name, exp)| {
						let t = self.type_check_exp(exp, env);
						(name.clone(), t)
					})
					.collect();

				// If the struct type is anything, we don't need to validate the fields
				if struct_type.is_anything() {
					return struct_type;
				}

				// Make sure it really is a struct type
				let st = struct_type
					.as_struct()
					.expect(&format!("Expected \"{}\" to be a struct type", struct_type));

				// Verify that all expected fields are present and are the right type
				for (name, kind, _info) in st.env.iter(true) {
					let field_type = kind
						.as_variable()
						.expect("Expected struct field to be a variable in the struct env")
						.type_;
					match fields.get(name.as_str()) {
						Some(field_exp) => {
							let t = field_types.get(name.as_str()).unwrap();
							self.validate_type(*t, field_type, field_exp);
						}
						None => {
							if !field_type.is_option() {
								self.expr_error(exp, format!("\"{}\" is not initialized", name));
							}
						}
					}
				}

				// Verify that no unexpected fields are present
				for (name, _t) in field_types.iter() {
					if !st.env.lookup(&name, Some(self.statement_idx)).is_ok() {
						self.expr_error(exp, format!("\"{}\" is not a field of \"{}\"", name.name, st.name.name));
					}
				}

				struct_type
			}
			ExprKind::JsonLiteral { is_mut, element } => {
				self.in_json = true;
				self.type_check_exp(&element, env);
				self.in_json = false;
				if *is_mut {
					self.types.mut_json()
				} else {
					self.types.json()
				}
			}
			ExprKind::MapLiteral { fields, type_ } => {
				// Infer type based on either the explicit type or the value in one of the fields
				let container_type = if let Some(type_) = type_ {
					self.resolve_type_annotation(type_, env)
				} else if !fields.is_empty() {
					let some_val_type = self.type_check_exp(fields.iter().next().unwrap().1, env);
					self.types.add_type(Type::Map(some_val_type))
				} else {
					self.expr_error(exp, "Cannot infer type of empty map".to_owned());
					self.types.add_type(Type::Map(self.types.anything()))
				};

				let value_type = match *container_type {
					Type::Map(t) => t,
					Type::MutMap(t) => t,
					_ => self.expr_error(exp, format!("Expected \"Map\" type, found \"{}\"", container_type)),
				};

				// Verify all types are the same as the inferred type
				for (_, v) in fields.iter() {
					let t = self.type_check_exp(v, env);
					self.check_json_serializable_or_validate_type(t, value_type, v);
				}

				container_type
			}
			ExprKind::SetLiteral { type_, items } => {
				// Infer type based on either the explicit type or the value in one of the items
				let container_type = if let Some(type_) = type_ {
					self.resolve_type_annotation(type_, env)
				} else if !items.is_empty() {
					let some_val_type = self.type_check_exp(items.iter().next().unwrap(), env);
					self.types.add_type(Type::Set(some_val_type))
				} else {
					self.expr_error(exp, "Cannot infer type of empty set".to_owned());
					self.types.add_type(Type::Set(self.types.anything()))
				};

				let element_type = match *container_type {
					Type::Set(t) => t,
					Type::MutSet(t) => t,
					_ => self.expr_error(exp, format!("Expected \"Set\" type, found \"{}\"", container_type)),
				};

				// Verify all types are the same as the inferred type
				for v in items.iter() {
					let t = self.type_check_exp(v, env);
					self.validate_type(t, element_type, v);
				}

				container_type
			}
			ExprKind::FunctionClosure(func_def) => {
				// TODO: make sure this function returns on all control paths when there's a return type (can be done by recursively traversing the statements and making sure there's a "return" statements in all control paths)

<<<<<<< HEAD
				// When defining an inflight closure in and preflight env we need to generate a custom resource with a `handle` method for the closure's content
				// and evaluate this expression to and instance of that custom resource.
				/*				if func_def.signature.phase == Phase::Inflight && env.phase == Phase::Preflight {
					self.type_check_inflight_closure(func_def, env, statement_idx)
				} else {*/
				self.type_check_closure(func_def, env)
				//				}
=======
				if matches!(func_def.signature.phase, Phase::Inflight) {
					self.unimplemented_type("Inflight function signature"); // TODO: what typechecking do we need here?self??
				}

				// Create a type_checker function signature from the AST function definition, assuming success we can add this function to the env
				let function_type = self.resolve_type_annotation(
					&TypeAnnotation::FunctionSignature(func_def.signature.clone()),
					env,
					statement_idx,
				);
				let sig = function_type.as_function_sig().unwrap();

				// Create an environment for the function
				let mut function_env = SymbolEnv::new(
					Some(env.get_ref()),
					sig.return_type,
					false,
					func_def.signature.phase,
					statement_idx,
				);
				self.add_arguments_to_env(&func_def.parameters, &sig, &mut function_env);

				if let FunctionBody::Statements(scope) = &func_def.body {
					scope.set_env(function_env);

					self.inner_scopes.push(scope);

					function_type
				} else {
					function_type
				}
>>>>>>> 86bf0b61
			}
			ExprKind::OptionalTest { optional } => {
				let t = self.type_check_exp(optional, env);
				if !t.is_option() {
					self.expr_error(optional, format!("Expected optional type, found \"{}\"", t));
				}
				self.types.bool()
			}
		}
	}

	// fn type_check_inflight_closure(
	// 	&mut self,
	// 	func_def: &crate::ast::FunctionDefinition,
	// 	env: &SymbolEnv,
	// 	statement_idx: usize,
	// ) {
	// 	// Validate we're in preflight
	// 	assert!(env.phase == Phase::Preflight);
	// 	// Create a a name for the generated resource
	// 	self.generated_resource_counter += 1;
	// 	let generated_resoruce_symb = Symbol {
	// 		name: format!("_$GeneratedResource{}", self.generated_resource_counter),
	// 		span: func_def.span,
	// 	};
	// 	// Create environment for the generated resource
	// 	let generated_resource_env = SymbolEnv::new(None, self.types.void(), true, false, Phase::Preflight, statement_idx);
	// 	// Add a single `handle` method to the env
	// 	let handle_method_symb = Symbol {
	// 		name: "handle".to_string(),
	// 		span: func_def.span,
	// 	};
	// 	generated_resource_env.define(
	// 		&handle_method_symb,
	// 		SymbolKind::Variable(VariableInfo {
	// 			type_: self.type_check_closure(func_def, env, statement_idx),
	// 			reassignable: false,
	// 			phase: Phase::Inflight,
	// 			is_static: false,
	// 		}),
	// 		StatementIdx::Index(1),
	// 	);
	// 	// Create a resource type for the inflight closure
	// 	let closure_resource_type = self.types.add_type(Type::Resource(Class {
	// 		name: generated_resoruce_symb,
	// 		parent: None,
	// 		implements: vec![],
	// 		env: generated_resource_env,
	// 		should_case_convert_jsii: false,
	// 		fqn: None,
	// 		is_abstract: false,
	// 		type_parameters: None,
	// 	}));
	// 	// Type check the `handle` method body
	// 	self.type_check_method(
	// 		&generated_resource_env,
	// 		&handle_method_symb,
	// 		env,
	// 		statement_idx,
	// 		func_def,
	// 		closure_resource_type,
	// 	)
	// }

	fn type_check_closure(&mut self, func_def: &crate::ast::FunctionDefinition, env: &SymbolEnv) -> UnsafeRef<Type> {
		// Create a type_checker function signature from the AST function definition
		let function_type =
			self.resolve_type_annotation(&TypeAnnotation::FunctionSignature(func_def.signature.clone()), env);
		let sig = function_type.as_function_sig().unwrap();

		// Create an environment for the function
		let mut function_env = SymbolEnv::new(
			Some(env.get_ref()),
			sig.return_type,
			false,
			false,
			func_def.signature.phase,
			self.statement_idx,
		);
		self.add_arguments_to_env(&func_def.parameters, &sig, &mut function_env);

		// Type check the function body
		if let FunctionBody::Statements(scope) = &func_def.body {
			scope.set_env(function_env);

			self.inner_scopes.push(scope);

			function_type
		} else {
			function_type
		}
	}

	/// Validate that a given map can be assigned to a variable of given struct type
	fn validate_structural_type(
		&mut self,
		object: &IndexMap<Symbol, Expr>,
		object_types: &IndexMap<Symbol, TypeRef>,
		expected_type: &TypeRef,
		value: &Expr,
	) {
		let expected_struct = if let Some(expected_struct) = expected_type.as_struct() {
			expected_struct
		} else {
			self.expr_error(value, format!("Named arguments provided for non-struct argument"));
			return;
		};

		// Verify that there are no extraneous fields
		// Also map original field names to the ones in the struct type
		let mut field_map = IndexMap::new();
		for (k, _) in object_types.iter() {
			let field = expected_struct.env.try_lookup(&k.name, None);
			if let Some(field) = field {
				let field_type = field
					.as_variable()
					.expect("Expected struct field to be a variable in the struct env")
					.type_;
				field_map.insert(k.name.clone(), (k, field_type));
			} else {
				self.expr_error(value, format!("\"{}\" is not a field of \"{}\"", k.name, expected_type));
			}
		}

		// Verify that all non-optional fields are present and are of the right type
		for (k, v) in expected_struct.env.iter(true).map(|(k, v, _)| {
			(
				k,
				v.as_variable()
					.expect("Expected struct field to be a variable in the struct env")
					.type_,
			)
		}) {
			if let Some((symb, expected_field_type)) = field_map.get(&k) {
				let provided_exp = object.get(*symb).unwrap();
				let t = object_types.get(*symb).unwrap();
				self.validate_type(*t, *expected_field_type, provided_exp);
			} else if !v.is_option() {
				self.expr_error(
					value,
					format!(
						"Missing required field \"{}\" from \"{}\"",
						k, expected_struct.name.name
					),
				);
			}
		}
	}

	fn check_json_serializable_or_validate_type(
		&mut self,
		actual_type: TypeRef,
		expected_type: TypeRef,
		exp: &Expr,
	) -> TypeRef {
		// Skip validate if in Json
		if !self.in_json {
			return self.validate_type(actual_type, expected_type, exp);
		}

		if !actual_type.is_json_legal_value() {
			return self.expr_error(
				exp,
				format!(
					"Expected \"Json\" elements to be Json Value (https://www.json.org/json-en.html), but got \"{}\" which is not Json Value",
					actual_type
				),
			);
		}

		actual_type
	}

	/// Validate that the given type is a subtype (or same) as the expected type. If not, add an error
	/// to the diagnostics.
	/// Returns the given type on success, otherwise returns the expected type.
	fn validate_type(&mut self, actual_type: TypeRef, expected_type: TypeRef, span: &impl ToSpan) -> TypeRef {
		self.validate_type_in(actual_type, &[expected_type], span)
	}

	/// Validate that the given type is a subtype (or same) as the one of the expected types. If not, add
	/// an error to the diagnostics.
	/// Returns the given type on success, otherwise returns one of the expected types.
	fn validate_type_in(&mut self, actual_type: TypeRef, expected_types: &[TypeRef], span: &impl ToSpan) -> TypeRef {
		assert!(expected_types.len() > 0);
		if !actual_type.is_anything()
			&& !expected_types
				.iter()
				.any(|expected| actual_type.is_subtype_of(&expected))
		{
			self.diagnostics.borrow_mut().push(Diagnostic {
				message: if expected_types.len() > 1 {
					let expected_types_list = expected_types
						.iter()
						.map(|t| format!("{}", t))
						.collect::<Vec<String>>()
						.join(",");
					format!(
						"Expected type to be one of \"{}\", but got \"{}\" instead",
						expected_types_list, actual_type
					)
				} else {
					format!(
						"Expected type to be \"{}\", but got \"{}\" instead",
						expected_types[0], actual_type
					)
				},
				span: Some(span.span()),
				level: DiagnosticLevel::Error,
			});
			expected_types[0]
		} else {
			actual_type
		}
	}

	pub fn type_check_scope(&mut self, scope: &Scope) {
		assert!(self.inner_scopes.is_empty());
		for statement in scope.statements.iter() {
			self.type_check_statement(statement, scope.env.borrow_mut().as_mut().unwrap());
		}
		let inner_scopes = self.inner_scopes.drain(..).collect::<Vec<_>>();
		for inner_scope in inner_scopes {
			self.type_check_scope(unsafe { &*inner_scope });
		}
	}

	fn resolve_type_annotation(&mut self, annotation: &TypeAnnotation, env: &SymbolEnv) -> TypeRef {
		match annotation {
			TypeAnnotation::Number => self.types.number(),
			TypeAnnotation::String => self.types.string(),
			TypeAnnotation::Bool => self.types.bool(),
			TypeAnnotation::Duration => self.types.duration(),
			TypeAnnotation::Json => self.types.json(),
			TypeAnnotation::MutJson => self.types.mut_json(),
			TypeAnnotation::Optional(v) => {
				let value_type = self.resolve_type_annotation(v, env);
				self.types.add_type(Type::Optional(value_type))
			}
			TypeAnnotation::FunctionSignature(ast_sig) => {
				let mut args = vec![];
				for arg in ast_sig.parameters.iter() {
					args.push(self.resolve_type_annotation(arg, env));
				}
				let sig = FunctionSignature {
					this_type: None,
					parameters: args,
					return_type: ast_sig
						.return_type
						.as_ref()
						.map_or(self.types.void(), |t| self.resolve_type_annotation(t, env)),
					phase: ast_sig.phase,
					js_override: None,
				};
				// TODO: avoid creating a new type for each function_sig resolution
				self.types.add_type(Type::Function(sig))
			}
			TypeAnnotation::UserDefined(user_defined_type) => {
				resolve_user_defined_type(user_defined_type, env, self.statement_idx).unwrap_or_else(|e| self.type_error(e))
			}
			TypeAnnotation::Array(v) => {
				let value_type = self.resolve_type_annotation(v, env);
				// TODO: avoid creating a new type for each array resolution
				self.types.add_type(Type::Array(value_type))
			}
			TypeAnnotation::MutArray(v) => {
				let value_type = self.resolve_type_annotation(v, env);
				// TODO: avoid creating a new type for each array resolution
				self.types.add_type(Type::MutArray(value_type))
			}
			TypeAnnotation::Set(v) => {
				let value_type = self.resolve_type_annotation(v, env);
				// TODO: avoid creating a new type for each set resolution
				self.types.add_type(Type::Set(value_type))
			}
			TypeAnnotation::MutSet(v) => {
				let value_type = self.resolve_type_annotation(v, env);
				// TODO: avoid creating a new type for each set resolution
				self.types.add_type(Type::MutSet(value_type))
			}
			TypeAnnotation::Map(v) => {
				let value_type = self.resolve_type_annotation(v, env);
				// TODO: avoid creating a new type for each map resolution
				self.types.add_type(Type::Map(value_type))
			}
			TypeAnnotation::MutMap(v) => {
				let value_type = self.resolve_type_annotation(v, env);
				// TODO: avoid creating a new type for each map resolution
				self.types.add_type(Type::MutMap(value_type))
			}
		}
	}

	fn type_check_arg_list(&mut self, arg_list: &ArgList, env: &SymbolEnv) -> ArgListTypes {
		// Type check the positional arguments, e.g. fn(exp1, exp2, exp3)
		let pos_arg_types = arg_list
			.pos_args
			.iter()
			.map(|pos_arg| self.type_check_exp(pos_arg, env))
			.collect();

		// Type check the named arguments, e.g. fn(named_arg1: exp4, named_arg2: exp5)
		let named_arg_types = arg_list
			.named_args
			.iter()
			.map(|(sym, expr)| {
				let arg_type = self.type_check_exp(&expr, env);
				(sym.clone(), arg_type)
			})
			.collect::<IndexMap<_, _>>();

		ArgListTypes {
			pos_args: pos_arg_types,
			named_args: named_arg_types,
		}
	}

	fn type_check_statement(&mut self, stmt: &Stmt, env: &mut SymbolEnv) {
		self.statement_idx = stmt.idx;
		match &stmt.kind {
			StmtKind::VariableDef {
				reassignable,
				var_name,
				initial_value,
				type_,
			} => {
				let explicit_type = type_.as_ref().map(|t| self.resolve_type_annotation(t, env));
				let inferred_type = self.type_check_exp(initial_value, env);
				if inferred_type.is_void() {
					self.type_error(TypeError {
						message: format!("Cannot assign expression of type \"{}\" to a variable", inferred_type),
						span: var_name.span.clone(),
					});
				}
				if let Some(explicit_type) = explicit_type {
					self.validate_type(inferred_type, explicit_type, initial_value);
					match env.define(
						var_name,
						SymbolKind::make_variable(explicit_type, *reassignable, true, env.phase),
						StatementIdx::Index(stmt.idx),
					) {
						Err(type_error) => {
							self.type_error(type_error);
						}
						_ => {}
					};
				} else {
					match env.define(
						var_name,
						SymbolKind::make_variable(inferred_type, *reassignable, true, env.phase),
						StatementIdx::Index(stmt.idx),
					) {
						Err(type_error) => {
							self.type_error(type_error);
						}
						_ => {}
					};
				}
			}
			StmtKind::ForLoop {
				iterator,
				iterable,
				statements,
			} => {
				// TODO: Expression must be iterable
				let exp_type = self.type_check_exp(iterable, env);

				let iterator_type = match &*exp_type {
					// These are builtin iterables that have a clear/direct iterable type
					Type::Array(t) => *t,
					Type::Set(t) => *t,
					Type::MutArray(t) => *t,
					Type::MutSet(t) => *t,
					Type::Anything => exp_type,

					// TODO: Handle non-builtin iterables
					t => {
						self.type_error(TypeError {
							message: format!("Unable to iterate over \"{}\"", t),
							span: iterable.span.clone(),
						});
						self.types.anything()
					}
				};

				let mut scope_env = SymbolEnv::new(Some(env.get_ref()), env.return_type, false, env.phase, stmt.idx);
				match scope_env.define(
					&iterator,
					SymbolKind::make_variable(iterator_type, false, true, env.phase),
					StatementIdx::Top,
				) {
					Err(type_error) => {
						self.type_error(type_error);
					}
					_ => {}
				};
				statements.set_env(scope_env);

				self.inner_scopes.push(statements);
			}
			StmtKind::While { condition, statements } => {
				let cond_type = self.type_check_exp(condition, env);
				self.validate_type(cond_type, self.types.bool(), condition);

				statements.set_env(SymbolEnv::new(
					Some(env.get_ref()),
					env.return_type,
					false,
					env.phase,
					stmt.idx,
				));

				self.inner_scopes.push(statements);
			}
			StmtKind::Break | StmtKind::Continue => {}
			StmtKind::If {
				condition,
				statements,
				elif_statements,
				else_statements,
			} => {
				let cond_type = self.type_check_exp(condition, env);
				self.validate_type(cond_type, self.types.bool(), condition);

				statements.set_env(SymbolEnv::new(
					Some(env.get_ref()),
					env.return_type,
					false,
					env.phase,
					stmt.idx,
				));
				self.inner_scopes.push(statements);

				for elif_scope in elif_statements {
					let cond_type = self.type_check_exp(&elif_scope.condition, env);
					self.validate_type(cond_type, self.types.bool(), condition);

					(&elif_scope.statements).set_env(SymbolEnv::new(
						Some(env.get_ref()),
						env.return_type,
						false,
						env.phase,
						stmt.idx,
					));
					self.inner_scopes.push(&elif_scope.statements);
				}

				if let Some(else_scope) = else_statements {
					else_scope.set_env(SymbolEnv::new(
						Some(env.get_ref()),
						env.return_type,
						false,
						env.phase,
						stmt.idx,
					));
					self.inner_scopes.push(else_scope);
				}
			}
			StmtKind::Expression(e) => {
				self.type_check_exp(e, env);
			}
			StmtKind::Assignment { variable, value } => {
				let exp_type = self.type_check_exp(value, env);
				let var_info = self.resolve_reference(variable, env);
				if !var_info.reassignable {
					self.stmt_error(stmt, format!("Variable {} is not reassignable ", variable));
				}
				self.validate_type(exp_type, var_info.type_, value);
			}
			StmtKind::Bring {
				module_name,
				identifier,
			} => {
				// library_name is the name of the library we are importing from the JSII world
				let library_name: String;
				// namespace_filter describes what types we are importing from the library
				// e.g. [] means we are importing everything from `mylib`
				// e.g. ["ns1", "ns2"] means we are importing everything from `mylib.ns1.ns2`
				let namespace_filter: Vec<String>;
				// alias is the symbol we are giving to the imported library or namespace
				let alias: &Symbol;

				if module_name.name.starts_with('"') && module_name.name.ends_with('"') {
					// case 1: bring "library_name" as identifier;
					if identifier.is_none() {
						self.stmt_error(
							stmt,
							format!(
								"bring {} must be assigned to an identifier (e.g. bring \"foo\" as foo)",
								module_name.name
							),
						);
						return;
					}
					// We assume we have a jsii library and we use `module_name` as the library name, and set no
					// namespace filter (we only support importing a full library at the moment)
					library_name = module_name.name[1..module_name.name.len() - 1].to_string();
					namespace_filter = vec![];
					alias = identifier.as_ref().unwrap();
				} else {
					// case 2: bring module_name;
					// case 3: bring module_name as identifier;
					match module_name.name.as_str() {
						// If the module name is a built-in module, then we use @winglang/sdk as the library name,
						// and import the module as a namespace. If the user doesn't specify an identifier, then
						// we use the module name as the identifier.
						// For example, `bring fs` will import the `fs` namespace from @winglang/sdk and assign it
						// to an identifier named `fs`.
						WINGSDK_CLOUD_MODULE | WINGSDK_FS_MODULE | WINGSDK_REDIS_MODULE => {
							library_name = WINGSDK_ASSEMBLY_NAME.to_string();
							namespace_filter = vec![module_name.name.clone()];
							alias = identifier.as_ref().unwrap_or(&module_name);
						}
						WINGSDK_STD_MODULE => {
							self.stmt_error(stmt, format!("Redundant bring of \"{}\"", WINGSDK_STD_MODULE));
							return;
						}
						_ => {
							self.stmt_error(stmt, format!("\"{}\" is not a built-in module", module_name.name));
							return;
						}
					}
				};

				self.add_module_to_env(env, library_name, namespace_filter, &alias, Some(&stmt));
			}
			StmtKind::Scope(scope) => {
				scope.set_env(SymbolEnv::new(
					Some(env.get_ref()),
					env.return_type,
					false,
					env.phase,
					stmt.idx,
				));
				self.inner_scopes.push(scope)
			}
			StmtKind::Return(exp) => {
				if let Some(return_expression) = exp {
					let return_type = self.type_check_exp(return_expression, env);
					if !env.return_type.is_void() {
						self.validate_type(return_type, env.return_type, return_expression);
					} else {
						self.stmt_error(
							stmt,
							format!("Return statement outside of function cannot return a value."),
						);
					}
				} else {
					if !env.return_type.is_void() {
						self.stmt_error(
							stmt,
							format!("Expected return statement to return type {}", env.return_type),
						);
					}
				}
			}
			StmtKind::Class(AstClass {
				name,
				fields,
				methods,
				parent,
				implements,
				constructor,
				is_resource,
			}) => {
				// Resources cannot be defined inflight
				assert!(!*is_resource || env.phase == Phase::Preflight);

				if *is_resource {
					// TODO
				}

				// Verify parent is actually a known Class/Resource and get their env
				let (parent_class, parent_class_env) = if let Some(parent_type) = parent {
					let t = resolve_user_defined_type(parent_type, env, stmt.idx).unwrap_or_else(|e| self.type_error(e));
					if *is_resource {
						if let Type::Resource(ref class) = *t {
							(Some(t), Some(class.env.get_ref()))
						} else {
							panic!("Resource {}'s parent {} is not a resource", name, t);
						}
					} else {
						if let Type::Class(ref class) = *t {
							(Some(t), Some(class.env.get_ref()))
						} else {
							self.general_type_error(format!("Class {}'s parent \"{}\" is not a class", name, t));
							(None, None)
						}
					}
				} else {
					(None, None)
				};

				// Create environment representing this class, for now it'll be empty just so we can support referencing ourselves from the class definition.
				let dummy_env = SymbolEnv::new(None, self.types.void(), false, env.phase, stmt.idx);

				let impl_interfaces = implements
					.iter()
					.filter_map(|i| {
						let t = resolve_user_defined_type(i, env, stmt.idx).unwrap_or_else(|e| self.type_error(e));
						if t.as_interface().is_some() {
							Some(t)
						} else {
							self.general_type_error(format!("Expected an interface, instead found type \"{}\"", t));
							None
						}
					})
					.collect::<Vec<_>>();

				// Create the resource/class type and add it to the current environment (so class implementation can reference itself)
				let class_spec = Class {
					should_case_convert_jsii: false,
					name: name.clone(),
					fqn: None,
					env: dummy_env,
					parent: parent_class,
					implements: impl_interfaces.clone(),
					is_abstract: false,
					type_parameters: None, // TODO no way to have generic args in wing yet
				};
				let mut class_type = self.types.add_type(if *is_resource {
					Type::Resource(class_spec)
				} else {
					Type::Class(class_spec)
				});
				match env.define(name, SymbolKind::Type(class_type), StatementIdx::Top) {
					Err(type_error) => {
						self.type_error(type_error);
					}
					_ => {}
				};

				// Create a the real class environment to be filled with the class AST types
				let mut class_env = SymbolEnv::new(parent_class_env, self.types.void(), false, env.phase, stmt.idx);

				// Add fields to the class env
				for field in fields.iter() {
					let field_type = self.resolve_type_annotation(&field.member_type, env);
					match class_env.define(
						&field.name,
						SymbolKind::make_variable(field_type, field.reassignable, field.is_static, field.phase),
						StatementIdx::Top,
					) {
						Err(type_error) => {
							self.type_error(type_error);
						}
						_ => {}
					};
				}
				// Add methods to the class env
				for (method_name, method_def) in methods.iter() {
					self.add_method_to_class_env(
						&method_def.signature,
						env,
						if method_def.is_static { None } else { Some(class_type) },
						&mut class_env,
						method_name,
					);
				}

				// Add the constructor to the class env
				let init_symb = Symbol {
					name: WING_CONSTRUCTOR_NAME.into(),
					span: name.span.clone(),
				};
				self.add_method_to_class_env(&constructor.signature, env, None, &mut class_env, &init_symb);

				// Replace the dummy class environment with the real one before type checking the methods
				class_type.as_mut_class_or_resource().unwrap().env = class_env;
				let class_env = &class_type.as_class_or_resource().unwrap().env;

				// Type check constructor
<<<<<<< HEAD
				self.type_check_method(class_env, &init_symb, env, stmt.idx, constructor, class_type);
=======
				let constructor_sig = if let Type::Function(ref s) = *constructor_type {
					s
				} else {
					panic!(
						"Constructor of {} isn't defined as a function in the class environment",
						name
					);
				};

				// Create constructor environment and prime it with args
				let mut constructor_env = SymbolEnv::new(
					Some(env.get_ref()),
					constructor_sig.return_type,
					true,
					constructor.signature.phase,
					stmt.idx,
				);
				self.add_arguments_to_env(&constructor.parameters, constructor_sig, &mut constructor_env);
				// Prime the constructor environment with `this`
				constructor_env
					.define(
						&Symbol {
							name: "this".into(),
							span: name.span.clone(),
						},
						SymbolKind::make_variable(class_type, false, true, constructor_env.phase),
						StatementIdx::Top,
					)
					.expect("Expected `this` to be added to constructor env");
				constructor.statements.set_env(constructor_env);
				// Check function scope
				self.inner_scopes.push(&constructor.statements);
>>>>>>> 86bf0b61

				// TODO: handle member/method overrides in our env based on whatever rules we define in our spec

				// Type check methods
				for (method_name, method_def) in methods.iter() {
<<<<<<< HEAD
					self.type_check_method(class_env, method_name, env, stmt.idx, method_def, class_type);
=======
					// Lookup the method in the class_env
					let method_type = class_env
						.lookup(method_name, None)
						.expect("Expected method to be in class env")
						.as_variable()
						.expect("Expected method to be a variable")
						.type_;

					let method_sig = method_type
						.as_function_sig()
						.expect("Expected method type to be a function signature");

					// Create method environment and prime it with args
					let mut method_env = SymbolEnv::new(
						Some(env.get_ref()),
						method_sig.return_type,
						false,
						method_sig.phase,
						stmt.idx,
					);
					// Prime the method environment with `this`
					if !method_def.is_static {
						method_env
							.define(
								&Symbol {
									name: "this".into(),
									span: name.span.clone(),
								},
								SymbolKind::make_variable(class_type, false, true, method_env.phase),
								StatementIdx::Top,
							)
							.expect("Expected `this` to be added to constructor env");
					}
					self.add_arguments_to_env(&method_def.parameters, method_sig, &mut method_env);

					if let FunctionBody::Statements(scope) = &method_def.body {
						scope.set_env(method_env);
						self.inner_scopes.push(scope);
					}
>>>>>>> 86bf0b61
				}

				// Check that the class satisfies all of its interfaces
				for interface_type in impl_interfaces.iter() {
					let interface_type = match interface_type.as_interface() {
						Some(t) => t,
						None => {
							// No need to error here, it will be caught when `impl_interaces` was created
							continue;
						}
					};

					// Check all methods are implemented
					for (method_name, method_type) in interface_type.methods(true) {
						if let Some(symbol) = class_env.try_lookup(&method_name, None) {
							let class_method_type = symbol.as_variable().expect("Expected method to be a variable").type_;
							self.validate_type(class_method_type, method_type, name);
						} else {
							self.type_error(TypeError {
								message: format!(
									"Resource \"{}\" does not implement method \"{}\" of interface \"{}\"",
									name.name, method_name, interface_type.name.name
								),
								span: name.span.clone(),
							});
						}
					}

					// Check all fields are implemented
					for (field_name, field_type) in interface_type.fields(true) {
						if let Some(symbol) = class_env.try_lookup(&field_name, None) {
							let class_field_type = symbol.as_variable().expect("Expected field to be a variable").type_;
							self.validate_type(class_field_type, field_type, name);
						} else {
							self.type_error(TypeError {
								message: format!(
									"Resource \"{}\" does not implement field \"{}\" of interface \"{}\"",
									name.name, field_name, interface_type.name.name
								),
								span: name.span.clone(),
							});
						}
					}
				}
			}
			StmtKind::Interface(AstInterface { name, methods, extends }) => {
				// Create environment representing this interface, for now it'll be empty just so we can support referencing ourselves from the interface definition.
				let dummy_env = SymbolEnv::new(None, self.types.void(), false, env.phase, stmt.idx);

				let extend_interfaces = extends
					.iter()
					.filter_map(|i| {
						let t = resolve_user_defined_type(i, env, stmt.idx).unwrap_or_else(|e| self.type_error(e));
						if t.as_interface().is_some() {
							Some(t)
						} else {
							// The type checker resolves non-existing definitions to `any`, so we avoid duplicate errors by checking for that here
							if !t.is_anything() {
								self.general_type_error(format!("Expected an interface, instead found type \"{}\"", t));
							}
							None
						}
					})
					.collect::<Vec<_>>();

				// Create the interface type and add it to the current environment (so interface implementation can reference itself)
				let interface_spec = Interface {
					name: name.clone(),
					env: dummy_env,
					extends: extend_interfaces.clone(),
				};
				let mut interface_type = self.types.add_type(Type::Interface(interface_spec));
				match env.define(name, SymbolKind::Type(interface_type), StatementIdx::Top) {
					Err(type_error) => {
						self.type_error(type_error);
					}
					_ => {}
				};

				// Create the real interface environment to be filled with the interface AST types
				let mut interface_env = SymbolEnv::new(None, self.types.void(), false, env.phase, stmt.idx);

				// Add methods to the interface env
				for (method_name, sig) in methods.iter() {
					let mut method_type =
						self.resolve_type_annotation(&TypeAnnotation::FunctionSignature(sig.clone()), env, stmt.idx);
					// use the interface type as the function's "this" type
					if let Type::Function(ref mut f) = *method_type {
						f.this_type = Some(interface_type.clone());
					} else {
						panic!("Expected method type to be a function");
					}

					match interface_env.define(
						method_name,
						SymbolKind::make_variable(method_type, false, false, sig.phase),
						StatementIdx::Top,
					) {
						Err(type_error) => {
							self.type_error(type_error);
						}
						_ => {}
					};
				}

				// add methods from all extended interfaces to the interface env
				if let Err(e) = add_parent_members_to_iface_env(&extend_interfaces, name, &mut interface_env) {
					self.type_error(e);
				}

				// Replace the dummy interface environment with the real one before type checking the methods
				interface_type.as_mut_interface().unwrap().env = interface_env;
			}
			StmtKind::Struct { name, extends, members } => {
				// Note: structs don't have a parent environment, instead they flatten their parent's members into the struct's env.
				//   If we encounter an existing member with the same name and type we skip it, if the types are different we
				//   fail type checking.

				// Create an environment for the struct
				let mut struct_env = SymbolEnv::new(None, self.types.void(), false, env.phase, stmt.idx);

				// Add fields to the struct env
				for field in members.iter() {
					let field_type = self.resolve_type_annotation(&field.member_type, env);
					if field_type.is_deep_mutable() {
						self.type_error(TypeError {
							message: format!("struct fields must be immutable got: {}", field_type),
							span: field.name.span.clone(),
						});
					}
					match struct_env.define(
						&field.name,
						SymbolKind::make_variable(field_type, false, false, field.phase),
						StatementIdx::Top,
					) {
						Err(type_error) => {
							self.type_error(type_error);
						}
						_ => {}
					};
				}

				// Add members from the structs parents
				let extends_types = extends
					.iter()
					.filter_map(|parent| match env.lookup(&parent, Some(stmt.idx)) {
						Ok(kind) => match &*kind {
							SymbolKind::Type(_type) => Some(*_type),
							_ => {
								self.type_error(TypeError {
									message: format!("Expected {} to be a type", parent),
									span: parent.span.clone(),
								});
								None
							}
						},
						Err(type_error) => {
							self.type_error(type_error);
							None
						}
					})
					.collect::<Vec<_>>();

				if let Err(e) = add_parent_members_to_struct_env(&extends_types, name, &mut struct_env) {
					self.type_error(e);
				}
				match env.define(
					name,
					SymbolKind::Type(self.types.add_type(Type::Struct(Struct {
						name: name.clone(),
						extends: extends_types,
						env: struct_env,
					}))),
					StatementIdx::Top,
				) {
					Err(type_error) => {
						self.type_error(type_error);
					}
					_ => {}
				};
			}
			StmtKind::Enum { name, values } => {
				let enum_type_ref = self.types.add_type(Type::Enum(Enum {
					name: name.clone(),
					values: values.clone(),
				}));

				match env.define(name, SymbolKind::Type(enum_type_ref), StatementIdx::Top) {
					Err(type_error) => {
						self.type_error(type_error);
					}
					_ => {}
				};
			}
			StmtKind::TryCatch {
				try_statements,
				catch_block,
				finally_statements,
			} => {
				// Create a new environment for the try block
				let try_env = SymbolEnv::new(Some(env.get_ref()), env.return_type, false, env.phase, stmt.idx);
				try_statements.set_env(try_env);
				self.inner_scopes.push(try_statements);

				// Create a new environment for the catch block
				if let Some(catch_block) = catch_block {
					let mut catch_env = SymbolEnv::new(Some(env.get_ref()), env.return_type, false, env.phase, stmt.idx);

					// Add the exception variable to the catch block
					if let Some(exception_var) = &catch_block.exception_var {
						match catch_env.define(
							exception_var,
							SymbolKind::make_variable(self.types.string(), false, true, env.phase),
							StatementIdx::Top,
						) {
							Err(type_error) => {
								self.type_error(type_error);
							}
							_ => {}
						}
					}
					catch_block.statements.set_env(catch_env);
					self.inner_scopes.push(&catch_block.statements);
				}

				// Create a new environment for the finally block
				if let Some(finally_statements) = finally_statements {
					let finally_env = SymbolEnv::new(Some(env.get_ref()), env.return_type, false, env.phase, stmt.idx);
					finally_statements.set_env(finally_env);
					self.inner_scopes.push(finally_statements);
				}
			}
		}
	}

	fn type_check_method<T>(
		&mut self,
		class_env: &SymbolEnv,
		method_name: &Symbol,
		env: &SymbolEnv,
		statement_idx: usize,
		method_def: &T,
		class_type: UnsafeRef<Type>,
	) where
		T: MethodLike,
	{
		// Lookup the method in the class_env
		let method_type = class_env
			.lookup(method_name, None)
			.expect("Expected method to be in class env")
			.as_variable()
			.expect("Expected method to be a variable")
			.type_;

		let method_sig = method_type
			.as_function_sig()
			.expect("Expected method type to be a function signature");

		// Create method environment and prime it with args
		let is_init = method_name.name == WING_CONSTRUCTOR_NAME;
		let mut method_env = SymbolEnv::new(
			Some(env.get_ref()),
			method_sig.return_type,
			false,
			is_init,
			method_sig.phase,
			statement_idx,
		);
		// Prime the method environment with `this`
		if !method_def.is_static() || is_init {
			method_env
				.define(
					&Symbol {
						name: "this".into(),
						span: method_name.span.clone(),
					},
					SymbolKind::make_variable(class_type, false, true, method_env.phase),
					StatementIdx::Top,
				)
				.expect("Expected `this` to be added to constructor env");
		}
		self.add_arguments_to_env(&method_def.parameters(), method_sig, &mut method_env);

		if let Some(scope) = method_def.statements() {
			scope.set_env(method_env);
			self.inner_scopes.push(scope);
		}
	}

	fn add_method_to_class_env(
		&mut self,
		method_sig: &crate::ast::FunctionSignature,
		env: &mut SymbolEnv,
		instance_type: Option<TypeRef>,
		class_env: &mut SymbolEnv,
		method_name: &Symbol,
	) {
		let mut method_type = self.resolve_type_annotation(&TypeAnnotation::FunctionSignature(method_sig.clone()), env);
		// use the class type as the function's "this" type (or None if static)
		method_type
			.as_mut_function_sig()
			.expect("Expected method type to be a function")
			.this_type = instance_type;

		match class_env.define(
			method_name,
			SymbolKind::make_variable(method_type, false, instance_type.is_none(), method_sig.phase),
			StatementIdx::Top,
		) {
			Err(type_error) => {
				self.type_error(type_error);
			}
			_ => {}
		};
	}

	fn add_module_to_env(
		&mut self,
		env: &mut SymbolEnv,
		library_name: String,
		namespace_filter: Vec<String>,
		alias: &Symbol,
		// the statement that initiated the bring, if any
		stmt: Option<&Stmt>,
	) {
		let mut wingii_types = wingii::type_system::TypeSystem::new();

		// Loading the SDK is handled different from loading any other jsii modules because with the SDK we provide an exact
		// location to locate the SDK, whereas for the other modules we need to search for them from the source directory.
		let assembly_name = if library_name == WINGSDK_ASSEMBLY_NAME {
			// in runtime, if "WINGSDK_MANIFEST_ROOT" env var is set, read it. otherwise set to "../wingsdk" for dev
			let manifest_root = std::env::var("WINGSDK_MANIFEST_ROOT").unwrap_or_else(|_| "../wingsdk".to_string());
			let wingii_loader_options = wingii::type_system::AssemblyLoadOptions {
				root: true,
				deps: false,
			};
			let assembly_name = match wingii_types.load(manifest_root.as_str(), Some(wingii_loader_options)) {
				Ok(name) => name,
				Err(type_error) => {
					self.type_error(TypeError {
						message: format!("Cannot locate Wing standard library (checking \"{}\"", manifest_root),
						span: stmt.map(|s| s.span.clone()).unwrap_or_default(),
					});
					debug!("{:?}", type_error);
					return;
				}
			};

			assembly_name
		} else {
			let wingii_loader_options = wingii::type_system::AssemblyLoadOptions { root: true, deps: true };
			let source_dir = self.source_path.parent().unwrap().to_str().unwrap();
			let assembly_name = match wingii_types.load_dep(library_name.as_str(), source_dir, &wingii_loader_options) {
				Ok(name) => name,
				Err(type_error) => {
					self.type_error(TypeError {
						message: format!("Cannot find module \"{}\" in source directory", library_name),
						span: stmt.map(|s| s.span.clone()).unwrap_or_default(),
					});
					debug!("{:?}", type_error);
					return;
				}
			};
			assembly_name
		};

		debug!("Loaded JSII assembly {}", assembly_name);

		let mut jsii_importer = JsiiImporter::new(
			&wingii_types,
			&assembly_name,
			&namespace_filter,
			&alias,
			self.types,
			stmt.map(|s| s.idx).unwrap_or(0),
			env,
		);
		jsii_importer.import_to_env();
	}

	/// Add function arguments to the function's environment
	///
	/// #Arguments
	///
	/// * `args` - List of arguments to add, each element is a tuple of the argument symbol and whether it's
	///   reassignable arg or not. Note that the argument types are figured out from `sig`.
	/// * `sig` - The function signature (used to figure out the type of each argument).
	/// * `env` - The function's environment to prime with the args.
	///
	fn add_arguments_to_env(&mut self, args: &Vec<(Symbol, bool)>, sig: &FunctionSignature, env: &mut SymbolEnv) {
		assert!(args.len() == sig.parameters.len());
		for (arg, arg_type) in args.iter().zip(sig.parameters.iter()) {
			match env.define(
				&arg.0,
				SymbolKind::make_variable(*arg_type, arg.1, true, env.phase),
				StatementIdx::Top,
			) {
				Err(type_error) => {
					self.type_error(type_error);
				}
				_ => {}
			};
		}
	}

	/// Hydrate `@typeparam`s in a type reference with a given type argument
	///
	/// # Arguments
	///
	/// * `env` - The environment to use for looking up the original type
	/// * `original_fqn` - The fully qualified name of the original type
	/// * `type_params` - The type argument to use for the T1, T2, .. in the original type
	///
	/// # Returns
	/// The hydrated type reference
	///
	fn hydrate_class_type_arguments(
		&mut self,
		env: &SymbolEnv,
		original_fqn: &str,
		type_params: Vec<TypeRef>,
	) -> TypeRef {
		let original_type = env.lookup_nested_str(original_fqn, None).unwrap().as_type().unwrap();
		let original_type_class = original_type.as_class().unwrap();
		let original_type_params = if let Some(tp) = original_type_class.type_parameters.as_ref() {
			tp
		} else {
			panic!(
				"\"{}\" does not have type parameters and does not need hydration",
				original_fqn
			);
		};

		if original_type_params.len() != type_params.len() {
			return self.general_type_error(format!(
				"Type \"{}\" has {} type parameters, but {} were provided",
				original_fqn,
				original_type_params.len(),
				type_params.len()
			));
		}

		// map from original_type_params to type_params
		let mut types_map = HashMap::new();
		for (o, n) in original_type_params.iter().zip(type_params.iter()) {
			types_map.insert(format!("{o}"), (*o, *n));
		}

		let new_env = SymbolEnv::new(None, original_type_class.env.return_type, false, Phase::Independent, 0);
		let tt = Type::Class(Class {
			name: original_type_class.name.clone(),
			env: new_env,
			fqn: Some(original_fqn.to_string()),
			parent: original_type_class.parent,
			implements: original_type_class.implements.clone(),
			should_case_convert_jsii: original_type_class.should_case_convert_jsii,
			is_abstract: original_type_class.is_abstract,
			type_parameters: Some(type_params.clone()),
		});

		// TODO: here we add a new type regardless whether we already "hydrated" `original_type` with these `type_params`. Cache!
		let mut new_type = self.types.add_type(tt);
		let new_type_class = new_type.as_mut_class_or_resource().unwrap();

		// Add symbols from original type to new type
		// Note: this is currently limited to top-level function signatures and fields
		for (name, symbol, _) in original_type_class.env.iter(true) {
			match symbol {
				SymbolKind::Variable(VariableInfo {
					type_: v,
					reassignable,
					phase: flight,
					is_static,
				}) => {
					// Replace type params in function signatures
					if let Some(sig) = v.as_function_sig() {
						let new_return_type = self.get_concrete_type_for_generic(sig.return_type, &types_map);

						let new_this_type = if let Some(this_type) = sig.this_type {
							Some(self.get_concrete_type_for_generic(this_type, &types_map))
						} else {
							None
						};

						let new_params: Vec<UnsafeRef<Type>> = sig
							.parameters
							.iter()
							.map(|arg| self.get_concrete_type_for_generic(*arg, &types_map))
							.collect();

						let new_sig = FunctionSignature {
							this_type: new_this_type,
							parameters: new_params,
							return_type: new_return_type,
							phase: sig.phase,
							js_override: sig.js_override.clone(),
						};

						match new_type_class.env.define(
							// TODO: Original symbol is not available. SymbolKind::Variable should probably expose it
							&Symbol::global(name),
							SymbolKind::make_variable(
								self.types.add_type(Type::Function(new_sig)),
								*reassignable,
								*is_static,
								*flight,
							),
							StatementIdx::Top,
						) {
							Err(type_error) => {
								self.type_error(type_error);
							}
							_ => {}
						}
					} else {
						let new_var_type = self.get_concrete_type_for_generic(*v, &types_map);
						match new_type_class.env.define(
							// TODO: Original symbol is not available. SymbolKind::Variable should probably expose it
							&Symbol::global(name),
							SymbolKind::make_variable(new_var_type, *reassignable, *is_static, *flight),
							StatementIdx::Top,
						) {
							Err(type_error) => {
								self.type_error(type_error);
							}
							_ => {}
						}
					}
				}
				_ => {
					panic!("Unexpected symbol kind: {:?} in class env", symbol)
				}
			}
		}

		return new_type;
	}

	fn get_concrete_type_for_generic(
		&mut self,
		type_to_maybe_replace: TypeRef,
		types_map: &HashMap<String, (TypeRef, TypeRef)>,
	) -> TypeRef {
		// Lookup type to replace in the types map and return the concrete type from the maps
		if let Some(new_type_arg) = types_map
			.get(&format!("{type_to_maybe_replace}"))
			.filter(|(o, _)| type_to_maybe_replace.is_same_type_as(o))
			.map(|(_, n)| n)
		{
			return *new_type_arg;
		} else {
			// Handle generic return types
			// TODO: If a generic class has a method that returns another generic, it must be a builtin
			if let Some(c) = type_to_maybe_replace.as_class() {
				if let Some(type_parameters) = &c.type_parameters {
					// For now all our generics only have a single type parameter so use the first type parameter as our "T1"
					let t1 = type_parameters[0];
					let t1_replacement = *types_map
						.get(&format!("{t1}"))
						.filter(|(o, _)| t1.is_same_type_as(o))
						.map(|(_, n)| n)
						.expect("generic must have a type parameter");
					let fqn = format!("{}.{}", WINGSDK_STD_MODULE, c.name.name);
					return match fqn.as_str() {
						WINGSDK_MUT_ARRAY => self.types.add_type(Type::MutArray(t1_replacement)),
						WINGSDK_ARRAY => self.types.add_type(Type::Array(t1_replacement)),
						WINGSDK_MAP => self.types.add_type(Type::Map(t1_replacement)),
						WINGSDK_MUT_MAP => self.types.add_type(Type::MutMap(t1_replacement)),
						WINGSDK_SET => self.types.add_type(Type::Set(t1_replacement)),
						WINGSDK_MUT_SET => self.types.add_type(Type::MutSet(t1_replacement)),
						_ => self.general_type_error(format!("\"{}\" is not a supported generic return type", fqn)),
					};
				}
			}
		}
		return type_to_maybe_replace;
	}

	fn get_stdlib_symbol(&self, symbol: &Symbol) -> Option<Symbol> {
		// Need this in order to map wing types to their stdlib equivalents
		// e.g. wing::str -> stdlib::String | wing::Array -> stdlib::ImmutableArray
		match symbol.name.as_str() {
			"Json" => Some(symbol.clone()),
			"str" => Some(Symbol {
				name: "String".to_string(),
				span: symbol.span.clone(),
			}),
			"num" => Some(Symbol {
				name: "Number".to_string(),
				span: symbol.span.clone(),
			}),
			"bool" => Some(Symbol {
				name: "Boolean".to_string(),
				span: symbol.span.clone(),
			}),
			_ => None,
		}
	}

	/// Check if this expression is actually a reference to a type. The parser doesn't distinguish between a `some_expression.field` and `SomeType.field`.
	/// This function checks if the expression is a reference to a user define type and if it is it returns it. If not it returns `None`.
	fn expr_maybe_type(&mut self, expr: &Expr, env: &SymbolEnv) -> Option<UserDefinedType> {
		// TODO: we currently don't handle parenthesized expressions correctly so something like `(MyEnum).A` or `std.(namespace.submodule).A` will return true, is this a problem?
		let mut path = vec![];
		let mut curr_expr = expr;
		loop {
			match &curr_expr.kind {
				ExprKind::Reference(reference) => match reference {
					Reference::Identifier(symbol) => {
						if let Some(stdlib_symbol) = self.get_stdlib_symbol(symbol) {
							path.push(stdlib_symbol);
							path.push(Symbol {
								name: WINGSDK_STD_MODULE.to_string(),
								span: symbol.span.clone(),
							});
						} else {
							path.push(symbol.clone());
						}
						break;
					}
					Reference::InstanceMember { object, property } => {
						path.push(property.clone());
						curr_expr = &object;
					}
					Reference::TypeMember { type_, .. } => {
						assert_eq!(
							path.len(),
							0,
							"Type property references cannot be a type name because they have a property"
						);
						return Some(type_.clone());
					}
				},
				_ => return None,
			}
		}
		let root = path.pop().unwrap();
		path.reverse();
		let user_type_annotation = UserDefinedType { root, fields: path };

		resolve_user_defined_type(&user_type_annotation, env, self.statement_idx)
			.ok()
			.map(|_| user_type_annotation)
	}

	fn resolve_reference(&mut self, reference: &Reference, env: &SymbolEnv) -> VariableInfo {
		match reference {
			Reference::Identifier(symbol) => match env.lookup(symbol, Some(self.statement_idx)) {
				Ok(var) => {
					if let Some(var) = var.as_variable() {
						var
					} else {
						self.variable_error(TypeError {
							message: format!("Expected identifier {}, to be a variable, but it's a {}", symbol, var),
							span: symbol.span.clone(),
						})
					}
				}
				Err(type_error) => {
					// Give a specific error message if someone tries to write "print" instead of "log"
					if symbol.name == "print" {
						self.variable_error(TypeError {
							message: "Unknown symbol \"print\", did you mean to use \"log\"?".to_string(),
							span: symbol.span.clone(),
						})
					} else {
						self.variable_error(type_error)
					}
				}
			},
			Reference::InstanceMember { object, property } => {
				// There's a special case where the object is actually a type and the property is either a static member or an enum variant.
				// In this case the type might even be namespaced (recursive nested reference). We need to detect this and transform this
				// reference into a type reference.
				if let Some(user_type_annotation) = self.expr_maybe_type(object, env) {
					// We can't get here twice, we can safely assume that if we're here the `object` part of the reference doesn't have and evaluated type yet.
					assert!(object.evaluated_type.borrow().is_none());

					// Create a type reference out of this nested reference and call ourselves again
					let new_ref = Reference::TypeMember {
						type_: user_type_annotation,
						property: property.clone(),
					};
					// Replace the reference with the new one, this is unsafe because `reference` isn't mutable and theoretically someone may
					// hold another reference to it. But our AST doesn't hold up/cross references so this is safe as long as we return right.
					let const_ptr = reference as *const Reference;
					let mut_ptr = const_ptr as *mut Reference;
					unsafe {
						// We don't use the return value but need to call replace so it'll drop the old value
						_ = std::mem::replace(&mut *mut_ptr, new_ref);
					}
					return self.resolve_reference(reference, env);
				}

				// Special case: if the object expression is a simple reference to `this` and we're inside the init function then
				// we'll consider all properties as reassignable regardless of whether they're `var`.
				let mut force_reassignable = false;
				if let ExprKind::Reference(Reference::Identifier(symb)) = &object.kind {
					if symb.name == "this" {
						if let Ok((kind, info)) = env.lookup_ext(symb, Some(self.statement_idx)) {
							// `this` resreved symbol should always be a variable
							assert!(matches!(kind, SymbolKind::Variable(_)));
							force_reassignable = info.init;
						}
					}
				}

				let instance_type = self.type_check_exp(object, env);
				let res = match *instance_type {
					Type::Class(ref class) | Type::Resource(ref class) => self.get_property_from_class_like(class, property),
					Type::Interface(ref interface) => self.get_property_from_class_like(interface, property),
					Type::Anything => VariableInfo {
						type_: instance_type,
						reassignable: false,
						phase: env.phase,
						is_static: false,
					},

					// Lookup wingsdk std types, hydrating generics if necessary
					Type::Array(t) => {
						let new_class = self.hydrate_class_type_arguments(env, WINGSDK_ARRAY, vec![t]);
						self.get_property_from_class_like(new_class.as_class().unwrap(), property)
					}
					Type::MutArray(t) => {
						let new_class = self.hydrate_class_type_arguments(env, WINGSDK_MUT_ARRAY, vec![t]);
						self.get_property_from_class_like(new_class.as_class().unwrap(), property)
					}
					Type::Set(t) => {
						let new_class = self.hydrate_class_type_arguments(env, WINGSDK_SET, vec![t]);
						self.get_property_from_class_like(new_class.as_class().unwrap(), property)
					}
					Type::MutSet(t) => {
						let new_class = self.hydrate_class_type_arguments(env, WINGSDK_MUT_SET, vec![t]);
						self.get_property_from_class_like(new_class.as_class().unwrap(), property)
					}
					Type::Map(t) => {
						let new_class = self.hydrate_class_type_arguments(env, WINGSDK_MAP, vec![t]);
						self.get_property_from_class_like(new_class.as_class().unwrap(), property)
					}
					Type::MutMap(t) => {
						let new_class = self.hydrate_class_type_arguments(env, WINGSDK_MUT_MAP, vec![t]);
						self.get_property_from_class_like(new_class.as_class().unwrap(), property)
					}
					Type::Json => self.get_property_from_class_like(
						env
							.lookup_nested_str(WINGSDK_JSON, None)
							.unwrap()
							.as_type()
							.unwrap()
							.as_class()
							.unwrap(),
						property,
					),
					Type::MutJson => self.get_property_from_class_like(
						env
							.lookup_nested_str(WINGSDK_MUT_JSON, None)
							.unwrap()
							.as_type()
							.unwrap()
							.as_class()
							.unwrap(),
						property,
					),
					Type::String => self.get_property_from_class_like(
						env
							.lookup_nested_str(WINGSDK_STRING, None)
							.unwrap()
							.as_type()
							.unwrap()
							.as_class()
							.unwrap(),
						property,
					),
					Type::Duration => self.get_property_from_class_like(
						env
							.lookup_nested_str(WINGSDK_DURATION, None)
							.unwrap()
							.as_type()
							.unwrap()
							.as_class()
							.unwrap(),
						property,
					),
					Type::Struct(ref s) => self.get_property_from_class_like(s, property),

					_ => VariableInfo {
						type_: self.expr_error(
							object,
							format!("Property access unsupported on type \"{}\"", instance_type),
						),
						reassignable: false,
						phase: Phase::Independent,
						is_static: false,
					},
				};

				if force_reassignable {
					VariableInfo {
						reassignable: true,
						..res.clone()
					}
				} else {
					res
				}
			}
			Reference::TypeMember { type_, property } => {
				let type_ = resolve_user_defined_type(type_, env, self.statement_idx)
					.expect("Type annotation should have been verified by `expr_maybe_type`");
				return match *type_ {
					Type::Enum(ref e) => {
						if e.values.contains(property) {
							VariableInfo {
								type_,
								reassignable: false,
								phase: Phase::Independent,
								is_static: true,
							}
						} else {
							self.resolve_static_error(
								property,
								format!("Enum \"{}\" does not contain value \"{}\"", type_, property.name),
							)
						}
					}
					Type::Class(ref c) | Type::Resource(ref c) => {
						let member = c.env.lookup(property, None);
						match member {
							Ok(SymbolKind::Variable(v)) => {
								if v.is_static {
									v.clone()
								} else {
									self.resolve_static_error(
										property,
										format!(
											"Class \"{}\" contains a member \"{}\" but it is not static",
											type_, property.name
										),
									)
								}
							}
							_ => self.resolve_static_error(
								property,
								format!("No member \"{}\" in class \"{}\"", property.name, type_),
							),
						}
					}
					_ => self.resolve_static_error(property, format!("\"{}\" not a valid reference", reference)),
				};
			}
		}
	}

	/// Get's the type of an instance variable in a class
	fn get_property_from_class_like(&mut self, class: &impl ClassLike, property: &Symbol) -> VariableInfo {
		match class.get_env().lookup(property, None) {
			Ok(field) => {
				let var = field.as_variable().expect("Expected property to be a variable");
				if var.is_static {
					self.variable_error(TypeError {
						message: format!("Cannot access static property \"{}\" from instance", property.name),
						span: property.span.clone(),
					})
				} else {
					var
				}
			}
			Err(type_error) => self.variable_error(type_error),
		}
	}
}

fn add_parent_members_to_struct_env(
	extends_types: &Vec<TypeRef>,
	name: &Symbol,
	struct_env: &mut SymbolEnv,
) -> Result<(), TypeError> {
	// Add members of all parents to the struct's environment
	for parent_type in extends_types.iter() {
		let parent_struct = if let Some(parent_struct) = parent_type.as_struct() {
			parent_struct
		} else {
			return Err(TypeError {
				message: format!(
					"Type \"{}\" extends \"{}\" which should be a struct",
					name.name, parent_type
				),
				span: name.span.clone(),
			});
		};
		// Add each member of current parent to the struct's environment (if it wasn't already added by a previous parent)
		for (parent_member_name, parent_member, _) in parent_struct.env.iter(true) {
			let member_type = parent_member
				.as_variable()
				.expect("Expected struct member to be a variable")
				.type_;
			if let Some(existing_type) = struct_env.try_lookup(&parent_member_name, None) {
				let existing_type = existing_type
					.as_variable()
					.expect("Expected struct member to be a variable")
					.type_;
				if !existing_type.is_same_type_as(&member_type) {
					return Err(TypeError {
						span: name.span.clone(),
						message: format!(
							"Struct \"{}\" extends \"{}\" but has a conflicting member \"{}\" ({} != {})",
							name, parent_type, parent_member_name, member_type, member_type
						),
					});
				}
			} else {
				struct_env.define(
					&Symbol {
						name: parent_member_name,
						span: name.span.clone(),
					},
					SymbolKind::make_variable(member_type, false, false, struct_env.phase),
					StatementIdx::Top,
				)?;
			}
		}
	}
	Ok(())
}

// TODO: dup code with `add_parent_members_to_struct_env`
fn add_parent_members_to_iface_env(
	extends_types: &Vec<TypeRef>,
	name: &Symbol,
	iface_env: &mut SymbolEnv,
) -> Result<(), TypeError> {
	// Add members of all parents to the interface's environment
	for parent_type in extends_types.iter() {
		let parent_iface = if let Some(parent_iface) = parent_type.as_interface() {
			parent_iface
		} else {
			return Err(TypeError {
				message: format!(
					"Type \"{}\" extends \"{}\" which should be an interface",
					name.name, parent_type
				),
				span: name.span.clone(),
			});
		};
		// Add each member of current parent to the interface's environment (if it wasn't already added by a previous parent)
		for (parent_member_name, parent_member, _) in parent_iface.env.iter(true) {
			let member_type = parent_member
				.as_variable()
				.expect("Expected interface member to be a variable")
				.type_;
			if let Some(existing_type) = iface_env.try_lookup(&parent_member_name, None) {
				let existing_type = existing_type
					.as_variable()
					.expect("Expected interface member to be a variable")
					.type_;
				if !existing_type.is_same_type_as(&member_type) {
					return Err(TypeError {
						span: name.span.clone(),
						message: format!(
							"Interface \"{}\" extends \"{}\" but has a conflicting member \"{}\" ({} != {})",
							name, parent_type, parent_member_name, member_type, member_type
						),
					});
				}
			} else {
				iface_env.define(
					&Symbol {
						name: parent_member_name,
						span: name.span.clone(),
					},
					SymbolKind::make_variable(member_type, false, true, iface_env.phase),
					StatementIdx::Top,
				)?;
			}
		}
	}
	Ok(())
}

pub fn resolve_user_defined_type(
	user_defined_type: &UserDefinedType,
	env: &SymbolEnv,
	statement_idx: usize,
) -> Result<TypeRef, TypeError> {
	// Resolve all types down the fields list and return the last one (which is likely to be a real type and not a namespace)
	let mut nested_name = vec![&user_defined_type.root];
	nested_name.extend(user_defined_type.fields.iter().collect_vec());

	match env.lookup_nested(&nested_name, Some(statement_idx)) {
		Ok(_type) => {
			if let SymbolKind::Type(t) = *_type {
				Ok(t)
			} else {
				let symb = nested_name.last().unwrap();
				Err(TypeError {
					message: format!("Expected {} to be a type but it's a {}", symb, _type),
					span: symb.span.clone(),
				})
			}
		}
		Err(type_error) => Err(type_error),
	}
}

pub fn resolve_user_defined_type_by_fqn(
	user_defined_type_name: &str,
	env: &SymbolEnv,
	statement_idx: usize,
) -> Result<TypeRef, TypeError> {
	let mut fields = user_defined_type_name
		.split('.')
		.map(|s| Symbol::global(s))
		.collect_vec();
	let root = fields.remove(0);
	let user_defined_type = UserDefinedType { root, fields };
	resolve_user_defined_type(&user_defined_type, env, statement_idx)
}

#[cfg(test)]
mod tests {
	use super::*;

	#[test]
	fn phase_subtyping() {
		// subtyping is reflexive
		assert!(Phase::Independent.is_subtype_of(&Phase::Independent));
		assert!(Phase::Preflight.is_subtype_of(&Phase::Preflight));
		assert!(Phase::Inflight.is_subtype_of(&Phase::Inflight));

		// independent is a subtype of preflight
		assert!(Phase::Independent.is_subtype_of(&Phase::Preflight));
		assert!(!Phase::Preflight.is_subtype_of(&Phase::Independent));

		// independent is a subtype of inflight
		assert!(Phase::Independent.is_subtype_of(&Phase::Inflight));
		assert!(!Phase::Inflight.is_subtype_of(&Phase::Independent));

		// preflight and inflight are not subtypes of each other
		assert!(!Phase::Preflight.is_subtype_of(&Phase::Inflight));
		assert!(!Phase::Inflight.is_subtype_of(&Phase::Preflight));
	}

	fn make_function(params: Vec<TypeRef>, ret: TypeRef, phase: Phase) -> Type {
		Type::Function(FunctionSignature {
			this_type: None,
			parameters: params,
			return_type: ret,
			phase,
			js_override: None,
		})
	}

	#[test]
	fn optional_subtyping() {
		let string = UnsafeRef::<Type>(&Type::String as *const Type);
		let opt_string = UnsafeRef::<Type>(&Type::Optional(string) as *const Type);

		// T is a subtype of T? since T can be used anywhere a T? is expected
		// (but not vice versa)
		assert!(string.is_subtype_of(&opt_string));
		assert!(!opt_string.is_subtype_of(&string));

		// subtyping is reflexive
		assert!(string.is_subtype_of(&string));
		assert!(opt_string.is_subtype_of(&opt_string));
	}

	#[test]
	fn function_subtyping_across_phases() {
		let void = UnsafeRef::<Type>(&Type::Void as *const Type);
		let inflight_fn = make_function(vec![], void, Phase::Inflight);
		let preflight_fn = make_function(vec![], void, Phase::Preflight);

		// functions of different phases are not subtypes of each other
		assert!(!inflight_fn.is_subtype_of(&preflight_fn));
		assert!(!preflight_fn.is_subtype_of(&inflight_fn));

		// subtyping is reflexive
		assert!(inflight_fn.is_subtype_of(&inflight_fn));
		assert!(preflight_fn.is_subtype_of(&preflight_fn));
	}

	#[test]
	fn function_subtyping_incompatible_single_param() {
		let void = UnsafeRef::<Type>(&Type::Void as *const Type);
		let num = UnsafeRef::<Type>(&Type::Number as *const Type);
		let string = UnsafeRef::<Type>(&Type::String as *const Type);
		let num_fn = make_function(vec![num], void, Phase::Inflight);
		let str_fn = make_function(vec![string], void, Phase::Inflight);

		// functions of incompatible arguments are not subtypes of each other
		assert!(!num_fn.is_subtype_of(&str_fn));
		assert!(!str_fn.is_subtype_of(&num_fn));
	}

	#[test]
	fn function_subtyping_incompatible_return_type() {
		let void = UnsafeRef::<Type>(&Type::Void as *const Type);
		let num = UnsafeRef::<Type>(&Type::Number as *const Type);
		let string = UnsafeRef::<Type>(&Type::String as *const Type);
		let returns_num = make_function(vec![], num, Phase::Inflight);
		let returns_str = make_function(vec![], string, Phase::Inflight);
		let returns_void = make_function(vec![], void, Phase::Inflight);

		// functions of incompatible return types are not subtypes of each other
		assert!(!returns_num.is_subtype_of(&returns_str));
		assert!(!returns_str.is_subtype_of(&returns_num));

		// functions with specific return types are subtypes of functions with void return type
		assert!(returns_num.is_subtype_of(&returns_void));
		assert!(returns_str.is_subtype_of(&returns_void));
	}

	#[test]
	fn function_subtyping_parameter_contravariance() {
		let void = UnsafeRef::<Type>(&Type::Void as *const Type);
		let string = UnsafeRef::<Type>(&Type::String as *const Type);
		let opt_string = UnsafeRef::<Type>(&Type::Optional(string) as *const Type);
		let str_fn = make_function(vec![string], void, Phase::Inflight);
		let opt_str_fn = make_function(vec![opt_string], void, Phase::Inflight);

		// let x = (s: string) => {};
		// let y = (s: string?) => {};
		// y is a subtype of x because a function that accepts a "string?" can be used
		// in place of a function that accepts a "string", but not vice versa
		assert!(opt_str_fn.is_subtype_of(&str_fn));
		assert!(!str_fn.is_subtype_of(&opt_str_fn));
	}
}<|MERGE_RESOLUTION|>--- conflicted
+++ resolved
@@ -1,14 +1,8 @@
 mod jsii_importer;
 pub mod symbol_env;
 use crate::ast::{
-<<<<<<< HEAD
 	ArgList, BinaryOperator, Class as AstClass, Expr, ExprKind, FunctionBody, InterpolatedStringPart, Literal,
 	MethodLike, Phase, Reference, Scope, Stmt, StmtKind, Symbol, ToSpan, TypeAnnotation, UnaryOperator, UserDefinedType,
-=======
-	ArgList, BinaryOperator, Class as AstClass, Expr, ExprKind, FunctionBody, Interface as AstInterface,
-	InterpolatedStringPart, Literal, Phase, Reference, Scope, Stmt, StmtKind, Symbol, ToSpan, TypeAnnotation,
-	UnaryOperator, UserDefinedType,
->>>>>>> 86bf0b61
 };
 use crate::diagnostic::{Diagnostic, DiagnosticLevel, Diagnostics, TypeError};
 use crate::{
@@ -1535,7 +1529,6 @@
 			ExprKind::FunctionClosure(func_def) => {
 				// TODO: make sure this function returns on all control paths when there's a return type (can be done by recursively traversing the statements and making sure there's a "return" statements in all control paths)
 
-<<<<<<< HEAD
 				// When defining an inflight closure in and preflight env we need to generate a custom resource with a `handle` method for the closure's content
 				// and evaluate this expression to and instance of that custom resource.
 				/*				if func_def.signature.phase == Phase::Inflight && env.phase == Phase::Preflight {
@@ -1543,39 +1536,6 @@
 				} else {*/
 				self.type_check_closure(func_def, env)
 				//				}
-=======
-				if matches!(func_def.signature.phase, Phase::Inflight) {
-					self.unimplemented_type("Inflight function signature"); // TODO: what typechecking do we need here?self??
-				}
-
-				// Create a type_checker function signature from the AST function definition, assuming success we can add this function to the env
-				let function_type = self.resolve_type_annotation(
-					&TypeAnnotation::FunctionSignature(func_def.signature.clone()),
-					env,
-					statement_idx,
-				);
-				let sig = function_type.as_function_sig().unwrap();
-
-				// Create an environment for the function
-				let mut function_env = SymbolEnv::new(
-					Some(env.get_ref()),
-					sig.return_type,
-					false,
-					func_def.signature.phase,
-					statement_idx,
-				);
-				self.add_arguments_to_env(&func_def.parameters, &sig, &mut function_env);
-
-				if let FunctionBody::Statements(scope) = &func_def.body {
-					scope.set_env(function_env);
-
-					self.inner_scopes.push(scope);
-
-					function_type
-				} else {
-					function_type
-				}
->>>>>>> 86bf0b61
 			}
 			ExprKind::OptionalTest { optional } => {
 				let t = self.type_check_exp(optional, env);
@@ -2248,90 +2208,13 @@
 				let class_env = &class_type.as_class_or_resource().unwrap().env;
 
 				// Type check constructor
-<<<<<<< HEAD
 				self.type_check_method(class_env, &init_symb, env, stmt.idx, constructor, class_type);
-=======
-				let constructor_sig = if let Type::Function(ref s) = *constructor_type {
-					s
-				} else {
-					panic!(
-						"Constructor of {} isn't defined as a function in the class environment",
-						name
-					);
-				};
-
-				// Create constructor environment and prime it with args
-				let mut constructor_env = SymbolEnv::new(
-					Some(env.get_ref()),
-					constructor_sig.return_type,
-					true,
-					constructor.signature.phase,
-					stmt.idx,
-				);
-				self.add_arguments_to_env(&constructor.parameters, constructor_sig, &mut constructor_env);
-				// Prime the constructor environment with `this`
-				constructor_env
-					.define(
-						&Symbol {
-							name: "this".into(),
-							span: name.span.clone(),
-						},
-						SymbolKind::make_variable(class_type, false, true, constructor_env.phase),
-						StatementIdx::Top,
-					)
-					.expect("Expected `this` to be added to constructor env");
-				constructor.statements.set_env(constructor_env);
-				// Check function scope
-				self.inner_scopes.push(&constructor.statements);
->>>>>>> 86bf0b61
 
 				// TODO: handle member/method overrides in our env based on whatever rules we define in our spec
 
 				// Type check methods
 				for (method_name, method_def) in methods.iter() {
-<<<<<<< HEAD
 					self.type_check_method(class_env, method_name, env, stmt.idx, method_def, class_type);
-=======
-					// Lookup the method in the class_env
-					let method_type = class_env
-						.lookup(method_name, None)
-						.expect("Expected method to be in class env")
-						.as_variable()
-						.expect("Expected method to be a variable")
-						.type_;
-
-					let method_sig = method_type
-						.as_function_sig()
-						.expect("Expected method type to be a function signature");
-
-					// Create method environment and prime it with args
-					let mut method_env = SymbolEnv::new(
-						Some(env.get_ref()),
-						method_sig.return_type,
-						false,
-						method_sig.phase,
-						stmt.idx,
-					);
-					// Prime the method environment with `this`
-					if !method_def.is_static {
-						method_env
-							.define(
-								&Symbol {
-									name: "this".into(),
-									span: name.span.clone(),
-								},
-								SymbolKind::make_variable(class_type, false, true, method_env.phase),
-								StatementIdx::Top,
-							)
-							.expect("Expected `this` to be added to constructor env");
-					}
-					self.add_arguments_to_env(&method_def.parameters, method_sig, &mut method_env);
-
-					if let FunctionBody::Statements(scope) = &method_def.body {
-						scope.set_env(method_env);
-						self.inner_scopes.push(scope);
-					}
->>>>>>> 86bf0b61
 				}
 
 				// Check that the class satisfies all of its interfaces
