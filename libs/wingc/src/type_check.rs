mod class_fields_init;
mod has_type_stmt;
mod inference_visitor;
pub(crate) mod jsii_importer;
pub mod lifts;
pub mod symbol_env;
pub(crate) mod type_reference_transform;

use crate::ast::{
<<<<<<< HEAD
	self, AccessModifier, ArgListId, AssignmentKind, BringSource, CalleeKind, ClassField, ExplicitLift, ExprId,
	FunctionDefinition, IfLet, New, TypeAnnotationKind,
=======
	self, AccessModifier, ArgListId, AssignmentKind, BringSource, CalleeKind, ClassField, ExprId, FunctionDefinition,
	IfLet, Intrinsic, New, TypeAnnotationKind,
>>>>>>> ac617667
};
use crate::ast::{
	ArgList, BinaryOperator, Class as AstClass, Elifs, Enum as AstEnum, Expr, ExprKind, FunctionBody,
	FunctionParameter as AstFunctionParameter, Interface as AstInterface, InterpolatedStringPart, Literal, Phase,
	Reference, Scope, Spanned, Stmt, StmtKind, Struct as AstStruct, Symbol, TypeAnnotation, UnaryOperator,
	UserDefinedType,
};
use crate::comp_ctx::{CompilationContext, CompilationPhase};
use crate::diagnostic::{report_diagnostic, Diagnostic, DiagnosticAnnotation, TypeError, WingSpan};
use crate::docs::Docs;
use crate::file_graph::FileGraph;
use crate::type_check::has_type_stmt::HasStatementVisitor;
use crate::type_check::symbol_env::SymbolEnvKind;
use crate::visit_context::{VisitContext, VisitorWithContext};
use crate::visit_types::{VisitType, VisitTypeMut};
use crate::{
	dbg_panic, debug, CONSTRUCT_BASE_CLASS, CONSTRUCT_BASE_INTERFACE, UTIL_CLASS_NAME, WINGSDK_ARRAY,
	WINGSDK_ASSEMBLY_NAME, WINGSDK_BRINGABLE_MODULES, WINGSDK_DURATION, WINGSDK_GENERIC, WINGSDK_IRESOURCE, WINGSDK_JSON,
	WINGSDK_MAP, WINGSDK_MUT_ARRAY, WINGSDK_MUT_JSON, WINGSDK_MUT_MAP, WINGSDK_MUT_SET, WINGSDK_NODE, WINGSDK_RESOURCE,
	WINGSDK_SET, WINGSDK_SIM_IRESOURCE_FQN, WINGSDK_STD_MODULE, WINGSDK_STRING, WINGSDK_STRUCT,
};
use camino::{Utf8Path, Utf8PathBuf};
use derivative::Derivative;
use duplicate::duplicate_item;
use indexmap::IndexMap;
use itertools::{izip, Itertools};
use jsii_importer::JsiiImporter;

use std::cmp;
use std::collections::{BTreeMap, HashMap, HashSet};
use std::fmt::{Debug, Display};
use std::iter::FilterMap;
use symbol_env::{StatementIdx, SymbolEnv};
use wingii::fqn::FQN;
use wingii::type_system::TypeSystem;

use self::class_fields_init::VisitClassInit;
use self::inference_visitor::{InferenceCounterVisitor, InferenceVisitor};
use self::jsii_importer::JsiiImportSpec;
use self::lifts::Lifts;
use self::symbol_env::{LookupResult, LookupResultMut, SymbolEnvIter, SymbolEnvRef};

pub struct UnsafeRef<T>(*const T);

impl<T> Copy for UnsafeRef<T> {}

impl<'a, T> From<&'a T> for UnsafeRef<T> {
	fn from(t: &'a T) -> Self {
		UnsafeRef(t)
	}
}

impl<T> Clone for UnsafeRef<T> {
	fn clone(&self) -> Self {
		*self
	}
}
impl<T> std::ops::Deref for UnsafeRef<T> {
	type Target = T;
	fn deref(&self) -> &Self::Target {
		unsafe { &*self.0 }
	}
}

impl<T> std::ops::DerefMut for UnsafeRef<T> {
	fn deref_mut(&mut self) -> &mut Self::Target {
		unsafe { &mut *(self.0 as *mut T) }
	}
}

impl<T> Display for UnsafeRef<T>
where
	T: Display,
{
	fn fmt(&self, f: &mut std::fmt::Formatter<'_>) -> std::fmt::Result {
		let t: &T = self;
		write!(f, "{}", t)
	}
}

pub type TypeRef = UnsafeRef<Type>;

#[derive(Debug)]
pub enum SymbolKind {
	Type(TypeRef),
	Variable(VariableInfo),
	Namespace(NamespaceRef),
}

#[derive(Debug, Clone, PartialEq)]
pub enum VariableKind {
	/// a free variable not associated with a specific type
	Free,

	/// an instance member (either of classes or of structs)
	InstanceMember,

	/// a class member (or an enum member)
	StaticMember,

	/// an error placeholder
	Error,
}

/// Information about a variable in the environment
#[derive(Debug, Clone)]
pub struct VariableInfo {
	/// The name of the variable
	pub name: Symbol,
	/// Type of the variable
	pub type_: TypeRef,
	/// Can the variable be reassigned? (only applies to variables and fields)
	pub reassignable: bool,
	/// The phase in which this variable exists
	pub phase: Phase,
	/// The kind of variable
	pub kind: VariableKind,
	/// Access rules for this variable (only applies to methods and fields)
	pub access: AccessModifier,

	pub docs: Option<Docs>,
}

impl SymbolKind {
	#[allow(clippy::too_many_arguments)] // TODO: refactor this
	pub fn make_member_variable(
		name: Symbol,
		type_: TypeRef,
		reassignable: bool,
		is_static: bool,
		phase: Phase,
		access: AccessModifier,
		docs: Option<Docs>,
	) -> Self {
		SymbolKind::Variable(VariableInfo {
			name,
			type_,
			reassignable,
			phase,
			kind: if is_static {
				VariableKind::StaticMember
			} else {
				VariableKind::InstanceMember
			},
			access,
			docs,
		})
	}

	pub fn make_free_variable(name: Symbol, type_: TypeRef, reassignable: bool, phase: Phase) -> Self {
		SymbolKind::Variable(VariableInfo {
			name,
			type_,
			reassignable,
			phase,
			kind: VariableKind::Free,
			access: AccessModifier::Public,
			docs: None,
		})
	}

	pub fn as_variable(&self) -> Option<&VariableInfo> {
		match self {
			SymbolKind::Variable(t) => Some(t),
			_ => None,
		}
	}

	pub fn as_variable_mut(&mut self) -> Option<&mut VariableInfo> {
		match self {
			SymbolKind::Variable(t) => Some(t),
			_ => None,
		}
	}

	pub fn as_namespace_ref(&self) -> Option<NamespaceRef> {
		match self {
			SymbolKind::Namespace(ns) => Some(*ns),
			_ => None,
		}
	}

	fn as_namespace(&self) -> Option<&Namespace> {
		match self {
			SymbolKind::Namespace(ns) => Some(ns),
			_ => None,
		}
	}

	fn as_namespace_mut(&mut self) -> Option<&mut Namespace> {
		match self {
			SymbolKind::Namespace(ref mut ns) => Some(ns),
			_ => None,
		}
	}

	pub fn as_type(&self) -> Option<TypeRef> {
		match &self {
			SymbolKind::Type(t) => Some(*t),
			_ => None,
		}
	}

	pub fn as_type_ref(&self) -> Option<&TypeRef> {
		match &self {
			SymbolKind::Type(t) => Some(t),
			_ => None,
		}
	}
}

#[derive(Debug)]
pub enum Type {
	Anything,
	Number,
	String,
	Duration,
	Boolean,
	Void,
	/// Immutable Json literals may store extra information about their known data
	Json(Option<JsonData>),
	MutJson,
	Nil,
	Unresolved,
	/// A type that is inferred from the context.
	/// The usize is a unique identifier for the inference
	Inferred(InferenceId),
	Optional(TypeRef),
	Array(TypeRef),
	MutArray(TypeRef),
	Map(TypeRef),
	MutMap(TypeRef),
	Set(TypeRef),
	MutSet(TypeRef),
	Function(FunctionSignature),
	Class(Class),
	Interface(Interface),
	Struct(Struct),
	Enum(Enum),
}

pub const CLASS_INIT_NAME: &'static str = "new";
pub const CLASS_INFLIGHT_INIT_NAME: &'static str = "$inflight_init";

pub const CLOSURE_CLASS_HANDLE_METHOD: &'static str = "handle";

#[derive(Debug)]
pub enum JsonDataKind {
	Type(SpannedTypeInfo),
	Fields(IndexMap<Symbol, SpannedTypeInfo>),
	List(Vec<SpannedTypeInfo>),
}

#[derive(Debug)]
pub struct JsonData {
	pub expression_id: ExprId,
	pub kind: JsonDataKind,
}

#[derive(Debug)]
pub struct SpannedTypeInfo {
	pub type_: TypeRef,
	pub span: WingSpan,
}

impl Display for SpannedTypeInfo {
	fn fmt(&self, f: &mut std::fmt::Formatter<'_>) -> std::fmt::Result {
		write!(f, "{}", self.type_)
	}
}

#[derive(Derivative)]
#[derivative(Debug)]
pub struct Namespace {
	pub name: String,

	#[derivative(Debug = "ignore")]
	pub envs: Vec<SymbolEnvRef>,

	/// Where we can resolve this namespace from
	pub module_path: ResolveSource,
}

#[derive(Debug)]
pub enum ResolveSource {
	/// A wing file within the source tree for this compilation.
	WingFile,
	/// External JSII module. This string will be the spec of the module, either a path or a npm package name.
	ExternalModule(String),
}

pub type NamespaceRef = UnsafeRef<Namespace>;

impl Debug for NamespaceRef {
	fn fmt(&self, f: &mut std::fmt::Formatter<'_>) -> std::fmt::Result {
		write!(f, "{:?}", &**self)
	}
}

#[derive(Derivative)]
#[derivative(Debug)]
pub struct Class {
	pub name: Symbol,
	pub parent: Option<TypeRef>,  // Must be a Type::Class type
	pub implements: Vec<TypeRef>, // Must be a Type::Interface type
	#[derivative(Debug = "ignore")]
	pub env: SymbolEnv,
	pub fqn: Option<String>,
	pub is_abstract: bool,
	pub phase: Phase,
	pub docs: Docs,
	pub lifts: Option<Lifts>,

	// Preflight classes are CDK Constructs which means they have a scope and id as their first arguments
	// this is natively supported by wing using the `as` `in` keywords. However theoretically it is possible
	// to have a construct which does not have these arguments, in which case we can't use the `as` `in` keywords
	// and instead the user will need to pass the relevant args to the class's init method.
	pub std_construct_args: bool,
}
impl Class {
	pub(crate) fn set_lifts(&mut self, lifts: Lifts) {
		self.lifts = Some(lifts);
	}

	/// Returns the type of the "handle" method of a closure class or `None` if this is not a closure
	/// class.
	pub fn get_closure_method(&self) -> Option<TypeRef> {
		self
			.methods(true)
			.find(|(name, type_)| name == CLOSURE_CLASS_HANDLE_METHOD && type_.is_inflight_function())
			.map(|(_, t)| t)
	}
}

#[derive(Derivative)]
#[derivative(Debug)]
pub struct Interface {
	pub name: Symbol,
	pub fqn: Option<String>,
	pub docs: Docs,
	pub extends: Vec<TypeRef>, // Must be a Type::Interface type
	pub phase: Phase,
	#[derivative(Debug = "ignore")]
	pub env: SymbolEnv,
}

impl Display for Interface {
	fn fmt(&self, f: &mut std::fmt::Formatter<'_>) -> std::fmt::Result {
		if let LookupResult::Found(method, _) = self.get_env().lookup_ext(&CLOSURE_CLASS_HANDLE_METHOD.into(), None) {
			let method = method.as_variable().unwrap();
			if method.phase == Phase::Inflight {
				write!(f, "{}", method.type_) // show signature of inflight closure
			} else {
				write!(f, "{}", self.name.name)
			}
		} else {
			write!(f, "{}", self.name.name)
		}
	}
}

type ClassLikeIterator<'a> =
	FilterMap<SymbolEnvIter<'a>, fn(<SymbolEnvIter as Iterator>::Item) -> Option<(String, TypeRef)>>;

pub trait ClassLike: Display {
	fn get_env(&self) -> &SymbolEnv;

	fn methods(&self, with_ancestry: bool) -> ClassLikeIterator<'_> {
		self.get_env().iter(with_ancestry).filter_map(|(s, t, ..)| {
			if t.as_variable()?.type_.as_function_sig().is_some() {
				Some((s, t.as_variable()?.type_))
			} else {
				None
			}
		})
	}

	fn fields(&self, with_ancestry: bool) -> ClassLikeIterator<'_> {
		self.get_env().iter(with_ancestry).filter_map(|(s, t, ..)| {
			if t.as_variable()?.type_.as_function_sig().is_none() {
				Some((s, t.as_variable()?.type_))
			} else {
				None
			}
		})
	}

	fn get_method(&self, name: &Symbol) -> Option<&VariableInfo> {
		let v = self.get_env().lookup_ext(name, None).ok()?.0.as_variable()?;
		if v.type_.is_closure() {
			Some(v)
		} else {
			None
		}
	}

	fn get_field(&self, name: &Symbol) -> Option<&VariableInfo> {
		let v = self.get_env().lookup_ext(name, None).ok()?.0.as_variable()?;
		if !v.type_.is_closure() {
			Some(v)
		} else {
			None
		}
	}
}

impl ClassLike for Interface {
	fn get_env(&self) -> &SymbolEnv {
		&self.env
	}
}

impl ClassLike for Class {
	fn get_env(&self) -> &SymbolEnv {
		&self.env
	}
}

impl ClassLike for Struct {
	fn get_env(&self) -> &SymbolEnv {
		&self.env
	}
}

/// Intermediate struct for storing the evaluated types of arguments in a function call or constructor call.
pub struct ArgListTypes {
	pub pos_args: Vec<TypeRef>,
	pub named_args: IndexMap<Symbol, SpannedTypeInfo>,
	// Indicates if any of the arguments were an inflight expression, this is useful for determining if a
	// phase independent call needs to be resolved as an inflight call or not.
	pub includes_inflights: bool,
}

#[derive(Derivative)]
#[derivative(Debug)]
pub struct Struct {
	pub name: Symbol,
	pub fqn: Option<String>,
	pub docs: Docs,
	pub extends: Vec<TypeRef>, // Must be a Type::Struct type
	#[derivative(Debug = "ignore")]
	pub env: SymbolEnv,
}

impl Display for Struct {
	fn fmt(&self, f: &mut std::fmt::Formatter<'_>) -> std::fmt::Result {
		write!(f, "{}", self.name.name)
	}
}

#[derive(Debug)]
pub struct Enum {
	pub name: Symbol,
	pub docs: Docs,
	/// Variant name and optional documentation
	pub values: IndexMap<Symbol, Option<String>>,
}

#[derive(Debug)]
pub struct EnumInstance {
	pub enum_name: TypeRef,
	pub enum_value: Symbol,
}

trait Subtype {
	/// Returns true if `self` is a subtype of `other`.
	///
	/// For example, `str` is a subtype of `str`, `str` is a subtype of
	/// `anything`, `str` is a subtype of `Json`, `str` is not a subtype of
	/// `num`, and `str` is not a subtype of `void`.
	///
	/// Subtype is a partial order, so if a.is_subtype_of(b) is false, it does
	/// not imply that b.is_subtype_of(a) is true. It is also reflexive, so
	/// a.is_subtype_of(a) is always true.
	///
	/// TODO: change return type to allow additional subtyping information to be
	/// returned, for better error messages when one type isn't the subtype of another.
	fn is_subtype_of(&self, other: &Self) -> bool;

	fn is_same_type_as(&self, other: &Self) -> bool {
		self.is_subtype_of(other) && other.is_subtype_of(self)
	}

	fn is_strict_subtype_of(&self, other: &Self) -> bool {
		self.is_subtype_of(other) && !other.is_subtype_of(self)
	}
}

impl Subtype for Phase {
	fn is_subtype_of(&self, other: &Self) -> bool {
		// We model phase subtyping as if the independent phase is an
		// intersection type of preflight and inflight. This means that
		// independent = preflight & inflight.
		//
		// This means the following pseudocode is valid:
		// > let x: preflight fn = <phase-independent function>;
		// (a phase-independent function is a subtype of a preflight function)
		//
		// But the following pseudocode is not valid:
		// > let x: independent fn = <preflight function>;
		// (a preflight function is not a subtype of an inflight function)
		if self == &Phase::Independent {
			true
		} else {
			self == other
		}
	}
}

impl Subtype for Type {
	fn is_subtype_of(&self, other: &Self) -> bool {
		// If references are the same this is the same type, if not then compare content
		if std::ptr::eq(self, other) {
			return true;
		}

		match (self, other) {
			(Self::Anything, _) | (_, Self::Anything) => {
				// TODO: Hack to make anything's compatible with all other types, specifically useful for handling core.Inflight handlers
				true
			}
			(Self::Inferred(my_n), other) | (other, Self::Inferred(my_n)) => {
				if let Self::Inferred(other_n) = other {
					my_n == other_n
				} else {
					true
				}
			}
			(Self::Function(l0), Self::Interface(r0)) => {
				// TODO: Hack to make functions compatible with interfaces
				// Remove this after https://github.com/winglang/wing/issues/1448

				// First check that the function is in the inflight phase
				if !l0.phase.is_subtype_of(&Phase::Inflight) {
					return false;
				}

				// Next, compare the function to a method on the interface named "handle" if it exists
				if let Some((method, _)) = r0.get_env().lookup_ext(&CLOSURE_CLASS_HANDLE_METHOD.into(), None).ok() {
					let Some(method) = method.as_variable() else {
						return false;
					};
					if !method.phase.is_subtype_of(&Phase::Inflight) {
						return false;
					}

					return self.is_subtype_of(&*method.type_);
				}

				false
			}
			(Self::Function(l0), Self::Function(r0)) => {
				if !l0.phase.is_subtype_of(&r0.phase) {
					return false;
				}

				// If the return types are not subtypes of each other, then this is not a subtype
				// exception: if function type we are assigning to returns void, then any return type is ok
				if !l0.return_type.is_subtype_of(&r0.return_type) && !(r0.return_type.is_void()) {
					return false;
				}

				// In this section, we check if the parameter types are not subtypes of each other, then this is not a subtype.

				// Check that this function has at most as many required parameters as the other function requires
				// if it doesn't, we know it's not a subtype
				if l0.min_parameters() > r0.min_parameters() {
					return false;
				}

				let lparams = l0.parameters.iter();
				let rparams = r0.parameters.iter();

				for (l, r) in lparams.zip(rparams) {
					// parameter types are contravariant, which means even if Cat is a subtype of Animal,
					// (Cat) => void is not a subtype of (Animal) => void
					// but (Animal) => void is a subtype of (Cat) => void
					// see https://en.wikipedia.org/wiki/Covariance_and_contravariance_(computer_science)
					if !r.typeref.is_subtype_of(&l.typeref) {
						return false;
					}
				}
				true
			}
			(Self::Class(l0), Self::Class(_)) => {
				// If we extend from `other` then I'm a subtype of it (inheritance)
				if let Some(parent) = l0.parent.as_ref() {
					let parent_type: &Type = parent;
					return parent_type.is_subtype_of(other);
				}
				false
			}
			(Self::Interface(l0), Self::Interface(_)) => {
				// If we extend from `other` then I'm a subtype of it (inheritance)
				l0.extends.iter().any(|parent| {
					let parent_type: &Type = parent;
					parent_type.is_subtype_of(other)
				})
			}
			(Self::Class(class), Self::Interface(iface)) => {
				// If a resource implements the interface then it's a subtype of it (nominal typing)
				let implements_iface = class.implements.iter().any(|parent| {
					let parent_type: &Type = parent;
					parent_type.is_subtype_of(other)
				});

				let base_class_implements_iface = if let Some(base_class) = &class.parent {
					let base_class_type: &Type = base_class;
					base_class_type.is_subtype_of(other)
				} else {
					false
				};

				if implements_iface || base_class_implements_iface {
					return true;
				}

				// To support flexible inflight closures, we say that any class with an inflight method
				// named "handle" is a subtype of any single-method interface with a matching "handle"
				// method type (aka "closure classes").

				// First, check if there is exactly one inflight method in the interface
				let mut inflight_methods = iface
					.methods(true)
					.filter(|(_name, type_)| type_.is_inflight_function());
				let handler_method = inflight_methods.next();
				if handler_method.is_none() || inflight_methods.next().is_some() {
					return false;
				}

				// Next, check that the method's name is "handle"
				let (handler_method_name, handler_method_type) = handler_method.unwrap();
				if handler_method_name != CLOSURE_CLASS_HANDLE_METHOD {
					return false;
				}

				// Then get the type of the resource's "handle" method if it has one
				let res_handle_type = if let Some(method) = class.get_method(&CLOSURE_CLASS_HANDLE_METHOD.into()) {
					method.type_
				} else {
					return false;
				};

				// Finally check if they're subtypes
				res_handle_type.is_subtype_of(&handler_method_type)
			}
			(Self::Class(res), Self::Function(_)) => {
				// To support flexible inflight closures, we say that any
				// preflight class with an inflight method named "handle" is a subtype of
				// any matching inflight type.

				// Get the type of the resource's "handle" method if it has one
				let res_handle_type = if let Some(method) = res.get_method(&CLOSURE_CLASS_HANDLE_METHOD.into()) {
					method.type_
				} else {
					return false;
				};

				// Finally check if they're subtypes
				(*res_handle_type).is_subtype_of(other)
			}
			(_, Self::Interface(_)) => {
				// TODO - for now only resources can implement interfaces
				// https://github.com/winglang/wing/issues/2111
				false
			}
			(Self::Struct(l0), Self::Struct(_)) => {
				// If we extend from `other` then I'm a subtype of it (inheritance)
				for parent in l0.extends.iter() {
					let parent_type: &Type = parent;
					if parent_type.is_subtype_of(other) {
						return true;
					}
				}
				false
			}
			(Self::Array(l0), Self::Array(r0)) => {
				// An Array type is a subtype of another Array type if the value type is a subtype of the other value type
				let l: &Type = l0;
				let r: &Type = r0;
				l.is_subtype_of(r)
			}
			(Self::MutArray(l0), Self::MutArray(r0)) => {
				// An Array type is a subtype of another Array type if the value type is a subtype of the other value type
				let l: &Type = l0;
				let r: &Type = r0;
				l.is_subtype_of(r)
			}
			(Self::Map(l0), Self::Map(r0)) => {
				// A Map type is a subtype of another Map type if the value type is a subtype of the other value type
				let l: &Type = l0;
				let r: &Type = r0;
				l.is_subtype_of(r)
			}
			(Self::MutMap(l0), Self::MutMap(r0)) => {
				// A Map type is a subtype of another Map type if the value type is a subtype of the other value type
				let l: &Type = l0;
				let r: &Type = r0;
				l.is_subtype_of(r)
			}
			(Self::Set(l0), Self::Set(r0)) => {
				// A Set type is a subtype of another Set type if the value type is a subtype of the other value type
				let l: &Type = l0;
				let r: &Type = r0;
				l.is_subtype_of(r)
			}
			(Self::MutSet(l0), Self::MutSet(r0)) => {
				// A Set type is a subtype of another Set type if the value type is a subtype of the other value type
				let l: &Type = l0;
				let r: &Type = r0;
				l.is_subtype_of(r)
			}
			(Self::Enum(e0), Self::Enum(e1)) => {
				// An enum type is a subtype of another Enum type only if they are the exact same
				e0.name == e1.name
			}
			(Self::Optional(l0), Self::Optional(r0)) => {
				// An Optional type is a subtype of another Optional type if the value type is a subtype of the other value type
				let l: &Type = l0;
				let r: &Type = r0;
				l.is_subtype_of(r)
			}
			(Self::Nil, Self::Optional(_)) => {
				// Nil is a subtype of Optional<T> for any T
				true
			}
			(_, Self::Optional(r0)) => {
				// A non-Optional type is a subtype of an Optional type if the non-optional's type is a subtype of the value type
				// e.g. `String` is a subtype of `Optional<String>`
				let r: &Type = r0;
				self.is_subtype_of(r)
			}
			(Self::Number, Self::Number) => true,
			(Self::String, Self::String) => true,
			(Self::Boolean, Self::Boolean) => true,
			(Self::Duration, Self::Duration) => true,
			(Self::Void, Self::Void) => true,
			_ => false,
		}
	}
}

#[derive(Clone, Debug)]
pub struct FunctionParameter {
	pub name: String,
	pub typeref: TypeRef,
	pub docs: Docs,
	pub variadic: bool,
}

#[derive(Clone, Debug)]
pub struct FunctionSignature {
	/// The type of "this" inside the function, if any. This should be None for
	/// static or anonymous functions.
	pub this_type: Option<TypeRef>,
	/// The parameters of the function.
	pub parameters: Vec<FunctionParameter>,
	/// The return type of the function.
	pub return_type: TypeRef,
	/// The phase in which this function exists
	pub phase: Phase,
	/// Expects an implicit caller scope argument to be passed to the function (for static preflight functions
	/// so they can instantiate preflight classes)
	pub implicit_scope_param: bool,
	/// During jsify, calls to this function will be replaced with this string
	/// In JSII imports, this is denoted by the `@macro` attribute
	/// This string may contain special tokens:
	/// - `$self$`: The expression on which this function was called
	/// - `$args$`: the arguments passed to this function call
	/// - `$args_text$`: the original source text of the arguments passed to this function call, escaped
	pub js_override: Option<String>,
	pub docs: Docs,
}

impl FunctionSignature {
	/// Returns the minimum number of parameters that need to be passed to this function.
	fn min_parameters(&self) -> usize {
		// Count number of optional parameters from the end of the constructor's params
		// Allow arg_list to be missing up to that number of option (or any) values to try and make the number of arguments match
		let num_optionals = self
			.parameters
			.iter()
			.rev()
			// TODO - as a hack we treat `anything` arguments like optionals so that () => {} can be a subtype of (any) => {}
			.take_while(|arg| {
				arg.typeref.is_option()
					|| arg.typeref.is_struct()
					|| arg.typeref.is_anything()
					|| arg.typeref.is_inferred()
					|| arg.variadic
			})
			.count();

		self.parameters.len() - num_optionals
	}
}

impl PartialEq for FunctionSignature {
	fn eq(&self, other: &Self) -> bool {
		self
			.parameters
			.iter()
			.zip(other.parameters.iter())
			.all(|(x, y)| x.typeref.is_same_type_as(&y.typeref))
			&& self.return_type.is_same_type_as(&other.return_type)
			&& self.phase == other.phase
	}
}

impl Display for SymbolKind {
	fn fmt(&self, f: &mut std::fmt::Formatter<'_>) -> std::fmt::Result {
		match self {
			SymbolKind::Type(_) => write!(f, "type"),
			SymbolKind::Variable(_) => write!(f, "variable"),
			SymbolKind::Namespace(_) => write!(f, "namespace"),
		}
	}
}

impl Display for Class {
	fn fmt(&self, f: &mut std::fmt::Formatter<'_>) -> std::fmt::Result {
		if let Some(closure) = self.get_closure_method() {
			std::fmt::Display::fmt(&closure, f)
		} else {
			write!(f, "{}", self.name.name)
		}
	}
}

impl Display for Type {
	fn fmt(&self, f: &mut std::fmt::Formatter<'_>) -> std::fmt::Result {
		match self {
			Type::Anything => write!(f, "any"),
			Type::Number => write!(f, "num"),
			Type::String => write!(f, "str"),
			Type::Duration => write!(f, "duration"),
			Type::Boolean => write!(f, "bool"),
			Type::Void => write!(f, "void"),
			Type::Json(_) => write!(f, "Json"),
			Type::MutJson => write!(f, "MutJson"),
			Type::Nil => write!(f, "nil"),
			Type::Unresolved => write!(f, "unresolved"),
			Type::Inferred(_) => write!(f, "unknown"),
			Type::Optional(v) => {
				if v.is_closure() {
					write!(f, "({})?", v)
				} else {
					write!(f, "{}?", v)
				}
			}
			Type::Function(sig) => write!(f, "{}", sig),
			Type::Class(class) => write!(f, "{}", class),

			Type::Interface(iface) => write!(f, "{}", iface),
			Type::Struct(s) => write!(f, "{}", s.name.name),
			Type::Array(v) => write!(f, "Array<{v}>"),
			Type::MutArray(v) => write!(f, "MutArray<{}>", v),
			Type::Map(v) => write!(f, "Map<{}>", v),
			Type::MutMap(v) => write!(f, "MutMap<{}>", v),
			Type::Set(v) => write!(f, "Set<{}>", v),
			Type::MutSet(v) => write!(f, "MutSet<{}>", v),
			Type::Enum(s) => write!(f, "{}", s.name.name),
		}
	}
}

impl Display for FunctionSignature {
	fn fmt(&self, f: &mut std::fmt::Formatter<'_>) -> std::fmt::Result {
		let phase_str = match self.phase {
			Phase::Inflight => "inflight ",
			Phase::Preflight => "preflight ",
			Phase::Independent => "",
		};
		let params_str = self
			.parameters
			.iter()
			.map(|a| {
				if a.name.is_empty() {
					format!("{}", a.typeref)
				} else {
					let prefix = if a.variadic { "..." } else { "" };
					format!("{}{}: {}", prefix, a.name, a.typeref)
				}
			})
			.collect::<Vec<String>>()
			.join(", ");

		let ret_type_str = self.return_type.to_string();
		write!(f, "{phase_str}({params_str}): {ret_type_str}")
	}
}

// TODO Allows for use in async runtime
// TODO either avoid shared memory or use Arc<Mutex<...>> instead
unsafe impl Send for TypeRef {}

impl TypeRef {
	pub fn as_preflight_class(&self) -> Option<&Class> {
		if let Type::Class(ref class) = **self {
			if class.phase == Phase::Preflight {
				return Some(class);
			}
		}

		None
	}

	pub fn as_env(&self) -> Option<&SymbolEnv> {
		match &**self {
			Type::Class(class) => Some(&class.env),
			Type::Interface(iface) => Some(&iface.env),
			Type::Struct(st) => Some(&st.env),
			_ => None,
		}
	}

	pub fn as_env_mut(&mut self) -> Option<&mut SymbolEnv> {
		match &mut **self {
			Type::Class(class) => Some(&mut class.env),
			Type::Interface(iface) => Some(&mut iface.env),
			Type::Struct(st) => Some(&mut st.env),
			_ => None,
		}
	}

	pub fn as_class_mut(&mut self) -> Option<&mut Class> {
		match **self {
			Type::Class(ref mut class) => Some(class),
			_ => None,
		}
	}

	pub fn as_class(&self) -> Option<&Class> {
		if let Type::Class(ref class) = **self {
			return Some(class);
		}

		None
	}

	pub fn as_struct(&self) -> Option<&Struct> {
		if let Type::Struct(ref s) = **self {
			Some(s)
		} else {
			None
		}
	}

	pub fn as_mut_struct(&mut self) -> Option<&mut Struct> {
		if let Type::Struct(ref mut st) = **self {
			Some(st)
		} else {
			None
		}
	}

	pub fn as_interface(&self) -> Option<&Interface> {
		if let Type::Interface(ref iface) = **self {
			Some(iface)
		} else {
			None
		}
	}
	fn as_mut_interface(&mut self) -> Option<&mut Interface> {
		if let Type::Interface(ref mut iface) = **self {
			Some(iface)
		} else {
			None
		}
	}

	pub fn maybe_unwrap_option(&self) -> &Self {
		if let Type::Optional(ref t) = **self {
			t
		} else {
			self
		}
	}

	pub fn as_function_sig(&self) -> Option<&FunctionSignature> {
		if let Type::Function(ref sig) = **self {
			Some(sig)
		} else {
			None
		}
	}

	pub fn as_mut_function_sig(&mut self) -> Option<&mut FunctionSignature> {
		if let Type::Function(ref mut sig) = **self {
			Some(sig)
		} else {
			None
		}
	}

	/// Returns the function sig from a function type, or the closure handler method of a class or interface
	pub fn as_deep_function_sig(&self) -> Option<&FunctionSignature> {
		if matches!(**self, Type::Function(_)) {
			return self.as_function_sig();
		}

		if let Some(class) = self.as_class() {
			if let LookupResult::Found(method, _) = class.get_env().lookup_ext(&CLOSURE_CLASS_HANDLE_METHOD.into(), None) {
				return method.as_variable()?.type_.as_function_sig();
			}
		}

		if let Some(interface) = self.as_interface() {
			if let LookupResult::Found(method, _) = interface
				.get_env()
				.lookup_ext(&CLOSURE_CLASS_HANDLE_METHOD.into(), None)
			{
				return method.as_variable()?.type_.as_function_sig();
			}
		}

		None
	}

	pub fn is_anything(&self) -> bool {
		matches!(**self, Type::Anything)
	}

	pub fn is_inferred(&self) -> bool {
		matches!(**self, Type::Inferred(_))
	}

	pub fn is_unresolved(&self) -> bool {
		matches!(**self, Type::Unresolved)
	}

	pub fn is_json(&self) -> bool {
		if let Type::Json(_) | Type::MutJson = **self {
			return true;
		} else {
			false
		}
	}

	pub fn is_preflight_class(&self) -> bool {
		if let Type::Class(ref class) = **self {
			return class.phase == Phase::Preflight;
		}

		return false;
	}

	pub fn is_preflight_object_type(&self) -> bool {
		if let Type::Class(ref class) = **self {
			return class.phase == Phase::Preflight;
		}

		if let Type::Interface(ref iface) = **self {
			return iface.phase == Phase::Preflight;
		}

		false
	}

	/// Returns whether type represents a closure (either a function or a closure class).
	pub fn is_closure(&self) -> bool {
		if self.as_function_sig().is_some() {
			return true;
		}

		if let Some(ref class) = self.as_preflight_class() {
			return class.get_closure_method().is_some();
		}
		false
	}

	pub fn is_string(&self) -> bool {
		matches!(**self, Type::String)
	}

	pub fn is_number(&self) -> bool {
		matches!(**self, Type::Number)
	}

	pub fn is_struct(&self) -> bool {
		matches!(**self, Type::Struct(_))
	}

	pub fn is_map(&self) -> bool {
		matches!(**self, Type::Map(_) | Type::MutMap(_))
	}

	pub fn is_void(&self) -> bool {
		matches!(**self, Type::Void)
	}

	pub fn is_option(&self) -> bool {
		// "any" can also be `nil`
		matches!(**self, Type::Optional(_) | Type::Anything)
	}

	pub fn is_immutable_collection(&self) -> bool {
		matches!(**self, Type::Array(_) | Type::Map(_) | Type::Set(_))
	}

	pub fn is_inflight_function(&self) -> bool {
		if let Type::Function(ref sig) = **self {
			sig.phase == Phase::Inflight
		} else {
			false
		}
	}

	pub fn is_function_sig(&self) -> bool {
		matches!(**self, Type::Function(_))
	}

	pub fn is_enum(&self) -> bool {
		matches!(**self, Type::Enum(_))
	}

	pub fn is_stringable(&self) -> bool {
		matches!(
			**self,
			Type::String | Type::Number | Type::Boolean | Type::Json(_) | Type::MutJson | Type::Enum(_) | Type::Anything
		)
	}

	/// If this is a function and its last argument is a struct, return that struct.
	pub fn get_function_struct_arg(&self) -> Option<&Struct> {
		if let Some(func) = self.maybe_unwrap_option().as_function_sig() {
			if let Some(arg) = func.parameters.last() {
				return arg.typeref.maybe_unwrap_option().as_struct();
			}
		}

		None
	}

	/// Returns the item type of a collection type, or None if the type is not a collection.
	pub fn collection_item_type(&self) -> Option<TypeRef> {
		match **self {
			Type::Array(t) => Some(t),
			Type::MutArray(t) => Some(t),
			Type::Map(t) => Some(t),
			Type::MutMap(t) => Some(t),
			Type::Set(t) => Some(t),
			Type::MutSet(t) => Some(t),
			Type::Optional(t) => t.collection_item_type(),
			_ => None,
		}
	}

	pub fn is_mutable_collection(&self) -> bool {
		matches!(**self, Type::MutArray(_) | Type::MutMap(_) | Type::MutSet(_))
	}

	pub fn is_iterable(&self) -> bool {
		matches!(
			**self,
			Type::Array(_) | Type::Set(_) | Type::MutArray(_) | Type::MutSet(_)
		)
	}

	// returns true if mutable type or if immutable container type contains a mutable type
	pub fn is_mutable(&self) -> bool {
		match &**self {
			Type::MutArray(_) => true,
			Type::MutMap(_) => true,
			Type::MutSet(_) => true,
			Type::MutJson => true,
			Type::Array(v) => v.is_mutable(),
			Type::Map(v) => v.is_mutable(),
			Type::Set(v) => v.is_mutable(),
			Type::Optional(v) => v.is_mutable(),
			_ => false,
		}
	}

	pub fn is_serializable(&self) -> bool {
		match &**self {
			// serializable
			Type::Anything => true,
			Type::Number => true,
			Type::String => true,
			Type::Boolean => true,
			Type::Void => true,
			Type::Json(_) => true,
			Type::MutJson => true,
			Type::Nil => true,
			Type::Unresolved => true,
			Type::Optional(t) => t.is_serializable(),
			Type::Array(t) => t.is_serializable(),
			Type::MutArray(t) => t.is_serializable(),
			Type::Map(t) => t.is_serializable(),
			Type::MutMap(t) => t.is_serializable(),
			Type::Struct(s) => s.fields(true).map(|(_, t)| t).all(|t| t.is_serializable()),
			Type::Enum(_) => true,
			// not serializable
			Type::Duration => false,
			Type::Inferred(_) => false,
			Type::Set(_) => false,
			Type::MutSet(_) => false,
			Type::Function(_) => false,
			Type::Class(_) => false,
			Type::Interface(_) => false,
		}
	}

	pub fn is_nil(&self) -> bool {
		match &**self {
			Type::Nil => true,
			Type::Array(t) => t.is_nil(),
			Type::MutArray(t) => t.is_nil(),
			Type::Map(t) => t.is_nil(),
			Type::MutMap(t) => t.is_nil(),
			Type::Set(t) => t.is_nil(),
			Type::MutSet(t) => t.is_nil(),
			_ => false,
		}
	}

	pub fn is_json_legal_value(&self) -> bool {
		match &**self {
			Type::Number => true,
			Type::String => true,
			Type::Boolean => true,
			Type::MutJson | Type::Json(None) => true,
			Type::Inferred(..) => true,
			Type::Array(v) => v.is_json_legal_value(),
			Type::Map(v) => v.is_json_legal_value(),
			Type::Optional(v) => v.is_json_legal_value(),
			Type::Struct(ref s) => {
				for (_, t) in s.fields(true) {
					if !t.is_json_legal_value() {
						return false;
					}
				}
				true
			}
			Type::Json(Some(v)) => match &v.kind {
				JsonDataKind::Type(SpannedTypeInfo { type_, .. }) => type_.is_json_legal_value(),
				JsonDataKind::Fields(fields) => {
					for (_, SpannedTypeInfo { type_, .. }) in fields {
						if !type_.is_json_legal_value() {
							return false;
						}
					}
					true
				}
				JsonDataKind::List(list) => {
					for SpannedTypeInfo { type_, .. } in list {
						if !type_.is_json_legal_value() {
							return false;
						}
					}
					true
				}
			},
			_ => false,
		}
	}

	// This is slightly different than is_json_legal_value in that its purpose
	// is to determine if a type can be represented in JSON before we allow users to attempt
	// convert from Json
	pub fn has_json_representation(&self) -> bool {
		match &**self {
			Type::Struct(s) => {
				// check all its fields are json compatible
				for (_, field) in s.fields(true) {
					if !field.has_json_representation() {
						return false;
					}
				}
				true
			}
			Type::Optional(t) | Type::Array(t) | Type::Set(t) | Type::Map(t) => t.has_json_representation(),
			_ => self.is_json_legal_value(),
		}
	}
}

impl Subtype for TypeRef {
	fn is_subtype_of(&self, other: &Self) -> bool {
		// Types are equal if they point to the same type definition
		if self.0 == other.0 {
			true
		} else {
			// If the self and other aren't the the same, we need to use the specific types equality function
			let t1: &Type = self;
			let t2: &Type = other;
			t1.is_subtype_of(t2)
		}
	}
}

impl Debug for TypeRef {
	fn fmt(&self, f: &mut std::fmt::Formatter<'_>) -> std::fmt::Result {
		write!(f, "{:?}", &**self)
	}
}

struct ResolvedExpression {
	type_: TypeRef,
	phase: Phase,
}

/// In Wing projects that have both files and directories, type information is stored like so:
///
/// "src/subdir/inner/widget.w" -> SymbolEnv { "Widget": TypeRef } = SE1
/// "src/subdir/inner/" -> Namespace { envs: [SE1] } = NS1
/// "src/subdir/foo.w" -> SymbolEnv { "Foo": TypeRef } = SE2
/// "src/subdir/bar.w" -> SymbolEnv { "Bar": TypeRef } = SE3
/// "src/subdir/" -> Namespace { envs: [SE2, SE3, SymbolEnv { "inner": NS1 }] } = NS2
///
/// Then when a file at "src/main.w" has a statement `bring "./subdir" as subdir;`,
/// it retrieves NS2 from the types.source_file_envs map and adds it to the main file's symbol environment
/// under the symbol "subdir".
#[derive(Debug)]
pub enum SymbolEnvOrNamespace {
	SymbolEnv(SymbolEnvRef),
	Namespace(NamespaceRef),
	Error(Diagnostic),
}

/// File-unique identifier for each necessary inference while type checking. This is an index of the Types.inferences vec.
/// There will always be an entry for each InferenceId.
pub type InferenceId = usize;

pub struct Types {
	// TODO: Remove the box and change TypeRef and NamespaceRef to just be indices into the types array and namespaces array respectively
	// Note: we need the box so reallocations of the vec while growing won't change the addresses of the types since they are referenced from the TypeRef struct
	types: Vec<Box<Type>>,
	namespaces: Vec<Box<Namespace>>,
	symbol_envs: Vec<Box<SymbolEnv>>,
	/// A map from source paths to type information about that path
	/// If it's a file, we save its symbol environment, and if it's a directory, we save a namespace that points to
	/// all of the symbol environments of the files (or subdirectories) in that directory
	pub source_file_envs: IndexMap<Utf8PathBuf, SymbolEnvOrNamespace>,
	pub libraries: SymbolEnv,
	numeric_idx: usize,
	string_idx: usize,
	bool_idx: usize,
	duration_idx: usize,
	anything_idx: usize,
	void_idx: usize,
	json_idx: usize,
	mut_json_idx: usize,
	nil_idx: usize,
	err_idx: usize,

	inferences: Vec<Option<TypeRef>>,
	/// Lookup table from an Expr's `id` to its resolved type and phase
	type_for_expr: Vec<Option<ResolvedExpression>>,
	/// Lookup table from an Expr's `id` to the type it's being cast to. The Expr is always a Json literal or Json map literal.
	json_literal_casts: IndexMap<ExprId, TypeRef>,
	/// Lookup table from a Scope's `id` to its symbol environment
	scope_envs: Vec<Option<SymbolEnvRef>>,
	/// Expressions used in references that actually refer to a type.
	/// Key is the ExprId of the object of a InstanceMember, and the value is a TypeMember representing the whole reference.
	type_expressions: IndexMap<ExprId, Reference>,
	/// Append empty struct to end of arg list
	pub append_empty_struct_to_arglist: HashSet<ArgListId>,
}

impl Types {
	pub fn new() -> Self {
		let mut types = vec![];
		types.push(Box::new(Type::Number));
		let numeric_idx = types.len() - 1;
		types.push(Box::new(Type::String));
		let string_idx = types.len() - 1;
		types.push(Box::new(Type::Boolean));
		let bool_idx = types.len() - 1;
		types.push(Box::new(Type::Duration));
		let duration_idx = types.len() - 1;
		types.push(Box::new(Type::Anything));
		let anything_idx = types.len() - 1;
		types.push(Box::new(Type::Void));
		let void_idx = types.len() - 1;
		types.push(Box::new(Type::Json(None)));
		let json_idx = types.len() - 1;
		types.push(Box::new(Type::MutJson));
		let mut_json_idx = types.len() - 1;
		types.push(Box::new(Type::Nil));
		let nil_idx = types.len() - 1;
		types.push(Box::new(Type::Unresolved));
		let err_idx = types.len() - 1;

		let libraries = SymbolEnv::new(None, SymbolEnvKind::Scope, Phase::Preflight, 0);

		Self {
			types,
			namespaces: Vec::new(),
			symbol_envs: Vec::new(),
			source_file_envs: IndexMap::new(),
			libraries,
			numeric_idx,
			string_idx,
			bool_idx,
			duration_idx,
			anything_idx,
			void_idx,
			json_idx,
			mut_json_idx,
			nil_idx,
			err_idx,
			type_for_expr: Vec::new(),
			json_literal_casts: IndexMap::new(),
			scope_envs: Vec::new(),
			inferences: Vec::new(),
			type_expressions: IndexMap::new(),
			append_empty_struct_to_arglist: HashSet::new(),
		}
	}

	pub fn number(&self) -> TypeRef {
		self.get_typeref(self.numeric_idx)
	}

	pub fn string(&self) -> TypeRef {
		self.get_typeref(self.string_idx)
	}

	pub fn nil(&self) -> TypeRef {
		self.get_typeref(self.nil_idx)
	}

	pub fn bool(&self) -> TypeRef {
		self.get_typeref(self.bool_idx)
	}

	pub fn duration(&self) -> TypeRef {
		self.get_typeref(self.duration_idx)
	}

	pub fn anything(&self) -> TypeRef {
		self.get_typeref(self.anything_idx)
	}

	pub fn error(&self) -> TypeRef {
		self.get_typeref(self.err_idx)
	}

	pub fn void(&self) -> TypeRef {
		self.get_typeref(self.void_idx)
	}

	pub fn add_type(&mut self, t: Type) -> TypeRef {
		self.types.push(Box::new(t));
		self.get_typeref(self.types.len() - 1)
	}

	/// If the type is inferred and the real type is known, return it.
	///
	/// Otherwise, return the type itself.
	/// If a chain of inferences is found, return the last type in the chain (which may itself be an inference).
	///
	/// Note: This function is recursive, so it will unwrap nested inferred types.
	pub fn maybe_unwrap_inference(&self, t: TypeRef) -> TypeRef {
		if let Type::Inferred(id) = &*t {
			if let Some(t) = self.get_inference_by_id(*id) {
				self.maybe_unwrap_inference(t)
			} else {
				t
			}
		} else {
			t
		}
	}

	/// If the given type is inferred and the real type is known, return it
	pub fn get_inference(&self, t: TypeRef) -> Option<TypeRef> {
		if let Type::Inferred(id) = *t {
			self.get_inference_by_id(id)
		} else {
			None
		}
	}

	/// If the real type is known for the given inference id, return it
	pub fn get_inference_by_id(&self, id: InferenceId) -> Option<TypeRef> {
		if let Some(t) = self.inferences.get(id).expect("Inference id out of bounds") {
			return Some(*t);
		}

		None
	}

	/// Update an unlinked inference with a given type.
	/// If the inference is already linked, add diagnostic unless the type is the same.
	pub fn update_inferred_type(&mut self, id: InferenceId, new_type: TypeRef, span: &WingSpan) {
		if let Type::Inferred(n) = &*new_type {
			if *n == id {
				// setting an inference to be itself is a no-op
				return;
			}
		}

		let error = self.error();
		let existing_type_option = self.inferences.get_mut(id).expect("Inference id out of bounds");

		if let Some(existing_type) = existing_type_option {
			// if the types are the same, ok, otherwise error
			if existing_type.is_same_type_as(&new_type) || existing_type.is_unresolved() {
				// this can happen when we have a type that can have multiple references to the same inference inside it
				// e.g. function, json
				return;
			} else {
				report_diagnostic(Diagnostic {
					message: format!("Inferred type {new_type} conflicts with already inferred type {existing_type}"),
					span: Some(span.clone()),
					annotations: vec![],
					hints: vec![],
				});
				existing_type_option.replace(error);
				return;
			}
		}

		existing_type_option.replace(new_type);
	}

	pub fn make_inference(&mut self) -> TypeRef {
		let id = self.inferences.len();
		self.inferences.push(None);
		self.add_type(Type::Inferred(id))
	}

	pub fn as_inference(&mut self, t: TypeRef) -> Option<InferenceId> {
		match *t {
			Type::Inferred(id) => Some(id),
			_ => None,
		}
	}

	/// Get the optional version of a given type.
	///
	/// If the type is already optional, return it as-is.
	pub fn make_option(&mut self, t: TypeRef) -> TypeRef {
		if t.is_option() {
			t
		} else {
			self.add_type(Type::Optional(t))
		}
	}

	fn get_typeref(&self, idx: usize) -> TypeRef {
		let t = &self.types[idx];
		UnsafeRef::<Type>(&**t as *const Type)
	}

	pub fn json(&self) -> TypeRef {
		self.get_typeref(self.json_idx)
	}

	pub fn mut_json(&self) -> TypeRef {
		self.get_typeref(self.mut_json_idx)
	}

	pub fn add_namespace(&mut self, n: Namespace) -> NamespaceRef {
		self.namespaces.push(Box::new(n));
		self.get_namespaceref(self.namespaces.len() - 1)
	}

	fn get_namespaceref(&self, idx: usize) -> NamespaceRef {
		let t = &self.namespaces[idx];
		UnsafeRef::<Namespace>(&**t as *const Namespace)
	}

	pub fn add_symbol_env(&mut self, s: SymbolEnv) -> SymbolEnvRef {
		self.symbol_envs.push(Box::new(s));
		self.get_symbolenvref(self.symbol_envs.len() - 1)
	}

	fn get_symbolenvref(&self, idx: usize) -> SymbolEnvRef {
		let t = &self.symbol_envs[idx];
		UnsafeRef::<SymbolEnv>(&**t as *const SymbolEnv)
	}

	pub fn resource_base_type(&self) -> TypeRef {
		let resource_fqn = format!("{}.{}", WINGSDK_ASSEMBLY_NAME, WINGSDK_RESOURCE);
		self
			.libraries
			.lookup_nested_str(&resource_fqn, None)
			.expect("Resource base class to be loaded")
			.0
			.as_type()
			.expect("Resource base class to be a type")
	}

	pub fn resource_base_interface(&self) -> TypeRef {
		let resource_fqn = format!("{}.{}", WINGSDK_ASSEMBLY_NAME, WINGSDK_IRESOURCE);
		self
			.libraries
			.lookup_nested_str(&resource_fqn, None)
			.expect("Resource base interface to be loaded")
			.0
			.as_type()
			.expect("Resource base interface to be a type")
	}

	pub fn construct_base_type(&self) -> TypeRef {
		self
			.libraries
			.lookup_nested_str(&CONSTRUCT_BASE_CLASS, None)
			.expect("Construct base class to be loaded")
			.0
			.as_type()
			.expect("Construct base class to be a type")
	}

	pub fn construct_interface(&self) -> TypeRef {
		self
			.libraries
			.lookup_nested_str(&CONSTRUCT_BASE_INTERFACE, None)
			.expect("Construct interface to be loaded")
			.0
			.as_type()
			.expect("Construct interface to be a type")
	}

	/// Stores the type and phase of a given expression node.
	pub fn assign_type_to_expr(&mut self, expr: &Expr, type_: TypeRef, phase: Phase) {
		let expr_idx = expr.id;
		if self.type_for_expr.len() <= expr_idx {
			self.type_for_expr.resize_with(expr_idx + 1, || None);
		}
		self.type_for_expr[expr_idx] = Some(ResolvedExpression { type_, phase });
	}

	/// Obtain the type of a given expression node. Will panic if the expression has not been type checked yet.
	pub fn get_expr_type(&self, expr: &Expr) -> TypeRef {
		self.get_expr_id_type(expr.id)
	}

	/// Obtain the type of a given expression id. Will panic if the expression has not been type checked yet.
	pub fn get_expr_id_type(&self, expr_id: ExprId) -> TypeRef {
		*self.get_expr_id_type_ref(expr_id)
	}

	/// Obtain the type of a given expression id. Will panic if the expression has not been type checked yet.
	pub fn get_expr_id_type_ref(&self, expr_id: ExprId) -> &TypeRef {
		self
			.type_for_expr
			.get(expr_id)
			.and_then(|t| t.as_ref().map(|t| &t.type_))
			.unwrap()
	}

	/// Sets the type environment for a given scope. Usually should be called soon
	/// after the scope is created.
	pub fn set_scope_env(&mut self, scope: &Scope, env: SymbolEnvRef) {
		let scope_id = scope.id;
		if self.scope_envs.len() <= scope_id {
			self.scope_envs.resize_with(scope_id + 1, || None);
		}
		assert!(self.scope_envs[scope_id].is_none());
		self.scope_envs[scope_id] = Some(env);
	}

	/// Obtain the type environment for a given scope.
	pub fn get_scope_env(&self, scope: &Scope) -> SymbolEnvRef {
		let scope_id = scope.id;
		self.scope_envs[scope_id].expect("Scope should have an env")
	}

	/// Obtain the type of a given expression id. Returns None if the expression has not been type checked yet. If
	/// this is called after type checking, it should always return Some.
	pub fn try_get_expr_type(&self, expr_id: ExprId) -> Option<TypeRef> {
		self
			.type_for_expr
			.get(expr_id)
			.and_then(|t| t.as_ref().map(|t| t.type_))
	}

	pub fn get_expr_phase(&self, expr: &Expr) -> Option<Phase> {
		self
			.type_for_expr
			.get(expr.id)
			.and_then(|t| t.as_ref().map(|t| t.phase))
	}

	/// Get the type that a JSON literal expression was cast to.
	pub fn get_type_from_json_cast(&self, expr_id: ExprId) -> Option<&TypeRef> {
		self.json_literal_casts.get(&expr_id)
	}

	/// Given a builtin type, return the full class info from the standard library.
	///
	/// This is needed because our builtin types have no API.
	/// So we have to get the API from the std lib
	/// but the std lib sometimes doesn't have the same names as the builtin types
	/// https://github.com/winglang/wing/issues/1780
	///
	/// Note: This doesn't handle generics (i.e. this keeps the `T1`)
	pub fn get_std_class(&self, type_: &TypeRef) -> Option<(&SymbolKind, symbol_env::SymbolLookupInfo)> {
		let type_name = match &**type_ {
			Type::Number => "Number",
			Type::String => "String",
			Type::Boolean => "Boolean",
			Type::Duration => "Duration",
			Type::Json(_) => "Json",
			Type::MutJson => "MutJson",
			Type::Array(_) => "Array",
			Type::MutArray(_) => "MutArray",
			Type::Map(_) => "Map",
			Type::MutMap(_) => "MutMap",
			Type::Set(_) => "Set",
			Type::MutSet(_) => "MutSet",
			Type::Struct(_) => "Struct",

			Type::Optional(t) => return self.get_std_class(t),

			Type::Function(_)
			| Type::Class(_)
			| Type::Interface(_)
			| Type::Enum(_)
			| Type::Void
			| Type::Nil
			| Type::Anything
			| Type::Unresolved
			| Type::Inferred(_) => return None,
		};

		let fqn = format!("{WINGSDK_ASSEMBLY_NAME}.{WINGSDK_STD_MODULE}.{type_name}");

		self.libraries.lookup_nested_str(fqn.as_str(), None).ok()
	}
}

/// Enum of builtin functions, this are defined as hard coded AST nodes in `add_builtins`
#[derive(Debug)]
pub enum UtilityFunctions {
	Log,
	Assert,
	UnsafeCast,
	Nodeof,
}

impl Display for UtilityFunctions {
	fn fmt(&self, f: &mut std::fmt::Formatter<'_>) -> std::fmt::Result {
		match self {
			UtilityFunctions::Log => write!(f, "log"),
			UtilityFunctions::Assert => write!(f, "assert"),
			UtilityFunctions::UnsafeCast => write!(f, "unsafeCast"),
			UtilityFunctions::Nodeof => write!(f, "nodeof"),
		}
	}
}

pub struct TypeChecker<'a> {
	types: &'a mut Types,

	/// Scratchpad for storing inner scopes so we can do breadth first traversal of the AST tree during type checking
	///
	/// TODO: this is a list of unsafe pointers to the statement's inner scopes. We use
	/// unsafe because we can't return a mutable reference to the inner scopes since this method
	/// already uses references to the statement that contains the scopes. Using unsafe here just
	/// makes it a lot simpler. Ideally we should avoid returning anything here and have some way
	/// to iterate over the inner scopes given the outer scope. For this we need to model our AST
	/// so all nodes implement some basic "tree" interface. For now this is good enough.
	inner_scopes: Vec<(*const Scope, VisitContext)>,

	/// The path to the source file being type checked.
	source_path: &'a Utf8Path,

	/// The file graph of the compilation.
	file_graph: &'a FileGraph,

	/// JSII Manifest descriptions to be imported.
	/// May be reused between compilations
	jsii_imports: &'a mut Vec<JsiiImportSpec>,

	/// The JSII type system
	jsii_types: &'a mut TypeSystem,

	is_in_mut_json: bool,

	ctx: VisitContext,
}

impl<'a> TypeChecker<'a> {
	pub fn new(
		types: &'a mut Types,
		source_path: &'a Utf8Path,
		file_graph: &'a FileGraph,
		jsii_types: &'a mut TypeSystem,
		jsii_imports: &'a mut Vec<JsiiImportSpec>,
	) -> Self {
		Self {
			types,
			inner_scopes: vec![],
			jsii_types,
			source_path,
			file_graph,
			jsii_imports,
			is_in_mut_json: false,
			ctx: VisitContext::new(),
		}
	}

	/// Recursively check if a type is or contains a type inference.
	///
	/// Returns true if any inferences were found.
	fn check_for_inferences(&self, node: &TypeRef) -> bool {
		let mut visitor = InferenceCounterVisitor::default();

		visitor.visit_typeref(node);

		visitor.found_inference
	}

	/// Recursively check if a type is or contains a type inference.
	/// If it does, use the expected type to update the list of known inferences.
	///
	/// Returns true if any inferences were found.
	fn add_new_inference(&mut self, node: &TypeRef, expected_type: &TypeRef, span: &WingSpan) -> bool {
		let mut visitor = InferenceVisitor {
			types: self.types,
			found_inference: false,
			expected_type: Some(expected_type),
			span,
		};

		visitor.visit_typeref(node);

		visitor.found_inference
	}

	/// Recursively replaces any inferences in the given type with it's known type, if any.
	///
	/// Returns true if any inferences were found.
	fn update_known_inferences(&mut self, node: &mut TypeRef, span: &WingSpan) -> bool {
		let mut visitor = InferenceVisitor {
			types: self.types,
			found_inference: false,
			expected_type: None,
			span,
		};

		visitor.visit_typeref_mut(node);

		visitor.found_inference
	}

	fn spanned_error_with_var<S: Into<String>>(&self, spanned: &impl Spanned, message: S) -> (VariableInfo, Phase) {
		report_diagnostic(Diagnostic {
			message: message.into(),
			span: Some(spanned.span()),
			annotations: vec![],
			hints: vec![],
		});

		(self.make_error_variable_info(), Phase::Independent)
	}

	fn spanned_error<S: Into<String>>(&self, spanned: &impl Spanned, message: S) {
		report_diagnostic(Diagnostic {
			message: message.into(),
			span: Some(spanned.span()),
			annotations: vec![],
			hints: vec![],
		});
	}

	fn spanned_error_with_hints<S: Into<String>>(&self, spanned: &impl Spanned, message: S, hints: Vec<String>) {
		report_diagnostic(Diagnostic {
			message: message.into(),
			span: Some(spanned.span()),
			annotations: vec![],
			hints,
		});
	}

	fn spanned_error_with_annotations<S: Into<String>>(
		&self,
		spanned: &impl Spanned,
		message: S,
		annotations: Vec<DiagnosticAnnotation>,
	) {
		report_diagnostic(Diagnostic {
			message: message.into(),
			span: Some(spanned.span()),
			annotations,
			hints: vec![],
		});
	}

	fn unspanned_error<S: Into<String>>(&self, message: S) {
		report_diagnostic(Diagnostic {
			message: message.into(),
			span: None,
			annotations: vec![],
			hints: vec![],
		});
	}

	fn type_error(&self, type_error: TypeError) -> TypeRef {
		let TypeError {
			message,
			span,
			annotations,
		} = type_error;
		report_diagnostic(Diagnostic {
			message,
			span: Some(span),
			annotations,
			hints: vec![],
		});

		self.types.error()
	}

	fn make_error_variable_info(&self) -> VariableInfo {
		VariableInfo {
			name: "<error>".into(),
			type_: self.types.error(),
			reassignable: false,
			phase: Phase::Independent,
			kind: VariableKind::Error,
			access: AccessModifier::Public,
			docs: None,
		}
	}

	pub fn add_this(&mut self, env: &mut SymbolEnv) {
		let sym = Symbol::global("this");
		env
			.define(
				&sym,
				SymbolKind::make_free_variable(sym.clone(), self.types.construct_base_type(), false, Phase::Preflight),
				AccessModifier::Private,
				StatementIdx::Top,
			)
			.expect("Failed to add this");
	}

	pub fn add_builtins(&mut self, scope: &mut Scope) {
		let optional_string = self.types.make_option(self.types.string());
		self.add_builtin(
			UtilityFunctions::Log.to_string().as_str(),
			Type::Function(FunctionSignature {
				this_type: None,
				parameters: vec![FunctionParameter {
					name: "message".into(),
					typeref: self.types.string(),
					docs: Docs::with_summary("The message to log"),
					variadic: false,
				}],
				return_type: self.types.void(),
				phase: Phase::Independent,
				js_override: Some("console.log($args$)".to_string()),
				docs: Docs::with_summary("Logs a message"),
				implicit_scope_param: false,
			}),
			scope,
		);
		self.add_builtin(
			UtilityFunctions::Assert.to_string().as_str(),
			Type::Function(FunctionSignature {
				this_type: None,
				parameters: vec![
					FunctionParameter {
						name: "condition".into(),
						typeref: self.types.bool(),
						docs: Docs::with_summary("The condition to assert"),
						variadic: false,
					},
					FunctionParameter {
						name: "message".into(),
						typeref: optional_string,
						docs: Docs::with_summary("The message to log if the condition is false"),
						variadic: false,
					},
				],
				return_type: self.types.void(),
				phase: Phase::Independent,
				js_override: Some("$helpers.assert($args$, \"$args_text$\")".to_string()),
				docs: Docs::with_summary("Asserts that a condition is true"),
				implicit_scope_param: false,
			}),
			scope,
		);
		self.add_builtin(
			UtilityFunctions::UnsafeCast.to_string().as_str(),
			Type::Function(FunctionSignature {
				this_type: None,
				parameters: vec![FunctionParameter {
					name: "value".into(),
					typeref: self.types.anything(),
					docs: Docs::with_summary("The value to cast into a different type"),
					variadic: false,
				}],
				return_type: self.types.anything(),
				phase: Phase::Independent,
				js_override: Some("$args$".to_string()),
				docs: Docs::with_summary("Casts a value into a different type. This is unsafe and can cause runtime errors"),
				implicit_scope_param: false,
			}),
			scope,
		);

		let std_node_fqn = format!("{}.{}", WINGSDK_ASSEMBLY_NAME, WINGSDK_NODE);
		let std_node = self
			.types
			.libraries
			.lookup_nested_str(&std_node_fqn, None)
			.expect("std.Node not found in type system")
			.0
			.as_type()
			.expect("std.Node was found but it's not a type");
		self.add_builtin(
			UtilityFunctions::Nodeof.to_string().as_str(),
			Type::Function(FunctionSignature {
				this_type: None,
				parameters: vec![FunctionParameter {
					name: "construct".into(),
					typeref: self.types.construct_interface(),
					docs: Docs::with_summary("The construct to obtain the tree node of"),
					variadic: false,
				}],
				return_type: std_node,
				phase: Phase::Preflight,
				js_override: Some("$helpers.nodeof($args$)".to_string()),
				docs: Docs::with_summary("Obtain the tree node of a preflight resource."),
				implicit_scope_param: false,
			}),
			scope,
		);
	}

	fn add_builtin(&mut self, name: &str, typ: Type, scope: &mut Scope) {
		let sym = Symbol::global(name);
		let mut scope_env = self.types.get_scope_env(&scope);
		scope_env
			.define(
				&sym,
				SymbolKind::make_free_variable(sym.clone(), self.types.add_type(typ), false, Phase::Independent),
				AccessModifier::Private,
				StatementIdx::Top,
			)
			.expect("Failed to add builtin");
	}

	// Validates types in the expression make sense and returns the expression's inferred type
	fn type_check_exp(&mut self, exp: &Expr, env: &mut SymbolEnv) -> (TypeRef, Phase) {
		CompilationContext::set(CompilationPhase::TypeChecking, &exp.span);

		let (mut t, phase) = match &exp.kind {
			ExprKind::Literal(lit) => self.type_check_lit(lit, env),
			ExprKind::Binary { op, left, right } => self.type_check_binary_op(left, env, right, op, exp),
			ExprKind::Unary { op, exp: unary_exp } => self.type_check_unary_op(unary_exp, env, op),
			ExprKind::Range { start, end, .. } => self.type_check_range(start, env, end),
			ExprKind::Reference(_ref) => self.type_check_reference(_ref, env),
			ExprKind::Intrinsic(intrinsic) => self.type_check_intrinsic(intrinsic, env, exp),
			ExprKind::New(new_expr) => self.type_check_new(new_expr, env, exp),
			ExprKind::Call { callee, arg_list } => self.type_check_call(arg_list, env, callee, exp),
			ExprKind::ArrayLiteral { type_, items } => self.type_check_array_lit(type_, env, exp, items),
			ExprKind::MapLiteral { fields, type_ } => self.type_check_map_lit(type_, env, fields, exp),
			ExprKind::SetLiteral { type_, items } => self.type_check_set_lit(type_, env, items, exp),
			ExprKind::StructLiteral { type_, fields } => self.type_check_struct_lit(type_, env, fields, exp),
			ExprKind::JsonLiteral { is_mut, element } => self.type_check_json_lit(is_mut, element, env, exp),
			ExprKind::JsonMapLiteral { fields } => self.type_check_json_map_lit(fields, env, exp),
			ExprKind::FunctionClosure(func_def) => self.type_check_closure(func_def, env),
			ExprKind::CompilerDebugPanic => {
				// Handle the debug panic expression (during type-checking)
				dbg_panic!();
				(
					self.type_error(TypeError {
						message: "Panic expression".to_string(),
						span: exp.span.clone(),
						annotations: vec![],
					}),
					env.phase,
				)
			}
		};

		// If we're inflight but the expression is a lifted (preflight) expression then make it immutable
		if env.phase == Phase::Inflight && phase == Phase::Preflight {
			t = self.make_immutable(t);
		}

		self.types.assign_type_to_expr(exp, t, phase);

		// In case any type inferences were updated during this check, ensure all related inferences are updated
		self.update_known_inferences(&mut t, &exp.span);

		(t, phase)
	}

	fn type_check_lit(&mut self, lit: &Literal, env: &mut SymbolEnv) -> (TypeRef, Phase) {
		match lit {
			Literal::String(_) => (self.types.string(), Phase::Independent),
			Literal::NonInterpolatedString(_) => (self.types.string(), Phase::Independent),
			Literal::Nil => (self.types.nil(), Phase::Independent),
			Literal::InterpolatedString(s) => {
				let mut phase = Phase::Independent;
				s.parts.iter().for_each(|part| {
					if let InterpolatedStringPart::Expr(interpolated_expr) = part {
						let (exp_type, p) = self.type_check_exp(interpolated_expr, env);
						phase = combine_phases(phase, p);
						self.validate_type_is_stringable(exp_type, interpolated_expr);
					}
				});
				(self.types.string(), phase)
			}
			Literal::Number(_) => (self.types.number(), Phase::Independent),
			Literal::Boolean(_) => (self.types.bool(), Phase::Independent),
		}
	}

	fn type_check_binary_op(
		&mut self,
		left: &Expr,
		env: &mut SymbolEnv,
		right: &Expr,
		op: &BinaryOperator,
		exp: &Expr,
	) -> (TypeRef, Phase) {
		let (ltype, ltype_phase) = self.type_check_exp(left, env);
		let (rtype, rtype_phase) = self.type_check_exp(right, env);

		// Resolve the phase
		let phase = combine_phases(ltype_phase, rtype_phase);

		match op {
			BinaryOperator::LogicalAnd | BinaryOperator::LogicalOr => {
				self.validate_type(ltype, self.types.bool(), left);
				self.validate_type(rtype, self.types.bool(), right);
				(self.types.bool(), phase)
			}
			BinaryOperator::AddOrConcat => {
				if ltype.is_subtype_of(&self.types.number()) && rtype.is_subtype_of(&self.types.number()) {
					(self.types.number(), phase)
				} else if ltype.is_subtype_of(&self.types.string()) && rtype.is_subtype_of(&self.types.string()) {
					(self.types.string(), phase)
				} else {
					// If any of the types are unresolved (error) then don't report this assuming the error has already been reported
					if !ltype.is_unresolved() && !rtype.is_unresolved() {
						self.spanned_error(
							exp,
							format!(
														"Binary operator '+' cannot be applied to operands of type '{}' and '{}'; only ({}, {}) and ({}, {}) are supported",
														ltype,
														rtype,
														self.types.number(),
														self.types.number(),
														self.types.string(),
														self.types.string(),
													),
						);
					}
					self.resolved_error()
				}
			}
			BinaryOperator::Sub
			| BinaryOperator::Mul
			| BinaryOperator::Div
			| BinaryOperator::FloorDiv
			| BinaryOperator::Mod
			| BinaryOperator::Power => {
				self.validate_type(ltype, self.types.number(), left);
				self.validate_type(rtype, self.types.number(), right);
				(self.types.number(), phase)
			}
			BinaryOperator::Equal | BinaryOperator::NotEqual => {
				self.validate_type_binary_equality(rtype, ltype, exp);
				(self.types.bool(), phase)
			}
			BinaryOperator::Less | BinaryOperator::LessOrEqual | BinaryOperator::Greater | BinaryOperator::GreaterOrEqual => {
				self.validate_type(ltype, self.types.number(), left);
				self.validate_type(rtype, self.types.number(), right);
				(self.types.bool(), phase)
			}
			BinaryOperator::UnwrapOr => {
				// Left argument must be an optional type
				if !ltype.is_option() {
					self.spanned_error(left, format!("Expected optional type, found \"{}\"", ltype));
					(ltype, phase)
				} else {
					// Right argument must be a subtype of the inner type of the left argument
					let inner_type = *ltype.maybe_unwrap_option();
					self.validate_type(rtype, inner_type, right);
					(inner_type, phase)
				}
			}
		}
	}

	fn type_check_unary_op(&mut self, unary_exp: &Expr, env: &mut SymbolEnv, op: &UnaryOperator) -> (TypeRef, Phase) {
		let (type_, phase) = self.type_check_exp(unary_exp, env);

		match op {
			UnaryOperator::Not => (self.validate_type(type_, self.types.bool(), unary_exp), phase),
			UnaryOperator::Minus => (self.validate_type(type_, self.types.number(), unary_exp), phase),
			UnaryOperator::OptionalTest => {
				if !type_.is_option() {
					self.spanned_error(unary_exp, format!("Expected optional type, found \"{}\"", type_));
				}
				(self.types.bool(), phase)
			}
			UnaryOperator::OptionalUnwrap => {
				if !type_.is_option() {
					self.spanned_error(unary_exp, format!("'!' expects an optional type, found \"{}\"", type_));
					(type_, phase)
				} else {
					let inner_type = *type_.maybe_unwrap_option();
					(inner_type, phase)
				}
			}
		}
	}

	fn type_check_json_map_lit(
		&mut self,
		fields: &IndexMap<Symbol, Expr>,
		env: &mut SymbolEnv,
		exp: &Expr,
	) -> (TypeRef, Phase) {
		let mut known_types = IndexMap::new();
		fields.iter().for_each(|(name, v)| {
			let (known_type, _) = self.type_check_exp(v, env);
			known_types.insert(
				name.clone(),
				SpannedTypeInfo {
					type_: known_type,
					span: v.span(),
				},
			);
			// Ensure we don't allow MutJson to Json or vice versa
			match *known_type {
				Type::Json(_) => {
					if self.is_in_mut_json {
						self.spanned_error(
							v,
							"\"MutJson\" fields cannot be \"Json\" (hint: try using Json.deepMutCopy())",
						)
					}
				}
				Type::MutJson => {
					if !self.is_in_mut_json {
						self.spanned_error(
							v,
							"\"Json\" fields cannot be \"MutJson\" (hint: try using Json.deepCopy())",
						)
					}
				}
				_ => {}
			};

			if self.is_in_mut_json && !known_type.is_json_legal_value() {
				self.spanned_error(
					v,
					format!(
						"Expected a valid Json value (https://www.json.org/json-en.html), but got \"{}\"",
						known_type
					),
				);
			}
		});

		(
			self.types.add_type(Type::Json(Some(JsonData {
				expression_id: exp.id,
				kind: JsonDataKind::Fields(known_types),
			}))),
			env.phase,
		)
	}

	fn type_check_json_lit(
		&mut self,
		is_mut: &bool,
		element: &Expr,
		env: &mut SymbolEnv,
		exp: &Expr,
	) -> (TypeRef, Phase) {
		if *is_mut {
			self.is_in_mut_json = true;
		}

		self.ctx.push_json();
		let (known_type, _) = self.type_check_exp(&element, env);
		self.ctx.pop_json();

		// When we are no longer in a Json literal, we reset the is_in_mut_json flag
		if !self.ctx.in_json() {
			self.is_in_mut_json = false;
		}

		if *is_mut {
			(self.types.mut_json(), env.phase)
		} else {
			if known_type.is_json() {
				(known_type, env.phase)
			} else {
				(
					self.types.add_type(Type::Json(Some(JsonData {
						expression_id: exp.id,
						kind: JsonDataKind::Type(SpannedTypeInfo {
							type_: known_type,
							span: element.span(),
						}),
					}))),
					env.phase,
				)
			}
		}
	}

	fn type_check_struct_lit(
		&mut self,
		type_: &TypeAnnotation,
		env: &mut SymbolEnv,
		fields: &IndexMap<Symbol, Expr>,
		exp: &Expr,
	) -> (TypeRef, Phase) {
		// Find this struct's type in the environment
		let struct_type = self.resolve_type_annotation(type_, env);

		// Type check each of the struct's fields
		let field_types: IndexMap<Symbol, TypeRef> = fields
			.iter()
			.map(|(name, exp)| {
				let (t, _) = self.type_check_exp(exp, env);
				(name.clone(), t)
			})
			.collect();

		// If we don't have type information for the struct we don't need to validate the fields
		if struct_type.is_anything() || struct_type.is_unresolved() {
			return (struct_type, env.phase);
		}

		// Make sure it really is a struct type
		let st = struct_type
			.as_struct()
			.expect(&format!("Expected \"{}\" to be a struct type", struct_type));

		// Verify that all expected fields are present and are the right type
		for (name, field_type) in st.fields(true) {
			match fields.get(name.as_str()) {
				Some(field_exp) => {
					let t = field_types.get(name.as_str()).unwrap();
					self.validate_type(*t, field_type, field_exp);
				}
				None => {
					if !field_type.is_option() {
						self.spanned_error(exp, format!("\"{}\" is not initialized", name));
					}
				}
			}
		}

		// Verify that no unexpected fields are present
		for (name, _t) in field_types.iter() {
			if st.env.lookup(name, Some(self.ctx.current_stmt_idx())).is_none() {
				self.spanned_error(exp, format!("\"{}\" is not a field of \"{}\"", name.name, st.name.name));
			}
		}

		(struct_type, env.phase)
	}

	fn type_check_set_lit(
		&mut self,
		type_: &Option<TypeAnnotation>,
		env: &mut SymbolEnv,
		items: &Vec<Expr>,
		exp: &Expr,
	) -> (TypeRef, Phase) {
		// Infer type based on either the explicit type or the value in one of the items
		let (mut container_type, mut element_type) = if let Some(type_) = type_ {
			let container_type = self.resolve_type_annotation(type_, env);
			let element_type = match *container_type {
				Type::Set(t) | Type::MutSet(t) => t,
				_ => {
					self.spanned_error(
						&type_.span,
						format!("Expected \"Set\" or \"MutSet\", found \"{container_type}\""),
					);
					self.types.error()
				}
			};
			(container_type, element_type)
		} else {
			let inner_type = self.types.make_inference();
			(self.types.add_type(Type::Set(inner_type)), inner_type)
		};

		// Verify all types are the same as the inferred type
		for item in items {
			let (t, _) = self.type_check_exp(item, env);

			if t.is_json() && !matches!(*element_type, Type::Json(Some(..))) {
				// this is an set of JSON, change the element type to reflect that
				let json_data = JsonData {
					expression_id: exp.id,
					kind: JsonDataKind::List(vec![]),
				};
				element_type = self.types.add_type(Type::Json(Some(json_data)));
			}

			// Augment the json list data with the new element type
			if let Type::Json(Some(JsonData { ref mut kind, .. })) = &mut *element_type {
				if let JsonDataKind::List(ref mut json_list) = kind {
					json_list.push(SpannedTypeInfo {
						type_: t,
						span: item.span(),
					});
				}
			}

			self.validate_type(t, element_type, item);
			element_type = self.types.maybe_unwrap_inference(element_type);
		}

		if let Type::Set(ref mut inner) | Type::MutSet(ref mut inner) = &mut *container_type {
			*inner = element_type;
		}

		(container_type, env.phase)
	}

	fn type_check_map_lit(
		&mut self,
		type_: &Option<TypeAnnotation>,
		env: &mut SymbolEnv,
		fields: &Vec<(Expr, Expr)>,
		exp: &Expr,
	) -> (TypeRef, Phase) {
		// Infer type based on either the explicit type or the value in one of the fields
		let (mut container_type, mut element_type) = if let Some(type_) = type_ {
			let container_type = self.resolve_type_annotation(type_, env);
			let element_type = match *container_type {
				Type::Map(t) | Type::MutMap(t) => t,
				_ => {
					self.spanned_error(
						&type_.span,
						format!("Expected \"Map\" or \"MutMap\", found \"{container_type}\""),
					);
					self.types.error()
				}
			};
			(container_type, element_type)
		} else {
			let inner_type = self.types.make_inference();
			(self.types.add_type(Type::Map(inner_type)), inner_type)
		};

		// Verify all types are the same as the inferred type and that all keys are of string type
		for (key, value) in fields {
			let (t, _) = self.type_check_exp(value, env);
			if t.is_json() && !matches!(*element_type, Type::Json(Some(..))) {
				// This is an field of JSON, change the element type to reflect that
				let json_data = JsonData {
					expression_id: exp.id,
					kind: JsonDataKind::Fields(IndexMap::new()),
				};
				element_type = self.types.add_type(Type::Json(Some(json_data)));
			}

			self.validate_type(t, element_type, value);
			element_type = self.types.maybe_unwrap_inference(element_type);

			// Verify that the key is a string
			let (key_type, _) = self.type_check_exp(key, env);
			self.validate_type(key_type, self.types.string(), key);
		}

		if let Type::Map(ref mut inner) | Type::MutMap(ref mut inner) = &mut *container_type {
			*inner = element_type;
		}

		(container_type, env.phase)
	}

	fn type_check_array_lit(
		&mut self,
		type_: &Option<TypeAnnotation>,
		env: &mut SymbolEnv,
		exp: &Expr,
		items: &Vec<Expr>,
	) -> (TypeRef, Phase) {
		// Infer type based on either the explicit type or the value in one of the items
		let (mut container_type, mut element_type) = if let Some(type_) = type_ {
			let container_type = self.resolve_type_annotation(type_, env);
			let element_type = match *container_type {
				Type::Array(t) | Type::MutArray(t) => t,
				_ => {
					self.spanned_error(
						&type_.span,
						format!("Expected \"Array\" or \"MutArray\", found \"{container_type}\""),
					);
					self.types.error()
				}
			};
			(container_type, element_type)
		} else if self.ctx.in_json() {
			let json_data = JsonData {
				expression_id: exp.id,
				kind: JsonDataKind::List(vec![]),
			};
			let inner_type = self.types.add_type(Type::Json(Some(json_data)));
			(self.types.add_type(Type::Array(inner_type)), inner_type)
		} else {
			let inner_type = self.types.make_inference();
			(self.types.add_type(Type::Array(inner_type)), inner_type)
		};

		// Verify all types are the same as the inferred type and find the aggregate phase of all the items
		let mut phase = Phase::Independent;
		for item in items {
			let (t, item_phase) = self.type_check_exp(item, env);
			phase = combine_phases(phase, item_phase);

			if t.is_json() && !matches!(*element_type, Type::Json(Some(..))) {
				// This is an array of JSON, change the element type to reflect that
				let json_data = JsonData {
					expression_id: exp.id,
					kind: JsonDataKind::List(vec![]),
				};
				element_type = self.types.add_type(Type::Json(Some(json_data)));
			}

			// Augment the json list data with the new element type
			if let Type::Json(Some(JsonData { ref mut kind, .. })) = &mut *element_type {
				if let JsonDataKind::List(ref mut json_list) = kind {
					json_list.push(SpannedTypeInfo {
						type_: t,
						span: item.span(),
					});
				}
			}

			if !self.ctx.in_json() {
				// If we're not in a Json literal, validate the type of each element
				self.validate_type(t, element_type, item);
				element_type = self.types.maybe_unwrap_inference(element_type);
			} else if self.is_in_mut_json && !t.is_json_legal_value() {
				// if we're in a MutJson literal, we only need to check that each field is legal json
				self.spanned_error(
					item,
					format!("Expected a valid Json value (https://www.json.org/json-en.html), but got \"{t}\""),
				);
			}
		}

		if let Type::Array(ref mut inner) | Type::MutArray(ref mut inner) = &mut *container_type {
			*inner = element_type;
		}

		(container_type, phase)
	}

	fn type_check_call(
		&mut self,
		arg_list: &ArgList,
		env: &mut SymbolEnv,
		callee: &CalleeKind,
		exp: &Expr,
	) -> (TypeRef, Phase) {
		// Type check the call arguments
		let arg_list_types = self.type_check_arg_list(arg_list, env);

		// Resolve the function's reference (either a method in the class's env or a function in the current env)
		let (func_type, callee_phase) = match callee {
			CalleeKind::Expr(expr) => self.type_check_exp(expr, env),
			CalleeKind::SuperCall(method) => resolve_super_method(method, env, &self.types).unwrap_or_else(|e| {
				self.type_error(e);
				self.resolved_error()
			}),
		};
		let is_option = func_type.is_option();
		let func_type = func_type.maybe_unwrap_option();

		// If the callee's signature type is unknown, just evaluate the entire call expression as an error
		if func_type.is_unresolved() {
			return self.resolved_error();
		}

		// If the caller's signature is `any`, then just evaluate the entire call expression as `any`
		if func_type.is_anything() {
			return (self.types.anything(), Phase::Independent);
		}

		// Make sure this is a function signature type
		let func_sig = if let Some(func_sig) = func_type.as_function_sig() {
			func_sig.clone()
		} else if let Some(class) = func_type.as_preflight_class() {
			// return the signature of the "handle" method
			let lookup_res = class.get_method(&CLOSURE_CLASS_HANDLE_METHOD.into());
			let handle_type = if let Some(method) = lookup_res {
				method.type_
			} else {
				self.spanned_error(callee, "Expected a function or method");
				return self.resolved_error();
			};
			if let Some(sig_type) = handle_type.as_function_sig() {
				sig_type.clone()
			} else {
				self.spanned_error(callee, "Expected a function or method");
				return self.resolved_error();
			}
		} else {
			self.spanned_error(
				callee,
				format!("Expected a function or method, found \"{}\"", func_type),
			);
			return self.resolved_error();
		};

		if !env.phase.can_call_to(&func_sig.phase) {
			self.spanned_error(
				exp,
				format!("Cannot call into {} phase while {}", func_sig.phase, env.phase),
			);
		}

		// If the function is phase independent, then inherit from the callee
		let func_phase = if func_sig.phase == Phase::Independent {
			callee_phase
		} else {
			func_sig.phase
		};

		if let Some(value) = self.type_check_arg_list_against_function_sig(arg_list, &func_sig, exp, arg_list_types) {
			return (value, func_phase);
		}

		// If the function is "wingc_env", then print out the current environment
		if let CalleeKind::Expr(call_expr) = callee {
			if let ExprKind::Reference(Reference::Identifier(ident)) = &call_expr.kind {
				if ident.name == "wingc_env" {
					println!("[symbol environment at {}]", exp.span().file_id);
					println!("{}", env.to_string());
				}
			}
		}

		if is_option {
			// When calling a an optional function, the return type is always optional
			// To allow this to be both safe and unsurprising,
			// the callee must be a reference with an optional accessor
			if let CalleeKind::Expr(call_expr) = callee {
				if let ExprKind::Reference(Reference::InstanceMember { optional_accessor, .. }) = &call_expr.kind {
					if *optional_accessor {
						(self.types.make_option(func_sig.return_type), func_phase)
					} else {
						// No additional error is needed here, since the type checker will already have errored without optional chaining
						(self.types.error(), func_phase)
					}
				} else {
					// TODO do we want syntax for this? e.g. `foo?.()`
					self.spanned_error(callee, "Cannot call an optional function");
					(self.types.error(), func_phase)
				}
			} else {
				// TODO do we want syntax for this? e.g. `foo?.()`
				self.spanned_error(callee, "Cannot call an optional function");
				(self.types.error(), func_phase)
			}
		} else {
			(func_sig.return_type, func_phase)
		}
	}

	fn type_check_intrinsic(&mut self, intrinsic: &Intrinsic, env: &mut SymbolEnv, exp: &Expr) -> (TypeRef, Phase) {
		if !intrinsic.kind.is_valid_phase(&env.phase) {
			self.spanned_error(exp, format!("{} cannot be used while {}", intrinsic.kind, env.phase));
		}
		if let Some(intrinsic_type) = intrinsic.kind.get_type(&self.types) {
			if let Some(sig) = intrinsic_type.as_function_sig() {
				if let Some(arg_list) = &intrinsic.arg_list {
					let arg_list_types = self.type_check_arg_list(arg_list, env);
					self.type_check_arg_list_against_function_sig(arg_list, &sig, exp, arg_list_types);
				} else {
					self.spanned_error(exp, format!("{} requires arguments", intrinsic.kind));
				}

				return (sig.return_type, sig.phase);
			} else {
				if let Some(arg_list) = &intrinsic.arg_list {
					self.spanned_error(&arg_list.span, format!("{} does not require arguments", intrinsic.kind));
				}
				return (intrinsic_type, Phase::Independent);
			}
		};

		(self.types.error(), Phase::Independent)
	}

	fn type_check_range(&mut self, start: &Expr, env: &mut SymbolEnv, end: &Expr) -> (TypeRef, Phase) {
		let (stype, stype_phase) = self.type_check_exp(start, env);
		let (etype, _) = self.type_check_exp(end, env);

		self.validate_type(stype, self.types.number(), start);
		self.validate_type(etype, self.types.number(), end);
		(self.types.add_type(Type::Array(stype)), stype_phase)
	}

	fn type_check_new(&mut self, new_expr: &New, env: &mut SymbolEnv, exp: &Expr) -> (TypeRef, Phase) {
		let New {
			class,
			obj_id,
			arg_list,
			obj_scope,
		} = new_expr;
		// Type check everything
		let class_type = self
			.resolve_user_defined_type(class, env, self.ctx.current_stmt_idx())
			.unwrap_or_else(|e| self.type_error(e));
		let obj_scope_type = obj_scope.as_ref().map(|x| self.type_check_exp(x, env).0);
		let obj_id_type = obj_id.as_ref().map(|x| self.type_check_exp(x, env).0);
		let arg_list_types = self.type_check_arg_list(arg_list, env);

		// Lookup the class's type in the env
		let (class_env, class_symbol) = match *class_type {
			Type::Class(ref class) => {
				if class.is_abstract {
					self.spanned_error(exp, format!("Cannot instantiate abstract class \"{}\"", class.name));
				}

				if class.phase == Phase::Independent || env.phase == class.phase {
					(&class.env, &class.name)
				} else {
					self.spanned_error(
						exp,
						format!(
							"Cannot create {} class \"{}\" in {} phase",
							class.phase, class.name, env.phase
						),
					);
					return (self.types.error(), Phase::Independent);
				}
			}
			// If type is anything we have to assume it's ok to initialize it
			Type::Anything => return (self.types.anything(), Phase::Independent),
			// If type is error, we assume the error was already reported and evauate the new expression to error as well
			Type::Unresolved => return self.resolved_error(),
			Type::Struct(_) => {
				self.spanned_error(
					class,
					format!(
						"Cannot instantiate type \"{}\" because it is a struct and not a class. Use struct instantiation instead.",
						class_type
					),
				);
				return self.resolved_error();
			}
			_ => {
				self.spanned_error(
					class,
					format!("Cannot instantiate type \"{}\" because it is not a class", class_type),
				);
				return self.resolved_error();
			}
		};

		// Type check args against constructor
		let init_method_name = if env.phase == Phase::Preflight || class_env.phase == Phase::Independent {
			CLASS_INIT_NAME
		} else {
			CLASS_INFLIGHT_INIT_NAME
		};

		let lookup_res = class_env.lookup_ext(&init_method_name.into(), None);
		let constructor_type = match lookup_res {
			LookupResult::Found(k, _) => k.as_variable().expect("Expected constructor to be a variable").type_,
			LookupResult::NotFound(_, _) => {
				self.spanned_error(
					exp,
					format!("Constructor for class \"{}\" is private", class_symbol.name),
				);
				return self.resolved_error();
			}
			LookupResult::NotPublic(_, _)
			| LookupResult::MultipleFound
			| LookupResult::DefinedLater(_)
			| LookupResult::ExpectedNamespace(_) => {
				self.type_error(lookup_result_to_type_error(
					lookup_res,
					&Symbol {
						name: CLASS_INIT_NAME.into(),
						span: class_symbol.span.clone(),
					},
				));
				return self.resolved_error();
			}
		};
		let constructor_sig = constructor_type
			.as_function_sig()
			.expect("Expected constructor to be a function signature");

		// Verify return type (This should never fail since we define the constructors return type during AST building)
		self.validate_type(constructor_sig.return_type, class_type, exp);

		self.type_check_arg_list_against_function_sig(&arg_list, &constructor_sig, exp, arg_list_types);

		let non_std_args = !class_type.as_class().unwrap().std_construct_args;

		// If this is a preflight class make sure the object's scope and id are of correct type
		if class_type.is_preflight_class() {
			// Get reference to resource object's scope
			let obj_scope_type = if obj_scope_type.is_none() {
				// If this returns None, this means we're instantiating a preflight object in the global scope, which is valid
				env
					.lookup(&"this".into(), Some(self.ctx.current_stmt_idx()))
					.map(|v| v.as_variable().expect("Expected \"this\" to be a variable").type_)
			} else {
				// If this is a non-standard preflight class, make sure the object's scope isn't explicitly set (using the `in` keywords)
				if non_std_args {
					self.spanned_error(
						obj_scope.as_ref().unwrap(),
						format!(
							"Cannot set scope of non-standard preflight class \"{}\" using `in`",
							class_type
						),
					);
				}

				obj_scope_type
			};

			// Verify the object scope is a construct
			if let Some(obj_scope_type) = obj_scope_type {
				if !obj_scope_type.is_subtype_of(&self.types.construct_interface()) {
					self.spanned_error(
						exp,
						format!(
							"Expected scope to be a preflight object, instead found \"{}\"",
							obj_scope_type
						),
					);
				}
			}

			// Verify the object id is a string
			if let Some(obj_id_type) = obj_id_type {
				self.validate_type(obj_id_type, self.types.string(), obj_id.as_ref().unwrap());
				// If this is a non-standard preflight class, make sure the object's id isn't explicitly set (using the `as` keywords)
				if non_std_args {
					self.spanned_error(
						obj_id.as_ref().unwrap(),
						format!(
							"Cannot set id of non-standard preflight class \"{}\" using `as`",
							class_type
						),
					);
				}
			}
		} else {
			// This is an inflight class, make sure the object scope and id are not set
			if let Some(obj_scope) = obj_scope {
				self.spanned_error(obj_scope, "Inflight classes cannot have a scope");
			}
			if let Some(obj_id) = obj_id {
				self.spanned_error(obj_id, "Inflight classes cannot have an id");
			}
		}

		(class_type, env.phase)
	}

	fn type_check_reference(&mut self, _ref: &Reference, env: &mut SymbolEnv) -> (TypeRef, Phase) {
		let (vi, phase) = self.resolve_reference(_ref, env);
		let var_type = match vi {
			ResolveReferenceResult::Variable(var) => var.type_,
			ResolveReferenceResult::Location(_, type_) => type_,
		};
		(var_type, phase)
	}

	fn resolved_error(&mut self) -> (TypeRef, Phase) {
		(self.types.error(), Phase::Independent)
	}

	pub fn all_optional_struct(t: TypeRef) -> bool {
		match &*t {
			Type::Struct(s) => s.fields(true).all(|(_, t)| t.is_option()),
			_ => false,
		}
	}

	fn type_check_arg_list_against_function_sig(
		&mut self,
		arg_list: &ArgList,
		func_sig: &FunctionSignature,
		call_span: &impl Spanned,
		arg_list_types: ArgListTypes,
	) -> Option<TypeRef> {
		// Verify named args
		let last_param = func_sig.parameters.last();
		let is_last_param_struct = last_param.is_some() && last_param.unwrap().typeref.maybe_unwrap_option().is_struct();
		let last_param_all_optional_struct = last_param.is_some() && Self::all_optional_struct(last_param.unwrap().typeref);
		let is_last_param_not_optional_struct = last_param.is_some() && last_param.unwrap().typeref.is_struct();

		if !arg_list.named_args.is_empty() {
			if is_last_param_struct {
				let last_param_type = last_param.unwrap().typeref.maybe_unwrap_option();
				self.validate_structural_type(&arg_list_types.named_args, &last_param_type, call_span);
			} else {
				self.spanned_error(call_span, "No named arguments expected");
			}
		}

		// Check if there is a variadic parameter, get its index
		let variadic_index = func_sig.parameters.iter().position(|o| o.variadic);
		let pos_args_len = cmp::min(
			arg_list.pos_args.len(),
			variadic_index.unwrap_or(arg_list.pos_args.len()),
		);
		let non_variadic_args_len = pos_args_len
			+ if is_last_param_struct && !arg_list.named_args.is_empty() {
				1
			} else {
				0
			};

		// Verify arity
		let mut min_args = func_sig.min_parameters() + if is_last_param_not_optional_struct { 1 } else { 0 };
		let max_args = func_sig.parameters.len() - if variadic_index.is_some() { 1 } else { 0 };
		let named_args_text = if is_last_param_struct {
			"or named arguments for the last parameter "
		} else {
			""
		};
		let variadic_args_text = if variadic_index.is_some() {
			"+ variadic args "
		} else {
			""
		};

		// If the last parameter is an all-optional struct and there's no argument for it,
		// then append a default empty struct to the argument list and indicate we need one less arg
		if last_param_all_optional_struct && non_variadic_args_len + 1 == min_args {
			min_args -= 1;
			self.types.append_empty_struct_to_arglist.insert(arg_list.id);
		}

		// Check arity
		if non_variadic_args_len < min_args || pos_args_len > max_args {
			let err_text = if min_args == max_args {
				format!(
					"Expected {} positional argument(s) {}{}but got {}",
					min_args, named_args_text, variadic_args_text, pos_args_len
				)
			} else {
				format!(
					"Expected between {} and {} positional arguments {}{}but got {}",
					min_args, max_args, named_args_text, variadic_args_text, pos_args_len
				)
			};

			self.spanned_error(call_span, err_text);
		} else if is_last_param_struct && non_variadic_args_len > max_args {
			self.spanned_error(
				call_span,
				"Expected either a positional argument or named arguments for the last parameter, but got both",
			);
		}

		// Verify positioned args
		for (arg_expr, arg_type, param) in izip!(
			arg_list.pos_args.iter().take(pos_args_len),
			arg_list_types.pos_args.iter().take(pos_args_len),
			func_sig.parameters.iter().take(pos_args_len)
		) {
			self.validate_type(*arg_type, param.typeref, arg_expr);
		}

		// Verify variadic args
		if let Some(variadic_index) = variadic_index {
			let variadic_args_param = func_sig.parameters.get(variadic_index).unwrap();
			let mut variadic_args_inner_type = variadic_args_param.typeref.collection_item_type().unwrap();

			for (arg_expr, arg_type) in izip!(
				arg_list.pos_args.iter().skip(variadic_index),
				arg_list_types.pos_args.iter().skip(variadic_index),
			) {
				// If you're calling a method on some container type, and it takes a generic variadic argument,
				// then substitute that argument type (T1) with the container's element type when typechecking the function arguments
				if let Some(element_type) = func_sig.this_type.and_then(|x| x.collection_item_type()) {
					if let Some(object) = variadic_args_inner_type.as_class() {
						if let Some(fqn) = &object.fqn {
							if fqn.contains(WINGSDK_GENERIC) {
								variadic_args_inner_type = element_type;
							}
						}
					}
				}
				self.validate_type(*arg_type, variadic_args_inner_type, arg_expr);
			}
		}

		None
	}

	fn type_check_closure(&mut self, func_def: &ast::FunctionDefinition, env: &SymbolEnv) -> (TypeRef, Phase) {
		// TODO: make sure this function returns on all control paths when there's a return type (can be done by recursively traversing the statements and making sure there's a "return" statements in all control paths)
		// https://github.com/winglang/wing/issues/457

		// Create a type_checker function signature from the AST function definition
		let function_type = self.resolve_type_annotation(&func_def.signature.to_type_annotation(), env);
		let sig = function_type.as_function_sig().unwrap();

		// Create an environment for the function
		let mut function_env = self.types.add_symbol_env(SymbolEnv::new(
			Some(env.get_ref()),
			SymbolEnvKind::Function {
				is_init: false,
				sig: function_type,
			},
			func_def.signature.phase,
			self.ctx.current_stmt_idx(),
		));
		self.add_arguments_to_env(&func_def.signature.parameters, &sig, &mut function_env);

		self.with_function_def(None, &func_def.signature, func_def.is_static, function_env, |tc| {
			// Type check the function body
			if let FunctionBody::Statements(scope) = &func_def.body {
				tc.types.set_scope_env(scope, function_env);

				tc.inner_scopes.push((scope, tc.ctx.clone()));

				(function_type, sig.phase)
			} else {
				(function_type, sig.phase)
			}
		})
	}

	/// Validate that a given map can be assigned to a variable of given struct type
	fn validate_structural_type(
		&mut self,
		object_types: &IndexMap<Symbol, SpannedTypeInfo>,
		expected_type: &TypeRef,
		value: &impl Spanned,
	) {
		let expected_struct = if let Some(expected_struct) = expected_type.maybe_unwrap_option().as_struct() {
			expected_struct
		} else {
			self.spanned_error(value, format!("{expected_type} is not a struct so it has no fields"));
			return;
		};

		// Verify that there are no extraneous fields
		// Also map original field names to the ones in the struct type
		let mut field_map = IndexMap::new();
		for (k, _) in object_types.iter() {
			let field = expected_struct.env.lookup(k, None);
			if let Some(field) = field {
				let field_type = field
					.as_variable()
					.expect("Expected struct field to be a variable in the struct env")
					.type_;
				field_map.insert(k.name.clone(), (k, field_type));
			} else {
				self.spanned_error(value, format!("\"{}\" is not a field of \"{}\"", k.name, expected_type));
			}
		}

		// Verify that all non-optional fields are present and are of the right type
		for (k, v) in expected_struct.env.iter(true).map(|(k, v, _)| {
			(
				k,
				v.as_variable()
					.expect("Expected struct field to be a variable in the struct env")
					.type_,
			)
		}) {
			if let Some((symb, expected_field_type)) = field_map.get(&k) {
				let t = object_types.get(*symb).unwrap();
				let t = if let Type::Json(Some(JsonData {
					kind: JsonDataKind::Type(type_info),
					..
				})) = &*t.type_
				{
					type_info
				} else {
					t
				};
				self.validate_type(t.type_, *expected_field_type, &t.span);
			} else if !v.is_option() {
				self.spanned_error(
					value,
					format!(
						"Missing required field \"{}\" from \"{}\"",
						k, expected_struct.name.name
					),
				);
			}
		}
	}

	/// Validate that the given type is a subtype (or same) as the expected type while allowing
	/// collection types to have different mutability (e.g. Array and MutArray).
	///
	/// Returns the given type on success, otherwise returns the expected type.
	fn validate_type_binary_equality(
		&mut self,
		actual_type: TypeRef,
		expected_type: TypeRef,
		span: &impl Spanned,
	) -> TypeRef {
		if let (
			Type::Array(inner_actual) | Type::MutArray(inner_actual),
			Type::Array(inner_expected) | Type::MutArray(inner_expected),
		) = (&*actual_type, &*expected_type)
		{
			self.validate_type_binary_equality(*inner_actual, *inner_expected, span)
		} else if let (
			Type::Map(inner_actual) | Type::MutMap(inner_actual),
			Type::Map(inner_expected) | Type::MutMap(inner_expected),
		) = (&*actual_type, &*expected_type)
		{
			self.validate_type_binary_equality(*inner_actual, *inner_expected, span)
		} else if let (
			Type::Set(inner_actual) | Type::MutSet(inner_actual),
			Type::Set(inner_expected) | Type::MutSet(inner_expected),
		) = (&*actual_type, &*expected_type)
		{
			self.validate_type_binary_equality(*inner_actual, *inner_expected, span)
		} else {
			self.validate_type(actual_type, expected_type, span)
		}
	}

	/// If possible, structurally check the given type as a Json against the expected type.
	///
	/// returns true if validation occurred, false otherwise
	pub fn validate_type_json(&mut self, actual_type: TypeRef, expected_type: TypeRef, span: &impl Spanned) -> bool {
		let mut json_type = actual_type;
		let expected_type = self.types.maybe_unwrap_inference(expected_type);
		let expected_type_unwrapped = expected_type.maybe_unwrap_option();

		if expected_type_unwrapped.is_json() {
			// No need for fancy type checking against Json
			return false;
		}

		let inner_expected = expected_type_unwrapped.collection_item_type();
		if let Some(inner_expected) = inner_expected {
			if let Some(inner_actual) = actual_type.collection_item_type() {
				if matches!(*inner_actual, Type::Json(Some(_))) {
					// If the outer collection type doesn't match then don't bother
					// We can just check the collection enum variant to make sure they match exactly (subtyping isn't relevant here)
					if std::mem::discriminant(&**expected_type_unwrapped) != std::mem::discriminant(&*actual_type) {
						return false;
					}
					json_type = inner_actual;
				} else {
					// The expected type is a collection and the actual type is a collection of non-json
					// In case the actual type is a nested collection, we must recurse here
					return self.validate_type_json(inner_actual, inner_expected, span);
				}
			}
		}

		let Type::Json(Some(data)) = &*json_type else {
			// We don't have any json data to validate
			return false;
		};

		if expected_type_unwrapped.is_struct()
			|| expected_type_unwrapped.is_immutable_collection()
			|| expected_type_unwrapped.is_json_legal_value()
		{
			// We don't need to check the json-legality of this expr later because we know it's either legal or it's being used as a struct/map
			self.types.json_literal_casts.insert(data.expression_id, expected_type);
		}

		match &data.kind {
			JsonDataKind::Type(t) => {
				// The expected type is some sort of primitive
				self.validate_type(t.type_, expected_type, span);
				true
			}
			JsonDataKind::Fields(fields) => {
				if expected_type_unwrapped.is_struct() {
					self.validate_structural_type(fields, expected_type_unwrapped, span);
					true
				} else if let (Some(inner_expected), true) = (inner_expected, expected_type_unwrapped.is_map()) {
					// The expected type is a Map
					for field_info in fields.values() {
						self.validate_type(field_info.type_, inner_expected, &field_info.span);
					}
					true
				} else {
					false
				}
			}
			JsonDataKind::List(list) => {
				if let Some(inner_expected) = inner_expected {
					// The expected type is an Array or Set
					for t in list {
						self.validate_type(t.type_, inner_expected, &t.span);
					}
					true
				} else {
					false
				}
			}
		}
	}

	/// Validate that the given type is a subtype (or same) as the expected type. If not, add an error
	/// to the diagnostics.
	///
	/// Returns the given type on success, otherwise returns the expected type.
	fn validate_type(&mut self, actual_type: TypeRef, expected_type: TypeRef, span: &impl Spanned) -> TypeRef {
		self.validate_type_in(actual_type, &[expected_type], span)
	}

	/// Validate that the given type is a subtype (or same) as the one of the expected types. If not, add
	/// an error to the diagnostics.
	/// Returns the given type on success, otherwise returns one of the expected types.
	fn validate_type_in(&mut self, actual_type: TypeRef, expected_types: &[TypeRef], span: &impl Spanned) -> TypeRef {
		assert!(expected_types.len() > 0);
		let first_expected_type = expected_types[0];
		let mut return_type = actual_type;

		// To avoid ambiguity, only do inference if there is one expected type
		if expected_types.len() == 1 {
			let span = span.span();
			// First check if the actual type is an inference that can be replaced with the expected type
			if self.add_new_inference(&actual_type, &first_expected_type, &span) {
				// Update the type we validate and return
				return_type = self.types.maybe_unwrap_inference(return_type);
			} else {
				// otherwise, check if the expected type is an inference that can be replaced with the actual type
				self.add_new_inference(&first_expected_type, &actual_type, &span);
			}
		}

		// If the actual type is anything or any of the expected types then we're good
		if return_type.is_anything() || expected_types.iter().any(|t| return_type.is_subtype_of(t)) {
			return return_type;
		}

		// If the actual type is an error (a type we failed to resolve) then we silently ignore it assuming
		// the error was already reported.
		if return_type.is_unresolved() {
			return return_type;
		}

		// If any of the expected types are errors (types we failed to resolve) then we silently ignore it
		// assuming the error was already reported.
		if expected_types.iter().any(|t| t.is_unresolved()) {
			return return_type;
		}

		// If the expected type is Json and the actual type is a Json legal value then we're good
		if expected_types.iter().any(|t| t.maybe_unwrap_option().is_json()) {
			if return_type.is_json_legal_value() {
				return return_type;
			}
		} else {
			if expected_types
				.iter()
				.any(|t| self.validate_type_json(actual_type, *t, span))
			{
				return return_type;
			}
		}

		let expected_type_str = if expected_types.len() > 1 {
			let expected_types_list = expected_types
				.iter()
				.map(|t| format!("{}", t))
				.collect::<Vec<String>>()
				.join(",");
			format!("one of \"{}\"", expected_types_list)
		} else {
			format!("\"{}\"", first_expected_type)
		};

		let message = format!("Expected type to be {expected_type_str}, but got \"{return_type}\" instead");
		let mut hints: Vec<String> = vec![];
		if return_type.is_nil() && expected_types.len() == 1 {
			hints.push(format!(
				"to allow \"nil\" assignment use optional type: \"{first_expected_type}?\""
			));
		}

		if matches!(**return_type.maybe_unwrap_option(), Type::Json(None) | Type::MutJson) {
			// known json data is statically known
			hints.push(format!(
				"use {first_expected_type}.fromJson() to convert dynamic Json\""
			));
		}
		if let Some(function_signature) = actual_type.as_deep_function_sig() {
			// No phases match
			if !expected_types.iter().any(|t| {
				t.as_deep_function_sig()
					.is_some_and(|f| function_signature.phase.is_subtype_of(&f.phase))
			}) {
				// Get first expected phase
				if let Some(expected_function_type) = expected_types.iter().find(|t| {
					t.as_deep_function_sig()
						.is_some_and(|f| !function_signature.phase.is_subtype_of(&f.phase))
				}) {
					hints.push(format!(
						"expected phase to be {}, but got {} instead",
						expected_function_type.as_deep_function_sig().unwrap().phase,
						function_signature.phase
					));
				}
			}
		}

		self.spanned_error_with_hints(span, message, hints);

		// Evaluate to one of the expected types
		first_expected_type
	}

	pub fn validate_type_is_stringable(&mut self, actual_type: TypeRef, span: &impl Spanned) {
		// If it's a type we can't resolve then we silently ignore it, assuming an error was already reported
		if actual_type.is_unresolved() || actual_type.is_inferred() {
			return;
		}

		if !actual_type.is_stringable() {
			let message = format!("Expected type to be stringable, but got \"{actual_type}\" instead");

			let hint = if actual_type.maybe_unwrap_option().is_stringable() {
				format!(
					"{} is an optional, try unwrapping it with 'x ?? \"nil\"' or 'x!'",
					actual_type
				)
			} else {
				"str, num, bool, json, and enums are stringable".to_string()
			};

			self.spanned_error_with_hints(span, message, vec![hint]);
		}
	}

	pub fn type_check_file_or_dir(&mut self, source_path: &Utf8Path, scope: &Scope) {
		CompilationContext::set(CompilationPhase::TypeChecking, &scope.span);
		self.type_check_scope(scope);

		if source_path.is_dir() {
			self.type_check_dir(source_path);
			return;
		}

		// Save the file's symbol environment to `self.types.source_file_envs`
		// (replacing any existing ones if there was already a SymbolEnv from a previous compilation)
		let scope_env = self.types.get_scope_env(scope);
		self
			.types
			.source_file_envs
			.insert(source_path.to_owned(), SymbolEnvOrNamespace::SymbolEnv(scope_env));
	}

	pub fn type_check_dir(&mut self, source_path: &Utf8Path) {
		// Get a list of all children paths (files or directories) through the file graph
		let children = self.file_graph.dependencies_of(source_path);

		// Obtain each child's symbol environment or namespace
		// If it's a namespace (i.e. it's a directory), wrap it in a symbol env
		let mut child_envs = vec![];
		for child_path in children.iter() {
			match self.types.source_file_envs.get(*child_path) {
				Some(SymbolEnvOrNamespace::SymbolEnv(env)) => {
					child_envs.push(*env);
				}
				Some(SymbolEnvOrNamespace::Namespace(ns)) => {
					let mut new_env = SymbolEnv::new(None, SymbolEnvKind::Scope, Phase::Independent, 0);
					new_env
						.define(
							&Symbol::global(child_path.file_stem().unwrap().to_string()),
							SymbolKind::Namespace(*ns),
							AccessModifier::Public,
							StatementIdx::Top,
						)
						.unwrap();
					let wrapper_env = self.types.add_symbol_env(new_env);
					child_envs.push(wrapper_env);
				}
				Some(SymbolEnvOrNamespace::Error(diagnostic)) => {
					self
						.types
						.source_file_envs
						.insert(source_path.to_owned(), SymbolEnvOrNamespace::Error(diagnostic.clone()));
					return;
				}
				None => {
					self.types.source_file_envs.insert(
						source_path.to_owned(),
						SymbolEnvOrNamespace::Error(Diagnostic {
							message: format!("Could not bring \"{}\" due to cyclic bring statements", source_path,),
							span: None,
							annotations: vec![],
							hints: vec![],
						}),
					);
					return;
				}
			};
		}

		// Check that there aren't multiply-defined public symbols in the directory
		let mut seen_public_symbols = HashSet::new();
		for child_env in &child_envs {
			for key in child_env.symbol_map.keys() {
				if child_env.symbol_map[key].access != AccessModifier::Public {
					continue;
				}

				if seen_public_symbols.contains(key) {
					self.types.source_file_envs.insert(
						source_path.to_owned(),
						SymbolEnvOrNamespace::Error(Diagnostic {
							message: format!("Symbol \"{}\" has multiple definitions in \"{}\"", key, source_path),
							span: None,
							annotations: vec![],
							hints: vec![],
						}),
					);
					return;
				}
				seen_public_symbols.insert(key.clone());
			}
		}

		let ns = self.types.add_namespace(Namespace {
			name: source_path.file_stem().unwrap().to_string(),
			envs: child_envs,
			module_path: ResolveSource::WingFile,
		});
		self
			.types
			.source_file_envs
			.insert(source_path.to_owned(), SymbolEnvOrNamespace::Namespace(ns));
	}

	fn type_check_scope(&mut self, scope: &Scope) {
		assert!(self.inner_scopes.is_empty());
		let mut env = self.types.get_scope_env(scope);

		self.hoist_type_definitions(scope, &mut env);

		for statement in scope.statements.iter() {
			self.type_check_statement(statement, &mut env);
		}

		let inner_scopes = self.inner_scopes.drain(..).collect::<Vec<_>>();
		for (inner_scope, ctx) in inner_scopes {
			let scope = unsafe { &*inner_scope };
			self.ctx = ctx;
			self.type_check_scope(scope);
		}

		if let SymbolEnvKind::Function { sig, is_init, .. } = env.kind {
			let mut return_type = sig.as_function_sig().expect("a function type").return_type;
			if let Type::Inferred(n) = &*return_type {
				if self.types.get_inference_by_id(*n).is_none() {
					// If function types don't return anything then we should set the return type to void
					self.types.update_inferred_type(*n, self.types.void(), &scope.span);
				}
				self.update_known_inferences(&mut return_type, &scope.span);
			}

			// iterate over the statements in the scope and check if there are any statements
			// we care about
			let mut has_stmt_visitor = HasStatementVisitor::default();
			has_stmt_visitor.visit(&scope.statements);

			// If the scope doesn't contain any return statements and the return type isn't void or T? or
			// the scope itself does not have a throw error, throw an error to the user
			if !has_stmt_visitor.seen_throw
				&& !has_stmt_visitor.seen_return
				&& !return_type.is_void()
				&& !return_type.is_option()
				&& !is_init
			{
				self.spanned_error(
					scope,
					format!(
						"A function whose return type is \"{}\" must return a value.",
						return_type
					),
				);
			}
		}

		for symbol_data in env.symbol_map.values_mut() {
			if let SymbolKind::Variable(ref mut var_info) = symbol_data.kind {
				// Update any possible inferred types in this variable.
				// This must be called before checking for un-inferred types because some variable were not used in this scope so they did not get a chance to get updated.
				self.update_known_inferences(&mut var_info.type_, &var_info.name.span);

				// If we found a variable with an inferred type, this is an error because it means we failed to infer its type
				// Ignores any transient (no file_id) variables e.g. `this`. Those failed inferences are cascading errors and not useful to the user
				if !var_info.name.span.file_id.is_empty() && self.check_for_inferences(&var_info.type_) {
					self.spanned_error(&var_info.name, "Unable to infer type".to_string());
				}
			}
		}
	}

	/// Check if there are any type declaration statements in the given scope.
	/// If so, define the the respective types in the environment so that the type can be referenced by other
	/// type declarations, even if they come before the type declaration.
	fn hoist_type_definitions(&mut self, scope: &Scope, env: &mut SymbolEnv) {
		for statement in scope.statements.iter() {
			match &statement.kind {
				StmtKind::Bring { source, identifier } => self.hoist_bring_statement(source, identifier, statement, env),
				StmtKind::Struct(st) => self.hoist_struct_definition(st, env, &statement.doc),
				StmtKind::Interface(iface) => self.hoist_interface_definition(iface, env, &statement.doc),
				StmtKind::Enum(enu) => self.hoist_enum_definition(enu, env, &statement.doc),
				_ => {}
			}
		}
	}

	fn hoist_bring_statement(
		&mut self,
		source: &BringSource,
		identifier: &Option<Symbol>,
		stmt: &Stmt,
		env: &mut SymbolEnv,
	) {
		let library_name: String;
		let namespace_filter: Vec<String>;
		let alias: &Symbol;
		match &source {
			BringSource::BuiltinModule(name) => {
				if WINGSDK_BRINGABLE_MODULES.contains(&name.name.as_str()) {
					library_name = WINGSDK_ASSEMBLY_NAME.to_string();
					namespace_filter = vec![name.name.clone()];
					alias = identifier.as_ref().unwrap_or(&name);
				} else if name.name.as_str() == WINGSDK_STD_MODULE {
					self.spanned_error(stmt, format!("Redundant bring of \"{}\"", WINGSDK_STD_MODULE));
					return;
				} else {
					self.spanned_error(stmt, format!("\"{}\" is not a built-in module", name));
					return;
				}
			}
			BringSource::JsiiModule(name) => {
				library_name = name.name.to_string();
				// no namespace filter (we only support importing entire libraries at the moment)
				namespace_filter = vec![];
				alias = identifier.as_ref().unwrap();
			}
			BringSource::WingFile(path) => {
				let brought_env = match self.types.source_file_envs.get(path) {
					Some(SymbolEnvOrNamespace::SymbolEnv(env)) => *env,
					Some(SymbolEnvOrNamespace::Namespace(_)) => {
						panic!("Expected a symbol environment to be associated with the file")
					}
					Some(SymbolEnvOrNamespace::Error(diagnostic)) => {
						report_diagnostic(Diagnostic {
							span: Some(stmt.span()),
							..diagnostic.clone()
						});
						return;
					}
					None => {
						self.spanned_error(
							stmt,
							format!("Could not type check \"{}\" due to cyclic bring statements", path),
						);
						return;
					}
				};
				let ns = self.types.add_namespace(Namespace {
					name: path.to_string(),
					envs: vec![brought_env],
					module_path: ResolveSource::WingFile,
				});
				if let Err(e) = env.define(
					identifier.as_ref().unwrap(),
					SymbolKind::Namespace(ns),
					AccessModifier::Private,
					StatementIdx::Top,
				) {
					self.type_error(e);
				}
				return;
			}
			BringSource::WingLibrary(name, module_dir) | BringSource::TrustedModule(name, module_dir) => {
				let brought_ns = match self.types.source_file_envs.get(module_dir) {
					Some(SymbolEnvOrNamespace::SymbolEnv(_)) => {
						panic!("Expected a namespace to be associated with the library")
					}
					Some(SymbolEnvOrNamespace::Namespace(ns)) => ns,
					Some(SymbolEnvOrNamespace::Error(diagnostic)) => {
						report_diagnostic(Diagnostic {
							span: Some(stmt.span()),
							..diagnostic.clone()
						});
						return;
					}
					None => {
						self.spanned_error(
							stmt,
							format!("Could not type check \"{}\" due to cyclic bring statements", name),
						);
						return;
					}
				};
				if let Err(e) = env.define(
					identifier.as_ref().unwrap_or(&name),
					SymbolKind::Namespace(*brought_ns),
					AccessModifier::Private,
					StatementIdx::Top,
				) {
					self.type_error(e);
				}
				return;
			}
			BringSource::Directory(path) => {
				let brought_ns = match self.types.source_file_envs.get(path) {
					Some(SymbolEnvOrNamespace::SymbolEnv(_)) => {
						panic!("Expected a namespace to be associated with the directory")
					}
					Some(SymbolEnvOrNamespace::Namespace(ns)) => ns,
					Some(SymbolEnvOrNamespace::Error(diagnostic)) => {
						report_diagnostic(Diagnostic {
							span: Some(stmt.span()),
							..diagnostic.clone()
						});
						return;
					}
					None => {
						self.spanned_error(
							stmt,
							format!("Could not type check \"{}\" due to cyclic bring statements", path),
						);
						return;
					}
				};
				if let Err(e) = env.define(
					identifier.as_ref().unwrap(),
					SymbolKind::Namespace(*brought_ns),
					AccessModifier::Private,
					StatementIdx::Top,
				) {
					self.type_error(e);
				}
				return;
			}
		}
		self.add_jsii_module_to_env(env, library_name, namespace_filter, alias, Some(&stmt));
		// library_name is the name of the library we are importing from the JSII world
		// namespace_filter describes what types we are importing from the library
		// e.g. [] means we are importing everything from `mylib`
		// e.g. ["ns1", "ns2"] means we are importing everything from `mylib.ns1.ns2`
		// alias is the symbol we are giving to the imported library or namespace
	}

	fn hoist_struct_definition(&mut self, st: &AstStruct, env: &mut SymbolEnv, doc: &Option<String>) {
		let AstStruct {
			name, extends, access, ..
		} = st;

		// Structs can't be defined in preflight or inflight contexts, only at the top-level of a program
		if let Some(_) = env.parent {
			self.spanned_error(
				name,
				format!("struct \"{name}\" must be declared at the top-level of a file"),
			);
		}

		// Create environment representing this struct, for now it'll be empty just so we can support referencing it
		let dummy_env = SymbolEnv::new(None, SymbolEnvKind::Type(self.types.void()), env.phase, 0);

		// Collect types this struct extends
		let extends_types = extends
			.iter()
			.filter_map(|ext| {
				let t = self
					.resolve_user_defined_type(ext, &env, self.ctx.current_stmt_idx())
					.unwrap_or_else(|e| self.type_error(e));
				if t.as_struct().is_some() {
					Some(t)
				} else {
					self.spanned_error(ext, format!("Expected a struct, found type \"{}\"", t));
					None
				}
			})
			.collect::<Vec<_>>();

		// Create the struct type with the empty environment
		let struct_type = self.types.add_type(Type::Struct(Struct {
			name: name.clone(),
			fqn: None,
			extends: extends_types.clone(),
			env: dummy_env,
			docs: doc.as_ref().map_or(Docs::default(), |s| Docs::with_summary(s)),
		}));

		match env.define(name, SymbolKind::Type(struct_type), *access, StatementIdx::Top) {
			Err(type_error) => {
				self.type_error(type_error);
			}
			_ => {}
		};
	}

	fn hoist_interface_definition(&mut self, iface: &AstInterface, env: &mut SymbolEnv, doc: &Option<String>) {
		// Create environment representing this interface, for now it'll be empty just so we can support referencing ourselves
		// from the interface definition or by other type definitions that come before the interface statement.
		let dummy_env = SymbolEnv::new(
			None,
			SymbolEnvKind::Type(self.types.void()),
			env.phase,
			self.ctx.current_stmt_idx(),
		);

		// Collect types this interface extends
		let extend_interfaces = iface
			.extends
			.iter()
			.filter_map(|i| {
				let t = self
					.resolve_user_defined_type(i, env, self.ctx.current_stmt_idx())
					.unwrap_or_else(|e| self.type_error(e));
				if t.as_interface().is_some() {
					Some(t)
				} else {
					// The type checker resolves non-existing definitions to `any`, so we avoid duplicate errors by checking for that here
					if !t.is_unresolved() {
						self.spanned_error(i, format!("Expected an interface, instead found type \"{}\"", t));
					}
					None
				}
			})
			.collect::<Vec<_>>();

		// Create the interface type with the empty environment
		let interface_spec = Interface {
			name: iface.name.clone(),
			fqn: None,
			docs: doc.as_ref().map_or(Docs::default(), |s| Docs::with_summary(s)),
			env: dummy_env,
			extends: extend_interfaces.clone(),
			phase: iface.phase,
		};
		let interface_type = self.types.add_type(Type::Interface(interface_spec));

		match env.define(
			&iface.name,
			SymbolKind::Type(interface_type),
			iface.access,
			StatementIdx::Top,
		) {
			Err(type_error) => {
				self.type_error(type_error);
			}
			_ => {}
		};
	}

	fn hoist_enum_definition(&mut self, enu: &AstEnum, env: &mut SymbolEnv, doc: &Option<String>) {
		let enum_type_ref = self.types.add_type(Type::Enum(Enum {
			name: enu.name.clone(),
			values: enu.values.clone(),
			docs: doc.as_ref().map_or(Docs::default(), |s| Docs::with_summary(s)),
		}));

		match env.define(
			&enu.name,
			SymbolKind::Type(enum_type_ref),
			enu.access,
			StatementIdx::Top,
		) {
			Err(type_error) => {
				self.type_error(type_error);
			}
			_ => {}
		};
	}

	fn resolve_type_annotation(&mut self, annotation: &TypeAnnotation, env: &SymbolEnv) -> TypeRef {
		match &annotation.kind {
			TypeAnnotationKind::Inferred => self.types.make_inference(),
			TypeAnnotationKind::Number => self.types.number(),
			TypeAnnotationKind::String => self.types.string(),
			TypeAnnotationKind::Bool => self.types.bool(),
			TypeAnnotationKind::Duration => self.types.duration(),
			TypeAnnotationKind::Void => self.types.void(),
			TypeAnnotationKind::Json => self.types.json(),
			TypeAnnotationKind::MutJson => self.types.mut_json(),
			TypeAnnotationKind::Optional(v) => {
				let value_type = self.resolve_type_annotation(v, env);
				self.types.add_type(Type::Optional(value_type))
			}
			TypeAnnotationKind::Function(ast_sig) => {
				let last_non_optional_index = ast_sig.parameters.iter().rposition(|p| match p.type_annotation.kind {
					TypeAnnotationKind::Optional(_) => false,
					_ => !p.variadic,
				});

				let mut parameters = vec![];
				for i in 0..ast_sig.parameters.len() {
					let p = ast_sig.parameters.get(i).unwrap();
					if p.variadic && i != (ast_sig.parameters.len() - 1) {
						self.spanned_error(
							&ast_sig.parameters.get(i).unwrap().name.span,
							"Variadic parameters must always be the last parameter in a function.".to_string(),
						);
					}

					if p.variadic {
						match &p.type_annotation.kind {
							TypeAnnotationKind::Array(_) | TypeAnnotationKind::MutArray(_) => {}
							_ => self.spanned_error(
								&ast_sig.parameters.get(i).unwrap().name.span,
								"Variadic parameters must be type Array or MutArray.".to_string(),
							),
						};
					}

					if last_non_optional_index.is_some_and(|li| i <= li) {
						match &p.type_annotation.kind {
							TypeAnnotationKind::Optional(_) => self.spanned_error(
								&ast_sig.parameters.get(i).unwrap().name.span,
								"Optional parameters must always be after all non-optional parameters.".to_string(),
							),
							_ => {}
						};
					}
				}
				for p in ast_sig.parameters.iter() {
					parameters.push(FunctionParameter {
						name: p.name.name.clone(),
						typeref: self.resolve_type_annotation(&p.type_annotation, env),
						docs: Docs::default(),
						variadic: p.variadic,
					});
				}
				let sig = FunctionSignature {
					this_type: None,
					parameters,
					return_type: self.resolve_type_annotation(ast_sig.return_type.as_ref(), env),
					phase: ast_sig.phase,
					js_override: None,
					docs: Docs::default(),
					implicit_scope_param: false,
				};
				// TODO: avoid creating a new type for each function_sig resolution
				self.types.add_type(Type::Function(sig))
			}
			TypeAnnotationKind::UserDefined(user_defined_type) => self
				.resolve_user_defined_type(user_defined_type, env, self.ctx.current_stmt_idx())
				.unwrap_or_else(|e| self.type_error(e)),
			TypeAnnotationKind::Array(v) => {
				let value_type = self.resolve_type_annotation(v, env);
				// TODO: avoid creating a new type for each array resolution
				self.types.add_type(Type::Array(value_type))
			}
			TypeAnnotationKind::MutArray(v) => {
				let value_type = self.resolve_type_annotation(v, env);
				// TODO: avoid creating a new type for each array resolution
				self.types.add_type(Type::MutArray(value_type))
			}
			TypeAnnotationKind::Set(v) => {
				let value_type = self.resolve_type_annotation(v, env);
				// TODO: avoid creating a new type for each set resolution
				self.types.add_type(Type::Set(value_type))
			}
			TypeAnnotationKind::MutSet(v) => {
				let value_type = self.resolve_type_annotation(v, env);
				// TODO: avoid creating a new type for each set resolution
				self.types.add_type(Type::MutSet(value_type))
			}
			TypeAnnotationKind::Map(v) => {
				let value_type = self.resolve_type_annotation(v, env);
				// TODO: avoid creating a new type for each map resolution
				self.types.add_type(Type::Map(value_type))
			}
			TypeAnnotationKind::MutMap(v) => {
				let value_type = self.resolve_type_annotation(v, env);
				// TODO: avoid creating a new type for each map resolution
				self.types.add_type(Type::MutMap(value_type))
			}
		}
	}

	fn type_check_arg_list(&mut self, arg_list: &ArgList, env: &mut SymbolEnv) -> ArgListTypes {
		// By default assume there are no inflight expressions in the arg list
		let mut inflight_args = false;

		// Type check the positional arguments, e.g. fn(exp1, exp2, exp3)
		let pos_arg_types = arg_list
			.pos_args
			.iter()
			.map(|pos_arg| {
				let (t, p) = self.type_check_exp(pos_arg, env);
				inflight_args |= p == Phase::Inflight;
				t
			})
			.collect();

		// Type check the named arguments, e.g. fn(named_arg1: exp4, named_arg2: exp5)
		let named_arg_types = arg_list
			.named_args
			.iter()
			.map(|(sym, expr)| {
				let (arg_type, p) = self.type_check_exp(&expr, env);
				inflight_args |= p == Phase::Inflight;
				(
					sym.clone(),
					SpannedTypeInfo {
						type_: arg_type,
						span: expr.span.clone(),
					},
				)
			})
			.collect::<IndexMap<_, _>>();

		ArgListTypes {
			pos_args: pos_arg_types,
			named_args: named_arg_types,
			includes_inflights: inflight_args,
		}
	}

	fn type_check_statement(&mut self, stmt: &Stmt, env: &mut SymbolEnv) {
		CompilationContext::set(CompilationPhase::TypeChecking, &stmt.span);

		// Set the current statement index for symbol lookup checks.
		self.with_stmt(stmt.idx, |tc| match &stmt.kind {
			StmtKind::Let {
				reassignable,
				var_name,
				initial_value,
				type_,
			} => {
				tc.type_check_let(type_, initial_value, var_name, reassignable, env);
			}
			StmtKind::ForLoop {
				iterator,
				iterable,
				statements,
			} => {
				tc.type_check_for_loop(iterable, iterator, statements, env);
			}
			StmtKind::While { condition, statements } => {
				tc.type_check_while(condition, statements, env);
			}
			StmtKind::Break | StmtKind::Continue => {}
			StmtKind::IfLet(iflet) => {
				tc.type_check_iflet(iflet, env);
			}
			StmtKind::If {
				condition,
				statements,
				elif_statements,
				else_statements,
			} => {
				tc.type_check_if(condition, statements, elif_statements, else_statements, env);
			}
			StmtKind::Expression(e) => {
				tc.type_check_exp(e, env);
			}
			StmtKind::Assignment { kind, variable, value } => {
				tc.type_check_assignment(kind, value, variable, env);
			}
			StmtKind::Bring { .. } => {
				// nothing to do here - bring statements are hoisted during type_check_scope
			}
			StmtKind::Scope(scope) => {
				let scope_env = tc.types.add_symbol_env(SymbolEnv::new(
					Some(env.get_ref()),
					SymbolEnvKind::Scope,
					env.phase,
					stmt.idx,
				));
				tc.types.set_scope_env(scope, scope_env);
				tc.inner_scopes.push((scope, tc.ctx.clone()));
			}
			StmtKind::Throw(exp) => {
				tc.type_check_throw(exp, env);
			}
			StmtKind::Return(exp) => {
				tc.type_check_return(stmt, exp, env);
			}
			StmtKind::Class(ast_class) => {
				tc.type_check_class(stmt, ast_class, env);
			}
			StmtKind::Interface(ast_iface) => {
				tc.type_check_interface(ast_iface, env);
			}
			StmtKind::Struct(st) => {
				tc.type_check_struct(st, env);
			}
			StmtKind::Enum(_) => {
				// nothing to do here - enums are hoisted during type_check_scope
			}
			StmtKind::TryCatch {
				try_statements,
				catch_block,
				finally_statements,
			} => {
				tc.type_check_try_catch(try_statements, catch_block, finally_statements, env);
			}
			StmtKind::CompilerDebugEnv => {
				eprintln!("[symbol environment at {}]", stmt.span);
				eprintln!("{}", env);
			}
			StmtKind::SuperConstructor { arg_list } => {
				tc.type_check_super_constructor_against_parent_initializer(stmt, arg_list, env);
			}
			StmtKind::ExplicitLift(lift_quals) => {
				tc.type_check_lift_statement(lift_quals, env);
			}
		});
	}

	fn type_check_try_catch(
		&mut self,
		try_statements: &Scope,
		catch_block: &Option<ast::CatchBlock>,
		finally_statements: &Option<Scope>,
		env: &mut SymbolEnv,
	) {
		// Create a new environment for the try block
		let try_env = self.types.add_symbol_env(SymbolEnv::new(
			Some(env.get_ref()),
			SymbolEnvKind::Scope,
			env.phase,
			self.ctx.current_stmt_idx(),
		));
		self.types.set_scope_env(try_statements, try_env);
		self.inner_scopes.push((try_statements, self.ctx.clone()));

		// Create a new environment for the catch block
		if let Some(catch_block) = catch_block {
			let mut catch_env = self.types.add_symbol_env(SymbolEnv::new(
				Some(env.get_ref()),
				SymbolEnvKind::Scope,
				env.phase,
				self.ctx.current_stmt_idx(),
			));

			// Add the exception variable to the catch block
			if let Some(exception_var) = &catch_block.exception_var {
				match catch_env.define(
					exception_var,
					SymbolKind::make_free_variable(exception_var.clone(), self.types.string(), false, env.phase),
					AccessModifier::Private,
					StatementIdx::Top,
				) {
					Err(type_error) => {
						self.type_error(type_error);
					}
					_ => {}
				}
			}
			self.types.set_scope_env(&catch_block.statements, catch_env);
			self.inner_scopes.push((&catch_block.statements, self.ctx.clone()));
		}

		// Create a new environment for the finally block
		if let Some(finally_statements) = finally_statements {
			let finally_env = self.types.add_symbol_env(SymbolEnv::new(
				Some(env.get_ref()),
				SymbolEnvKind::Scope,
				env.phase,
				self.ctx.current_stmt_idx(),
			));
			self.types.set_scope_env(finally_statements, finally_env);
			self.inner_scopes.push((finally_statements, self.ctx.clone()));
		}
	}

	fn type_check_struct(&mut self, st: &AstStruct, env: &mut SymbolEnv) {
		let AstStruct {
			name,
			extends: _,
			fields,
			access: _,
		} = st;

		// Note: to support mutually recursive type definitions (types that refer to each other), struct types
		// are initialized during `type_check_scope`. The struct type is created with a dummy environment and
		// then replaced with the real environment after the struct's fields are type checked.
		// In this method, we are filling in the struct's environment with the fields and parent members
		// and updating the struct's Type with the new environment.
		let mut struct_type = env
			.lookup(name, Some(self.ctx.current_stmt_idx()))
			.expect("struct type should have been defined in the environment")
			.as_type()
			.unwrap();

		// Note: structs don't have a parent environment, instead they flatten their parent's members into the struct's env.
		//   If we encounter an existing member with the same name and type we skip it, if the types are different we
		//   fail type checking.

		// Create an environment for the struct's members
		let mut struct_env = SymbolEnv::new(
			None,
			SymbolEnvKind::Type(struct_type),
			Phase::Independent,
			self.ctx.current_stmt_idx(),
		);

		// Add fields to the struct env
		for field in fields.iter() {
			let field_type = self.resolve_type_annotation(&field.member_type, env);
			if field_type.is_mutable() {
				self.spanned_error(&field.name, "Struct fields must have immutable types");
			}
			match struct_env.define(
				&field.name,
				SymbolKind::make_member_variable(
					field.name.clone(),
					field_type,
					false,
					false,
					Phase::Independent,
					AccessModifier::Public,
					field.doc.as_ref().map(|s| Docs::with_summary(s)),
				),
				AccessModifier::Public,
				StatementIdx::Top,
			) {
				Err(type_error) => {
					self.type_error(type_error);
				}
				_ => {}
			};
		}

		let extends_types = &struct_type.as_struct().unwrap().extends;
		if let Err(e) = add_parent_members_to_struct_env(extends_types, name, &mut struct_env) {
			self.type_error(e);
		}

		// Replace the dummy struct environment with the real one
		struct_type.as_mut_struct().unwrap().env = struct_env;
	}

	fn type_check_interface(&mut self, ast_iface: &AstInterface, env: &mut SymbolEnv) {
		// Note: to support mutually recursive type definitions (types that refer to each other), interface types
		// are initialized during `type_check_scope`. The interface type is created with a dummy environment and
		// then replaced with the real environment after the interface's fields are type checked.
		// In this method, we are filling in the interface's environment with its members
		// and updating the interface's Type with the new environment.
		let mut interface_type = env
			.lookup(&ast_iface.name, Some(self.ctx.current_stmt_idx()))
			.expect("interface type should have been defined in the environment")
			.as_type()
			.unwrap();

		// Create the real interface environment to be filled with the interface AST types
		let mut interface_env = SymbolEnv::new(
			None,
			SymbolEnvKind::Type(interface_type),
			env.phase,
			self.ctx.current_stmt_idx(),
		);

		// Add methods to the interface env
		for (method_name, sig, doc) in ast_iface.methods.iter() {
			let mut method_type = self.resolve_type_annotation(&sig.to_type_annotation(), env);
			// use the interface type as the function's "this" type
			if let Type::Function(ref mut f) = *method_type {
				f.this_type = Some(interface_type);
			} else {
				panic!("Expected method type to be a function");
			}

			match interface_env.define(
				method_name,
				SymbolKind::make_member_variable(
					method_name.clone(),
					method_type,
					false,
					false,
					sig.phase,
					AccessModifier::Public,
					doc.as_ref().map(|s| Docs::with_summary(s)),
				),
				AccessModifier::Public,
				StatementIdx::Top,
			) {
				Err(type_error) => {
					self.type_error(type_error);
				}
				_ => {}
			};
		}

		let extend_interfaces = &interface_type.as_interface().unwrap().extends;

		// If this is a preflight interface and it doesn't extend any other preflight interfaces then implicitly make it extend
		// the base resource interface. This is so there's some expression in the type system that this is an
		// interface that can only be implemented on a preflight class. This is safe because all preflight classes implement
		// `std.Resource` which itself implements `std.IResource`.
		let need_to_add_base_iresource = ast_iface.phase == Phase::Preflight
			&& !extend_interfaces
				.iter()
				.any(|i| i.as_interface().unwrap().phase == Phase::Preflight);

		// Verify extended interfaces are of valid phase for this interface
		for interface in extend_interfaces.iter().map(|t| t.as_interface().unwrap()) {
			if ast_iface.phase == Phase::Inflight && interface.phase == Phase::Preflight {
				self.spanned_error(
					&ast_iface.name,
					format!(
						"Inflight interface {} cannot extend a preflight interface {}",
						ast_iface.name, interface.name
					),
				);
			}
		}

		// add methods from all extended interfaces to the interface env
		if let Err(e) = add_parent_members_to_iface_env(extend_interfaces, &ast_iface.name, &mut interface_env) {
			self.type_error(e);
		}

		// Replace the dummy interface environment with the real one
		interface_type.as_mut_interface().unwrap().env = interface_env;

		if need_to_add_base_iresource {
			let base_resource = self.types.resource_base_interface();
			interface_type.as_mut_interface().unwrap().extends.push(base_resource);
		}
	}

	fn type_check_class(&mut self, stmt: &Stmt, ast_class: &AstClass, env: &mut SymbolEnv) {
		self.ctx.push_class(ast_class);

		// preflight classes cannot be declared inside an inflight scope
		// (the other way is okay)
		if env.phase == Phase::Inflight && ast_class.phase == Phase::Preflight {
			self.spanned_error(
				stmt,
				format!("Cannot declare a {} class in {} scope", ast_class.phase, env.phase),
			);
		}
		// Verify parent is a known class and get their env
		let (parent_class, parent_class_env) =
			self.extract_parent_class(ast_class.parent.as_ref(), ast_class.phase, &ast_class.name, env);

		// Create environment representing this class, for now it'll be empty just so we can support referencing ourselves from the class definition.
		let dummy_env = SymbolEnv::new(None, SymbolEnvKind::Type(self.types.void()), env.phase, stmt.idx);

		let impl_interfaces = ast_class
			.implements
			.iter()
			.filter_map(|i| {
				let t = self
					.resolve_user_defined_type(i, env, stmt.idx)
					.unwrap_or_else(|e| self.type_error(e));
				if t.as_interface().is_some() {
					Some(t)
				} else {
					self.spanned_error(i, format!("Expected an interface, instead found type \"{}\"", t));
					None
				}
			})
			.collect::<Vec<_>>();

		// Verify implemented interfaces are of valid phase for this class
		for interface in impl_interfaces.iter().map(|t| t.as_interface().unwrap()) {
			if ast_class.phase == Phase::Inflight && interface.phase == Phase::Preflight {
				self.spanned_error(
					stmt,
					format!(
						"Inflight class {} cannot implement a preflight interface {}",
						ast_class.name, interface.name
					),
				);
			}
		}

		// Create the resource/class type and add it to the current environment (so class implementation can reference itself)
		let class_spec = Class {
			name: ast_class.name.clone(),
			fqn: None,
			env: dummy_env,
			parent: parent_class,
			implements: impl_interfaces.clone(),
			is_abstract: false,
			phase: ast_class.phase,
			docs: stmt.doc.as_ref().map_or(Docs::default(), |s| Docs::with_summary(s)),
			std_construct_args: ast_class.phase == Phase::Preflight,
			lifts: None,
		};
		let mut class_type = self.types.add_type(Type::Class(class_spec));
		match env.define(
			&ast_class.name,
			SymbolKind::Type(class_type),
			ast_class.access,
			StatementIdx::Top,
		) {
			Err(type_error) => {
				self.type_error(type_error);
			}
			_ => {}
		};

		// Create a the real class environment to be filled with the class AST types
		let mut class_env = SymbolEnv::new(parent_class_env, SymbolEnvKind::Type(class_type), env.phase, stmt.idx);

		// Add fields to the class env
		for field in ast_class.fields.iter() {
			let field_type = self.resolve_type_annotation(&field.member_type, env);
			match class_env.define(
				&field.name,
				SymbolKind::make_member_variable(
					field.name.clone(),
					field_type,
					field.reassignable,
					field.is_static,
					field.phase,
					field.access,
					field.doc.as_ref().map(|s| Docs::with_summary(s)),
				),
				field.access,
				StatementIdx::Top,
			) {
				Err(type_error) => {
					self.type_error(type_error);
				}
				_ => {}
			};
		}

		// Add methods to the class env
		let mut method_types: BTreeMap<&Symbol, TypeRef> = BTreeMap::new();
		for (method_name, method_def) in ast_class.methods.iter() {
			let mut method_type = self.resolve_type_annotation(&method_def.signature.to_type_annotation(), env);
			self.add_method_to_class_env(
				&mut method_type,
				method_def,
				if method_def.is_static { None } else { Some(class_type) },
				method_def.access,
				&mut class_env,
				method_name,
			);
			method_types.insert(&method_name, method_type);
		}

		// Add the constructor to the class env
		let init_symb = Symbol {
			name: CLASS_INIT_NAME.into(),
			span: ast_class.initializer.span.clone(),
		};

		let mut init_func_type = self.resolve_type_annotation(&ast_class.initializer.signature.to_type_annotation(), env);
		self.add_method_to_class_env(
			&mut init_func_type,
			&ast_class.initializer,
			None,
			ast_class.initializer.access,
			&mut class_env,
			&init_symb,
		);
		method_types.insert(&init_symb, init_func_type);

		let inflight_init_symb = Symbol {
			name: CLASS_INFLIGHT_INIT_NAME.into(),
			span: ast_class.inflight_initializer.span.clone(),
		};

		// Add the inflight initializer to the class env
		let mut inflight_init_func_type =
			self.resolve_type_annotation(&ast_class.inflight_initializer.signature.to_type_annotation(), env);
		self.add_method_to_class_env(
			&mut inflight_init_func_type,
			&ast_class.inflight_initializer,
			Some(class_type),
			ast_class.inflight_initializer.access,
			&mut class_env,
			&inflight_init_symb,
		);
		method_types.insert(&inflight_init_symb, inflight_init_func_type);

		// Replace the dummy class environment with the real one before type checking the methods
		if let Some(mut_class) = class_type.as_class_mut() {
			mut_class.env = class_env;
		} else {
			panic!("Expected class type");
		}

		if let FunctionBody::Statements(scope) = &ast_class.inflight_initializer.body {
			self.check_class_field_initialization(&scope, &ast_class.fields, Phase::Inflight);
		};

		// Type check constructor
		self.type_check_method(
			class_type,
			&init_symb,
			&mut init_func_type,
			env,
			stmt.idx,
			&ast_class.initializer,
		);

		// Verify if all fields of a class/resource are initialized in the ctor.
		let init_statements = match &ast_class.initializer.body {
			FunctionBody::Statements(s) => s,
			FunctionBody::External(_) => panic!("init cannot be extern"),
		};
		self.check_class_field_initialization(&init_statements, &ast_class.fields, Phase::Preflight);

		// If our parent's ctor has any parameters make sure there's a call to it as the first statement of our ctor
		// (otherwise the call can be implicit and we don't need to check for it)
		if let (Some(parent_class_env), Some(parent_class_type)) = (parent_class_env, parent_class) {
			let ctor_def = if ast_class.phase == Phase::Inflight {
				&ast_class.inflight_initializer
			} else {
				&ast_class.initializer
			};
			let parent_ctor_symb = if parent_class_type.as_class().unwrap().phase == Phase::Inflight {
				&inflight_init_symb
			} else {
				// note: In case of phase independent classes (brought from JSII) the init synbol is the same as preflight
				&init_symb
			};

			let parent_ctor_sig = parent_class_env
				.lookup(&parent_ctor_symb, None)
				.expect("a ctor")
				.as_variable()
				.unwrap()
				.type_
				.as_function_sig()
				.expect("ctor to be a function");
			if let FunctionBody::Statements(ctor_body) = &ctor_def.body {
				if parent_ctor_sig.min_parameters() > 0
					&& !matches!(
						ctor_body.statements.first(),
						Some(Stmt {
							kind: StmtKind::SuperConstructor { .. },
							..
						})
					) {
					self.spanned_error(
						ctor_body,
						format!(
							"Missing super() call as first statement of {}'s constructor",
							ast_class.name
						),
					);
				}
			}
		}

		// Type check the inflight ctor
		self.type_check_method(
			class_type,
			&inflight_init_symb,
			&mut inflight_init_func_type,
			env,
			stmt.idx,
			&ast_class.inflight_initializer,
		);

		// TODO: handle member/method overrides in our env based on whatever rules we define in our spec
		// https://github.com/winglang/wing/issues/1124

		// Type check methods
		for (method_name, method_def) in ast_class.methods.iter() {
			let mut method_type = *method_types.get(&method_name).unwrap();
			self.type_check_method(class_type, method_name, &mut method_type, env, stmt.idx, method_def);
		}

		// Check that the class satisfies all of its interfaces
		for interface_type in impl_interfaces.iter() {
			let interface_type = match interface_type.as_interface() {
				Some(t) => t,
				None => {
					// No need to error here, it will be caught when `impl_interaces` was created
					continue;
				}
			};

			// Check all methods are implemented
			for (method_name, method_type) in interface_type.methods(true) {
				if let Some(symbol) = &mut class_type
					.as_class_mut()
					.unwrap()
					.env
					.lookup(&method_name.as_str().into(), None)
				{
					let class_method_var = symbol.as_variable().expect("Expected method to be a variable");
					let class_method_type = class_method_var.type_;
					self.validate_type(class_method_type, method_type, &class_method_var.name);
					// Make sure the method is public (interface methods must be public)
					if class_method_var.access != AccessModifier::Public {
						self.spanned_error(
							&class_method_var.name,
							format!(
								"Method \"{method_name}\" is {} in \"{}\" but it's an implementation of \"{interface_type}\". Interface members must be public.",
								class_method_var.access, ast_class.name,
							),
						);
					}
				} else {
					self.spanned_error(
						&ast_class.name,
						format!(
							"Class \"{}\" does not implement method \"{}\" of interface \"{}\"",
							&ast_class.name, method_name, interface_type.name.name
						),
					);
				}
			}
		}

		// Check that if the class implements sim.IResource, then the
		// types used in its methods are serializable and immutable
		if impl_interfaces
			.iter()
			.any(|i| i.as_interface().unwrap().fqn.as_deref() == Some(WINGSDK_SIM_IRESOURCE_FQN))
		{
			for (method_name, method_def) in ast_class.methods.iter() {
				let method_type = method_types.get(&method_name).unwrap();
				self.check_method_is_resource_compatible(*method_type, method_def);
			}
		}

		self.ctx.pop_class();
	}

	fn check_method_is_resource_compatible(&mut self, method_type: TypeRef, method_def: &FunctionDefinition) {
		let sig = method_type
			.as_function_sig()
			.expect("Expected method type to be a function signature");

		let check_type = |param_name: Option<&str>, t: TypeRef| {
			let prefix = match param_name {
				Some(name) => format!("Parameter \"{}\"", name),
				None => "Return value".to_string(),
			};
			if t.is_mutable() {
				self.spanned_error(
					method_def,
					format!("{} cannot have a mutable type \"{}\" because the method's class implements sim.IResource. Only serializable, immutable types can be used in methods of simulator resources.", prefix, t),
				);
			}
			if !t.is_serializable() {
				self.spanned_error(
					method_def,
					format!("{} cannot have a non-serializable type \"{}\" because the method's class implements sim.IResource. Only serializable, immutable types can be used in methods of simulator resources.", prefix, t),
				);
			}
		};

		for param in sig.parameters.iter() {
			check_type(Some(&param.name), param.typeref);
		}
		check_type(None, sig.return_type);
	}

	fn type_check_return(&mut self, stmt: &Stmt, exp: &Option<Expr>, env: &mut SymbolEnv) {
		// Type check the return expression
		let return_type = exp.as_ref().map(|exp| (self.type_check_exp(exp, env).0, exp));

		// Make sure we're inside a function
		if self.ctx.current_function().is_none() {
			self.spanned_error(stmt, "Return statement outside of function cannot return a value");
			return;
		};

		let cur_func_env = *self.ctx.current_function_env().expect("a function env");
		let SymbolEnvKind::Function { sig: cur_func_type, .. } = cur_func_env.kind else {
			panic!("Expected function env");
		};
		let mut function_ret_type = cur_func_type.as_function_sig().expect("a function_type").return_type;

		let return_type_inferred = self.update_known_inferences(&mut function_ret_type, &stmt.span);

		if let Some((return_type, return_expression)) = return_type {
			if !function_ret_type.is_void() {
				self.validate_type(return_type, function_ret_type, return_expression);
			} else {
				if return_type_inferred {
					self.spanned_error(stmt, "Unexpected return value from void function");
				} else {
					self.spanned_error(
						stmt,
						"Unexpected return value from void function. Return type annotations are required for methods.",
					);
				}
			}
		} else {
			self.validate_type(self.types.void(), function_ret_type, stmt);
		}

		if let Type::Json(d) = &mut *function_ret_type {
			// We do not have the required analysis to know the type of the Json data after return
			if d.is_some() {
				d.take();
			}
		}
	}

	fn type_check_throw(&mut self, exp: &Expr, env: &mut SymbolEnv) {
		let (exp_type, _) = self.type_check_exp(exp, env);
		self.validate_type(exp_type, self.types.string(), exp);
	}

	fn type_check_assignment(&mut self, kind: &AssignmentKind, value: &Expr, variable: &Reference, env: &mut SymbolEnv) {
		let (exp_type, _) = self.type_check_exp(value, env);
		let (var, var_phase) = self.resolve_reference(&variable, env);
		let var_type = match &var {
			ResolveReferenceResult::Variable(var) => var.type_,
			ResolveReferenceResult::Location(_, elem_type) => *elem_type,
		};

		// First, check if the assignment violates any mutability restrictions.
		//
		// Examples:
		//
		// ```
		// let x = 5;
		// x = 6; // error: x is not reassignable
		// ```
		//
		// ```
		// let x = Array<num>[1, 2, 3];
		// x[0] = 4; // error: cannot update elements of an immutable array
		// ```
		match &var {
			ResolveReferenceResult::Variable(var) => {
				if !var.reassignable && !var.type_.is_unresolved() {
					self.spanned_error_with_annotations(
						variable,
						"Variable is not reassignable".to_string(),
						vec![DiagnosticAnnotation {
							message: "defined here (try adding \"var\" in front)".to_string(),
							span: var.name.span(),
						}],
					);
				} else if var_phase == Phase::Preflight && env.phase == Phase::Inflight {
					self.spanned_error(variable, "Variable cannot be reassigned from inflight".to_string());
				}
			}
			ResolveReferenceResult::Location(container_type, _) => match **container_type {
				Type::Anything | Type::MutJson | Type::MutArray(_) | Type::MutMap(_) => {}
				Type::Map(_) => {
					self.spanned_error_with_hints(
						variable,
						"Cannot update elements of an immutable Map".to_string(),
						vec!["Consider using MutMap instead".to_string()],
					);
				}
				Type::Json(_) => {
					self.spanned_error_with_hints(
						variable,
						"Cannot update elements of an immutable Json".to_string(),
						vec!["Consider using MutJson instead".to_string()],
					);
				}
				Type::Array(_) => {
					self.spanned_error_with_hints(
						variable,
						"Cannot update elements of an immutable Array".to_string(),
						vec!["Consider using MutArray instead".to_string()],
					);
				}
				Type::String => {
					self.spanned_error(variable, "Strings are immutable".to_string());
				}
				Type::Inferred(_)
				| Type::Unresolved
				| Type::Number
				| Type::Duration
				| Type::Boolean
				| Type::Void
				| Type::Nil
				| Type::Optional(_)
				| Type::Set(_)
				| Type::MutSet(_)
				| Type::Function(_)
				| Type::Class(_)
				| Type::Interface(_)
				| Type::Struct(_)
				| Type::Enum(_) => self.spanned_error(
					variable,
					format!("Unsupported reassignment of element of type {}", var_type),
				),
			},
		}

		// Next, check if the RHS type is compatible the LHS type and satisfies
		// the assignment kind (like +=, -=, etc.).
		//
		// Examples:
		//
		// ```
		// let x = 5;
		// x = "hello"; // error: cannot assign a string to a number
		// ```
		//
		// ```
		// let y = MutArray<num>["hello", "world"];
		// y[0] -= "!"; // error: expected a number, found a string
		// ```
		match kind {
			AssignmentKind::AssignIncr => {
				self.validate_type_in(exp_type, &[self.types.number(), self.types.string()], value);
				self.validate_type_in(var_type, &[self.types.number(), self.types.string()], value);
			}
			AssignmentKind::AssignDecr => {
				self.validate_type(exp_type, self.types.number(), value);
				self.validate_type(var_type, self.types.number(), variable);
			}
			AssignmentKind::Assign => {}
		}
		self.validate_type(exp_type, var_type, value);
	}

	fn type_check_if(
		&mut self,
		condition: &Expr,
		statements: &Scope,
		elif_statements: &Vec<ast::ElifBlock>,
		else_statements: &Option<Scope>,
		env: &mut SymbolEnv,
	) {
		self.type_check_if_statement(condition, statements, env);

		for elif_scope in elif_statements {
			self.type_check_if_statement(&elif_scope.condition, &elif_scope.statements, env);
		}

		if let Some(else_scope) = else_statements {
			let else_scope_env = self.types.add_symbol_env(SymbolEnv::new(
				Some(env.get_ref()),
				SymbolEnvKind::Scope,
				env.phase,
				self.ctx.current_stmt_idx(),
			));
			self.types.set_scope_env(else_scope, else_scope_env);
			self.inner_scopes.push((else_scope, self.ctx.clone()));
		}
	}

	fn type_check_iflet(&mut self, iflet: &IfLet, env: &mut SymbolEnv) {
		self.type_check_if_let_statement(
			&iflet.value,
			&iflet.statements,
			&iflet.reassignable,
			&iflet.var_name,
			env,
		);

		for elif_scope in &iflet.elif_statements {
			match elif_scope {
				Elifs::ElifBlock(elif_block) => {
					self.type_check_if_statement(&elif_block.condition, &elif_block.statements, env);
				}
				Elifs::ElifLetBlock(elif_let_block) => {
					self.type_check_if_let_statement(
						&elif_let_block.value,
						&elif_let_block.statements,
						&elif_let_block.reassignable,
						&elif_let_block.var_name,
						env,
					);
				}
			}
		}

		if let Some(else_scope) = &iflet.else_statements {
			let else_scope_env = self.types.add_symbol_env(SymbolEnv::new(
				Some(env.get_ref()),
				SymbolEnvKind::Scope,
				env.phase,
				self.ctx.current_stmt_idx(),
			));
			self.types.set_scope_env(else_scope, else_scope_env);
			self.inner_scopes.push((else_scope, self.ctx.clone()));
		}
	}

	fn type_check_while(&mut self, condition: &Expr, statements: &Scope, env: &mut SymbolEnv) {
		let (cond_type, _) = self.type_check_exp(condition, env);
		self.validate_type(cond_type, self.types.bool(), condition);

		let scope_env = self.types.add_symbol_env(SymbolEnv::new(
			Some(env.get_ref()),
			SymbolEnvKind::Scope,
			env.phase,
			self.ctx.current_stmt_idx(),
		));
		self.types.set_scope_env(statements, scope_env);

		self.inner_scopes.push((statements, self.ctx.clone()));
	}

	fn type_check_for_loop(&mut self, iterable: &Expr, iterator: &Symbol, statements: &Scope, env: &mut SymbolEnv) {
		// TODO: Expression must be iterable
		let (exp_type, _) = self.type_check_exp(iterable, env);

		if !exp_type.is_iterable() {
			self.spanned_error(iterable, format!("Unable to iterate over \"{}\"", &exp_type));
		}

		let iterator_type = match &*exp_type {
			// These are builtin iterables that have a clear/direct iterable type
			Type::Array(t) => *t,
			Type::Set(t) => *t,
			Type::MutArray(t) => *t,
			Type::MutSet(t) => *t,
			Type::Anything => exp_type,
			_t => self.types.error(),
		};

		let mut scope_env = self.types.add_symbol_env(SymbolEnv::new(
			Some(env.get_ref()),
			SymbolEnvKind::Scope,
			env.phase,
			self.ctx.current_stmt_idx(),
		));
		match scope_env.define(
			&iterator,
			SymbolKind::make_free_variable(iterator.clone(), iterator_type, false, env.phase),
			AccessModifier::Private,
			StatementIdx::Top,
		) {
			Err(type_error) => {
				self.type_error(type_error);
			}
			_ => {}
		};
		self.types.set_scope_env(statements, scope_env);

		self.inner_scopes.push((statements, self.ctx.clone()));
	}

	fn type_check_let(
		&mut self,
		type_: &Option<TypeAnnotation>,
		initial_value: &Expr,
		var_name: &Symbol,
		reassignable: &bool,
		env: &mut SymbolEnv,
	) {
		let explicit_type = type_.as_ref().map(|t| self.resolve_type_annotation(t, env));
		let (mut inferred_type, _) = self.type_check_exp(initial_value, env);
		if inferred_type.is_void() {
			self.spanned_error(
				var_name,
				format!("Cannot assign expression of type \"{}\" to a variable", inferred_type),
			);
		}
		if explicit_type.is_none() && inferred_type.is_nil() {
			self.spanned_error(
				initial_value,
				"Cannot assign nil value to variables without explicit optional type",
			);
		}
		if let Some(explicit_type) = explicit_type {
			self.validate_type(inferred_type, explicit_type, initial_value);
			let final_type = if !*reassignable && explicit_type.is_json() && inferred_type.is_json() {
				// If both types are Json, use the inferred type in case it has more information
				inferred_type
			} else {
				explicit_type
			};
			match env.define(
				var_name,
				SymbolKind::make_free_variable(var_name.clone(), final_type, *reassignable, env.phase),
				AccessModifier::Private,
				StatementIdx::Index(self.ctx.current_stmt_idx()),
			) {
				Err(type_error) => {
					self.type_error(type_error);
				}
				_ => {}
			};
		} else {
			if *reassignable && inferred_type.is_json() {
				if let Type::Json(Some(_)) = *inferred_type {
					// We do not have the required analysis to know the type of the Json data after reassignment
					inferred_type = self.types.json();
				}
			}
			match env.define(
				var_name,
				SymbolKind::make_free_variable(var_name.clone(), inferred_type, *reassignable, env.phase),
				AccessModifier::Private,
				StatementIdx::Index(self.ctx.current_stmt_idx()),
			) {
				Err(type_error) => {
					self.type_error(type_error);
				}
				_ => {}
			};
		}
	}

	fn type_check_if_let_statement(
		&mut self,
		value: &Expr,
		statements: &Scope,
		reassignable: &bool,
		var_name: &Symbol,
		env: &mut SymbolEnv,
	) {
		let (mut cond_type, _) = self.type_check_exp(value, env);

		if let Type::Inferred(n) = *cond_type {
			// If the type is inferred and unlinked, we must make sure that the type is also optional
			// So let's make a new inference, but this time optional
			if self.types.get_inference_by_id(n).is_none() {
				let new_inference = self.types.make_inference();
				cond_type = self.types.make_option(new_inference);
				self.types.update_inferred_type(n, cond_type, &value.span);
			}
		}

		if !cond_type.is_option() {
			self.spanned_error(
				value,
				format!("Expected type to be optional, but got \"{}\" instead", cond_type),
			)
		}

		// Technically we only allow if let statements to be used with optionals
		// and above validate_type_is_optional method will attach a diagnostic error if it is not.
		// However for the sake of verbose diagnostics we'll allow the code to continue if the type is not an optional
		// and complete the type checking process for additional errors.
		let var_type = *cond_type.maybe_unwrap_option();

		let mut stmt_env = self.types.add_symbol_env(SymbolEnv::new(
			Some(env.get_ref()),
			SymbolEnvKind::Scope,
			env.phase,
			self.ctx.current_stmt_idx(),
		));

		// Add the variable to if block scope
		match stmt_env.define(
			var_name,
			SymbolKind::make_free_variable(var_name.clone(), var_type, *reassignable, env.phase),
			AccessModifier::Private,
			StatementIdx::Top,
		) {
			Err(type_error) => {
				self.type_error(type_error);
			}
			_ => {}
		}

		self.types.set_scope_env(statements, stmt_env);
		self.inner_scopes.push((statements, self.ctx.clone()));
	}

	fn type_check_if_statement(&mut self, condition: &Expr, statements: &Scope, env: &mut SymbolEnv) {
		let (cond_type, _) = self.type_check_exp(condition, env);
		self.validate_type(cond_type, self.types.bool(), condition);

		let if_scope_env = self.types.add_symbol_env(SymbolEnv::new(
			Some(env.get_ref()),
			SymbolEnvKind::Scope,
			env.phase,
			self.ctx.current_stmt_idx(),
		));
		self.types.set_scope_env(statements, if_scope_env);
		self.inner_scopes.push((statements, self.ctx.clone()));
	}

	fn type_check_super_constructor_against_parent_initializer(
		&mut self,
		super_constructor_call: &Stmt,
		arg_list: &ArgList,
		env: &mut SymbolEnv,
	) {
		let arg_list_types = self.type_check_arg_list(arg_list, env);

		// Verify we're inside a class
		let class_type = if let Some(current_clas) = self.ctx.current_class().cloned() {
			self
				.resolve_user_defined_type(&current_clas, env, self.ctx.current_stmt_idx())
				.expect("current class type to be defined")
		} else {
			self.spanned_error(
				super_constructor_call,
				"Call to super constructor can only be done from within a class initializer",
			);
			return;
		};

		let init_name = if env.phase == Phase::Inflight {
			CLASS_INFLIGHT_INIT_NAME
		} else {
			CLASS_INIT_NAME
		};

		// Verify we're inside the class's initializer
		let (method_name, _) = self.ctx.current_method().expect("to be inside a method");
		if method_name.name != init_name {
			self.spanned_error(
				super_constructor_call,
				"Call to super constructor can only be done from within a class initializer",
			);
			return;
		}

		// Verify the class has a parent class
		let Some(parent_class) = &class_type.as_class().expect("class type to be a class").parent else {
			self.spanned_error(
				super_constructor_call,
				format!("Class \"{class_type}\" does not have a parent class"),
			);
			return;
		};

		// If the parent class is phase independent than its constructor name is just "new" regardless of
		// whether we're inflight or not.
		let parent_init_name = if parent_class.as_class().unwrap().phase == Phase::Independent {
			CLASS_INIT_NAME
		} else {
			init_name
		};

		let parent_initializer = parent_class
			.as_class()
			.unwrap()
			.methods(false)
			.filter(|(name, _type)| name == parent_init_name)
			.collect_vec()[0]
			.1;

		self.type_check_arg_list_against_function_sig(
			&arg_list,
			parent_initializer.as_function_sig().unwrap(),
			super_constructor_call,
			arg_list_types,
		);
	}

	/// Validate if the fields of a class are initialized in the constructor (init) according to the given phase.
	/// For example, if the phase is preflight, then all non-static preflight fields must be initialized
	/// and if the phase is inflight, then all non-static inflight fields must be initialized.
	///
	/// # Arguments
	///
	/// * `scope` - The constructor scope (init)
	/// * `fields` - All fields of a class
	/// * `phase` - initializer phase
	///
	fn check_class_field_initialization(&mut self, scope: &Scope, fields: &[ClassField], phase: Phase) {
		let mut visit_init = VisitClassInit::default();
		visit_init.analyze_statements(&scope.statements);
		let initialized_fields = visit_init.fields;

		let (current_phase, forbidden_phase) = if phase == Phase::Inflight {
			("Inflight", Phase::Preflight)
		} else {
			("Preflight", Phase::Inflight)
		};

		for field in fields.iter() {
			let matching_field = initialized_fields.iter().find(|&s| &s.name == &field.name.name);
			// inflight or static fields cannot be initialized in the initializer
			if field.phase == forbidden_phase || field.is_static {
				if let Some(matching_field) = matching_field {
					self.spanned_error(
						matching_field,
						format!(
							"\"{}\" cannot be initialized in the {} constructor",
							matching_field.name,
							current_phase.to_lowercase()
						),
					);
				};
				continue;
			}

			if matching_field == None {
				self.spanned_error(
					&field.name,
					format!("{} field \"{}\" is not initialized", current_phase, field.name.name),
				);
			}
		}
	}

	fn type_check_method(
		&mut self,
		class_type: TypeRef,
		method_name: &Symbol,
		method_type: &mut TypeRef,
		parent_env: &SymbolEnv, // the environment in which the class is declared
		statement_idx: usize,
		method_def: &FunctionDefinition,
	) {
		let class_env = &class_type.as_class().unwrap().env;
		// TODO: make sure this function returns on all control paths when there's a return type (can be done by recursively traversing the statements and making sure there's a "return" statements in all control paths)
		// https://github.com/winglang/wing/issues/457

		let method_sig = method_type
			.as_function_sig()
			.expect("Expected method type to be a function signature");

		// Create method environment and prime it with args
		let is_init = method_name.name == CLASS_INIT_NAME || method_name.name == CLASS_INFLIGHT_INIT_NAME;
		let mut method_env = self.types.add_symbol_env(SymbolEnv::new(
			Some(parent_env.get_ref()),
			SymbolEnvKind::Function {
				is_init,
				sig: *method_type,
			},
			method_sig.phase,
			statement_idx,
		));
		// Prime the method environment with `this`
		if !method_def.is_static || is_init {
			method_env
				.define(
					&Symbol {
						name: "this".into(),
						span: method_name.span.clone(),
					},
					SymbolKind::make_free_variable("this".into(), class_type, false, class_env.phase),
					AccessModifier::Private,
					StatementIdx::Top,
				)
				.expect("Expected `this` to be added to constructor env");
		}
		self.add_arguments_to_env(&method_def.signature.parameters, method_sig, &mut method_env);

		self.with_function_def(
			Some(method_name),
			&method_def.signature,
			method_def.is_static,
			method_env,
			|tc| {
				if let FunctionBody::Statements(scope) = &method_def.body {
					tc.types.set_scope_env(scope, method_env);
					tc.inner_scopes.push((scope, tc.ctx.clone()));
				}

				if let FunctionBody::External(extern_path) = &method_def.body {
					if !method_def.is_static {
						tc.spanned_error(
							method_name,
							"Extern methods must be declared \"static\" (they cannot access instance members)",
						);
					}
					if !tc.types.source_file_envs.contains_key(extern_path) {
						let new_env = tc.types.add_symbol_env(SymbolEnv::new(
							None,
							SymbolEnvKind::Type(tc.types.void()),
							method_sig.phase,
							0,
						));
						tc.types
							.source_file_envs
							.insert(extern_path.clone(), SymbolEnvOrNamespace::SymbolEnv(new_env));
					}

					if let Some(SymbolEnvOrNamespace::SymbolEnv(extern_env)) = tc.types.source_file_envs.get_mut(extern_path) {
						let lookup = extern_env.lookup(method_name, None);
						if let Some(lookup) = lookup {
							// check if it's the same type
							if let Some(lookup) = lookup.as_variable() {
								if !lookup.type_.is_same_type_as(method_type) {
									report_diagnostic(Diagnostic {
										message: "extern type must be the same in all usages".to_string(),
										span: Some(method_name.span.clone()),
										annotations: vec![DiagnosticAnnotation {
											message: "First declared here".to_string(),
											span: lookup.name.span.clone(),
										}],
										hints: vec![format!("Change type to match first declaration: {}", lookup.type_)],
									});
								}
							} else {
								panic!("Expected extern to be a variable");
							}
						} else {
							extern_env
								.define(
									method_name,
									SymbolKind::Variable(VariableInfo {
										name: method_name.clone(),
										type_: *method_type,
										access: method_def.access,
										phase: method_def.signature.phase,
										docs: None,
										kind: VariableKind::StaticMember,
										reassignable: false,
									}),
									method_def.access,
									StatementIdx::Top,
								)
								.expect("Expected extern to be defined");
						}
					}
				}
			},
		);
	}

	fn add_method_to_class_env(
		&mut self,
		method_type: &mut TypeRef,
		method_def: &FunctionDefinition,
		instance_type: Option<TypeRef>,
		access: AccessModifier,
		class_env: &mut SymbolEnv,
		method_name: &Symbol,
	) {
		// Modify the method's type based on the fact we know it's a method and not just a function
		let method_sig = method_type
			.as_mut_function_sig()
			.expect("Expected method type to be a function");

		// use the class type as the function's "this" type (or None if static)
		method_sig.this_type = instance_type;

		// For now all static preflight methods require an implicit scope argument. In the future we may be smart and if
		// the method doesn't instantiate any preflight classes then we can do away with it.
		//
		// Special cases:
		// 1) If we're overriding a method from a parent class, we assume its `implicit_scope_param`. Note that
		//    this isn't stricly correct and we don't have clearly defined rules for static method inheritance, but this
		//    resolves the issue of calling the base `Resource` class's onTypeLift method which doesn't expect a scope param.
		// 2) If the method is extern we can't add any implicit params.
		let inherit_implicit_scope_param = class_env.parent.and_then(|e| {
			e.lookup(method_name, None).and_then(|s| {
				s.as_variable()
					.unwrap()
					.type_
					.as_function_sig()
					.map(|s| s.implicit_scope_param)
			})
		});
		method_sig.implicit_scope_param = if let Some(inherit_implicit_scope_param) = inherit_implicit_scope_param {
			inherit_implicit_scope_param
		} else {
			instance_type.is_none()
				&& method_sig.phase == Phase::Preflight
				&& !matches!(method_def.body, FunctionBody::External(_))
		};

		// If this method is overriding a parent method, check access modifiers allow it, note this is only relevant for instance methods
		if instance_type.is_some() {
			if let Some(parent_type_env) = class_env.parent {
				if let LookupResult::Found(SymbolKind::Variable(var), li) = parent_type_env.lookup_ext(method_name, None) {
					let SymbolEnvKind::Type(method_defined_in) = li.env.kind else {
						panic!("Expected env to be a type env");
					};
					// If parent method is private we don't allow overriding
					if var.access == AccessModifier::Private {
						self.spanned_error(
							method_name,
							format!("Cannot override private method \"{method_name}\" of \"{method_defined_in}\""),
						);
					} else {
						// For non private methods, we only allow overriding if the access modifier is the same or more permissive:
						// - public can override public or protected
						// - protected can only override protected
						if !(access == AccessModifier::Public
							&& matches!(var.access, AccessModifier::Public | AccessModifier::Protected)
							|| access == AccessModifier::Protected && var.access == AccessModifier::Protected)
						{
							self.spanned_error(
								method_name,
								format!(
									"Cannot override {} method \"{method_name}\" of \"{method_defined_in}\" with a {access} method",
									var.access
								),
							);
						}
					}
				}
			}
		}

		let method_phase = method_type.as_function_sig().unwrap().phase;

		match class_env.define(
			method_name,
			SymbolKind::make_member_variable(
				method_name.clone(),
				*method_type,
				false,
				instance_type.is_none(),
				method_phase,
				access,
				method_def.doc.as_ref().map(|s| Docs::with_summary(s)),
			),
			access,
			StatementIdx::Top,
		) {
			Err(type_error) => {
				self.type_error(type_error);
			}
			_ => {}
		};
	}

	pub fn add_jsii_module_to_env(
		&mut self,
		env: &mut SymbolEnv,
		library_name: String,
		namespace_filter: Vec<String>,
		alias: &Symbol,
		// the statement that initiated the bring, if any
		stmt: Option<&Stmt>,
	) {
		let jsii = if let Some(jsii) = self
			.jsii_imports
			.iter()
			.find(|j| j.assembly_name == library_name && j.alias.same(alias))
		{
			// This spec has already been pre-supplied to the typechecker, so we'll still use this to populate the symbol environment
			jsii
		} else {
			// Loading the SDK is handled different from loading any other jsii modules because with the SDK we provide an exact
			// location to locate the SDK, whereas for the other modules we need to search for them from the source directory.
			let assembly_name = if library_name == WINGSDK_ASSEMBLY_NAME {
				// in runtime, if "WINGSDK_MANIFEST_ROOT" env var is set, read it. otherwise set to "../wingsdk" for dev
				let manifest_root = std::env::var("WINGSDK_MANIFEST_ROOT").unwrap_or_else(|_| "../../libs/wingsdk".to_string());
				let assembly_name = match self.jsii_types.load_module(&Utf8Path::new(&manifest_root)) {
					Ok(name) => name,
					Err(type_error) => {
						self.spanned_error(
							&stmt.map(|s| s.span.clone()).unwrap_or_default(),
							format!(
								"Cannot locate Wing standard library from \"{}\": {}",
								manifest_root, type_error
							),
						);
						return;
					}
				};

				assembly_name
			} else {
				let source_dir = self.source_path.parent().unwrap();
				let assembly_name = match self.jsii_types.load_dep(library_name.as_str(), source_dir) {
					Ok(name) => name,
					Err(type_error) => {
						self.spanned_error(
							&stmt.map(|s| s.span.clone()).unwrap_or_default(),
							format!(
								"Cannot find jsii module \"{}\" in source directory: {}",
								library_name, type_error
							),
						);
						return;
					}
				};
				assembly_name
			};

			debug!("Loaded JSII assembly {}", assembly_name);

			self.jsii_imports.push(JsiiImportSpec {
				assembly_name: assembly_name.to_string(),
				namespace_filter,
				alias: alias.clone(),
			});

			self
				.jsii_imports
				.iter()
				.find(|j| j.assembly_name == assembly_name && j.alias.same(alias))
				.expect("Expected to find the just-added jsii import spec")
		};

		// check if we've already defined the given alias in the current scope
		if env.lookup(&jsii.alias.name.as_str().into(), None).is_some() {
			self.spanned_error(alias, format!("\"{}\" is already defined", alias.name));
		} else {
			let mut importer = JsiiImporter::new(&jsii, self.types, self.jsii_types);

			importer.import_root_types();
			importer.import_submodules_to_env(env);

			// If we're importing from the the wing sdk, eagerly import all the types within it
			// The wing sdk is special because it's currently the only jsii module we import with a specific target namespace
			if jsii.assembly_name == WINGSDK_ASSEMBLY_NAME {
				importer.deep_import_submodule_to_env(if jsii.namespace_filter.is_empty() {
					None
				} else {
					Some(jsii.namespace_filter.join("."))
				});
			}
		}
	}

	/// Add function arguments to the function's environment
	///
	/// #Arguments
	///
	/// * `args` - List of arguments to add, each element is a tuple of the argument symbol and whether it's
	///   reassignable arg or not. Note that the argument types are figured out from `sig`.
	/// * `sig` - The function signature (used to figure out the type of each argument).
	/// * `env` - The function's environment to prime with the args.
	///
	fn add_arguments_to_env(&mut self, args: &Vec<AstFunctionParameter>, sig: &FunctionSignature, env: &mut SymbolEnv) {
		assert!(args.len() == sig.parameters.len());
		for (arg, param) in args.iter().zip(sig.parameters.iter()) {
			match env.define(
				&arg.name,
				SymbolKind::make_free_variable(arg.name.clone(), param.typeref, arg.reassignable, env.phase),
				AccessModifier::Public,
				StatementIdx::Top,
			) {
				Err(type_error) => {
					self.type_error(type_error);
				}
				_ => {}
			};
		}
	}

	/// Hydrate `@typeparam`s in a type reference with a given type argument
	///
	/// # Arguments
	///
	/// * `env` - The environment to use for looking up the original type
	/// * `original_fqn` - The fully qualified name of the original type
	/// * `type_params` - The type argument to use for the T1, T2, .. in the original type
	///
	/// # Returns
	/// The hydrated type reference
	///
	fn hydrate_class_type_arguments(
		&mut self,
		env: &SymbolEnv,
		original_type: TypeRef,
		type_params: Vec<TypeRef>,
	) -> TypeRef {
		let Some(original_type_env) = original_type.as_env() else {
			panic!("\"{original_type}\" does not have an environment and does not need hydration");
		};

		let Some(original_type_params) = original_type_env.type_parameters.as_ref() else {
			panic!("\"{original_type}\" does not have type parameters and does not need hydration");
		};

		if original_type_params.len() != type_params.len() {
			self.unspanned_error(format!(
				"Type \"{}\" has {} type parameters, but {} were provided",
				original_type,
				original_type_params.len(),
				type_params.len()
			));
			return self.types.error();
		}

		// map from original_type_params to type_params
		let mut types_map = HashMap::new();
		for (o, n) in original_type_params.iter().zip(type_params.iter()) {
			types_map.insert(format!("{o}"), (*o, *n));
		}

		let dummy_env = SymbolEnv::new(None, SymbolEnvKind::Type(original_type), Phase::Independent, 0);
		let tt = match &*original_type {
			Type::Class(c) => Type::Class(Class {
				name: c.name.clone(),
				env: dummy_env,
				fqn: c.fqn.clone(),
				parent: c.parent,
				implements: c.implements.clone(),
				is_abstract: c.is_abstract,
				phase: c.phase,
				docs: c.docs.clone(),
				std_construct_args: c.std_construct_args,
				lifts: None,
			}),
			Type::Interface(iface) => Type::Interface(Interface {
				name: iface.name.clone(),
				env: dummy_env,
				fqn: iface.fqn.clone(),
				docs: iface.docs.clone(),
				extends: iface.extends.clone(),
				phase: iface.phase,
			}),
			Type::Struct(s) => Type::Struct(Struct {
				name: s.name.clone(),
				env: dummy_env,
				fqn: s.fqn.clone(),
				docs: s.docs.clone(),
				extends: s.extends.clone(),
			}),
			_ => panic!("Expected type to be a class, interface, or struct"),
		};

		// TODO: here we add a new type regardless whether we already "hydrated" `original_type` with these `type_params`. Cache!
		let mut new_type = self.types.add_type(tt);
		let new_env =
			SymbolEnv::new_with_type_params(None, SymbolEnvKind::Type(new_type), Phase::Independent, 0, type_params);

		// Update the types's env to point to the new env
		match *new_type {
			Type::Class(ref mut class) => {
				class.env = new_env;
			}
			Type::Interface(ref mut iface) => {
				iface.env = new_env;
			}
			Type::Struct(ref mut s) => {
				s.env = new_env;
			}
			_ => {}
		}

		// Add symbols from original type to new type
		// Note: this is currently limited to top-level function signatures and fields
		for (_, symbol, _) in original_type_env.iter(true) {
			match symbol {
				SymbolKind::Variable(VariableInfo {
					name,
					type_,
					reassignable,
					phase,
					kind,
					access,
					docs,
				}) => {
					match new_type.as_env_mut().unwrap().define(
						&name,
						SymbolKind::make_member_variable(
							name.clone(),
							self.get_concrete_type_for_generic(env, *type_, &types_map),
							*reassignable,
							matches!(kind, VariableKind::StaticMember),
							*phase,
							*access,
							docs.clone(),
						),
						*access,
						StatementIdx::Top,
					) {
						Err(type_error) => {
							self.type_error(type_error);
						}
						_ => {}
					}
				}
				_ => {
					panic!("Unexpected symbol kind: {:?} in class env", symbol)
				}
			}
		}

		return new_type;
	}

	fn get_concrete_type_for_generic(
		&mut self,
		env: &SymbolEnv,
		type_to_maybe_replace: TypeRef,
		types_map: &HashMap<String, (TypeRef, TypeRef)>,
	) -> TypeRef {
		// Lookup type to replace in the types map and return the concrete type from the maps
		if let Some(new_type_arg) = types_map
			.get(&format!("{type_to_maybe_replace}"))
			.filter(|(o, _)| type_to_maybe_replace.is_same_type_as(o))
			.map(|(_, n)| n)
		{
			return *new_type_arg;
		} else {
			if let Type::Optional(t) = *type_to_maybe_replace {
				let concrete_t = self.get_concrete_type_for_generic(env, t, types_map);
				return self.types.add_type(Type::Optional(concrete_t));
			}

			if let Some(sig) = type_to_maybe_replace.as_function_sig() {
				let new_this_type = sig
					.this_type
					.map(|t| self.get_concrete_type_for_generic(env, t, types_map));
				let new_return_type = self.get_concrete_type_for_generic(env, sig.return_type, types_map);

				let new_params = sig
					.parameters
					.iter()
					.map(|param| FunctionParameter {
						name: param.name.clone(),
						docs: param.docs.clone(),
						typeref: self.get_concrete_type_for_generic(env, param.typeref, types_map),
						variadic: param.variadic,
					})
					.collect();

				let new_sig = FunctionSignature {
					this_type: new_this_type,
					parameters: new_params,
					return_type: new_return_type,
					phase: if new_this_type.is_none() { env.phase } else { sig.phase },
					js_override: sig.js_override.clone(),
					docs: sig.docs.clone(),
					implicit_scope_param: sig.implicit_scope_param,
				};

				return self.types.add_type(Type::Function(new_sig));
			}

			if let Some(inner_env) = type_to_maybe_replace.as_env() {
				if let Some(type_parameters) = &inner_env.type_parameters {
					// For now all our generics only have a single type parameter so use the first type parameter as our "T1"
					let t1 = type_parameters[0];
					let t1_replacement = *types_map
						.get(&format!("{t1}"))
						.filter(|(o, _)| t1.is_same_type_as(o))
						.map(|(_, n)| n)
						.expect("generic must have a type parameter");

					let fqn = match &*type_to_maybe_replace {
						Type::Class(c) => c.fqn.as_ref(),
						Type::Interface(i) => i.fqn.as_ref(),
						Type::Struct(s) => s.fqn.as_ref(),
						_ => None,
					};

					return if let Some(fqn) = fqn {
						match fqn
							.replace(const_format::formatcp!("{WINGSDK_ASSEMBLY_NAME}."), "")
							.as_str()
						{
							WINGSDK_MUT_ARRAY => self.types.add_type(Type::MutArray(t1_replacement)),
							WINGSDK_ARRAY => self.types.add_type(Type::Array(t1_replacement)),
							WINGSDK_MAP => self.types.add_type(Type::Map(t1_replacement)),
							WINGSDK_MUT_MAP => self.types.add_type(Type::MutMap(t1_replacement)),
							WINGSDK_SET => self.types.add_type(Type::Set(t1_replacement)),
							WINGSDK_MUT_SET => self.types.add_type(Type::MutSet(t1_replacement)),
							_ => self.hydrate_class_type_arguments(env, type_to_maybe_replace, vec![t1_replacement]),
						}
					} else {
						self.hydrate_class_type_arguments(env, type_to_maybe_replace, vec![t1_replacement])
					};
				}
			} else {
				match &*type_to_maybe_replace {
					Type::Array(inner_t) => {
						let new_inner = self.get_concrete_type_for_generic(env, *inner_t, types_map);
						return self.types.add_type(Type::Array(new_inner));
					}
					Type::MutArray(inner_t) => {
						let new_inner = self.get_concrete_type_for_generic(env, *inner_t, types_map);
						return self.types.add_type(Type::MutArray(new_inner));
					}
					Type::Set(inner_t) => {
						let new_inner = self.get_concrete_type_for_generic(env, *inner_t, types_map);
						return self.types.add_type(Type::Set(new_inner));
					}
					Type::MutSet(inner_t) => {
						let new_inner = self.get_concrete_type_for_generic(env, *inner_t, types_map);
						return self.types.add_type(Type::MutSet(new_inner));
					}
					Type::Map(inner_t) => {
						let new_inner = self.get_concrete_type_for_generic(env, *inner_t, types_map);
						return self.types.add_type(Type::Map(new_inner));
					}
					Type::MutMap(inner_t) => {
						let new_inner = self.get_concrete_type_for_generic(env, *inner_t, types_map);
						return self.types.add_type(Type::MutMap(new_inner));
					}
					_ => {}
				}
			}
		}

		return type_to_maybe_replace;
	}

	fn get_stdlib_symbol(&self, symbol: &Symbol) -> Option<Symbol> {
		// Need this in order to map wing types to their stdlib equivalents
		// e.g. wing::str -> stdlib::String | wing::Array -> stdlib::ImmutableArray
		match symbol.name.as_str() {
			"Json" => Some(symbol.clone()),
			"duration" => Some(Symbol {
				name: "Duration".to_string(),
				span: symbol.span.clone(),
			}),
			"datetime" => Some(Symbol {
				name: "Datetime".to_string(),
				span: symbol.span.clone(),
			}),
			"regex" => Some(Symbol {
				name: "Regex".to_string(),
				span: symbol.span.clone(),
			}),
			"str" => Some(Symbol {
				name: "String".to_string(),
				span: symbol.span.clone(),
			}),
			"num" => Some(Symbol {
				name: "Number".to_string(),
				span: symbol.span.clone(),
			}),
			"bool" => Some(Symbol {
				name: "Boolean".to_string(),
				span: symbol.span.clone(),
			}),
			_ => None,
		}
	}

	fn reference_to_udt(&mut self, reference: &Reference) -> Option<UserDefinedType> {
		// TODO: we currently don't handle parenthesized expressions correctly so something like `(MyEnum).A` or `std.(namespace.submodule).A` will return true, is this a problem?
		// https://github.com/winglang/wing/issues/1006
		let mut path = vec![];
		let mut current_reference = reference;
		loop {
			match &current_reference {
				Reference::Identifier(symbol) => {
					if let Some(stdlib_symbol) = self.get_stdlib_symbol(symbol) {
						path.push(stdlib_symbol);
						path.push(Symbol {
							name: WINGSDK_STD_MODULE.to_string(),
							span: symbol.span.clone(),
						});
					} else {
						path.push(symbol.clone());
					}
					break;
				}
				Reference::InstanceMember {
					object,
					property,
					optional_accessor: _,
				} => {
					path.push(property.clone());
					current_reference = match &object.kind {
						ExprKind::Reference(r) => r,
						_ => return None,
					}
				}
				Reference::TypeMember { type_name, property } => {
					path.push(property.clone());
					type_name.fields.iter().rev().for_each(|f| path.push(f.clone()));
					path.push(type_name.root.clone());
					break;
				}
				// a[b] cannot be a type reference
				Reference::ElementAccess { .. } => return None,
			}
		}

		let root = path.pop().unwrap();
		path.reverse();

		// combine all the spans into a single span
		let start = root.span.start;
		let end = path.last().map(|s| s.span.end).unwrap_or(root.span.end);
		let file_id = root.span.file_id.clone();
		let start_offset = root.span.start_offset;
		let end_offset = path.last().map(|s| s.span.end_offset).unwrap_or(root.span.end_offset);

		Some(UserDefinedType {
			root,
			fields: path,
			span: WingSpan {
				start,
				end,
				file_id,
				start_offset,
				end_offset,
			},
		})
	}

	/// Check if this expression is actually a reference to a type. The parser doesn't distinguish between a `some_expression.field` and `SomeType.field`.
	/// This function checks if the expression is a reference to a user define type and if it is it returns it. If not it returns `None`.
	fn expr_maybe_type(&mut self, expr: &Expr, env: &SymbolEnv) -> Option<UserDefinedType> {
		// TODO: we currently don't handle parenthesized expressions correctly so something like `(MyEnum).A` or `std.(namespace.submodule).A` will return true, is this a problem?
		// https://github.com/winglang/wing/issues/1006

		let base_udt = if let ExprKind::Reference(reference) = &expr.kind {
			self.reference_to_udt(reference)?
		} else {
			return None;
		};

		// rewrite "namespace.foo()" to "namespace.Util.foo()" (e.g. `util.env()`). we do this by
		// looking up the symbol path within the current environment and if it resolves to a namespace,
		// then resolve a class named "Util" within it. This will basically be equivalent to the
		// `foo.Bar.baz()` case (where `baz()`) is a static method of class `Bar`.
		if base_udt.fields.is_empty() {
			let result = env.lookup_nested_str(&base_udt.full_path_str(), Some(self.ctx.current_stmt_idx()));
			if let LookupResult::Found(symbol_kind, _) = result {
				if let SymbolKind::Namespace(_) = symbol_kind {
					let mut new_udt = base_udt.clone();
					new_udt.fields.push(Symbol {
						name: UTIL_CLASS_NAME.to_string(),
						span: base_udt.span.clone(),
					});

					return self
						.resolve_user_defined_type(&new_udt, env, self.ctx.current_stmt_idx())
						.ok()
						.map(|_| new_udt);
				}
			}
		}

		self
			.resolve_user_defined_type(&base_udt, env, self.ctx.current_stmt_idx())
			.ok()
			.map(|_| base_udt)
	}

	fn make_immutable(&mut self, type_: TypeRef) -> TypeRef {
		match *type_ {
			Type::MutArray(inner) => {
				let inner = self.make_immutable(inner);
				self.types.add_type(Type::Array(inner))
			}
			Type::MutJson => self.types.json(),
			Type::MutMap(inner) => {
				let inner = self.make_immutable(inner);
				self.types.add_type(Type::Map(inner))
			}
			Type::MutSet(inner) => {
				let inner = self.make_immutable(inner);
				self.types.add_type(Type::Set(inner))
			}
			Type::Optional(inner) => {
				let inner = self.make_immutable(inner);
				self.types.add_type(Type::Optional(inner))
			}
			_ => type_,
		}
	}

	fn resolve_reference(&mut self, reference: &Reference, env: &mut SymbolEnv) -> (ResolveReferenceResult, Phase) {
		match reference {
			Reference::Identifier(symbol) => {
				let lookup_res = env.lookup_ext_mut(symbol, Some(self.ctx.current_stmt_idx()));
				if let LookupResultMut::Found(var, _) = lookup_res {
					if let Some(var) = var.as_variable_mut() {
						let phase = var.phase;
						self.update_known_inferences(&mut var.type_, &var.name.span);
						(ResolveReferenceResult::Variable(var.clone()), phase)
					} else {
						let err = self.spanned_error_with_var(
							symbol,
							format!("Expected identifier \"{symbol}\" to be a variable, but it's a {var}",),
						);
						(ResolveReferenceResult::Variable(err.0), err.1)
					}
				} else {
					// Give a specific error message if someone tries to write "print" instead of "log"
					if symbol.name == "print" {
						self.spanned_error(symbol, "Unknown symbol \"print\", did you mean to use \"log\"?");
					} else {
						self.type_error(lookup_result_mut_to_type_error(lookup_res, symbol));
					}
					(
						ResolveReferenceResult::Variable(self.make_error_variable_info()),
						Phase::Independent,
					)
				}
			}
			Reference::InstanceMember {
				object,
				property,
				optional_accessor,
			} => {
				// There's a special case where the object is actually a type and the property is either a static member or an enum variant.
				// In this case the type might even be namespaced (recursive nested reference). We need to detect this and transform this
				// reference into a type reference.
				if let Some(user_type_annotation) = self.expr_maybe_type(object, env) {
					// We can't get here twice, we can safely assume that if we're here the `object` part of the reference doesn't have and evaluated type yet.
					// Create a type reference out of this nested reference and call ourselves again
					let new_ref = Reference::TypeMember {
						type_name: user_type_annotation.clone(),
						property: property.clone(),
					};

					// Store this reference for later when we can modify the final AST and replace the original reference with the new one
					self.types.type_expressions.insert(object.id, new_ref.clone());

					return self.resolve_reference(&new_ref, env);
				}

				// Special case: if the object expression is a simple reference to `this` and we're inside the init function then
				// we'll consider all properties as reassignable regardless of whether they're `var`.
				let mut force_reassignable = false;
				if let ExprKind::Reference(Reference::Identifier(symb)) = &object.kind {
					if symb.name == "this" {
						if let LookupResult::Found(kind, info) = env.lookup_ext(&symb, Some(self.ctx.current_stmt_idx())) {
							// `this` reserved symbol should always be a variable
							assert!(matches!(kind, SymbolKind::Variable(_)));
							force_reassignable = info.init;
						}
					}
				}

				let (instance_type, instance_phase) = self.type_check_exp(object, env);

				// If resolving the object's type failed, we can't resolve the property either
				if instance_type.is_unresolved() {
					return (
						ResolveReferenceResult::Variable(self.make_error_variable_info()),
						Phase::Independent,
					);
				}

				let mut property_variable = self.resolve_variable_from_instance_type(instance_type, property, env);

				// Make sure we're not referencing a preflight field on an inflight instance
				let mut property_phase = property_variable.phase;
				if property_phase == Phase::Preflight && instance_phase == Phase::Inflight {
					self.spanned_error_with_annotations(
						property,
						format!("Can't access preflight member \"{property}\" on inflight instance of type \"{instance_type}\"",),
						vec![DiagnosticAnnotation::new("Object phase is in inflight", object)],
					);
					return (
						ResolveReferenceResult::Variable(self.make_error_variable_info()),
						Phase::Independent,
					);
				}

				// Try to resolve phase independent property's actual phase
				property_phase = if property_phase == Phase::Independent {
					// Phase independent properties get the env phase, this makes sure calls to phase independent
					// methods on lifted preflight objects are executed inflight. This is important in the following cases:
					// 1. Strings might be tokens and not evaluated yet. Tokenized strings accessed inflight
					//    must be evaluated in inflight.
					// 2. Methods returning mutable objects need to be called inflight, because we un-mut these objects
					//    on lift, but the use expects the return value to be mutable. Calling them inflight resolves this.
					// 3. Any side effect as a result of the call (non-pure functions) is probably expected to happen inflight.
					//    So generally, we should call phase independent methods inflight.
					if instance_type.is_struct() {
						// Struct fields aren't methods so we can safely leave them phase independent,
						// without this accessing methods on struct fields don't get correctly lift qualified
						instance_phase
					} else {
						env.phase
					}
				} else {
					property_variable.phase
				};

				// Check if the object is an optional type. If it is ensure the use of optional chaining.
				let object_is_option = instance_type.is_option();

				if object_is_option && !optional_accessor {
					self.spanned_error(
						object,
						format!(
							"Property access on optional type \"{}\" requires optional accessor: \"?.\"",
							instance_type
						),
					);
				}

				if force_reassignable {
					property_variable.reassignable = true;
				}

				// If `a?.b.c`, make sure the entire reference is optional
				if *optional_accessor {
					property_variable.type_ = self.types.make_option(property_variable.type_);
				}

				(ResolveReferenceResult::Variable(property_variable), property_phase)
			}
			Reference::TypeMember { type_name, property } => {
				let type_ = self
					.resolve_user_defined_type(type_name, env, self.ctx.current_stmt_idx())
					.unwrap_or_else(|e| self.type_error(e));
				match *type_ {
					Type::Enum(ref e) => {
						if e.values.contains_key(property) {
							(
								ResolveReferenceResult::Variable(VariableInfo {
									name: property.clone(),
									kind: VariableKind::StaticMember,
									type_,
									reassignable: false,
									phase: Phase::Independent,
									access: AccessModifier::Public,
									docs: None,
								}),
								Phase::Independent,
							)
						} else {
							let err = self.spanned_error_with_var(
								property,
								format!("Enum \"{}\" does not contain value \"{}\"", type_, property.name),
							);
							(ResolveReferenceResult::Variable(err.0), err.1)
						}
					}
					Type::Struct(ref s) => {
						const FROM_JSON: &str = "fromJson";
						const TRY_FROM_JSON: &str = "tryFromJson";

						if property.name == FROM_JSON || property.name == TRY_FROM_JSON {
							// we need to validate that only structs with all valid json fields can have a fromJson method
							for (name, field) in s.fields(true) {
								if !field.has_json_representation() {
									self.spanned_error_with_var(
										property,
										format!(
											"Struct \"{}\" contains field \"{}\" which cannot be represented in Json",
											type_, name
										),
									);
									return (
										ResolveReferenceResult::Variable(self.make_error_variable_info()),
										Phase::Independent,
									);
								}
							}
						}

						let new_class = self.hydrate_class_type_arguments(env, lookup_known_type(WINGSDK_STRUCT, env), vec![type_]);
						let v = self.get_property_from_class_like(new_class.as_class().unwrap(), property, true, env);
						(ResolveReferenceResult::Variable(v), Phase::Independent)
					}
					Type::Class(ref c) => {
						let v = self.get_property_from_class_like(c, property, true, env);
						if matches!(v.kind, VariableKind::InstanceMember) {
							let err = self.spanned_error_with_var(
								property,
								format!("Class \"{c}\" contains a member \"{property}\" but it is not static"),
							);
							return (ResolveReferenceResult::Variable(err.0), err.1);
						}
						// If the property is phase independent then resolve its actual phase to the current execution phase
						let phase = if v.phase == Phase::Independent {
							env.phase
						} else {
							v.phase
						};
						(ResolveReferenceResult::Variable(v.clone()), phase)
					}
					_ => {
						let err = self.spanned_error_with_var(property, format!("\"{}\" not a valid reference", reference));
						(ResolveReferenceResult::Variable(err.0), err.1)
					}
				}
			}
			Reference::ElementAccess { object, index } => {
				let (instance_type, instance_phase) = self.type_check_exp(object, env);
				let (index_type, index_phase) = self.type_check_exp(index, env);

				let res = match *instance_type {
					// TODO: it might be possible to look at Type::Json's inner data to give a more specific type
					Type::Json(_) => {
						self.validate_type_in(index_type, &[self.types.number(), self.types.string()], index);
						ResolveReferenceResult::Location(instance_type, self.types.json()) // indexing into a Json object returns a Json object
					}
					Type::MutJson => {
						self.validate_type_in(index_type, &[self.types.number(), self.types.string()], index);
						ResolveReferenceResult::Location(instance_type, self.types.mut_json()) // indexing into a MutJson object returns a MutJson object
					}
					Type::Array(inner_type) | Type::MutArray(inner_type) => {
						self.validate_type(index_type, self.types.number(), index);
						ResolveReferenceResult::Location(instance_type, inner_type)
					}
					Type::Map(inner_type) | Type::MutMap(inner_type) => {
						self.validate_type(index_type, self.types.string(), index);
						ResolveReferenceResult::Location(instance_type, inner_type)
					}
					Type::Anything => ResolveReferenceResult::Location(self.types.anything(), self.types.anything()),
					Type::Unresolved => ResolveReferenceResult::Location(self.types.error(), self.types.error()),
					Type::Inferred(_) => {
						self.spanned_error(object, "Indexing into an inferred type is not supported");
						ResolveReferenceResult::Location(self.types.error(), self.types.error())
					}
					Type::String => {
						self.validate_type(index_type, self.types.number(), index);

						ResolveReferenceResult::Location(instance_type, self.types.string())
					}
					Type::Number
					| Type::Duration
					| Type::Boolean
					| Type::Void
					| Type::Nil
					| Type::Optional(_)
					| Type::Set(_)
					| Type::MutSet(_)
					| Type::Function(_)
					| Type::Class(_)
					| Type::Interface(_)
					| Type::Struct(_)
					| Type::Enum(_) => {
						let err = self.spanned_error_with_var(object, format!("Type \"{}\" is not indexable", instance_type));
						ResolveReferenceResult::Variable(err.0)
					}
				};
				(
					res,
					if index_phase == Phase::Independent && instance_phase == Phase::Preflight {
						// In case of a phase independent index on a preflight instance we can lift the entire expression
						// so use the instance phase. Using combine_phases here would result in the entire expression to be
						// phase independent and then we'll lift only the instance and won't be able to correctly qualify
						// the expression:
						// bucket_arr[0].put(..) // we need to qualify the entire expression with "put"
						instance_phase
					} else {
						combine_phases(index_phase, instance_phase)
					},
				)
			}
		}
	}

	/// Check if the given property on the given type with the given access modifier can be accessed from the current context
	fn resolve_variable_from_instance_type(
		&mut self,
		instance_type: TypeRef,
		property: &Symbol,
		env: &SymbolEnv,
	) -> VariableInfo {
		match *instance_type {
			Type::Optional(t) => self.resolve_variable_from_instance_type(t, property, env),
			Type::Class(ref class) => self.get_property_from_class_like(class, property, false, env),
			Type::Interface(ref interface) => self.get_property_from_class_like(interface, property, false, env),
			Type::Anything => VariableInfo {
				name: property.clone(),
				type_: instance_type,
				reassignable: false,
				phase: env.phase,
				kind: VariableKind::InstanceMember,
				access: AccessModifier::Public,
				docs: None,
			},

			// Lookup wingsdk std types, hydrating generics if necessary
			Type::Array(t) => {
				let new_class = self.hydrate_class_type_arguments(env, lookup_known_type(WINGSDK_ARRAY, env), vec![t]);
				self.get_property_from_class_like(new_class.as_class().unwrap(), property, false, env)
			}
			Type::MutArray(t) => {
				let new_class = self.hydrate_class_type_arguments(env, lookup_known_type(WINGSDK_MUT_ARRAY, env), vec![t]);
				self.get_property_from_class_like(new_class.as_class().unwrap(), property, false, env)
			}
			Type::Set(t) => {
				let new_class = self.hydrate_class_type_arguments(env, lookup_known_type(WINGSDK_SET, env), vec![t]);
				self.get_property_from_class_like(new_class.as_class().unwrap(), property, false, env)
			}
			Type::MutSet(t) => {
				let new_class = self.hydrate_class_type_arguments(env, lookup_known_type(WINGSDK_MUT_SET, env), vec![t]);
				self.get_property_from_class_like(new_class.as_class().unwrap(), property, false, env)
			}
			Type::Map(t) => {
				let new_class = self.hydrate_class_type_arguments(env, lookup_known_type(WINGSDK_MAP, env), vec![t]);
				self.get_property_from_class_like(new_class.as_class().unwrap(), property, false, env)
			}
			Type::MutMap(t) => {
				let new_class = self.hydrate_class_type_arguments(env, lookup_known_type(WINGSDK_MUT_MAP, env), vec![t]);
				self.get_property_from_class_like(new_class.as_class().unwrap(), property, false, env)
			}
			Type::Json(_) => self.get_property_from_class_like(
				lookup_known_type(WINGSDK_JSON, env).as_class().unwrap(),
				property,
				false,
				env,
			),
			Type::MutJson => self.get_property_from_class_like(
				lookup_known_type(WINGSDK_MUT_JSON, env).as_class().unwrap(),
				property,
				false,
				env,
			),
			Type::String => self.get_property_from_class_like(
				lookup_known_type(WINGSDK_STRING, env).as_class().unwrap(),
				property,
				false,
				env,
			),
			Type::Duration => self.get_property_from_class_like(
				lookup_known_type(WINGSDK_DURATION, env).as_class().unwrap(),
				property,
				false,
				env,
			),
			Type::Struct(ref s) => self.get_property_from_class_like(s, property, true, env),
			_ => {
				self
					.spanned_error_with_var(property, "Property not found".to_string())
					.0
			}
		}
	}

	/// Get's the type of an instance variable in a class and the type in which it's defined
	fn get_property_from_class_like(
		&mut self,
		class: &impl ClassLike,
		property: &Symbol,
		allow_static: bool,
		env: &SymbolEnv,
	) -> VariableInfo {
		let lookup_res = class.get_env().lookup_ext(property, None);
		if let LookupResult::Found(field, lookup_info) = lookup_res {
			let var = field.as_variable().expect("Expected property to be a variable");

			// Determine the access type of the property
			// Lookup the property in the class env to find out in which class (perhaps an ancestor) it was defined
			let SymbolEnvKind::Type(property_defined_in) = lookup_info.env.kind else {
				panic!("Expected env to be a type env");
			};
			// Check if the class in which the property is defined is one of the classes we're currently nested in
			let mut private_access = false;
			let mut protected_access = false;
			for current_class in self.ctx.current_class_nesting() {
				let current_class_type = self
					.resolve_user_defined_type(&current_class, env, self.ctx.current_stmt_idx())
					.unwrap();
				private_access = private_access || current_class_type.is_same_type_as(&property_defined_in);
				protected_access =
					protected_access || private_access || current_class_type.is_strict_subtype_of(&property_defined_in);
				if private_access {
					break;
				}
			}

			// Compare the access type with what's allowed
			match var.access {
				AccessModifier::Private => {
					if !private_access {
						report_diagnostic(Diagnostic {
							message: format!("Cannot access private member \"{property}\" of \"{class}\""),
							span: Some(property.span()),
							annotations: vec![DiagnosticAnnotation {
								message: "defined here".to_string(),
								span: lookup_info.span,
							}],
							hints: vec![format!(
								"the definition of \"{property}\" needs a broader access modifier like \"pub\" or \"protected\" to be used outside of \"{class}\"",
							)],
						});
					}
				}
				AccessModifier::Protected => {
					if !protected_access {
						report_diagnostic(Diagnostic {
							message: format!("Cannot access protected member \"{property}\" of \"{class}\""),
							span: Some(property.span()),
							annotations: vec![DiagnosticAnnotation {
								message: "defined here".to_string(),
								span: lookup_info.span,
							}],
							hints: vec![format!(
								"the definition of \"{property}\" needs a broader access modifier like \"pub\" to be used outside of \"{class}\"",
							)],
						});
					}
				}
				AccessModifier::Public => {} // keep this here to make sure we don't add a new access modifier without handling it here
			}

			if let VariableKind::StaticMember = var.kind {
				if allow_static {
					return var.clone();
				}

				self
					.spanned_error_with_var(
						property,
						format!("Cannot access static property \"{property}\" from instance"),
					)
					.0
			} else {
				var.clone()
			}
		} else {
			self.type_error(lookup_result_to_type_error(lookup_res, property));
			self.make_error_variable_info()
		}
	}

	/// Resolves a user defined type (e.g. `Foo.Bar.Baz`) to a type reference
	/// If needed, this method can also resolve types from jsii libraries that have yet to be imported
	fn resolve_user_defined_type(
		&mut self,
		user_defined_type: &UserDefinedType,
		env: &SymbolEnv,
		statement_idx: usize,
	) -> Result<TypeRef, TypeError> {
		// Attempt to resolve the type from the current environment
		let res = resolve_user_defined_type(user_defined_type, env, statement_idx);
		if res.is_ok() {
			return res;
		}

		// If the type is not found, attempt to import it from a jsii library
		import_udt_from_jsii(self.types, self.jsii_types, user_defined_type, &self.jsii_imports);
		resolve_user_defined_type(user_defined_type, env, statement_idx)
	}

	fn extract_parent_class(
		&mut self,
		parent: Option<&UserDefinedType>,
		phase: Phase,
		name: &Symbol,
		env: &mut SymbolEnv,
	) -> (Option<TypeRef>, Option<SymbolEnvRef>) {
		let Some(parent) = parent else {
			if phase == Phase::Preflight {
				// if this is a preflight and we don't have a parent, then we implicitly set it to `std.Resource`
				let t = self.types.resource_base_type();
				let env = t.as_preflight_class().unwrap().env.get_ref();
				return (Some(t), Some(env));
			} else {
				return (None, None);
			}
		};

		let parent_type = self
			.resolve_user_defined_type(parent, env, self.ctx.current_stmt_idx())
			.unwrap_or_else(|e| {
				self.type_error(e);
				self.types.error()
			});

		// bail out if we could not resolve the parent type
		if parent_type.is_unresolved() {
			return (None, None);
		}

		if &parent.root == name && parent.fields.is_empty() {
			self.spanned_error(parent, "Class cannot extend itself".to_string());
			return (None, None);
		}

		if let Some(parent_class) = parent_type.as_class() {
			// Parent class must be either the same phase as the child or, if the child is an inflight class, the parent can be an independent class
			if (parent_class.phase == phase) || (phase == Phase::Inflight && parent_class.phase == Phase::Independent) {
				(Some(parent_type), Some(parent_class.env.get_ref()))
			} else {
				self.spanned_error(
					parent,
					format!(
						"Class \"{}\" is an {} class and cannot extend {} class \"{}\"",
						name, phase, parent_class.phase, parent_class.name
					),
				);
				(None, None)
			}
		} else {
			self.spanned_error(parent, format!("Expected \"{}\" to be a class", parent));
			(None, None)
		}
	}

	fn type_check_lift_statement(&mut self, lift_quals: &ExplicitLift, env: &mut SymbolEnv) {
		// TODO
		// 1. Validate all obj are references to preflight objects
		// 2. Validate all ops are inflight memebers of the objs
		// 3. Disabled qual erros for inner block (in lifting.rs)
		// 4. Type check the inner block

		for qual in lift_quals.qualifications.iter() {
			let (obj_type, obj_phase) = self.type_check_exp(&qual.obj, env);
			// Skip unknown references (diagnotics already emitted in `resolve_reference`)
			if obj_type.is_unresolved() {
				continue;
			}
			// Make sure the object isn't inflight
			if obj_phase == Phase::Inflight {
				self.spanned_error(
					&qual.obj,
					format!("Expected a preflight object, but found {obj_phase} expression instead"),
				);
			}
			// Make sure the object type is a preflight type
			if !obj_type.is_preflight_object_type() {
				self.spanned_error(
					&qual.obj,
					format!("Expected a preflight object type, but found {obj_type} instead"),
				);
				continue;
			}
			// Make sure all the ops are inflight instance members of the object
			for op in qual.ops.iter() {
				let obj_env = obj_type.as_env().expect("a preflight object to have an env");
				match obj_env.lookup(op, None) {
					Some(SymbolKind::Variable(v)) => {
						if v.phase != Phase::Inflight {
							self.spanned_error(
								op,
								format!("Only inflight memebers may qualify the lift. {op} is {}.", v.phase),
							);
						}
						if v.kind != VariableKind::InstanceMember {
							self.spanned_error(
								op,
								"Only instance (non-static) members may qualify the lift".to_string(),
							);
						}
					}
					Some(_) => panic!("expected object envs to only have variables"),
					None => self.spanned_error_with_annotations(
						op,
						format!("Object of type {obj_type} does not have an inflight member named {op}"),
						vec![DiagnosticAnnotation::new(
							"Operation does not exist in this object",
							&qual.obj,
						)],
					),
				}
			}
		}

		// Type check the inner statements
		let scope_env = self.types.add_symbol_env(SymbolEnv::new(
			Some(env.get_ref()),
			SymbolEnvKind::Scope,
			env.phase,
			self.ctx.current_stmt_idx(),
		));
		self.types.set_scope_env(&lift_quals.statements, scope_env);
		self.inner_scopes.push((&lift_quals.statements, self.ctx.clone()));
	}
}

impl VisitorWithContext for TypeChecker<'_> {
	fn ctx(&mut self) -> &mut VisitContext {
		&mut self.ctx
	}
}

/**
 * Given two phases (typically from two sub expressions of an expression) will return a valid phase
 * for the top level expression.
 */
fn combine_phases(phase1: Phase, phase2: Phase) -> Phase {
	match (phase1, phase2) {
		// If any of the expressions are inflight then the result is inflight since
		// the entire expression can only be evaluated in inflight context.
		(Phase::Inflight, _) | (_, Phase::Inflight) => Phase::Inflight,
		// Otherwise we'll treat the expression as phase independent
		// Note: we never result in a preflight expression since we currently prefer
		// to lift the smaller preflight components and evaluate them in inflight context
		_ => Phase::Independent,
	}
}

fn add_parent_members_to_struct_env(
	extends_types: &Vec<TypeRef>,
	name: &Symbol,
	struct_env: &mut SymbolEnv, // TODO: pass the struct_type here and we'll extract the env
) -> Result<(), TypeError> {
	// Add members of all parents to the struct's environment
	for parent_type in extends_types.iter() {
		let parent_struct = if let Some(parent_struct) = parent_type.as_struct() {
			parent_struct
		} else {
			return Err(TypeError {
				message: format!(
					"Type \"{}\" extends \"{}\" which should be a struct",
					name.name, parent_type
				),
				span: name.span.clone(),
				annotations: vec![],
			});
		};
		// Add each member of current parent to the struct's environment (if it wasn't already added by a previous parent)
		for (parent_member_name, parent_member, _) in parent_struct.env.iter(true) {
			let parent_member_var = parent_member
				.as_variable()
				.expect("Expected struct member to be a variable");
			let parent_member_type = parent_member_var.type_;

			if let Some(existing_type) = struct_env.lookup(&parent_member_name.as_str().into(), None) {
				let existing_var = existing_type
					.as_variable()
					.expect("Expected struct member to be a variable");
				let existing_type = existing_var.type_;

				if !existing_type.is_same_type_as(&parent_member_type) {
					return Err(TypeError {
						span: existing_var.name.span.clone(),
						message: format!(
							"Struct \"{}\" extends \"{}\" which introduces a conflicting member \"{}\" ({} != {})",
							name, parent_type, parent_member_name, parent_member_type, existing_type
						),
						annotations: vec![],
					});
				}
			} else {
				let sym = Symbol {
					name: parent_member_name,
					span: parent_member_var.name.span.clone(),
				};
				struct_env.define(
					&sym,
					SymbolKind::make_member_variable(
						sym.clone(),
						parent_member_type,
						false,
						false,
						struct_env.phase,
						AccessModifier::Public,
						parent_member_var.docs.clone(),
					),
					AccessModifier::Public,
					StatementIdx::Top,
				)?;
			}
		}
	}
	Ok(())
}

// TODO: dup code with `add_parent_members_to_struct_env`
fn add_parent_members_to_iface_env(
	extends_types: &Vec<TypeRef>,
	name: &Symbol,
	iface_env: &mut SymbolEnv, // TODO: pass the iface_type here and we'll extract the env
) -> Result<(), TypeError> {
	// Add members of all parents to the interface's environment
	for parent_type in extends_types.iter() {
		let parent_iface = if let Some(parent_iface) = parent_type.as_interface() {
			parent_iface
		} else {
			return Err(TypeError {
				message: format!(
					"Type \"{}\" extends \"{}\" which should be an interface",
					name.name, parent_type
				),
				span: name.span.clone(),
				annotations: vec![],
			});
		};
		// Add each member of current parent to the interface's environment (if it wasn't already added by a previous parent)
		for (parent_member_name, parent_member, _) in parent_iface.env.iter(true) {
			let member_var = parent_member
				.as_variable()
				.expect("Expected interface member to be a variable");
			if let Some(existing_type) = iface_env.lookup(&parent_member_name.as_str().into(), None) {
				let existing_type = existing_type
					.as_variable()
					.expect("Expected interface member to be a variable")
					.type_;
				if !existing_type.is_same_type_as(&member_var.type_) {
					return Err(TypeError {
						message: format!(
							"Interface \"{}\" extends \"{}\" but has a conflicting member \"{}\" ({} != {})",
							name, parent_type, parent_member_name, member_var.type_, existing_type
						),
						span: name.span.clone(),
						annotations: vec![],
					});
				}
			} else {
				let sym = Symbol {
					name: parent_member_name,
					span: name.span.clone(),
				};
				iface_env.define(
					&sym,
					SymbolKind::make_member_variable(
						sym.clone(),
						member_var.type_,
						member_var.reassignable,
						member_var.kind == VariableKind::StaticMember,
						member_var.phase,
						AccessModifier::Public,
						member_var.docs.clone(),
					),
					AccessModifier::Public,
					StatementIdx::Top,
				)?;
			}
		}
	}
	Ok(())
}

#[duplicate_item(
	lookup_result_to_type_error LookupResult;
	[lookup_result_to_type_error] [LookupResult];
	[lookup_result_mut_to_type_error] [LookupResultMut];
)]
fn lookup_result_to_type_error<T>(lookup_result: LookupResult, looked_up_object: &T) -> TypeError
where
	T: Spanned + Display,
{
	match lookup_result {
		LookupResult::NotFound(s, maybe_t) => {
			let message = if let Some(env_type) = maybe_t {
				format!("Member \"{s}\" doesn't exist in \"{env_type}\"")
			} else {
				format!("Unknown symbol \"{s}\"")
			};
			TypeError {
				message,
				span: s.span(),
				annotations: vec![],
			}
		}
		LookupResult::NotPublic(kind, lookup_info) => TypeError {
			message: {
				let access = lookup_info.access.to_string();
				match kind {
					SymbolKind::Type(type_) => {
						if matches!(**type_, Type::Class(_)) {
							format!("Class \"{looked_up_object}\" is {access}")
						} else if matches!(**type_, Type::Interface(_)) {
							format!("Interface \"{looked_up_object}\" is {access}")
						} else if matches!(**type_, Type::Struct(_)) {
							format!("Struct \"{looked_up_object}\" is {access}")
						} else if matches!(**type_, Type::Enum(_)) {
							format!("Enum \"{looked_up_object}\" is {access}")
						} else {
							format!("Symbol \"{looked_up_object}\" is {access}")
						}
					}
					SymbolKind::Variable(_) => format!("Symbol \"{looked_up_object}\" is {access}"),
					SymbolKind::Namespace(_) => format!("namespace \"{looked_up_object}\" is {access}"),
				}
			},
			span: looked_up_object.span(),
			annotations: vec![DiagnosticAnnotation {
				message: "defined here".to_string(),
				span: lookup_info.span,
			}],
		},
		LookupResult::MultipleFound => TypeError {
			message: format!("Ambiguous symbol \"{looked_up_object}\""),
			span: looked_up_object.span(),
			annotations: vec![],
		},
		LookupResult::DefinedLater(span) => TypeError {
			message: format!("Symbol \"{looked_up_object}\" used before being defined"),
			span: looked_up_object.span(),
			annotations: vec![DiagnosticAnnotation {
				message: "defined later here".to_string(),
				span,
			}],
		},
		LookupResult::ExpectedNamespace(ns_name) => TypeError {
			message: format!("Expected \"{ns_name}\" in \"{looked_up_object}\" to be a namespace"),
			span: ns_name.span(),
			annotations: vec![],
		},
		LookupResult::Found(..) => panic!("Expected a lookup error, but found a successful lookup"),
	}
}

/// Resolves a user defined type (e.g. `Foo.Bar.Baz`) to a type reference
pub fn resolve_user_defined_type(
	user_defined_type: &UserDefinedType,
	env: &SymbolEnv,
	statement_idx: usize,
) -> Result<TypeRef, TypeError> {
	resolve_user_defined_type_ref(user_defined_type, env, statement_idx).map(|t| *t)
}

pub fn resolve_user_defined_type_ref<'a>(
	user_defined_type: &'a UserDefinedType,
	env: &'a SymbolEnv,
	statement_idx: usize,
) -> Result<&'a TypeRef, TypeError> {
	// Resolve all types down the fields list and return the last one (which is likely to be a real type and not a namespace)
	let mut nested_name = vec![&user_defined_type.root];
	nested_name.extend(user_defined_type.fields.iter().collect_vec());

	let lookup_result = env.lookup_nested(&nested_name, Some(statement_idx));

	if let LookupResult::Found(symb_kind, _) = lookup_result {
		if let SymbolKind::Type(t) = symb_kind {
			Ok(t)
		} else {
			let symb = nested_name.last().unwrap();
			Err(TypeError {
				message: format!("Expected \"{}\" to be a type but it's a {symb_kind}", symb.name),
				span: symb.span.clone(),
				annotations: vec![],
			})
		}
	} else {
		Err(lookup_result_to_type_error(lookup_result, user_defined_type))
	}
}

pub fn is_udt_struct_type(udt: &UserDefinedType, env: &SymbolEnv) -> bool {
	if let Ok(type_) = resolve_user_defined_type(udt, env, 0) {
		type_.as_struct().is_some()
	} else {
		false
	}
}

pub fn resolve_super_method(method: &Symbol, env: &SymbolEnv, types: &Types) -> Result<(TypeRef, Phase), TypeError> {
	let this_type = env.lookup(&Symbol::global("this"), None);
	if let Some(SymbolKind::Variable(VariableInfo {
		type_,
		kind: VariableKind::Free,
		..
	})) = this_type
	{
		if type_.is_closure() {
			return Err(TypeError {
				message:
					"`super` calls inside inflight closures not supported yet, see: https://github.com/winglang/wing/issues/3474"
						.to_string(),
				span: method.span.clone(),
				annotations: vec![],
			});
		}
		// Get the parent type of "this" (if it's a preflight class that's directly derived from `std.Resource` it's an implicit derive so we'll treat it as if there's no parent)
		let parent_type = type_
			.as_class()
			.expect("Expected \"this\" to be a class")
			.parent
			.filter(|t| !(t.is_preflight_class() && t.is_same_type_as(&types.resource_base_type())));
		if let Some(parent_type) = parent_type {
			if let Some(method_info) = parent_type.as_class().unwrap().get_method(method) {
				Ok((method_info.type_, method_info.phase))
			} else {
				Err(TypeError {
					message: format!(
						"super class \"{}\" does not have a method named \"{}\"",
						parent_type, method
					),
					span: method.span.clone(),
					annotations: vec![],
				})
			}
		} else {
			Err(TypeError {
				message: format!("Cannot call super method because class {} has no parent", type_),
				span: method.span.clone(),
				annotations: vec![],
			})
		}
	} else {
		Err(TypeError {
			message: (if matches!(env.kind, SymbolEnvKind::Function { .. }) {
				"Cannot call super method inside of a static method"
			} else {
				"\"super\" can only be used inside of classes"
			})
			.to_string(),
			span: method.span.clone(),
			annotations: vec![],
		})
	}
}

pub fn import_udt_from_jsii(
	wing_types: &mut Types,
	jsii_types: &TypeSystem,
	user_defined_type: &UserDefinedType,
	jsii_imports: &[JsiiImportSpec],
) {
	for jsii in jsii_imports {
		if jsii.alias.name == user_defined_type.root.name {
			let mut importer = JsiiImporter::new(&jsii, wing_types, jsii_types);

			let mut udt_string = if jsii.assembly_name == WINGSDK_ASSEMBLY_NAME {
				// when importing from the std lib, the "alias" is the submodule
				format!("{}.{}", jsii.assembly_name, jsii.alias.name)
			} else {
				if user_defined_type.fields.is_empty() {
					return;
				}
				jsii.assembly_name.to_string()
			};

			for field in &user_defined_type.fields {
				udt_string.push('.');
				udt_string.push_str(&field.name);
			}

			importer.import_type(&FQN::from(udt_string.as_str()));
		}
	}
}

/// *Hacky* If the given type is from the std namespace, add the implicit `std.` to it.
///
/// This is needed because our builtin types have no API
/// So we have to get the API from the std lib
/// But the std lib sometimes doesn't have the same names as the builtin types
///
/// https://github.com/winglang/wing/issues/1780
pub fn fully_qualify_std_type(type_: &str) -> String {
	// Additionally, this doesn't handle for generics
	let type_ = match type_ {
		"duration" => "Duration",
		"datetime" => "Datetime",
		"regex" => "Regex",
		"str" => "String",
		"num" => "Number",
		"bool" => "Boolean",
		_ => {
			// Check for generics or Json
			let type_ = if let Some((prefix, _)) = type_.split_once(" ") {
				prefix
			} else {
				type_
			};
			let type_ = if let Some((prefix, _)) = type_.split_once("<") {
				prefix
			} else {
				type_
			};
			match type_ {
				"Json" | "MutJson" | "MutArray" | "MutMap" | "MutSet" | "Array" | "Map" | "Set" => type_,
				_ => return type_.to_owned(),
			}
		}
	};

	format!("{WINGSDK_STD_MODULE}.{type_}")
}

/// If the string is known at compile time and should be assumed to exist,
/// then this function will return the type reference. Otherwise, it will panic.
fn lookup_known_type(name: &'static str, env: &SymbolEnv) -> TypeRef {
	env
		.lookup_nested_str(name, None)
		.expect(&format!("Expected known type \"{}\" to be defined", name))
		.0
		.as_type()
		.expect(&format!("Expected known type \"{}\" to be a type", name))
}

#[derive(Debug)]
enum ResolveReferenceResult {
	Variable(VariableInfo),
	Location(TypeRef, TypeRef), // (container type, element type)
}

#[cfg(test)]
mod tests {
	use super::*;

	#[test]
	fn phase_subtyping() {
		// subtyping is reflexive
		assert!(Phase::Independent.is_subtype_of(&Phase::Independent));
		assert!(Phase::Preflight.is_subtype_of(&Phase::Preflight));
		assert!(Phase::Inflight.is_subtype_of(&Phase::Inflight));

		// independent is a subtype of preflight
		assert!(Phase::Independent.is_subtype_of(&Phase::Preflight));
		assert!(!Phase::Preflight.is_subtype_of(&Phase::Independent));

		// independent is a subtype of inflight
		assert!(Phase::Independent.is_subtype_of(&Phase::Inflight));
		assert!(!Phase::Inflight.is_subtype_of(&Phase::Independent));

		// preflight and inflight are not subtypes of each other
		assert!(!Phase::Preflight.is_subtype_of(&Phase::Inflight));
		assert!(!Phase::Inflight.is_subtype_of(&Phase::Preflight));
	}

	fn make_function(params: Vec<FunctionParameter>, ret: TypeRef, phase: Phase) -> Type {
		Type::Function(FunctionSignature {
			this_type: None,
			parameters: params,
			return_type: ret,
			phase,
			js_override: None,
			docs: Docs::default(),
			implicit_scope_param: false,
		})
	}

	#[test]
	fn optional_subtyping() {
		let string = UnsafeRef::<Type>(&Type::String as *const Type);
		let opt_string = UnsafeRef::<Type>(&Type::Optional(string) as *const Type);

		// T is a subtype of T? since T can be used anywhere a T? is expected
		// (but not vice versa)
		assert!(string.is_subtype_of(&opt_string));
		assert!(!opt_string.is_subtype_of(&string));

		// subtyping is reflexive
		assert!(string.is_subtype_of(&string));
		assert!(opt_string.is_subtype_of(&opt_string));
	}

	#[test]
	fn function_subtyping_across_phases() {
		let void = UnsafeRef::<Type>(&Type::Void as *const Type);
		let inflight_fn = make_function(vec![], void, Phase::Inflight);
		let preflight_fn = make_function(vec![], void, Phase::Preflight);

		// functions of different phases are not subtypes of each other
		assert!(!inflight_fn.is_subtype_of(&preflight_fn));
		assert!(!preflight_fn.is_subtype_of(&inflight_fn));

		// subtyping is reflexive
		assert!(inflight_fn.is_subtype_of(&inflight_fn));
		assert!(preflight_fn.is_subtype_of(&preflight_fn));
	}

	#[test]
	fn function_subtyping_incompatible_single_param() {
		let void = UnsafeRef::<Type>(&Type::Void as *const Type);
		let num = UnsafeRef::<Type>(&Type::Number as *const Type);
		let string = UnsafeRef::<Type>(&Type::String as *const Type);
		let num_fn = make_function(
			vec![FunctionParameter {
				typeref: num,
				docs: Docs::default(),
				name: "p1".into(),
				variadic: false,
			}],
			void,
			Phase::Inflight,
		);
		let str_fn = make_function(
			vec![FunctionParameter {
				typeref: string,
				docs: Docs::default(),
				name: "p1".into(),
				variadic: false,
			}],
			void,
			Phase::Inflight,
		);

		// functions of incompatible arguments are not subtypes of each other
		assert!(!num_fn.is_subtype_of(&str_fn));
		assert!(!str_fn.is_subtype_of(&num_fn));
	}

	#[test]
	fn function_subtyping_incompatible_return_type() {
		let void = UnsafeRef::<Type>(&Type::Void as *const Type);
		let num = UnsafeRef::<Type>(&Type::Number as *const Type);
		let string = UnsafeRef::<Type>(&Type::String as *const Type);

		let returns_num = make_function(vec![], num, Phase::Inflight);
		let returns_str = make_function(vec![], string, Phase::Inflight);
		let returns_void = make_function(vec![], void, Phase::Inflight);

		// functions of incompatible return types are not subtypes of each other
		assert!(!returns_num.is_subtype_of(&returns_str));
		assert!(!returns_str.is_subtype_of(&returns_num));

		// functions with specific return types are subtypes of functions with void return type
		assert!(returns_num.is_subtype_of(&returns_void));
		assert!(returns_str.is_subtype_of(&returns_void));
	}

	#[test]
	fn function_subtyping_parameter_contravariance() {
		let void = UnsafeRef::<Type>(&Type::Void);
		let string = UnsafeRef::<Type>(&Type::String);
		let opt_string_type = Type::Optional(string);
		let opt_string = UnsafeRef::<Type>(&opt_string_type);
		let str_fn = make_function(
			vec![FunctionParameter {
				typeref: string,
				docs: Docs::default(),
				name: "p1".into(),
				variadic: false,
			}],
			void,
			Phase::Inflight,
		);
		let opt_str_fn = make_function(
			vec![FunctionParameter {
				typeref: opt_string,
				docs: Docs::default(),
				name: "p1".into(),
				variadic: false,
			}],
			void,
			Phase::Inflight,
		);

		// let x = (s: string) => {};
		// let y = (s: string?) => {};
		// y is a subtype of x because a function that accepts a "string?" can be used
		// in place of a function that accepts a "string", but not vice versa
		assert!(opt_str_fn.is_subtype_of(&str_fn));
		assert!(!str_fn.is_subtype_of(&opt_str_fn));
	}

	#[test]
	fn any_is_optional() {
		let any = UnsafeRef::<Type>(&Type::Anything);
		assert!(any.is_option());
	}
}<|MERGE_RESOLUTION|>--- conflicted
+++ resolved
@@ -7,13 +7,8 @@
 pub(crate) mod type_reference_transform;
 
 use crate::ast::{
-<<<<<<< HEAD
-	self, AccessModifier, ArgListId, AssignmentKind, BringSource, CalleeKind, ClassField, ExplicitLift, ExprId,
-	FunctionDefinition, IfLet, New, TypeAnnotationKind,
-=======
 	self, AccessModifier, ArgListId, AssignmentKind, BringSource, CalleeKind, ClassField, ExprId, FunctionDefinition,
 	IfLet, Intrinsic, New, TypeAnnotationKind,
->>>>>>> ac617667
 };
 use crate::ast::{
 	ArgList, BinaryOperator, Class as AstClass, Elifs, Enum as AstEnum, Expr, ExprKind, FunctionBody,
