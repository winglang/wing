--- conflicted
+++ resolved
@@ -2359,11 +2359,7 @@
 					}
 					match struct_env.define(
 						&field.name,
-<<<<<<< HEAD
 						SymbolKind::make_variable(field_type, false, false, field.phase),
-=======
-						SymbolKind::make_instance_variable(field_type, false, field.phase),
->>>>>>> 39f9e49e
 						StatementIdx::Top,
 					) {
 						Err(type_error) => {
@@ -3074,11 +3070,7 @@
 						name: parent_member_name,
 						span: name.span.clone(),
 					},
-<<<<<<< HEAD
 					SymbolKind::make_variable(member_type, false, false, struct_env.phase),
-=======
-					SymbolKind::make_instance_variable(member_type, false, struct_env.phase),
->>>>>>> 39f9e49e
 					StatementIdx::Top,
 				)?;
 			}
