mod class_fields_init;
mod inference_visitor;
pub(crate) mod jsii_importer;
pub mod lifts;
pub mod symbol_env;

use crate::ast::{
	self, AccessModifier, AssignmentKind, BringSource, CalleeKind, ClassField, ExprId, FunctionDefinition, IfLet,
	NewExpr, TypeAnnotationKind,
};
use crate::ast::{
	ArgList, BinaryOperator, Class as AstClass, Expr, ExprKind, FunctionBody, FunctionParameter as AstFunctionParameter,
	Interface as AstInterface, InterpolatedStringPart, Literal, Phase, Reference, Scope, Spanned, Stmt, StmtKind, Symbol,
	TypeAnnotation, UnaryOperator, UserDefinedType,
};
use crate::comp_ctx::{CompilationContext, CompilationPhase};
use crate::diagnostic::{report_diagnostic, Diagnostic, TypeError, WingSpan};
use crate::docs::Docs;
use crate::file_graph::FileGraph;
use crate::type_check::symbol_env::SymbolEnvKind;
use crate::visit_context::{VisitContext, VisitorWithContext};
use crate::visit_types::{VisitType, VisitTypeMut};
use crate::{
	dbg_panic, debug, GLOBAL_SYMBOLS, UTIL_CLASS_NAME, WINGSDK_ARRAY, WINGSDK_ASSEMBLY_NAME, WINGSDK_BRINGABLE_MODULES,
	WINGSDK_DURATION, WINGSDK_JSON, WINGSDK_MAP, WINGSDK_MUT_ARRAY, WINGSDK_MUT_JSON, WINGSDK_MUT_MAP, WINGSDK_MUT_SET,
	WINGSDK_RESOURCE, WINGSDK_SET, WINGSDK_STD_MODULE, WINGSDK_STRING, WINGSDK_STRUCT,
};
use camino::{Utf8Path, Utf8PathBuf};
use derivative::Derivative;
use duplicate::duplicate_item;
use indexmap::{IndexMap, IndexSet};
use itertools::{izip, Itertools};
use jsii_importer::JsiiImporter;

use std::collections::{HashMap, HashSet};
use std::fmt::{Debug, Display};
use std::iter::FilterMap;
use symbol_env::{StatementIdx, SymbolEnv};
use wingii::fqn::FQN;
use wingii::type_system::TypeSystem;

use self::class_fields_init::VisitClassInit;
use self::inference_visitor::InferenceVisitor;
use self::jsii_importer::JsiiImportSpec;
use self::lifts::Lifts;
use self::symbol_env::{LookupResult, LookupResultMut, SymbolEnvIter, SymbolEnvRef};

pub struct UnsafeRef<T>(*const T);
impl<T> Clone for UnsafeRef<T> {
	fn clone(&self) -> Self {
		Self(self.0)
	}
}

impl<T> Copy for UnsafeRef<T> {}

impl<T> std::ops::Deref for UnsafeRef<T> {
	type Target = T;
	fn deref(&self) -> &Self::Target {
		unsafe { &*self.0 }
	}
}

impl<T> std::ops::DerefMut for UnsafeRef<T> {
	fn deref_mut(&mut self) -> &mut Self::Target {
		unsafe { &mut *(self.0 as *mut T) }
	}
}

impl<T> Display for UnsafeRef<T>
where
	T: Display,
{
	fn fmt(&self, f: &mut std::fmt::Formatter<'_>) -> std::fmt::Result {
		let t: &T = self;
		write!(f, "{}", t)
	}
}

pub type TypeRef = UnsafeRef<Type>;

#[derive(Debug)]
pub enum SymbolKind {
	Type(TypeRef), // TODO: <- deprecated since we treat types as a VeriableInfo of kind VariableKind::Type
	Variable(VariableInfo),
	Namespace(NamespaceRef),
}

#[derive(Debug, Clone)]
pub enum VariableKind {
	/// a free variable not associated with a specific type
	Free,

	/// an instance member (either of classes or of structs)
	InstanceMember,

	/// a class member (or an enum member)
	StaticMember,

	/// an error placeholder
	Error,
}

/// Information about a variable in the environment
#[derive(Debug, Clone)]
pub struct VariableInfo {
	/// The name of the variable
	pub name: Symbol,
	/// Type of the variable
	pub type_: TypeRef,
	/// Can the variable be reassigned? (only applies to variables and fields)
	pub reassignable: bool,
	/// The phase in which this variable exists
	pub phase: Phase,
	/// The kind of variable
	pub kind: VariableKind,
	/// Access rules for this variable (only applies to methods and fields)
	pub access_modifier: AccessModifier,

	pub docs: Option<Docs>,
}

impl SymbolKind {
	#[allow(clippy::too_many_arguments)] // TODO: refactor this
	pub fn make_member_variable(
		name: Symbol,
		type_: TypeRef,
		reassignable: bool,
		is_static: bool,
		phase: Phase,
		access_modifier: AccessModifier,
		docs: Option<Docs>,
	) -> Self {
		SymbolKind::Variable(VariableInfo {
			name,
			type_,
			reassignable,
			phase,
			kind: if is_static {
				VariableKind::StaticMember
			} else {
				VariableKind::InstanceMember
			},
			access_modifier,
			docs,
		})
	}

	pub fn make_free_variable(name: Symbol, type_: TypeRef, reassignable: bool, phase: Phase) -> Self {
		SymbolKind::Variable(VariableInfo {
			name,
			type_,
			reassignable,
			phase,
			kind: VariableKind::Free,
			access_modifier: AccessModifier::Public,
			docs: None,
		})
	}

	pub fn as_variable(&self) -> Option<&VariableInfo> {
		match self {
			SymbolKind::Variable(t) => Some(t),
			_ => None,
		}
	}

	pub fn as_variable_mut(&mut self) -> Option<&mut VariableInfo> {
		match self {
			SymbolKind::Variable(t) => Some(t),
			_ => None,
		}
	}

	pub fn as_namespace_ref(&self) -> Option<NamespaceRef> {
		match self {
			SymbolKind::Namespace(ns) => Some(*ns),
			_ => None,
		}
	}

	fn as_namespace(&self) -> Option<&Namespace> {
		match self {
			SymbolKind::Namespace(ns) => Some(ns),
			_ => None,
		}
	}

	fn as_namespace_mut(&mut self) -> Option<&mut Namespace> {
		match self {
			SymbolKind::Namespace(ref mut ns) => Some(ns),
			_ => None,
		}
	}

	pub fn as_type(&self) -> Option<TypeRef> {
		match &self {
			SymbolKind::Type(t) => Some(*t),
			_ => None,
		}
	}
}

#[derive(Debug)]
pub enum Type {
	Anything,
	Number,
	String,
	Duration,
	Boolean,
	Void,
	/// Immutable Json literals may store extra information about their known data
	Json(Option<JsonData>),
	MutJson,
	Nil,
	Unresolved,
	/// A type that is inferred from the context.
	/// The usize is a unique identifier for the inference
	Inferred(InferenceId),
	Optional(TypeRef),
	Array(TypeRef),
	MutArray(TypeRef),
	Map(TypeRef),
	MutMap(TypeRef),
	Set(TypeRef),
	MutSet(TypeRef),
	Function(FunctionSignature),
	Class(Class),
	Interface(Interface),
	Struct(Struct),
	Enum(Enum),
}

pub const CLASS_INIT_NAME: &'static str = "init";
pub const CLASS_INFLIGHT_INIT_NAME: &'static str = "$inflight_init";

pub const CLOSURE_CLASS_HANDLE_METHOD: &'static str = "handle";

#[derive(Debug)]
pub enum JsonDataKind {
	Type(SpannedTypeInfo),
	Fields(IndexMap<Symbol, SpannedTypeInfo>),
	List(Vec<SpannedTypeInfo>),
}

#[derive(Debug)]
pub struct JsonData {
	pub expression_id: ExprId,
	pub kind: JsonDataKind,
}

#[derive(Debug)]
pub struct SpannedTypeInfo {
	pub type_: TypeRef,
	pub span: WingSpan,
}

impl Display for SpannedTypeInfo {
	fn fmt(&self, f: &mut std::fmt::Formatter<'_>) -> std::fmt::Result {
		write!(f, "{}", self.type_)
	}
}

#[derive(Derivative)]
#[derivative(Debug)]
pub struct Namespace {
	pub name: String,

	#[derivative(Debug = "ignore")]
	pub envs: Vec<SymbolEnvRef>,

	// Indicate whether all the types in this namespace have been loaded, this is part of our
	// lazy loading mechanism and is used by the lsp's autocomplete in case we need to load
	// the types after initial compilation.
	#[derivative(Debug = "ignore")]
	pub loaded: bool,

	/// Where we can resolve this namespace from
	pub module_path: ResolveSource,
}

#[derive(Debug)]
pub enum ResolveSource {
	/// A wing file within the source tree for this compilation.
	WingFile,
	/// External JSII module. This string will be the spec of the module, either a path or a npm package name.
	ExternalModule(String),
}

pub type NamespaceRef = UnsafeRef<Namespace>;

impl Debug for NamespaceRef {
	fn fmt(&self, f: &mut std::fmt::Formatter<'_>) -> std::fmt::Result {
		write!(f, "{:?}", &**self)
	}
}

#[derive(Derivative)]
#[derivative(Debug)]
pub struct Class {
	pub name: Symbol,
	pub parent: Option<TypeRef>,  // Must be a Type::Class type
	pub implements: Vec<TypeRef>, // Must be a Type::Interface type
	#[derivative(Debug = "ignore")]
	pub env: SymbolEnv,
	pub fqn: Option<String>,
	pub is_abstract: bool,
	pub type_parameters: Option<Vec<TypeRef>>,
	pub phase: Phase,
	pub docs: Docs,
	pub lifts: Option<Lifts>,

	// Preflight classes are CDK Constructs which means they have a scope and id as their first arguments
	// this is natively supported by wing using the `as` `in` keywords. However theoretically it is possible
	// to have a construct which does not have these arguments, in which case we can't use the `as` `in` keywords
	// and instead the user will need to pass the relevant args to the class's init method.
	pub std_construct_args: bool,
}
impl Class {
	pub(crate) fn set_lifts(&mut self, lifts: Lifts) {
		self.lifts = Some(lifts);
	}

	/// Returns the type of the "handle" method of a closure class or `None` if this is not a closure
	/// class.
	pub fn get_closure_method(&self) -> Option<TypeRef> {
		self
			.methods(true)
			.find(|(name, type_)| name == CLOSURE_CLASS_HANDLE_METHOD && type_.is_inflight_function())
			.map(|(_, t)| t)
	}
}

#[derive(Derivative)]
#[derivative(Debug)]
pub struct Interface {
	pub name: Symbol,
	pub docs: Docs,
	pub extends: Vec<TypeRef>, // Must be a Type::Interface type
	#[derivative(Debug = "ignore")]
	pub env: SymbolEnv,
}

impl Interface {
	fn is_resource(&self) -> bool {
		// TODO: This should check that the interface extends `IResource` from
		// the SDK, not just any interface with the name `IResource`
		// https://github.com/winglang/wing/issues/2098
		self.name.name == "IResource"
			|| self.extends.iter().any(|i| {
				i.as_interface()
					.expect("Interface extends a type that isn't an interface")
					.name
					.name == "IResource"
			})
	}
}

impl Display for Interface {
	fn fmt(&self, f: &mut std::fmt::Formatter<'_>) -> std::fmt::Result {
		if let LookupResult::Found(method, _) = self.get_env().lookup_ext(&CLOSURE_CLASS_HANDLE_METHOD.into(), None) {
			let method = method.as_variable().unwrap();
			if method.phase == Phase::Inflight {
				write!(f, "{}", method.type_) // show signature of inflight closure
			} else {
				write!(f, "{}", self.name.name)
			}
		} else {
			write!(f, "{}", self.name.name)
		}
	}
}

type ClassLikeIterator<'a> =
	FilterMap<SymbolEnvIter<'a>, fn(<SymbolEnvIter as Iterator>::Item) -> Option<(String, TypeRef)>>;

pub trait ClassLike: Display {
	fn get_env(&self) -> &SymbolEnv;

	fn methods(&self, with_ancestry: bool) -> ClassLikeIterator<'_> {
		self.get_env().iter(with_ancestry).filter_map(|(s, t, ..)| {
			t.as_variable()
				.unwrap()
				.type_
				.as_function_sig()
				.map(|_| (s.clone(), t.as_variable().unwrap().type_))
		})
	}

	fn fields(&self, with_ancestry: bool) -> ClassLikeIterator<'_> {
		self.get_env().iter(with_ancestry).filter_map(|(s, t, ..)| {
			if t.as_variable().unwrap().type_.as_function_sig().is_none() {
				Some((s, t.as_variable().unwrap().type_))
			} else {
				None
			}
		})
	}

	fn get_method(&self, name: &Symbol) -> Option<&VariableInfo> {
		let v = self
			.get_env()
			.lookup_ext(name, None)
			.ok()?
			.0
			.as_variable()
			.expect("class env should only contain variables");
		if v.type_.is_closure() {
			Some(v)
		} else {
			None
		}
	}

	fn get_field(&self, name: &Symbol) -> Option<&VariableInfo> {
		let v = self
			.get_env()
			.lookup_ext(name, None)
			.ok()?
			.0
			.as_variable()
			.expect("class env should only contain variables");
		if !v.type_.is_closure() {
			Some(v)
		} else {
			None
		}
	}
}

impl ClassLike for Interface {
	fn get_env(&self) -> &SymbolEnv {
		&self.env
	}
}

impl ClassLike for Class {
	fn get_env(&self) -> &SymbolEnv {
		&self.env
	}
}

impl ClassLike for Struct {
	fn get_env(&self) -> &SymbolEnv {
		&self.env
	}
}

/// Intermediate struct for storing the evaluated types of arguments in a function call or constructor call.
pub struct ArgListTypes {
	pub pos_args: Vec<TypeRef>,
	pub named_args: IndexMap<Symbol, SpannedTypeInfo>,
}

#[derive(Derivative)]
#[derivative(Debug)]
pub struct Struct {
	pub name: Symbol,
	pub docs: Docs,
	pub extends: Vec<TypeRef>, // Must be a Type::Struct type
	#[derivative(Debug = "ignore")]
	pub env: SymbolEnv,
}

impl Display for Struct {
	fn fmt(&self, f: &mut std::fmt::Formatter<'_>) -> std::fmt::Result {
		write!(f, "{}", self.name.name)
	}
}

#[derive(Debug)]
pub struct Enum {
	pub name: Symbol,
	pub docs: Docs,
	pub values: IndexSet<Symbol>,
}

#[derive(Debug)]
pub struct EnumInstance {
	pub enum_name: TypeRef,
	pub enum_value: Symbol,
}

trait Subtype {
	/// Returns true if `self` is a subtype of `other`.
	///
	/// For example, `str` is a subtype of `str`, `str` is a subtype of
	/// `anything`, `str` is a subtype of `Json`, `str` is not a subtype of
	/// `num`, and `str` is not a subtype of `void`.
	///
	/// Subtype is a partial order, so if a.is_subtype_of(b) is false, it does
	/// not imply that b.is_subtype_of(a) is true. It is also reflexive, so
	/// a.is_subtype_of(a) is always true.
	///
	/// TODO: change return type to allow additional subtyping information to be
	/// returned, for better error messages when one type isn't the subtype of another.
	fn is_subtype_of(&self, other: &Self) -> bool;

	fn is_same_type_as(&self, other: &Self) -> bool {
		self.is_subtype_of(other) && other.is_subtype_of(self)
	}

	fn is_strict_subtype_of(&self, other: &Self) -> bool {
		self.is_subtype_of(other) && !other.is_subtype_of(self)
	}
}

impl Subtype for Phase {
	fn is_subtype_of(&self, other: &Self) -> bool {
		// We model phase subtyping as if the independent phase is an
		// intersection type of preflight and inflight. This means that
		// independent = preflight & inflight.
		//
		// This means the following pseudocode is valid:
		// > let x: preflight fn = <phase-independent function>;
		// (a phase-independent function is a subtype of a preflight function)
		//
		// But the following pseudocode is not valid:
		// > let x: independent fn = <preflight function>;
		// (a preflight function is not a subtype of an inflight function)
		if self == &Phase::Independent {
			true
		} else {
			self == other
		}
	}
}

impl Subtype for Type {
	fn is_subtype_of(&self, other: &Self) -> bool {
		// If references are the same this is the same type, if not then compare content
		if std::ptr::eq(self, other) {
			return true;
		}
		match (self, other) {
			(Self::Anything, _) | (_, Self::Anything) => {
				// TODO: Hack to make anything's compatible with all other types, specifically useful for handling core.Inflight handlers
				true
			}
			(Self::Inferred(my_n), other) | (other, Self::Inferred(my_n)) => {
				if let Self::Inferred(other_n) = other {
					my_n == other_n
				} else {
					true
				}
			}
			(Self::Function(l0), Self::Interface(r0)) => {
				// TODO: Hack to make functions compatible with interfaces
				// Remove this after https://github.com/winglang/wing/issues/1448

				// First check that the function is in the inflight phase
				if l0.phase != Phase::Inflight {
					return false;
				}

				// Next, compare the function to a method on the interface named "handle" if it exists
				if let Some((method, _)) = r0.get_env().lookup_ext(&CLOSURE_CLASS_HANDLE_METHOD.into(), None).ok() {
					let method = method.as_variable().unwrap();
					if method.phase != Phase::Inflight {
						return false;
					}

					return self.is_subtype_of(&*method.type_);
				}

				false
			}
			(Self::Function(l0), Self::Function(r0)) => {
				if !l0.phase.is_subtype_of(&r0.phase) {
					return false;
				}

				// If the return types are not subtypes of each other, then this is not a subtype
				// exception: if function type we are assigning to returns void, then any return type is ok
				if !l0.return_type.is_subtype_of(&r0.return_type) && !(r0.return_type.is_void()) {
					return false;
				}

				// In this section, we check if the parameter types are not subtypes of each other, then this is not a subtype.

				// Check that this function has at most as many required parameters as the other function requires
				// if it doesn't, we know it's not a subtype
				if l0.min_parameters() > r0.min_parameters() {
					return false;
				}

				let lparams = l0.parameters.iter();
				let rparams = r0.parameters.iter();

				for (l, r) in lparams.zip(rparams) {
					// parameter types are contravariant, which means even if Cat is a subtype of Animal,
					// (Cat) => void is not a subtype of (Animal) => void
					// but (Animal) => void is a subtype of (Cat) => void
					// see https://en.wikipedia.org/wiki/Covariance_and_contravariance_(computer_science)
					if !r.typeref.is_subtype_of(&l.typeref) {
						return false;
					}
				}
				true
			}
			(Self::Class(l0), Self::Class(_)) => {
				// If we extend from `other` then I'm a subtype of it (inheritance)
				if let Some(parent) = l0.parent.as_ref() {
					let parent_type: &Type = parent;
					return parent_type.is_subtype_of(other);
				}
				false
			}
			(Self::Interface(l0), Self::Interface(_)) => {
				// If we extend from `other` then I'm a subtype of it (inheritance)
				l0.extends.iter().any(|parent| {
					let parent_type: &Type = parent;
					parent_type.is_subtype_of(other)
				})
			}
			(Self::Class(class), Self::Interface(iface)) => {
				// If a resource implements the interface then it's a subtype of it (nominal typing)
				let implements_iface = class.implements.iter().any(|parent| {
					let parent_type: &Type = parent;
					parent_type.is_subtype_of(other)
				});

				let base_class_implements_iface = if let Some(base_class) = &class.parent {
					let base_class_type: &Type = base_class;
					base_class_type.is_subtype_of(other)
				} else {
					false
				};

				if implements_iface || base_class_implements_iface {
					return true;
				}

				// To support flexible inflight closures, we say that any class with an inflight method
				// named "handle" is a subtype of any single-method interface with a matching "handle"
				// method type (aka "closure classes").

				// First, check if there is exactly one inflight method in the interface
				let mut inflight_methods = iface
					.methods(true)
					.filter(|(_name, type_)| type_.is_inflight_function());
				let handler_method = inflight_methods.next();
				if handler_method.is_none() || inflight_methods.next().is_some() {
					return false;
				}

				// Next, check that the method's name is "handle"
				let (handler_method_name, handler_method_type) = handler_method.unwrap();
				if handler_method_name != CLOSURE_CLASS_HANDLE_METHOD {
					return false;
				}

				// Then get the type of the resource's "handle" method if it has one
				let res_handle_type = if let Some(method) = class.get_method(&CLOSURE_CLASS_HANDLE_METHOD.into()) {
					if method.type_.is_inflight_function() {
						method.type_
					} else {
						return false;
					}
				} else {
					return false;
				};

				// Finally check if they're subtypes
				res_handle_type.is_subtype_of(&handler_method_type)
			}
			(Self::Class(res), Self::Function(_)) => {
				// To support flexible inflight closures, we say that any
				// preflight class with an inflight method named "handle" is a subtype of
				// any matching inflight type.

				// Get the type of the resource's "handle" method if it has one
				let res_handle_type = if let Some(method) = res.get_method(&CLOSURE_CLASS_HANDLE_METHOD.into()) {
					if method.type_.is_inflight_function() {
						method.type_
					} else {
						return false;
					}
				} else {
					return false;
				};

				// Finally check if they're subtypes
				(*res_handle_type).is_subtype_of(other)
			}
			(_, Self::Interface(_)) => {
				// TODO - for now only resources can implement interfaces
				// https://github.com/winglang/wing/issues/2111
				false
			}
			(Self::Struct(l0), Self::Struct(_)) => {
				// If we extend from `other` then I'm a subtype of it (inheritance)
				for parent in l0.extends.iter() {
					let parent_type: &Type = parent;
					if parent_type.is_subtype_of(other) {
						return true;
					}
				}
				false
			}
			(Self::Array(l0), Self::Array(r0)) => {
				// An Array type is a subtype of another Array type if the value type is a subtype of the other value type
				let l: &Type = l0;
				let r: &Type = r0;
				l.is_subtype_of(r)
			}
			(Self::MutArray(l0), Self::MutArray(r0)) => {
				// An Array type is a subtype of another Array type if the value type is a subtype of the other value type
				let l: &Type = l0;
				let r: &Type = r0;
				l.is_subtype_of(r)
			}
			(Self::Map(l0), Self::Map(r0)) => {
				// A Map type is a subtype of another Map type if the value type is a subtype of the other value type
				let l: &Type = l0;
				let r: &Type = r0;
				l.is_subtype_of(r)
			}
			(Self::MutMap(l0), Self::MutMap(r0)) => {
				// A Map type is a subtype of another Map type if the value type is a subtype of the other value type
				let l: &Type = l0;
				let r: &Type = r0;
				l.is_subtype_of(r)
			}
			(Self::Set(l0), Self::Set(r0)) => {
				// A Set type is a subtype of another Set type if the value type is a subtype of the other value type
				let l: &Type = l0;
				let r: &Type = r0;
				l.is_subtype_of(r)
			}
			(Self::MutSet(l0), Self::MutSet(r0)) => {
				// A Set type is a subtype of another Set type if the value type is a subtype of the other value type
				let l: &Type = l0;
				let r: &Type = r0;
				l.is_subtype_of(r)
			}
			(Self::Enum(e0), Self::Enum(e1)) => {
				// An enum type is a subtype of another Enum type only if they are the exact same
				e0.name == e1.name
			}
			(Self::Optional(l0), Self::Optional(r0)) => {
				// An Optional type is a subtype of another Optional type if the value type is a subtype of the other value type
				let l: &Type = l0;
				let r: &Type = r0;
				l.is_subtype_of(r)
			}
			(Self::Nil, Self::Optional(_)) => {
				// Nil is a subtype of Optional<T> for any T
				true
			}
			(_, Self::Optional(r0)) => {
				// A non-Optional type is a subtype of an Optional type if the non-optional's type is a subtype of the value type
				// e.g. `String` is a subtype of `Optional<String>`
				let r: &Type = r0;
				self.is_subtype_of(r)
			}
			(Self::Number, Self::Number) => true,
			(Self::String, Self::String) => true,
			(Self::Boolean, Self::Boolean) => true,
			(Self::Duration, Self::Duration) => true,
			(Self::Void, Self::Void) => true,
			_ => false,
		}
	}
}

#[derive(Clone, Debug)]
pub struct FunctionParameter {
	pub name: String,
	pub typeref: TypeRef,
	pub docs: Docs,
	pub variadic: bool,
}

#[derive(Clone, Debug)]
pub struct FunctionSignature {
	/// The type of "this" inside the function, if any. This should be None for
	/// static or anonymous functions.
	pub this_type: Option<TypeRef>,
	pub parameters: Vec<FunctionParameter>,
	pub return_type: TypeRef,
	pub phase: Phase,
	/// During jsify, calls to this function will be replaced with this string
	/// In JSII imports, this is denoted by the `@macro` attribute
	/// This string may contain special tokens:
	/// - `$self$`: The expression on which this function was called
	/// - `$args$`: the arguments passed to this function call
	/// - `$args_text$`: the original source text of the arguments passed to this function call, escaped
	pub js_override: Option<String>,
	pub docs: Docs,
}

impl FunctionSignature {
	/// Returns the minimum number of parameters that need to be passed to this function.
	fn min_parameters(&self) -> usize {
		// Count number of optional parameters from the end of the constructor's params
		// Allow arg_list to be missing up to that number of option (or any) values to try and make the number of arguments match
		let num_optionals = self
			.parameters
			.iter()
			.rev()
			// TODO - as a hack we treat `anything` arguments like optionals so that () => {} can be a subtype of (any) => {}
			.take_while(|arg| {
				arg.typeref.is_option()
					|| arg.typeref.is_struct()
					|| arg.typeref.is_anything()
					|| arg.typeref.is_inferred()
					|| arg.variadic
			})
			.count();

		self.parameters.len() - num_optionals
	}
}

impl PartialEq for FunctionSignature {
	fn eq(&self, other: &Self) -> bool {
		self
			.parameters
			.iter()
			.zip(other.parameters.iter())
			.all(|(x, y)| x.typeref.is_same_type_as(&y.typeref))
			&& self.return_type.is_same_type_as(&other.return_type)
			&& self.phase == other.phase
	}
}

impl Display for SymbolKind {
	fn fmt(&self, f: &mut std::fmt::Formatter<'_>) -> std::fmt::Result {
		match self {
			SymbolKind::Type(_) => write!(f, "type"),
			SymbolKind::Variable(_) => write!(f, "variable"),
			SymbolKind::Namespace(_) => write!(f, "namespace"),
		}
	}
}

impl Display for Class {
	fn fmt(&self, f: &mut std::fmt::Formatter<'_>) -> std::fmt::Result {
		if let Some(closure) = self.get_closure_method() {
			std::fmt::Display::fmt(&closure, f)
		} else {
			write!(f, "{}", self.name.name)
		}
	}
}

impl Display for Type {
	fn fmt(&self, f: &mut std::fmt::Formatter<'_>) -> std::fmt::Result {
		match self {
			Type::Anything => write!(f, "any"),
			Type::Number => write!(f, "num"),
			Type::String => write!(f, "str"),
			Type::Duration => write!(f, "duration"),
			Type::Boolean => write!(f, "bool"),
			Type::Void => write!(f, "void"),
			Type::Json(_) => write!(f, "Json"),
			Type::MutJson => write!(f, "MutJson"),
			Type::Nil => write!(f, "nil"),
			Type::Unresolved => write!(f, "unresolved"),
			Type::Inferred(_) => write!(f, "unknown"),
			Type::Optional(v) => write!(f, "{}?", v),
			Type::Function(sig) => write!(f, "{}", sig),
			Type::Class(class) => write!(f, "{}", class),

			Type::Interface(iface) => write!(f, "{}", iface),
			Type::Struct(s) => write!(f, "{}", s.name.name),
			Type::Array(v) => write!(f, "Array<{v}>"),
			Type::MutArray(v) => write!(f, "MutArray<{}>", v),
			Type::Map(v) => write!(f, "Map<{}>", v),
			Type::MutMap(v) => write!(f, "MutMap<{}>", v),
			Type::Set(v) => write!(f, "Set<{}>", v),
			Type::MutSet(v) => write!(f, "MutSet<{}>", v),
			Type::Enum(s) => write!(f, "{}", s.name.name),
		}
	}
}

impl Display for FunctionSignature {
	fn fmt(&self, f: &mut std::fmt::Formatter<'_>) -> std::fmt::Result {
		let phase_str = match self.phase {
			Phase::Inflight => "inflight ",
			Phase::Preflight => "preflight ",
			Phase::Independent => "",
		};
		let params_str = self
			.parameters
			.iter()
			.map(|a| {
				if a.name.is_empty() {
					format!("{}", a.typeref)
				} else {
					format!("{}: {}", a.name, a.typeref)
				}
			})
			.collect::<Vec<String>>()
			.join(", ");

		let ret_type_str = self.return_type.to_string();
		write!(f, "{phase_str}({params_str}): {ret_type_str}")
	}
}

// TODO Allows for use in async runtime
// TODO either avoid shared memory or use Arc<Mutex<...>> instead
unsafe impl Send for TypeRef {}

impl TypeRef {
	pub fn as_preflight_class(&self) -> Option<&Class> {
		if let Type::Class(ref class) = **self {
			if class.phase == Phase::Preflight {
				return Some(class);
			}
		}

		None
	}

	pub fn as_class_mut(&mut self) -> Option<&mut Class> {
		match **self {
			Type::Class(ref mut class) => Some(class),
			_ => None,
		}
	}

	pub fn as_class(&self) -> Option<&Class> {
		if let Type::Class(ref class) = **self {
			return Some(class);
		}

		None
	}

	pub fn as_struct(&self) -> Option<&Struct> {
		if let Type::Struct(ref s) = **self {
			Some(s)
		} else {
			None
		}
	}

	pub fn as_mut_struct(&mut self) -> Option<&mut Struct> {
		if let Type::Struct(ref mut st) = **self {
			Some(st)
		} else {
			None
		}
	}

	pub fn as_interface(&self) -> Option<&Interface> {
		if let Type::Interface(ref iface) = **self {
			Some(iface)
		} else {
			None
		}
	}
	fn as_mut_interface(&mut self) -> Option<&mut Interface> {
		if let Type::Interface(ref mut iface) = **self {
			Some(iface)
		} else {
			None
		}
	}

	pub fn maybe_unwrap_option(&self) -> &Self {
		if let Type::Optional(ref t) = **self {
			t
		} else {
			self
		}
	}

	pub fn as_function_sig(&self) -> Option<&FunctionSignature> {
		if let Type::Function(ref sig) = **self {
			Some(sig)
		} else {
			None
		}
	}

	pub fn as_mut_function_sig(&mut self) -> Option<&mut FunctionSignature> {
		if let Type::Function(ref mut sig) = **self {
			Some(sig)
		} else {
			None
		}
	}

	/// Returns the function sig from a function type, or the closure handler method of a class or interface
	pub fn as_deep_function_sig(&self) -> Option<&FunctionSignature> {
		if matches!(**self, Type::Function(_)) {
			return self.as_function_sig();
		}

		if let Some(class) = self.as_class() {
			if let LookupResult::Found(method, _) = class.get_env().lookup_ext(&CLOSURE_CLASS_HANDLE_METHOD.into(), None) {
				return method.as_variable().unwrap().type_.as_function_sig();
			}
		}

		if let Some(interface) = self.as_interface() {
			if let LookupResult::Found(method, _) = interface
				.get_env()
				.lookup_ext(&CLOSURE_CLASS_HANDLE_METHOD.into(), None)
			{
				return method.as_variable().unwrap().type_.as_function_sig();
			}
		}

		None
	}

	pub fn is_anything(&self) -> bool {
		matches!(**self, Type::Anything)
	}

	pub fn is_inferred(&self) -> bool {
		matches!(**self, Type::Inferred(_))
	}

	pub fn is_unresolved(&self) -> bool {
		matches!(**self, Type::Unresolved)
	}

	pub fn is_json(&self) -> bool {
		if let Type::Json(_) | Type::MutJson = **self {
			return true;
		} else {
			false
		}
	}

	pub fn is_preflight_class(&self) -> bool {
		if let Type::Class(ref class) = **self {
			return class.phase == Phase::Preflight;
		}

		return false;
	}

	/// Returns whether type represents a closure (either a function or a closure class).
	pub fn is_closure(&self) -> bool {
		if self.as_function_sig().is_some() {
			return true;
		}

		if let Some(ref class) = self.as_preflight_class() {
			return class.get_closure_method().is_some();
		}
		false
	}

	pub fn is_string(&self) -> bool {
		matches!(**self, Type::String)
	}

	pub fn is_struct(&self) -> bool {
		matches!(**self, Type::Struct(_))
	}

	pub fn is_map(&self) -> bool {
		matches!(**self, Type::Map(_))
	}

	pub fn is_void(&self) -> bool {
		matches!(**self, Type::Void)
	}

	pub fn is_option(&self) -> bool {
		matches!(**self, Type::Optional(_))
	}

	pub fn is_immutable_collection(&self) -> bool {
		matches!(**self, Type::Array(_) | Type::Map(_) | Type::Set(_))
	}

	pub fn is_inflight_function(&self) -> bool {
		if let Type::Function(ref sig) = **self {
			sig.phase == Phase::Inflight
		} else {
			false
		}
	}

	/// If this is a function and its last argument is a struct, return that struct.
	pub fn get_function_struct_arg(&self) -> Option<&Struct> {
		if let Some(func) = self.maybe_unwrap_option().as_function_sig() {
			if let Some(arg) = func.parameters.last() {
				return arg.typeref.maybe_unwrap_option().as_struct();
			}
		}

		None
	}

	/// Returns the item type of a collection type, or None if the type is not a collection.
	pub fn collection_item_type(&self) -> Option<TypeRef> {
		match **self {
			Type::Array(t) => Some(t),
			Type::MutArray(t) => Some(t),
			Type::Map(t) => Some(t),
			Type::MutMap(t) => Some(t),
			Type::Set(t) => Some(t),
			Type::MutSet(t) => Some(t),
			_ => None,
		}
	}

	pub fn is_mutable_collection(&self) -> bool {
		matches!(**self, Type::MutArray(_) | Type::MutMap(_) | Type::MutSet(_))
	}

	pub fn is_iterable(&self) -> bool {
		matches!(
			**self,
			Type::Array(_) | Type::Set(_) | Type::MutArray(_) | Type::MutSet(_)
		)
	}

	pub fn is_capturable(&self) -> bool {
		match &**self {
			Type::Interface(iface) => iface.is_resource(),
			Type::Enum(_) => true,
			Type::Number => true,
			Type::String => true,
			Type::Duration => true,
			Type::Boolean => true,
			Type::Json(_) => true,
			Type::Nil => true,
			Type::Array(v) => v.is_capturable(),
			Type::Map(v) => v.is_capturable(),
			Type::Set(v) => v.is_capturable(),
			Type::Struct(_) => true,
			Type::Optional(v) => v.is_capturable(),
			Type::Anything => false,
			Type::Unresolved => false,
			Type::Inferred(..) => false,
			Type::Void => false,
			Type::MutJson => true,
			Type::MutArray(v) => v.is_capturable(),
			Type::MutMap(v) => v.is_capturable(),
			Type::MutSet(v) => v.is_capturable(),
			Type::Function(sig) => sig.phase == Phase::Inflight,

			// only preflight classes can be captured
			Type::Class(c) => c.phase == Phase::Preflight,
		}
	}

	// returns true if mutable type or if immutable container type contains a mutable type
	pub fn is_mutable(&self) -> bool {
		match &**self {
			Type::MutArray(_) => true,
			Type::MutMap(_) => true,
			Type::MutSet(_) => true,
			Type::MutJson => true,
			Type::Array(v) => v.is_mutable(),
			Type::Map(v) => v.is_mutable(),
			Type::Set(v) => v.is_mutable(),
			Type::Optional(v) => v.is_mutable(),
			_ => false,
		}
	}

	pub fn is_nil(&self) -> bool {
		match &**self {
			Type::Nil => true,
			Type::Array(t) => t.is_nil(),
			Type::MutArray(t) => t.is_nil(),
			Type::Map(t) => t.is_nil(),
			Type::MutMap(t) => t.is_nil(),
			Type::Set(t) => t.is_nil(),
			Type::MutSet(t) => t.is_nil(),
			_ => false,
		}
	}

	pub fn is_json_legal_value(&self) -> bool {
		match &**self {
			Type::Number => true,
			Type::String => true,
			Type::Boolean => true,
			Type::MutJson | Type::Json(None) => true,
			Type::Inferred(..) => true,
			Type::Array(v) => v.is_json_legal_value(),
			Type::Map(v) => v.is_json_legal_value(),
			Type::Optional(v) => v.is_json_legal_value(),
			Type::Struct(ref s) => {
				for (_, t) in s.fields(true) {
					if !t.is_json_legal_value() {
						return false;
					}
				}
				true
			}
			Type::Json(Some(v)) => match &v.kind {
				JsonDataKind::Type(SpannedTypeInfo { type_, .. }) => type_.is_json_legal_value(),
				JsonDataKind::Fields(fields) => {
					for (_, SpannedTypeInfo { type_, .. }) in fields {
						if !type_.is_json_legal_value() {
							return false;
						}
					}
					true
				}
				JsonDataKind::List(list) => {
					for SpannedTypeInfo { type_, .. } in list {
						if !type_.is_json_legal_value() {
							return false;
						}
					}
					true
				}
			},
			_ => false,
		}
	}

	// This is slightly different than is_json_legal_value in that its purpose
	// is to determine if a type can be represented in JSON before we allow users to attempt
	// convert from Json
	pub fn has_json_representation(&self) -> bool {
		match &**self {
			Type::Struct(s) => {
				// check all its fields are json compatible
				for (_, field) in s.fields(true) {
					if !field.has_json_representation() {
						return false;
					}
				}
				true
			}
			Type::Optional(t) | Type::Array(t) | Type::Set(t) | Type::Map(t) => t.has_json_representation(),
			_ => self.is_json_legal_value(),
		}
	}
}

impl Subtype for TypeRef {
	fn is_subtype_of(&self, other: &Self) -> bool {
		// Types are equal if they point to the same type definition
		if self.0 == other.0 {
			true
		} else {
			// If the self and other aren't the the same, we need to use the specific types equality function
			let t1: &Type = self;
			let t2: &Type = other;
			t1.is_subtype_of(t2)
		}
	}
}

impl Debug for TypeRef {
	fn fmt(&self, f: &mut std::fmt::Formatter<'_>) -> std::fmt::Result {
		write!(f, "{:?}", &**self)
	}
}

struct ResolvedExpression {
	type_: TypeRef,
	phase: Phase,
}

/// In Wing projects that have both files and directories, type information is stored like so:
///
/// "src/subdir/inner/widget.w" -> SymbolEnv { "Widget": TypeRef } = SE1
/// "src/subdir/inner/" -> Namespace { envs: [SE1] } = NS1
/// "src/subdir/foo.w" -> SymbolEnv { "Foo": TypeRef } = SE2
/// "src/subdir/bar.w" -> SymbolEnv { "Bar": TypeRef } = SE3
/// "src/subdir/" -> Namespace { envs: [SE2, SE3, SymbolEnv { "inner": NS1 }] } = NS2
///
/// Then when a file at "src/main.w" has a statement `bring "./subdir" as subdir;`,
/// it retrieves NS2 from the types.source_file_envs map and adds it to the main file's symbol environment
/// under the symbol "subdir".
enum SymbolEnvOrNamespace {
	SymbolEnv(SymbolEnvRef),
	Namespace(NamespaceRef),
	Error(Diagnostic),
}

/// File-unique identifier for each necessary inference while type checking. This is an index of the Types.inferences vec.
/// There will always be an entry for each InferenceId.
pub type InferenceId = usize;

pub struct Types {
	// TODO: Remove the box and change TypeRef and NamespaceRef to just be indices into the types array and namespaces array respectively
	// Note: we need the box so reallocations of the vec while growing won't change the addresses of the types since they are referenced from the TypeRef struct
	types: Vec<Box<Type>>,
	namespaces: Vec<Box<Namespace>>,
	symbol_envs: Vec<Box<SymbolEnv>>,
	/// A map from source paths to type information about that path
	/// If it's a file, we save its symbol environment, and if it's a directory, we save a namespace that points to
	/// all of the symbol environments of the files (or subdirectories) in that directory
	source_file_envs: IndexMap<Utf8PathBuf, SymbolEnvOrNamespace>,
	pub libraries: SymbolEnv,
	numeric_idx: usize,
	string_idx: usize,
	bool_idx: usize,
	duration_idx: usize,
	anything_idx: usize,
	void_idx: usize,
	json_idx: usize,
	mut_json_idx: usize,
	nil_idx: usize,
	err_idx: usize,

	inferences: Vec<Option<TypeRef>>,
	/// Lookup table from an Expr's `id` to its resolved type and phase
	type_for_expr: Vec<Option<ResolvedExpression>>,
	/// Lookup table from an Expr's `id` to the type it's being cast to. The Expr is always a Json literal or Json map literal.
	json_literal_casts: IndexMap<ExprId, TypeRef>,
	/// Lookup table from a Scope's `id` to its symbol environment
	scope_envs: Vec<Option<SymbolEnvRef>>,
}

impl Types {
	pub fn new() -> Self {
		let mut types = vec![];
		types.push(Box::new(Type::Number));
		let numeric_idx = types.len() - 1;
		types.push(Box::new(Type::String));
		let string_idx = types.len() - 1;
		types.push(Box::new(Type::Boolean));
		let bool_idx = types.len() - 1;
		types.push(Box::new(Type::Duration));
		let duration_idx = types.len() - 1;
		types.push(Box::new(Type::Anything));
		let anything_idx = types.len() - 1;
		types.push(Box::new(Type::Void));
		let void_idx = types.len() - 1;
		types.push(Box::new(Type::Json(None)));
		let json_idx = types.len() - 1;
		types.push(Box::new(Type::MutJson));
		let mut_json_idx = types.len() - 1;
		types.push(Box::new(Type::Nil));
		let nil_idx = types.len() - 1;
		types.push(Box::new(Type::Unresolved));
		let err_idx = types.len() - 1;

		let libraries = SymbolEnv::new(None, SymbolEnvKind::Scope, Phase::Preflight, 0);

		Self {
			types,
			namespaces: Vec::new(),
			symbol_envs: Vec::new(),
			source_file_envs: IndexMap::new(),
			libraries,
			numeric_idx,
			string_idx,
			bool_idx,
			duration_idx,
			anything_idx,
			void_idx,
			json_idx,
			mut_json_idx,
			nil_idx,
			err_idx,
			type_for_expr: Vec::new(),
			json_literal_casts: IndexMap::new(),
			scope_envs: Vec::new(),
			inferences: Vec::new(),
		}
	}

	pub fn number(&self) -> TypeRef {
		self.get_typeref(self.numeric_idx)
	}

	pub fn string(&self) -> TypeRef {
		self.get_typeref(self.string_idx)
	}

	pub fn nil(&self) -> TypeRef {
		self.get_typeref(self.nil_idx)
	}

	pub fn bool(&self) -> TypeRef {
		self.get_typeref(self.bool_idx)
	}

	pub fn duration(&self) -> TypeRef {
		self.get_typeref(self.duration_idx)
	}

	pub fn anything(&self) -> TypeRef {
		self.get_typeref(self.anything_idx)
	}

	pub fn error(&self) -> TypeRef {
		self.get_typeref(self.err_idx)
	}

	pub fn void(&self) -> TypeRef {
		self.get_typeref(self.void_idx)
	}

	pub fn add_type(&mut self, t: Type) -> TypeRef {
		self.types.push(Box::new(t));
		self.get_typeref(self.types.len() - 1)
	}

	/// If the type is inferred and the real type is known, return it.
	///
	/// Otherwise, return the type itself.
	/// If a chain of inferences is found, return the last type in the chain (which may itself be an inference).
	///
	/// Note: This function is recursive, so it will unwrap nested inferred types.
	pub fn maybe_unwrap_inference(&self, t: TypeRef) -> TypeRef {
		if let Type::Inferred(id) = &*t {
			if let Some(t) = self.get_inference_by_id(*id) {
				self.maybe_unwrap_inference(t)
			} else {
				t
			}
		} else {
			t
		}
	}

	/// If the given type is inferred and the real type is known, return it
	pub fn get_inference(&self, t: TypeRef) -> Option<TypeRef> {
		if let Type::Inferred(id) = *t {
			self.get_inference_by_id(id)
		} else {
			None
		}
	}

	/// If the real type is known for the given inference id, return it
	pub fn get_inference_by_id(&self, id: InferenceId) -> Option<TypeRef> {
		if let Some(t) = self.inferences.get(id).expect("Inference id out of bounds") {
			return Some(*t);
		}

		None
	}

	/// Update an unlinked inference with a given type.
	/// If the inference is already linked, add diagnostic unless the type is the same.
	pub fn update_inferred_type(&mut self, id: InferenceId, new_type: TypeRef, span: &WingSpan) {
		if let Type::Inferred(n) = &*new_type {
			if *n == id {
				// setting an inference to be itself is a no-op
				return;
			}
		}

		let error = self.error();
		let existing_type_option = self.inferences.get_mut(id).expect("Inference id out of bounds");

		if let Some(existing_type) = existing_type_option {
			// if the types are the same, ok, otherwise error
			if existing_type.is_same_type_as(&new_type) || existing_type.is_unresolved() {
				// this can happen when we have a type that can have multiple references to the same inference inside it
				// e.g. function, json
				return;
			} else {
				report_diagnostic(Diagnostic {
					message: format!("Inferred type {new_type} conflicts with already inferred type {existing_type}"),
					span: Some(span.clone()),
				});
				existing_type_option.replace(error);
				return;
			}
		}

		existing_type_option.replace(new_type);
	}

	pub fn make_inference(&mut self) -> TypeRef {
		let id = self.inferences.len();
		self.inferences.push(None);
		self.add_type(Type::Inferred(id))
	}

	pub fn as_inference(&mut self, t: TypeRef) -> Option<InferenceId> {
		match *t {
			Type::Inferred(id) => Some(id),
			_ => None,
		}
	}

	/// Get the optional version of a given type.
	///
	/// If the type is already optional, return it as-is.
	pub fn make_option(&mut self, t: TypeRef) -> TypeRef {
		if t.is_option() {
			t
		} else {
			self.add_type(Type::Optional(t))
		}
	}

	fn get_typeref(&self, idx: usize) -> TypeRef {
		let t = &self.types[idx];
		UnsafeRef::<Type>(&**t as *const Type)
	}

	pub fn json(&self) -> TypeRef {
		self.get_typeref(self.json_idx)
	}

	pub fn mut_json(&self) -> TypeRef {
		self.get_typeref(self.mut_json_idx)
	}

	pub fn stringables(&self) -> Vec<TypeRef> {
		// TODO: This should be more complex and return all types that have some stringification facility
		// see: https://github.com/winglang/wing/issues/741
		vec![
			self.string(),
			self.number(),
			self.json(),
			self.mut_json(),
			self.anything(),
		]
	}

	pub fn add_namespace(&mut self, n: Namespace) -> NamespaceRef {
		self.namespaces.push(Box::new(n));
		self.get_namespaceref(self.namespaces.len() - 1)
	}

	fn get_namespaceref(&self, idx: usize) -> NamespaceRef {
		let t = &self.namespaces[idx];
		UnsafeRef::<Namespace>(&**t as *const Namespace)
	}

	pub fn add_symbol_env(&mut self, s: SymbolEnv) -> SymbolEnvRef {
		self.symbol_envs.push(Box::new(s));
		self.get_symbolenvref(self.symbol_envs.len() - 1)
	}

	fn get_symbolenvref(&self, idx: usize) -> SymbolEnvRef {
		let t = &self.symbol_envs[idx];
		UnsafeRef::<SymbolEnv>(&**t as *const SymbolEnv)
	}

	pub fn resource_base_type(&self) -> TypeRef {
		let resource_fqn = format!("{}.{}", WINGSDK_ASSEMBLY_NAME, WINGSDK_RESOURCE);
		self
			.libraries
			.lookup_nested_str(&resource_fqn, None)
			.expect("Resouce base class to be loaded")
			.0
			.as_type()
			.expect("Resouce base class to be a type")
	}

	/// Stores the type and phase of a given expression node.
	pub fn assign_type_to_expr(&mut self, expr: &Expr, type_: TypeRef, phase: Phase) {
		let expr_idx = expr.id;
		if self.type_for_expr.len() <= expr_idx {
			self.type_for_expr.resize_with(expr_idx + 1, || None);
		}
		self.type_for_expr[expr_idx] = Some(ResolvedExpression { type_, phase });
	}

	/// Obtain the type of a given expression node. Will panic if the expression has not been type checked yet.
	pub fn get_expr_type(&self, expr: &Expr) -> TypeRef {
		self.get_expr_id_type(expr.id)
	}

	/// Obtain the type of a given expression id. Will panic if the expression has not been type checked yet.
	pub fn get_expr_id_type(&self, expr_id: ExprId) -> TypeRef {
		self
			.try_get_expr_type(expr_id)
			.expect("All expressions should have a type")
	}

	/// Sets the type environment for a given scope. Usually should be called soon
	/// after the scope is created.
	pub fn set_scope_env(&mut self, scope: &Scope, env: SymbolEnvRef) {
		let scope_id = scope.id;
		if self.scope_envs.len() <= scope_id {
			self.scope_envs.resize_with(scope_id + 1, || None);
		}
		assert!(self.scope_envs[scope_id].is_none());
		self.scope_envs[scope_id] = Some(env);
	}

	/// Obtain the type environment for a given scope.
	pub fn get_scope_env(&self, scope: &Scope) -> SymbolEnvRef {
		let scope_id = scope.id;
		self.scope_envs[scope_id].expect("Scope should have an env")
	}

	pub fn reset_scope_envs(&mut self) {
		for elem in self.scope_envs.iter_mut() {
			*elem = None;
		}
	}

	/// Obtain the type of a given expression id. Returns None if the expression has not been type checked yet. If
	/// this is called after type checking, it should always return Some.
	pub fn try_get_expr_type(&self, expr_id: ExprId) -> Option<TypeRef> {
		self
			.type_for_expr
			.get(expr_id)
			.and_then(|t| t.as_ref().map(|t| t.type_))
	}

	pub fn get_expr_phase(&self, expr: &Expr) -> Option<Phase> {
		self
			.type_for_expr
			.get(expr.id)
			.and_then(|t| t.as_ref().map(|t| t.phase))
	}

	/// Get the type that a JSON literal expression was cast to.
	pub fn get_type_from_json_cast(&self, expr_id: ExprId) -> Option<&TypeRef> {
		self.json_literal_casts.get(&expr_id)
	}

	pub fn reset_expr_types(&mut self) {
		for elem in self.type_for_expr.iter_mut() {
			*elem = None;
		}
	}

	/// Given an unqualified type name of a builtin type, return the full type info.
	///
	/// This is needed because our builtin types have no API.
	/// So we have to get the API from the std lib
	/// but the std lib sometimes doesn't have the same names as the builtin types
	/// https://github.com/winglang/wing/issues/1780
	///
	/// Note: This doesn't handle generics (i.e. this keeps the `T1`)
	pub fn get_std_class(&self, type_: &str) -> Option<(&SymbolKind, symbol_env::SymbolLookupInfo)> {
		let type_name = fully_qualify_std_type(type_);

		let fqn = format!("{WINGSDK_ASSEMBLY_NAME}.{type_name}");

		self.libraries.lookup_nested_str(fqn.as_str(), None).ok()
	}
}

pub struct TypeChecker<'a> {
	types: &'a mut Types,

	/// Scratchpad for storing inner scopes so we can do breadth first traversal of the AST tree during type checking
	///
	/// TODO: this is a list of unsafe pointers to the statement's inner scopes. We use
	/// unsafe because we can't return a mutable reference to the inner scopes since this method
	/// already uses references to the statement that contains the scopes. Using unsafe here just
	/// makes it a lot simpler. Ideally we should avoid returning anything here and have some way
	/// to iterate over the inner scopes given the outer scope. For this we need to model our AST
	/// so all nodes implement some basic "tree" interface. For now this is good enough.
	inner_scopes: Vec<(*const Scope, VisitContext)>,

	/// The path to the source file being type checked.
	source_path: &'a Utf8Path,

	/// The file graph of the compilation.
	file_graph: &'a FileGraph,

	/// JSII Manifest descriptions to be imported.
	/// May be reused between compilations
	jsii_imports: &'a mut Vec<JsiiImportSpec>,

	/// The JSII type system
	jsii_types: &'a mut TypeSystem,

	is_in_mut_json: bool,

	ctx: VisitContext,
}

impl<'a> TypeChecker<'a> {
	pub fn new(
		types: &'a mut Types,
		source_path: &'a Utf8Path,
		file_graph: &'a FileGraph,
		jsii_types: &'a mut TypeSystem,
		jsii_imports: &'a mut Vec<JsiiImportSpec>,
	) -> Self {
		Self {
			types,
			inner_scopes: vec![],
			jsii_types,
			source_path,
			file_graph,
			jsii_imports,
			is_in_mut_json: false,
			ctx: VisitContext::new(),
		}
	}

	/// Recursively check if a type is or contains a type inference.
	///
	/// Returns true if any inferences were found.
	fn check_for_inferences(&mut self, node: &TypeRef, span: &WingSpan) -> bool {
		let mut visitor = InferenceVisitor {
			types: self.types,
			found_inference: false,
			expected_type: None,
			span,
		};

		visitor.visit_typeref(node);

		visitor.found_inference
	}

	/// Recursively check if a type is or contains a type inference.
	/// If it does, use the expected type to update the list of known inferences.
	///
	/// Returns true if any inferences were found.
	fn add_new_inference(&mut self, node: &TypeRef, expected_type: &TypeRef, span: &WingSpan) -> bool {
		let mut visitor = InferenceVisitor {
			types: self.types,
			found_inference: false,
			expected_type: Some(expected_type),
			span,
		};

		visitor.visit_typeref(node);

		visitor.found_inference
	}

	/// Recursively replaces any inferences in the given type with it's known type, if any.
	///
	/// Returns true if any inferences were found.
	fn update_known_inferences(&mut self, node: &mut TypeRef, span: &WingSpan) -> bool {
		let mut visitor = InferenceVisitor {
			types: self.types,
			found_inference: false,
			expected_type: None,
			span,
		};

		visitor.visit_typeref_mut(node);

		visitor.found_inference
	}

	fn spanned_error_with_var<S: Into<String>>(&self, spanned: &impl Spanned, message: S) -> (VariableInfo, Phase) {
		report_diagnostic(Diagnostic {
			message: message.into(),
			span: Some(spanned.span()),
		});

		(self.make_error_variable_info(), Phase::Independent)
	}

	fn spanned_error<S: Into<String>>(&self, spanned: &impl Spanned, message: S) {
		report_diagnostic(Diagnostic {
			message: message.into(),
			span: Some(spanned.span()),
		});
	}

	fn unspanned_error<S: Into<String>>(&self, message: S) {
		report_diagnostic(Diagnostic {
			message: message.into(),
			span: None,
		});
	}

	fn type_error(&self, type_error: TypeError) -> TypeRef {
		let TypeError { message, span } = type_error;
		report_diagnostic(Diagnostic {
			message,
			span: Some(span),
		});

		self.types.error()
	}

	fn make_error_variable_info(&self) -> VariableInfo {
		VariableInfo {
			name: "<error>".into(),
			type_: self.types.error(),
			reassignable: false,
			phase: Phase::Independent,
			kind: VariableKind::Error,
			access_modifier: AccessModifier::Public,
			docs: None,
		}
	}

	// Validates types in the expression make sense and returns the expression's inferred type
	fn type_check_exp(&mut self, exp: &Expr, env: &mut SymbolEnv) -> (TypeRef, Phase) {
		CompilationContext::set(CompilationPhase::TypeChecking, &exp.span);
		let (mut t, phase) = self.type_check_exp_helper(&exp, env);
		self.types.assign_type_to_expr(exp, t, phase);

		// In case any type inferences were updated during this check, ensure all related inferences are updated
		self.update_known_inferences(&mut t, &exp.span);

		(t, phase)
	}

	/// Helper function for type_check_exp. This is needed because we want to be able to `return`
	/// and break early, while still setting the evaluated type on the expression.
	///
	/// Do not use this function directly, use `type_check_exp` instead.
	fn type_check_exp_helper(&mut self, exp: &Expr, env: &mut SymbolEnv) -> (TypeRef, Phase) {
		match &exp.kind {
			ExprKind::Literal(lit) => match lit {
				Literal::String(_) => (self.types.string(), Phase::Independent),
				Literal::Nil => (self.types.nil(), Phase::Independent),
				Literal::InterpolatedString(s) => {
					s.parts.iter().for_each(|part| {
						if let InterpolatedStringPart::Expr(interpolated_expr) = part {
							let (exp_type, _) = self.type_check_exp(interpolated_expr, env);
							self.validate_type_in(exp_type, &self.types.stringables(), interpolated_expr);
						}
					});
					(self.types.string(), Phase::Independent)
				}
				Literal::Number(_) => (self.types.number(), Phase::Independent),
				Literal::Boolean(_) => (self.types.bool(), Phase::Independent),
			},
			ExprKind::Binary { op, left, right } => {
				let (ltype, ltype_phase) = self.type_check_exp(left, env);
				let (rtype, _) = self.type_check_exp(right, env);

				match op {
					BinaryOperator::LogicalAnd | BinaryOperator::LogicalOr => {
						self.validate_type(ltype, self.types.bool(), left);
						self.validate_type(rtype, self.types.bool(), right);
						(self.types.bool(), Phase::Independent)
					}
					BinaryOperator::AddOrConcat => {
						if ltype.is_subtype_of(&self.types.number()) && rtype.is_subtype_of(&self.types.number()) {
							(self.types.number(), Phase::Independent)
						} else if ltype.is_subtype_of(&self.types.string()) && rtype.is_subtype_of(&self.types.string()) {
							(self.types.string(), Phase::Independent)
						} else {
							// If any of the types are unresolved (error) then don't report this assuming the error has already been reported
							if !ltype.is_unresolved() && !rtype.is_unresolved() {
								self.spanned_error(
									exp,
									format!(
										"Binary operator '+' cannot be applied to operands of type '{}' and '{}'; only ({}, {}) and ({}, {}) are supported",
										ltype,
										rtype,
										self.types.number(),
										self.types.number(),
										self.types.string(),
										self.types.string(),
									),
								);
							}
							self.resolved_error()
						}
					}
					BinaryOperator::Sub
					| BinaryOperator::Mul
					| BinaryOperator::Div
					| BinaryOperator::FloorDiv
					| BinaryOperator::Mod
					| BinaryOperator::Power => {
						self.validate_type(ltype, self.types.number(), left);
						self.validate_type(rtype, self.types.number(), right);
						(self.types.number(), Phase::Independent)
					}
					BinaryOperator::Equal | BinaryOperator::NotEqual => {
						self.validate_type_binary_equality(rtype, ltype, exp);
						(self.types.bool(), Phase::Independent)
					}
					BinaryOperator::Less
					| BinaryOperator::LessOrEqual
					| BinaryOperator::Greater
					| BinaryOperator::GreaterOrEqual => {
						self.validate_type(ltype, self.types.number(), left);
						self.validate_type(rtype, self.types.number(), right);
						(self.types.bool(), Phase::Independent)
					}
					BinaryOperator::UnwrapOr => {
						// Left argument must be an optional type
						if !ltype.is_option() {
							self.spanned_error(left, format!("Expected optional type, found \"{}\"", ltype));
							(ltype, ltype_phase)
						} else {
							// Right argument must be a subtype of the inner type of the left argument
							let inner_type = *ltype.maybe_unwrap_option();
							self.validate_type(rtype, inner_type, right);
							(inner_type, ltype_phase)
						}
					}
				}
			}
			ExprKind::Unary { op, exp: unary_exp } => {
				let (type_, phase) = self.type_check_exp(unary_exp, env);

				match op {
					UnaryOperator::Not => (self.validate_type(type_, self.types.bool(), unary_exp), phase),
					UnaryOperator::Minus => (self.validate_type(type_, self.types.number(), unary_exp), phase),
					UnaryOperator::OptionalTest => {
						if !type_.is_option() {
							self.spanned_error(unary_exp, format!("Expected optional type, found \"{}\"", type_));
						}
						(self.types.bool(), phase)
					}
				}
			}
			ExprKind::Range {
				start,
				inclusive: _,
				end,
			} => {
				let (stype, stype_phase) = self.type_check_exp(start, env);
				let (etype, _) = self.type_check_exp(end, env);

				self.validate_type(stype, self.types.number(), start);
				self.validate_type(etype, self.types.number(), end);
				(self.types.add_type(Type::Array(stype)), stype_phase)
			}
			ExprKind::Reference(_ref) => {
				let (vi, phase) = self.resolve_reference(_ref, env);
				(vi.type_, phase)
			}
			ExprKind::New(new_expr) => {
				let NewExpr {
					class,
					obj_id,
					arg_list,
					obj_scope,
				} = new_expr;
				// Type check everything
				let class_type = self
					.resolve_user_defined_type(class, env, self.ctx.current_stmt_idx())
					.unwrap_or_else(|e| self.type_error(e));
				let obj_scope_type = obj_scope.as_ref().map(|x| self.type_check_exp(x, env).0);
				let obj_id_type = obj_id.as_ref().map(|x| self.type_check_exp(x, env).0);
				let arg_list_types = self.type_check_arg_list(arg_list, env);

				// Lookup the class's type in the env
				let (class_env, class_symbol) = match *class_type {
					Type::Class(ref class) => {
						if class.phase == Phase::Independent || env.phase == class.phase {
							(&class.env, &class.name)
						} else {
							self.spanned_error(
								exp,
								format!(
									"Cannot create {} class \"{}\" in {} phase",
									class.phase, class.name, env.phase
								),
							);
							return (self.types.error(), Phase::Independent);
						}
					}
					// If type is anything we have to assume it's ok to initialize it
					Type::Anything => return (self.types.anything(), Phase::Independent),
					// If type is error, we assume the error was already reported and evauate the new expression to error as well
					Type::Unresolved => return self.resolved_error(),
					Type::Struct(_) => {
						self.spanned_error(
							class,
							format!(
								"Cannot instantiate type \"{}\" because it is a struct and not a class. Use struct instantiation instead.",
								class_type
							),
						);
						return self.resolved_error();
					}
					_ => {
						self.spanned_error(
							class,
							format!("Cannot instantiate type \"{}\" because it is not a class", class_type),
						);
						return self.resolved_error();
					}
				};

				// Type check args against constructor
				let init_method_name = if env.phase == Phase::Preflight || class_env.phase == Phase::Independent {
					CLASS_INIT_NAME
				} else {
					CLASS_INFLIGHT_INIT_NAME
				};

				let lookup_res = class_env.lookup_ext(&init_method_name.into(), None);
				let constructor_type = if let LookupResult::Found(k, _) = lookup_res {
					k.as_variable().expect("Expected constructor to be a variable").type_
				} else {
					self.type_error(lookup_result_to_type_error(
						lookup_res,
						&Symbol {
							name: CLASS_INIT_NAME.into(),
							span: class_symbol.span.clone(),
						},
					));
					return self.resolved_error();
				};
				let constructor_sig = constructor_type
					.as_function_sig()
					.expect("Expected constructor to be a function signature");

				// Verify return type (This should never fail since we define the constructors return type during AST building)
				self.validate_type(constructor_sig.return_type, class_type, exp);

				self.type_check_arg_list_against_function_sig(&arg_list, &constructor_sig, exp, arg_list_types);

				let non_std_args = !class_type.as_class().unwrap().std_construct_args;

				// If this is a preflight class make sure the object's scope and id are of correct type
				if class_type.is_preflight_class() {
					// Get reference to resource object's scope
					let obj_scope_type = if obj_scope_type.is_none() {
						// If this returns None, this means we're instantiating a preflight object in the global scope, which is valid
						env
							.lookup(&"this".into(), Some(self.ctx.current_stmt_idx()))
							.map(|v| v.as_variable().expect("Expected \"this\" to be a variable").type_)
					} else {
						// If this is a non-standard preflight class, make sure the object's scope isn't explicitly set (using the `in` keywords)
						if non_std_args {
							self.spanned_error(
								obj_scope.as_ref().unwrap(),
								format!(
									"Cannot set scope of non-standard preflight class \"{}\" using `in`",
									class_type
								),
							);
						}

						obj_scope_type
					};

					// Verify the object scope is an actually resource
					if let Some(obj_scope_type) = obj_scope_type {
						if !obj_scope_type.is_preflight_class() {
							self.spanned_error(
								exp,
								format!(
									"Expected scope to be a preflight object, instead found \"{}\"",
									obj_scope_type
								),
							);
						}
					}

					// Verify the object id is a string
					if let Some(obj_id_type) = obj_id_type {
						self.validate_type(obj_id_type, self.types.string(), obj_id.as_ref().unwrap());
						// If this is a non-standard preflight class, make sure the object's id isn't explicitly set (using the `as` keywords)
						if non_std_args {
							self.spanned_error(
								obj_id.as_ref().unwrap(),
								format!(
									"Cannot set id of non-standard preflight class \"{}\" using `as`",
									class_type
								),
							);
						}
					}
				} else {
					// This is an inflight class, make sure the object scope and id are not set
					if let Some(obj_scope) = obj_scope {
						self.spanned_error(obj_scope, "Inflight classes cannot have a scope");
					}
					if let Some(obj_id) = obj_id {
						self.spanned_error(obj_id, "Inflight classes cannot have an id");
					}
				}

				(class_type, env.phase)
			}
			ExprKind::Call { callee, arg_list } => {
				// Resolve the function's reference (either a method in the class's env or a function in the current env)
				let (func_type, callee_phase) = match callee {
					CalleeKind::Expr(expr) => self.type_check_exp(expr, env),
					CalleeKind::SuperCall(method) => resolve_super_method(method, env, &self.types).unwrap_or_else(|e| {
						self.type_error(e);
						self.resolved_error()
					}),
				};
				let is_option = func_type.is_option();
				let func_type = func_type.maybe_unwrap_option();

				let arg_list_types = self.type_check_arg_list(arg_list, env);

				// If the callee's signature type is unknown, just evaluate the entire call expression as an error
				if func_type.is_unresolved() {
					return self.resolved_error();
				}

				// If the caller's signature is `any`, then just evaluate the entire call expression as `any`
				if func_type.is_anything() {
					return (self.types.anything(), Phase::Independent);
				}

				// Make sure this is a function signature type
				let func_sig = if let Some(func_sig) = func_type.as_function_sig() {
					func_sig.clone()
				} else if let Some(class) = func_type.as_preflight_class() {
					// return the signature of the "handle" method
					let lookup_res = class.get_method(&CLOSURE_CLASS_HANDLE_METHOD.into());
					let handle_type = if let Some(method) = lookup_res {
						method.type_
					} else {
						self.spanned_error(callee, "Expected a function or method");
						return self.resolved_error();
					};
					if let Some(sig_type) = handle_type.as_function_sig() {
						sig_type.clone()
					} else {
						self.spanned_error(callee, "Expected a function or method");
						return self.resolved_error();
					}
				} else {
					self.spanned_error(
						callee,
						format!("Expected a function or method, found \"{}\"", func_type),
					);
					return self.resolved_error();
				};

				if !env.phase.can_call_to(&func_sig.phase) {
					self.spanned_error(
						exp,
						format!("Cannot call into {} phase while {}", func_sig.phase, env.phase),
					);
				}

				// if the function is phase independent, then inherit from the callee
				let func_phase = if func_sig.phase == Phase::Independent {
					callee_phase
				} else {
					func_sig.phase
				};

				if let Some(value) = self.type_check_arg_list_against_function_sig(arg_list, &func_sig, exp, arg_list_types) {
					return (value, func_phase);
				}

				// If the function is "wingc_env", then print out the current environment
				if let CalleeKind::Expr(call_expr) = callee {
					if let ExprKind::Reference(Reference::Identifier(ident)) = &call_expr.kind {
						if ident.name == "wingc_env" {
							println!("[symbol environment at {}]", exp.span().to_string());
							println!("{}", env.to_string());
						}
					}
				}

				if is_option {
					// When calling a an optional function, the return type is always optional
					// To allow this to be both safe and unsurprising,
					// the callee must be a reference with an optional accessor
					if let CalleeKind::Expr(call_expr) = callee {
						if let ExprKind::Reference(Reference::InstanceMember { optional_accessor, .. }) = &call_expr.kind {
							if *optional_accessor {
								(self.types.make_option(func_sig.return_type), func_phase)
							} else {
								// No additional error is needed here, since the type checker will already have errored without optional chaining
								(self.types.error(), func_phase)
							}
						} else {
							// TODO do we want syntax for this? e.g. `foo?.()`
							self.spanned_error(callee, "Cannot call an optional function");
							(self.types.error(), func_phase)
						}
					} else {
						// TODO do we want syntax for this? e.g. `foo?.()`
						self.spanned_error(callee, "Cannot call an optional function");
						(self.types.error(), func_phase)
					}
				} else {
					(func_sig.return_type, func_phase)
				}
			}
			ExprKind::ArrayLiteral { type_, items } => {
				// Infer type based on either the explicit type or the value in one of the items
				let (mut container_type, mut element_type) = if let Some(type_) = type_ {
					let container_type = self.resolve_type_annotation(type_, env);
					let element_type = match *container_type {
						Type::Array(t) | Type::MutArray(t) => t,
						_ => {
							self.spanned_error(
								&type_.span,
								format!("Expected \"Array\" or \"MutArray\", found \"{container_type}\""),
							);
							self.types.error()
						}
					};
					(container_type, element_type)
				} else if self.ctx.in_json() {
					let json_data = JsonData {
						expression_id: exp.id,
						kind: JsonDataKind::List(vec![]),
					};
					let inner_type = self.types.add_type(Type::Json(Some(json_data)));
					(self.types.add_type(Type::Array(inner_type)), inner_type)
				} else {
					let inner_type = self.types.make_inference();
					(self.types.add_type(Type::Array(inner_type)), inner_type)
				};

				// Verify all types are the same as the inferred type
				for item in items {
					let (t, _) = self.type_check_exp(item, env);

					if t.is_json() && !matches!(*element_type, Type::Json(Some(..))) {
						// This is an array of JSON, change the element type to reflect that
						let json_data = JsonData {
							expression_id: exp.id,
							kind: JsonDataKind::List(vec![]),
						};
						element_type = self.types.add_type(Type::Json(Some(json_data)));
					}

					// Augment the json list data with the new element type
					if let Type::Json(Some(JsonData { ref mut kind, .. })) = &mut *element_type {
						if let JsonDataKind::List(ref mut json_list) = kind {
							json_list.push(SpannedTypeInfo {
								type_: t,
								span: item.span(),
							});
						}
					}

					if !self.ctx.in_json() {
						// If we're not in a Json literal, validate the type of each element
						self.validate_type(t, element_type, item);
						element_type = self.types.maybe_unwrap_inference(element_type);
					} else if self.is_in_mut_json && !t.is_json_legal_value() {
						// if we're in a MutJson literal, we only need to check that each field is legal json
						self.spanned_error(
							item,
							format!("Expected a valid Json value (https://www.json.org/json-en.html), but got \"{t}\""),
						);
					}
				}

				if let Type::Array(ref mut inner) | Type::MutArray(ref mut inner) = &mut *container_type {
					*inner = element_type;
				}

				(container_type, env.phase)
			}
			ExprKind::MapLiteral { fields, type_ } => {
				// Infer type based on either the explicit type or the value in one of the fields
				let (mut container_type, mut element_type) = if let Some(type_) = type_ {
					let container_type = self.resolve_type_annotation(type_, env);
					let element_type = match *container_type {
						Type::Map(t) | Type::MutMap(t) => t,
						_ => {
							self.spanned_error(
								&type_.span,
								format!("Expected \"Map\" or \"MutMap\", found \"{container_type}\""),
							);
							self.types.error()
						}
					};
					(container_type, element_type)
				} else {
					let inner_type = self.types.make_inference();
					(self.types.add_type(Type::Map(inner_type)), inner_type)
				};

				// Verify all types are the same as the inferred type
				for (sym, field) in fields {
					let (t, _) = self.type_check_exp(field, env);
					if t.is_json() && !matches!(*element_type, Type::Json(Some(..))) {
						// This is an field of JSON, change the element type to reflect that
						let json_data = JsonData {
							expression_id: exp.id,
							kind: JsonDataKind::Fields(IndexMap::new()),
						};
						element_type = self.types.add_type(Type::Json(Some(json_data)));
					}

					// Augment the json list data with the new element type
					if let Type::Json(Some(JsonData { ref mut kind, .. })) = &mut *element_type {
						if let JsonDataKind::Fields(ref mut fields) = kind {
							fields.insert(
								sym.clone(),
								SpannedTypeInfo {
									type_: t,
									span: field.span(),
								},
							);
						}
					}

					self.validate_type(t, element_type, field);
					element_type = self.types.maybe_unwrap_inference(element_type);
				}

				if let Type::Map(ref mut inner) | Type::MutMap(ref mut inner) = &mut *container_type {
					*inner = element_type;
				}

				(container_type, env.phase)
			}
			ExprKind::SetLiteral { type_, items } => {
				// Infer type based on either the explicit type or the value in one of the items
				let (mut container_type, mut element_type) = if let Some(type_) = type_ {
					let container_type = self.resolve_type_annotation(type_, env);
					let element_type = match *container_type {
						Type::Set(t) | Type::MutSet(t) => t,
						_ => {
							self.spanned_error(
								&type_.span,
								format!("Expected \"Set\" or \"MutSet\", found \"{container_type}\""),
							);
							self.types.error()
						}
					};
					(container_type, element_type)
				} else {
					let inner_type = self.types.make_inference();
					(self.types.add_type(Type::Set(inner_type)), inner_type)
				};

				// Verify all types are the same as the inferred type
				for item in items {
					let (t, _) = self.type_check_exp(item, env);

					if t.is_json() && !matches!(*element_type, Type::Json(Some(..))) {
						// this is an set of JSON, change the element type to reflect that
						let json_data = JsonData {
							expression_id: exp.id,
							kind: JsonDataKind::List(vec![]),
						};
						element_type = self.types.add_type(Type::Json(Some(json_data)));
					}

					// Augment the json list data with the new element type
					if let Type::Json(Some(JsonData { ref mut kind, .. })) = &mut *element_type {
						if let JsonDataKind::List(ref mut json_list) = kind {
							json_list.push(SpannedTypeInfo {
								type_: t,
								span: item.span(),
							});
						}
					}

					self.validate_type(t, element_type, item);
					element_type = self.types.maybe_unwrap_inference(element_type);
				}

				if let Type::Set(ref mut inner) | Type::MutSet(ref mut inner) = &mut *container_type {
					*inner = element_type;
				}

				(container_type, env.phase)
			}
			ExprKind::StructLiteral { type_, fields } => {
				// Find this struct's type in the environment
				let struct_type = self.resolve_type_annotation(type_, env);

				// Type check each of the struct's fields
				let field_types: IndexMap<Symbol, TypeRef> = fields
					.iter()
					.map(|(name, exp)| {
						let (t, _) = self.type_check_exp(exp, env);
						(name.clone(), t)
					})
					.collect();

				// If we don't have type information for the struct we don't need to validate the fields
				if struct_type.is_anything() || struct_type.is_unresolved() {
					return (struct_type, env.phase);
				}

				// Make sure it really is a struct type
				let st = struct_type
					.as_struct()
					.expect(&format!("Expected \"{}\" to be a struct type", struct_type));

				// Verify that all expected fields are present and are the right type
				for (name, kind, _info) in st.env.iter(true) {
					let field_type = kind
						.as_variable()
						.expect("Expected struct field to be a variable in the struct env")
						.type_;
					match fields.get(name.as_str()) {
						Some(field_exp) => {
							let t = field_types.get(name.as_str()).unwrap();
							self.validate_type(*t, field_type, field_exp);
						}
						None => {
							if !field_type.is_option() {
								self.spanned_error(exp, format!("\"{}\" is not initialized", name));
							}
						}
					}
				}

				// Verify that no unexpected fields are present
				for (name, _t) in field_types.iter() {
					if st.env.lookup(name, Some(self.ctx.current_stmt_idx())).is_none() {
						self.spanned_error(exp, format!("\"{}\" is not a field of \"{}\"", name.name, st.name.name));
					}
				}

				(struct_type, env.phase)
			}
			ExprKind::JsonLiteral { is_mut, element } => {
				if *is_mut {
					self.is_in_mut_json = true;
				}

				self.ctx.push_json();
				let (known_type, _) = self.type_check_exp(&element, env);
				self.ctx.pop_json();

				// When we are no longer in a Json literal, we reset the is_in_mut_json flag
				if !self.ctx.in_json() {
					self.is_in_mut_json = false;
				}

				if *is_mut {
					(self.types.mut_json(), env.phase)
				} else {
					if known_type.is_json() {
						(known_type, env.phase)
					} else {
						(
							self.types.add_type(Type::Json(Some(JsonData {
								expression_id: exp.id,
								kind: JsonDataKind::Type(SpannedTypeInfo {
									type_: known_type,
									span: element.span(),
								}),
							}))),
							env.phase,
						)
					}
				}
			}
			ExprKind::JsonMapLiteral { fields } => {
				let mut known_types = IndexMap::new();
				fields.iter().for_each(|(name, v)| {
					let (known_type, _) = self.type_check_exp(v, env);
					known_types.insert(
						name.clone(),
						SpannedTypeInfo {
							type_: known_type,
							span: v.span(),
						},
					);
					// Ensure we don't allow MutJson to Json or vice versa
					match *known_type {
						Type::Json(_) => {
							if self.is_in_mut_json {
								self.spanned_error(
									v,
									"\"MutJson\" fields cannot be \"Json\" (hint: try using Json.deepMutCopy())",
								)
							}
						}
						Type::MutJson => {
							if !self.is_in_mut_json {
								self.spanned_error(
									v,
									"\"Json\" fields cannot be \"MutJson\" (hint: try using Json.deepCopy())",
								)
							}
						}
						_ => {}
					};

					if self.is_in_mut_json && !known_type.is_json_legal_value() {
						self.spanned_error(
							v,
							format!(
								"Expected a valid Json value (https://www.json.org/json-en.html), but got \"{}\"",
								known_type
							),
						);
					}
				});

				(
					self.types.add_type(Type::Json(Some(JsonData {
						expression_id: exp.id,
						kind: JsonDataKind::Fields(known_types),
					}))),
					env.phase,
				)
			}
			ExprKind::FunctionClosure(func_def) => self.type_check_closure(func_def, env),
			ExprKind::CompilerDebugPanic => {
				// Handle the debug panic expression (during type-checking)
				dbg_panic!();
				(
					self.type_error(TypeError {
						message: "Panic expression".to_string(),
						span: exp.span.clone(),
					}),
					env.phase,
				)
			}
		}
	}

	fn resolved_error(&mut self) -> (TypeRef, Phase) {
		(self.types.error(), Phase::Independent)
	}

	fn type_check_arg_list_against_function_sig(
		&mut self,
		arg_list: &ArgList,
		func_sig: &FunctionSignature,
		call_span: &impl Spanned,
		arg_list_types: ArgListTypes,
	) -> Option<TypeRef> {
		// Verify arity
		let pos_args_count = arg_list.pos_args.len();
		let min_args = func_sig.min_parameters();
		if pos_args_count < min_args {
			let err_text = format!(
				"Expected {} positional argument(s) but got {}",
				min_args, pos_args_count
			);
			self.spanned_error(call_span, err_text);
			return Some(self.types.error());
		}

		if !arg_list.named_args.is_empty() {
			let last_arg = match func_sig.parameters.last() {
				Some(arg) => arg.typeref.maybe_unwrap_option(),
				None => {
					self.spanned_error(
						call_span,
						format!(
							"Expected 0 named arguments for func at {}",
							call_span.span().to_string()
						),
					);
					return Some(self.types.error());
				}
			};

			if !last_arg.is_struct() {
				self.spanned_error(call_span, "No named arguments expected");
				return Some(self.types.error());
			}

			self.validate_structural_type(&arg_list_types.named_args, &last_arg, call_span);
		}

		// Count number of optional parameters from the end of the function's params
		// Allow arg_list to be missing up to that number of nil values to try and make the number of arguments match
		let num_optionals = func_sig
			.parameters
			.iter()
			.rev()
			.take_while(|arg| arg.typeref.is_option())
			.count();

		// Verify arity

		// check if there is a variadic parameter, get its index
		let variadic_index = func_sig.parameters.iter().position(|o| o.variadic);
		let (index_last_item, arg_count) = if let Some(variadic_index) = variadic_index {
			(
				variadic_index,
				(variadic_index + 1) + (if arg_list.named_args.is_empty() { 0 } else { 1 }),
			)
		} else {
			(
				arg_list_types.pos_args.len(),
				(arg_list_types.pos_args.len()) + (if arg_list.named_args.is_empty() { 0 } else { 1 }),
			)
		};
		let min_args = func_sig.parameters.len() - num_optionals;
		let max_args = func_sig.parameters.len();
		if arg_count < min_args || arg_count > max_args {
			let err_text = if min_args == max_args {
				format!("Expected {} arguments but got {}", min_args, arg_count)
			} else {
				format!(
					"Expected between {} and {} arguments but got {}",
					min_args, max_args, arg_count
				)
			};
			self.spanned_error(call_span, err_text);
		}
		let params = func_sig.parameters.iter();

		if index_last_item == arg_list_types.pos_args.len() {
			for (arg_expr, arg_type, param) in izip!(arg_list.pos_args.iter(), arg_list_types.pos_args.iter(), params) {
				self.validate_type(*arg_type, param.typeref, arg_expr);
			}
		} else {
			let mut new_arg_list: Vec<&Expr> = Vec::new();
			let mut new_arg_list_types: Vec<TypeRef> = Vec::new();
			for i in 0..index_last_item {
				new_arg_list.push(arg_list.pos_args.get(i).unwrap());
				new_arg_list_types.push(*arg_list_types.pos_args.get(i).unwrap());
			}

			let mut variadic_arg_list: Vec<&Expr> = Vec::new();
			let variadic_arg_types = *arg_list_types.pos_args.get(index_last_item).unwrap();
			for i in index_last_item..arg_list.pos_args.len() {
				let variadic_arg = arg_list.pos_args.get(i).unwrap();
				if !variadic_arg_types.is_same_type_as(arg_list_types.pos_args.get(i).unwrap()) {
					let error = format!(
						"Expected type to be {}, but got {} instead.",
						variadic_arg_types,
						arg_list_types.pos_args.get(i).unwrap()
					);
					self.spanned_error(&variadic_arg.span, error);
				}
				variadic_arg_list.push(variadic_arg);
			}
			let variadic_array_inner_type = *arg_list_types.pos_args.get(index_last_item).unwrap();
			for (arg_expr, arg_type, param) in izip!(new_arg_list.iter(), new_arg_list_types.iter(), params) {
				self.validate_type(*arg_type, param.typeref, *arg_expr);
			}
			// assert that each the extra args are of the same type as the variadic array type
			for arg_expr in variadic_arg_list.iter() {
				self.validate_type(variadic_array_inner_type, variadic_array_inner_type, *arg_expr);
			}
		};
		None
	}

	fn type_check_closure(&mut self, func_def: &ast::FunctionDefinition, env: &SymbolEnv) -> (TypeRef, Phase) {
		// TODO: make sure this function returns on all control paths when there's a return type (can be done by recursively traversing the statements and making sure there's a "return" statements in all control paths)
		// https://github.com/winglang/wing/issues/457

		// Create a type_checker function signature from the AST function definition
		let function_type = self.resolve_type_annotation(&func_def.signature.to_type_annotation(), env);
		let sig = function_type.as_function_sig().unwrap();

		// Create an environment for the function
		let mut function_env = self.types.add_symbol_env(SymbolEnv::new(
			Some(env.get_ref()),
			SymbolEnvKind::Function {
				is_init: false,
				sig: function_type,
			},
			func_def.signature.phase,
			self.ctx.current_stmt_idx(),
		));
		self.add_arguments_to_env(&func_def.signature.parameters, &sig, &mut function_env);

		self.with_function_def(None, &func_def.signature, function_env, |tc| {
			// Type check the function body
			if let FunctionBody::Statements(scope) = &func_def.body {
				tc.types.set_scope_env(scope, function_env);

				tc.inner_scopes.push((scope, tc.ctx.clone()));

				(function_type, sig.phase)
			} else {
				(function_type, sig.phase)
			}
		})
	}

	/// Validate that a given map can be assigned to a variable of given struct type
	fn validate_structural_type(
		&mut self,
		object_types: &IndexMap<Symbol, SpannedTypeInfo>,
		expected_type: &TypeRef,
		value: &impl Spanned,
	) {
		let expected_struct = if let Some(expected_struct) = expected_type.maybe_unwrap_option().as_struct() {
			expected_struct
		} else {
			self.spanned_error(value, format!("{expected_type} is not a struct so it has no fields"));
			return;
		};

		// Verify that there are no extraneous fields
		// Also map original field names to the ones in the struct type
		let mut field_map = IndexMap::new();
		for (k, _) in object_types.iter() {
			let field = expected_struct.env.lookup(k, None);
			if let Some(field) = field {
				let field_type = field
					.as_variable()
					.expect("Expected struct field to be a variable in the struct env")
					.type_;
				field_map.insert(k.name.clone(), (k, field_type));
			} else {
				self.spanned_error(value, format!("\"{}\" is not a field of \"{}\"", k.name, expected_type));
			}
		}

		// Verify that all non-optional fields are present and are of the right type
		for (k, v) in expected_struct.env.iter(true).map(|(k, v, _)| {
			(
				k,
				v.as_variable()
					.expect("Expected struct field to be a variable in the struct env")
					.type_,
			)
		}) {
			if let Some((symb, expected_field_type)) = field_map.get(&k) {
				let t = object_types.get(*symb).unwrap();
				let t = if let Type::Json(Some(JsonData {
					kind: JsonDataKind::Type(type_info),
					..
				})) = &*t.type_
				{
					type_info
				} else {
					t
				};
				self.validate_type(t.type_, *expected_field_type, &t.span);
			} else if !v.is_option() {
				self.spanned_error(
					value,
					format!(
						"Missing required field \"{}\" from \"{}\"",
						k, expected_struct.name.name
					),
				);
			}
		}
	}

	/// Validate that the given type is a subtype (or same) as the expected type while allowing
	/// collection types to have different mutability (e.g. Array and MutArray).
	///
	/// Returns the given type on success, otherwise returns the expected type.
	fn validate_type_binary_equality(
		&mut self,
		actual_type: TypeRef,
		expected_type: TypeRef,
		span: &impl Spanned,
	) -> TypeRef {
		if let (
			Type::Array(inner_actual) | Type::MutArray(inner_actual),
			Type::Array(inner_expected) | Type::MutArray(inner_expected),
		) = (&*actual_type, &*expected_type)
		{
			self.validate_type_binary_equality(*inner_actual, *inner_expected, span)
		} else if let (
			Type::Map(inner_actual) | Type::MutMap(inner_actual),
			Type::Map(inner_expected) | Type::MutMap(inner_expected),
		) = (&*actual_type, &*expected_type)
		{
			self.validate_type_binary_equality(*inner_actual, *inner_expected, span)
		} else if let (
			Type::Set(inner_actual) | Type::MutSet(inner_actual),
			Type::Set(inner_expected) | Type::MutSet(inner_expected),
		) = (&*actual_type, &*expected_type)
		{
			self.validate_type_binary_equality(*inner_actual, *inner_expected, span)
		} else {
			self.validate_type_in(actual_type, &[expected_type], span)
		}
	}

	/// If possible, structurally check the given type as a Json against the expected type.
	///
	/// returns true if validation occurred, false otherwise
	pub fn validate_type_json(&mut self, actual_type: TypeRef, expected_type: TypeRef, span: &impl Spanned) -> bool {
		let mut json_type = actual_type;
		let expected_type = self.types.maybe_unwrap_inference(expected_type);
		let expected_type_unwrapped = expected_type.maybe_unwrap_option();

		if expected_type_unwrapped.is_json() {
			// No need for fancy type checking against Json
			return false;
		}

		let inner_expected = expected_type_unwrapped.collection_item_type();
		if let Some(inner_expected) = inner_expected {
			if let Some(inner_actual) = actual_type.collection_item_type() {
				if matches!(*inner_actual, Type::Json(Some(_))) {
					// If the outer collection type doesn't match then don't bother
					// We can just check the collection enum variant to make sure they match exactly (subtyping isn't relevant here)
					if std::mem::discriminant(&**expected_type_unwrapped) != std::mem::discriminant(&*actual_type) {
						return false;
					}
					json_type = inner_actual;
				} else {
					// The expected type is a collection and the actual type is a collection of non-json
					// In case the actual type is a nested collection, we must recurse here
					return self.validate_type_json(inner_actual, inner_expected, span);
				}
			}
		}

		let Type::Json(Some(data)) = &*json_type else {
			// We don't have any json data to validate
			return false;
		};

		if expected_type_unwrapped.is_struct()
			|| expected_type_unwrapped.is_immutable_collection()
			|| expected_type_unwrapped.is_json_legal_value()
		{
			// We don't need to check the json-legality of this expr later because we know it's either legal or it's being used as a struct/map
			self.types.json_literal_casts.insert(data.expression_id, expected_type);
		}

		match &data.kind {
			JsonDataKind::Type(t) => {
				// The expected type is some sort of primitive
				self.validate_type(t.type_, expected_type, span);
				true
			}
			JsonDataKind::Fields(fields) => {
				if expected_type_unwrapped.is_struct() {
					self.validate_structural_type(fields, expected_type_unwrapped, span);
					true
				} else if let Some(inner_expected) = inner_expected {
					// The expected type is a Map
					for field_info in fields.values() {
						self.validate_type(field_info.type_, inner_expected, &field_info.span);
					}
					true
				} else {
					false
				}
			}
			JsonDataKind::List(list) => {
				if let Some(inner_expected) = inner_expected {
					// The expected type is an Array or Set
					for t in list {
						self.validate_type(t.type_, inner_expected, &t.span);
					}
					true
				} else {
					false
				}
			}
		}
	}

	/// Validate that the given type is a subtype (or same) as the expected type. If not, add an error
	/// to the diagnostics.
	///
	/// Returns the given type on success, otherwise returns the expected type.
	fn validate_type(&mut self, actual_type: TypeRef, expected_type: TypeRef, span: &impl Spanned) -> TypeRef {
		self.validate_type_in(actual_type, &[expected_type], span)
	}

	/// Validate that the given type is a subtype (or same) as the one of the expected types. If not, add
	/// an error to the diagnostics.
	/// Returns the given type on success, otherwise returns one of the expected types.
	fn validate_type_in(&mut self, actual_type: TypeRef, expected_types: &[TypeRef], span: &impl Spanned) -> TypeRef {
		assert!(expected_types.len() > 0);
		let first_expected_type = expected_types[0];
		let mut return_type = actual_type;

		// To avoid ambiguity, only do inference if there is one expected type
		if expected_types.len() == 1 {
			let span = span.span();
			// First check if the actual type is an inference that can be replaced with the expected type
			if self.add_new_inference(&actual_type, &first_expected_type, &span) {
				// Update the type we validate and return
				return_type = self.types.maybe_unwrap_inference(return_type);
			} else {
				// otherwise, check if the expected type is an inference that can be replaced with the actual type
				self.add_new_inference(&first_expected_type, &actual_type, &span);
			}
		}

		// If the actual type is anything or any of the expected types then we're good
		if return_type.is_anything() || expected_types.iter().any(|t| return_type.is_subtype_of(t)) {
			return return_type;
		}

		// If the actual type is an error (a type we failed to resolve) then we silently ignore it assuming
		// the error was already reported.
		if return_type.is_unresolved() {
			return return_type;
		}

		// If any of the expected types are errors (types we failed to resolve) then we silently ignore it
		// assuming the error was already reported.
		if expected_types.iter().any(|t| t.is_unresolved()) {
			return return_type;
		}

		// If the expected type is Json and the actual type is a Json legal value then we're good
		if expected_types.iter().any(|t| t.maybe_unwrap_option().is_json()) {
			if return_type.is_json_legal_value() {
				return return_type;
			}
		} else {
			if expected_types
				.iter()
				.any(|t| self.validate_type_json(actual_type, *t, span))
			{
				return return_type;
			}
		}

		let expected_type_str = if expected_types.len() > 1 {
			let expected_types_list = expected_types
				.iter()
				.map(|t| format!("{}", t))
				.collect::<Vec<String>>()
				.join(",");
			format!("one of \"{}\"", expected_types_list)
		} else {
			format!("\"{}\"", first_expected_type)
		};

		let mut message = format!("Expected type to be {expected_type_str}, but got \"{return_type}\" instead");
		if return_type.is_nil() && expected_types.len() == 1 {
			message = format!("{message} (hint: to allow \"nil\" assignment use optional type: \"{first_expected_type}?\")");
		}
		if return_type.maybe_unwrap_option().is_json() {
			// known json data is statically known
			message = format!("{message} (hint: use {first_expected_type}.fromJson() to convert dynamic Json)");
		}
		report_diagnostic(Diagnostic {
			message,
			span: Some(span.span()),
		});

		// Evaluate to one of the expected types
		first_expected_type
	}

	pub fn type_check_file_or_dir(&mut self, source_path: &Utf8Path, scope: &Scope) {
		CompilationContext::set(CompilationPhase::TypeChecking, &scope.span);
		self.type_check_scope(scope);

		if source_path.is_dir() {
			self.type_check_dir(source_path);
			return;
		}

		// Save the file's symbol environment to `self.types.source_file_envs`
		// (replacing any existing ones if there was already a SymbolEnv from a previous compilation)
		let scope_env = self.types.get_scope_env(scope);
		self
			.types
			.source_file_envs
			.insert(source_path.to_owned(), SymbolEnvOrNamespace::SymbolEnv(scope_env));
	}

	pub fn type_check_dir(&mut self, source_path: &Utf8Path) {
		// Get a list of all children paths (files or directories) through the file graph
		let children = self.file_graph.dependencies_of(source_path);

		// Obtain each child's symbol environment or namespace
		// If it's a namespace (i.e. it's a directory), wrap it in a symbol env
		let mut child_envs = vec![];
		for child_path in children.iter() {
			match self.types.source_file_envs.get(*child_path) {
				Some(SymbolEnvOrNamespace::SymbolEnv(env)) => {
					child_envs.push(*env);
				}
				Some(SymbolEnvOrNamespace::Namespace(ns)) => {
					let mut new_env = SymbolEnv::new(None, SymbolEnvKind::Scope, Phase::Independent, 0);
					new_env
						.define(
							&Symbol::global(child_path.file_stem().unwrap().to_string()),
							SymbolKind::Namespace(*ns),
							StatementIdx::Top,
						)
						.unwrap();
					let wrapper_env = self.types.add_symbol_env(new_env);
					child_envs.push(wrapper_env);
				}
				Some(SymbolEnvOrNamespace::Error(diagnostic)) => {
					self
						.types
						.source_file_envs
						.insert(source_path.to_owned(), SymbolEnvOrNamespace::Error(diagnostic.clone()));
					return;
				}
				None => {
					self.types.source_file_envs.insert(
						source_path.to_owned(),
						SymbolEnvOrNamespace::Error(Diagnostic {
							message: format!("Could not bring \"{}\" due to cyclic bring statements", source_path,),
							span: None,
						}),
					);
					return;
				}
			};
		}

		// Check that there aren't multiply-defined symbols in the directory
		let mut seen_symbols = HashSet::new();
		for child_env in &child_envs {
			for key in child_env.symbol_map.keys() {
				// ignore globals
				if GLOBAL_SYMBOLS.contains(&key.as_str()) {
					continue;
				}

				if seen_symbols.contains(key) {
					self.types.source_file_envs.insert(
						source_path.to_owned(),
						SymbolEnvOrNamespace::Error(Diagnostic {
							message: format!("Symbol \"{}\" has multiple definitions in \"{}\"", key, source_path),
							span: None,
						}),
					);
					return;
				}
				seen_symbols.insert(key.clone());
			}
		}

		let ns = self.types.add_namespace(Namespace {
			name: source_path.file_stem().unwrap().to_string(),
			envs: child_envs,
			loaded: true,
			module_path: ResolveSource::WingFile,
		});
		self
			.types
			.source_file_envs
			.insert(source_path.to_owned(), SymbolEnvOrNamespace::Namespace(ns));
	}

	fn type_check_scope(&mut self, scope: &Scope) {
		assert!(self.inner_scopes.is_empty());
		let mut env = self.types.get_scope_env(scope);
		for statement in scope.statements.iter() {
			self.type_check_statement(statement, &mut env);
		}

		// reverse list to type check later scopes first
		// Why? To improve the inference algorithm. Earlier inner_scopes for closures may need to infer types from later inner_scopes
		let inner_scopes = self.inner_scopes.drain(..).rev().collect::<Vec<_>>();
		for (inner_scope, ctx) in inner_scopes {
			let scope = unsafe { &*inner_scope };
			self.ctx = ctx;
			self.type_check_scope(scope);
		}

		if let SymbolEnvKind::Function { sig, .. } = env.kind {
			let mut return_type = sig.as_function_sig().expect("a fucntion type").return_type;
			if let Type::Inferred(n) = &*return_type {
				if self.types.get_inference_by_id(*n).is_none() {
					// If function types don't return anything then we should set the return type to void
					self.types.update_inferred_type(*n, self.types.void(), &scope.span);
				}
				self.update_known_inferences(&mut return_type, &scope.span);
			}
		}

		for symbol_data in env.symbol_map.values_mut() {
			if let SymbolKind::Variable(ref mut var_info) = symbol_data.1 {
				// Update any possible inferred types in this variable.
				// This must be called before checking for un-inferred types because some variable were not used in this scope so they did not get a chance to get updated.
				self.update_known_inferences(&mut var_info.type_, &var_info.name.span);

				// If we found a variable with an inferred type, this is an error because it means we failed to infer its type
				// Ignores any transient (no file_id) variables e.g. `this`. Those failed inferences are cascading errors and not useful to the user
				if self.check_for_inferences(&var_info.type_, &var_info.name.span) && !var_info.name.span.file_id.is_empty() {
					self.spanned_error(&var_info.name, "Unable to infer type".to_string());
				}
			}
		}
	}

	fn resolve_type_annotation(&mut self, annotation: &TypeAnnotation, env: &SymbolEnv) -> TypeRef {
		match &annotation.kind {
			TypeAnnotationKind::Inferred => self.types.make_inference(),
			TypeAnnotationKind::Number => self.types.number(),
			TypeAnnotationKind::String => self.types.string(),
			TypeAnnotationKind::Bool => self.types.bool(),
			TypeAnnotationKind::Duration => self.types.duration(),
			TypeAnnotationKind::Void => self.types.void(),
			TypeAnnotationKind::Json => self.types.json(),
			TypeAnnotationKind::MutJson => self.types.mut_json(),
			TypeAnnotationKind::Optional(v) => {
				let value_type = self.resolve_type_annotation(v, env);
				self.types.add_type(Type::Optional(value_type))
			}
			TypeAnnotationKind::Function(ast_sig) => {
				let mut parameters = vec![];
				for i in 0..ast_sig.parameters.len() {
					let p = ast_sig.parameters.get(i).unwrap();
					if p.variadic && i != (ast_sig.parameters.len() - 1) {
						self.spanned_error(
							&ast_sig.parameters.get(i).unwrap().name.span,
							"Variadic parameters must always be the last parameter in a function.".to_string(),
						);
					}

					if p.variadic {
						match &p.type_annotation.kind {
							TypeAnnotationKind::Array(_) | TypeAnnotationKind::MutArray(_) => {}
							_ => self.spanned_error(
								&ast_sig.parameters.get(i).unwrap().name.span,
								"Variadic parameters must be type Array or MutArray.".to_string(),
							),
						};
					}
				}
				for p in ast_sig.parameters.iter() {
					parameters.push(FunctionParameter {
						name: p.name.name.clone(),
						typeref: self.resolve_type_annotation(&p.type_annotation, env),
						docs: Docs::default(),
						variadic: p.variadic,
					});
				}
				let sig = FunctionSignature {
					this_type: None,
					parameters,
					return_type: self.resolve_type_annotation(ast_sig.return_type.as_ref(), env),
					phase: ast_sig.phase,
					js_override: None,
					docs: Docs::default(),
				};
				// TODO: avoid creating a new type for each function_sig resolution
				self.types.add_type(Type::Function(sig))
			}
			TypeAnnotationKind::UserDefined(user_defined_type) => self
				.resolve_user_defined_type(user_defined_type, env, self.ctx.current_stmt_idx())
				.unwrap_or_else(|e| self.type_error(e)),
			TypeAnnotationKind::Array(v) => {
				let value_type = self.resolve_type_annotation(v, env);
				// TODO: avoid creating a new type for each array resolution
				self.types.add_type(Type::Array(value_type))
			}
			TypeAnnotationKind::MutArray(v) => {
				let value_type = self.resolve_type_annotation(v, env);
				// TODO: avoid creating a new type for each array resolution
				self.types.add_type(Type::MutArray(value_type))
			}
			TypeAnnotationKind::Set(v) => {
				let value_type = self.resolve_type_annotation(v, env);
				// TODO: avoid creating a new type for each set resolution
				self.types.add_type(Type::Set(value_type))
			}
			TypeAnnotationKind::MutSet(v) => {
				let value_type = self.resolve_type_annotation(v, env);
				// TODO: avoid creating a new type for each set resolution
				self.types.add_type(Type::MutSet(value_type))
			}
			TypeAnnotationKind::Map(v) => {
				let value_type = self.resolve_type_annotation(v, env);
				// TODO: avoid creating a new type for each map resolution
				self.types.add_type(Type::Map(value_type))
			}
			TypeAnnotationKind::MutMap(v) => {
				let value_type = self.resolve_type_annotation(v, env);
				// TODO: avoid creating a new type for each map resolution
				self.types.add_type(Type::MutMap(value_type))
			}
		}
	}

	fn type_check_arg_list(&mut self, arg_list: &ArgList, env: &mut SymbolEnv) -> ArgListTypes {
		// Type check the positional arguments, e.g. fn(exp1, exp2, exp3)
		let pos_arg_types = arg_list
			.pos_args
			.iter()
			.map(|pos_arg| self.type_check_exp(pos_arg, env).0)
			.collect();

		// Type check the named arguments, e.g. fn(named_arg1: exp4, named_arg2: exp5)
		let named_arg_types = arg_list
			.named_args
			.iter()
			.map(|(sym, expr)| {
				let arg_type = self.type_check_exp(&expr, env).0;
				(
					sym.clone(),
					SpannedTypeInfo {
						type_: arg_type,
						span: expr.span.clone(),
					},
				)
			})
			.collect::<IndexMap<_, _>>();

		ArgListTypes {
			pos_args: pos_arg_types,
			named_args: named_arg_types,
		}
	}

	fn type_check_statement(&mut self, stmt: &Stmt, env: &mut SymbolEnv) {
		CompilationContext::set(CompilationPhase::TypeChecking, &stmt.span);

		// Set the current statement index for symbol lookup checks.
		self.with_stmt(stmt.idx, |tc| match &stmt.kind {
			StmtKind::Let {
				reassignable,
				var_name,
				initial_value,
				type_,
			} => {
				tc.type_check_let(type_, env, initial_value, var_name, reassignable);
			}
			StmtKind::ForLoop {
				iterator,
				iterable,
				statements,
			} => {
				tc.type_check_for_loop(iterable, env, iterator, statements);
			}
			StmtKind::While { condition, statements } => {
				tc.type_check_while(condition, env, statements);
			}
			StmtKind::Break | StmtKind::Continue => {}
			StmtKind::IfLet(iflet) => {
				tc.type_check_iflet(env, iflet);
			}
			StmtKind::If {
				condition,
				statements,
				elif_statements,
				else_statements,
			} => {
				tc.type_check_if(condition, statements, env, elif_statements, else_statements);
			}
			StmtKind::Expression(e) => {
				tc.type_check_exp(e, env);
			}
			StmtKind::Assignment { kind, variable, value } => {
				tc.type_check_assignment(kind, value, env, variable);
			}
			StmtKind::Bring { source, identifier } => {
				tc.type_check_bring(source, identifier, stmt, env);
			}
			StmtKind::Scope(scope) => {
				let scope_env = tc.types.add_symbol_env(SymbolEnv::new(
					Some(env.get_ref()),
					SymbolEnvKind::Scope,
					env.phase,
					stmt.idx,
				));
				tc.types.set_scope_env(scope, scope_env);
				tc.inner_scopes.push((scope, tc.ctx.clone()));
			}
			StmtKind::Throw(exp) => {
				tc.type_check_throw(exp, env);
			}
			StmtKind::Return(exp) => {
				tc.type_check_return(env, stmt, exp);
			}
			StmtKind::Class(ast_class) => {
				tc.type_check_class(env, stmt, ast_class);
			}
			StmtKind::Interface(AstInterface { name, methods, extends }) => {
				tc.type_check_interface(env, extends, name, methods);
			}
			StmtKind::Struct { name, extends, fields } => {
				tc.type_check_struct(fields, env, extends, name);
			}
			StmtKind::Enum { name, values } => {
				tc.type_check_enum(name, values, env);
			}
			StmtKind::TryCatch {
				try_statements,
				catch_block,
				finally_statements,
			} => {
				tc.type_check_try_catch(env, try_statements, catch_block, finally_statements);
			}
			StmtKind::CompilerDebugEnv => {
				println!("[symbol environment at {}]", stmt.span);
				println!("{}", env);
			}
			StmtKind::SuperConstructor { arg_list } => {
				tc.type_check_super_constructor_against_parent_initializer(stmt, arg_list, env);
			}
		});
	}

	fn type_check_try_catch(
		&mut self,
		env: &mut SymbolEnv,
		try_statements: &Scope,
		catch_block: &Option<ast::CatchBlock>,
		finally_statements: &Option<Scope>,
	) {
		// Create a new environment for the try block
		let try_env = self.types.add_symbol_env(SymbolEnv::new(
			Some(env.get_ref()),
			SymbolEnvKind::Scope,
			env.phase,
			self.ctx.current_stmt_idx(),
		));
		self.types.set_scope_env(try_statements, try_env);
		self.inner_scopes.push((try_statements, self.ctx.clone()));

		// Create a new environment for the catch block
		if let Some(catch_block) = catch_block {
			let mut catch_env = self.types.add_symbol_env(SymbolEnv::new(
				Some(env.get_ref()),
				SymbolEnvKind::Scope,
				env.phase,
				self.ctx.current_stmt_idx(),
			));

			// Add the exception variable to the catch block
			if let Some(exception_var) = &catch_block.exception_var {
				match catch_env.define(
					exception_var,
					SymbolKind::make_free_variable(exception_var.clone(), self.types.string(), false, env.phase),
					StatementIdx::Top,
				) {
					Err(type_error) => {
						self.type_error(type_error);
					}
					_ => {}
				}
			}
			self.types.set_scope_env(&catch_block.statements, catch_env);
			self.inner_scopes.push((&catch_block.statements, self.ctx.clone()));
		}

		// Create a new environment for the finally block
		if let Some(finally_statements) = finally_statements {
			let finally_env = self.types.add_symbol_env(SymbolEnv::new(
				Some(env.get_ref()),
				SymbolEnvKind::Scope,
				env.phase,
				self.ctx.current_stmt_idx(),
			));
			self.types.set_scope_env(finally_statements, finally_env);
			self.inner_scopes.push((finally_statements, self.ctx.clone()));
		}
	}

	fn type_check_enum(&mut self, name: &Symbol, values: &IndexSet<Symbol>, env: &mut SymbolEnv) {
		let enum_type_ref = self.types.add_type(Type::Enum(Enum {
			name: name.clone(),
			values: values.clone(),
			docs: Default::default(),
		}));

		match env.define(name, SymbolKind::Type(enum_type_ref), StatementIdx::Top) {
			Err(type_error) => {
				self.type_error(type_error);
			}
			_ => {}
		};
	}

	fn type_check_struct(
		&mut self,
		fields: &Vec<ast::StructField>,
		env: &mut SymbolEnv,
		extends: &Vec<UserDefinedType>,
		name: &Symbol,
	) {
		// Note: structs don't have a parent environment, instead they flatten their parent's members into the struct's env.
		//   If we encounter an existing member with the same name and type we skip it, if the types are different we
		//   fail type checking.

		// Create a dummy environment for the struct so we can create the struct type
		let dummy_env = SymbolEnv::new(
			None,
			SymbolEnvKind::Type(self.types.void()),
			Phase::Independent,
			self.ctx.current_stmt_idx(),
		);

		// Collect types this struct extends
		let extends_types = extends
			.iter()
			.filter_map(|ext| {
				let t = self
					.resolve_user_defined_type(ext, env, self.ctx.current_stmt_idx())
					.unwrap_or_else(|e| self.type_error(e));
				if t.as_struct().is_some() {
					Some(t)
				} else {
					self.spanned_error(ext, format!("Expected a struct, found type \"{}\"", t));
					None
				}
			})
			.collect::<Vec<_>>();

<<<<<<< HEAD
				self.validate_type(exp_type, var.type_, value);
			}
			StmtKind::Bring { source, identifier } => {
				// library_name is the name of the library we are importing from the JSII world
				let library_name: String;
				// namespace_filter describes what types we are importing from the library
				// e.g. [] means we are importing everything from `mylib`
				// e.g. ["ns1", "ns2"] means we are importing everything from `mylib.ns1.ns2`
				let namespace_filter: Vec<String>;
				// alias is the symbol we are giving to the imported library or namespace
				let alias: &Symbol;

				match &source {
					BringSource::BuiltinModule(name) => {
						if name.name.as_str() == WINGSDK_STD_MODULE {
							self.spanned_error(stmt, format!("Redundant bring of \"{}\"", WINGSDK_STD_MODULE));
							return;
						}

						if !WINGSDK_BRINGABLE_MODULES.contains(&name.name.as_str()) {
							self.spanned_error(stmt, format!("\"{}\" is not a built-in module", name));
							return;
						}

						library_name = WINGSDK_ASSEMBLY_NAME.to_string();
						namespace_filter = vec![name.name.clone()];
						alias = identifier.as_ref().unwrap_or(&name);
						self.add_jsii_module_to_env(env, library_name, namespace_filter, alias, Some(&stmt));
					}
					BringSource::WingLibrary { name, root_file } => {
						self.add_wing_file_to_env(name, &root_file, stmt, env, identifier);
					}
					BringSource::JsiiLibrary(name) => {
						library_name = name.name.to_string();
						// no namespace filter (we only support importing entire libraries at the moment)
						namespace_filter = vec![];
						alias = identifier.as_ref().unwrap();
						self.add_jsii_module_to_env(env, library_name, namespace_filter, alias, Some(&stmt));
					}
					BringSource::WingModule(name) => {
						self.add_wing_file_to_env(name, &Path::new(&name.name), stmt, env, identifier);
					}
				}
=======
		// Create the struct type
		let mut struct_type = self.types.add_type(Type::Struct(Struct {
			name: name.clone(),
			extends: extends_types.clone(),
			env: dummy_env,
			docs: Docs::default(),
		}));

		// Create the actual environment for the struct
		let mut struct_env = SymbolEnv::new(
			None,
			SymbolEnvKind::Type(struct_type),
			Phase::Independent,
			self.ctx.current_stmt_idx(),
		);

		// Add fields to the struct env
		for field in fields.iter() {
			let field_type = self.resolve_type_annotation(&field.member_type, env);
			if field_type.is_mutable() {
				self.spanned_error(&field.name, "Struct fields must have immutable types");
>>>>>>> 6a9ce9de
			}
			match struct_env.define(
				&field.name,
				SymbolKind::make_member_variable(
					field.name.clone(),
					field_type,
					false,
					false,
					Phase::Independent,
					AccessModifier::Public,
					None,
				),
				StatementIdx::Top,
			) {
				Err(type_error) => {
					self.type_error(type_error);
				}
				_ => {}
			};
		}

		if let Err(e) = add_parent_members_to_struct_env(&extends_types, name, &mut struct_env) {
			self.type_error(e);
		}
		match env.define(name, SymbolKind::Type(struct_type), StatementIdx::Top) {
			Err(type_error) => {
				self.type_error(type_error);
			}
			_ => {}
		};

		// Replace the dummy struct environment with the real one
		struct_type.as_mut_struct().unwrap().env = struct_env;
	}

	fn type_check_interface(
		&mut self,
		env: &mut SymbolEnv,
		extends: &Vec<UserDefinedType>,
		name: &Symbol,
		methods: &Vec<(Symbol, ast::FunctionSignature)>,
	) {
		// Create environment representing this interface, for now it'll be empty just so we can support referencing ourselves from the interface definition.
		let dummy_env = SymbolEnv::new(
			None,
			SymbolEnvKind::Type(self.types.void()),
			env.phase,
			self.ctx.current_stmt_idx(),
		);

		let extend_interfaces = extends
			.iter()
			.filter_map(|i| {
				let t = self
					.resolve_user_defined_type(i, env, self.ctx.current_stmt_idx())
					.unwrap_or_else(|e| self.type_error(e));
				if t.as_interface().is_some() {
					Some(t)
				} else {
					// The type checker resolves non-existing definitions to `any`, so we avoid duplicate errors by checking for that here
					if !t.is_unresolved() {
						self.spanned_error(i, format!("Expected an interface, instead found type \"{}\"", t));
					}
					None
				}
			})
			.collect::<Vec<_>>();

		// Create the interface type and add it to the current environment (so interface implementation can reference itself)
		let interface_spec = Interface {
			name: name.clone(),
			docs: Docs::default(),
			env: dummy_env,
			extends: extend_interfaces.clone(),
		};
		let mut interface_type = self.types.add_type(Type::Interface(interface_spec));
		match env.define(name, SymbolKind::Type(interface_type), StatementIdx::Top) {
			Err(type_error) => {
				self.type_error(type_error);
			}
			_ => {}
		};

		// Create the real interface environment to be filled with the interface AST types
		let mut interface_env = SymbolEnv::new(
			None,
			SymbolEnvKind::Type(interface_type),
			env.phase,
			self.ctx.current_stmt_idx(),
		);

		// Add methods to the interface env
		for (method_name, sig) in methods.iter() {
			let mut method_type = self.resolve_type_annotation(&sig.to_type_annotation(), env);
			// use the interface type as the function's "this" type
			if let Type::Function(ref mut f) = *method_type {
				f.this_type = Some(interface_type);
			} else {
				panic!("Expected method type to be a function");
			}

			match interface_env.define(
				method_name,
				SymbolKind::make_member_variable(
					method_name.clone(),
					method_type,
					false,
					false,
					sig.phase,
					AccessModifier::Public,
					None,
				),
				StatementIdx::Top,
			) {
				Err(type_error) => {
					self.type_error(type_error);
				}
				_ => {}
			};
		}

		// add methods from all extended interfaces to the interface env
		if let Err(e) = add_parent_members_to_iface_env(&extend_interfaces, name, &mut interface_env) {
			self.type_error(e);
		}

		// Replace the dummy interface environment with the real one
		interface_type.as_mut_interface().unwrap().env = interface_env;
	}

	fn type_check_class(&mut self, env: &mut SymbolEnv, stmt: &Stmt, ast_class: &AstClass) {
		self.ctx.push_class(UserDefinedType::for_class(ast_class), &env.phase);

		// preflight classes cannot be declared inside an inflight scope
		// (the other way is okay)
		if env.phase == Phase::Inflight && ast_class.phase == Phase::Preflight {
			self.spanned_error(
				stmt,
				format!("Cannot declare a {} class in {} scope", ast_class.phase, env.phase),
			);
		}
		// Verify parent is a known class and get their env
		let (parent_class, parent_class_env) =
			self.extract_parent_class(ast_class.parent.as_ref(), ast_class.phase, &ast_class.name, env);

		// Create environment representing this class, for now it'll be empty just so we can support referencing ourselves from the class definition.
		let dummy_env = SymbolEnv::new(None, SymbolEnvKind::Type(self.types.void()), env.phase, stmt.idx);

		let impl_interfaces = ast_class
			.implements
			.iter()
			.filter_map(|i| {
				let t = self
					.resolve_user_defined_type(i, env, stmt.idx)
					.unwrap_or_else(|e| self.type_error(e));
				if t.as_interface().is_some() {
					Some(t)
				} else {
					self.spanned_error(i, format!("Expected an interface, instead found type \"{}\"", t));
					None
				}
			})
			.collect::<Vec<_>>();

		// Create the resource/class type and add it to the current environment (so class implementation can reference itself)
		let class_spec = Class {
			name: ast_class.name.clone(),
			fqn: None,
			env: dummy_env,
			parent: parent_class,
			implements: impl_interfaces.clone(),
			is_abstract: false,
			phase: ast_class.phase,
			type_parameters: None, // TODO no way to have generic args in wing yet
			docs: Docs::default(),
			std_construct_args: ast_class.phase == Phase::Preflight,
			lifts: None,
		};
		let mut class_type = self.types.add_type(Type::Class(class_spec));
		match env.define(&ast_class.name, SymbolKind::Type(class_type), StatementIdx::Top) {
			Err(type_error) => {
				self.type_error(type_error);
			}
			_ => {}
		};

		// Create a the real class environment to be filled with the class AST types
		let mut class_env = SymbolEnv::new(parent_class_env, SymbolEnvKind::Type(class_type), env.phase, stmt.idx);

		// Add fields to the class env
		for field in ast_class.fields.iter() {
			let field_type = self.resolve_type_annotation(&field.member_type, env);
			match class_env.define(
				&field.name,
				SymbolKind::make_member_variable(
					field.name.clone(),
					field_type,
					field.reassignable,
					field.is_static,
					field.phase,
					field.access_modifier,
					None,
				),
				StatementIdx::Top,
			) {
				Err(type_error) => {
					self.type_error(type_error);
				}
				_ => {}
			};
		}

		// Add methods to the class env
		for (method_name, method_def) in ast_class.methods.iter() {
			self.add_method_to_class_env(
				&method_def.signature,
				env,
				if method_def.is_static { None } else { Some(class_type) },
				method_def.access_modifier,
				&mut class_env,
				method_name,
			);
		}

		// Add the constructor to the class env
		let init_symb = Symbol {
			name: CLASS_INIT_NAME.into(),
			span: ast_class.initializer.span.clone(),
		};

		self.add_method_to_class_env(
			&ast_class.initializer.signature,
			env,
			None,
			ast_class.initializer.access_modifier,
			&mut class_env,
			&init_symb,
		);

		let inflight_init_symb = Symbol {
			name: CLASS_INFLIGHT_INIT_NAME.into(),
			span: ast_class.inflight_initializer.span.clone(),
		};

		// Add the inflight initializer to the class env
		self.add_method_to_class_env(
			&ast_class.inflight_initializer.signature,
			env,
			Some(class_type),
			ast_class.inflight_initializer.access_modifier,
			&mut class_env,
			&inflight_init_symb,
		);

		// Replace the dummy class environment with the real one before type checking the methods
		if let Some(mut_class) = class_type.as_class_mut() {
			mut_class.env = class_env;
		} else {
			panic!("Expected class type");
		}

		if let FunctionBody::Statements(scope) = &ast_class.inflight_initializer.body {
			self.check_class_field_initialization(&scope, &ast_class.fields, Phase::Inflight);
		};

		// Type check constructor
		self.type_check_method(class_type, &init_symb, env, stmt.idx, &ast_class.initializer);

		// Verify if all fields of a class/resource are initialized in the initializer.
		let init_statements = match &ast_class.initializer.body {
			FunctionBody::Statements(s) => s,
			FunctionBody::External(_) => panic!("init cannot be extern"),
		};

		self.check_class_field_initialization(&init_statements, &ast_class.fields, Phase::Preflight);

		// Type check the inflight initializer
		self.type_check_method(
			class_type,
			&inflight_init_symb,
			env,
			stmt.idx,
			&ast_class.inflight_initializer,
		);

		// TODO: handle member/method overrides in our env based on whatever rules we define in our spec
		// https://github.com/winglang/wing/issues/1124

		// Type check methods
		for (method_name, method_def) in ast_class.methods.iter() {
			self.type_check_method(class_type, method_name, env, stmt.idx, method_def);
		}

		// Check that the class satisfies all of its interfaces
		for interface_type in impl_interfaces.iter() {
			let interface_type = match interface_type.as_interface() {
				Some(t) => t,
				None => {
					// No need to error here, it will be caught when `impl_interaces` was created
					continue;
				}
			};

			// Check all methods are implemented
			for (method_name, method_type) in interface_type.methods(true) {
				if let Some(symbol) = &mut class_type
					.as_class_mut()
					.unwrap()
					.env
					.lookup(&method_name.as_str().into(), None)
				{
					let class_method_var = symbol.as_variable().expect("Expected method to be a variable");
					let class_method_type = class_method_var.type_;
					self.validate_type(class_method_type, method_type, &ast_class.name);
					// Make sure the method is public (interface methods must be public)
					if class_method_var.access_modifier != AccessModifier::Public {
						self.spanned_error(
							&class_method_var.name,
							format!(
								"Method \"{method_name}\" is {} in \"{}\" but it's an implementation of \"{interface_type}\". Interface members must be public.",
								class_method_var.access_modifier, ast_class.name,
							),
						);
					}
				} else {
					self.spanned_error(
						&ast_class.name,
						format!(
							"Class \"{}\" does not implement method \"{}\" of interface \"{}\"",
							&ast_class.name, method_name, interface_type.name.name
						),
					);
				}
			}
		}
		self.ctx.pop_class();
	}

	fn type_check_return(&mut self, env: &mut SymbolEnv, stmt: &Stmt, exp: &Option<Expr>) {
		// Type check the return expression
		let return_type = exp.as_ref().map(|exp| (self.type_check_exp(exp, env).0, exp));

		// Make sure we're inside a function
		if self.ctx.current_function().is_none() {
			self.spanned_error(stmt, "Return statement outside of function cannot return a value");
			return;
		};

		let cur_func_env = *self.ctx.current_function_env().expect("a function env");
		let SymbolEnvKind::Function{sig: cur_func_type, ..} = cur_func_env.kind else {
				panic!("Expected function env");
		};
		let mut function_ret_type = cur_func_type.as_function_sig().expect("a function_type").return_type;

		let return_type_inferred = self.update_known_inferences(&mut function_ret_type, &stmt.span);

		if let Some((return_type, return_expression)) = return_type {
			if !function_ret_type.is_void() {
				self.validate_type(return_type, function_ret_type, return_expression);
			} else {
				if return_type_inferred {
					self.spanned_error(stmt, "Unexpected return value from void function");
				} else {
					self.spanned_error(
						stmt,
						"Unexpected return value from void function. Return type annotations are required for methods.",
					);
				}
			}
		} else {
			self.validate_type(self.types.void(), function_ret_type, stmt);
		}

		if let Type::Json(d) = &mut *function_ret_type {
			// We do not have the required analysis to know the type of the Json data after return
			if d.is_some() {
				d.take();
			}
		}
	}

	fn type_check_throw(&mut self, exp: &Expr, env: &mut SymbolEnv) {
		let (exp_type, _) = self.type_check_exp(exp, env);
		self.validate_type(exp_type, self.types.string(), exp);
	}

	fn type_check_bring(&mut self, source: &BringSource, identifier: &Option<Symbol>, stmt: &Stmt, env: &mut SymbolEnv) {
		let library_name: String;
		let namespace_filter: Vec<String>;
		let alias: &Symbol;
		match &source {
			BringSource::BuiltinModule(name) => {
				if WINGSDK_BRINGABLE_MODULES.contains(&name.name.as_str()) {
					library_name = WINGSDK_ASSEMBLY_NAME.to_string();
					namespace_filter = vec![name.name.clone()];
					alias = identifier.as_ref().unwrap_or(&name);
				} else if name.name.as_str() == WINGSDK_STD_MODULE {
					self.spanned_error(stmt, format!("Redundant bring of \"{}\"", WINGSDK_STD_MODULE));
					return;
				} else {
					self.spanned_error(stmt, format!("\"{}\" is not a built-in module", name));
					return;
				}
			}
			BringSource::JsiiModule(name) => {
				library_name = name.name.to_string();
				// no namespace filter (we only support importing entire libraries at the moment)
				namespace_filter = vec![];
				alias = identifier.as_ref().unwrap();
			}
			BringSource::WingFile(name) => {
				let brought_env = match self.types.source_file_envs.get(Utf8Path::new(&name.name)) {
					Some(SymbolEnvOrNamespace::SymbolEnv(env)) => *env,
					Some(SymbolEnvOrNamespace::Namespace(_)) => {
						panic!("Expected a symbol environment to be associated with the file")
					}
					Some(SymbolEnvOrNamespace::Error(diagnostic)) => {
						report_diagnostic(Diagnostic {
							span: Some(stmt.span()),
							..diagnostic.clone()
						});
						return;
					}
					None => {
						self.spanned_error(
							stmt,
							format!("Could not type check \"{}\" due to cyclic bring statements", name),
						);
						return;
					}
				};
				let ns = self.types.add_namespace(Namespace {
					name: name.name.to_string(),
					envs: vec![brought_env],
					loaded: true,
					module_path: ResolveSource::WingFile,
				});
				if let Err(e) = env.define(
					identifier.as_ref().unwrap(),
					SymbolKind::Namespace(ns),
					StatementIdx::Top,
				) {
					self.type_error(e);
				}
				return;
			}
			BringSource::Directory(name) => {
				let brought_ns = match self.types.source_file_envs.get(Utf8Path::new(&name.name)) {
					Some(SymbolEnvOrNamespace::SymbolEnv(_)) => {
						panic!("Expected a namespace to be associated with the directory")
					}
					Some(SymbolEnvOrNamespace::Namespace(ns)) => ns,
					Some(SymbolEnvOrNamespace::Error(diagnostic)) => {
						report_diagnostic(Diagnostic {
							span: Some(stmt.span()),
							..diagnostic.clone()
						});
						return;
					}
					None => {
						self.spanned_error(
							stmt,
							format!("Could not type check \"{}\" due to cyclic bring statements", name),
						);
						return;
					}
				};
				if let Err(e) = env.define(
					identifier.as_ref().unwrap(),
					SymbolKind::Namespace(*brought_ns),
					StatementIdx::Top,
				) {
					self.type_error(e);
				}
				return;
			}
		}
		self.add_module_to_env(env, library_name, namespace_filter, alias, Some(&stmt));
		// library_name is the name of the library we are importing from the JSII world
		// namespace_filter describes what types we are importing from the library
		// e.g. [] means we are importing everything from `mylib`
		// e.g. ["ns1", "ns2"] means we are importing everything from `mylib.ns1.ns2`
		// alias is the symbol we are giving to the imported library or namespace
	}

	fn type_check_assignment(&mut self, kind: &AssignmentKind, value: &Expr, env: &mut SymbolEnv, variable: &Reference) {
		let (exp_type, _) = self.type_check_exp(value, env);

		// TODO: we need to verify that if this variable is defined in a parent environment (i.e.
		// being captured) it cannot be reassigned: https://github.com/winglang/wing/issues/3069

		let (var, var_phase) = self.resolve_reference(&variable, env);

		if !var.type_.is_unresolved() && !var.reassignable {
			self.spanned_error(variable, "Variable is not reassignable".to_string());
		} else if var_phase == Phase::Preflight && env.phase == Phase::Inflight {
			self.spanned_error(variable, "Variable cannot be reassigned from inflight".to_string());
		}

		if matches!(kind, AssignmentKind::AssignIncr | AssignmentKind::AssignDecr) {
			self.validate_type(exp_type, self.types.number(), value);
			self.validate_type(var.type_, self.types.number(), variable);
		}

		self.validate_type(exp_type, var.type_, value);
	}

	fn type_check_if(
		&mut self,
		condition: &Expr,
		statements: &Scope,
		env: &mut SymbolEnv,
		elif_statements: &Vec<ast::ElifBlock>,
		else_statements: &Option<Scope>,
	) {
		self.type_check_if_statement(condition, statements, env);

		for elif_scope in elif_statements {
			self.type_check_if_statement(&elif_scope.condition, &elif_scope.statements, env);
		}

		if let Some(else_scope) = else_statements {
			let else_scope_env = self.types.add_symbol_env(SymbolEnv::new(
				Some(env.get_ref()),
				SymbolEnvKind::Scope,
				env.phase,
				self.ctx.current_stmt_idx(),
			));
			self.types.set_scope_env(else_scope, else_scope_env);
			self.inner_scopes.push((else_scope, self.ctx.clone()));
		}
	}

	fn type_check_iflet(&mut self, env: &mut SymbolEnv, iflet: &IfLet) {
		self.type_check_if_let_statement(
			&iflet.value,
			&iflet.statements,
			&iflet.reassignable,
			&iflet.var_name,
			env,
		);

		for elif_scope in &iflet.elif_statements {
			self.type_check_if_let_statement(
				&elif_scope.value,
				&elif_scope.statements,
				&elif_scope.reassignable,
				&elif_scope.var_name,
				env,
			);
		}

		if let Some(else_scope) = &iflet.else_statements {
			let else_scope_env = self.types.add_symbol_env(SymbolEnv::new(
				Some(env.get_ref()),
				SymbolEnvKind::Scope,
				env.phase,
				self.ctx.current_stmt_idx(),
			));
			self.types.set_scope_env(else_scope, else_scope_env);
			self.inner_scopes.push((else_scope, self.ctx.clone()));
		}
	}

	fn type_check_while(&mut self, condition: &Expr, env: &mut SymbolEnv, statements: &Scope) {
		let (cond_type, _) = self.type_check_exp(condition, env);
		self.validate_type(cond_type, self.types.bool(), condition);

		let scope_env = self.types.add_symbol_env(SymbolEnv::new(
			Some(env.get_ref()),
			SymbolEnvKind::Scope,
			env.phase,
			self.ctx.current_stmt_idx(),
		));
		self.types.set_scope_env(statements, scope_env);

		self.inner_scopes.push((statements, self.ctx.clone()));
	}

	fn type_check_for_loop(&mut self, iterable: &Expr, env: &mut SymbolEnv, iterator: &Symbol, statements: &Scope) {
		// TODO: Expression must be iterable
		let (exp_type, _) = self.type_check_exp(iterable, env);

		if !exp_type.is_iterable() {
			self.spanned_error(iterable, format!("Unable to iterate over \"{}\"", &exp_type));
		}

		let iterator_type = match &*exp_type {
			// These are builtin iterables that have a clear/direct iterable type
			Type::Array(t) => *t,
			Type::Set(t) => *t,
			Type::MutArray(t) => *t,
			Type::MutSet(t) => *t,
			Type::Anything => exp_type,
			_t => self.types.error(),
		};

		let mut scope_env = self.types.add_symbol_env(SymbolEnv::new(
			Some(env.get_ref()),
			SymbolEnvKind::Scope,
			env.phase,
			self.ctx.current_stmt_idx(),
		));
		match scope_env.define(
			&iterator,
			SymbolKind::make_free_variable(iterator.clone(), iterator_type, false, env.phase),
			StatementIdx::Top,
		) {
			Err(type_error) => {
				self.type_error(type_error);
			}
			_ => {}
		};
		self.types.set_scope_env(statements, scope_env);

		self.inner_scopes.push((statements, self.ctx.clone()));
	}

	fn type_check_let(
		&mut self,
		type_: &Option<TypeAnnotation>,
		env: &mut SymbolEnv,
		initial_value: &Expr,
		var_name: &Symbol,
		reassignable: &bool,
	) {
		let explicit_type = type_.as_ref().map(|t| self.resolve_type_annotation(t, env));
		let (mut inferred_type, _) = self.type_check_exp(initial_value, env);
		if inferred_type.is_void() {
			self.spanned_error(
				var_name,
				format!("Cannot assign expression of type \"{}\" to a variable", inferred_type),
			);
		}
		if explicit_type.is_none() && inferred_type.is_nil() {
			self.spanned_error(
				initial_value,
				"Cannot assign nil value to variables without explicit optional type",
			);
		}
		if let Some(explicit_type) = explicit_type {
			self.validate_type(inferred_type, explicit_type, initial_value);
			let final_type = if !*reassignable && explicit_type.is_json() && inferred_type.is_json() {
				// If both types are Json, use the inferred type in case it has more information
				inferred_type
			} else {
				explicit_type
			};
			match env.define(
				var_name,
				SymbolKind::make_free_variable(var_name.clone(), final_type, *reassignable, env.phase),
				StatementIdx::Index(self.ctx.current_stmt_idx()),
			) {
				Err(type_error) => {
					self.type_error(type_error);
				}
				_ => {}
			};
		} else {
			if *reassignable && inferred_type.is_json() {
				if let Type::Json(Some(_)) = *inferred_type {
					// We do not have the required analysis to know the type of the Json data after reassignment
					inferred_type = self.types.json();
				}
			}
			match env.define(
				var_name,
				SymbolKind::make_free_variable(var_name.clone(), inferred_type, *reassignable, env.phase),
				StatementIdx::Index(self.ctx.current_stmt_idx()),
			) {
				Err(type_error) => {
					self.type_error(type_error);
				}
				_ => {}
			};
		}
	}

	fn type_check_if_let_statement(
		&mut self,
		value: &Expr,
		statements: &Scope,
		reassignable: &bool,
		var_name: &Symbol,
		env: &mut SymbolEnv,
	) {
		let (mut cond_type, _) = self.type_check_exp(value, env);

		if let Type::Inferred(n) = *cond_type {
			// If the type is inferred and unlinked, we must make sure that the type is also optional
			// So let's make a new inference, but this time optional
			if self.types.get_inference_by_id(n).is_none() {
				let new_inference = self.types.make_inference();
				cond_type = self.types.make_option(new_inference);
				self.types.update_inferred_type(n, cond_type, &value.span);
			}
		}

		if !cond_type.is_option() {
			report_diagnostic(Diagnostic {
				message: format!("Expected type to be optional, but got \"{}\" instead", cond_type),
				span: Some(value.span()),
			});
		}

		// Technically we only allow if let statements to be used with optionals
		// and above validate_type_is_optional method will attach a diagnostic error if it is not.
		// However for the sake of verbose diagnostics we'll allow the code to continue if the type is not an optional
		// and complete the type checking process for additional errors.
		let var_type = *cond_type.maybe_unwrap_option();

		let mut stmt_env = self.types.add_symbol_env(SymbolEnv::new(
			Some(env.get_ref()),
			SymbolEnvKind::Scope,
			env.phase,
			self.ctx.current_stmt_idx(),
		));

		// Add the variable to if block scope
		match stmt_env.define(
			var_name,
			SymbolKind::make_free_variable(var_name.clone(), var_type, *reassignable, env.phase),
			StatementIdx::Top,
		) {
			Err(type_error) => {
				self.type_error(type_error);
			}
			_ => {}
		}

		self.types.set_scope_env(statements, stmt_env);
		self.inner_scopes.push((statements, self.ctx.clone()));
	}

	fn type_check_if_statement(&mut self, condition: &Expr, statements: &Scope, env: &mut SymbolEnv) {
		let (cond_type, _) = self.type_check_exp(condition, env);
		self.validate_type(cond_type, self.types.bool(), condition);

		let if_scope_env = self.types.add_symbol_env(SymbolEnv::new(
			Some(env.get_ref()),
			SymbolEnvKind::Scope,
			env.phase,
			self.ctx.current_stmt_idx(),
		));
		self.types.set_scope_env(statements, if_scope_env);
		self.inner_scopes.push((statements, self.ctx.clone()));
	}

	fn add_wing_file_to_env(
		&mut self,
		name: &Symbol,
		path: &Path,
		stmt: &Stmt,
		env: &mut SymbolEnv,
		identifier: &Option<Symbol>,
	) {
		let (brought_env, is_bringable) = match self.types.source_file_envs.get(path) {
			Some((env, is_bringable)) => (*env, *is_bringable),
			None => {
				self.spanned_error(
					stmt,
					format!("Could not type check \"{}\" due to cyclic bring statements", name),
				);
				return;
			}
		};
		if !is_bringable {
			self.spanned_error(
				stmt,
				format!(
					"Cannot bring \"{}\" - modules with statements besides classes, interfaces, enums, and structs cannot be brought",
					name
				),
			);
			return;
		}
		let ns = self.types.add_namespace(Namespace {
			name: name.name.to_string(),
			env: SymbolEnv::new(
				Some(brought_env.get_ref()),
				brought_env.return_type,
				false,
				false,
				brought_env.phase,
				0,
			),
			loaded: true,
		});
		if let Err(e) = env.define(
			identifier.as_ref().unwrap(),
			SymbolKind::Namespace(ns),
			StatementIdx::Top,
		) {
			self.type_error(e);
		}
		return;
	}

	fn type_check_super_constructor_against_parent_initializer(
		&mut self,
		super_constructor_call: &Stmt,
		arg_list: &ArgList,
		env: &mut SymbolEnv,
	) {
		let arg_list_types = self.type_check_arg_list(arg_list, env);

		// Verify we're inside a class
		let class_type = if let Some(current_clas) = self.ctx.current_class().cloned() {
			self
				.resolve_user_defined_type(&current_clas, env, self.ctx.current_stmt_idx())
				.expect("current class type to be defined")
		} else {
			self.spanned_error(
				super_constructor_call,
				"Call to super constructor can only be done from within a class initializer",
			);
			return;
		};

		let init_name = if env.phase == Phase::Inflight {
			CLASS_INFLIGHT_INIT_NAME
		} else {
			CLASS_INIT_NAME
		};

		// Verify we're inside the class's initializer
		let (method_name, _) = self.ctx.current_method().expect("to be inside a method");
		if method_name.name != init_name {
			self.spanned_error(
				super_constructor_call,
				"Call to super constructor can only be done from within a class initializer",
			);
			return;
		}

		// Verify the class has a parent class
		let Some(parent_class) = &class_type.as_class().expect("class type to be a class").parent else {
			self.spanned_error(super_constructor_call, format!("Class \"{class_type}\" does not have a parent class"));
			return;
		};

		let parent_initializer = parent_class
			.as_class()
			.unwrap()
			.methods(false)
			.filter(|(name, _type)| name == init_name)
			.collect_vec()[0]
			.1;

		self.type_check_arg_list_against_function_sig(
			&arg_list,
			parent_initializer.as_function_sig().unwrap(),
			super_constructor_call,
			arg_list_types,
		);
	}

	/// Validate if the fields of a class are initialized in the constructor (init) according to the given phase.
	/// For example, if the phase is preflight, then all non-static preflight fields must be initialized
	/// and if the phase is inflight, then all non-static inflight fields must be initialized.
	///
	/// # Arguments
	///
	/// * `scope` - The constructor scope (init)
	/// * `fields` - All fields of a class
	/// * `phase` - initializer phase
	///
	fn check_class_field_initialization(&mut self, scope: &Scope, fields: &[ClassField], phase: Phase) {
		let mut visit_init = VisitClassInit::default();
		visit_init.analyze_statements(&scope.statements);
		let initialized_fields = visit_init.fields;

		let (current_phase, forbidden_phase) = if phase == Phase::Inflight {
			("Inflight", Phase::Preflight)
		} else {
			("Preflight", Phase::Inflight)
		};

		for field in fields.iter() {
			let matching_field = initialized_fields.iter().find(|&s| &s.name == &field.name.name);
			// inflight or static fields cannot be initialized in the initializer
			if field.phase == forbidden_phase || field.is_static {
				if let Some(matching_field) = matching_field {
					self.spanned_error(
						matching_field,
						format!(
							"\"{}\" cannot be initialized in the {} initializer",
							matching_field.name,
							current_phase.to_lowercase()
						),
					);
				};
				continue;
			}

			if matching_field == None {
				self.spanned_error(
					&field.name,
					format!("{} field \"{}\" is not initialized", current_phase, field.name.name),
				);
			}
		}
	}

	fn type_check_method(
		&mut self,
		class_type: TypeRef,
		method_name: &Symbol,
		parent_env: &SymbolEnv, // the environment in which the class is declared
		statement_idx: usize,
		method_def: &FunctionDefinition,
	) {
		let class_env = &class_type.as_class().unwrap().env;
		// TODO: make sure this function returns on all control paths when there's a return type (can be done by recursively traversing the statements and making sure there's a "return" statements in all control paths)
		// https://github.com/winglang/wing/issues/457
		// Lookup the method in the class_env
		let method_type = class_env
			.lookup(&method_name, None)
			.expect(format!("Expected method '{}' to be in class env", method_name.name).as_str())
			.as_variable()
			.expect("Expected method to be a variable")
			.type_;

		let method_sig = method_type
			.as_function_sig()
			.expect("Expected method type to be a function signature");

		// Create method environment and prime it with args
		let is_init = method_name.name == CLASS_INIT_NAME || method_name.name == CLASS_INFLIGHT_INIT_NAME;
		let mut method_env = self.types.add_symbol_env(SymbolEnv::new(
			Some(parent_env.get_ref()),
			SymbolEnvKind::Function {
				is_init,
				sig: method_type,
			},
			method_sig.phase,
			statement_idx,
		));
		// Prime the method environment with `this`
		if !method_def.is_static || is_init {
			method_env
				.define(
					&Symbol {
						name: "this".into(),
						span: method_name.span.clone(),
					},
					SymbolKind::make_free_variable("this".into(), class_type, false, class_env.phase),
					StatementIdx::Top,
				)
				.expect("Expected `this` to be added to constructor env");
		}
		self.add_arguments_to_env(&method_def.signature.parameters, method_sig, &mut method_env);

		self.with_function_def(Some(method_name), &method_def.signature, method_env, |tc| {
			if let FunctionBody::Statements(scope) = &method_def.body {
				tc.types.set_scope_env(scope, method_env);
				tc.inner_scopes.push((scope, tc.ctx.clone()));
			}

			if let FunctionBody::External(_) = &method_def.body {
				if !method_def.is_static {
					tc.spanned_error(
						method_name,
						"Extern methods must be declared \"static\" (they cannot access instance members)",
					);
				}
			}
		});
	}

	fn add_method_to_class_env(
		&mut self,
		method_sig: &ast::FunctionSignature,
		env: &mut SymbolEnv,
		instance_type: Option<TypeRef>,
		access_modifier: AccessModifier,
		class_env: &mut SymbolEnv,
		method_name: &Symbol,
	) {
		let mut method_type = self.resolve_type_annotation(&method_sig.to_type_annotation(), env);
		// use the class type as the function's "this" type (or None if static)
		method_type
			.as_mut_function_sig()
			.expect("Expected method type to be a function")
			.this_type = instance_type;

		// If this method is overriding a parent method, check access modifiers allow it, note this is only relevant for instance methods
		if instance_type.is_some() {
			if let Some(parent_type_env) = class_env.parent {
				if let LookupResult::Found(SymbolKind::Variable(var), li) = parent_type_env.lookup_ext(method_name, None) {
					let SymbolEnvKind::Type(method_defined_in) = li.env.kind else {
						panic!("Expected env to be a type env");
					};
					// If parent method is private we don't allow overriding
					if var.access_modifier == AccessModifier::Private {
						self.spanned_error(
							method_name,
							format!("Cannot override private method \"{method_name}\" of \"{method_defined_in}\""),
						);
					} else {
						// For non private methods, we only allow overriding if the access modifier is the same or more permissive:
						// - public can override public or protected
						// - protected can only override protected
						if !(access_modifier == AccessModifier::Public
							&& matches!(var.access_modifier, AccessModifier::Public | AccessModifier::Protected)
							|| access_modifier == AccessModifier::Protected && var.access_modifier == AccessModifier::Protected)
						{
							self.spanned_error(
								method_name,
								format!(
									"Cannot override {} method \"{method_name}\" of \"{method_defined_in}\" with a {access_modifier} method",
									var.access_modifier
								),
							);
						}
					}
				}
			}
		}

		match class_env.define(
			method_name,
			SymbolKind::make_member_variable(
				method_name.clone(),
				method_type,
				false,
				instance_type.is_none(),
				method_sig.phase,
				access_modifier,
				None,
			),
			StatementIdx::Top,
		) {
			Err(type_error) => {
				self.type_error(type_error);
			}
			_ => {}
		};
	}

	pub fn add_jsii_module_to_env(
		&mut self,
		env: &mut SymbolEnv,
		library_name: String,
		namespace_filter: Vec<String>,
		alias: &Symbol,
		// the statement that initiated the bring, if any
		stmt: Option<&Stmt>,
	) {
		let jsii = if let Some(jsii) = self
			.jsii_imports
			.iter()
			.find(|j| j.assembly_name == library_name && j.alias.name == alias.name)
		{
			// This spec has already been pre-supplied to the typechecker, so we'll still use this to populate the symbol environment
			jsii
		} else {
			// Loading the SDK is handled different from loading any other jsii modules because with the SDK we provide an exact
			// location to locate the SDK, whereas for the other modules we need to search for them from the source directory.
			let assembly_name = if library_name == WINGSDK_ASSEMBLY_NAME {
				// in runtime, if "WINGSDK_MANIFEST_ROOT" env var is set, read it. otherwise set to "../wingsdk" for dev
				let manifest_root = std::env::var("WINGSDK_MANIFEST_ROOT").unwrap_or_else(|_| "../wingsdk".to_string());
				let assembly_name = match self.jsii_types.load_module(&Utf8Path::new(&manifest_root)) {
					Ok(name) => name,
					Err(type_error) => {
						self.spanned_error(
							&stmt.map(|s| s.span.clone()).unwrap_or_default(),
							format!(
								"Cannot locate Wing standard library from \"{}\": {}",
								manifest_root, type_error
							),
						);
						return;
					}
				};

				assembly_name
			} else {
				let source_dir = self.source_path.parent().unwrap();
				let assembly_name = match self.jsii_types.load_dep(library_name.as_str(), source_dir) {
					Ok(name) => name,
					Err(type_error) => {
						self.spanned_error(
							&stmt.map(|s| s.span.clone()).unwrap_or_default(),
							format!(
								"Cannot find jsii module \"{}\" in source directory: {}",
								library_name, type_error
							),
						);
						return;
					}
				};
				assembly_name
			};

			debug!("Loaded JSII assembly {}", assembly_name);

			self.jsii_imports.push(JsiiImportSpec {
				assembly_name: assembly_name.to_string(),
				namespace_filter,
				alias: alias.clone(),
				import_statement_idx: stmt.map(|s| s.idx).unwrap_or(0),
			});

			self
				.jsii_imports
				.iter()
				.find(|j| j.assembly_name == assembly_name && j.alias.name == alias.name)
				.expect("Expected to find the just-added jsii import spec")
		};

		// check if we've already defined the given alias in the current scope
		if env
			.lookup(&jsii.alias.name.as_str().into(), Some(jsii.import_statement_idx))
			.is_some()
		{
			self.spanned_error(alias, format!("\"{}\" is already defined", alias.name));
		} else {
			let mut importer = JsiiImporter::new(&jsii, self.types, self.jsii_types);

			// If we're importing from the the wing sdk, eagerly import all the types within it
			// The wing sdk is special because it's currently the only jsii module we import with a specific target namespace
			if jsii.assembly_name == WINGSDK_ASSEMBLY_NAME {
				importer.deep_import_submodule_to_env(if jsii.namespace_filter.is_empty() {
					None
				} else {
					Some(jsii.namespace_filter.join("."))
				});
			}

			importer.import_root_types();
			importer.import_submodules_to_env(env);
		}
	}

	/// Add function arguments to the function's environment
	///
	/// #Arguments
	///
	/// * `args` - List of arguments to add, each element is a tuple of the argument symbol and whether it's
	///   reassignable arg or not. Note that the argument types are figured out from `sig`.
	/// * `sig` - The function signature (used to figure out the type of each argument).
	/// * `env` - The function's environment to prime with the args.
	///
	fn add_arguments_to_env(&mut self, args: &Vec<AstFunctionParameter>, sig: &FunctionSignature, env: &mut SymbolEnv) {
		assert!(args.len() == sig.parameters.len());
		for (arg, param) in args.iter().zip(sig.parameters.iter()) {
			match env.define(
				&arg.name,
				SymbolKind::make_free_variable(arg.name.clone(), param.typeref, arg.reassignable, env.phase),
				StatementIdx::Top,
			) {
				Err(type_error) => {
					self.type_error(type_error);
				}
				_ => {}
			};
		}
	}

	/// Hydrate `@typeparam`s in a type reference with a given type argument
	///
	/// # Arguments
	///
	/// * `env` - The environment to use for looking up the original type
	/// * `original_fqn` - The fully qualified name of the original type
	/// * `type_params` - The type argument to use for the T1, T2, .. in the original type
	///
	/// # Returns
	/// The hydrated type reference
	///
	fn hydrate_class_type_arguments(
		&mut self,
		env: &SymbolEnv,
		original_fqn: &str,
		type_params: Vec<TypeRef>,
	) -> TypeRef {
		let original_type = env.lookup_nested_str(original_fqn, None).unwrap().0.as_type().unwrap();
		let original_type_class = original_type.as_class().unwrap();
		let original_type_params = if let Some(tp) = original_type_class.type_parameters.as_ref() {
			tp
		} else {
			panic!(
				"\"{}\" does not have type parameters and does not need hydration",
				original_fqn
			);
		};

		if original_type_params.len() != type_params.len() {
			self.unspanned_error(format!(
				"Type \"{}\" has {} type parameters, but {} were provided",
				original_fqn,
				original_type_params.len(),
				type_params.len()
			));
			return self.types.error();
		}

		// map from original_type_params to type_params
		let mut types_map = HashMap::new();
		for (o, n) in original_type_params.iter().zip(type_params.iter()) {
			types_map.insert(format!("{o}"), (*o, *n));
		}

		let dummy_env = SymbolEnv::new(None, SymbolEnvKind::Type(original_type), Phase::Independent, 0);
		let tt = Type::Class(Class {
			name: original_type_class.name.clone(),
			env: dummy_env,
			fqn: Some(original_fqn.to_string()),
			parent: original_type_class.parent,
			implements: original_type_class.implements.clone(),
			is_abstract: original_type_class.is_abstract,
			type_parameters: Some(type_params),
			phase: original_type_class.phase,
			docs: original_type_class.docs.clone(),
			std_construct_args: original_type_class.std_construct_args,
			lifts: None,
		});

		// TODO: here we add a new type regardless whether we already "hydrated" `original_type` with these `type_params`. Cache!
		let mut new_type = self.types.add_type(tt);
		let new_env = SymbolEnv::new(None, SymbolEnvKind::Type(new_type), Phase::Independent, 0);

		let new_type_class = new_type.as_class_mut().unwrap();

		// Update the class's env to point to the new env
		new_type_class.env = new_env;

		let SymbolEnvKind::Type(new_type) = new_type_class.env.kind else { // TODO: Ugly hack to get non mut ref of new_type so we can use it
			panic!("Expected class env to be a type");
		};

		// Add symbols from original type to new type
		// Note: this is currently limited to top-level function signatures and fields
		for (name, symbol, _) in original_type_class.env.iter(true) {
			match symbol {
				SymbolKind::Variable(VariableInfo {
					name: _,
					type_: v,
					reassignable,
					phase: flight,
					kind,
					access_modifier,
					docs: _,
				}) => {
					// Replace type params in function signatures
					if let Some(sig) = v.as_function_sig() {
						let new_return_type = self.get_concrete_type_for_generic(sig.return_type, &types_map);
						let new_this_type = if let Some(this_type) = sig.this_type {
							Some(self.get_concrete_type_for_generic(this_type, &types_map))
						} else {
							None
						};

						let new_params = sig
							.parameters
							.iter()
							.map(|param| FunctionParameter {
								name: param.name.clone(),
								docs: param.docs.clone(),
								typeref: self.get_concrete_type_for_generic(param.typeref, &types_map),
								variadic: param.variadic,
							})
							.collect();

						let new_sig = FunctionSignature {
							this_type: new_this_type,
							parameters: new_params,
							return_type: new_return_type,
							phase: sig.phase,
							js_override: sig.js_override.clone(),
							docs: Docs::default(),
						};

						let sym = Symbol::global(name);
						match new_type_class.env.define(
							// TODO: Original symbol is not available. SymbolKind::Variable should probably expose it
							&sym,
							SymbolKind::make_member_variable(
								sym.clone(),
								self.types.add_type(Type::Function(new_sig)),
								*reassignable,
								matches!(kind, VariableKind::StaticMember),
								*flight,
								*access_modifier,
								None,
							),
							StatementIdx::Top,
						) {
							Err(type_error) => {
								self.type_error(type_error);
							}
							_ => {}
						}
					} else {
						let new_var_type = self.get_concrete_type_for_generic(*v, &types_map);
						let var_name = Symbol::global(name);
						match new_type_class.env.define(
							// TODO: Original symbol is not available. SymbolKind::Variable should probably expose it
							&var_name,
							SymbolKind::make_member_variable(
								var_name.clone(),
								new_var_type,
								*reassignable,
								matches!(kind, VariableKind::StaticMember),
								*flight,
								*access_modifier,
								None,
							),
							StatementIdx::Top,
						) {
							Err(type_error) => {
								self.type_error(type_error);
							}
							_ => {}
						}
					}
				}
				_ => {
					panic!("Unexpected symbol kind: {:?} in class env", symbol)
				}
			}
		}

		return new_type;
	}

	fn get_concrete_type_for_generic(
		&mut self,
		type_to_maybe_replace: TypeRef,
		types_map: &HashMap<String, (TypeRef, TypeRef)>,
	) -> TypeRef {
		// Lookup type to replace in the types map and return the concrete type from the maps
		if let Some(new_type_arg) = types_map
			.get(&format!("{type_to_maybe_replace}"))
			.filter(|(o, _)| type_to_maybe_replace.is_same_type_as(o))
			.map(|(_, n)| n)
		{
			return *new_type_arg;
		} else {
			// Handle generic return types
			// TODO: If a generic class has a method that returns another generic, it must be a builtin
			if let Type::Optional(t) = *type_to_maybe_replace {
				let concrete_t = self.get_concrete_type_for_generic(t, types_map);
				return self.types.add_type(Type::Optional(concrete_t));
			}

			if let Some(c) = type_to_maybe_replace.as_class() {
				if let Some(type_parameters) = &c.type_parameters {
					// For now all our generics only have a single type parameter so use the first type parameter as our "T1"
					let t1 = type_parameters[0];
					let t1_replacement = *types_map
						.get(&format!("{t1}"))
						.filter(|(o, _)| t1.is_same_type_as(o))
						.map(|(_, n)| n)
						.expect("generic must have a type parameter");
					let fqn = format!("{}.{}", WINGSDK_STD_MODULE, c.name.name);

					return match fqn.as_str() {
						WINGSDK_MUT_ARRAY => self.types.add_type(Type::MutArray(t1_replacement)),
						WINGSDK_ARRAY => self.types.add_type(Type::Array(t1_replacement)),
						WINGSDK_MAP => self.types.add_type(Type::Map(t1_replacement)),
						WINGSDK_MUT_MAP => self.types.add_type(Type::MutMap(t1_replacement)),
						WINGSDK_SET => self.types.add_type(Type::Set(t1_replacement)),
						WINGSDK_MUT_SET => self.types.add_type(Type::MutSet(t1_replacement)),
						_ => {
							self.unspanned_error(format!("\"{}\" is not a supported generic return type", fqn));
							self.types.error()
						}
					};
				}
			}
		}
		return type_to_maybe_replace;
	}

	fn get_stdlib_symbol(&self, symbol: &Symbol) -> Option<Symbol> {
		// Need this in order to map wing types to their stdlib equivalents
		// e.g. wing::str -> stdlib::String | wing::Array -> stdlib::ImmutableArray
		match symbol.name.as_str() {
			"Json" => Some(symbol.clone()),
			"duration" => Some(Symbol {
				name: "Duration".to_string(),
				span: symbol.span.clone(),
			}),
			"datetime" => Some(Symbol {
				name: "Datetime".to_string(),
				span: symbol.span.clone(),
			}),
			"str" => Some(Symbol {
				name: "String".to_string(),
				span: symbol.span.clone(),
			}),
			"num" => Some(Symbol {
				name: "Number".to_string(),
				span: symbol.span.clone(),
			}),
			"bool" => Some(Symbol {
				name: "Boolean".to_string(),
				span: symbol.span.clone(),
			}),
			_ => None,
		}
	}

	fn reference_to_udt(&mut self, reference: &Reference) -> Option<UserDefinedType> {
		// TODO: we currently don't handle parenthesized expressions correctly so something like `(MyEnum).A` or `std.(namespace.submodule).A` will return true, is this a problem?
		// https://github.com/winglang/wing/issues/1006
		let mut path = vec![];
		let mut current_reference = reference;
		loop {
			match &current_reference {
				Reference::Identifier(symbol) => {
					if let Some(stdlib_symbol) = self.get_stdlib_symbol(symbol) {
						path.push(stdlib_symbol);
						path.push(Symbol {
							name: WINGSDK_STD_MODULE.to_string(),
							span: symbol.span.clone(),
						});
					} else {
						path.push(symbol.clone());
					}
					break;
				}
				Reference::InstanceMember {
					object,
					property,
					optional_accessor: _,
				} => {
					path.push(property.clone());
					current_reference = match &object.kind {
						ExprKind::Reference(r) => r,
						_ => return None,
					}
				}
				Reference::TypeMember { type_name, property } => {
					path.push(property.clone());
					type_name.fields.iter().rev().for_each(|f| path.push(f.clone()));
					path.push(type_name.root.clone());
					break;
				}
			}
		}

		let root = path.pop().unwrap();
		path.reverse();

		// combine all the spans into a single span
		let start = root.span.start;
		let end = path.last().map(|s| s.span.end).unwrap_or(root.span.end);
		let file_id = root.span.file_id.clone();

		Some(UserDefinedType {
			root,
			fields: path,
			span: WingSpan { start, end, file_id },
		})
	}

	/// Check if this expression is actually a reference to a type. The parser doesn't distinguish between a `some_expression.field` and `SomeType.field`.
	/// This function checks if the expression is a reference to a user define type and if it is it returns it. If not it returns `None`.
	fn expr_maybe_type(&mut self, expr: &Expr, env: &SymbolEnv) -> Option<UserDefinedType> {
		// TODO: we currently don't handle parenthesized expressions correctly so something like `(MyEnum).A` or `std.(namespace.submodule).A` will return true, is this a problem?
		// https://github.com/winglang/wing/issues/1006

		let base_udt = if let ExprKind::Reference(reference) = &expr.kind {
			self.reference_to_udt(reference)?
		} else {
			return None;
		};

		// rewrite "namespace.foo()" to "namespace.Util.foo()" (e.g. `util.env()`). we do this by
		// looking up the symbol path within the current environment and if it resolves to a namespace,
		// then resolve a class named "Util" within it. This will basically be equivalent to the
		// `foo.Bar.baz()` case (where `baz()`) is a static method of class `Bar`.
		if base_udt.fields.is_empty() {
			let result = env.lookup_nested_str(&base_udt.full_path_str(), Some(self.ctx.current_stmt_idx()));
			if let LookupResult::Found(symbol_kind, _) = result {
				if let SymbolKind::Namespace(_) = symbol_kind {
					let mut new_udt = base_udt.clone();
					new_udt.fields.push(Symbol {
						name: UTIL_CLASS_NAME.to_string(),
						span: base_udt.span.clone(),
					});

					return self
						.resolve_user_defined_type(&new_udt, env, self.ctx.current_stmt_idx())
						.ok()
						.map(|_| new_udt);
				}
			}
		}

		self
			.resolve_user_defined_type(&base_udt, env, self.ctx.current_stmt_idx())
			.ok()
			.map(|_| base_udt)
	}

	fn resolve_reference(&mut self, reference: &Reference, env: &mut SymbolEnv) -> (VariableInfo, Phase) {
		match reference {
			Reference::Identifier(symbol) => {
				let lookup_res = env.lookup_ext_mut(symbol, Some(self.ctx.current_stmt_idx()));
				if let LookupResultMut::Found(var, _) = lookup_res {
					if let Some(var) = var.as_variable_mut() {
						let phase = var.phase;
						self.update_known_inferences(&mut var.type_, &var.name.span);
						(var.clone(), phase)
					} else {
						self.spanned_error_with_var(
							symbol,
							format!("Expected identifier \"{symbol}\" to be a variable, but it's a {var}",),
						)
					}
				} else {
					// Give a specific error message if someone tries to write "print" instead of "log"
					if symbol.name == "print" {
						self.spanned_error(symbol, "Unknown symbol \"print\", did you mean to use \"log\"?");
					} else {
						self.type_error(lookup_result_mut_to_type_error(lookup_res, symbol));
					}
					(self.make_error_variable_info(), Phase::Independent)
				}
			}
			Reference::InstanceMember {
				object,
				property,
				optional_accessor,
			} => {
				// There's a special case where the object is actually a type and the property is either a static member or an enum variant.
				// In this case the type might even be namespaced (recursive nested reference). We need to detect this and transform this
				// reference into a type reference.
				if let Some(user_type_annotation) = self.expr_maybe_type(object, env) {
					// We can't get here twice, we can safely assume that if we're here the `object` part of the reference doesn't have and evaluated type yet.
					// Create a type reference out of this nested reference and call ourselves again
					let new_ref = Reference::TypeMember {
						type_name: user_type_annotation,
						property: property.clone(),
					};
					// Replace the reference with the new one, this is unsafe because `reference` isn't mutable and theoretically someone may
					// hold another reference to it. But our AST doesn't hold up/cross references so this is safe as long as we return right.
					let const_ptr = reference as *const Reference;
					let mut_ptr = const_ptr as *mut Reference;
					unsafe {
						// We don't use the return value but need to call replace so it'll drop the old value
						_ = std::mem::replace(&mut *mut_ptr, new_ref);
					}
					return self.resolve_reference(reference, env);
				}

				// Special case: if the object expression is a simple reference to `this` and we're inside the init function then
				// we'll consider all properties as reassignable regardless of whether they're `var`.
				let mut force_reassignable = false;
				if let ExprKind::Reference(Reference::Identifier(symb)) = &object.kind {
					if symb.name == "this" {
						if let LookupResult::Found(kind, info) = env.lookup_ext(&symb, Some(self.ctx.current_stmt_idx())) {
							// `this` reserved symbol should always be a variable
							assert!(matches!(kind, SymbolKind::Variable(_)));
							force_reassignable = info.init;
						}
					}
				}

				let (instance_type, instance_phase) = self.type_check_exp(object, env);

				// If resolving the object's type failed, we can't resolve the property either
				if instance_type.is_unresolved() {
					return (self.make_error_variable_info(), Phase::Independent);
				}

				let mut property_variable = self.resolve_variable_from_instance_type(instance_type, property, env, object);

				// if the object is `this`, then use the property's phase instead of the object phase
				let property_phase = if property_variable.phase == Phase::Independent {
					instance_phase
				} else {
					property_variable.phase
				};

				// Check if the object is an optional type. If it is ensure the use of optional chaining.
				let object_is_option = instance_type.is_option();

				if object_is_option && !optional_accessor {
					self.spanned_error(
						object,
						format!(
							"Property access on optional type \"{}\" requires optional accessor: \"?.\"",
							instance_type
						),
					);
				}

				if force_reassignable {
					property_variable.reassignable = true;
				}

				// If `a?.b.c`, make sure the entire reference is optional
				if *optional_accessor {
					property_variable.type_ = self.types.make_option(property_variable.type_);
				}

				(property_variable, property_phase)
			}
			Reference::TypeMember { type_name, property } => {
				let type_ = self
					.resolve_user_defined_type(type_name, env, self.ctx.current_stmt_idx())
					.unwrap_or_else(|e| self.type_error(e));
				match *type_ {
					Type::Enum(ref e) => {
						if e.values.contains(property) {
							(
								VariableInfo {
									name: property.clone(),
									kind: VariableKind::StaticMember,
									type_,
									reassignable: false,
									phase: Phase::Independent,
									access_modifier: AccessModifier::Public,
									docs: None,
								},
								Phase::Independent,
							)
						} else {
							self.spanned_error_with_var(
								property,
								format!("Enum \"{}\" does not contain value \"{}\"", type_, property.name),
							)
						}
					}
					Type::Struct(ref s) => {
						const FROM_JSON: &str = "fromJson";
						const TRY_FROM_JSON: &str = "tryFromJson";

						if property.name == FROM_JSON || property.name == TRY_FROM_JSON {
							// we need to validate that only structs with all valid json fields can have a fromJson method
							for (name, field) in s.fields(true) {
								if !field.has_json_representation() {
									self.spanned_error_with_var(
										property,
										format!(
											"Struct \"{}\" contains field \"{}\" which cannot be represented in Json",
											type_, name
										),
									);
									return (self.make_error_variable_info(), Phase::Independent);
								}
							}
						}

						let new_class = self.hydrate_class_type_arguments(env, WINGSDK_STRUCT, vec![type_]);
						let v = self.get_property_from_class_like(new_class.as_class().unwrap(), property, true, env);
						(v, Phase::Independent)
					}
					Type::Class(ref c) => {
						let v = self.get_property_from_class_like(c, property, true, env);
						if matches!(v.kind, VariableKind::InstanceMember) {
							return self.spanned_error_with_var(
								property,
								format!("Class \"{c}\" contains a member \"{property}\" but it is not static"),
							);
						}
						(v.clone(), v.phase)
					}
					_ => self.spanned_error_with_var(property, format!("\"{}\" not a valid reference", reference)),
				}
			}
		}
	}

	/// Check if the given property on the given type with the given access modifier can be accessed from the current context

	fn resolve_variable_from_instance_type(
		&mut self,
		instance_type: TypeRef,
		property: &Symbol,
		env: &SymbolEnv,
		// only used for recursion
		_object: &Expr,
	) -> VariableInfo {
		match *instance_type {
			Type::Optional(t) => self.resolve_variable_from_instance_type(t, property, env, _object),
			Type::Class(ref class) => self.get_property_from_class_like(class, property, false, env),
			Type::Interface(ref interface) => self.get_property_from_class_like(interface, property, false, env),
			Type::Anything => VariableInfo {
				name: property.clone(),
				type_: instance_type,
				reassignable: false,
				phase: env.phase,
				kind: VariableKind::InstanceMember,
				access_modifier: AccessModifier::Public,
				docs: None,
			},

			// Lookup wingsdk std types, hydrating generics if necessary
			Type::Array(t) => {
				let new_class = self.hydrate_class_type_arguments(env, WINGSDK_ARRAY, vec![t]);
				self.get_property_from_class_like(new_class.as_class().unwrap(), property, false, env)
			}
			Type::MutArray(t) => {
				let new_class = self.hydrate_class_type_arguments(env, WINGSDK_MUT_ARRAY, vec![t]);
				self.get_property_from_class_like(new_class.as_class().unwrap(), property, false, env)
			}
			Type::Set(t) => {
				let new_class = self.hydrate_class_type_arguments(env, WINGSDK_SET, vec![t]);
				self.get_property_from_class_like(new_class.as_class().unwrap(), property, false, env)
			}
			Type::MutSet(t) => {
				let new_class = self.hydrate_class_type_arguments(env, WINGSDK_MUT_SET, vec![t]);
				self.get_property_from_class_like(new_class.as_class().unwrap(), property, false, env)
			}
			Type::Map(t) => {
				let new_class = self.hydrate_class_type_arguments(env, WINGSDK_MAP, vec![t]);
				self.get_property_from_class_like(new_class.as_class().unwrap(), property, false, env)
			}
			Type::MutMap(t) => {
				let new_class = self.hydrate_class_type_arguments(env, WINGSDK_MUT_MAP, vec![t]);
				self.get_property_from_class_like(new_class.as_class().unwrap(), property, false, env)
			}
			Type::Json(_) => self.get_property_from_class_like(
				env
					.lookup_nested_str(WINGSDK_JSON, None)
					.unwrap()
					.0
					.as_type()
					.unwrap()
					.as_class()
					.unwrap(),
				property,
				false,
				env,
			),
			Type::MutJson => self.get_property_from_class_like(
				env
					.lookup_nested_str(WINGSDK_MUT_JSON, None)
					.unwrap()
					.0
					.as_type()
					.unwrap()
					.as_class()
					.unwrap(),
				property,
				false,
				env,
			),
			Type::String => self.get_property_from_class_like(
				env
					.lookup_nested_str(WINGSDK_STRING, None)
					.unwrap()
					.0
					.as_type()
					.unwrap()
					.as_class()
					.unwrap(),
				property,
				false,
				env,
			),
			Type::Duration => self.get_property_from_class_like(
				env
					.lookup_nested_str(WINGSDK_DURATION, None)
					.unwrap()
					.0
					.as_type()
					.unwrap()
					.as_class()
					.unwrap(),
				property,
				false,
				env,
			),
			Type::Struct(ref s) => self.get_property_from_class_like(s, property, true, env),
			_ => {
				self
					.spanned_error_with_var(property, "Property not found".to_string())
					.0
			}
		}
	}

	/// Get's the type of an instance variable in a class and the type in which it's defined
	fn get_property_from_class_like(
		&mut self,
		class: &impl ClassLike,
		property: &Symbol,
		allow_static: bool,
		env: &SymbolEnv,
	) -> VariableInfo {
		let lookup_res = class.get_env().lookup_ext(property, None);
		if let LookupResult::Found(field, lookup_info) = lookup_res {
			let var = field.as_variable().expect("Expected property to be a variable");

			// Determine the access type of the property
			// Lookup the property in the class env to find out in which class (perhaps an ancestor) it was defined
			let SymbolEnvKind::Type(property_defined_in) = lookup_info.env.kind else {
				panic!("Expected env to be a type env");
			};
			// Check if the class in which the property is defined is one of the classes we're currently nested in
			let mut private_access = false;
			let mut protected_access = false;
			for current_class in self.ctx.current_class_nesting() {
				let current_class_type = self
					.resolve_user_defined_type(&current_class, env, self.ctx.current_stmt_idx())
					.unwrap();
				private_access = current_class_type.is_same_type_as(&property_defined_in);
				protected_access = private_access || current_class_type.is_strict_subtype_of(&property_defined_in);
				if private_access {
					break;
				}
			}

			// Compare the access type with what's allowed
			match var.access_modifier {
				AccessModifier::Private => {
					if !private_access {
						self.spanned_error(
							property,
							format!("Cannot access private member \"{property}\" of \"{class}\""),
						);
					}
				}
				AccessModifier::Protected => {
					if !protected_access {
						self.spanned_error(
							property,
							format!("Cannot access protected member \"{property}\" of \"{class}\""),
						);
					}
				}
				AccessModifier::Public => {} // keep this here to make sure we don't add a new access modifier without handling it here
			}

			if let VariableKind::StaticMember = var.kind {
				if allow_static {
					return var.clone();
				}

				self
					.spanned_error_with_var(
						property,
						format!("Cannot access static property \"{property}\" from instance"),
					)
					.0
			} else {
				var.clone()
			}
		} else {
			self.type_error(lookup_result_to_type_error(lookup_res, property));
			self.make_error_variable_info()
		}
	}

	/// Resolves a user defined type (e.g. `Foo.Bar.Baz`) to a type reference
	/// If needed, this method can also resolve types from jsii libraries that have yet to be imported
	fn resolve_user_defined_type(
		&mut self,
		user_defined_type: &UserDefinedType,
		env: &SymbolEnv,
		statement_idx: usize,
	) -> Result<TypeRef, TypeError> {
		// Attempt to resolve the type from the current environment
		let res = resolve_user_defined_type(user_defined_type, env, statement_idx);
		if res.is_ok() {
			return res;
		}

		// If the type is not found, attempt to import it from a jsii library
		if import_udt_from_jsii(self.types, self.jsii_types, user_defined_type, &self.jsii_imports) {
			return resolve_user_defined_type(user_defined_type, env, statement_idx);
		}

		// If the type is still not found, return the original error
		res
	}

	fn extract_parent_class(
		&mut self,
		parent: Option<&UserDefinedType>,
		phase: Phase,
		name: &Symbol,
		env: &mut SymbolEnv,
	) -> (Option<TypeRef>, Option<SymbolEnvRef>) {
		let Some(parent) = parent else  {
			if phase == Phase::Preflight {
				// if this is a preflight and we don't have a parent, then we implicitly set it to `std.Resource`
				let t = self.types.resource_base_type();
				let env = t.as_preflight_class().unwrap().env.get_ref();
				return (Some(t), Some(env));
			} else {
				return (None, None);
			}
		};

		let parent_type = self
			.resolve_user_defined_type(parent, env, self.ctx.current_stmt_idx())
			.unwrap_or_else(|e| {
				self.type_error(e);
				self.types.error()
			});

		// bail out if we could not resolve the parent type
		if parent_type.is_unresolved() {
			return (None, None);
		}

		if &parent.root == name && parent.fields.is_empty() {
			self.spanned_error(parent, "Class cannot extend itself".to_string());
			return (None, None);
		}

		if let Some(parent_class) = parent_type.as_class() {
			if parent_class.phase == phase {
				(Some(parent_type), Some(parent_class.env.get_ref()))
			} else {
				report_diagnostic(Diagnostic {
					message: format!(
						"Class \"{}\" is an {} class and cannot extend {} class \"{}\"",
						name, phase, parent_class.phase, parent_class.name
					),
					span: Some(parent.span.clone()),
				});
				(None, None)
			}
		} else {
			report_diagnostic(Diagnostic {
				message: format!("Expected \"{}\" to be a class", parent),
				span: Some(parent.span.clone()),
			});
			(None, None)
		}
	}
}

impl VisitorWithContext for TypeChecker<'_> {
	fn ctx(&mut self) -> &mut VisitContext {
		&mut self.ctx
	}
}

fn add_parent_members_to_struct_env(
	extends_types: &Vec<TypeRef>,
	name: &Symbol,
	struct_env: &mut SymbolEnv, // TODO: pass the struct_type here and we'll extract the env
) -> Result<(), TypeError> {
	// Add members of all parents to the struct's environment
	for parent_type in extends_types.iter() {
		let parent_struct = if let Some(parent_struct) = parent_type.as_struct() {
			parent_struct
		} else {
			return Err(TypeError {
				message: format!(
					"Type \"{}\" extends \"{}\" which should be a struct",
					name.name, parent_type
				),
				span: name.span.clone(),
			});
		};
		// Add each member of current parent to the struct's environment (if it wasn't already added by a previous parent)
		for (parent_member_name, parent_member, _) in parent_struct.env.iter(true) {
			let member_type = parent_member
				.as_variable()
				.expect("Expected struct member to be a variable")
				.type_;
			if let Some(existing_type) = struct_env.lookup(&parent_member_name.as_str().into(), None) {
				let existing_type = existing_type
					.as_variable()
					.expect("Expected struct member to be a variable")
					.type_;
				if !existing_type.is_same_type_as(&member_type) {
					return Err(TypeError {
						span: name.span.clone(),
						message: format!(
							"Struct \"{}\" extends \"{}\" which introduces a conflicting member \"{}\" ({} != {})",
							name, parent_type, parent_member_name, member_type, member_type
						),
					});
				}
			} else {
				let sym = Symbol {
					name: parent_member_name,
					span: name.span.clone(),
				};
				struct_env.define(
					&sym,
					SymbolKind::make_member_variable(
						sym.clone(),
						member_type,
						false,
						false,
						struct_env.phase,
						AccessModifier::Public,
						None,
					),
					StatementIdx::Top,
				)?;
			}
		}
	}
	Ok(())
}

// TODO: dup code with `add_parent_members_to_struct_env`
fn add_parent_members_to_iface_env(
	extends_types: &Vec<TypeRef>,
	name: &Symbol,
	iface_env: &mut SymbolEnv, // TODO: pass the iface_type here and we'll extract the env
) -> Result<(), TypeError> {
	// Add members of all parents to the interface's environment
	for parent_type in extends_types.iter() {
		let parent_iface = if let Some(parent_iface) = parent_type.as_interface() {
			parent_iface
		} else {
			return Err(TypeError {
				message: format!(
					"Type \"{}\" extends \"{}\" which should be an interface",
					name.name, parent_type
				),
				span: name.span.clone(),
			});
		};
		// Add each member of current parent to the interface's environment (if it wasn't already added by a previous parent)
		for (parent_member_name, parent_member, _) in parent_iface.env.iter(true) {
			let member_type = parent_member
				.as_variable()
				.expect("Expected interface member to be a variable")
				.type_;
			if let Some(existing_type) = iface_env.lookup(&parent_member_name.as_str().into(), None) {
				let existing_type = existing_type
					.as_variable()
					.expect("Expected interface member to be a variable")
					.type_;
				if !existing_type.is_same_type_as(&member_type) {
					return Err(TypeError {
						span: name.span.clone(),
						message: format!(
							"Interface \"{}\" extends \"{}\" but has a conflicting member \"{}\" ({} != {})",
							name, parent_type, parent_member_name, member_type, member_type
						),
					});
				}
			} else {
				let sym = Symbol {
					name: parent_member_name,
					span: name.span.clone(),
				};
				iface_env.define(
					&sym,
					SymbolKind::make_member_variable(
						sym.clone(),
						member_type,
						false,
						true,
						iface_env.phase,
						AccessModifier::Public,
						None,
					),
					StatementIdx::Top,
				)?;
			}
		}
	}
	Ok(())
}

#[duplicate_item(
	lookup_result_to_type_error LookupResult;
	[lookup_result_to_type_error] [LookupResult];
	[lookup_result_mut_to_type_error] [LookupResultMut];
)]
fn lookup_result_to_type_error<T>(lookup_result: LookupResult, looked_up_object: &T) -> TypeError
where
	T: Spanned + Display,
{
	let (message, span) = match lookup_result {
		LookupResult::NotFound(s) => (format!("Unknown symbol \"{s}\""), s.span()),
		LookupResult::MultipleFound => (
			format!("Ambiguous symbol \"{looked_up_object}\""),
			looked_up_object.span(),
		),
		LookupResult::DefinedLater => (
			format!("Symbol \"{looked_up_object}\" used before being defined"),
			looked_up_object.span(),
		),
		LookupResult::ExpectedNamespace(ns_name) => (
			format!("Expected \"{ns_name}\" in \"{looked_up_object}\" to be a namespace"),
			ns_name.span(),
		),
		LookupResult::Found(..) => panic!("Expected a lookup error, but found a successful lookup"),
	};
	TypeError { message, span }
}

/// Resolves a user defined type (e.g. `Foo.Bar.Baz`) to a type reference
pub fn resolve_user_defined_type(
	user_defined_type: &UserDefinedType,
	env: &SymbolEnv,
	statement_idx: usize,
) -> Result<TypeRef, TypeError> {
	// Resolve all types down the fields list and return the last one (which is likely to be a real type and not a namespace)
	let mut nested_name = vec![&user_defined_type.root];
	nested_name.extend(user_defined_type.fields.iter().collect_vec());

	let lookup_result = env.lookup_nested(&nested_name, Some(statement_idx));

	if let LookupResult::Found(symb_kind, _) = lookup_result {
		if let SymbolKind::Type(t) = symb_kind {
			Ok(*t)
		} else {
			let symb = nested_name.last().unwrap();
			Err(TypeError {
				message: format!("Expected \"{}\" to be a type but it's a {symb_kind}", symb.name),
				span: symb.span.clone(),
			})
		}
	} else {
		Err(lookup_result_to_type_error(lookup_result, user_defined_type))
	}
}

pub fn is_udt_struct_type(udt: &UserDefinedType, env: &SymbolEnv) -> bool {
	if let Ok(type_) = resolve_user_defined_type(udt, env, 0) {
		type_.as_struct().is_some()
	} else {
		false
	}
}

pub fn resolve_super_method(method: &Symbol, env: &SymbolEnv, types: &Types) -> Result<(TypeRef, Phase), TypeError> {
	let this_type = env.lookup(&Symbol::global("this"), None);
	if let Some(SymbolKind::Variable(VariableInfo {
		type_,
		kind: VariableKind::Free,
		..
	})) = this_type
	{
		if type_.is_closure() {
			return Err(TypeError {
				message:
					"`super` calls inside inflight closures not supported yet, see: https://github.com/winglang/wing/issues/3474"
						.to_string(),
				span: method.span.clone(),
			});
		}
		// Get the parent type of "this" (if it's a preflight class that's directly derived from `std.Resource` it's an implicit derive so we'll treat it as if there's no parent)
		let parent_type = type_
			.as_class()
			.expect("Expected \"this\" to be a class")
			.parent
			.filter(|t| !(t.is_preflight_class() && t.is_same_type_as(&types.resource_base_type())));
		if let Some(parent_type) = parent_type {
			if let Some(method_info) = parent_type.as_class().unwrap().get_method(method) {
				Ok((method_info.type_, method_info.phase))
			} else {
				Err(TypeError {
					message: format!(
						"super class \"{}\" does not have a method named \"{}\"",
						parent_type, method
					),
					span: method.span.clone(),
				})
			}
		} else {
			Err(TypeError {
				message: format!("Cannot call super method because class {} has no parent", type_),
				span: method.span.clone(),
			})
		}
	} else {
		Err(TypeError {
			message: (if matches!(env.kind, SymbolEnvKind::Function { .. }) {
				"Cannot call super method inside of a static method"
			} else {
				"\"super\" can only be used inside of classes"
			})
			.to_string(),
			span: method.span.clone(),
		})
	}
}

pub fn import_udt_from_jsii(
	wing_types: &mut Types,
	jsii_types: &TypeSystem,
	user_defined_type: &UserDefinedType,
	jsii_imports: &[JsiiImportSpec],
) -> bool {
	for jsii in jsii_imports {
		if jsii.alias.name == user_defined_type.root.name {
			let mut importer = JsiiImporter::new(&jsii, wing_types, jsii_types);

			let mut udt_string = if jsii.assembly_name == WINGSDK_ASSEMBLY_NAME {
				// when importing from the std lib, the "alias" is the submodule
				format!("{}.{}.", jsii.assembly_name, jsii.alias.name)
			} else {
				format!("{}.", jsii.assembly_name)
			};
			udt_string.push_str(&user_defined_type.fields.iter().map(|g| g.name.clone()).join("."));

			return importer.import_type(&FQN::from(udt_string.as_str()));
		}
	}
	false
}

/// *Hacky* If the given type is from the std namespace, add the implicit `std.` to it.
///
/// This is needed because our builtin types have no API
/// So we have to get the API from the std lib
/// But the std lib sometimes doesn't have the same names as the builtin types
///
/// https://github.com/winglang/wing/issues/1780
pub fn fully_qualify_std_type(type_: &str) -> String {
	// Additionally, this doesn't handle for generics
	let type_name = type_.to_string();
	let type_name = if let Some((prefix, _)) = type_name.split_once(" ") {
		prefix
	} else {
		&type_name
	};
	let type_name = if let Some((prefix, _)) = type_name.split_once("<") {
		prefix
	} else {
		&type_name
	};

	let type_name = match type_name {
		"str" => "String",
		"duration" => "Duration",
		"datetime" => "Datetime",
		"bool" => "Boolean",
		"num" => "Number",
		_ => type_name,
	};

	match type_name {
		"Json" | "MutJson" | "MutArray" | "MutMap" | "MutSet" | "Array" | "Map" | "Set" | "String" | "Duration"
		| "Boolean" | "Number" => {
			format!("{WINGSDK_STD_MODULE}.{type_name}")
		}
		_ => type_name.to_string(),
	}
}

#[cfg(test)]
mod tests {
	use super::*;

	#[test]
	fn phase_subtyping() {
		// subtyping is reflexive
		assert!(Phase::Independent.is_subtype_of(&Phase::Independent));
		assert!(Phase::Preflight.is_subtype_of(&Phase::Preflight));
		assert!(Phase::Inflight.is_subtype_of(&Phase::Inflight));

		// independent is a subtype of preflight
		assert!(Phase::Independent.is_subtype_of(&Phase::Preflight));
		assert!(!Phase::Preflight.is_subtype_of(&Phase::Independent));

		// independent is a subtype of inflight
		assert!(Phase::Independent.is_subtype_of(&Phase::Inflight));
		assert!(!Phase::Inflight.is_subtype_of(&Phase::Independent));

		// preflight and inflight are not subtypes of each other
		assert!(!Phase::Preflight.is_subtype_of(&Phase::Inflight));
		assert!(!Phase::Inflight.is_subtype_of(&Phase::Preflight));
	}

	fn make_function(params: Vec<FunctionParameter>, ret: TypeRef, phase: Phase) -> Type {
		Type::Function(FunctionSignature {
			this_type: None,
			parameters: params,
			return_type: ret,
			phase,
			js_override: None,
			docs: Docs::default(),
		})
	}

	#[test]
	fn optional_subtyping() {
		let string = UnsafeRef::<Type>(&Type::String as *const Type);
		let opt_string = UnsafeRef::<Type>(&Type::Optional(string) as *const Type);

		// T is a subtype of T? since T can be used anywhere a T? is expected
		// (but not vice versa)
		assert!(string.is_subtype_of(&opt_string));
		assert!(!opt_string.is_subtype_of(&string));

		// subtyping is reflexive
		assert!(string.is_subtype_of(&string));
		assert!(opt_string.is_subtype_of(&opt_string));
	}

	#[test]
	fn function_subtyping_across_phases() {
		let void = UnsafeRef::<Type>(&Type::Void as *const Type);
		let inflight_fn = make_function(vec![], void, Phase::Inflight);
		let preflight_fn = make_function(vec![], void, Phase::Preflight);

		// functions of different phases are not subtypes of each other
		assert!(!inflight_fn.is_subtype_of(&preflight_fn));
		assert!(!preflight_fn.is_subtype_of(&inflight_fn));

		// subtyping is reflexive
		assert!(inflight_fn.is_subtype_of(&inflight_fn));
		assert!(preflight_fn.is_subtype_of(&preflight_fn));
	}

	#[test]
	fn function_subtyping_incompatible_single_param() {
		let void = UnsafeRef::<Type>(&Type::Void as *const Type);
		let num = UnsafeRef::<Type>(&Type::Number as *const Type);
		let string = UnsafeRef::<Type>(&Type::String as *const Type);
		let num_fn = make_function(
			vec![FunctionParameter {
				typeref: num,
				docs: Docs::default(),
				name: "p1".into(),
				variadic: false,
			}],
			void,
			Phase::Inflight,
		);
		let str_fn = make_function(
			vec![FunctionParameter {
				typeref: string,
				docs: Docs::default(),
				name: "p1".into(),
				variadic: false,
			}],
			void,
			Phase::Inflight,
		);

		// functions of incompatible arguments are not subtypes of each other
		assert!(!num_fn.is_subtype_of(&str_fn));
		assert!(!str_fn.is_subtype_of(&num_fn));
	}

	#[test]
	fn function_subtyping_incompatible_return_type() {
		let void = UnsafeRef::<Type>(&Type::Void as *const Type);
		let num = UnsafeRef::<Type>(&Type::Number as *const Type);
		let string = UnsafeRef::<Type>(&Type::String as *const Type);
		let returns_num = make_function(vec![], num, Phase::Inflight);
		let returns_str = make_function(vec![], string, Phase::Inflight);
		let returns_void = make_function(vec![], void, Phase::Inflight);

		// functions of incompatible return types are not subtypes of each other
		assert!(!returns_num.is_subtype_of(&returns_str));
		assert!(!returns_str.is_subtype_of(&returns_num));

		// functions with specific return types are subtypes of functions with void return type
		assert!(returns_num.is_subtype_of(&returns_void));
		assert!(returns_str.is_subtype_of(&returns_void));
	}

	#[test]
	fn function_subtyping_parameter_contravariance() {
		let void = UnsafeRef::<Type>(&Type::Void as *const Type);
		let string = UnsafeRef::<Type>(&Type::String as *const Type);
		let opt_string = UnsafeRef::<Type>(&Type::Optional(string) as *const Type);
		let str_fn = make_function(
			vec![FunctionParameter {
				typeref: string,
				docs: Docs::default(),
				name: "p1".into(),
				variadic: false,
			}],
			void,
			Phase::Inflight,
		);
		let opt_str_fn = make_function(
			vec![FunctionParameter {
				typeref: opt_string,
				docs: Docs::default(),
				name: "p1".into(),
				variadic: false,
			}],
			void,
			Phase::Inflight,
		);

		// let x = (s: string) => {};
		// let y = (s: string?) => {};
		// y is a subtype of x because a function that accepts a "string?" can be used
		// in place of a function that accepts a "string", but not vice versa
		assert!(opt_str_fn.is_subtype_of(&str_fn));
		assert!(!str_fn.is_subtype_of(&opt_str_fn));
	}
}<|MERGE_RESOLUTION|>--- conflicted
+++ resolved
@@ -3364,51 +3364,6 @@
 			})
 			.collect::<Vec<_>>();
 
-<<<<<<< HEAD
-				self.validate_type(exp_type, var.type_, value);
-			}
-			StmtKind::Bring { source, identifier } => {
-				// library_name is the name of the library we are importing from the JSII world
-				let library_name: String;
-				// namespace_filter describes what types we are importing from the library
-				// e.g. [] means we are importing everything from `mylib`
-				// e.g. ["ns1", "ns2"] means we are importing everything from `mylib.ns1.ns2`
-				let namespace_filter: Vec<String>;
-				// alias is the symbol we are giving to the imported library or namespace
-				let alias: &Symbol;
-
-				match &source {
-					BringSource::BuiltinModule(name) => {
-						if name.name.as_str() == WINGSDK_STD_MODULE {
-							self.spanned_error(stmt, format!("Redundant bring of \"{}\"", WINGSDK_STD_MODULE));
-							return;
-						}
-
-						if !WINGSDK_BRINGABLE_MODULES.contains(&name.name.as_str()) {
-							self.spanned_error(stmt, format!("\"{}\" is not a built-in module", name));
-							return;
-						}
-
-						library_name = WINGSDK_ASSEMBLY_NAME.to_string();
-						namespace_filter = vec![name.name.clone()];
-						alias = identifier.as_ref().unwrap_or(&name);
-						self.add_jsii_module_to_env(env, library_name, namespace_filter, alias, Some(&stmt));
-					}
-					BringSource::WingLibrary { name, root_file } => {
-						self.add_wing_file_to_env(name, &root_file, stmt, env, identifier);
-					}
-					BringSource::JsiiLibrary(name) => {
-						library_name = name.name.to_string();
-						// no namespace filter (we only support importing entire libraries at the moment)
-						namespace_filter = vec![];
-						alias = identifier.as_ref().unwrap();
-						self.add_jsii_module_to_env(env, library_name, namespace_filter, alias, Some(&stmt));
-					}
-					BringSource::WingModule(name) => {
-						self.add_wing_file_to_env(name, &Path::new(&name.name), stmt, env, identifier);
-					}
-				}
-=======
 		// Create the struct type
 		let mut struct_type = self.types.add_type(Type::Struct(Struct {
 			name: name.clone(),
@@ -3430,7 +3385,6 @@
 			let field_type = self.resolve_type_annotation(&field.member_type, env);
 			if field_type.is_mutable() {
 				self.spanned_error(&field.name, "Struct fields must have immutable types");
->>>>>>> 6a9ce9de
 			}
 			match struct_env.define(
 				&field.name,
@@ -3877,6 +3831,7 @@
 				}
 				return;
 			}
+			BringSource::WingLibrary(_) => todo!(),
 			BringSource::Directory(name) => {
 				let brought_ns = match self.types.source_file_envs.get(Utf8Path::new(&name.name)) {
 					Some(SymbolEnvOrNamespace::SymbolEnv(_)) => {
@@ -3908,7 +3863,7 @@
 				return;
 			}
 		}
-		self.add_module_to_env(env, library_name, namespace_filter, alias, Some(&stmt));
+		self.add_jsii_module_to_env(env, library_name, namespace_filter, alias, Some(&stmt));
 		// library_name is the name of the library we are importing from the JSII world
 		// namespace_filter describes what types we are importing from the library
 		// e.g. [] means we are importing everything from `mylib`
@@ -4177,56 +4132,6 @@
 		));
 		self.types.set_scope_env(statements, if_scope_env);
 		self.inner_scopes.push((statements, self.ctx.clone()));
-	}
-
-	fn add_wing_file_to_env(
-		&mut self,
-		name: &Symbol,
-		path: &Path,
-		stmt: &Stmt,
-		env: &mut SymbolEnv,
-		identifier: &Option<Symbol>,
-	) {
-		let (brought_env, is_bringable) = match self.types.source_file_envs.get(path) {
-			Some((env, is_bringable)) => (*env, *is_bringable),
-			None => {
-				self.spanned_error(
-					stmt,
-					format!("Could not type check \"{}\" due to cyclic bring statements", name),
-				);
-				return;
-			}
-		};
-		if !is_bringable {
-			self.spanned_error(
-				stmt,
-				format!(
-					"Cannot bring \"{}\" - modules with statements besides classes, interfaces, enums, and structs cannot be brought",
-					name
-				),
-			);
-			return;
-		}
-		let ns = self.types.add_namespace(Namespace {
-			name: name.name.to_string(),
-			env: SymbolEnv::new(
-				Some(brought_env.get_ref()),
-				brought_env.return_type,
-				false,
-				false,
-				brought_env.phase,
-				0,
-			),
-			loaded: true,
-		});
-		if let Err(e) = env.define(
-			identifier.as_ref().unwrap(),
-			SymbolKind::Namespace(ns),
-			StatementIdx::Top,
-		) {
-			self.type_error(e);
-		}
-		return;
 	}
 
 	fn type_check_super_constructor_against_parent_initializer(
