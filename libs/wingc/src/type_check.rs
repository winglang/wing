--- conflicted
+++ resolved
@@ -82,29 +82,12 @@
 }
 
 impl SymbolKind {
-<<<<<<< HEAD
-	pub fn make_variable(type_: TypeRef, reassignable: bool, phase: Phase) -> Self {
+	pub fn make_variable(type_: TypeRef, reassignable: bool, is_static: bool, phase: Phase) -> Self {
 		SymbolKind::Variable(VariableInfo {
 			type_,
 			reassignable,
 			phase,
-			is_static: true,
-		})
-	}
-
-	pub fn make_instance_variable(type_: TypeRef, reassignable: bool, phase: Phase) -> Self {
-=======
-	pub fn make_variable(type_: TypeRef, reassignable: bool, is_static: bool, phase: Phase) -> Self {
->>>>>>> 5599168e
-		SymbolKind::Variable(VariableInfo {
-			type_,
-			reassignable,
-			phase,
-<<<<<<< HEAD
-			is_static: false,
-=======
 			is_static,
->>>>>>> 5599168e
 		})
 	}
 
@@ -240,28 +223,11 @@
 	fn fmt(&self, f: &mut std::fmt::Formatter<'_>) -> std::fmt::Result {
 		if let Some(method) = self.get_env().try_lookup("handle", None) {
 			let method = method.as_variable().unwrap();
-<<<<<<< HEAD
-			if method.phase != Phase::Inflight {
-				return write!(f, "{}", self.name.name);
-			}
-
-			// remove the "this" parameter for the interface method, to avoid recursion
-			// TODO: hack until we implement https://github.com/winglang/wing/issues/1678
-			let method_sig = method.type_.as_function_sig().unwrap();
-			let mut temp_params = method_sig.parameters.clone();
-			temp_params.remove(0);
-			let temp_fn = Type::Function(FunctionSignature {
-				parameters: temp_params,
-				..method_sig.clone()
-			});
-			write!(f, "{} ({})", self.name.name, temp_fn)
-=======
 			if method.phase == Phase::Inflight {
 				write!(f, "{} ({})", self.name.name, method.type_)
 			} else {
 				write!(f, "{}", self.name.name)
 			}
->>>>>>> 5599168e
 		} else {
 			write!(f, "{}", self.name.name)
 		}
@@ -425,29 +391,10 @@
 						return false;
 					}
 
-<<<<<<< HEAD
-					// hallucinate a "this" parameter for the function, since the
-					// interface must be implemented on a class-like type
-					// TODO: hack until we implement https://github.com/winglang/wing/issues/1678
-					let temp_params = vec![UnsafeRef(other)]
-						.iter()
-						.chain(l0.parameters.clone().iter())
-						.cloned()
-						.collect::<Vec<_>>();
-					let temp_fn = Self::Function(FunctionSignature {
-						parameters: temp_params,
-						..(l0.clone())
-					});
-					temp_fn.is_subtype_of(&*method.type_)
-				} else {
-					false
-				}
-=======
 					return self.is_subtype_of(&*method.type_);
 				}
 
 				false
->>>>>>> 5599168e
 			}
 			(Self::Function(l0), Self::Function(r0)) => {
 				if !l0.phase.is_subtype_of(&r0.phase) {
@@ -1527,35 +1474,22 @@
 					.as_struct()
 					.expect(&format!("Expected \"{}\" to be a struct type", struct_type));
 
-<<<<<<< HEAD
-				// Verify that all fields are present and are of the right type
-=======
 				// Verify that all expected fields are present and are the right type
->>>>>>> 5599168e
 				for (name, kind, _info) in st.env.iter(true) {
 					let field_type = kind
 						.as_variable()
 						.expect("Expected struct field to be a variable in the struct env")
 						.type_;
-<<<<<<< HEAD
-					match fields.get(&name) {
-						Some((_, field_exp)) => {
-							let t = self.type_check_exp(field_exp, env, statement_idx, context);
-							self.validate_type(t, field_type, field_exp);
-=======
 					match fields.get(name.as_str()) {
 						Some(field_exp) => {
 							let t = field_types.get(name.as_str()).unwrap();
 							self.validate_type(*t, field_type, field_exp);
->>>>>>> 5599168e
 						}
 						None => {
 							if !field_type.is_option() {
 								self.expr_error(exp, format!("\"{}\" is not initialized", name));
 							}
 						}
-<<<<<<< HEAD
-=======
 					}
 				}
 
@@ -1563,7 +1497,6 @@
 				for (name, _t) in field_types.iter() {
 					if !st.env.lookup(&name, Some(self.statement_idx)).is_ok() {
 						self.expr_error(exp, format!("\"{}\" is not a field of \"{}\"", name.name, st.name.name));
->>>>>>> 5599168e
 					}
 				}
 
@@ -1631,18 +1564,9 @@
 
 				container_type
 			}
-<<<<<<< HEAD
-			ExprKind::FunctionClosure(func_def) => {
-				// TODO: make sure this function returns on all control paths when there's a return type (can be done by recursively traversing the statements and making sure there's a "return" statements in all control paths)
-
-				if matches!(func_def.signature.phase, Phase::Inflight) {
-					self.unimplemented_type("Inflight function signature"); // TODO: what typechecking do we need here?self??
-				}
-=======
 			ExprKind::FunctionClosure(func_def) => self.type_check_closure(func_def, env),
 		}
 	}
->>>>>>> 5599168e
 
 	fn type_check_closure(&mut self, func_def: &ast::FunctionDefinition, env: &SymbolEnv) -> UnsafeRef<Type> {
 		// TODO: make sure this function returns on all control paths when there's a return type (can be done by recursively traversing the statements and making sure there's a "return" statements in all control paths)
@@ -1650,18 +1574,6 @@
 		let function_type = self.resolve_type_annotation(&func_def.signature.to_type_annotation(), env);
 		let sig = function_type.as_function_sig().unwrap();
 
-<<<<<<< HEAD
-				// Create an environment for the function
-				let mut function_env = SymbolEnv::new(
-					Some(env.get_ref()),
-					sig.return_type,
-					false,
-					false,
-					func_def.signature.phase,
-					statement_idx,
-				);
-				self.add_arguments_to_env(&func_def.parameters, &sig, &mut function_env);
-=======
 		// Create an environment for the function
 		let mut function_env = SymbolEnv::new(
 			Some(env.get_ref()),
@@ -1671,7 +1583,6 @@
 			self.statement_idx,
 		);
 		self.add_arguments_to_env(&func_def.signature.parameters, &sig, &mut function_env);
->>>>>>> 5599168e
 
 		// Type check the function body
 		if let FunctionBody::Statements(scope) = &func_def.body {
@@ -1839,16 +1750,10 @@
 				let sig = FunctionSignature {
 					this_type: None,
 					parameters: args,
-<<<<<<< HEAD
-					return_type: ast_sig.return_type.as_ref().map_or(self.types.void(), |t| {
-						self.resolve_type_annotation(t, env, statement_idx)
-					}),
-=======
 					return_type: ast_sig
 						.return_type
 						.as_ref()
 						.map_or(self.types.void(), |t| self.resolve_type_annotation(t, env)),
->>>>>>> 5599168e
 					phase: ast_sig.phase,
 					js_override: None,
 				};
@@ -1940,11 +1845,7 @@
 					self.validate_type(inferred_type, explicit_type, initial_value);
 					match env.define(
 						var_name,
-<<<<<<< HEAD
-						SymbolKind::make_variable(explicit_type, *reassignable, env.phase),
-=======
 						SymbolKind::make_variable(explicit_type, *reassignable, true, env.phase),
->>>>>>> 5599168e
 						StatementIdx::Index(stmt.idx),
 					) {
 						Err(type_error) => {
@@ -1955,11 +1856,7 @@
 				} else {
 					match env.define(
 						var_name,
-<<<<<<< HEAD
-						SymbolKind::make_variable(inferred_type, *reassignable, env.phase),
-=======
 						SymbolKind::make_variable(inferred_type, *reassignable, true, env.phase),
->>>>>>> 5599168e
 						StatementIdx::Index(stmt.idx),
 					) {
 						Err(type_error) => {
@@ -1994,17 +1891,10 @@
 					_t => self.types.anything(),
 				};
 
-<<<<<<< HEAD
-				let mut scope_env = SymbolEnv::new(Some(env.get_ref()), env.return_type, false, false, env.phase, stmt.idx);
-				match scope_env.define(
-					&iterator,
-					SymbolKind::make_variable(iterator_type, false, env.phase),
-=======
 				let mut scope_env = SymbolEnv::new(Some(env.get_ref()), env.return_type, false, env.phase, stmt.idx);
 				match scope_env.define(
 					&iterator,
 					SymbolKind::make_variable(iterator_type, false, true, env.phase),
->>>>>>> 5599168e
 					StatementIdx::Top,
 				) {
 					Err(type_error) => {
@@ -2024,10 +1914,6 @@
 					Some(env.get_ref()),
 					env.return_type,
 					false,
-<<<<<<< HEAD
-					false,
-=======
->>>>>>> 5599168e
 					env.phase,
 					stmt.idx,
 				));
@@ -2048,10 +1934,6 @@
 					Some(env.get_ref()),
 					env.return_type,
 					false,
-<<<<<<< HEAD
-					false,
-=======
->>>>>>> 5599168e
 					env.phase,
 					stmt.idx,
 				));
@@ -2065,10 +1947,6 @@
 						Some(env.get_ref()),
 						env.return_type,
 						false,
-<<<<<<< HEAD
-						false,
-=======
->>>>>>> 5599168e
 						env.phase,
 						stmt.idx,
 					));
@@ -2080,10 +1958,6 @@
 						Some(env.get_ref()),
 						env.return_type,
 						false,
-<<<<<<< HEAD
-						false,
-=======
->>>>>>> 5599168e
 						env.phase,
 						stmt.idx,
 					));
@@ -2163,10 +2037,6 @@
 					Some(env.get_ref()),
 					env.return_type,
 					false,
-<<<<<<< HEAD
-					false,
-=======
->>>>>>> 5599168e
 					env.phase,
 					stmt.idx,
 				));
@@ -2232,22 +2102,11 @@
 				};
 
 				// Create environment representing this class, for now it'll be empty just so we can support referencing ourselves from the class definition.
-<<<<<<< HEAD
-				let dummy_env = SymbolEnv::new(None, self.types.void(), true, false, env.phase, stmt.idx);
-=======
 				let dummy_env = SymbolEnv::new(None, self.types.void(), false, env.phase, stmt.idx);
->>>>>>> 5599168e
 
 				let impl_interfaces = implements
 					.iter()
 					.filter_map(|i| {
-<<<<<<< HEAD
-						let t = resolve_user_defined_type(i, env, stmt.idx).unwrap_or_else(|e| self.type_error(e));
-						if t.as_interface().is_some() {
-							Some(t)
-						} else {
-							self.general_type_error(format!("Class {}'s implements \"{}\" is not an interface", name, t));
-=======
 						let t = self
 							.resolve_user_defined_type(i, env, stmt.idx)
 							.unwrap_or_else(|e| self.type_error(e));
@@ -2255,7 +2114,6 @@
 							Some(t)
 						} else {
 							self.general_type_error(format!("Expected an interface, instead found type \"{}\"", t));
->>>>>>> 5599168e
 							None
 						}
 					})
@@ -2285,26 +2143,14 @@
 				};
 
 				// Create a the real class environment to be filled with the class AST types
-<<<<<<< HEAD
-				let mut class_env = SymbolEnv::new(parent_class_env, self.types.void(), true, false, env.phase, stmt.idx);
-=======
 				let mut class_env = SymbolEnv::new(parent_class_env, self.types.void(), false, env.phase, stmt.idx);
->>>>>>> 5599168e
 
 				// Add fields to the class env
 				for field in fields.iter() {
 					let field_type = self.resolve_type_annotation(&field.member_type, env);
 					match class_env.define(
 						&field.name,
-<<<<<<< HEAD
-						if field.is_static {
-							SymbolKind::make_variable(field_type, field.reassignable, field.phase)
-						} else {
-							SymbolKind::make_instance_variable(field_type, field.reassignable, field.phase)
-						},
-=======
 						SymbolKind::make_variable(field_type, field.reassignable, field.is_static, field.phase),
->>>>>>> 5599168e
 						StatementIdx::Top,
 					) {
 						Err(type_error) => {
@@ -2321,40 +2167,6 @@
 						if method_def.is_static { None } else { Some(class_type) },
 						&mut class_env,
 						method_name,
-<<<<<<< HEAD
-						if method_def.is_static {
-							SymbolKind::make_variable(method_type, false, method_def.signature.phase)
-						} else {
-							SymbolKind::make_instance_variable(method_type, false, method_def.signature.phase)
-						},
-						StatementIdx::Top,
-					) {
-						Err(type_error) => {
-							self.type_error(type_error);
-						}
-						_ => {}
-					};
-				}
-
-				// Add the constructor to the class env
-				let constructor_type = self.resolve_type_annotation(
-					&TypeAnnotation::FunctionSignature(constructor.signature.clone()),
-					env,
-					stmt.idx,
-				);
-				match class_env.define(
-					&Symbol {
-						name: WING_CONSTRUCTOR_NAME.into(),
-						span: name.span.clone(),
-					},
-					SymbolKind::make_variable(constructor_type, false, constructor.signature.phase),
-					StatementIdx::Top,
-				) {
-					Err(type_error) => {
-						self.type_error(type_error);
-					}
-					_ => {}
-=======
 					);
 				}
 
@@ -2362,7 +2174,6 @@
 				let init_symb = Symbol {
 					name: WING_CONSTRUCTOR_NAME.into(),
 					span: name.span.clone(),
->>>>>>> 5599168e
 				};
 				self.add_method_to_class_env(&constructor.signature, env, None, &mut class_env, &init_symb);
 
@@ -2371,43 +2182,7 @@
 				let class_env = &class_type.as_class_or_resource().unwrap().env;
 
 				// Type check constructor
-<<<<<<< HEAD
-				let constructor_sig = if let Type::Function(ref s) = *constructor_type {
-					s
-				} else {
-					panic!(
-						"Constructor of {} isn't defined as a function in the class environment",
-						name
-					);
-				};
-
-				// Create constructor environment and prime it with args
-				let mut constructor_env = SymbolEnv::new(
-					Some(env.get_ref()),
-					constructor_sig.return_type,
-					false,
-					true,
-					constructor.signature.phase,
-					stmt.idx,
-				);
-				self.add_arguments_to_env(&constructor.parameters, constructor_sig, &mut constructor_env);
-				// Prime the constructor environment with `this`
-				constructor_env
-					.define(
-						&Symbol {
-							name: "this".into(),
-							span: name.span.clone(),
-						},
-						SymbolKind::make_variable(class_type, false, constructor_env.phase),
-						StatementIdx::Top,
-					)
-					.expect("Expected `this` to be added to constructor env");
-				constructor.statements.set_env(constructor_env);
-				// Check function scope
-				self.inner_scopes.push(&constructor.statements);
-=======
 				self.type_check_method(class_env, &init_symb, env, stmt.idx, constructor, class_type);
->>>>>>> 5599168e
 
 				// TODO: handle member/method overrides in our env based on whatever rules we define in our spec
 
@@ -2534,11 +2309,7 @@
 				//   fail type checking.
 
 				// Create an environment for the struct
-<<<<<<< HEAD
-				let mut struct_env = SymbolEnv::new(None, self.types.void(), true, false, env.phase, stmt.idx);
-=======
 				let mut struct_env = SymbolEnv::new(None, self.types.void(), false, env.phase, stmt.idx);
->>>>>>> 5599168e
 
 				// Add fields to the struct env
 				for field in fields.iter() {
@@ -2551,11 +2322,7 @@
 					}
 					match struct_env.define(
 						&field.name,
-<<<<<<< HEAD
-						SymbolKind::make_variable(field_type, false, field.phase),
-=======
 						SymbolKind::make_variable(field_type, false, false, field.phase),
->>>>>>> 5599168e
 						StatementIdx::Top,
 					) {
 						Err(type_error) => {
@@ -2619,31 +2386,19 @@
 				finally_statements,
 			} => {
 				// Create a new environment for the try block
-<<<<<<< HEAD
-				let try_env = SymbolEnv::new(Some(env.get_ref()), env.return_type, false, false, env.phase, stmt.idx);
-=======
 				let try_env = SymbolEnv::new(Some(env.get_ref()), env.return_type, false, env.phase, stmt.idx);
->>>>>>> 5599168e
 				try_statements.set_env(try_env);
 				self.inner_scopes.push(try_statements);
 
 				// Create a new environment for the catch block
 				if let Some(catch_block) = catch_block {
-<<<<<<< HEAD
-					let mut catch_env = SymbolEnv::new(Some(env.get_ref()), env.return_type, false, false, env.phase, stmt.idx);
-=======
 					let mut catch_env = SymbolEnv::new(Some(env.get_ref()), env.return_type, false, env.phase, stmt.idx);
->>>>>>> 5599168e
 
 					// Add the exception variable to the catch block
 					if let Some(exception_var) = &catch_block.exception_var {
 						match catch_env.define(
 							exception_var,
-<<<<<<< HEAD
-							SymbolKind::make_variable(self.types.string(), false, env.phase),
-=======
 							SymbolKind::make_variable(self.types.string(), false, true, env.phase),
->>>>>>> 5599168e
 							StatementIdx::Top,
 						) {
 							Err(type_error) => {
@@ -2658,11 +2413,7 @@
 
 				// Create a new environment for the finally block
 				if let Some(finally_statements) = finally_statements {
-<<<<<<< HEAD
-					let finally_env = SymbolEnv::new(Some(env.get_ref()), env.return_type, false, false, env.phase, stmt.idx);
-=======
 					let finally_env = SymbolEnv::new(Some(env.get_ref()), env.return_type, false, env.phase, stmt.idx);
->>>>>>> 5599168e
 					finally_statements.set_env(finally_env);
 					self.inner_scopes.push(finally_statements);
 				}
@@ -2849,13 +2600,8 @@
 		assert!(args.len() == sig.parameters.len());
 		for (arg, arg_type) in args.iter().zip(sig.parameters.iter()) {
 			match env.define(
-<<<<<<< HEAD
-				&arg.0,
-				SymbolKind::make_variable(*arg_type, arg.1, env.phase),
-=======
 				&arg.name,
 				SymbolKind::make_variable(*arg_type, arg.reassignable, true, env.phase),
->>>>>>> 5599168e
 				StatementIdx::Top,
 			) {
 				Err(type_error) => {
@@ -3418,11 +3164,7 @@
 						name: parent_member_name,
 						span: name.span.clone(),
 					},
-<<<<<<< HEAD
-					SymbolKind::make_variable(member_type, false, struct_env.phase),
-=======
 					SymbolKind::make_variable(member_type, false, false, struct_env.phase),
->>>>>>> 5599168e
 					StatementIdx::Top,
 				)?;
 			}
@@ -3551,10 +3293,7 @@
 
 	fn make_function(params: Vec<TypeRef>, ret: TypeRef, phase: Phase) -> Type {
 		Type::Function(FunctionSignature {
-<<<<<<< HEAD
-=======
 			this_type: None,
->>>>>>> 5599168e
 			parameters: params,
 			return_type: ret,
 			phase,
