--- conflicted
+++ resolved
@@ -7,13 +7,8 @@
 pub(crate) mod type_reference_transform;
 
 use crate::ast::{
-<<<<<<< HEAD
-	self, AccessModifier, ArgListId, AssignmentKind, BringSource, CalleeKind, ClassField, ExprId, FunctionDefinition,
-	IfLet, Intrinsic, IntrinsicKind, New, TypeAnnotationKind,
-=======
 	self, AccessModifier, ArgListId, AssignmentKind, BringSource, CalleeKind, ClassField, ExplicitLift, ExprId,
-	FunctionDefinition, IfLet, Intrinsic, New, TypeAnnotationKind,
->>>>>>> 47810aac
+	FunctionDefinition, IfLet, Intrinsic, IntrinsicKind, New, TypeAnnotationKind,
 };
 use crate::ast::{
 	ArgList, BinaryOperator, Class as AstClass, Elifs, Enum as AstEnum, Expr, ExprKind, FunctionBody,
@@ -2064,43 +2059,6 @@
 			}),
 			scope,
 		);
-<<<<<<< HEAD
-
-		let str_array_type = self.types.add_type(Type::Array(self.types.string()));
-		self.add_builtin(
-			&UtilityFunctions::Lift.to_string(),
-			Type::Function(FunctionSignature {
-				this_type: None,
-				parameters: vec![
-					FunctionParameter {
-						name: "preflightObject".into(),
-						typeref: self.types.resource_base_interface(),
-						docs: Docs::with_summary("The preflight object to qualify"),
-						variadic: false,
-					},
-					FunctionParameter {
-						name: "qualifications".into(),
-						typeref: str_array_type,
-						docs: Docs::with_summary("
-							The qualifications to apply to the preflight object.\n
-							This is an array of strings denoting members of the object that are accessed in the current method/function.\n
-							For example, if the method accesses the `push` and `pop` members of a `cloud.Queue` object, the qualifications should be `[\"push\", \"pop\"]`."
-						),
-						variadic: false,
-					},
-				],
-				return_type: self.types.void(),
-				phase: Phase::Inflight,
-				// This builtin actually compiles to nothing in JS, it's a marker that behaves like a function in the type checker
-				// and is used during the lifting phase to explicitly define lifts for an inflight method
-				js_override: Some("".to_string()),
-				docs: Docs::with_summary(
-					"Explicitly apply qualifications to a preflight object used in the current method/function",
-				),
-				implicit_scope_param: false,
-			}),
-			scope,
-		);
 
 		// Intrinsics
 		self
@@ -2149,8 +2107,6 @@
 		});
 		let inflight_t = self.types.add_type(inflight_t);
 		self.types.intrinsics.insert(IntrinsicKind::Inflight, inflight_t);
-=======
->>>>>>> 47810aac
 	}
 
 	fn add_builtin(&mut self, name: &str, typ: Type, scope: &mut Scope) {
