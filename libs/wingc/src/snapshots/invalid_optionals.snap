--- conflicted
+++ resolved
@@ -4,11 +4,7 @@
 ---
 [
     Diagnostic {
-<<<<<<< HEAD
-        message: "Cannot call inflight function \"f\" while preflight",
-=======
         message: "Cannot call inflight function \"f\" while in preflight phase",
->>>>>>> 10055a0f
         span: Some(
             WingSpan {
                 start: Point {
