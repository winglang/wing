<<<<<<< HEAD
use crate::{
	ast::{
		ArgList, CatchBlock, Class, ClassField, ElifBlock, Expr, ExprKind, FunctionBody, FunctionDefinition,
		FunctionParameter, FunctionSignature, FunctionTypeAnnotation, Initializer, Interface, InterpolatedString,
		InterpolatedStringPart, Literal, Reference, Scope, Stmt, StmtKind, StructField, Symbol, TypeAnnotation,
		TypeAnnotationKind, UserDefinedType,
	},
	compiler_dbg_panic,
=======
use crate::ast::{
	ArgList, CatchBlock, Class, ClassField, ElifBlock, Expr, ExprKind, FunctionBody, FunctionDefinition,
	FunctionParameter, FunctionSignature, FunctionTypeAnnotation, Interface, InterpolatedString, InterpolatedStringPart,
	Literal, Reference, Scope, Stmt, StmtKind, StructField, Symbol, TypeAnnotation, TypeAnnotationKind, UserDefinedType,
>>>>>>> 15ae9222
};

/// Similar to the `visit` module in `wingc` except each method takes ownership of an
/// AST node instead of a reference to it, and returns a new AST node instance.
/// This trait can be useful for AST transformations.
pub trait Fold {
	fn fold_scope(&mut self, node: Scope) -> Scope {
		fold_scope(self, node)
	}
	fn fold_stmt(&mut self, node: Stmt) -> Stmt {
		fold_stmt(self, node)
	}
	fn fold_class(&mut self, node: Class) -> Class {
		fold_class(self, node)
	}
	fn fold_class_field(&mut self, node: ClassField) -> ClassField {
		fold_class_field(self, node)
	}
	fn fold_struct_field(&mut self, node: StructField) -> StructField {
		fold_struct_field(self, node)
	}
	fn fold_interface(&mut self, node: Interface) -> Interface {
		fold_interface(self, node)
	}
	fn fold_expr(&mut self, node: Expr) -> Expr {
		fold_expr(self, node)
	}
	fn fold_literal(&mut self, node: Literal) -> Literal {
		fold_literal(self, node)
	}
	fn fold_reference(&mut self, node: Reference) -> Reference {
		fold_reference(self, node)
	}
	fn fold_function_definition(&mut self, node: FunctionDefinition) -> FunctionDefinition {
		fold_function_definition(self, node)
	}
	fn fold_function_signature(&mut self, node: FunctionSignature) -> FunctionSignature {
		fold_function_signature(self, node)
	}
	fn fold_function_parameter(&mut self, node: FunctionParameter) -> FunctionParameter {
		fold_function_parameter(self, node)
	}
	fn fold_args(&mut self, node: ArgList) -> ArgList {
		fold_args(self, node)
	}
	fn fold_type_annotation(&mut self, node: TypeAnnotation) -> TypeAnnotation {
		fold_type_annotation(self, node)
	}
	fn fold_user_defined_type(&mut self, node: UserDefinedType) -> UserDefinedType {
		fold_user_defined_type(self, node)
	}
	fn fold_symbol(&mut self, node: Symbol) -> Symbol {
		fold_symbol(self, node)
	}
}

pub fn fold_scope<F>(f: &mut F, node: Scope) -> Scope
where
	F: Fold + ?Sized,
{
	Scope {
		statements: node.statements.into_iter().map(|stmt| f.fold_stmt(stmt)).collect(),
		span: node.span,
		env: node.env,
	}
}

pub fn fold_stmt<F>(f: &mut F, node: Stmt) -> Stmt
where
	F: Fold + ?Sized,
{
	let kind = match node.kind {
		StmtKind::Bring {
			module_name,
			identifier,
		} => StmtKind::Bring {
			module_name: f.fold_symbol(module_name),
			identifier: identifier.map(|id| f.fold_symbol(id)),
		},
		StmtKind::Let {
			reassignable,
			var_name,
			initial_value,
			type_,
		} => StmtKind::Let {
			reassignable,
			var_name: f.fold_symbol(var_name),
			initial_value: f.fold_expr(initial_value),
			type_: type_.map(|type_| f.fold_type_annotation(type_)),
		},
		StmtKind::ForLoop {
			iterator,
			iterable,
			statements,
		} => StmtKind::ForLoop {
			iterator: f.fold_symbol(iterator),
			iterable: f.fold_expr(iterable),
			statements: f.fold_scope(statements),
		},
		StmtKind::While { condition, statements } => StmtKind::While {
			condition: f.fold_expr(condition),
			statements: f.fold_scope(statements),
		},
		StmtKind::IfLet {
			value,
			statements,
			var_name,
			else_statements,
		} => StmtKind::IfLet {
			value: f.fold_expr(value),
			statements: f.fold_scope(statements),
			var_name: f.fold_symbol(var_name),
			else_statements: else_statements.map(|statements| f.fold_scope(statements)),
		},
		StmtKind::If {
			condition,
			statements,
			elif_statements,
			else_statements,
		} => StmtKind::If {
			condition: f.fold_expr(condition),
			statements: f.fold_scope(statements),
			elif_statements: elif_statements
				.into_iter()
				.map(|elif_block| ElifBlock {
					condition: f.fold_expr(elif_block.condition),
					statements: f.fold_scope(elif_block.statements),
				})
				.collect(),
			else_statements: else_statements.map(|statements| f.fold_scope(statements)),
		},
		StmtKind::Break => StmtKind::Break,
		StmtKind::Continue => StmtKind::Continue,
		StmtKind::Return(value) => StmtKind::Return(value.map(|value| f.fold_expr(value))),
		StmtKind::Expression(expr) => StmtKind::Expression(f.fold_expr(expr)),
		StmtKind::Assignment { variable, value } => StmtKind::Assignment {
			variable: f.fold_reference(variable),
			value: f.fold_expr(value),
		},
		StmtKind::Scope(scope) => StmtKind::Scope(f.fold_scope(scope)),
		StmtKind::Class(class) => StmtKind::Class(f.fold_class(class)),
		StmtKind::Interface(interface) => StmtKind::Interface(f.fold_interface(interface)),
		StmtKind::Struct { name, extends, fields } => StmtKind::Struct {
			name: f.fold_symbol(name),
			extends: extends.into_iter().map(|e| f.fold_user_defined_type(e)).collect(),
			fields: fields.into_iter().map(|field| f.fold_struct_field(field)).collect(),
		},
		StmtKind::Enum { name, values } => StmtKind::Enum {
			name: f.fold_symbol(name),
			values: values.into_iter().map(|value| f.fold_symbol(value)).collect(),
		},
		StmtKind::TryCatch {
			try_statements,
			catch_block,
			finally_statements,
		} => StmtKind::TryCatch {
			try_statements: f.fold_scope(try_statements),
			catch_block: catch_block.map(|catch_block| CatchBlock {
				exception_var: catch_block.exception_var.map(|var| f.fold_symbol(var)),
				statements: f.fold_scope(catch_block.statements),
			}),
			finally_statements: finally_statements.map(|statements| f.fold_scope(statements)),
		},
	};
	Stmt {
		kind,
		span: node.span,
		idx: node.idx,
	}
}

pub fn fold_class<F>(f: &mut F, node: Class) -> Class
where
	F: Fold + ?Sized,
{
	Class {
		name: f.fold_symbol(node.name),
		fields: node.fields.into_iter().map(|field| f.fold_class_field(field)).collect(),
		methods: node
			.methods
			.into_iter()
			.map(|(name, def)| (f.fold_symbol(name), f.fold_function_definition(def)))
			.collect(),
		initializer: f.fold_function_definition(node.initializer),
		parent: node.parent.map(|parent| f.fold_user_defined_type(parent)),
		implements: node
			.implements
			.into_iter()
			.map(|interface| f.fold_user_defined_type(interface))
			.collect(),
		phase: node.phase,
		inflight_initializer: f.fold_function_definition(node.inflight_initializer),
	}
}

pub fn fold_class_field<F>(f: &mut F, node: ClassField) -> ClassField
where
	F: Fold + ?Sized,
{
	ClassField {
		name: f.fold_symbol(node.name),
		member_type: f.fold_type_annotation(node.member_type),
		reassignable: node.reassignable,
		phase: node.phase,
		is_static: node.is_static,
	}
}

pub fn fold_struct_field<F>(f: &mut F, node: StructField) -> StructField
where
	F: Fold + ?Sized,
{
	StructField {
		name: f.fold_symbol(node.name),
		member_type: f.fold_type_annotation(node.member_type),
	}
}

pub fn fold_interface<F>(f: &mut F, node: Interface) -> Interface
where
	F: Fold + ?Sized,
{
	Interface {
		name: f.fold_symbol(node.name),
		methods: node
			.methods
			.into_iter()
			.map(|(name, sig)| (f.fold_symbol(name), f.fold_function_signature(sig)))
			.collect(),
		extends: node
			.extends
			.into_iter()
			.map(|interface| f.fold_user_defined_type(interface))
			.collect(),
	}
}

pub fn fold_expr<F>(f: &mut F, node: Expr) -> Expr
where
	F: Fold + ?Sized,
{
	let kind = match node.kind {
		ExprKind::New {
			class,
			obj_id,
			obj_scope,
			arg_list,
		} => ExprKind::New {
			class: f.fold_type_annotation(class),
			obj_id,
			obj_scope: obj_scope.map(|scope| Box::new(f.fold_expr(*scope))),
			arg_list: f.fold_args(arg_list),
		},
		ExprKind::Literal(literal) => ExprKind::Literal(f.fold_literal(literal)),
		ExprKind::Range { start, inclusive, end } => ExprKind::Range {
			start: Box::new(f.fold_expr(*start)),
			inclusive,
			end: Box::new(f.fold_expr(*end)),
		},
		ExprKind::Reference(reference) => ExprKind::Reference(f.fold_reference(reference)),
		ExprKind::Call { callee, arg_list } => ExprKind::Call {
			callee: Box::new(f.fold_expr(*callee)),
			arg_list: f.fold_args(arg_list),
		},
		ExprKind::Unary { op, exp } => ExprKind::Unary {
			op,
			exp: Box::new(f.fold_expr(*exp)),
		},
		ExprKind::Binary { op, left, right } => ExprKind::Binary {
			op,
			left: Box::new(f.fold_expr(*left)),
			right: Box::new(f.fold_expr(*right)),
		},
		ExprKind::ArrayLiteral { type_, items } => ExprKind::ArrayLiteral {
			type_: type_.map(|t| f.fold_type_annotation(t)),
			items: items.into_iter().map(|item| f.fold_expr(item)).collect(),
		},
		ExprKind::StructLiteral { type_, fields } => ExprKind::StructLiteral {
			type_: f.fold_type_annotation(type_),
			fields: fields
				.into_iter()
				.map(|(name, field)| (f.fold_symbol(name), f.fold_expr(field)))
				.collect(),
		},
		ExprKind::MapLiteral { type_, fields } => ExprKind::MapLiteral {
			type_: type_.map(|t| f.fold_type_annotation(t)),
			fields: fields
				.into_iter()
				.map(|(key, value)| (key, f.fold_expr(value)))
				.collect(),
		},
		ExprKind::SetLiteral { type_, items } => ExprKind::SetLiteral {
			type_: type_.map(|t| f.fold_type_annotation(t)),
			items: items.into_iter().map(|item| f.fold_expr(item)).collect(),
		},
		ExprKind::JsonLiteral { is_mut, element } => ExprKind::JsonLiteral {
			is_mut,
			element: Box::new(f.fold_expr(*element)),
		},
		ExprKind::FunctionClosure(def) => ExprKind::FunctionClosure(f.fold_function_definition(def)),
		ExprKind::CompilerDebugPanic => {
			compiler_dbg_panic(); // Handle the debug panic expression (during folding)
			ExprKind::CompilerDebugPanic
		}
	};
	Expr {
		kind,
		span: node.span,
		evaluated_type: node.evaluated_type,
	}
}

pub fn fold_literal<F>(f: &mut F, node: Literal) -> Literal
where
	F: Fold + ?Sized,
{
	match node {
		Literal::InterpolatedString(interpolated_str) => Literal::InterpolatedString(InterpolatedString {
			parts: interpolated_str
				.parts
				.into_iter()
				.map(|part| match part {
					InterpolatedStringPart::Static(s) => InterpolatedStringPart::Static(s),
					InterpolatedStringPart::Expr(e) => InterpolatedStringPart::Expr(f.fold_expr(e)),
				})
				.collect(),
		}),
		Literal::Boolean(x) => Literal::Boolean(x),
		Literal::Number(x) => Literal::Number(x),
		Literal::Duration(x) => Literal::Duration(x),
		Literal::String(x) => Literal::String(x),
		Literal::Nil => Literal::Nil,
	}
}

pub fn fold_reference<F>(f: &mut F, node: Reference) -> Reference
where
	F: Fold + ?Sized,
{
	match node {
		Reference::Identifier(s) => Reference::Identifier(f.fold_symbol(s)),
		Reference::InstanceMember {
			property,
			object,
			optional_accessor,
		} => Reference::InstanceMember {
			object: Box::new(f.fold_expr(*object)),
			property: f.fold_symbol(property),
			optional_accessor,
		},
		Reference::TypeMember { type_, property } => Reference::TypeMember {
			type_: f.fold_user_defined_type(type_),
			property: f.fold_symbol(property),
		},
	}
}

pub fn fold_function_definition<F>(f: &mut F, node: FunctionDefinition) -> FunctionDefinition
where
	F: Fold + ?Sized,
{
	FunctionDefinition {
		body: match node.body {
			FunctionBody::Statements(scope) => FunctionBody::Statements(f.fold_scope(scope)),
			FunctionBody::External(s) => FunctionBody::External(s),
		},
		signature: f.fold_function_signature(node.signature),
		is_static: node.is_static,
		span: node.span,
	}
}

pub fn fold_function_signature<F>(f: &mut F, node: FunctionSignature) -> FunctionSignature
where
	F: Fold + ?Sized,
{
	FunctionSignature {
		parameters: node
			.parameters
			.into_iter()
			.map(|param| f.fold_function_parameter(param))
			.collect(),
		return_type: node.return_type.map(|type_| Box::new(f.fold_type_annotation(*type_))),
		phase: node.phase,
	}
}

pub fn fold_function_parameter<F>(f: &mut F, node: FunctionParameter) -> FunctionParameter
where
	F: Fold + ?Sized,
{
	FunctionParameter {
		name: f.fold_symbol(node.name),
		type_annotation: f.fold_type_annotation(node.type_annotation),
		reassignable: node.reassignable,
	}
}

pub fn fold_args<F>(f: &mut F, node: ArgList) -> ArgList
where
	F: Fold + ?Sized,
{
	ArgList {
		pos_args: node.pos_args.into_iter().map(|arg| f.fold_expr(arg)).collect(),
		named_args: node
			.named_args
			.into_iter()
			.map(|(name, arg)| (f.fold_symbol(name), f.fold_expr(arg)))
			.collect(),
	}
}

pub fn fold_type_annotation<F>(f: &mut F, node: TypeAnnotation) -> TypeAnnotation
where
	F: Fold + ?Sized,
{
	let kind = match node.kind {
		TypeAnnotationKind::Number => TypeAnnotationKind::Number,
		TypeAnnotationKind::String => TypeAnnotationKind::String,
		TypeAnnotationKind::Bool => TypeAnnotationKind::Bool,
		TypeAnnotationKind::Duration => TypeAnnotationKind::Duration,
		TypeAnnotationKind::Void => TypeAnnotationKind::Void,
		TypeAnnotationKind::Json => TypeAnnotationKind::Json,
		TypeAnnotationKind::MutJson => TypeAnnotationKind::MutJson,
		TypeAnnotationKind::Optional(t) => TypeAnnotationKind::Optional(Box::new(f.fold_type_annotation(*t))),
		TypeAnnotationKind::Array(t) => TypeAnnotationKind::Array(Box::new(f.fold_type_annotation(*t))),
		TypeAnnotationKind::MutArray(t) => TypeAnnotationKind::MutArray(Box::new(f.fold_type_annotation(*t))),
		TypeAnnotationKind::Map(t) => TypeAnnotationKind::Map(Box::new(f.fold_type_annotation(*t))),
		TypeAnnotationKind::MutMap(t) => TypeAnnotationKind::MutMap(Box::new(f.fold_type_annotation(*t))),
		TypeAnnotationKind::Set(t) => TypeAnnotationKind::Set(Box::new(f.fold_type_annotation(*t))),
		TypeAnnotationKind::MutSet(t) => TypeAnnotationKind::MutSet(Box::new(f.fold_type_annotation(*t))),
		TypeAnnotationKind::Function(t) => TypeAnnotationKind::Function(FunctionTypeAnnotation {
			param_types: t.param_types.into_iter().map(|t| f.fold_type_annotation(t)).collect(),
			return_type: Box::new(f.fold_type_annotation(*t.return_type)),
			phase: t.phase,
		}),
		TypeAnnotationKind::UserDefined(t) => TypeAnnotationKind::UserDefined(f.fold_user_defined_type(t)),
	};

	TypeAnnotation { kind, span: node.span }
}

pub fn fold_user_defined_type<F>(f: &mut F, node: UserDefinedType) -> UserDefinedType
where
	F: Fold + ?Sized,
{
	UserDefinedType {
		root: f.fold_symbol(node.root),
		fields: node.fields.into_iter().map(|s| f.fold_symbol(s)).collect(),
		span: node.span,
	}
}

pub fn fold_symbol<F>(_f: &mut F, node: Symbol) -> Symbol
where
	F: Fold + ?Sized,
{
	node
}<|MERGE_RESOLUTION|>--- conflicted
+++ resolved
@@ -1,19 +1,8 @@
-<<<<<<< HEAD
-use crate::{
-	ast::{
-		ArgList, CatchBlock, Class, ClassField, ElifBlock, Expr, ExprKind, FunctionBody, FunctionDefinition,
-		FunctionParameter, FunctionSignature, FunctionTypeAnnotation, Initializer, Interface, InterpolatedString,
-		InterpolatedStringPart, Literal, Reference, Scope, Stmt, StmtKind, StructField, Symbol, TypeAnnotation,
-		TypeAnnotationKind, UserDefinedType,
-	},
-	compiler_dbg_panic,
-=======
-use crate::ast::{
+use crate::{ast::{
 	ArgList, CatchBlock, Class, ClassField, ElifBlock, Expr, ExprKind, FunctionBody, FunctionDefinition,
 	FunctionParameter, FunctionSignature, FunctionTypeAnnotation, Interface, InterpolatedString, InterpolatedStringPart,
 	Literal, Reference, Scope, Stmt, StmtKind, StructField, Symbol, TypeAnnotation, TypeAnnotationKind, UserDefinedType,
->>>>>>> 15ae9222
-};
+}, compiler_dbg_panic};
 
 /// Similar to the `visit` module in `wingc` except each method takes ownership of an
 /// AST node instead of a reference to it, and returns a new AST node instance.
