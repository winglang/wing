--- conflicted
+++ resolved
@@ -1,16 +1,9 @@
 use crate::{
 	ast::{
-<<<<<<< HEAD
-		ArgList, Ast, BringSource, CalleeKind, CatchBlock, Class, ClassField, ElifBlock, ElifLetBlock, Elifs, Enum, Expr,
-		ExprKind, FunctionBody, FunctionDefinition, FunctionParameter, FunctionSignature, IfLet, Interface,
-		InterpolatedString, InterpolatedStringPart, Literal, New, Reference, Scope, ScopeId, Stmt, StmtId, StmtKind,
-		Struct, StructField, Symbol, TypeAnnotation, TypeAnnotationKind, UserDefinedType,
-=======
 		ArgList, BringSource, CalleeKind, CatchBlock, Class, ClassField, ElifBlock, ElifLetBlock, Elifs, Enum,
 		ExplicitLift, Expr, ExprKind, FunctionBody, FunctionDefinition, FunctionParameter, FunctionSignature, IfLet,
 		Interface, InterpolatedString, InterpolatedStringPart, Intrinsic, LiftQualification, Literal, New, Reference,
 		Scope, Stmt, StmtKind, Struct, StructField, Symbol, TypeAnnotation, TypeAnnotationKind, UserDefinedType,
->>>>>>> aa78e00a
 	},
 	dbg_panic,
 };
@@ -233,18 +226,12 @@
 	let stmt = Stmt {
 		id: stmt.id,
 		kind,
-<<<<<<< HEAD
 		span: stmt.span,
 		idx: stmt.idx,
+		doc: node.doc,
 	};
 	f.ast_mut().set_stmt(stmt);
 	node
-=======
-		span: node.span,
-		idx: node.idx,
-		doc: node.doc,
-	}
->>>>>>> aa78e00a
 }
 
 pub fn fold_class<F>(f: &mut F, node: Class) -> Class
