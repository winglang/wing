--- conflicted
+++ resolved
@@ -84,18 +84,10 @@
 		StmtKind::Bring { source, identifier } => StmtKind::Bring {
 			source: match source {
 				BringSource::BuiltinModule(name) => BringSource::BuiltinModule(f.fold_symbol(name)),
-<<<<<<< HEAD
-				BringSource::WingLibrary { name, root_file } => BringSource::WingLibrary {
-					name: f.fold_symbol(name),
-					root_file,
-				},
-				BringSource::JsiiLibrary(name) => BringSource::JsiiLibrary(f.fold_symbol(name)),
-				BringSource::WingModule(name) => BringSource::WingModule(f.fold_symbol(name)),
-=======
+				BringSource::WingLibrary(name) => BringSource::WingLibrary(f.fold_symbol(name)),
 				BringSource::JsiiModule(name) => BringSource::JsiiModule(f.fold_symbol(name)),
 				BringSource::WingFile(name) => BringSource::WingFile(f.fold_symbol(name)),
 				BringSource::Directory(name) => BringSource::Directory(f.fold_symbol(name)),
->>>>>>> 6a9ce9de
 			},
 			identifier: identifier.map(|id| f.fold_symbol(id)),
 		},
