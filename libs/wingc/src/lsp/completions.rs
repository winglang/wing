--- conflicted
+++ resolved
@@ -75,6 +75,10 @@
 		});
 		scope_visitor.visit_scope(root_scope);
 
+		let found_env = scope_visitor.found_scope.unwrap();
+		let found_env = found_env.env.borrow();
+		let found_env = found_env.as_ref().unwrap();
+
 		let parent = node_to_complete.parent();
 
 		if node_to_complete.kind() == "." {
@@ -107,36 +111,8 @@
 					reference_text.pop();
 				}
 
-<<<<<<< HEAD
 				reference_text = add_std_namespace(&reference_text);
-=======
-							if let Some((lookup_thing, _)) = lookup_thing {
-								match lookup_thing {
-									SymbolKind::Type(t) => {
-										return get_completions_from_type(&t, types, Some(found_env.phase), false);
-									}
-									SymbolKind::Variable(v) => {
-										return get_completions_from_type(
-											&v.type_,
-											types,
-											scope_visitor
-												.found_scope
-												.map(|s| s.env.borrow().as_ref().expect("Scopes must have an environment").phase),
-											false,
-										)
-									}
-									SymbolKind::Namespace(n) => {
-										return get_completions_from_namespace(n, Some(found_env.phase));
-									}
-								}
-							} else {
-								// No lookup found, let's not provide any completions
-								// TODO This may be a JSII type that has not been imported yet https://github.com/winglang/wing/issues/2639
->>>>>>> a1d9f2dd
-
-				let found_env = scope_visitor.found_scope.unwrap();
-				let found_env = found_env.env.borrow();
-				let found_env = found_env.as_ref().unwrap();
+
 				let lookup_thing = found_env
 					.lookup_nested_str(&reference_text, scope_visitor.found_stmt_index)
 					.ok();
@@ -157,7 +133,7 @@
 							)
 						}
 						SymbolKind::Namespace(n) => {
-							return get_completions_from_namespace(n);
+							return get_completions_from_namespace(&n, Some(found_env.phase));
 						}
 					}
 				} else {
@@ -168,9 +144,6 @@
 			if parent.kind() == "custom_type" {
 				if let Some(nearest_type_annotation) = scope_visitor.nearest_type_annotation {
 					if let TypeAnnotationKind::UserDefined(udt) = &nearest_type_annotation.kind {
-						let found_env = scope_visitor.found_scope.unwrap();
-						let found_env = found_env.env.borrow();
-						let found_env = found_env.as_ref().unwrap();
 						if udt.fields.is_empty() {
 							// this is probably a namespace
 							// `resolve_user_defined_type` will fail for namespaces, let's just look it up instead
@@ -210,9 +183,6 @@
 
 		// we are somewhere but not entirely sure
 		// for now, lets just get all the symbols within the current scope
-		let found_scope = scope_visitor.found_scope.unwrap_or(root_scope);
-		let found_env = found_scope.env.borrow();
-		let found_env = found_env.as_ref().expect("Scope should have an env");
 		let found_stmt_index = scope_visitor.found_stmt_index.unwrap_or_default();
 
 		let mut completions = vec![];
@@ -307,7 +277,6 @@
 	}
 }
 
-<<<<<<< HEAD
 /// If the given type is from the std namespace, add the implicit `std.` to it
 fn add_std_namespace(type_: &str) -> std::string::String {
 	// This section of the code is hacky
@@ -338,8 +307,6 @@
 	format!("{WINGSDK_STD_MODULE}.{type_name}")
 }
 
-fn get_completions_from_namespace(namespace: &UnsafeRef<Namespace>) -> Vec<CompletionItem> {
-=======
 fn get_completions_from_namespace(
 	namespace: &UnsafeRef<Namespace>,
 	current_phase: Option<Phase>,
@@ -363,7 +330,6 @@
 		LookupResult::DefinedLater => vec![],
 		LookupResult::ExpectedNamespace(_) => vec![],
 	};
->>>>>>> a1d9f2dd
 	namespace
 		.env
 		.symbol_map
