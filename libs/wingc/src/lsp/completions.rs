use itertools::Itertools;
use lsp_types::{
	Command, CompletionItem, CompletionItemKind, CompletionResponse, Documentation, InsertTextFormat, MarkupContent,
	MarkupKind, Position, Range, TextEdit,
};
use std::cmp::max;
use tree_sitter::{Node, Point};

use crate::ast::{
	CalleeKind, Expr, ExprKind, Phase, Scope, Symbol, TypeAnnotation, TypeAnnotationKind, UserDefinedType,
};
use crate::closure_transform::{CLOSURE_CLASS_PREFIX, PARENT_THIS_NAME};
use crate::diagnostic::{WingLocation, WingSpan};
use crate::docs::Documented;
use crate::lsp::sync::{JSII_TYPES, PROJECT_DATA, WING_TYPES};
use crate::type_check::symbol_env::{LookupResult, StatementIdx};
use crate::type_check::{
	fully_qualify_std_type, import_udt_from_jsii, resolve_super_method, resolve_user_defined_type, ClassLike, Namespace,
	Struct, SymbolKind, Type, Types, UnsafeRef, VariableKind, CLASS_INFLIGHT_INIT_NAME, CLASS_INIT_NAME,
};
use crate::visit::{visit_expr, visit_type_annotation, Visit};
use crate::wasm_util::{ptr_to_string, string_to_combined_ptr, WASM_RETURN_ERROR};
use crate::{WINGSDK_ASSEMBLY_NAME, WINGSDK_STD_MODULE};

#[no_mangle]
pub unsafe extern "C" fn wingc_on_completion(ptr: u32, len: u32) -> u64 {
	let parse_string = ptr_to_string(ptr, len);
	if let Ok(parsed) = serde_json::from_str(&parse_string) {
		let result = on_completion(parsed);
		let result = serde_json::to_string(&result).unwrap();

		// return result as u64 with ptr and len
		string_to_combined_ptr(result)
	} else {
		WASM_RETURN_ERROR
	}
}

pub fn on_completion(params: lsp_types::CompletionParams) -> CompletionResponse {
	WING_TYPES.with(|types| {
		let mut types = types.borrow_mut();
		let mut final_completions = PROJECT_DATA.with(|project_data| {
			let project_data = project_data.borrow();
			let uri = params.text_document_position.text_document.uri;
			let file = uri.to_file_path().ok().expect("LSP only works on real filesystems");
			let file_id = file.to_str().expect("File path must be valid utf8");
			let root_ts_node = project_data.trees.get(&file).expect("tree not found").root_node();
			let root_scope = project_data.asts.get(&file).expect("ast not found");
			let root_env = root_scope.env.borrow();
			let root_env = root_env.as_ref().expect("The root scope must have an environment");
			let contents = project_data.files.get_file(&file).expect("file not found");

			// get all character from file_data.contents up to the current position
			let preceding_text = contents
				.lines()
				.enumerate()
				.take_while(|(i, _)| *i <= params.text_document_position.position.line as usize)
				.map(|(i, s)| {
					if i == params.text_document_position.position.line as usize {
						&s[..params.text_document_position.position.character as usize].trim_end()
					} else {
						s
				}
				})
				.join("\n");
			let last_char_is_colon = preceding_text.ends_with(':');

			let true_point = Point::new(
				params.text_document_position.position.line as usize,
<<<<<<< HEAD
				max(params.text_document_position.position.character as i64 - 1, 0) as usize,
			),
			&root_ts_node,
		);
		let node_to_complete_kind = node_to_complete.kind();

		let mut scope_visitor = ScopeVisitor::new(
			node_to_complete.parent().map(|parent| WingSpan {
				start: parent.start_position().into(),
				end: parent.end_position().into(),
				file_id: file_id.to_string(),
			}),
			WingSpan {
				start: node_to_complete.start_position().into(),
				end: node_to_complete.end_position().into(),
				file_id: file_id.to_string(),
			},
			params.text_document_position.position.into(),
			&root_scope,
		);
		scope_visitor.visit();

		let found_env = scope_visitor.found_scope.env.borrow();
		let found_env = found_env.as_ref().unwrap();

		// references have a complicated hierarchy, so it's useful to know the nearest non-reference parent
		let mut nearest_non_reference_parent = node_to_complete.parent();
		while let Some(parent) = nearest_non_reference_parent {
			let parent_kind = parent.kind();
			if parent.is_error() || matches!(parent_kind, "identifier" | "reference" | "reference_identifier") {
				nearest_non_reference_parent = parent.parent();
			} else {
				break;
			}
		}
		let nearest_non_reference_parent = nearest_non_reference_parent.unwrap_or(root_ts_node);

		if node_to_complete_kind == "." || node_to_complete_kind == "?." || node_to_complete_kind == "member_identifier" {
			let parent = node_to_complete.parent().expect("A dot must have a parent");
=======
				params.text_document_position.position.character as usize,
			);
			let true_node = root_ts_node
				.named_descendant_for_point_range(true_point, true_point)
				.unwrap();
			if true_node.is_extra() && !true_node.is_error() {
				// this is a comment, so don't show anything
				return vec![];
			}
>>>>>>> af35df37

			let node_to_complete = nearest_interesting_node(
				Point::new(
					params.text_document_position.position.line as usize,
					max(params.text_document_position.position.character as i64 - 1, 0) as usize,
				),
				&root_ts_node,
			);
			let node_to_complete_kind = node_to_complete.kind();

			let mut scope_visitor = ScopeVisitor::new(
				node_to_complete.parent().map(|parent| WingSpan {
					start: parent.start_position().into(),
					end: parent.end_position().into(),
					file_id: file_id.to_string(),
				}),
				WingSpan {
					start: node_to_complete.start_position().into(),
					end: node_to_complete.end_position().into(),
					file_id: file_id.to_string(),
				},
				params.text_document_position.position.into(),
				&root_scope,
			);
			scope_visitor.visit();

			let found_env = scope_visitor.found_scope.env.borrow();
			let found_env = found_env.as_ref().unwrap();

			// references have a complicated hierarchy, so it's useful to know the nearest non-reference parent
			let mut nearest_non_reference_parent = node_to_complete.parent();
			while let Some(parent) = nearest_non_reference_parent {
				if parent.kind() == "reference" || parent.kind() == "reference_identifier" {
					nearest_non_reference_parent = parent.parent();
				} else {
					break;
				}
			}

			if node_to_complete_kind == "." || node_to_complete_kind == "?." || node_to_complete_kind == "member_identifier" {
				let parent = node_to_complete.parent().expect("A dot must have a parent");

				if let Some(nearest_expr) = scope_visitor.nearest_expr {
					let mut nearest_expr_type = types.get_expr_type(nearest_expr);
					if let ExprKind::Call { .. } = &nearest_expr.kind {
						if let Some(f) = nearest_expr_type.maybe_unwrap_option().as_function_sig() {
							nearest_expr_type = f.return_type;
						}
					}

					// If we are inside an incomplete reference, there is possibly a type error or an anything which has no completions
					if !nearest_expr_type.is_unresolved() {
						// We need to double-check for an invalid nested reference (e.g. If there are multiple dots in a row)
						if preceding_text.ends_with("..") || preceding_text.ends_with(".?.?") {
							return vec![];
						}

						let mut completions = get_completions_from_type(&nearest_expr_type, &types, Some(found_env.phase), true);
						if nearest_expr_type.is_option() {
							// check to see if we need to add a ? to the completion
							let replace_node = if node_to_complete_kind == "." {
								Some(node_to_complete)
							} else {
								node_to_complete.prev_sibling().filter(|n| n.kind() == ".")
							};
							if let Some(replace_node) = replace_node {
								let extra_edit = Some(vec![TextEdit {
									new_text: "?.".to_string(),
									range: Range {
										start: Position {
											character: replace_node.start_position().column as u32,
											line: replace_node.start_position().row as u32,
										},
										end: Position {
											character: replace_node.end_position().column as u32,
											line: replace_node.end_position().row as u32,
										},
									},
								}]);
								for completion in completions.iter_mut() {
									completion.additional_text_edits = extra_edit.clone();
								}
							}
						}

						return completions;
					}
				}

				let is_new_expression = if let Some(parent) = parent.parent() {
					parent.kind() == "new_expression"
				} else {
					false
				};

				let filter_completions = |completions: Vec<CompletionItem>| {
					if !is_new_expression {
						completions
					} else {
						completions
							.iter()
							.filter(|c| {
								matches!(
									c.kind,
									Some(CompletionItemKind::CLASS) | Some(CompletionItemKind::MODULE)
								)
							})
							.cloned()
							.map(|mut c| {
								if c.kind == Some(CompletionItemKind::CLASS) {
									convert_to_call_completion(&mut c);
								}
								c
							})
							.collect()
					}
				};

				if let Some(nearest_type_annotation) = scope_visitor.nearest_type_annotation {
					if let TypeAnnotationKind::UserDefined(udt) = &nearest_type_annotation.kind {
						let type_lookup = resolve_user_defined_type(udt, found_env, scope_visitor.found_stmt_index.unwrap_or(0));

						let completions = if let Ok(type_lookup) = type_lookup {
							get_completions_from_type(&type_lookup, &types, Some(found_env.phase), false)
						} else {
							// this is probably a namespace, let's look it up
							if let Some(namespace) = root_env
								.lookup_nested_str(&udt.full_path_str(), scope_visitor.found_stmt_index)
								.ok()
								.and_then(|n| n.0.as_namespace_ref())
							{
								get_completions_from_namespace(&namespace, Some(found_env.phase))
							} else {
								// This is not a known type or namespace
								vec![]
							}
						};

						return filter_completions(completions);
					}
				}

				// We're likely in a type reference of some kind, so let's use the raw text for a lookup
				let reference_bytes = &preceding_text.as_bytes()[parent.start_byte()..node_to_complete.start_byte()];
				let reference_text =
					fully_qualify_std_type(std::str::from_utf8(reference_bytes).expect("Reference must be valid utf8"));

				if let Some((lookup_thing, _)) = found_env
					.lookup_nested_str(&reference_text, scope_visitor.found_stmt_index)
					.ok()
				{
					let completions = match lookup_thing {
						SymbolKind::Type(t) => get_completions_from_type(&t, &types, Some(found_env.phase), false),
						SymbolKind::Variable(v) => get_completions_from_type(&v.type_, &types, Some(found_env.phase), false),
						SymbolKind::Namespace(n) => {
							// If the types in this namespace aren't loaded yet, load them now to get completions
							if !n.loaded {
								JSII_TYPES.with(|jsii_types| {
									let jsii_types = jsii_types.borrow();
									let parts = reference_text.split(".").collect::<Vec<_>>();
									// Dummy type representing the namespace to be loaded
									let udt = UserDefinedType {
										root: Symbol::global(parts[0].to_string()),
										fields: parts[1..].iter().map(|s| Symbol::global(s.to_string())).collect(),
										span: WingSpan::default(),
									};
									// Import all types in the namespace by trying to load the "dummy type"
									import_udt_from_jsii(&mut types, &jsii_types, &udt, &project_data.jsii_imports);
								});
							}
							get_completions_from_namespace(&n, Some(found_env.phase))
						}
					};

					return filter_completions(completions);
				}

				return vec![];
			} else if node_to_complete_kind == "struct_literal"
				|| matches!(nearest_non_reference_parent, Some(p) if p.kind() == "struct_literal" || p.kind() == "struct_literal_member")
			{
				// check to see if ":" is the last character of the same line up to the cursor
				// if it is, we want an expression instead of struct completions
				if !last_char_is_colon {
					if let Some(expr) = scope_visitor.expression_trail.iter().last() {
						let type_ = types.get_expr_type(expr);
						if let Some(t) = type_.maybe_unwrap_option().as_struct() {
							if let ExprKind::StructLiteral { fields, .. } = &expr.kind {
								return get_inner_struct_completions(
									t,
									&fields.keys().map(|f| f.name.clone()).collect(),
								);
							}
						}
					}
				}
			} else if !last_char_is_colon
				&& (node_to_complete_kind == "argument_list"
					|| matches!(nearest_non_reference_parent, Some(p) if p.kind() == "argument_list" || p.kind() == "positional_argument"))
			{
				if let Some(callish_expr) = scope_visitor.expression_trail.iter().rev().find_map(|e| match &e.kind {
					ExprKind::Call { arg_list, callee } => Some((
						match callee {
							CalleeKind::Expr(expr) => types.get_expr_type(expr),
							CalleeKind::SuperCall(method) => resolve_super_method(method, found_env, &types).map_or(types.error(), |(t,_)| t),
						}
						, arg_list)),
					ExprKind::New(new_expr) => {
						Some((types.get_expr_type(&new_expr.class), &new_expr.arg_list))
					}
					_ => None,
				}) {
					let mut completions = get_current_scope_completions(&scope_visitor, &node_to_complete, &preceding_text);

					let arg_list_strings = &callish_expr
						.1
						.named_args
						.iter()
						.map(|(k, _)| k.name.clone())
						.collect::<Vec<_>>();

<<<<<<< HEAD
			return vec![];
		} else if matches!(node_to_complete_kind, "struct_literal" | "json_map_literal")
			|| matches!(
				nearest_non_reference_parent.kind(),
				"struct_literal" | "struct_literal_member" | "json_map_literal" | "set_literal"
			) {
			// check to see if ":" is the last character of the same line up to the cursor
			// if it is, we want an expression instead of struct completions
			if !last_char_is_colon {
				if let Some(mut expr) = scope_visitor.expression_trail.iter().last() {
					if let ExprKind::Reference { .. } = &expr.kind {
						// if the nearest expressions is a reference, go to the next one instead
						// This covers cases where a field is partially entered like the following:
						// {
						//   field1: "good",
						//   f
						//  //^
						// }
						expr = scope_visitor.expression_trail.iter().nth_back(1).unwrap();
					}

					let (fields, structy) = if let ExprKind::StructLiteral { fields, .. } = &expr.kind {
						(fields, types.get_expr_type(expr))
					} else if let ExprKind::JsonMapLiteral { fields, .. } = &expr.kind {
						if let Some(structy) = types.get_type_from_json_cast(expr.id) {
							(fields, *structy)
						} else {
							return vec![];
						}
					} else {
						return vec![];
					};

					return if let Some(structy) = structy.maybe_unwrap_option().as_struct() {
						get_inner_struct_completions(structy, &fields.keys().map(|f| f.name.clone()).collect())
					} else {
						vec![]
					};
				}
			}
		} else if !last_char_is_colon
			&& (node_to_complete_kind == "argument_list"
				|| matches!(
					nearest_non_reference_parent.kind(),
					"argument_list" | "positional_argument"
				)) {
			if let Some(callish_expr) = scope_visitor.expression_trail.iter().rev().find_map(|e| match &e.kind {
				ExprKind::Call { arg_list, callee } => Some((
					match callee {
						CalleeKind::Expr(expr) => types.get_expr_type(expr),
						CalleeKind::SuperCall(method) => {
							resolve_super_method(method, found_env, types).map_or(types.error(), |(t, _)| t)
						}
					},
					arg_list,
				)),
				ExprKind::New(new_expr) => Some((types.get_expr_type(&new_expr.class), &new_expr.arg_list)),
				_ => None,
			}) {
				let mut completions = get_current_scope_completions(&scope_visitor, &node_to_complete, preceding_text);

				let arg_list_strings = &callish_expr
					.1
					.named_args
					.iter()
					.map(|(k, _)| k.name.clone())
					.collect::<Vec<_>>();

				// if we're in a function, get the struct expansion
				if let Some(structy) = callish_expr.0.get_function_struct_arg() {
					let func = callish_expr.0.maybe_unwrap_option().as_function_sig().unwrap();
					if callish_expr
						.1
						.pos_args
						.iter()
						.filter(|a| !types.get_expr_type(a).is_unresolved())
						.count() == func.parameters.len() - 1
					{
						completions.extend(get_inner_struct_completions(structy, arg_list_strings));
					}
				}

				if let Some(class_type) = callish_expr.0.maybe_unwrap_option().as_class() {
					let init_method = if found_env.phase == Phase::Preflight {
						class_type.get_method(&Symbol::global(CLASS_INIT_NAME.to_string()))
					} else if found_env.phase == Phase::Inflight {
						class_type.get_method(&Symbol::global(CLASS_INFLIGHT_INIT_NAME.to_string()))
					} else {
						return vec![];
					};
					if let Some(init_method) = init_method {
						let func = init_method.type_.maybe_unwrap_option().as_function_sig().unwrap();
						if callish_expr
							.1
							.pos_args
							.iter()
							.filter(|a| !types.get_expr_type(a).is_unresolved())
							.count() == func.parameters.len() - 1
						{
							if let Some(structy) = init_method.type_.get_function_struct_arg() {
								completions.extend(get_inner_struct_completions(structy, arg_list_strings));
=======
					// if we're in a function, get the struct expansion
					if let Some(structy) = callish_expr.0.get_function_struct_arg() {
						let func = callish_expr.0.maybe_unwrap_option().as_function_sig().unwrap();
						if callish_expr.1.pos_args.iter().filter(|a| !types.get_expr_type(a).is_unresolved()).count() == func.parameters.len() - 1 {
							completions.extend(get_inner_struct_completions(structy, arg_list_strings));
						}
					}

					if let Some(class_type) = callish_expr.0.maybe_unwrap_option().as_class() {
						let init_method = if found_env.phase == Phase::Preflight {
							class_type.get_method(&Symbol::global(CLASS_INIT_NAME.to_string()))
						} else if found_env.phase == Phase::Inflight {
							class_type.get_method(&Symbol::global(CLASS_INFLIGHT_INIT_NAME.to_string()))
						} else {
							return vec![];
						};
						if let Some(init_method) = init_method {
							let func = init_method.type_.maybe_unwrap_option().as_function_sig().unwrap();
							if callish_expr.1.pos_args.iter().filter(|a| !types.get_expr_type(a).is_unresolved()).count() == func.parameters.len() - 1 {
								if let Some(structy) = init_method.type_.get_function_struct_arg() {
									completions.extend(get_inner_struct_completions(structy, arg_list_strings));
								}
>>>>>>> af35df37
							}
						}
					}

					return completions;
				}
			}

			// fallback: no special completions, just get stuff from the current scope
			get_current_scope_completions(&scope_visitor, &node_to_complete, &preceding_text)
		});

		final_completions = final_completions
			.iter()
			.map(|item| {
				let mut new_item = item.clone();
				new_item.sort_text = Some(completion_sort_text(&new_item));
				new_item
			})
			.collect();

		CompletionResponse::Array(final_completions)
	})
}

/// Get symbols in the current scope as completion items
fn get_current_scope_completions(
	scope_visitor: &ScopeVisitor,
	node_to_complete: &Node,
	preceding_text: &String,
) -> Vec<CompletionItem> {
	let mut completions = vec![];

	// by default assume being after a colon means we're looking for a type, but this is not always true
	let mut in_type = preceding_text.ends_with(':');

	match node_to_complete.kind() {
		// there are no possible completions that could follow ")"
		")" => return vec![],

		"set_literal" | "struct_literal" => {
			in_type = false;
		}

		"struct_definition" | "interface_implementation" => {
			if preceding_text.ends_with("extends") {
				// TODO Should only show namespaces and matching types
				in_type = true;
			} else if !in_type {
				return vec![];
			}
		}

		"resource_implementation" | "class_implementation" => {
			if preceding_text.ends_with("impl") {
				// TODO Should only show namespaces and classes
				in_type = true;
			} else if !in_type {
				// we are inside a class definition, so for now let's show nothing at all
				return vec![CompletionItem {
					label: "init".to_string(),
					insert_text: Some("init($1) {\n\t$2\n}".to_string()),
					insert_text_format: Some(InsertTextFormat::SNIPPET),
					kind: Some(CompletionItemKind::SNIPPET),
					..Default::default()
				}];
			}
		}

		// We are somewhere in the root of a file, so let's add some fun snippets
		"source" => {
			completions.push(CompletionItem {
				label: "test \"\" { }".to_string(),
				filter_text: Some("test".to_string()),
				insert_text: Some("test \"$1\" {\n\t$2\n}".to_string()),
				insert_text_format: Some(InsertTextFormat::SNIPPET),
				kind: Some(CompletionItemKind::SNIPPET),
				..Default::default()
			});
		}

		// in block-style statements, there are no possible completions that can follow the keyword
		"interface" | "struct" | "class" | "test" => {
			return vec![];
		}

		_ => {}
	}

	if let Some(parent) = node_to_complete.parent() {
		let parent_kind = if parent.is_error() || parent.kind() == "reference" {
			parent.parent().map(|p| p.kind()).unwrap_or("source")
		} else {
			parent.kind()
		};

		match parent_kind {
			// Event if it looks like we want a type (e.g. we are following a ":"),
			// we actually want an expression here
			"argument_list"
			| "call"
			| "struct_literal"
			| "set_literal"
			| "struct_literal_member"
			| "new_expression"
			| "keyword_argument_value" => {
				in_type = false;
			}

			"struct_definition" | "interface_implementation" => {
				if !in_type {
					return vec![];
				}
			}

			"resource_implementation" | "class_implementation" => {
				if !in_type {
					// we are inside a class definition, so for now let's show nothing at all
					return vec![CompletionItem {
						label: "init".to_string(),
						insert_text: Some("init($1) {\n\t$2\n}".to_string()),
						insert_text_format: Some(InsertTextFormat::SNIPPET),
						kind: Some(CompletionItemKind::SNIPPET),
						..Default::default()
					}];
				}
			}

			"parameter_list" => {
				return vec![];
			}

			"json_map_literal" => {
				return vec![];
			}

			"custom_type" => in_type = true,
			_ => {}
		}
	}

	let found_stmt_index = scope_visitor.found_stmt_index.unwrap_or_default();
	let found_env = scope_visitor.found_scope.env.borrow();
	let found_env = found_env.as_ref().unwrap();

	for symbol_data in found_env.symbol_map.iter().filter(|s| {
		if let StatementIdx::Index(i) = s.1 .0 {
			// within the found scope, we only want to show symbols that were defined before the current position
			i < found_stmt_index
		} else {
			true
		}
	}) {
		let symbol_kind = &symbol_data.1 .1;

		if let Some(completion) = format_symbol_kind_as_completion(symbol_data.0, symbol_kind) {
			completions.push(completion);
		}
	}

	if let Some(parent) = found_env.parent {
		for data in parent.iter(true) {
			if let Some(completion) = format_symbol_kind_as_completion(&data.0, &data.1) {
				if completions.iter().all(|c| c.label != completion.label) {
					completions.push(completion);
				}
			}
		}
	}

	if !in_type {
		completions.push(CompletionItem {
			label: "inflight () => {}".to_string(),
			filter_text: Some("inflight".to_string()),
			insert_text: Some("inflight ($1) => {$2}".to_string()),
			insert_text_format: Some(InsertTextFormat::SNIPPET),
			kind: Some(CompletionItemKind::SNIPPET),
			..Default::default()
		});
	}

	if in_type {
		// show only namespaces and types
		completions
			.into_iter()
			.filter(|c| {
				matches!(
					c.kind,
					Some(CompletionItemKind::CLASS)
						| Some(CompletionItemKind::MODULE)
						| Some(CompletionItemKind::ENUM)
						| Some(CompletionItemKind::STRUCT)
						| Some(CompletionItemKind::INTERFACE)
				)
			})
			.collect()
	} else {
		// we're not looking for a type, so hide things that can only result in types
		completions
			.into_iter()
			.filter(|c| !matches!(c.kind, Some(CompletionItemKind::INTERFACE)))
			.collect()
	}
}

/// Within root_node, find the nearest (previous) node on the same line that is interesting for completion
fn nearest_interesting_node<'a>(mut point: Point, root_node: &'a tree_sitter::Node<'a>) -> tree_sitter::Node<'a> {
	loop {
		let search_node = root_node
			.descendant_for_point_range(point, point)
			.expect("There is always at-least one tree-sitter node");

		if point.column == 0 || (search_node.kind() != "source" && search_node.kind() != "block" && !search_node.is_error())
		{
			return search_node;
		}

		point.column -= 1;
	}
}

/// Given a CompletionItem, mutates it so it can be used as a snippet to trigger parameter hints
fn convert_to_call_completion(completion_item: &mut CompletionItem) {
	completion_item.insert_text = Some(format!("{}($0)", completion_item.label));
	completion_item.insert_text_format = Some(InsertTextFormat::SNIPPET);
	completion_item.command = Some(Command {
		title: "triggerParameterHints".to_string(),
		command: "editor.action.triggerParameterHints".to_string(),
		arguments: None,
	});
}

/// LSP sorts completions items alphabetically
/// This function returns a string that can be used to sort the completion items in a more logical order
fn completion_sort_text(completion_item: &CompletionItem) -> String {
	let completion_kind = completion_item.kind;
	let letter = if let Some(kind) = completion_kind {
		match kind {
			CompletionItemKind::ENUM_MEMBER => "aa",
			CompletionItemKind::FIELD => "ab",
			CompletionItemKind::VARIABLE => "bb",
			CompletionItemKind::FUNCTION => "cc",
			CompletionItemKind::PROPERTY => "dd",
			CompletionItemKind::METHOD => "ff",
			CompletionItemKind::CLASS => "gg",
			CompletionItemKind::STRUCT => "hh",
			CompletionItemKind::INTERFACE => "ii",
			CompletionItemKind::ENUM => "jj",
			CompletionItemKind::MODULE => "kk",
			CompletionItemKind::SNIPPET => "ll",
			_ => "z",
		}
	} else {
		"z"
	};
	format!("{}|{}", letter, completion_item.label)
}

/// Create completion for fields within a struct.
/// This can be used in calls (struct expansion) or in struct literals
fn get_inner_struct_completions(struct_: &Struct, existing_fields: &Vec<String>) -> Vec<CompletionItem> {
	let mut completions = vec![];

	for field_data in struct_.env.iter(true) {
		if !existing_fields.contains(&field_data.0) {
			if let Some(mut base_completion) = format_symbol_kind_as_completion(&field_data.0, &field_data.1) {
				let v = field_data.1.as_variable().unwrap();
				if v.type_.maybe_unwrap_option().is_struct() {
					base_completion.insert_text = Some(format!("{}: {{\n$1\n}},", field_data.0));
				} else {
					base_completion.insert_text = Some(format!("{}: $1,", field_data.0));
				}

				base_completion.label = format!("{}:", base_completion.label);
				base_completion.kind = Some(CompletionItemKind::FIELD);
				base_completion.insert_text_format = Some(InsertTextFormat::SNIPPET);
				base_completion.command = Some(Command {
					title: "triggerCompletion".to_string(),
					command: "editor.action.triggerSuggest".to_string(),
					arguments: None,
				});
				completions.push(base_completion);
			}
		}
	}
	return completions;
}

/// Gets accessible properties on a type as a list of CompletionItems
fn get_completions_from_type(
	type_: &UnsafeRef<Type>,
	types: &Types,
	current_phase: Option<Phase>,
	is_instance: bool,
) -> Vec<CompletionItem> {
	let type_ = *type_.maybe_unwrap_option();
	let type_ = &*types.maybe_unwrap_inference(type_);
	match type_ {
		Type::Class(c) => get_completions_from_class(c, current_phase, is_instance),
		Type::Interface(i) => get_completions_from_class(i, current_phase, is_instance),
		Type::Struct(s) => get_completions_from_class(s, current_phase, is_instance),
		Type::Enum(enum_) => {
			let variants = &enum_.values;
			variants
				.iter()
				.map(|item| CompletionItem {
					label: item.name.clone(),
					detail: Some(enum_.name.name.clone()),
					kind: Some(CompletionItemKind::ENUM_MEMBER),
					..Default::default()
				})
				.collect()
		}
		Type::Optional(t) => get_completions_from_type(t, types, current_phase, is_instance),
		Type::Void | Type::Function(_) | Type::Anything | Type::Unresolved | Type::Inferred(_) => vec![],
		Type::Number
		| Type::String
		| Type::Duration
		| Type::Boolean
		| Type::Json(_)
		| Type::MutJson
		| Type::Nil
		| Type::Array(_)
		| Type::MutArray(_)
		| Type::Map(_)
		| Type::MutMap(_)
		| Type::Set(_)
		| Type::MutSet(_) => {
			let type_name = type_.to_string();
			let mut type_name = type_name.as_str();

			// Certain primitive type names differ from how they actually appear in the std namespace
			// These are unique when used as a type definition, rather than as a type reference when calling a static method
			type_name = match type_name {
				"str" => "String",
				"duration" => "Duration",
				"bool" => "Boolean",
				"num" => "Number",
				_ => type_name,
			};
			let final_type_name = fully_qualify_std_type(type_name);
			let final_type_name = final_type_name.as_str();

			let fqn = format!("{WINGSDK_ASSEMBLY_NAME}.{final_type_name}");
			if let LookupResult::Found(std_type, _) = types.libraries.lookup_nested_str(fqn.as_str(), None) {
				return get_completions_from_type(&std_type.as_type().expect("is type"), types, current_phase, is_instance);
			} else {
				vec![]
			}
		}
	}
}

fn get_completions_from_namespace(
	namespace: &UnsafeRef<Namespace>,
	current_phase: Option<Phase>,
) -> Vec<CompletionItem> {
	// If a namespace has a class named "Util", then its members can be accessed directly from
	// the namespace as a syntactic sugar. e.g. "foo.bar()" is equivalent to "foo.Util.bar()"
	let util_completions = match namespace.env.lookup_nested_str("Util", None) {
		LookupResult::Found(kind, _) => match kind {
			SymbolKind::Type(typeref) => {
				let util_class = typeref.as_class();
				if let Some(util_class) = util_class {
					get_completions_from_class(util_class, current_phase, false)
				} else {
					vec![]
				}
			}
			SymbolKind::Variable(_) => vec![],
			SymbolKind::Namespace(_) => vec![],
		},
		LookupResult::NotFound(_) => vec![],
		LookupResult::DefinedLater => vec![],
		LookupResult::ExpectedNamespace(_) => vec![],
	};
	namespace
		.env
		.symbol_map
		.iter()
		.flat_map(|(name, symbol)| format_symbol_kind_as_completion(name, &symbol.1))
		.chain(util_completions.into_iter())
		.collect()
}

/// Gets accessible properties on a class as a list of CompletionItems
fn get_completions_from_class(
	class: &impl ClassLike,
	current_phase: Option<Phase>,
	is_instance: bool,
) -> Vec<CompletionItem> {
	class
		.get_env()
		.iter(true)
		.filter_map(|symbol_data| {
			// hide the init methods, since they're not generally callable
			if symbol_data.0 == CLASS_INIT_NAME || symbol_data.0 == CLASS_INFLIGHT_INIT_NAME {
				return None;
			}
			let variable = symbol_data
				.1
				.as_variable()
				.expect("Symbols in classes are always variables");

			// don't show static members if we're looking for instance members, and vice versa
			if matches!(variable.kind, VariableKind::StaticMember) == is_instance {
				return None;
			}

			// See `Phase::can_call_to` for phase access rules
			if let Some(current_phase) = current_phase {
				if variable.type_.maybe_unwrap_option().as_function_sig().is_some()
					&& !current_phase.can_call_to(&variable.phase)
				{
					return None;
				}
			}

			let completion_item = format_symbol_kind_as_completion(&symbol_data.0, &symbol_data.1);
			if let Some(mut completion_item) = completion_item {
				completion_item.kind = match completion_item.kind {
					Some(CompletionItemKind::FUNCTION) => Some(CompletionItemKind::METHOD),
					Some(CompletionItemKind::VARIABLE) => Some(CompletionItemKind::FIELD),
					_ => completion_item.kind,
				};
				Some(completion_item)
			} else {
				None
			}
		})
		.collect()
}

/// Formats a SymbolKind from a SymbolEnv as a CompletionItem
fn format_symbol_kind_as_completion(name: &str, symbol_kind: &SymbolKind) -> Option<CompletionItem> {
	if should_exclude_symbol(name) {
		return None;
	}

	let documentation = Some(Documentation::MarkupContent(MarkupContent {
		kind: MarkupKind::Markdown,
		value: symbol_kind.render_docs(),
	}));

	Some(match symbol_kind {
		SymbolKind::Type(t) => CompletionItem {
			label: name.to_string(),
			documentation,
			kind: Some(match **t {
				Type::Array(_)
				| Type::MutArray(_)
				| Type::Map(_)
				| Type::MutMap(_)
				| Type::Set(_)
				| Type::MutSet(_)
				| Type::Class(_) => CompletionItemKind::CLASS,
				Type::Anything
				| Type::Number
				| Type::String
				| Type::Duration
				| Type::Boolean
				| Type::Void
				| Type::Json(_)
				| Type::MutJson
				| Type::Nil
				| Type::Unresolved
				| Type::Inferred(_)
				| Type::Optional(_) => CompletionItemKind::CONSTANT,
				Type::Function(_) => CompletionItemKind::FUNCTION,
				Type::Struct(_) => CompletionItemKind::STRUCT,
				Type::Enum(_) => CompletionItemKind::ENUM,
				Type::Interface(_) => CompletionItemKind::INTERFACE,
			}),
			..Default::default()
		},
		SymbolKind::Variable(v) => {
			let kind = if v.type_.maybe_unwrap_option().as_function_sig().is_some() {
				Some(CompletionItemKind::FUNCTION)
			} else {
				Some(CompletionItemKind::VARIABLE)
			};
			let is_method = kind == Some(CompletionItemKind::FUNCTION);

			let mut completion_item = CompletionItem {
				label: name.to_string(),
				detail: Some(v.type_.to_string()),
				documentation,
				kind,
				..Default::default()
			};

			if is_method {
				if v
					.type_
					.maybe_unwrap_option()
					.as_function_sig()
					.unwrap()
					.parameters
					.is_empty()
				{
					completion_item.insert_text = Some(format!("{}()", name));
				} else {
					convert_to_call_completion(&mut completion_item);
				}
			}

			completion_item
		}
		SymbolKind::Namespace(..) => CompletionItem {
			label: name.to_string(),
			documentation,
			kind: Some(CompletionItemKind::MODULE),
			..Default::default()
		},
	})
}

fn should_exclude_symbol(symbol: &str) -> bool {
	symbol == WINGSDK_STD_MODULE || symbol.starts_with(CLOSURE_CLASS_PREFIX) || symbol.starts_with(PARENT_THIS_NAME)
}

/// This visitor is used to find the scope
/// and relevant expression that contains a given location.
pub struct ScopeVisitor<'a> {
	/// The area surrounding the location we're looking for
	pub parent_span: Option<WingSpan>,
	/// The target location we're looking for
	pub target_span: WingSpan,
	pub exact_position: WingLocation,
	/// The index of the statement that contains the target location
	/// or, the last valid statement before the target location
	pub found_stmt_index: Option<usize>,
	/// The scope that contains the target location
	pub found_scope: &'a Scope,
	/// The nearest expression before (or containing) the target location
	pub nearest_expr: Option<&'a Expr>,
	/// The nearest type annotation before (or containing) the target location
	pub nearest_type_annotation: Option<&'a TypeAnnotation>,
	pub expression_trail: Vec<&'a Expr>,
}

impl<'a> ScopeVisitor<'a> {
	pub fn new(
		parent_span: Option<WingSpan>,
		target_span: WingSpan,
		exact_position: WingLocation,
		starting_scope: &'a Scope,
	) -> Self {
		Self {
			exact_position,
			parent_span,
			target_span,
			found_stmt_index: None,
			nearest_expr: None,
			found_scope: starting_scope,
			nearest_type_annotation: None,
			expression_trail: vec![],
		}
	}

	pub fn visit(&mut self) {
		self.visit_scope(&self.found_scope);
	}
}

impl<'a> Visit<'a> for ScopeVisitor<'a> {
	fn visit_scope(&mut self, node: &'a Scope) {
		if node.span.file_id != "" && node.span.contains(&self.exact_position.into()) {
			self.found_scope = node;

			for statement in node.statements.iter() {
				if statement.span.start <= self.exact_position {
					self.visit_stmt(&statement);
				} else if self.found_stmt_index.is_none() && statement.span.file_id != "" {
					self.found_stmt_index = Some(statement.idx);
				}
			}
			if self.found_stmt_index.is_none() {
				// If we didn't find a statement, we're somewhere at the end of the scope
				self.found_stmt_index = Some(node.statements.len());
			}
		}
	}

	fn visit_expr(&mut self, node: &'a Expr) {
		let mut set_node = false;

		// if the span is exactly the same, we want to set the node
		if node.span.start == self.target_span.start && node.span.end == self.target_span.end {
			set_node = true;
		}
		// We want to find the nearest expression to our target location
		// i.e we want the expression that is to the left of it
		if node.span.end == self.target_span.start {
			set_node = true;
		}
		// if we can't get an exact match, we want to find the nearest expression within the same node-ish
		// (this is for cases like `(Json 5).`, since parentheses are not part of the span)
		else if node.span.end <= self.target_span.start {
			if let Some(parent) = &self.parent_span {
				if parent.contains(&node.span.end.into()) {
					if let Some(nearest_expr) = self.nearest_expr {
						// If we already have a nearest expression, we want to find the one that is closest to our target location
						if node.span.start > nearest_expr.span.start {
							set_node = true;
						}
					} else {
						set_node = true;
					}
				}
			}
		}

		if node.span.contains(&self.exact_position.into()) {
			self.expression_trail.push(node);
		}

		// if this node is possibly what we're looking for, no need to visit its children
		// (we will still visit sibling expressions, just in case)
		if set_node {
			self.nearest_expr = Some(node);
			if matches!(
				node.kind,
				ExprKind::JsonLiteral { .. } | ExprKind::JsonMapLiteral { .. }
			) {
				visit_expr(self, node);
			}
		} else {
			visit_expr(self, node);
		}
	}

	fn visit_type_annotation(&mut self, node: &'a TypeAnnotation) {
		if node.span.end == self.target_span.end {
			self.nearest_type_annotation = Some(node);
		}

		visit_type_annotation(self, node);
	}
}

#[cfg(test)]
mod tests {
	use crate::lsp::completions::*;
	use crate::lsp::sync::test_utils::*;
	use lsp_types::*;

	/// Creates a snapshot test for a given wing program's completions at a given position
	/// In the wing program, place a comment "//^" into the text where the "^" is pointing to the desired character position
	///
	/// First parameter will be the name of the tests, as well as the identifier to use for the list of completion in the asserts (see last parameter)
	/// Second parameter is the wing code block as a string literal
	/// After the first two parameters, any additional are optional statements that should be used for asserting on the given completions.
	///
	/// Result is a list of [CompletionItem]s
	macro_rules! test_completion_list {
		($name:ident, $code:literal) => {
			test_completion_list!($name, $code,);
		};
		($name:ident, $code:literal, $($assertion:stmt)*) => {
			#[test]
			fn $name() {
				// NOTE: this is needed for debugging to work regardless of where you run the test
				std::env::set_current_dir(env!("CARGO_MANIFEST_DIR")).unwrap();

				let text_document_position = load_file_with_contents($code);
				let completion = on_completion(CompletionParams {
					context: None,
					text_document_position,
					work_done_progress_params: Default::default(),
					partial_result_params: Default::default(),
				});

				if let CompletionResponse::Array(mut $name) = completion {
					insta::with_settings!(
						{
							prepend_module_to_snapshot => false,
							omit_expression => true,
							snapshot_path => "./snapshots/completions",
						}, {
							// sort the vec by sort_text
							$name.sort_by(|a, b| a.sort_text.cmp(&b.sort_text));

							insta::assert_yaml_snapshot!($name);
						}
					);
					$($assertion)*
				} else {
					panic!("Expected array of completions");
				}
			}
		};
	}

	test_completion_list!(empty, "", assert!(!empty.is_empty()));

	test_completion_list!(
		new_expression_nested,
		r#"
bring cloud;

new cloud. 
        //^
"#,
		assert!(!new_expression_nested.is_empty())

		// all items are classes
		assert!(new_expression_nested.iter().all(|item| item.kind == Some(CompletionItemKind::CLASS)))

		// all items are preflight
		// TODO https://github.com/winglang/wing/issues/2512
		// assert!(new_expression_nested.iter().all(|item| item.detail.as_ref().unwrap().starts_with("preflight")))
	);

	test_completion_list!(
		static_method_call,
		r#"
class Resource {
	static hello() {}
}

Resource. 
       //^
"#,
		assert!(!static_method_call.is_empty())

		assert!(static_method_call.iter().filter(|c| c.label == "hello").count() == 1)
	);

	test_completion_list!(
		only_show_symbols_in_scope,
		r#"
let a = 1;

if a == 1 {
	let x = "";
}
	
let b =  
			//^
			
let c = 3;
"#,
		assert!(!only_show_symbols_in_scope.is_empty())

		assert!(only_show_symbols_in_scope.iter().all(|c| c.label != "c"))
	);

	test_completion_list!(
		incomplete_if_statement,
		r#"
let a = MutMap<str> {};
if a. 
   //^
"#,
		assert!(!incomplete_if_statement.is_empty())
	);

	test_completion_list!(
		json_statics,
		r#"
Json. 
   //^"#,
		assert!(!json_statics.is_empty())
	);

	test_completion_list!(
		undeclared_var,
		r#"
let x = 2;
notDefined.
         //^"#,
		assert!(undeclared_var.is_empty())
	);

	test_completion_list!(
		capture_in_test,
		r#"
bring cloud;
let b = new cloud.Bucket();
let x = 2;

test "test" {
  b.
  //^
}
"#,
		assert!(!capture_in_test.is_empty())
	);

	test_completion_list!(
		util_static_methods,
		r#"
bring util;

util.
   //^
"#,
		assert!(!util_static_methods.is_empty())

		assert!(util_static_methods.iter().filter(|c| c.label == "env").count() == 1)
	);

	test_completion_list!(
		namespace_inflight,
		r#"
bring http;

inflight () => {
  http.
     //^"
};
"#,
		assert!(!namespace_inflight.is_empty())
	);

	test_completion_list!(
		mut_json_methods,
		r#"
let j = MutJson {};
  j.
  //^
"#,
		assert!(!mut_json_methods.is_empty())
	);

	test_completion_list!(
		static_completions_after_expression,
		r#"
2 Json.
     //^
"#,
		assert!(!static_completions_after_expression.is_empty())
	);

	test_completion_list!(
		primitives_have_no_completions,
		r#"
69.
 //^
"#,
		assert!(primitives_have_no_completions.is_empty())
	);

	test_completion_list!(
		multiple_dots_no_completions,
		r#"
let x = Json 1;
x..
 //^
"#,
		assert!(multiple_dots_no_completions.is_empty())
	);

	test_completion_list!(
		inside_class_declaration,
		r#"
class Foo {
   
//^
}
"#,
		assert!(!inside_class_declaration.is_empty())
	);

	test_completion_list!(
		incomplete_inflight_namespace,
		r#"
bring cloud;

let f = inflight (req: cloud.
                           //^
"#,
		assert!(!incomplete_inflight_namespace.is_empty())
	);

	test_completion_list!(
		namespace_middle_dot,
		r#"
bring cloud;
cloud.Bucket.
    //^
"#,
		assert!(!namespace_middle_dot.is_empty())
	);

	test_completion_list!(
		variable_type_annotation_namespace,
		r#"
bring cloud;
let x: cloud.
           //^
"#,
		assert!(!variable_type_annotation_namespace.is_empty())
	);

	test_completion_list!(
		parentheses_expression,
		r#"
(Json {}).tryGet("t")?.
                     //^
"#,
		assert!(!parentheses_expression.is_empty())
	);

	test_completion_list!(
		static_json_after_expression,
		r#"
bring cloud;
let b = new cloud.Bucket();
Json.
   //^
"#,
		assert!(!static_json_after_expression.is_empty())
	);

	test_completion_list!(
		static_json_after_expression_statement,
		r#"
bring cloud;
let b = new cloud.Bucket();Json.
                              //^
"#,
		assert!(!static_json_after_expression_statement.is_empty())
	);

	test_completion_list!(
		optional_chaining,
		r#"
let j = Json {};
j.tryGet("")?.
            //^
"#,
		assert!(!optional_chaining.is_empty())
	);

	test_completion_list!(
		optional_chaining_auto,
		r#"
let j = Json {};
j.tryGet("").
           //^
"#,
		assert!(!optional_chaining_auto.is_empty())
	);

	test_completion_list!(
		type_annotation_shows_struct,
		r#"
struct Foo {}

let x: 
    //^
"#,
		assert!(type_annotation_shows_struct.len() == 1)
		assert!(type_annotation_shows_struct.get(0).unwrap().label == "Foo")
	);

	test_completion_list!(
		struct_definition_middle,
		r#"
struct Foo {
   
//^ 
}
"#,
		assert!(struct_definition_middle.is_empty())
	);

	test_completion_list!(
		struct_definition_types,
		r#"
bring cloud;

struct Foo {
	x:
	//^ 
}
"#
	);

	test_completion_list!(
		struct_literal_unused,
		r#"
struct Foo {
	x: str;
	y: num;
}

Foo { x: "hi", }
            //^
"#
	);

	test_completion_list!(
		struct_literal_all,
		r#"
struct Foo {
	x: str;
	y: num;
}

Foo {  }
    //^
"#
	);

	test_completion_list!(
		struct_literal_value,
		r#"
struct Foo {
	x: str;
	y: num;
}

Foo { x:   }
       //^
"#
	);

	test_completion_list!(
		partial_reference_2,
		r#"
struct Inner {
	durationThing: duration;
}
struct Outer {
	bThing: Inner;
}

let x = Outer { bThing: Inner { durationThing: 2s } };

x.bThi
    //^
"#
	);

	test_completion_list!(
		partial_reference_3,
		r#"
struct Inner {
	durationThing: duration;
}
struct Outer {
	bThing: Inner;
}

let x = Outer { bThing: Inner { durationThing: 2s } };

x.bThing.du
         //^
"#
	);

	test_completion_list!(
		partial_reference_call,
		r#"
let j = Json "";
j.asStr().leng
            //^
"#
	);

	test_completion_list!(
		call_struct_expansion,
		r#"
struct A {
	a: str;
}

let x = (arg1: A) => {};

x( )
//^
"#
	);

	test_completion_list!(
		call_struct_expansion_partial,
		r#"
struct A {
	one: str;
	two: str;
}

let x = (arg1: A) => {};

x(one: "", )
        //^
"#
	);

	test_completion_list!(
		nested_struct_literal,
		r#"
struct Inner {
	durationThing: duration;
}
struct Outer {
	bThing: Inner;
}

let x = Outer { bThing: Inner {  } };
                              //^
"#
	);

	test_completion_list!(
		json_literal_cast_inner,
		r#"
struct Inner {
	durationThing: duration;
}

let x: Inner = {  }
               //^
"#
	);

	test_completion_list!(
		nested_json_literal_cast_inner,
		r#"
struct Inner {
	durationThing: duration;
}
struct Outer {
	bThing: Inner;
}

let x: Outer = { bThing: {   } }
                         //^
"#
	);
}<|MERGE_RESOLUTION|>--- conflicted
+++ resolved
@@ -60,54 +60,13 @@
 						&s[..params.text_document_position.position.character as usize].trim_end()
 					} else {
 						s
-				}
+					}
 				})
 				.join("\n");
 			let last_char_is_colon = preceding_text.ends_with(':');
 
 			let true_point = Point::new(
 				params.text_document_position.position.line as usize,
-<<<<<<< HEAD
-				max(params.text_document_position.position.character as i64 - 1, 0) as usize,
-			),
-			&root_ts_node,
-		);
-		let node_to_complete_kind = node_to_complete.kind();
-
-		let mut scope_visitor = ScopeVisitor::new(
-			node_to_complete.parent().map(|parent| WingSpan {
-				start: parent.start_position().into(),
-				end: parent.end_position().into(),
-				file_id: file_id.to_string(),
-			}),
-			WingSpan {
-				start: node_to_complete.start_position().into(),
-				end: node_to_complete.end_position().into(),
-				file_id: file_id.to_string(),
-			},
-			params.text_document_position.position.into(),
-			&root_scope,
-		);
-		scope_visitor.visit();
-
-		let found_env = scope_visitor.found_scope.env.borrow();
-		let found_env = found_env.as_ref().unwrap();
-
-		// references have a complicated hierarchy, so it's useful to know the nearest non-reference parent
-		let mut nearest_non_reference_parent = node_to_complete.parent();
-		while let Some(parent) = nearest_non_reference_parent {
-			let parent_kind = parent.kind();
-			if parent.is_error() || matches!(parent_kind, "identifier" | "reference" | "reference_identifier") {
-				nearest_non_reference_parent = parent.parent();
-			} else {
-				break;
-			}
-		}
-		let nearest_non_reference_parent = nearest_non_reference_parent.unwrap_or(root_ts_node);
-
-		if node_to_complete_kind == "." || node_to_complete_kind == "?." || node_to_complete_kind == "member_identifier" {
-			let parent = node_to_complete.parent().expect("A dot must have a parent");
-=======
 				params.text_document_position.position.character as usize,
 			);
 			let true_node = root_ts_node
@@ -117,7 +76,6 @@
 				// this is a comment, so don't show anything
 				return vec![];
 			}
->>>>>>> af35df37
 
 			let node_to_complete = nearest_interesting_node(
 				Point::new(
@@ -150,12 +108,14 @@
 			// references have a complicated hierarchy, so it's useful to know the nearest non-reference parent
 			let mut nearest_non_reference_parent = node_to_complete.parent();
 			while let Some(parent) = nearest_non_reference_parent {
-				if parent.kind() == "reference" || parent.kind() == "reference_identifier" {
+				let parent_kind = parent.kind();
+				if parent.is_error() || matches!(parent_kind, "identifier" | "reference" | "reference_identifier") {
 					nearest_non_reference_parent = parent.parent();
 				} else {
 					break;
 				}
 			}
+			let nearest_non_reference_parent = nearest_non_reference_parent.unwrap_or(root_ts_node);
 
 			if node_to_complete_kind == "." || node_to_complete_kind == "?." || node_to_complete_kind == "member_identifier" {
 				let parent = node_to_complete.parent().expect("A dot must have a parent");
@@ -296,38 +256,62 @@
 				}
 
 				return vec![];
-			} else if node_to_complete_kind == "struct_literal"
-				|| matches!(nearest_non_reference_parent, Some(p) if p.kind() == "struct_literal" || p.kind() == "struct_literal_member")
-			{
+			} else if matches!(node_to_complete_kind, "struct_literal" | "json_map_literal")
+				|| matches!(
+					nearest_non_reference_parent.kind(),
+					"struct_literal" | "struct_literal_member" | "json_map_literal" | "set_literal"
+				) {
 				// check to see if ":" is the last character of the same line up to the cursor
 				// if it is, we want an expression instead of struct completions
 				if !last_char_is_colon {
-					if let Some(expr) = scope_visitor.expression_trail.iter().last() {
-						let type_ = types.get_expr_type(expr);
-						if let Some(t) = type_.maybe_unwrap_option().as_struct() {
-							if let ExprKind::StructLiteral { fields, .. } = &expr.kind {
-								return get_inner_struct_completions(
-									t,
-									&fields.keys().map(|f| f.name.clone()).collect(),
-								);
+					if let Some(mut expr) = scope_visitor.expression_trail.iter().last() {
+						if let ExprKind::Reference { .. } = &expr.kind {
+							// if the nearest expressions is a reference, go to the next one instead
+							// This covers cases where a field is partially entered like the following:
+							// {
+							//   field1: "good",
+							//   f
+							//  //^
+							// }
+							expr = scope_visitor.expression_trail.iter().nth_back(1).unwrap();
+						}
+
+						let (fields, structy) = if let ExprKind::StructLiteral { fields, .. } = &expr.kind {
+							(fields, types.get_expr_type(expr))
+						} else if let ExprKind::JsonMapLiteral { fields, .. } = &expr.kind {
+							if let Some(structy) = types.get_type_from_json_cast(expr.id) {
+								(fields, *structy)
+							} else {
+								return vec![];
 							}
-						}
+						} else {
+							return vec![];
+						};
+
+						return if let Some(structy) = structy.maybe_unwrap_option().as_struct() {
+							get_inner_struct_completions(structy, &fields.keys().map(|f| f.name.clone()).collect())
+						} else {
+							vec![]
+						};
 					}
 				}
 			} else if !last_char_is_colon
 				&& (node_to_complete_kind == "argument_list"
-					|| matches!(nearest_non_reference_parent, Some(p) if p.kind() == "argument_list" || p.kind() == "positional_argument"))
-			{
+					|| matches!(
+						nearest_non_reference_parent.kind(),
+						"argument_list" | "positional_argument"
+					)) {
 				if let Some(callish_expr) = scope_visitor.expression_trail.iter().rev().find_map(|e| match &e.kind {
 					ExprKind::Call { arg_list, callee } => Some((
 						match callee {
 							CalleeKind::Expr(expr) => types.get_expr_type(expr),
-							CalleeKind::SuperCall(method) => resolve_super_method(method, found_env, &types).map_or(types.error(), |(t,_)| t),
-						}
-						, arg_list)),
-					ExprKind::New(new_expr) => {
-						Some((types.get_expr_type(&new_expr.class), &new_expr.arg_list))
-					}
+							CalleeKind::SuperCall(method) => {
+								resolve_super_method(method, found_env, &types).map_or(types.error(), |(t, _)| t)
+							}
+						},
+						arg_list,
+					)),
+					ExprKind::New(new_expr) => Some((types.get_expr_type(&new_expr.class), &new_expr.arg_list)),
 					_ => None,
 				}) {
 					let mut completions = get_current_scope_completions(&scope_visitor, &node_to_complete, &preceding_text);
@@ -339,99 +323,9 @@
 						.map(|(k, _)| k.name.clone())
 						.collect::<Vec<_>>();
 
-<<<<<<< HEAD
-			return vec![];
-		} else if matches!(node_to_complete_kind, "struct_literal" | "json_map_literal")
-			|| matches!(
-				nearest_non_reference_parent.kind(),
-				"struct_literal" | "struct_literal_member" | "json_map_literal" | "set_literal"
-			) {
-			// check to see if ":" is the last character of the same line up to the cursor
-			// if it is, we want an expression instead of struct completions
-			if !last_char_is_colon {
-				if let Some(mut expr) = scope_visitor.expression_trail.iter().last() {
-					if let ExprKind::Reference { .. } = &expr.kind {
-						// if the nearest expressions is a reference, go to the next one instead
-						// This covers cases where a field is partially entered like the following:
-						// {
-						//   field1: "good",
-						//   f
-						//  //^
-						// }
-						expr = scope_visitor.expression_trail.iter().nth_back(1).unwrap();
-					}
-
-					let (fields, structy) = if let ExprKind::StructLiteral { fields, .. } = &expr.kind {
-						(fields, types.get_expr_type(expr))
-					} else if let ExprKind::JsonMapLiteral { fields, .. } = &expr.kind {
-						if let Some(structy) = types.get_type_from_json_cast(expr.id) {
-							(fields, *structy)
-						} else {
-							return vec![];
-						}
-					} else {
-						return vec![];
-					};
-
-					return if let Some(structy) = structy.maybe_unwrap_option().as_struct() {
-						get_inner_struct_completions(structy, &fields.keys().map(|f| f.name.clone()).collect())
-					} else {
-						vec![]
-					};
-				}
-			}
-		} else if !last_char_is_colon
-			&& (node_to_complete_kind == "argument_list"
-				|| matches!(
-					nearest_non_reference_parent.kind(),
-					"argument_list" | "positional_argument"
-				)) {
-			if let Some(callish_expr) = scope_visitor.expression_trail.iter().rev().find_map(|e| match &e.kind {
-				ExprKind::Call { arg_list, callee } => Some((
-					match callee {
-						CalleeKind::Expr(expr) => types.get_expr_type(expr),
-						CalleeKind::SuperCall(method) => {
-							resolve_super_method(method, found_env, types).map_or(types.error(), |(t, _)| t)
-						}
-					},
-					arg_list,
-				)),
-				ExprKind::New(new_expr) => Some((types.get_expr_type(&new_expr.class), &new_expr.arg_list)),
-				_ => None,
-			}) {
-				let mut completions = get_current_scope_completions(&scope_visitor, &node_to_complete, preceding_text);
-
-				let arg_list_strings = &callish_expr
-					.1
-					.named_args
-					.iter()
-					.map(|(k, _)| k.name.clone())
-					.collect::<Vec<_>>();
-
-				// if we're in a function, get the struct expansion
-				if let Some(structy) = callish_expr.0.get_function_struct_arg() {
-					let func = callish_expr.0.maybe_unwrap_option().as_function_sig().unwrap();
-					if callish_expr
-						.1
-						.pos_args
-						.iter()
-						.filter(|a| !types.get_expr_type(a).is_unresolved())
-						.count() == func.parameters.len() - 1
-					{
-						completions.extend(get_inner_struct_completions(structy, arg_list_strings));
-					}
-				}
-
-				if let Some(class_type) = callish_expr.0.maybe_unwrap_option().as_class() {
-					let init_method = if found_env.phase == Phase::Preflight {
-						class_type.get_method(&Symbol::global(CLASS_INIT_NAME.to_string()))
-					} else if found_env.phase == Phase::Inflight {
-						class_type.get_method(&Symbol::global(CLASS_INFLIGHT_INIT_NAME.to_string()))
-					} else {
-						return vec![];
-					};
-					if let Some(init_method) = init_method {
-						let func = init_method.type_.maybe_unwrap_option().as_function_sig().unwrap();
+					// if we're in a function, get the struct expansion
+					if let Some(structy) = callish_expr.0.get_function_struct_arg() {
+						let func = callish_expr.0.maybe_unwrap_option().as_function_sig().unwrap();
 						if callish_expr
 							.1
 							.pos_args
@@ -439,13 +333,6 @@
 							.filter(|a| !types.get_expr_type(a).is_unresolved())
 							.count() == func.parameters.len() - 1
 						{
-							if let Some(structy) = init_method.type_.get_function_struct_arg() {
-								completions.extend(get_inner_struct_completions(structy, arg_list_strings));
-=======
-					// if we're in a function, get the struct expansion
-					if let Some(structy) = callish_expr.0.get_function_struct_arg() {
-						let func = callish_expr.0.maybe_unwrap_option().as_function_sig().unwrap();
-						if callish_expr.1.pos_args.iter().filter(|a| !types.get_expr_type(a).is_unresolved()).count() == func.parameters.len() - 1 {
 							completions.extend(get_inner_struct_completions(structy, arg_list_strings));
 						}
 					}
@@ -460,11 +347,16 @@
 						};
 						if let Some(init_method) = init_method {
 							let func = init_method.type_.maybe_unwrap_option().as_function_sig().unwrap();
-							if callish_expr.1.pos_args.iter().filter(|a| !types.get_expr_type(a).is_unresolved()).count() == func.parameters.len() - 1 {
+							if callish_expr
+								.1
+								.pos_args
+								.iter()
+								.filter(|a| !types.get_expr_type(a).is_unresolved())
+								.count() == func.parameters.len() - 1
+							{
 								if let Some(structy) = init_method.type_.get_function_struct_arg() {
 									completions.extend(get_inner_struct_completions(structy, arg_list_strings));
 								}
->>>>>>> af35df37
 							}
 						}
 					}
