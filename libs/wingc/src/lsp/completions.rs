use lsp_types::{
	Command, CompletionItem, CompletionItemKind, CompletionResponse, Documentation, InsertTextFormat, MarkupContent,
	MarkupKind,
};
use std::cmp::max;
use tree_sitter::Point;

use crate::ast::{Expr, ExprKind, Phase, Scope, Symbol, TypeAnnotation, TypeAnnotationKind, UserDefinedType};
use crate::closure_transform::{CLOSURE_CLASS_PREFIX, PARENT_THIS_NAME};
use crate::diagnostic::{WingLocation, WingSpan};
use crate::docs::Documented;
use crate::lsp::sync::FILES;
use crate::type_check::symbol_env::{LookupResult, StatementIdx};
use crate::type_check::{
	import_udt_from_jsii, resolve_user_defined_type, ClassLike, Namespace, SymbolKind, Type, Types, UnsafeRef,
	CLASS_INFLIGHT_INIT_NAME, CLASS_INIT_NAME,
};
use crate::visit::{visit_expr, visit_type_annotation, Visit};
use crate::wasm_util::{ptr_to_string, string_to_combined_ptr, WASM_RETURN_ERROR};
use crate::{WINGSDK_ASSEMBLY_NAME, WINGSDK_STD_MODULE};

use super::sync::JSII_TYPES;

#[no_mangle]
pub unsafe extern "C" fn wingc_on_completion(ptr: u32, len: u32) -> u64 {
	let parse_string = ptr_to_string(ptr, len);
	if let Ok(parsed) = serde_json::from_str(&parse_string) {
		let result = on_completion(parsed);
		let result = serde_json::to_string(&result).unwrap();

		// return result as u64 with ptr and len
		string_to_combined_ptr(result)
	} else {
		WASM_RETURN_ERROR
	}
}

pub fn on_completion(params: lsp_types::CompletionParams) -> CompletionResponse {
<<<<<<< HEAD
	CompletionResponse::Array(FILES.with(|files| {
		let mut files = files.borrow_mut();
=======
	let mut final_completions = FILES.with(|files| {
		let files = files.borrow();
>>>>>>> 3ffe46e5
		let uri = params.text_document_position.text_document.uri;
		let file_data = files.get_mut(&uri).expect("File must be open to get completions");

		let types = &file_data.types;
		let root_scope = &file_data.scope;
		let root_env = root_scope.env.borrow();
		let root_env = root_env.as_ref().expect("The root scope must have an environment");

		let mut point = Point::new(
			params.text_document_position.position.line as usize,
			max(params.text_document_position.position.character as i64 - 1, 0) as usize,
		);
		let mut node_to_complete = file_data
			.tree
			.root_node()
			.descendant_for_point_range(point, point)
			.expect("There is always at-least one tree-sitter node");

		while point.column > 0 && node_to_complete.kind() == "source" {
			// We are somewhere in whitespace aether, so we need to backtrack to the nearest node on this line
			point.column -= 1;
			node_to_complete = file_data
				.tree
				.root_node()
				.descendant_for_point_range(point, point)
				.expect("There is always at-least one tree-sitter node");
		}

		let file = uri.to_file_path().ok().expect("LSP only works on real filesystems");

		let wing_location = WingLocation {
			col: point.column as u32,
			line: point.row as u32,
		};

		let mut scope_visitor = ScopeVisitor::new(WingSpan {
			start: wing_location,
			end: wing_location,
			file_id: file.to_str().expect("File path must be valid utf8").to_string(),
		});
		scope_visitor.visit_scope(root_scope);

		let found_env = scope_visitor.found_scope.unwrap();
		let found_env = found_env.env.borrow();
		let found_env = found_env.as_ref().unwrap();

		let parent = node_to_complete.parent();

		if node_to_complete.kind() == "." {
			let parent = parent.expect("A dot must have a parent");

			if parent.kind() == "nested_identifier" {
				if let Some(nearest_expr) = scope_visitor.nearest_expr {
					let nearest_expr_type = types.get_expr_type(nearest_expr).unwrap();

					// If we are inside an incomplete reference, there is possibly a type error or an anything which has no completions
					if !nearest_expr_type.is_anything() && !nearest_expr_type.is_unresolved() {
						return get_completions_from_type(
							&nearest_expr_type,
							types,
							scope_visitor
								.found_scope
								.map(|s| s.env.borrow().as_ref().expect("Scopes must have an environment").phase),
							true,
						);
					}
				}

				// We're likely in a type reference, so let's use the raw text for a lookup
				let wing_source = file_data.contents.as_bytes();
				let mut reference_text = parent
					.utf8_text(wing_source)
					.expect("The referenced text should be available")
					.to_string();
				if reference_text.ends_with(".") {
					reference_text.pop();
				}

				reference_text = add_std_namespace(&reference_text);

				let lookup_thing = found_env
					.lookup_nested_str(&reference_text, scope_visitor.found_stmt_index)
					.ok();

				if let Some((lookup_thing, _)) = lookup_thing {
					match lookup_thing {
						SymbolKind::Type(t) => {
							return get_completions_from_type(&t, types, Some(found_env.phase), false);
						}
						SymbolKind::Variable(v) => {
							return get_completions_from_type(
								&v.type_,
								types,
								scope_visitor
									.found_scope
									.map(|s| s.env.borrow().as_ref().expect("Scopes must have an environment").phase),
								false,
							)
						}
						SymbolKind::Namespace(n) => {
							// If the types in this namespace aren't loaded yet, load them now to get completions
							if !n.loaded {
								JSII_TYPES.with(|jsii_types| {
									let mut jsii_types = jsii_types.borrow_mut();
									let parts = reference_text.split(".").collect::<Vec<_>>();
									// Dummy type representing the namespace to be loaded
									let udt = UserDefinedType {
										root: Symbol::global(parts[0].to_string()),
										fields: parts[1..].iter().map(|s| Symbol::global(s.to_string())).collect(),
										span: WingSpan::default(),
									};
									// Import all types in the namespace by trying to load the "dummy type"
									import_udt_from_jsii(&mut file_data.types, &mut jsii_types, &udt, &file_data.jsii_imports);
								});
							}
							return get_completions_from_namespace(&n, Some(found_env.phase));
						}
					}
				} else {
					return vec![];
				}
			}

			if parent.kind() == "custom_type" {
				if let Some(nearest_type_annotation) = scope_visitor.nearest_type_annotation {
					if let TypeAnnotationKind::UserDefined(udt) = &nearest_type_annotation.kind {
						let type_lookup = resolve_user_defined_type(udt, found_env, scope_visitor.found_stmt_index.unwrap());

						if let Ok(type_lookup) = type_lookup {
							return get_completions_from_type(&type_lookup, types, Some(found_env.phase), false);
						} else {
							// this is probably a namespace, let's look it up
							if let Some(namespace) = root_env
								.lookup_nested_str(&udt.full_path_str(), scope_visitor.found_stmt_index)
								.ok()
								.and_then(|n| n.0.as_namespace_ref())
							{
								let completions = get_completions_from_namespace(&namespace, Some(found_env.phase));
								//for namespaces - return only classes and namespaces
								if parent.parent().expect("custom_type must have a parent node").kind() == "new_expression" {
									return completions
										.iter()
										.filter(|c| {
											matches!(
												c.kind,
												Some(CompletionItemKind::CLASS) | Some(CompletionItemKind::MODULE)
											)
										})
										.map(|c| {
											let mut c = c.clone();
											if c.kind == Some(CompletionItemKind::CLASS) {
												c.insert_text = Some(format!("{}($0)", c.label));
												c.insert_text_format = Some(InsertTextFormat::SNIPPET);
												c.command = Some(Command {
													title: "triggerParameterHints".to_string(),
													command: "editor.action.triggerParameterHints".to_string(),
													arguments: None,
												});
											}
											c
										})
										.collect();
								} else {
									return completions;
								}
							}

							// This is not a known type or namespace
							return vec![];
						}
					}
				}
			}
		}

		// we are somewhere but not entirely sure
		// for now, lets just get all the symbols within the current scope
		let found_stmt_index = scope_visitor.found_stmt_index.unwrap_or_default();

		let mut completions = vec![];

		for symbol_data in found_env.symbol_map.iter().filter(|s| {
			if let StatementIdx::Index(i) = s.1 .0 {
				// within the found scope, we only want to show symbols that were defined before the current position
				i <= found_stmt_index
			} else {
				true
			}
		}) {
			let symbol_kind = &symbol_data.1 .1;

			if let Some(completion) = format_symbol_kind_as_completion(symbol_data.0, symbol_kind) {
				completions.push(completion);
			}
		}

		if let Some(parent) = found_env.parent {
			for data in parent.iter(true) {
				if let Some(completion) = format_symbol_kind_as_completion(&data.0, &data.1) {
					completions.push(completion);
				}
			}
		}

		// lets also add some fun snippets
		completions.push(CompletionItem {
			label: "inflight () => {}".to_string(),
			insert_text: Some("inflight ($1) => {$2}".to_string()),
			insert_text_format: Some(InsertTextFormat::SNIPPET),
			kind: Some(CompletionItemKind::SNIPPET),
			..Default::default()
		});

		completions.push(CompletionItem {
			label: "test \"\" { }".to_string(),
			insert_text: Some("test \"$1\" {\n\t$2\n}".to_string()),
			insert_text_format: Some(InsertTextFormat::SNIPPET),
			kind: Some(CompletionItemKind::SNIPPET),
			..Default::default()
		});

		completions
	});

	final_completions = final_completions
		.iter()
		.map(|item| {
			let mut new_item = item.clone();
			new_item.sort_text = Some(completion_sort_text(&new_item));
			new_item
		})
		.collect();

	CompletionResponse::Array(final_completions)
}

/// LSP sorts completions items alphabetically
/// This function returns a string that can be used to sort the completion items in a more logical order
fn completion_sort_text(completion_item: &CompletionItem) -> String {
	let completion_kind = completion_item.kind;
	let letter = if let Some(kind) = completion_kind {
		match kind {
			CompletionItemKind::ENUM_MEMBER => "aa",
			CompletionItemKind::VARIABLE => "bb",
			CompletionItemKind::FUNCTION => "cc",
			CompletionItemKind::PROPERTY => "dd",
			CompletionItemKind::FIELD => "ee",
			CompletionItemKind::METHOD => "ff",
			CompletionItemKind::CLASS => "gg",
			CompletionItemKind::STRUCT => "hh",
			CompletionItemKind::INTERFACE => "ii",
			CompletionItemKind::ENUM => "jj",
			CompletionItemKind::MODULE => "kk",
			CompletionItemKind::SNIPPET => "ll",
			_ => "z",
		}
	} else {
		"z"
	};
	format!("{}|{}", letter, completion_item.label)
}

/// Gets accessible properties on a type as a list of CompletionItems
fn get_completions_from_type(
	type_: &UnsafeRef<Type>,
	types: &Types,
	current_phase: Option<Phase>,
	is_instance: bool,
) -> Vec<CompletionItem> {
	match &**type_ {
		Type::Class(c) => get_completions_from_class(c, current_phase, is_instance),
		Type::Interface(i) => get_completions_from_class(i, current_phase, is_instance),
		Type::Struct(s) => get_completions_from_class(s, current_phase, is_instance),
		Type::Enum(enum_) => {
			let variants = &enum_.values;
			variants
				.iter()
				.map(|item| CompletionItem {
					label: item.name.clone(),
					detail: Some(enum_.name.name.clone()),
					kind: Some(CompletionItemKind::ENUM_MEMBER),
					..Default::default()
				})
				.collect()
		}
		Type::Optional(t) => get_completions_from_type(t, types, current_phase, is_instance),
		Type::Void | Type::Function(_) | Type::Anything | Type::Unresolved => vec![],
		Type::Number
		| Type::String
		| Type::Duration
		| Type::Boolean
		| Type::Json
		| Type::MutJson
		| Type::Nil
		| Type::Array(_)
		| Type::MutArray(_)
		| Type::Map(_)
		| Type::MutMap(_)
		| Type::Set(_)
		| Type::MutSet(_) => {
			let type_name = type_.to_string();
			let mut type_name = type_name.as_str();

			// Certain primitive type names differ from how they actually appear in the std namespace
			// These are unique when used as a type definition, rather than as a type reference when calling a static method
			type_name = match type_name {
				"str" => "String",
				"duration" => "Duration",
				"bool" => "Boolean",
				"num" => "Number",
				_ => type_name,
			};
			let final_type_name = add_std_namespace(type_name);
			let final_type_name = final_type_name.as_str();

			let fqn = format!("{WINGSDK_ASSEMBLY_NAME}.{final_type_name}");
			if let LookupResult::Found(std_type, _) = types.libraries.lookup_nested_str(fqn.as_str(), None) {
				return get_completions_from_type(&std_type.as_type().expect("is type"), types, current_phase, is_instance);
			} else {
				vec![]
			}
		}
	}
}

/// If the given type is from the std namespace, add the implicit `std.` to it
fn add_std_namespace(type_: &str) -> std::string::String {
	// This section of the code is hacky
	// This is needed because our builtin types have no API
	// So we have to get the API from the std lib
	// But the std lib sometimes doesn't have the same names as the builtin types
	// https://github.com/winglang/wing/issues/1780

	// Additionally, this doesn't handle for generics
	let type_name = type_.to_string();
	let type_name = if let Some((prefix, _)) = type_name.split_once("<") {
		prefix
	} else {
		&type_name
	};
	let type_name = match type_name {
		"Set" => "ImmutableSet",
		"Map" => "ImmutableMap",
		"Array" => "ImmutableArray",
		"MutSet" => "MutableSet",
		"MutMap" => "MutableMap",
		"MutArray" => "MutableArray",
		"Json" | "MutableArray" | "MutableMap" | "MutableSet" | "ImmutableArray" | "ImmutableMap" | "ImmutableSet"
		| "String" | "Duration" | "Boolean" | "Number" => type_name,
		_ => return type_name.to_string(),
	};

	format!("{WINGSDK_STD_MODULE}.{type_name}")
}

fn get_completions_from_namespace(
	namespace: &UnsafeRef<Namespace>,
	current_phase: Option<Phase>,
) -> Vec<CompletionItem> {
	// If a namespace has a class named "Util", then its members can be accessed directly from
	// the namespace as a syntactic sugar. e.g. "foo.bar()" is equivalent to "foo.Util.bar()"
	let util_completions = match namespace.env.lookup_nested_str("Util", None) {
		LookupResult::Found(kind, _) => match kind {
			SymbolKind::Type(typeref) => {
				let util_class = typeref.as_class();
				if let Some(util_class) = util_class {
					get_completions_from_class(util_class, current_phase, false)
				} else {
					vec![]
				}
			}
			SymbolKind::Variable(_) => vec![],
			SymbolKind::Namespace(_) => vec![],
		},
		LookupResult::NotFound(_) => vec![],
		LookupResult::DefinedLater => vec![],
		LookupResult::ExpectedNamespace(_) => vec![],
	};
	namespace
		.env
		.symbol_map
		.iter()
		.flat_map(|(name, symbol)| format_symbol_kind_as_completion(name, &symbol.1))
		.chain(util_completions.into_iter())
		.collect()
}

/// Gets accessible properties on a class as a list of CompletionItems
fn get_completions_from_class(
	class: &impl ClassLike,
	current_phase: Option<Phase>,
	is_instance: bool,
) -> Vec<CompletionItem> {
	class
		.get_env()
		.iter(true)
		.filter_map(|symbol_data| {
			// hide the init methods, since they're not generally callable
			if symbol_data.0 == CLASS_INIT_NAME || symbol_data.0 == CLASS_INFLIGHT_INIT_NAME {
				return None;
			}
			let variable = symbol_data
				.1
				.as_variable()
				.expect("Symbols in classes are always variables");
			if variable.is_static == is_instance {
				return None;
			}

			let is_function = variable.type_.as_function_sig().is_some();

			if let Some(current_phase) = current_phase {
				if is_function && !current_phase.can_call_to(&variable.phase) {
					return None;
				}
			}

			let kind = if is_function {
				Some(CompletionItemKind::METHOD)
			} else {
				Some(CompletionItemKind::FIELD)
			};
			let is_method = kind == Some(CompletionItemKind::METHOD);

			Some(CompletionItem {
				insert_text: if is_method {
					Some(format!("{}($0)", symbol_data.0))
				} else {
					Some(symbol_data.0.to_string())
				},
				label: symbol_data.0,
				documentation: Some(Documentation::MarkupContent(MarkupContent {
					kind: MarkupKind::Markdown,
					value: symbol_data.1.render_docs(),
				})),
				kind,
				insert_text_format: Some(InsertTextFormat::SNIPPET),
				command: if is_method {
					Some(Command {
						title: "triggerParameterHints".to_string(),
						command: "editor.action.triggerParameterHints".to_string(),
						arguments: None,
					})
				} else {
					None
				},
				..Default::default()
			})
		})
		.collect()
}

/// Formats a SymbolKind from a SymbolEnv as a CompletionItem
fn format_symbol_kind_as_completion(name: &str, symbol_kind: &SymbolKind) -> Option<CompletionItem> {
	if should_exclude_symbol(name) {
		return None;
	}

	let documentation = Some(Documentation::MarkupContent(MarkupContent {
		kind: MarkupKind::Markdown,
		value: symbol_kind.render_docs(),
	}));

	Some(match symbol_kind {
		SymbolKind::Type(t) => CompletionItem {
			label: name.to_string(),
			documentation,
			kind: Some(match **t {
				Type::Array(_)
				| Type::MutArray(_)
				| Type::Map(_)
				| Type::MutMap(_)
				| Type::Set(_)
				| Type::MutSet(_)
				| Type::Class(_) => CompletionItemKind::CLASS,
				Type::Anything
				| Type::Number
				| Type::String
				| Type::Duration
				| Type::Boolean
				| Type::Void
				| Type::Json
				| Type::MutJson
				| Type::Nil
				| Type::Unresolved
				| Type::Optional(_) => CompletionItemKind::CONSTANT,
				Type::Function(_) => CompletionItemKind::FUNCTION,
				Type::Struct(_) => CompletionItemKind::STRUCT,
				Type::Enum(_) => CompletionItemKind::ENUM,
				Type::Interface(_) => CompletionItemKind::INTERFACE,
			}),
			..Default::default()
		},
		SymbolKind::Variable(v) => {
			let kind = if v.type_.as_function_sig().is_some() {
				Some(CompletionItemKind::FUNCTION)
			} else {
				Some(CompletionItemKind::VARIABLE)
			};
			let is_method = kind == Some(CompletionItemKind::FUNCTION);

			CompletionItem {
				label: name.to_string(),
				documentation,
				insert_text: if is_method {
					Some(format!("{name}($0)"))
				} else {
					Some(name.to_string())
				},
				insert_text_format: Some(InsertTextFormat::SNIPPET),
				kind,
				command: if is_method {
					Some(Command {
						title: "triggerParameterHints".to_string(),
						command: "editor.action.triggerParameterHints".to_string(),
						arguments: None,
					})
				} else {
					None
				},
				..Default::default()
			}
		}
		SymbolKind::Namespace(..) => CompletionItem {
			label: name.to_string(),
			documentation,
			kind: Some(CompletionItemKind::MODULE),
			..Default::default()
		},
	})
}

fn should_exclude_symbol(symbol: &str) -> bool {
	symbol == WINGSDK_STD_MODULE || symbol.starts_with(CLOSURE_CLASS_PREFIX) || symbol == PARENT_THIS_NAME
}

/// This visitor is used to find the scope
/// and relevant expression that contains a given location.
pub struct ScopeVisitor<'a> {
	/// The target location we're looking for
	pub location: WingSpan,
	/// The index of the statement that contains the target location
	/// or, the last valid statement before the target location
	pub found_stmt_index: Option<usize>,
	/// The scope that contains the target location
	pub found_scope: Option<&'a Scope>,
	/// The nearest expression before (or containing) the target location
	pub nearest_expr: Option<&'a Expr>,
	/// The nearest type annotation before (or containing) the target location
	pub nearest_type_annotation: Option<&'a TypeAnnotation>,
}

impl<'a> ScopeVisitor<'a> {
	pub fn new(location: WingSpan) -> Self {
		Self {
			location,
			found_stmt_index: None,
			nearest_expr: None,
			found_scope: None,
			nearest_type_annotation: None,
		}
	}
}

impl<'a> Visit<'a> for ScopeVisitor<'a> {
	fn visit_scope(&mut self, node: &'a Scope) {
		if node.span.contains(&self.location.start.into()) {
			self.found_scope = Some(node);

			for (i, statement) in node.statements.iter().enumerate() {
				if statement.span <= self.location {
					self.visit_stmt(&statement);
				} else if self.found_stmt_index.is_none() {
					self.found_stmt_index = Some(max(i as i64 - 1, 0) as usize);
				}
			}
			if self.found_stmt_index.is_none() {
				// If we didn't find a statement, we're somewhere at the end of the scope
				self.found_stmt_index = Some(node.statements.len());
			}
		}
	}

	fn visit_expr(&mut self, node: &'a Expr) {
		// We want to find the nearest expression to our target location
		// i.e we want the expression that is to the left of it
		if node.span.end <= self.location.start {
			if let Some(nearest_expr) = self.nearest_expr {
				// make sure we're not overwriting a more relevant expression
				if nearest_expr.span.end < node.span.end {
					self.nearest_expr = Some(node);
				}
			} else {
				self.nearest_expr = Some(node);
			}
		}

		// We don't want to visit the children of a reference expression
		// as that will actually be a less useful piece of information
		// e.g. With `a.b.c.` we are interested in `a.b.c` and not `a.b`
		if !matches!(&node.kind, ExprKind::Reference(_)) {
			visit_expr(self, node);
		}
	}

	fn visit_type_annotation(&mut self, node: &'a TypeAnnotation) {
		if node.span <= self.location {
			if let Some(nearest_type_annotation) = self.nearest_type_annotation {
				// make sure we're not overwriting a more relevant type annotation
				if nearest_type_annotation.span.end < node.span.end {
					self.nearest_type_annotation = Some(node);
				}
			} else {
				self.nearest_type_annotation = Some(node);
			}
		}

		visit_type_annotation(self, node);
	}
}

#[cfg(test)]
mod tests {
	use crate::lsp::completions::*;
	use crate::lsp::sync::test_utils::*;
	use lsp_types::*;

	/// Creates a snapshot test for a given wing program's completions at a given position
	/// In the wing program, place a comment "//^" into the text where the "^" is pointing to the desired character position
	///
	/// First parameter will be the name of the tests, as well as the identifier to use for the list of completion in the asserts (see last parameter)
	/// Second parameter is the wing code block as a string literal
	/// After the first two parameters, any additional are optional statements that should be used for asserting on the given completions.
	///
	/// Result is a list of [CompletionItem]s
	macro_rules! test_completion_list {
		($name:ident, $code:literal, $($assertion:stmt)*) => {
			#[test]
			fn $name() {
				let text_document_position = load_file_with_contents($code);
				let completion = on_completion(CompletionParams {
					context: None,
					text_document_position,
					work_done_progress_params: Default::default(),
					partial_result_params: Default::default(),
				});

				if let CompletionResponse::Array($name) = completion {
					insta::with_settings!(
						{
							prepend_module_to_snapshot => false,
							omit_expression => true,
							snapshot_path => "./snapshots/completions",
						}, {
							insta::assert_yaml_snapshot!($name);
						}
					);
					$($assertion)*
				} else {
					panic!("Expected array of completions");
				}
			}
		};
	}

	test_completion_list!(empty, "", assert!(!empty.is_empty()));

	test_completion_list!(
		new_expression_nested,
		r#"
bring cloud;

new cloud. 
        //^"#,
		assert!(!new_expression_nested.is_empty())

		// all items are classes
		assert!(new_expression_nested.iter().all(|item| item.kind == Some(CompletionItemKind::CLASS)))

		// all items are preflight
		// TODO https://github.com/winglang/wing/issues/2512
		// assert!(new_expression_nested.iter().all(|item| item.detail.as_ref().unwrap().starts_with("preflight")))
	);

	test_completion_list!(
		static_method_call,
		r#"
class Resource {
	static hello() {}
}

Resource. 
       //^"#,
		assert!(!static_method_call.is_empty())

		assert!(static_method_call.iter().filter(|c| c.label == "hello").count() == 1)
	);

	test_completion_list!(
		only_show_symbols_in_scope,
		r#"
let a = 1;

if a == 1 {
	let x = "";
}
	
let b =  
			//^
			
let c = 3;"#,
		assert!(!only_show_symbols_in_scope.is_empty())

		assert!(only_show_symbols_in_scope.iter().all(|c| c.label != "c"))
	);

	test_completion_list!(
		incomplete_if_statement,
		r#"
let a = MutMap<str> {};
if a. 
   //^"#,
		assert!(!incomplete_if_statement.is_empty())
	);

	test_completion_list!(
		json_statics,
		r#"
Json. 
   //^"#,
		assert!(!json_statics.is_empty())
	);

	test_completion_list!(
		undeclared_var,
		r#"
let x = 2;
notDefined.
         //^"#,
		assert!(undeclared_var.is_empty())
	);

	test_completion_list!(
		capture_in_test,
		r#"
bring cloud;
let b = new cloud.Bucket();
let x = 2;

test "test" {
  b.
  //^
}
"#,
		assert!(!capture_in_test.is_empty())
	);

	test_completion_list!(
		util_static_methods,
		r#"
bring util;

util.
   //^"#,
		assert!(!util_static_methods.is_empty())

		assert!(util_static_methods.iter().filter(|c| c.label == "env").count() == 1)
	);
}<|MERGE_RESOLUTION|>--- conflicted
+++ resolved
@@ -36,13 +36,8 @@
 }
 
 pub fn on_completion(params: lsp_types::CompletionParams) -> CompletionResponse {
-<<<<<<< HEAD
-	CompletionResponse::Array(FILES.with(|files| {
+	let mut final_completions = FILES.with(|files| {
 		let mut files = files.borrow_mut();
-=======
-	let mut final_completions = FILES.with(|files| {
-		let files = files.borrow();
->>>>>>> 3ffe46e5
 		let uri = params.text_document_position.text_document.uri;
 		let file_data = files.get_mut(&uri).expect("File must be open to get completions");
 
