use itertools::Itertools;
use lsp_types::{
	Command, CompletionItem, CompletionItemKind, CompletionResponse, Documentation, InsertTextFormat, MarkupContent,
	MarkupKind, Position, Range, TextEdit,
};
use std::cmp::max;
use tree_sitter::{Node, Point};

use crate::ast::{
	CalleeKind, Expr, ExprKind, Phase, Scope, Symbol, TypeAnnotation, TypeAnnotationKind, UserDefinedType,
};
use crate::closure_transform::{CLOSURE_CLASS_PREFIX, PARENT_THIS_NAME};
use crate::diagnostic::{WingLocation, WingSpan};
use crate::docs::Documented;
use crate::lsp::sync::{JSII_TYPES, PROJECT_DATA, WING_TYPES};
use crate::type_check::symbol_env::{LookupResult, StatementIdx};
use crate::type_check::{
	fully_qualify_std_type, import_udt_from_jsii, resolve_super_method, resolve_user_defined_type, ClassLike, Namespace,
	Struct, SymbolKind, Type, Types, UnsafeRef, VariableKind, CLASS_INFLIGHT_INIT_NAME, CLASS_INIT_NAME,
};
use crate::visit::{visit_expr, visit_type_annotation, Visit};
use crate::wasm_util::{ptr_to_string, string_to_combined_ptr, WASM_RETURN_ERROR};
use crate::{WINGSDK_ASSEMBLY_NAME, WINGSDK_STD_MODULE};

#[no_mangle]
pub unsafe extern "C" fn wingc_on_completion(ptr: u32, len: u32) -> u64 {
	let parse_string = ptr_to_string(ptr, len);
	if let Ok(parsed) = serde_json::from_str(&parse_string) {
		let result = on_completion(parsed);
		let result = serde_json::to_string(&result).unwrap();

		// return result as u64 with ptr and len
		string_to_combined_ptr(result)
	} else {
		WASM_RETURN_ERROR
	}
}

pub fn on_completion(params: lsp_types::CompletionParams) -> CompletionResponse {
<<<<<<< HEAD
	let mut final_completions = FILES.with(|files| {
		let mut files = files.borrow_mut();
		let uri = params.text_document_position.text_document.uri;
		let file_data = files.get_mut(&uri).expect("File must be open to get completions");
		let types = &file_data.types;
		let root_ts_node = file_data.tree.root_node();
		let root_scope = &file_data.scope;
		let root_env = types.get_scope_env(root_scope);
		let file = uri.to_file_path().ok().expect("LSP only works on real filesystems");
		let file_id = file.to_str().expect("File path must be valid utf8");

		// get all character from file_data.contents up to the current position
		let preceding_text = &file_data
			.contents
			.lines()
			.enumerate()
			.take_while(|(i, _)| *i <= params.text_document_position.position.line as usize)
			.map(|(i, s)| {
				if i == params.text_document_position.position.line as usize {
					&s[..params.text_document_position.position.character as usize].trim_end()
				} else {
					s
=======
	WING_TYPES.with(|types| {
		let mut types = types.borrow_mut();
		let mut final_completions = PROJECT_DATA.with(|project_data| {
			let project_data = project_data.borrow();
			let uri = params.text_document_position.text_document.uri;
			let file = uri.to_file_path().ok().expect("LSP only works on real filesystems");
			let file_id = file.to_str().expect("File path must be valid utf8");
			let root_ts_node = project_data.trees.get(&file).expect("tree not found").root_node();
			let root_scope = project_data.asts.get(&file).expect("ast not found");
			let root_env = root_scope.env.borrow();
			let root_env = root_env.as_ref().expect("The root scope must have an environment");
			let contents = project_data.files.get_file(&file).expect("file not found");

			// get all character from file_data.contents up to the current position
			let preceding_text = contents
				.lines()
				.enumerate()
				.take_while(|(i, _)| *i <= params.text_document_position.position.line as usize)
				.map(|(i, s)| {
					if i == params.text_document_position.position.line as usize {
						&s[..params.text_document_position.position.character as usize].trim_end()
					} else {
						s
>>>>>>> 6338ad7b
				}
				})
				.join("\n");
			let last_char_is_colon = preceding_text.ends_with(':');

			let true_point = Point::new(
				params.text_document_position.position.line as usize,
<<<<<<< HEAD
				max(params.text_document_position.position.character as i64 - 1, 0) as usize,
			),
			&root_ts_node,
		);
		let node_to_complete_kind = node_to_complete.kind();

		let mut scope_visitor = ScopeVisitor::new(
			node_to_complete.parent().map(|parent| WingSpan {
				start: parent.start_position().into(),
				end: parent.end_position().into(),
				file_id: file_id.to_string(),
			}),
			WingSpan {
				start: node_to_complete.start_position().into(),
				end: node_to_complete.end_position().into(),
				file_id: file_id.to_string(),
			},
			params.text_document_position.position.into(),
			&root_scope,
		);
		scope_visitor.visit();

		let found_env = types.get_scope_env(&scope_visitor.found_scope);

		// references have a complicated hierarchy, so it's useful to know the nearest non-reference parent
		let mut nearest_non_reference_parent = node_to_complete.parent();
		while let Some(parent) = nearest_non_reference_parent {
			if parent.kind() == "reference" || parent.kind() == "reference_identifier" {
				nearest_non_reference_parent = parent.parent();
			} else {
				break;
=======
				params.text_document_position.position.character as usize,
			);
			let true_node = root_ts_node
				.named_descendant_for_point_range(true_point, true_point)
				.unwrap();
			if true_node.is_extra() && !true_node.is_error() {
				// this is a comment, so don't show anything
				return vec![];
>>>>>>> 6338ad7b
			}

			let node_to_complete = nearest_interesting_node(
				Point::new(
					params.text_document_position.position.line as usize,
					max(params.text_document_position.position.character as i64 - 1, 0) as usize,
				),
				&root_ts_node,
			);
			let node_to_complete_kind = node_to_complete.kind();

			let mut scope_visitor = ScopeVisitor::new(
				node_to_complete.parent().map(|parent| WingSpan {
					start: parent.start_position().into(),
					end: parent.end_position().into(),
					file_id: file_id.to_string(),
				}),
				WingSpan {
					start: node_to_complete.start_position().into(),
					end: node_to_complete.end_position().into(),
					file_id: file_id.to_string(),
				},
				params.text_document_position.position.into(),
				&root_scope,
			);
			scope_visitor.visit();

			let found_env = scope_visitor.found_scope.env.borrow();
			let found_env = found_env.as_ref().unwrap();

			// references have a complicated hierarchy, so it's useful to know the nearest non-reference parent
			let mut nearest_non_reference_parent = node_to_complete.parent();
			while let Some(parent) = nearest_non_reference_parent {
				if parent.kind() == "reference" || parent.kind() == "reference_identifier" {
					nearest_non_reference_parent = parent.parent();
				} else {
					break;
				}
			}

			if node_to_complete_kind == "." || node_to_complete_kind == "?." || node_to_complete_kind == "member_identifier" {
				let parent = node_to_complete.parent().expect("A dot must have a parent");

				if let Some(nearest_expr) = scope_visitor.nearest_expr {
					let mut nearest_expr_type = types.get_expr_type(nearest_expr);
					if let ExprKind::Call { .. } = &nearest_expr.kind {
						if let Some(f) = nearest_expr_type.maybe_unwrap_option().as_function_sig() {
							nearest_expr_type = f.return_type;
						}
					}

					// If we are inside an incomplete reference, there is possibly a type error or an anything which has no completions
					if !nearest_expr_type.is_unresolved() {
						// We need to double-check for an invalid nested reference (e.g. If there are multiple dots in a row)
						if preceding_text.ends_with("..") || preceding_text.ends_with(".?.?") {
							return vec![];
						}

						let mut completions = get_completions_from_type(&nearest_expr_type, &types, Some(found_env.phase), true);
						if nearest_expr_type.is_option() {
							// check to see if we need to add a ? to the completion
							let replace_node = if node_to_complete_kind == "." {
								Some(node_to_complete)
							} else {
								node_to_complete.prev_sibling().filter(|n| n.kind() == ".")
							};
							if let Some(replace_node) = replace_node {
								let extra_edit = Some(vec![TextEdit {
									new_text: "?.".to_string(),
									range: Range {
										start: Position {
											character: replace_node.start_position().column as u32,
											line: replace_node.start_position().row as u32,
										},
										end: Position {
											character: replace_node.end_position().column as u32,
											line: replace_node.end_position().row as u32,
										},
									},
								}]);
								for completion in completions.iter_mut() {
									completion.additional_text_edits = extra_edit.clone();
								}
							}
						}

						return completions;
					}
				}

				let is_new_expression = if let Some(parent) = parent.parent() {
					parent.kind() == "new_expression"
				} else {
					false
				};

				let filter_completions = |completions: Vec<CompletionItem>| {
					if !is_new_expression {
						completions
					} else {
						completions
							.iter()
							.filter(|c| {
								matches!(
									c.kind,
									Some(CompletionItemKind::CLASS) | Some(CompletionItemKind::MODULE)
								)
							})
							.cloned()
							.map(|mut c| {
								if c.kind == Some(CompletionItemKind::CLASS) {
									convert_to_call_completion(&mut c);
								}
								c
							})
							.collect()
					}
				};

				if let Some(nearest_type_annotation) = scope_visitor.nearest_type_annotation {
					if let TypeAnnotationKind::UserDefined(udt) = &nearest_type_annotation.kind {
						let type_lookup = resolve_user_defined_type(udt, found_env, scope_visitor.found_stmt_index.unwrap_or(0));

						let completions = if let Ok(type_lookup) = type_lookup {
							get_completions_from_type(&type_lookup, &types, Some(found_env.phase), false)
						} else {
							// this is probably a namespace, let's look it up
							if let Some(namespace) = root_env
								.lookup_nested_str(&udt.full_path_str(), scope_visitor.found_stmt_index)
								.ok()
								.and_then(|n| n.0.as_namespace_ref())
							{
								get_completions_from_namespace(&namespace, Some(found_env.phase))
							} else {
								// This is not a known type or namespace
								vec![]
							}
						};

						return filter_completions(completions);
					}
				}

<<<<<<< HEAD
			if let Some(nearest_type_annotation) = scope_visitor.nearest_type_annotation {
				if let TypeAnnotationKind::UserDefined(udt) = &nearest_type_annotation.kind {
					let type_lookup = resolve_user_defined_type(udt, &found_env, scope_visitor.found_stmt_index.unwrap_or(0));
=======
				// We're likely in a type reference of some kind, so let's use the raw text for a lookup
				let reference_bytes = &preceding_text.as_bytes()[parent.start_byte()..node_to_complete.start_byte()];
				let reference_text =
					fully_qualify_std_type(std::str::from_utf8(reference_bytes).expect("Reference must be valid utf8"));
>>>>>>> 6338ad7b

				if let Some((lookup_thing, _)) = found_env
					.lookup_nested_str(&reference_text, scope_visitor.found_stmt_index)
					.ok()
				{
					let completions = match lookup_thing {
						SymbolKind::Type(t) => get_completions_from_type(&t, &types, Some(found_env.phase), false),
						SymbolKind::Variable(v) => get_completions_from_type(&v.type_, &types, Some(found_env.phase), false),
						SymbolKind::Namespace(n) => {
							// If the types in this namespace aren't loaded yet, load them now to get completions
							if !n.loaded {
								JSII_TYPES.with(|jsii_types| {
									let jsii_types = jsii_types.borrow();
									let parts = reference_text.split(".").collect::<Vec<_>>();
									// Dummy type representing the namespace to be loaded
									let udt = UserDefinedType {
										root: Symbol::global(parts[0].to_string()),
										fields: parts[1..].iter().map(|s| Symbol::global(s.to_string())).collect(),
										span: WingSpan::default(),
									};
									// Import all types in the namespace by trying to load the "dummy type"
									import_udt_from_jsii(&mut types, &jsii_types, &udt, &project_data.jsii_imports);
								});
							}
							get_completions_from_namespace(&n, Some(found_env.phase))
						}
					};

					return filter_completions(completions);
				}

				return vec![];
			} else if node_to_complete_kind == "struct_literal"
				|| matches!(nearest_non_reference_parent, Some(p) if p.kind() == "struct_literal" || p.kind() == "struct_literal_member")
			{
				// check to see if ":" is the last character of the same line up to the cursor
				// if it is, we want an expression instead of struct completions
				if !last_char_is_colon {
					if let Some(expr) = scope_visitor.expression_trail.iter().last() {
						let type_ = types.get_expr_type(expr);
						if let Some(t) = type_.maybe_unwrap_option().as_struct() {
							if let ExprKind::StructLiteral { fields, .. } = &expr.kind {
								return get_inner_struct_completions(
									t,
									&fields.keys().map(|f| f.name.clone()).collect(),
								);
							}
						}
					}
				}
			} else if !last_char_is_colon
				&& (node_to_complete_kind == "argument_list"
					|| matches!(nearest_non_reference_parent, Some(p) if p.kind() == "argument_list" || p.kind() == "positional_argument"))
			{
				if let Some(callish_expr) = scope_visitor.expression_trail.iter().rev().find_map(|e| match &e.kind {
					ExprKind::Call { arg_list, callee } => Some((
						match callee {
							CalleeKind::Expr(expr) => types.get_expr_type(expr),
							CalleeKind::SuperCall(method) => resolve_super_method(method, found_env, &types).map_or(types.error(), |(t,_)| t),
						}
						, arg_list)),
					ExprKind::New(new_expr) => {
						Some((types.get_expr_type(&new_expr.class), &new_expr.arg_list))
					}
					_ => None,
				}) {
					let mut completions = get_current_scope_completions(&scope_visitor, &node_to_complete, &preceding_text);

					let arg_list_strings = &callish_expr
						.1
						.named_args
						.iter()
						.map(|(k, _)| k.name.clone())
						.collect::<Vec<_>>();

					// if we're in a function, get the struct expansion
					if let Some(structy) = callish_expr.0.get_function_struct_arg() {
						let func = callish_expr.0.maybe_unwrap_option().as_function_sig().unwrap();
						if callish_expr.1.pos_args.iter().filter(|a| !types.get_expr_type(a).is_unresolved()).count() == func.parameters.len() - 1 {
							completions.extend(get_inner_struct_completions(structy, arg_list_strings));
						}
					}
<<<<<<< HEAD
				}
			}
		} else if !last_char_is_colon
			&& (node_to_complete_kind == "argument_list"
				|| matches!(nearest_non_reference_parent, Some(p) if p.kind() == "argument_list" || p.kind() == "positional_argument"))
		{
			if let Some(callish_expr) = scope_visitor.expression_trail.iter().rev().find_map(|e| match &e.kind {
				ExprKind::Call { arg_list, callee } => Some((
					match callee {
						CalleeKind::Expr(expr) => types.get_expr_type(expr),
						CalleeKind::SuperCall(method) => resolve_super_method(method, &found_env, types).map_or(types.error(), |(t,_)| t),
					}
					, arg_list)),
				ExprKind::New(new_expr) => {
					Some((types.get_expr_type(&new_expr.class), &new_expr.arg_list))
				}
				_ => None,
			}) {
				let mut completions = get_current_scope_completions(&types, &scope_visitor, &node_to_complete, preceding_text);

				let arg_list_strings = &callish_expr
					.1
					.named_args
					.iter()
					.map(|(k, _)| k.name.clone())
					.collect::<Vec<_>>();

				// if we're in a function, get the struct expansion
				if let Some(structy) = callish_expr.0.get_function_struct_arg() {
					let func = callish_expr.0.maybe_unwrap_option().as_function_sig().unwrap();
					if callish_expr.1.pos_args.iter().filter(|a| !types.get_expr_type(a).is_unresolved()).count() == func.parameters.len() - 1 {
						completions.extend(get_inner_struct_completions(structy, arg_list_strings));
					}
				}
=======
>>>>>>> 6338ad7b

					if let Some(class_type) = callish_expr.0.maybe_unwrap_option().as_class() {
						let init_method = if found_env.phase == Phase::Preflight {
							class_type.get_method(&Symbol::global(CLASS_INIT_NAME.to_string()))
						} else if found_env.phase == Phase::Inflight {
							class_type.get_method(&Symbol::global(CLASS_INFLIGHT_INIT_NAME.to_string()))
						} else {
							return vec![];
						};
						if let Some(init_method) = init_method {
							let func = init_method.type_.maybe_unwrap_option().as_function_sig().unwrap();
							if callish_expr.1.pos_args.iter().filter(|a| !types.get_expr_type(a).is_unresolved()).count() == func.parameters.len() - 1 {
								if let Some(structy) = init_method.type_.get_function_struct_arg() {
									completions.extend(get_inner_struct_completions(structy, arg_list_strings));
								}
							}
						}
					}

					return completions;
				}
			}

<<<<<<< HEAD
		// fallback: no special completions, just get stuff from the current scope
		get_current_scope_completions(&types, &scope_visitor, &node_to_complete, preceding_text)
	});
=======
			// fallback: no special completions, just get stuff from the current scope
			get_current_scope_completions(&scope_visitor, &node_to_complete, &preceding_text)
		});
>>>>>>> 6338ad7b

		final_completions = final_completions
			.iter()
			.map(|item| {
				let mut new_item = item.clone();
				new_item.sort_text = Some(completion_sort_text(&new_item));
				new_item
			})
			.collect();

		CompletionResponse::Array(final_completions)
	})
}

/// Get symbols in the current scope as completion items
fn get_current_scope_completions(
	types: &Types,
	scope_visitor: &ScopeVisitor,
	node_to_complete: &Node,
	preceding_text: &String,
) -> Vec<CompletionItem> {
	let mut completions = vec![];

	// by default assume being after a colon means we're looking for a type, but this is not always true
	let mut in_type = preceding_text.ends_with(':');

	match node_to_complete.kind() {
		// there are no possible completions that could follow ")"
		")" => return vec![],

		"set_literal" | "struct_literal" => {
			in_type = false;
		}

		"struct_definition" | "interface_implementation" => {
			if preceding_text.ends_with("extends") {
				// TODO Should only show namespaces and matching types
				in_type = true;
			} else if !in_type {
				return vec![];
			}
		}

		"resource_implementation" | "class_implementation" => {
			if preceding_text.ends_with("impl") {
				// TODO Should only show namespaces and classes
				in_type = true;
			} else if !in_type {
				// we are inside a class definition, so for now let's show nothing at all
				return vec![CompletionItem {
					label: "init".to_string(),
					insert_text: Some("init($1) {\n\t$2\n}".to_string()),
					insert_text_format: Some(InsertTextFormat::SNIPPET),
					kind: Some(CompletionItemKind::SNIPPET),
					..Default::default()
				}];
			}
		}

		// We are somewhere in the root of a file, so let's add some fun snippets
		"source" => {
			completions.push(CompletionItem {
				label: "test \"\" { }".to_string(),
				filter_text: Some("test".to_string()),
				insert_text: Some("test \"$1\" {\n\t$2\n}".to_string()),
				insert_text_format: Some(InsertTextFormat::SNIPPET),
				kind: Some(CompletionItemKind::SNIPPET),
				..Default::default()
			});
		}

		// in block-style statements, there are no possible completions that can follow the keyword
		"interface" | "struct" | "class" | "test" => {
			return vec![];
		}

		_ => {}
	}

	if let Some(parent) = node_to_complete.parent() {
		let parent_kind = if parent.is_error() || parent.kind() == "reference" {
			parent.parent().map(|p| p.kind()).unwrap_or("source")
		} else {
			parent.kind()
		};

		match parent_kind {
			// Event if it looks like we want a type (e.g. we are following a ":"),
			// we actually want an expression here
			"argument_list"
			| "call"
			| "struct_literal"
			| "set_literal"
			| "struct_literal_member"
			| "new_expression"
			| "keyword_argument_value" => {
				in_type = false;
			}

			"struct_definition" | "interface_implementation" => {
				if !in_type {
					return vec![];
				}
			}

			"resource_implementation" | "class_implementation" => {
				if !in_type {
					// we are inside a class definition, so for now let's show nothing at all
					return vec![CompletionItem {
						label: "init".to_string(),
						insert_text: Some("init($1) {\n\t$2\n}".to_string()),
						insert_text_format: Some(InsertTextFormat::SNIPPET),
						kind: Some(CompletionItemKind::SNIPPET),
						..Default::default()
					}];
				}
			}

			"parameter_list" => {
				return vec![];
			}

			"json_map_literal" => {
				return vec![];
			}

			"custom_type" => in_type = true,
			_ => {}
		}
	}

	let found_stmt_index = scope_visitor.found_stmt_index.unwrap_or_default();
	let found_env = types.get_scope_env(&scope_visitor.found_scope);

	for symbol_data in found_env.symbol_map.iter().filter(|s| {
		if let StatementIdx::Index(i) = s.1 .0 {
			// within the found scope, we only want to show symbols that were defined before the current position
			i < found_stmt_index
		} else {
			true
		}
	}) {
		let symbol_kind = &symbol_data.1 .1;

		if let Some(completion) = format_symbol_kind_as_completion(symbol_data.0, symbol_kind) {
			completions.push(completion);
		}
	}

	if let Some(parent) = found_env.parent {
		for data in parent.iter(true) {
			if let Some(completion) = format_symbol_kind_as_completion(&data.0, &data.1) {
				if completions.iter().all(|c| c.label != completion.label) {
					completions.push(completion);
				}
			}
		}
	}

	if !in_type {
		completions.push(CompletionItem {
			label: "inflight () => {}".to_string(),
			filter_text: Some("inflight".to_string()),
			insert_text: Some("inflight ($1) => {$2}".to_string()),
			insert_text_format: Some(InsertTextFormat::SNIPPET),
			kind: Some(CompletionItemKind::SNIPPET),
			..Default::default()
		});
	}

	if in_type {
		// show only namespaces and types
		completions
			.into_iter()
			.filter(|c| {
				matches!(
					c.kind,
					Some(CompletionItemKind::CLASS)
						| Some(CompletionItemKind::MODULE)
						| Some(CompletionItemKind::ENUM)
						| Some(CompletionItemKind::STRUCT)
						| Some(CompletionItemKind::INTERFACE)
				)
			})
			.collect()
	} else {
		// we're not looking for a type, so hide things that can only result in types
		completions
			.into_iter()
			.filter(|c| !matches!(c.kind, Some(CompletionItemKind::INTERFACE)))
			.collect()
	}
}

/// Within root_node, find the nearest (previous) node on the same line that is interesting for completion
fn nearest_interesting_node<'a>(mut point: Point, root_node: &'a tree_sitter::Node<'a>) -> tree_sitter::Node<'a> {
	loop {
		let search_node = root_node
			.descendant_for_point_range(point, point)
			.expect("There is always at-least one tree-sitter node");

		if point.column == 0 || (search_node.kind() != "source" && search_node.kind() != "block" && !search_node.is_error())
		{
			return search_node;
		}

		point.column -= 1;
	}
}

/// Given a CompletionItem, mutates it so it can be used as a snippet to trigger parameter hints
fn convert_to_call_completion(completion_item: &mut CompletionItem) {
	completion_item.insert_text = Some(format!("{}($0)", completion_item.label));
	completion_item.insert_text_format = Some(InsertTextFormat::SNIPPET);
	completion_item.command = Some(Command {
		title: "triggerParameterHints".to_string(),
		command: "editor.action.triggerParameterHints".to_string(),
		arguments: None,
	});
}

/// LSP sorts completions items alphabetically
/// This function returns a string that can be used to sort the completion items in a more logical order
fn completion_sort_text(completion_item: &CompletionItem) -> String {
	let completion_kind = completion_item.kind;
	let letter = if let Some(kind) = completion_kind {
		match kind {
			CompletionItemKind::ENUM_MEMBER => "aa",
			CompletionItemKind::FIELD => "ab",
			CompletionItemKind::VARIABLE => "bb",
			CompletionItemKind::FUNCTION => "cc",
			CompletionItemKind::PROPERTY => "dd",
			CompletionItemKind::METHOD => "ff",
			CompletionItemKind::CLASS => "gg",
			CompletionItemKind::STRUCT => "hh",
			CompletionItemKind::INTERFACE => "ii",
			CompletionItemKind::ENUM => "jj",
			CompletionItemKind::MODULE => "kk",
			CompletionItemKind::SNIPPET => "ll",
			_ => "z",
		}
	} else {
		"z"
	};
	format!("{}|{}", letter, completion_item.label)
}

/// Create completion for fields within a struct.
/// This can be used in calls (struct expansion) or in struct literals
fn get_inner_struct_completions(struct_: &Struct, existing_fields: &Vec<String>) -> Vec<CompletionItem> {
	let mut completions = vec![];

	for field_data in struct_.env.iter(true) {
		if !existing_fields.contains(&field_data.0) {
			if let Some(mut base_completion) = format_symbol_kind_as_completion(&field_data.0, &field_data.1) {
				base_completion.label = format!("{}:", base_completion.label);
				base_completion.kind = Some(CompletionItemKind::FIELD);
				base_completion.insert_text = Some(format!("{}: $1", field_data.0));
				base_completion.insert_text_format = Some(InsertTextFormat::SNIPPET);
				base_completion.command = Some(Command {
					title: "triggerCompletion".to_string(),
					command: "editor.action.triggerSuggest".to_string(),
					arguments: None,
				});
				completions.push(base_completion);
			}
		}
	}
	return completions;
}

/// Gets accessible properties on a type as a list of CompletionItems
fn get_completions_from_type(
	type_: &UnsafeRef<Type>,
	types: &Types,
	current_phase: Option<Phase>,
	is_instance: bool,
) -> Vec<CompletionItem> {
	let type_ = &**type_.maybe_unwrap_option();
	match type_ {
		Type::Class(c) => get_completions_from_class(c, current_phase, is_instance),
		Type::Interface(i) => get_completions_from_class(i, current_phase, is_instance),
		Type::Struct(s) => get_completions_from_class(s, current_phase, is_instance),
		Type::Enum(enum_) => {
			let variants = &enum_.values;
			variants
				.iter()
				.map(|item| CompletionItem {
					label: item.name.clone(),
					detail: Some(enum_.name.name.clone()),
					kind: Some(CompletionItemKind::ENUM_MEMBER),
					..Default::default()
				})
				.collect()
		}
		Type::Optional(t) => get_completions_from_type(t, types, current_phase, is_instance),
		Type::Void | Type::Function(_) | Type::Anything | Type::Unresolved | Type::Inferred(_) => vec![],
		Type::Number
		| Type::String
		| Type::Duration
		| Type::Boolean
		| Type::Json
		| Type::MutJson
		| Type::Nil
		| Type::Array(_)
		| Type::MutArray(_)
		| Type::Map(_)
		| Type::MutMap(_)
		| Type::Set(_)
		| Type::MutSet(_) => {
			let type_name = type_.to_string();
			let mut type_name = type_name.as_str();

			// Certain primitive type names differ from how they actually appear in the std namespace
			// These are unique when used as a type definition, rather than as a type reference when calling a static method
			type_name = match type_name {
				"str" => "String",
				"duration" => "Duration",
				"bool" => "Boolean",
				"num" => "Number",
				_ => type_name,
			};
			let final_type_name = fully_qualify_std_type(type_name);
			let final_type_name = final_type_name.as_str();

			let fqn = format!("{WINGSDK_ASSEMBLY_NAME}.{final_type_name}");
			if let LookupResult::Found(std_type, _) = types.libraries.lookup_nested_str(fqn.as_str(), None) {
				return get_completions_from_type(&std_type.as_type().expect("is type"), types, current_phase, is_instance);
			} else {
				vec![]
			}
		}
	}
}

fn get_completions_from_namespace(
	namespace: &UnsafeRef<Namespace>,
	current_phase: Option<Phase>,
) -> Vec<CompletionItem> {
	// If a namespace has a class named "Util", then its members can be accessed directly from
	// the namespace as a syntactic sugar. e.g. "foo.bar()" is equivalent to "foo.Util.bar()"
	let util_completions = match namespace.env.lookup_nested_str("Util", None) {
		LookupResult::Found(kind, _) => match kind {
			SymbolKind::Type(typeref) => {
				let util_class = typeref.as_class();
				if let Some(util_class) = util_class {
					get_completions_from_class(util_class, current_phase, false)
				} else {
					vec![]
				}
			}
			SymbolKind::Variable(_) => vec![],
			SymbolKind::Namespace(_) => vec![],
		},
		LookupResult::NotFound(_) => vec![],
		LookupResult::DefinedLater => vec![],
		LookupResult::ExpectedNamespace(_) => vec![],
	};
	namespace
		.env
		.symbol_map
		.iter()
		.flat_map(|(name, symbol)| format_symbol_kind_as_completion(name, &symbol.1))
		.chain(util_completions.into_iter())
		.collect()
}

/// Gets accessible properties on a class as a list of CompletionItems
fn get_completions_from_class(
	class: &impl ClassLike,
	current_phase: Option<Phase>,
	is_instance: bool,
) -> Vec<CompletionItem> {
	class
		.get_env()
		.iter(true)
		.filter_map(|symbol_data| {
			// hide the init methods, since they're not generally callable
			if symbol_data.0 == CLASS_INIT_NAME || symbol_data.0 == CLASS_INFLIGHT_INIT_NAME {
				return None;
			}
			let variable = symbol_data
				.1
				.as_variable()
				.expect("Symbols in classes are always variables");

			// don't show static members if we're looking for instance members, and vice versa
			if matches!(variable.kind, VariableKind::StaticMember) == is_instance {
				return None;
			}

			// See `Phase::can_call_to` for phase access rules
			if let Some(current_phase) = current_phase {
				if variable.type_.maybe_unwrap_option().as_function_sig().is_some()
					&& !current_phase.can_call_to(&variable.phase)
				{
					return None;
				}
			}

			let completion_item = format_symbol_kind_as_completion(&symbol_data.0, &symbol_data.1);
			if let Some(mut completion_item) = completion_item {
				completion_item.kind = match completion_item.kind {
					Some(CompletionItemKind::FUNCTION) => Some(CompletionItemKind::METHOD),
					Some(CompletionItemKind::VARIABLE) => Some(CompletionItemKind::FIELD),
					_ => completion_item.kind,
				};
				Some(completion_item)
			} else {
				None
			}
		})
		.collect()
}

/// Formats a SymbolKind from a SymbolEnv as a CompletionItem
fn format_symbol_kind_as_completion(name: &str, symbol_kind: &SymbolKind) -> Option<CompletionItem> {
	if should_exclude_symbol(name) {
		return None;
	}

	let documentation = Some(Documentation::MarkupContent(MarkupContent {
		kind: MarkupKind::Markdown,
		value: symbol_kind.render_docs(),
	}));

	Some(match symbol_kind {
		SymbolKind::Type(t) => CompletionItem {
			label: name.to_string(),
			documentation,
			kind: Some(match **t {
				Type::Array(_)
				| Type::MutArray(_)
				| Type::Map(_)
				| Type::MutMap(_)
				| Type::Set(_)
				| Type::MutSet(_)
				| Type::Class(_) => CompletionItemKind::CLASS,
				Type::Anything
				| Type::Number
				| Type::String
				| Type::Duration
				| Type::Boolean
				| Type::Void
				| Type::Json
				| Type::MutJson
				| Type::Nil
				| Type::Unresolved
				| Type::Inferred(_)
				| Type::Optional(_) => CompletionItemKind::CONSTANT,
				Type::Function(_) => CompletionItemKind::FUNCTION,
				Type::Struct(_) => CompletionItemKind::STRUCT,
				Type::Enum(_) => CompletionItemKind::ENUM,
				Type::Interface(_) => CompletionItemKind::INTERFACE,
			}),
			..Default::default()
		},
		SymbolKind::Variable(v) => {
			let kind = if v.type_.maybe_unwrap_option().as_function_sig().is_some() {
				Some(CompletionItemKind::FUNCTION)
			} else {
				Some(CompletionItemKind::VARIABLE)
			};
			let is_method = kind == Some(CompletionItemKind::FUNCTION);

			let mut completion_item = CompletionItem {
				label: name.to_string(),
				detail: Some(v.type_.to_string()),
				documentation,
				kind,
				..Default::default()
			};

			if is_method {
				if v
					.type_
					.maybe_unwrap_option()
					.as_function_sig()
					.unwrap()
					.parameters
					.is_empty()
				{
					completion_item.insert_text = Some(format!("{}()", name));
				} else {
					convert_to_call_completion(&mut completion_item);
				}
			}

			completion_item
		}
		SymbolKind::Namespace(..) => CompletionItem {
			label: name.to_string(),
			documentation,
			kind: Some(CompletionItemKind::MODULE),
			..Default::default()
		},
	})
}

fn should_exclude_symbol(symbol: &str) -> bool {
	symbol == WINGSDK_STD_MODULE || symbol.starts_with(CLOSURE_CLASS_PREFIX) || symbol.starts_with(PARENT_THIS_NAME)
}

/// This visitor is used to find the scope
/// and relevant expression that contains a given location.
pub struct ScopeVisitor<'a> {
	/// The area surrounding the location we're looking for
	pub parent_span: Option<WingSpan>,
	/// The target location we're looking for
	pub target_span: WingSpan,
	pub exact_position: WingLocation,
	/// The index of the statement that contains the target location
	/// or, the last valid statement before the target location
	pub found_stmt_index: Option<usize>,
	/// The scope that contains the target location
	pub found_scope: &'a Scope,
	/// The nearest expression before (or containing) the target location
	pub nearest_expr: Option<&'a Expr>,
	/// The nearest type annotation before (or containing) the target location
	pub nearest_type_annotation: Option<&'a TypeAnnotation>,
	pub expression_trail: Vec<&'a Expr>,
}

impl<'a> ScopeVisitor<'a> {
	pub fn new(
		parent_span: Option<WingSpan>,
		target_span: WingSpan,
		exact_position: WingLocation,
		starting_scope: &'a Scope,
	) -> Self {
		Self {
			exact_position,
			parent_span,
			target_span,
			found_stmt_index: None,
			nearest_expr: None,
			found_scope: starting_scope,
			nearest_type_annotation: None,
			expression_trail: vec![],
		}
	}

	pub fn visit(&mut self) {
		self.visit_scope(&self.found_scope);
	}
}

impl<'a> Visit<'a> for ScopeVisitor<'a> {
	fn visit_scope(&mut self, node: &'a Scope) {
		if node.span.file_id != "" && node.span.contains(&self.exact_position.into()) {
			self.found_scope = node;

			for statement in node.statements.iter() {
				if statement.span.start <= self.exact_position {
					self.visit_stmt(&statement);
				} else if self.found_stmt_index.is_none() && statement.span.file_id != "" {
					self.found_stmt_index = Some(statement.idx);
				}
			}
			if self.found_stmt_index.is_none() {
				// If we didn't find a statement, we're somewhere at the end of the scope
				self.found_stmt_index = Some(node.statements.len());
			}
		}
	}

	fn visit_expr(&mut self, node: &'a Expr) {
		let mut set_node = false;

		// if the span is exactly the same, we want to set the node
		if node.span.start == self.target_span.start && node.span.end == self.target_span.end {
			set_node = true;
		}
		// We want to find the nearest expression to our target location
		// i.e we want the expression that is to the left of it
		if node.span.end == self.target_span.start {
			set_node = true;
		}
		// if we can't get an exact match, we want to find the nearest expression within the same node-ish
		// (this is for cases like `(Json 5).`, since parentheses are not part of the span)
		else if node.span.end <= self.target_span.start {
			if let Some(parent) = &self.parent_span {
				if parent.contains(&node.span.end.into()) {
					if let Some(nearest_expr) = self.nearest_expr {
						// If we already have a nearest expression, we want to find the one that is closest to our target location
						if node.span.start > nearest_expr.span.start {
							set_node = true;
						}
					} else {
						set_node = true;
					}
				}
			}
		}

		if node.span.contains(&self.exact_position.into()) {
			self.expression_trail.push(node);
		}

		// if this node is possibly what we're looking for, no need to visit its children
		// (we will still visit sibling expressions, just in case)
		if set_node {
			self.nearest_expr = Some(node);
		} else {
			visit_expr(self, node);
		}
	}

	fn visit_type_annotation(&mut self, node: &'a TypeAnnotation) {
		if node.span.end == self.target_span.end {
			self.nearest_type_annotation = Some(node);
		}

		visit_type_annotation(self, node);
	}
}

#[cfg(test)]
mod tests {
	use crate::lsp::completions::*;
	use crate::lsp::sync::test_utils::*;
	use lsp_types::*;

	/// Creates a snapshot test for a given wing program's completions at a given position
	/// In the wing program, place a comment "//^" into the text where the "^" is pointing to the desired character position
	///
	/// First parameter will be the name of the tests, as well as the identifier to use for the list of completion in the asserts (see last parameter)
	/// Second parameter is the wing code block as a string literal
	/// After the first two parameters, any additional are optional statements that should be used for asserting on the given completions.
	///
	/// Result is a list of [CompletionItem]s
	macro_rules! test_completion_list {
		($name:ident, $code:literal) => {
			test_completion_list!($name, $code,);
		};
		($name:ident, $code:literal, $($assertion:stmt)*) => {
			#[test]
			fn $name() {
				// NOTE: this is needed for debugging to work regardless of where you run the test
				std::env::set_current_dir(env!("CARGO_MANIFEST_DIR")).unwrap();

				let text_document_position = load_file_with_contents($code);
				let completion = on_completion(CompletionParams {
					context: None,
					text_document_position,
					work_done_progress_params: Default::default(),
					partial_result_params: Default::default(),
				});

				if let CompletionResponse::Array(mut $name) = completion {
					insta::with_settings!(
						{
							prepend_module_to_snapshot => false,
							omit_expression => true,
							snapshot_path => "./snapshots/completions",
						}, {
							// sort the vec by sort_text
							$name.sort_by(|a, b| a.sort_text.cmp(&b.sort_text));

							insta::assert_yaml_snapshot!($name);
						}
					);
					$($assertion)*
				} else {
					panic!("Expected array of completions");
				}
			}
		};
	}

	test_completion_list!(empty, "", assert!(!empty.is_empty()));

	test_completion_list!(
		new_expression_nested,
		r#"
bring cloud;

new cloud. 
        //^
"#,
		assert!(!new_expression_nested.is_empty())

		// all items are classes
		assert!(new_expression_nested.iter().all(|item| item.kind == Some(CompletionItemKind::CLASS)))

		// all items are preflight
		// TODO https://github.com/winglang/wing/issues/2512
		// assert!(new_expression_nested.iter().all(|item| item.detail.as_ref().unwrap().starts_with("preflight")))
	);

	test_completion_list!(
		static_method_call,
		r#"
class Resource {
	static hello() {}
}

Resource. 
       //^
"#,
		assert!(!static_method_call.is_empty())

		assert!(static_method_call.iter().filter(|c| c.label == "hello").count() == 1)
	);

	test_completion_list!(
		only_show_symbols_in_scope,
		r#"
let a = 1;

if a == 1 {
	let x = "";
}
	
let b =  
			//^
			
let c = 3;
"#,
		assert!(!only_show_symbols_in_scope.is_empty())

		assert!(only_show_symbols_in_scope.iter().all(|c| c.label != "c"))
	);

	test_completion_list!(
		incomplete_if_statement,
		r#"
let a = MutMap<str> {};
if a. 
   //^
"#,
		assert!(!incomplete_if_statement.is_empty())
	);

	test_completion_list!(
		json_statics,
		r#"
Json. 
   //^"#,
		assert!(!json_statics.is_empty())
	);

	test_completion_list!(
		undeclared_var,
		r#"
let x = 2;
notDefined.
         //^"#,
		assert!(undeclared_var.is_empty())
	);

	test_completion_list!(
		capture_in_test,
		r#"
bring cloud;
let b = new cloud.Bucket();
let x = 2;

test "test" {
  b.
  //^
}
"#,
		assert!(!capture_in_test.is_empty())
	);

	test_completion_list!(
		util_static_methods,
		r#"
bring util;

util.
   //^
"#,
		assert!(!util_static_methods.is_empty())

		assert!(util_static_methods.iter().filter(|c| c.label == "env").count() == 1)
	);

	test_completion_list!(
		namespace_inflight,
		r#"
bring http;

inflight () => {
  http.
     //^"
};
"#,
		assert!(!namespace_inflight.is_empty())
	);

	test_completion_list!(
		mut_json_methods,
		r#"
let j = MutJson {};
  j.
  //^
"#,
		assert!(!mut_json_methods.is_empty())
	);

	test_completion_list!(
		static_completions_after_expression,
		r#"
2 Json.
     //^
"#,
		assert!(!static_completions_after_expression.is_empty())
	);

	test_completion_list!(
		primitives_have_no_completions,
		r#"
69.
 //^
"#,
		assert!(primitives_have_no_completions.is_empty())
	);

	test_completion_list!(
		multiple_dots_no_completions,
		r#"
let x = Json 1;
x..
 //^
"#,
		assert!(multiple_dots_no_completions.is_empty())
	);

	test_completion_list!(
		inside_class_declaration,
		r#"
class Foo {
   
//^
}
"#,
		assert!(!inside_class_declaration.is_empty())
	);

	test_completion_list!(
		incomplete_inflight_namespace,
		r#"
bring cloud;

let f = inflight (req: cloud.
                           //^
"#,
		assert!(!incomplete_inflight_namespace.is_empty())
	);

	test_completion_list!(
		namespace_middle_dot,
		r#"
bring cloud;
cloud.Bucket.
    //^
"#,
		assert!(!namespace_middle_dot.is_empty())
	);

	test_completion_list!(
		variable_type_annotation_namespace,
		r#"
bring cloud;
let x: cloud.
           //^
"#,
		assert!(!variable_type_annotation_namespace.is_empty())
	);

	test_completion_list!(
		parentheses_expression,
		r#"
(Json {}).tryGet("t")?.
                     //^
"#,
		assert!(!parentheses_expression.is_empty())
	);

	test_completion_list!(
		static_json_after_expression,
		r#"
bring cloud;
let b = new cloud.Bucket();
Json.
   //^
"#,
		assert!(!static_json_after_expression.is_empty())
	);

	test_completion_list!(
		static_json_after_expression_statement,
		r#"
bring cloud;
let b = new cloud.Bucket();Json.
                              //^
"#,
		assert!(!static_json_after_expression_statement.is_empty())
	);

	test_completion_list!(
		optional_chaining,
		r#"
let j = Json {};
j.tryGet("")?.
            //^
"#,
		assert!(!optional_chaining.is_empty())
	);

	test_completion_list!(
		optional_chaining_auto,
		r#"
let j = Json {};
j.tryGet("").
           //^
"#,
		assert!(!optional_chaining_auto.is_empty())
	);

	test_completion_list!(
		type_annotation_shows_struct,
		r#"
struct Foo {}

let x: 
    //^
"#,
		assert!(type_annotation_shows_struct.len() == 1)
		assert!(type_annotation_shows_struct.get(0).unwrap().label == "Foo")
	);

	test_completion_list!(
		struct_definition_middle,
		r#"
struct Foo {
   
//^ 
}
"#,
		assert!(struct_definition_middle.is_empty())
	);

	test_completion_list!(
		struct_definition_types,
		r#"
bring cloud;

struct Foo {
	x:
	//^ 
}
"#
	);

	test_completion_list!(
		struct_literal_unused,
		r#"
struct Foo {
	x: str;
	y: num;
}

Foo { x: "hi", }
            //^
"#
	);

	test_completion_list!(
		struct_literal_all,
		r#"
struct Foo {
	x: str;
	y: num;
}

Foo {  }
    //^
"#
	);

	test_completion_list!(
		struct_literal_value,
		r#"
struct Foo {
	x: str;
	y: num;
}

Foo { x:   }
       //^
"#
	);

	test_completion_list!(
		partial_reference_2,
		r#"
struct Inner {
	durationThing: duration;
}
struct Outer {
	bThing: Inner;
}

let x = Outer { bThing: Inner { durationThing: 2s } };

x.bThi
    //^
"#
	);

	test_completion_list!(
		partial_reference_3,
		r#"
struct Inner {
	durationThing: duration;
}
struct Outer {
	bThing: Inner;
}

let x = Outer { bThing: Inner { durationThing: 2s } };

x.bThing.du
         //^
"#
	);

	test_completion_list!(
		partial_reference_call,
		r#"
let j = Json "";
j.asStr().leng
            //^
"#
	);

	test_completion_list!(
		call_struct_expansion,
		r#"
struct A {
	a: str;
}

let x = (arg1: A) => {};

x( )
//^
"#
	);

	test_completion_list!(
		call_struct_expansion_partial,
		r#"
struct A {
	one: str;
	two: str;
}

let x = (arg1: A) => {};

x(one: "", )
        //^
"#
	);

	test_completion_list!(
		nested_struct_literal,
		r#"
struct Inner {
	durationThing: duration;
}
struct Outer {
	bThing: Inner;
}

let x = Outer { bThing: Inner {  } };
                              //^
"#
	);
}<|MERGE_RESOLUTION|>--- conflicted
+++ resolved
@@ -37,30 +37,6 @@
 }
 
 pub fn on_completion(params: lsp_types::CompletionParams) -> CompletionResponse {
-<<<<<<< HEAD
-	let mut final_completions = FILES.with(|files| {
-		let mut files = files.borrow_mut();
-		let uri = params.text_document_position.text_document.uri;
-		let file_data = files.get_mut(&uri).expect("File must be open to get completions");
-		let types = &file_data.types;
-		let root_ts_node = file_data.tree.root_node();
-		let root_scope = &file_data.scope;
-		let root_env = types.get_scope_env(root_scope);
-		let file = uri.to_file_path().ok().expect("LSP only works on real filesystems");
-		let file_id = file.to_str().expect("File path must be valid utf8");
-
-		// get all character from file_data.contents up to the current position
-		let preceding_text = &file_data
-			.contents
-			.lines()
-			.enumerate()
-			.take_while(|(i, _)| *i <= params.text_document_position.position.line as usize)
-			.map(|(i, s)| {
-				if i == params.text_document_position.position.line as usize {
-					&s[..params.text_document_position.position.character as usize].trim_end()
-				} else {
-					s
-=======
 	WING_TYPES.with(|types| {
 		let mut types = types.borrow_mut();
 		let mut final_completions = PROJECT_DATA.with(|project_data| {
@@ -70,8 +46,7 @@
 			let file_id = file.to_str().expect("File path must be valid utf8");
 			let root_ts_node = project_data.trees.get(&file).expect("tree not found").root_node();
 			let root_scope = project_data.asts.get(&file).expect("ast not found");
-			let root_env = root_scope.env.borrow();
-			let root_env = root_env.as_ref().expect("The root scope must have an environment");
+			let root_env = types.get_scope_env(root_scope);
 			let contents = project_data.files.get_file(&file).expect("file not found");
 
 			// get all character from file_data.contents up to the current position
@@ -84,7 +59,6 @@
 						&s[..params.text_document_position.position.character as usize].trim_end()
 					} else {
 						s
->>>>>>> 6338ad7b
 				}
 				})
 				.join("\n");
@@ -92,39 +66,6 @@
 
 			let true_point = Point::new(
 				params.text_document_position.position.line as usize,
-<<<<<<< HEAD
-				max(params.text_document_position.position.character as i64 - 1, 0) as usize,
-			),
-			&root_ts_node,
-		);
-		let node_to_complete_kind = node_to_complete.kind();
-
-		let mut scope_visitor = ScopeVisitor::new(
-			node_to_complete.parent().map(|parent| WingSpan {
-				start: parent.start_position().into(),
-				end: parent.end_position().into(),
-				file_id: file_id.to_string(),
-			}),
-			WingSpan {
-				start: node_to_complete.start_position().into(),
-				end: node_to_complete.end_position().into(),
-				file_id: file_id.to_string(),
-			},
-			params.text_document_position.position.into(),
-			&root_scope,
-		);
-		scope_visitor.visit();
-
-		let found_env = types.get_scope_env(&scope_visitor.found_scope);
-
-		// references have a complicated hierarchy, so it's useful to know the nearest non-reference parent
-		let mut nearest_non_reference_parent = node_to_complete.parent();
-		while let Some(parent) = nearest_non_reference_parent {
-			if parent.kind() == "reference" || parent.kind() == "reference_identifier" {
-				nearest_non_reference_parent = parent.parent();
-			} else {
-				break;
-=======
 				params.text_document_position.position.character as usize,
 			);
 			let true_node = root_ts_node
@@ -133,7 +74,6 @@
 			if true_node.is_extra() && !true_node.is_error() {
 				// this is a comment, so don't show anything
 				return vec![];
->>>>>>> 6338ad7b
 			}
 
 			let node_to_complete = nearest_interesting_node(
@@ -161,8 +101,7 @@
 			);
 			scope_visitor.visit();
 
-			let found_env = scope_visitor.found_scope.env.borrow();
-			let found_env = found_env.as_ref().unwrap();
+			let found_env = types.get_scope_env(&scope_visitor.found_scope);
 
 			// references have a complicated hierarchy, so it's useful to know the nearest non-reference parent
 			let mut nearest_non_reference_parent = node_to_complete.parent();
@@ -255,7 +194,7 @@
 
 				if let Some(nearest_type_annotation) = scope_visitor.nearest_type_annotation {
 					if let TypeAnnotationKind::UserDefined(udt) = &nearest_type_annotation.kind {
-						let type_lookup = resolve_user_defined_type(udt, found_env, scope_visitor.found_stmt_index.unwrap_or(0));
+						let type_lookup = resolve_user_defined_type(udt, &found_env, scope_visitor.found_stmt_index.unwrap_or(0));
 
 						let completions = if let Ok(type_lookup) = type_lookup {
 							get_completions_from_type(&type_lookup, &types, Some(found_env.phase), false)
@@ -277,16 +216,10 @@
 					}
 				}
 
-<<<<<<< HEAD
-			if let Some(nearest_type_annotation) = scope_visitor.nearest_type_annotation {
-				if let TypeAnnotationKind::UserDefined(udt) = &nearest_type_annotation.kind {
-					let type_lookup = resolve_user_defined_type(udt, &found_env, scope_visitor.found_stmt_index.unwrap_or(0));
-=======
 				// We're likely in a type reference of some kind, so let's use the raw text for a lookup
 				let reference_bytes = &preceding_text.as_bytes()[parent.start_byte()..node_to_complete.start_byte()];
 				let reference_text =
 					fully_qualify_std_type(std::str::from_utf8(reference_bytes).expect("Reference must be valid utf8"));
->>>>>>> 6338ad7b
 
 				if let Some((lookup_thing, _)) = found_env
 					.lookup_nested_str(&reference_text, scope_visitor.found_stmt_index)
@@ -345,7 +278,7 @@
 					ExprKind::Call { arg_list, callee } => Some((
 						match callee {
 							CalleeKind::Expr(expr) => types.get_expr_type(expr),
-							CalleeKind::SuperCall(method) => resolve_super_method(method, found_env, &types).map_or(types.error(), |(t,_)| t),
+							CalleeKind::SuperCall(method) => resolve_super_method(method, &found_env, &types).map_or(types.error(), |(t,_)| t),
 						}
 						, arg_list)),
 					ExprKind::New(new_expr) => {
@@ -353,7 +286,7 @@
 					}
 					_ => None,
 				}) {
-					let mut completions = get_current_scope_completions(&scope_visitor, &node_to_complete, &preceding_text);
+					let mut completions = get_current_scope_completions(&types, &scope_visitor, &node_to_complete, &preceding_text);
 
 					let arg_list_strings = &callish_expr
 						.1
@@ -369,43 +302,6 @@
 							completions.extend(get_inner_struct_completions(structy, arg_list_strings));
 						}
 					}
-<<<<<<< HEAD
-				}
-			}
-		} else if !last_char_is_colon
-			&& (node_to_complete_kind == "argument_list"
-				|| matches!(nearest_non_reference_parent, Some(p) if p.kind() == "argument_list" || p.kind() == "positional_argument"))
-		{
-			if let Some(callish_expr) = scope_visitor.expression_trail.iter().rev().find_map(|e| match &e.kind {
-				ExprKind::Call { arg_list, callee } => Some((
-					match callee {
-						CalleeKind::Expr(expr) => types.get_expr_type(expr),
-						CalleeKind::SuperCall(method) => resolve_super_method(method, &found_env, types).map_or(types.error(), |(t,_)| t),
-					}
-					, arg_list)),
-				ExprKind::New(new_expr) => {
-					Some((types.get_expr_type(&new_expr.class), &new_expr.arg_list))
-				}
-				_ => None,
-			}) {
-				let mut completions = get_current_scope_completions(&types, &scope_visitor, &node_to_complete, preceding_text);
-
-				let arg_list_strings = &callish_expr
-					.1
-					.named_args
-					.iter()
-					.map(|(k, _)| k.name.clone())
-					.collect::<Vec<_>>();
-
-				// if we're in a function, get the struct expansion
-				if let Some(structy) = callish_expr.0.get_function_struct_arg() {
-					let func = callish_expr.0.maybe_unwrap_option().as_function_sig().unwrap();
-					if callish_expr.1.pos_args.iter().filter(|a| !types.get_expr_type(a).is_unresolved()).count() == func.parameters.len() - 1 {
-						completions.extend(get_inner_struct_completions(structy, arg_list_strings));
-					}
-				}
-=======
->>>>>>> 6338ad7b
 
 					if let Some(class_type) = callish_expr.0.maybe_unwrap_option().as_class() {
 						let init_method = if found_env.phase == Phase::Preflight {
@@ -429,15 +325,9 @@
 				}
 			}
 
-<<<<<<< HEAD
-		// fallback: no special completions, just get stuff from the current scope
-		get_current_scope_completions(&types, &scope_visitor, &node_to_complete, preceding_text)
-	});
-=======
 			// fallback: no special completions, just get stuff from the current scope
-			get_current_scope_completions(&scope_visitor, &node_to_complete, &preceding_text)
+			get_current_scope_completions(&types, &scope_visitor, &node_to_complete, &preceding_text)
 		});
->>>>>>> 6338ad7b
 
 		final_completions = final_completions
 			.iter()
