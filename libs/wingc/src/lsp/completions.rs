use itertools::Itertools;
use lsp_types::{
	Command, CompletionItem, CompletionItemKind, CompletionResponse, Documentation, InsertTextFormat, MarkupContent,
	MarkupKind, Position, Range, TextEdit,
};
use std::cmp::max;
use tree_sitter::{Node, Point};

use crate::ast::{
	CalleeKind, Expr, ExprKind, Phase, Scope, Symbol, TypeAnnotation, TypeAnnotationKind, UserDefinedType,
};
use crate::closure_transform::{CLOSURE_CLASS_PREFIX, PARENT_THIS_NAME};
use crate::diagnostic::{WingLocation, WingSpan};
use crate::docs::Documented;
use crate::lsp::sync::{JSII_TYPES, PROJECT_DATA, WING_TYPES};
use crate::type_check::symbol_env::{LookupResult, StatementIdx};
use crate::type_check::{
	fully_qualify_std_type, import_udt_from_jsii, resolve_super_method, resolve_user_defined_type, ClassLike, Namespace,
	Struct, SymbolKind, Type, TypeRef, Types, UnsafeRef, VariableKind, CLASS_INFLIGHT_INIT_NAME, CLASS_INIT_NAME,
};
use crate::visit::{visit_expr, visit_type_annotation, Visit};
use crate::wasm_util::{ptr_to_string, string_to_combined_ptr, WASM_RETURN_ERROR};
use crate::{WINGSDK_ASSEMBLY_NAME, WINGSDK_STD_MODULE};

#[no_mangle]
pub unsafe extern "C" fn wingc_on_completion(ptr: u32, len: u32) -> u64 {
	let parse_string = ptr_to_string(ptr, len);
	if let Ok(parsed) = serde_json::from_str(&parse_string) {
		let result = on_completion(parsed);
		let result = serde_json::to_string(&result).unwrap();

		// return result as u64 with ptr and len
		string_to_combined_ptr(result)
	} else {
		WASM_RETURN_ERROR
	}
}

pub fn on_completion(params: lsp_types::CompletionParams) -> CompletionResponse {
	WING_TYPES.with(|types| {
		let mut types = types.borrow_mut();
		let mut final_completions = PROJECT_DATA.with(|project_data| {
			let project_data = project_data.borrow();
			let uri = params.text_document_position.text_document.uri;
			let file = uri.to_file_path().ok().expect("LSP only works on real filesystems");
			let file_id = file.to_str().expect("File path must be valid utf8");
			let root_ts_node = project_data.trees.get(&file).expect("tree not found").root_node();
			let root_scope = project_data.asts.get(&file).expect("ast not found");
			let root_env = types.get_scope_env(root_scope);
			let contents = project_data.files.get_file(&file).expect("file not found");

			// get all character from file_data.contents up to the current position
			let preceding_text = contents
				.lines()
				.enumerate()
				.take_while(|(i, _)| *i <= params.text_document_position.position.line as usize)
				.map(|(i, s)| {
					if i == params.text_document_position.position.line as usize {
						&s[..params.text_document_position.position.character as usize].trim_end()
					} else {
						s
					}
				})
				.join("\n");
			let last_char_is_colon = preceding_text.ends_with(':');

			let true_point = Point::new(
				params.text_document_position.position.line as usize,
				params.text_document_position.position.character as usize,
			);
			let true_node = root_ts_node
				.named_descendant_for_point_range(true_point, true_point)
				.unwrap();
			if true_node.is_extra() && !true_node.is_error() {
				// this is a comment, so don't show anything
				return vec![];
			}

			let node_to_complete = nearest_interesting_node(
				Point::new(
					params.text_document_position.position.line as usize,
					max(params.text_document_position.position.character as i64 - 1, 0) as usize,
				),
				&root_ts_node,
			);
			let node_to_complete_kind = node_to_complete.kind();

			let mut scope_visitor = ScopeVisitor::new(
				node_to_complete.parent().map(|parent| WingSpan {
					start: parent.start_position().into(),
					end: parent.end_position().into(),
					file_id: file_id.to_string(),
				}),
				WingSpan {
					start: node_to_complete.start_position().into(),
					end: node_to_complete.end_position().into(),
					file_id: file_id.to_string(),
				},
				params.text_document_position.position.into(),
				&root_scope,
			);
			scope_visitor.visit();

			let found_env = types.get_scope_env(&scope_visitor.found_scope);

			// references have a complicated hierarchy, so it's useful to know the nearest non-reference parent
			let mut nearest_non_reference_parent = node_to_complete.parent();
			while let Some(parent) = nearest_non_reference_parent {
				let parent_kind = parent.kind();
				if parent.is_error() || matches!(parent_kind, "identifier" | "reference" | "reference_identifier") {
					nearest_non_reference_parent = parent.parent();
				} else {
					break;
				}
			}
			let nearest_non_reference_parent = nearest_non_reference_parent.unwrap_or(root_ts_node);

			if node_to_complete_kind == "." || node_to_complete_kind == "?." || node_to_complete_kind == "member_identifier" {
				let parent = node_to_complete.parent().expect("A dot must have a parent");

				if let Some(nearest_expr) = scope_visitor.nearest_expr {
					let mut nearest_expr_type = types.get_expr_type(nearest_expr);
					if let ExprKind::Call { .. } = &nearest_expr.kind {
						if let Some(f) = nearest_expr_type.maybe_unwrap_option().as_function_sig() {
							nearest_expr_type = f.return_type;
						}
					}

					// If we are inside an incomplete reference, there is possibly a type error or an anything which has no completions
					if !nearest_expr_type.is_unresolved() {
						// We need to double-check for an invalid nested reference (e.g. If there are multiple dots in a row)
						if preceding_text.ends_with("..") || preceding_text.ends_with(".?.?") {
							return vec![];
						}

						let mut completions = get_completions_from_type(&nearest_expr_type, &types, Some(found_env.phase), true);
						if nearest_expr_type.is_option() {
							// check to see if we need to add a ? to the completion
							let replace_node = if node_to_complete_kind == "." {
								Some(node_to_complete)
							} else {
								node_to_complete.prev_sibling().filter(|n| n.kind() == ".")
							};
							if let Some(replace_node) = replace_node {
								let extra_edit = Some(vec![TextEdit {
									new_text: "?.".to_string(),
									range: Range {
										start: Position {
											character: replace_node.start_position().column as u32,
											line: replace_node.start_position().row as u32,
										},
										end: Position {
											character: replace_node.end_position().column as u32,
											line: replace_node.end_position().row as u32,
										},
									},
								}]);
								for completion in completions.iter_mut() {
									completion.additional_text_edits = extra_edit.clone();
								}
							}
						}

						return completions;
					}
				}

				let is_new_expression = if let Some(parent) = parent.parent() {
					parent.kind() == "new_expression"
				} else {
					false
				};

				let filter_completions = |completions: Vec<CompletionItem>| {
					if !is_new_expression {
						completions
					} else {
						completions
							.iter()
							.filter(|c| {
								matches!(
									c.kind,
									Some(CompletionItemKind::CLASS) | Some(CompletionItemKind::MODULE)
								)
							})
							.cloned()
							.map(|mut c| {
								if c.kind == Some(CompletionItemKind::CLASS) {
									convert_to_call_completion(&mut c);
								}
								c
							})
							.collect()
					}
				};

				if let Some(nearest_type_annotation) = scope_visitor.nearest_type_annotation {
					if let TypeAnnotationKind::UserDefined(udt) = &nearest_type_annotation.kind {
						let type_lookup = resolve_user_defined_type(udt, &found_env, scope_visitor.found_stmt_index.unwrap_or(0));

						let completions = if let Ok(type_lookup) = type_lookup {
							get_completions_from_type(&type_lookup, &types, Some(found_env.phase), false)
						} else {
							// this is probably a namespace, let's look it up
							if let Some(namespace) = root_env
								.lookup_nested_str(&udt.full_path_str(), scope_visitor.found_stmt_index)
								.ok()
								.and_then(|n| n.0.as_namespace_ref())
							{
								get_completions_from_namespace(&namespace, Some(found_env.phase))
							} else {
								// This is not a known type or namespace
								vec![]
							}
						};

						return filter_completions(completions);
					}
				}

				// We're likely in a type reference of some kind, so let's use the raw text for a lookup
				let reference_bytes = &preceding_text.as_bytes()[parent.start_byte()..node_to_complete.start_byte()];
				let reference_text =
					fully_qualify_std_type(std::str::from_utf8(reference_bytes).expect("Reference must be valid utf8"));

				if let Some((lookup_thing, _)) = found_env
					.lookup_nested_str(&reference_text, scope_visitor.found_stmt_index)
					.ok()
				{
					let completions = match lookup_thing {
						SymbolKind::Type(t) => get_completions_from_type(&t, &types, Some(found_env.phase), false),
						SymbolKind::Variable(v) => get_completions_from_type(&v.type_, &types, Some(found_env.phase), false),
						SymbolKind::Namespace(n) => {
							// If the types in this namespace aren't loaded yet, load them now to get completions
							if !n.loaded {
								JSII_TYPES.with(|jsii_types| {
									let jsii_types = jsii_types.borrow();
									let parts = reference_text.split(".").collect::<Vec<_>>();
									// Dummy type representing the namespace to be loaded
									let udt = UserDefinedType {
										root: Symbol::global(parts[0].to_string()),
										fields: parts[1..].iter().map(|s| Symbol::global(s.to_string())).collect(),
										span: WingSpan::default(),
									};
									// Import all types in the namespace by trying to load the "dummy type"
									import_udt_from_jsii(&mut types, &jsii_types, &udt, &project_data.jsii_imports);
								});
							}
							get_completions_from_namespace(&n, Some(found_env.phase))
						}
					};

					return filter_completions(completions);
				}

				return vec![];
			} else if matches!(node_to_complete_kind, "struct_literal" | "json_map_literal")
				|| matches!(
					nearest_non_reference_parent.kind(),
					"struct_literal" | "struct_literal_member" | "json_map_literal" | "set_literal"
				) {
				// check to see if ":" is the last character of the same line up to the cursor
				// if it is, we want an expression instead of struct completions
				if !last_char_is_colon {
					if let Some(mut expr) = scope_visitor.expression_trail.iter().last() {
						if let ExprKind::Reference { .. } = &expr.kind {
							// if the nearest expressions is a reference, go to the next one instead
							// This covers cases where a field is partially entered like the following:
							// {
							//   field1: "good",
							//   f
							//  //^
							// }
							expr = scope_visitor.expression_trail.iter().nth_back(1).unwrap();
						}

						let (fields, structy) = if let ExprKind::StructLiteral { fields, .. } = &expr.kind {
							(fields, types.get_expr_type(expr))
						} else if let ExprKind::JsonMapLiteral { fields, .. } = &expr.kind {
							if let Some(structy) = types.get_type_from_json_cast(expr.id) {
								(fields, *structy)
							} else {
								return vec![];
							}
						} else {
							return vec![];
						};

						return if let Some(structy) = structy.maybe_unwrap_option().as_struct() {
							get_inner_struct_completions(structy, &fields.keys().map(|f| f.name.clone()).collect())
						} else {
							vec![]
						};
					}
				}
			} else if !last_char_is_colon
				&& (node_to_complete_kind == "argument_list"
					|| matches!(
						nearest_non_reference_parent.kind(),
						"argument_list" | "positional_argument"
					)) {
				if let Some(callish_expr) = scope_visitor.expression_trail.iter().rev().find_map(|e| match &e.kind {
					ExprKind::Call { arg_list, callee } => Some((
						match callee {
							CalleeKind::Expr(expr) => types.get_expr_type(expr),
<<<<<<< HEAD
							CalleeKind::SuperCall(method) => resolve_super_method(method, &found_env, &types).map_or(types.error(), |(t,_)| t),
						}
						, arg_list)),
					ExprKind::New(new_expr) => {
						// TODO: I think `e` is enough here because a new expression's type is the same as the class type. Is this good enough?
						Some((types.get_expr_type(&e), &new_expr.arg_list))
					}
=======
							CalleeKind::SuperCall(method) => {
								resolve_super_method(method, &found_env, &types).map_or(types.error(), |(t, _)| t)
							}
						},
						arg_list,
					)),
					ExprKind::New(new_expr) => Some((types.get_expr_type(&new_expr.class), &new_expr.arg_list)),
>>>>>>> 19ef86cd
					_ => None,
				}) {
					let mut completions =
						get_current_scope_completions(&types, &scope_visitor, &node_to_complete, &preceding_text);

					let arg_list_strings = &callish_expr
						.1
						.named_args
						.iter()
						.map(|(k, _)| k.name.clone())
						.collect::<Vec<_>>();

					// if we're in a function, get the struct expansion
					if let Some(structy) = callish_expr.0.get_function_struct_arg() {
						let func = callish_expr.0.maybe_unwrap_option().as_function_sig().unwrap();
						if callish_expr
							.1
							.pos_args
							.iter()
							.filter(|a| !types.get_expr_type(a).is_unresolved())
							.count() == func.parameters.len() - 1
						{
							completions.extend(get_inner_struct_completions(structy, arg_list_strings));
						}
					}

					if let Some(class_type) = callish_expr.0.maybe_unwrap_option().as_class() {
						let init_method = if found_env.phase == Phase::Preflight {
							class_type.get_method(&Symbol::global(CLASS_INIT_NAME.to_string()))
						} else if found_env.phase == Phase::Inflight {
							class_type.get_method(&Symbol::global(CLASS_INFLIGHT_INIT_NAME.to_string()))
						} else {
							return vec![];
						};
						if let Some(init_method) = init_method {
							let func = init_method.type_.maybe_unwrap_option().as_function_sig().unwrap();
							if callish_expr
								.1
								.pos_args
								.iter()
								.filter(|a| !types.get_expr_type(a).is_unresolved())
								.count() == func.parameters.len() - 1
							{
								if let Some(structy) = init_method.type_.get_function_struct_arg() {
									completions.extend(get_inner_struct_completions(structy, arg_list_strings));
								}
							}
						}
					}

					return completions;
				}
			}

			// fallback: no special completions, just get stuff from the current scope
			get_current_scope_completions(&types, &scope_visitor, &node_to_complete, &preceding_text)
		});

		final_completions = final_completions
			.iter()
			.map(|item| {
				let mut new_item = item.clone();
				new_item.sort_text = Some(completion_sort_text(&new_item));
				new_item
			})
			.collect();

		CompletionResponse::Array(final_completions)
	})
}

/// Get symbols in the current scope as completion items
fn get_current_scope_completions(
	types: &Types,
	scope_visitor: &ScopeVisitor,
	node_to_complete: &Node,
	preceding_text: &String,
) -> Vec<CompletionItem> {
	let mut completions = vec![];

	// by default assume being after a colon means we're looking for a type, but this is not always true
	let mut in_type = preceding_text.ends_with(':');

	match node_to_complete.kind() {
		// there are no possible completions that could follow ")"
		")" => return vec![],

		"set_literal" | "struct_literal" => {
			in_type = false;
		}

		"struct_definition" | "interface_implementation" => {
			if preceding_text.ends_with("extends") {
				// TODO Should only show namespaces and matching types
				in_type = true;
			} else if !in_type {
				return vec![];
			}
		}

		"resource_implementation" | "class_implementation" => {
			if preceding_text.ends_with("impl") {
				// TODO Should only show namespaces and classes
				in_type = true;
			} else if !in_type {
				// we are inside a class definition, so for now let's show nothing at all
				return vec![CompletionItem {
					label: "init".to_string(),
					insert_text: Some("init($1) {\n\t$2\n}".to_string()),
					insert_text_format: Some(InsertTextFormat::SNIPPET),
					kind: Some(CompletionItemKind::SNIPPET),
					..Default::default()
				}];
			}
		}

		// We are somewhere in the root of a file, so let's add some fun snippets
		"source" => {
			completions.push(CompletionItem {
				label: "test \"\" { }".to_string(),
				filter_text: Some("test".to_string()),
				insert_text: Some("test \"$1\" {\n\t$2\n}".to_string()),
				insert_text_format: Some(InsertTextFormat::SNIPPET),
				kind: Some(CompletionItemKind::SNIPPET),
				..Default::default()
			});
		}

		// in block-style statements, there are no possible completions that can follow the keyword
		"interface" | "struct" | "class" | "test" => {
			return vec![];
		}

		_ => {}
	}

	if let Some(parent) = node_to_complete.parent() {
		let parent_kind = if parent.is_error() || parent.kind() == "reference" {
			parent.parent().map(|p| p.kind()).unwrap_or("source")
		} else {
			parent.kind()
		};

		match parent_kind {
			// Event if it looks like we want a type (e.g. we are following a ":"),
			// we actually want an expression here
			"argument_list"
			| "call"
			| "struct_literal"
			| "set_literal"
			| "struct_literal_member"
			| "new_expression"
			| "keyword_argument_value" => {
				in_type = false;
			}

			"struct_definition" | "interface_implementation" => {
				if !in_type {
					return vec![];
				}
			}

			"resource_implementation" | "class_implementation" => {
				if !in_type {
					// we are inside a class definition, so for now let's show nothing at all
					return vec![CompletionItem {
						label: "init".to_string(),
						insert_text: Some("init($1) {\n\t$2\n}".to_string()),
						insert_text_format: Some(InsertTextFormat::SNIPPET),
						kind: Some(CompletionItemKind::SNIPPET),
						..Default::default()
					}];
				}
			}

			"parameter_list" => {
				return vec![];
			}

			"json_map_literal" => {
				return vec![];
			}

			"custom_type" => in_type = true,
			_ => {}
		}
	}

	let found_stmt_index = scope_visitor.found_stmt_index.unwrap_or_default();
	let found_env = types.get_scope_env(&scope_visitor.found_scope);

	for symbol_data in found_env.symbol_map.iter().filter(|s| {
		if let StatementIdx::Index(i) = s.1 .0 {
			// within the found scope, we only want to show symbols that were defined before the current position
			i < found_stmt_index
		} else {
			true
		}
	}) {
		let symbol_kind = &symbol_data.1 .1;

		if let Some(completion) = format_symbol_kind_as_completion(symbol_data.0, symbol_kind) {
			completions.push(completion);
		}
	}

	if let Some(parent) = found_env.parent {
		for data in parent.iter(true) {
			if let Some(completion) = format_symbol_kind_as_completion(&data.0, &data.1) {
				if completions.iter().all(|c| c.label != completion.label) {
					completions.push(completion);
				}
			}
		}
	}

	if !in_type {
		completions.push(CompletionItem {
			label: "inflight () => {}".to_string(),
			filter_text: Some("inflight".to_string()),
			insert_text: Some("inflight ($1) => {$2}".to_string()),
			insert_text_format: Some(InsertTextFormat::SNIPPET),
			kind: Some(CompletionItemKind::SNIPPET),
			..Default::default()
		});
	}

	if in_type {
		// show only namespaces and types
		completions
			.into_iter()
			.filter(|c| {
				matches!(
					c.kind,
					Some(CompletionItemKind::CLASS)
						| Some(CompletionItemKind::MODULE)
						| Some(CompletionItemKind::ENUM)
						| Some(CompletionItemKind::STRUCT)
						| Some(CompletionItemKind::INTERFACE)
				)
			})
			.collect()
	} else {
		// we're not looking for a type, so hide things that can only result in types
		completions
			.into_iter()
			.filter(|c| !matches!(c.kind, Some(CompletionItemKind::INTERFACE)))
			.collect()
	}
}

/// Within root_node, find the nearest (previous) node on the same line that is interesting for completion
fn nearest_interesting_node<'a>(mut point: Point, root_node: &'a tree_sitter::Node<'a>) -> tree_sitter::Node<'a> {
	loop {
		let search_node = root_node
			.descendant_for_point_range(point, point)
			.expect("There is always at-least one tree-sitter node");

		if point.column == 0 || (search_node.kind() != "source" && search_node.kind() != "block" && !search_node.is_error())
		{
			return search_node;
		}

		point.column -= 1;
	}
}

/// Given a CompletionItem, mutates it so it can be used as a snippet to trigger parameter hints
fn convert_to_call_completion(completion_item: &mut CompletionItem) {
	completion_item.insert_text = Some(format!("{}($0)", completion_item.label));
	completion_item.insert_text_format = Some(InsertTextFormat::SNIPPET);
	completion_item.command = Some(Command {
		title: "triggerParameterHints".to_string(),
		command: "editor.action.triggerParameterHints".to_string(),
		arguments: None,
	});
}

/// LSP sorts completions items alphabetically
/// This function returns a string that can be used to sort the completion items in a more logical order
fn completion_sort_text(completion_item: &CompletionItem) -> String {
	let completion_kind = completion_item.kind;
	let letter = if let Some(kind) = completion_kind {
		match kind {
			CompletionItemKind::ENUM_MEMBER => "aa",
			CompletionItemKind::FIELD => "ab",
			CompletionItemKind::VARIABLE => "bb",
			CompletionItemKind::FUNCTION => "cc",
			CompletionItemKind::PROPERTY => "dd",
			CompletionItemKind::METHOD => "ff",
			CompletionItemKind::CLASS => "gg",
			CompletionItemKind::STRUCT => "hh",
			CompletionItemKind::INTERFACE => "ii",
			CompletionItemKind::ENUM => "jj",
			CompletionItemKind::MODULE => "kk",
			CompletionItemKind::SNIPPET => "ll",
			_ => "z",
		}
	} else {
		"z"
	};
	format!("{}|{}", letter, completion_item.label)
}

/// Create completion for fields within a struct.
/// This can be used in calls (struct expansion) or in struct literals
fn get_inner_struct_completions(struct_: &Struct, existing_fields: &Vec<String>) -> Vec<CompletionItem> {
	let mut completions = vec![];

	for field_data in struct_.env.iter(true) {
		if !existing_fields.contains(&field_data.0) {
			if let Some(mut base_completion) = format_symbol_kind_as_completion(&field_data.0, &field_data.1) {
				let v = field_data.1.as_variable().unwrap();
				if v.type_.maybe_unwrap_option().is_struct() {
					base_completion.insert_text = Some(format!("{}: {{\n$1\n}}", field_data.0));
				} else {
					base_completion.insert_text = Some(format!("{}: $1", field_data.0));
				}

				base_completion.label = format!("{}:", base_completion.label);
				base_completion.kind = Some(CompletionItemKind::FIELD);
				base_completion.insert_text_format = Some(InsertTextFormat::SNIPPET);
				base_completion.command = Some(Command {
					title: "triggerCompletion".to_string(),
					command: "editor.action.triggerSuggest".to_string(),
					arguments: None,
				});
				completions.push(base_completion);
			}
		}
	}
	return completions;
}

/// Gets accessible properties on a type as a list of CompletionItems
fn get_completions_from_type(
	type_: &TypeRef,
	types: &Types,
	current_phase: Option<Phase>,
	is_instance: bool,
) -> Vec<CompletionItem> {
	let type_ = *type_.maybe_unwrap_option();
	let type_ = &*types.maybe_unwrap_inference(type_);
	match type_ {
		Type::Class(c) => get_completions_from_class(c, current_phase, is_instance),
		Type::Interface(i) => get_completions_from_class(i, current_phase, is_instance),
		Type::Struct(s) => get_completions_from_class(s, current_phase, is_instance),
		Type::Enum(enum_) => {
			let variants = &enum_.values;
			variants
				.iter()
				.map(|item| CompletionItem {
					label: item.name.clone(),
					detail: Some(enum_.name.name.clone()),
					kind: Some(CompletionItemKind::ENUM_MEMBER),
					..Default::default()
				})
				.collect()
		}
		Type::Optional(t) => get_completions_from_type(t, types, current_phase, is_instance),
		Type::Void | Type::Function(_) | Type::Anything | Type::Unresolved | Type::Inferred(_) => vec![],
		Type::Number
		| Type::String
		| Type::Duration
		| Type::Boolean
		| Type::Json(_)
		| Type::MutJson
		| Type::Nil
		| Type::Array(_)
		| Type::MutArray(_)
		| Type::Map(_)
		| Type::MutMap(_)
		| Type::Set(_)
		| Type::MutSet(_) => {
			let type_name = type_.to_string();
			let mut type_name = type_name.as_str();

			// Certain primitive type names differ from how they actually appear in the std namespace
			// These are unique when used as a type definition, rather than as a type reference when calling a static method
			type_name = match type_name {
				"str" => "String",
				"duration" => "Duration",
				"bool" => "Boolean",
				"num" => "Number",
				_ => type_name,
			};
			let final_type_name = fully_qualify_std_type(type_name);
			let final_type_name = final_type_name.as_str();

			let fqn = format!("{WINGSDK_ASSEMBLY_NAME}.{final_type_name}");
			if let LookupResult::Found(std_type, _) = types.libraries.lookup_nested_str(fqn.as_str(), None) {
				return get_completions_from_type(&std_type.as_type().expect("is type"), types, current_phase, is_instance);
			} else {
				vec![]
			}
		}
	}
}

fn get_completions_from_namespace(
	namespace: &UnsafeRef<Namespace>,
	current_phase: Option<Phase>,
) -> Vec<CompletionItem> {
	// If a namespace has a class named "Util", then its members can be accessed directly from
	// the namespace as a syntactic sugar. e.g. "foo.bar()" is equivalent to "foo.Util.bar()"
	let util_completions = match namespace.env.lookup_nested_str("Util", None) {
		LookupResult::Found(kind, _) => match kind {
			SymbolKind::Type(typeref) => {
				let util_class = typeref.as_class();
				if let Some(util_class) = util_class {
					get_completions_from_class(util_class, current_phase, false)
				} else {
					vec![]
				}
			}
			SymbolKind::Variable(_) => vec![],
			SymbolKind::Namespace(_) => vec![],
		},
		LookupResult::NotFound(_) => vec![],
		LookupResult::DefinedLater => vec![],
		LookupResult::ExpectedNamespace(_) => vec![],
	};
	namespace
		.env
		.symbol_map
		.iter()
		.flat_map(|(name, symbol)| format_symbol_kind_as_completion(name, &symbol.1))
		.chain(util_completions.into_iter())
		.collect()
}

/// Gets accessible properties on a class as a list of CompletionItems
fn get_completions_from_class(
	class: &impl ClassLike,
	current_phase: Option<Phase>,
	is_instance: bool,
) -> Vec<CompletionItem> {
	class
		.get_env()
		.iter(true)
		.filter_map(|symbol_data| {
			// hide the init methods, since they're not generally callable
			if symbol_data.0 == CLASS_INIT_NAME || symbol_data.0 == CLASS_INFLIGHT_INIT_NAME {
				return None;
			}
			let variable = symbol_data
				.1
				.as_variable()
				.expect("Symbols in classes are always variables");

			// don't show static members if we're looking for instance members, and vice versa
			if matches!(variable.kind, VariableKind::StaticMember) == is_instance {
				return None;
			}

			// See `Phase::can_call_to` for phase access rules
			if let Some(current_phase) = current_phase {
				if variable.type_.maybe_unwrap_option().as_function_sig().is_some()
					&& !current_phase.can_call_to(&variable.phase)
				{
					return None;
				}
			}

			let completion_item = format_symbol_kind_as_completion(&symbol_data.0, &symbol_data.1);
			if let Some(mut completion_item) = completion_item {
				completion_item.kind = match completion_item.kind {
					Some(CompletionItemKind::FUNCTION) => Some(CompletionItemKind::METHOD),
					Some(CompletionItemKind::VARIABLE) => Some(CompletionItemKind::FIELD),
					_ => completion_item.kind,
				};
				Some(completion_item)
			} else {
				None
			}
		})
		.collect()
}

/// Formats a SymbolKind from a SymbolEnv as a CompletionItem
fn format_symbol_kind_as_completion(name: &str, symbol_kind: &SymbolKind) -> Option<CompletionItem> {
	if should_exclude_symbol(name) {
		return None;
	}

	let documentation = Some(Documentation::MarkupContent(MarkupContent {
		kind: MarkupKind::Markdown,
		value: symbol_kind.render_docs(),
	}));

	Some(match symbol_kind {
		SymbolKind::Type(t) => CompletionItem {
			label: name.to_string(),
			documentation,
			kind: Some(match **t {
				Type::Array(_)
				| Type::MutArray(_)
				| Type::Map(_)
				| Type::MutMap(_)
				| Type::Set(_)
				| Type::MutSet(_)
				| Type::Class(_) => CompletionItemKind::CLASS,
				Type::Anything
				| Type::Number
				| Type::String
				| Type::Duration
				| Type::Boolean
				| Type::Void
				| Type::Json(_)
				| Type::MutJson
				| Type::Nil
				| Type::Unresolved
				| Type::Inferred(_)
				| Type::Optional(_) => CompletionItemKind::CONSTANT,
				Type::Function(_) => CompletionItemKind::FUNCTION,
				Type::Struct(_) => CompletionItemKind::STRUCT,
				Type::Enum(_) => CompletionItemKind::ENUM,
				Type::Interface(_) => CompletionItemKind::INTERFACE,
			}),
			..Default::default()
		},
		SymbolKind::Variable(v) => {
			let kind = if v.type_.maybe_unwrap_option().as_function_sig().is_some() {
				Some(CompletionItemKind::FUNCTION)
			} else {
				Some(CompletionItemKind::VARIABLE)
			};
			let is_method = kind == Some(CompletionItemKind::FUNCTION);

			let mut completion_item = CompletionItem {
				label: name.to_string(),
				detail: Some(v.type_.to_string()),
				documentation,
				kind,
				..Default::default()
			};

			if is_method {
				if v
					.type_
					.maybe_unwrap_option()
					.as_function_sig()
					.unwrap()
					.parameters
					.is_empty()
				{
					completion_item.insert_text = Some(format!("{}()", name));
				} else {
					convert_to_call_completion(&mut completion_item);
				}
			}

			completion_item
		}
		SymbolKind::Namespace(..) => CompletionItem {
			label: name.to_string(),
			documentation,
			kind: Some(CompletionItemKind::MODULE),
			..Default::default()
		},
	})
}

fn should_exclude_symbol(symbol: &str) -> bool {
	symbol == WINGSDK_STD_MODULE || symbol.starts_with(CLOSURE_CLASS_PREFIX) || symbol.starts_with(PARENT_THIS_NAME)
}

/// This visitor is used to find the scope
/// and relevant expression that contains a given location.
pub struct ScopeVisitor<'a> {
	/// The area surrounding the location we're looking for
	pub parent_span: Option<WingSpan>,
	/// The target location we're looking for
	pub target_span: WingSpan,
	pub exact_position: WingLocation,
	/// The index of the statement that contains the target location
	/// or, the last valid statement before the target location
	pub found_stmt_index: Option<usize>,
	/// The scope that contains the target location
	pub found_scope: &'a Scope,
	/// The nearest expression before (or containing) the target location
	pub nearest_expr: Option<&'a Expr>,
	/// The nearest type annotation before (or containing) the target location
	pub nearest_type_annotation: Option<&'a TypeAnnotation>,
	pub expression_trail: Vec<&'a Expr>,
}

impl<'a> ScopeVisitor<'a> {
	pub fn new(
		parent_span: Option<WingSpan>,
		target_span: WingSpan,
		exact_position: WingLocation,
		starting_scope: &'a Scope,
	) -> Self {
		Self {
			exact_position,
			parent_span,
			target_span,
			found_stmt_index: None,
			nearest_expr: None,
			found_scope: starting_scope,
			nearest_type_annotation: None,
			expression_trail: vec![],
		}
	}

	pub fn visit(&mut self) {
		self.visit_scope(&self.found_scope);
	}
}

impl<'a> Visit<'a> for ScopeVisitor<'a> {
	fn visit_scope(&mut self, node: &'a Scope) {
		if node.span.file_id != "" && node.span.contains(&self.exact_position.into()) {
			self.found_scope = node;

			for statement in node.statements.iter() {
				if statement.span.start <= self.exact_position {
					self.visit_stmt(&statement);
				} else if self.found_stmt_index.is_none() && statement.span.file_id != "" {
					self.found_stmt_index = Some(statement.idx);
				}
			}
			if self.found_stmt_index.is_none() {
				// If we didn't find a statement, we're somewhere at the end of the scope
				self.found_stmt_index = Some(node.statements.len());
			}
		}
	}

	fn visit_expr(&mut self, node: &'a Expr) {
		let mut set_node = false;

		// if the span is exactly the same, we want to set the node
		if node.span.start == self.target_span.start && node.span.end == self.target_span.end {
			set_node = true;
		}
		// We want to find the nearest expression to our target location
		// i.e we want the expression that is to the left of it
		if node.span.end == self.target_span.start {
			set_node = true;
		}
		// if we can't get an exact match, we want to find the nearest expression within the same node-ish
		// (this is for cases like `(Json 5).`, since parentheses are not part of the span)
		else if node.span.end <= self.target_span.start {
			if let Some(parent) = &self.parent_span {
				if parent.contains(&node.span.end.into()) {
					if let Some(nearest_expr) = self.nearest_expr {
						// If we already have a nearest expression, we want to find the one that is closest to our target location
						if node.span.start > nearest_expr.span.start {
							set_node = true;
						}
					} else {
						set_node = true;
					}
				}
			}
		}

		if node.span.contains(&self.exact_position.into()) {
			self.expression_trail.push(node);
		}

		// if this node is possibly what we're looking for, no need to visit its children
		// (we will still visit sibling expressions, just in case)
		if set_node {
			self.nearest_expr = Some(node);
			// special case, we still want to visit the children of a json literal
			if matches!(
				node.kind,
				ExprKind::JsonLiteral { .. } | ExprKind::JsonMapLiteral { .. }
			) {
				visit_expr(self, node);
			}
		} else {
			visit_expr(self, node);
		}
	}

	fn visit_type_annotation(&mut self, node: &'a TypeAnnotation) {
		if node.span.end == self.target_span.end {
			self.nearest_type_annotation = Some(node);
		}

		visit_type_annotation(self, node);
	}
}

#[cfg(test)]
mod tests {
	use crate::lsp::completions::*;
	use crate::lsp::sync::test_utils::*;
	use lsp_types::*;

	/// Creates a snapshot test for a given wing program's completions at a given position
	/// In the wing program, place a comment "//^" into the text where the "^" is pointing to the desired character position
	///
	/// First parameter will be the name of the tests, as well as the identifier to use for the list of completion in the asserts (see last parameter)
	/// Second parameter is the wing code block as a string literal
	/// After the first two parameters, any additional are optional statements that should be used for asserting on the given completions.
	///
	/// Result is a list of [CompletionItem]s
	macro_rules! test_completion_list {
		($name:ident, $code:literal) => {
			test_completion_list!($name, $code,);
		};
		($name:ident, $code:literal, $($assertion:stmt)*) => {
			#[test]
			fn $name() {
				// NOTE: this is needed for debugging to work regardless of where you run the test
				std::env::set_current_dir(env!("CARGO_MANIFEST_DIR")).unwrap();

				let text_document_position = load_file_with_contents($code);
				let completion = on_completion(CompletionParams {
					context: None,
					text_document_position,
					work_done_progress_params: Default::default(),
					partial_result_params: Default::default(),
				});

				if let CompletionResponse::Array(mut $name) = completion {
					insta::with_settings!(
						{
							prepend_module_to_snapshot => false,
							omit_expression => true,
							snapshot_path => "./snapshots/completions",
						}, {
							// sort the vec by sort_text
							$name.sort_by(|a, b| a.sort_text.cmp(&b.sort_text));

							insta::assert_yaml_snapshot!($name);
						}
					);
					$($assertion)*
				} else {
					panic!("Expected array of completions");
				}
			}
		};
	}

	test_completion_list!(empty, "", assert!(!empty.is_empty()));

	test_completion_list!(
		new_expression_nested,
		r#"
bring cloud;

new cloud. 
        //^
"#,
		assert!(!new_expression_nested.is_empty())

		// all items are classes
		assert!(new_expression_nested.iter().all(|item| item.kind == Some(CompletionItemKind::CLASS)))

		// all items are preflight
		// TODO https://github.com/winglang/wing/issues/2512
		// assert!(new_expression_nested.iter().all(|item| item.detail.as_ref().unwrap().starts_with("preflight")))
	);

	test_completion_list!(
		static_method_call,
		r#"
class Resource {
	static hello() {}
}

Resource. 
       //^
"#,
		assert!(!static_method_call.is_empty())

		assert!(static_method_call.iter().filter(|c| c.label == "hello").count() == 1)
	);

	test_completion_list!(
		only_show_symbols_in_scope,
		r#"
let a = 1;

if a == 1 {
	let x = "";
}
	
let b =  
			//^
			
let c = 3;
"#,
		assert!(!only_show_symbols_in_scope.is_empty())

		assert!(only_show_symbols_in_scope.iter().all(|c| c.label != "c"))
	);

	test_completion_list!(
		incomplete_if_statement,
		r#"
let a = MutMap<str> {};
if a. 
   //^
"#,
		assert!(!incomplete_if_statement.is_empty())
	);

	test_completion_list!(
		json_statics,
		r#"
Json. 
   //^"#,
		assert!(!json_statics.is_empty())
	);

	test_completion_list!(
		undeclared_var,
		r#"
let x = 2;
notDefined.
         //^"#,
		assert!(undeclared_var.is_empty())
	);

	test_completion_list!(
		capture_in_test,
		r#"
bring cloud;
let b = new cloud.Bucket();
let x = 2;

test "test" {
  b.
  //^
}
"#,
		assert!(!capture_in_test.is_empty())
	);

	test_completion_list!(
		util_static_methods,
		r#"
bring util;

util.
   //^
"#,
		assert!(!util_static_methods.is_empty())

		assert!(util_static_methods.iter().filter(|c| c.label == "env").count() == 1)
	);

	test_completion_list!(
		namespace_inflight,
		r#"
bring http;

inflight () => {
  http.
     //^"
};
"#,
		assert!(!namespace_inflight.is_empty())
	);

	test_completion_list!(
		mut_json_methods,
		r#"
let j = MutJson {};
  j.
  //^
"#,
		assert!(!mut_json_methods.is_empty())
	);

	test_completion_list!(
		static_completions_after_expression,
		r#"
2 Json.
     //^
"#,
		assert!(!static_completions_after_expression.is_empty())
	);

	test_completion_list!(
		primitives_have_no_completions,
		r#"
69.
 //^
"#,
		assert!(primitives_have_no_completions.is_empty())
	);

	test_completion_list!(
		multiple_dots_no_completions,
		r#"
let x = Json 1;
x..
 //^
"#,
		assert!(multiple_dots_no_completions.is_empty())
	);

	test_completion_list!(
		inside_class_declaration,
		r#"
class Foo {
   
//^
}
"#,
		assert!(!inside_class_declaration.is_empty())
	);

	test_completion_list!(
		incomplete_inflight_namespace,
		r#"
bring cloud;

let f = inflight (req: cloud.
                           //^
"#,
		assert!(!incomplete_inflight_namespace.is_empty())
	);

	test_completion_list!(
		namespace_middle_dot,
		r#"
bring cloud;
cloud.Bucket.
    //^
"#,
		assert!(!namespace_middle_dot.is_empty())
	);

	test_completion_list!(
		variable_type_annotation_namespace,
		r#"
bring cloud;
let x: cloud.
           //^
"#,
		assert!(!variable_type_annotation_namespace.is_empty())
	);

	test_completion_list!(
		parentheses_expression,
		r#"
(Json {}).tryGet("t")?.
                     //^
"#,
		assert!(!parentheses_expression.is_empty())
	);

	test_completion_list!(
		static_json_after_expression,
		r#"
bring cloud;
let b = new cloud.Bucket();
Json.
   //^
"#,
		assert!(!static_json_after_expression.is_empty())
	);

	test_completion_list!(
		static_json_after_expression_statement,
		r#"
bring cloud;
let b = new cloud.Bucket();Json.
                              //^
"#,
		assert!(!static_json_after_expression_statement.is_empty())
	);

	test_completion_list!(
		optional_chaining,
		r#"
let j = Json {};
j.tryGet("")?.
            //^
"#,
		assert!(!optional_chaining.is_empty())
	);

	test_completion_list!(
		optional_chaining_auto,
		r#"
let j = Json {};
j.tryGet("").
           //^
"#,
		assert!(!optional_chaining_auto.is_empty())
	);

	test_completion_list!(
		type_annotation_shows_struct,
		r#"
struct Foo {}

let x: 
    //^
"#,
		assert!(type_annotation_shows_struct.len() == 1)
		assert!(type_annotation_shows_struct.get(0).unwrap().label == "Foo")
	);

	test_completion_list!(
		struct_definition_middle,
		r#"
struct Foo {
   
//^ 
}
"#,
		assert!(struct_definition_middle.is_empty())
	);

	test_completion_list!(
		struct_definition_types,
		r#"
bring cloud;

struct Foo {
	x:
	//^ 
}
"#
	);

	test_completion_list!(
		struct_literal_unused,
		r#"
struct Foo {
	x: str;
	y: num;
}

Foo { x: "hi", }
            //^
"#
	);

	test_completion_list!(
		struct_literal_all,
		r#"
struct Foo {
	x: str;
	y: num;
}

Foo {  }
    //^
"#
	);

	test_completion_list!(
		struct_literal_value,
		r#"
struct Foo {
	x: str;
	y: num;
}

Foo { x:   }
       //^
"#
	);

	test_completion_list!(
		partial_reference_2,
		r#"
struct Inner {
	durationThing: duration;
}
struct Outer {
	bThing: Inner;
}

let x = Outer { bThing: Inner { durationThing: 2s } };

x.bThi
    //^
"#
	);

	test_completion_list!(
		partial_reference_3,
		r#"
struct Inner {
	durationThing: duration;
}
struct Outer {
	bThing: Inner;
}

let x = Outer { bThing: Inner { durationThing: 2s } };

x.bThing.du
         //^
"#
	);

	test_completion_list!(
		partial_reference_call,
		r#"
let j = Json "";
j.asStr().leng
            //^
"#
	);

	test_completion_list!(
		call_struct_expansion,
		r#"
struct A {
	a: str;
}

let x = (arg1: A) => {};

x( )
//^
"#
	);

	test_completion_list!(
		call_struct_expansion_partial,
		r#"
struct A {
	one: str;
	two: str;
}

let x = (arg1: A) => {};

x(one: "", )
        //^
"#
	);

	test_completion_list!(
		nested_struct_literal,
		r#"
struct Inner {
	durationThing: duration;
}
struct Outer {
	bThing: Inner;
}

let x = Outer { bThing: Inner {  } };
                              //^
"#
	);

	test_completion_list!(
		json_literal_cast_inner,
		r#"
struct Inner {
	durationThing: duration;
}

let x: Inner = {  }
               //^
"#
	);

	test_completion_list!(
		nested_json_literal_cast_inner,
		r#"
struct Inner {
	durationThing: duration;
}
struct Outer {
	bThing: Inner;
}

let x: Outer = { bThing: {   } }
                         //^
"#
	);
}<|MERGE_RESOLUTION|>--- conflicted
+++ resolved
@@ -303,23 +303,16 @@
 					ExprKind::Call { arg_list, callee } => Some((
 						match callee {
 							CalleeKind::Expr(expr) => types.get_expr_type(expr),
-<<<<<<< HEAD
-							CalleeKind::SuperCall(method) => resolve_super_method(method, &found_env, &types).map_or(types.error(), |(t,_)| t),
-						}
-						, arg_list)),
-					ExprKind::New(new_expr) => {
-						// TODO: I think `e` is enough here because a new expression's type is the same as the class type. Is this good enough?
-						Some((types.get_expr_type(&e), &new_expr.arg_list))
-					}
-=======
 							CalleeKind::SuperCall(method) => {
 								resolve_super_method(method, &found_env, &types).map_or(types.error(), |(t, _)| t)
 							}
 						},
 						arg_list,
 					)),
-					ExprKind::New(new_expr) => Some((types.get_expr_type(&new_expr.class), &new_expr.arg_list)),
->>>>>>> 19ef86cd
+					ExprKind::New(new_expr) => {
+						// TODO: I think `e` is enough here because a new expression's type is the same as the class type. Is this good enough?
+						Some((types.get_expr_type(&e), &new_expr.arg_list))
+					}
 					_ => None,
 				}) {
 					let mut completions =
