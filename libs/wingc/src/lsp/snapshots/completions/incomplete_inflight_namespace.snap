--- conflicted
+++ resolved
@@ -293,11 +293,7 @@
   kind: 22
   documentation:
     kind: markdown
-<<<<<<< HEAD
-    value: "```wing\nstruct WebsiteProps\n```\n---\nOptions for `Website`.\n### Fields\n- `domain?` — The website's custom domain object.\n- `path` — Local path to the website's static files, relative to the Wing source file or absolute."
-=======
     value: "```wing\nstruct WebsiteProps extends WebsiteOptions\n```\n---\nOptions for `Website`.\n### Fields\n- `domain?` — str?\n- `path` — Local path to the website's static files, relative to the Wing source file or absolute."
->>>>>>> 713f29a6
   sortText: hh|WebsiteProps
 - label: IApiClient
   kind: 8
