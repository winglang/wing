---
source: libs/wingc/src/lsp/completions.rs
---
- label: node
  kind: 5
  detail: Node
  documentation:
    kind: markdown
    value: "```wing\npreflight node: Node\nclass Node\n```\n---\nRepresents the construct node in the scope tree.\n\n### Initializer\n- `host` — `Construct`\n- `scope` — `IConstruct`\n- `id` — `str`\n### Fields\n- `PATH_SEP` — `str` — Separator used to delimit construct path components.\n- `addr` — `str` — Returns an opaque tree-unique address for this construct.\n- `children` — `Array<IConstruct>` — All direct children of this construct.\n- `dependencies` — `Array<IConstruct>` — Return all dependencies registered on this node (non-recursive).\n- `id` — `str` — The id of this construct within the current scope.\n- `locked` — `bool` — Returns true if this construct or the scopes in which it is defined are locked.\n- `metadata` — `Array<MetadataEntry>` — An immutable array of metadata objects associated with this construct.\n- `path` — `str` — The full, absolute path of this construct in the tree.\n- `root` — `IConstruct` — Returns the root of the construct tree.\n- `scopes` — `Array<IConstruct>` — All parent scopes of this construct.\n- `defaultChild?` — `IConstruct?` — Returns the child construct that has the id `Default` or `Resource\"`.\n- `scope?` — `IConstruct?` — Returns the scope in which this construct is defined.\n### Methods\n- `addDependency` — `(deps: Array<IDependable>?): void` — Add an ordering dependency on another construct.\n- `addMetadata` — `(type: str, data: any, options: MetadataOptions?): void` — Adds a metadata entry to this construct.\n- `addValidation` — `(validation: IValidation): void` — Adds a validation to this construct.\n- `findAll` — `(order: ConstructOrder?): Array<IConstruct>` — Return this construct and all of its children in the given order.\n- `findChild` — `(id: str): IConstruct` — Return a direct child by id.\n- `getContext` — `(key: str): any` — Retrieves a value from tree context if present. Otherwise, would throw an error.\n- `lock` — `(): void` — Locks this construct from allowing more children to be added.\n- `of` — `(construct: IConstruct): Node` — Returns the node associated with a construct.\n- `setContext` — `(key: str, value: any): void` — This can be used to set contextual values.\n- `tryFindChild` — `(id: str): IConstruct?` — Return a direct child by id, or undefined.\n- `tryGetContext` — `(key: str): any` — Retrieves a value from tree context.\n- `tryRemoveChild` — `(childName: str): bool` — Remove the child with the given name, if present.\n- `validate` — `(): Array<str>` — Validates this construct."
  sortText: ab|node
- label: copy
  kind: 2
  detail: "inflight (srcKey: str, dstKey: str): void"
  documentation:
    kind: markdown
    value: "```wing\ninflight copy: inflight (srcKey: str, dstKey: str): void\n```\n---\nCopy an object to a new location in the bucket.\n### Parameters\n- `srcKey` — `str` — The key of the source object you wish to copy.\n- `dstKey` — `str` — The key of the destination object after copying.\n\n### Remarks\nIf the destination object\nalready exists, it will be overwritten. Returns once the copying is finished.\n\n*@throws* *if `srcKey` object doesn't exist.*"
  sortText: ff|copy
<<<<<<< HEAD
  insertText: copy($0)
=======
  insertText: copy($1)
>>>>>>> 76420bc5
  insertTextFormat: 2
  command:
    title: triggerParameterHints
    command: editor.action.triggerParameterHints
- label: delete
  kind: 2
  detail: "inflight (key: str, opts: BucketDeleteOptions?): void"
  documentation:
    kind: markdown
    value: "```wing\ninflight delete: inflight (key: str, opts: BucketDeleteOptions?): void\n```\n---\nDelete an existing object using a key from the bucket.\n### Parameters\n- `key` — `str` — Key of the object.\n- `...opts` — `BucketDeleteOptions?` — Options available for delete an item from a bucket.\n  \n  - `mustExist?` — `bool?` — Check failures on the method and retrieve errors if any."
  sortText: ff|delete
  insertText: delete($1)
  insertTextFormat: 2
  command:
    title: triggerParameterHints
    command: editor.action.triggerParameterHints
- label: exists
  kind: 2
  detail: "inflight (key: str): bool"
  documentation:
    kind: markdown
    value: "```wing\ninflight exists: inflight (key: str): bool\n```\n---\nCheck if an object exists in the bucket.\n### Parameters\n- `key` — `str` — Key of the object."
  sortText: ff|exists
  insertText: exists($1)
  insertTextFormat: 2
  command:
    title: triggerParameterHints
    command: editor.action.triggerParameterHints
- label: get
  kind: 2
  detail: "inflight (key: str): str"
  documentation:
    kind: markdown
    value: "```wing\ninflight get: inflight (key: str): str\n```\n---\nRetrieve an object from the bucket.\n### Parameters\n- `key` — `str` — Key of the object.\n\n*@Returns* *the object's body.*\n*@Throws* *if no object with the given key exists.*"
  sortText: ff|get
  insertText: get($1)
  insertTextFormat: 2
  command:
    title: triggerParameterHints
    command: editor.action.triggerParameterHints
- label: getJson
  kind: 2
  detail: "inflight (key: str): Json"
  documentation:
    kind: markdown
    value: "```wing\ninflight getJson: inflight (key: str): Json\n```\n---\nRetrieve a Json object from the bucket.\n### Parameters\n- `key` — `str` — Key of the object.\n\n*@Returns* *the object's parsed Json.*\n*@Throws* *if no object with the given key exists.*"
  sortText: ff|getJson
  insertText: getJson($1)
  insertTextFormat: 2
  command:
    title: triggerParameterHints
    command: editor.action.triggerParameterHints
- label: list
  kind: 2
  detail: "inflight (prefix: str?): Array<str>"
  documentation:
    kind: markdown
    value: "```wing\ninflight list: inflight (prefix: str?): Array<str>\n```\n---\nRetrieve existing objects keys from the bucket.\n### Parameters\n- `prefix` — `str?` — Limits the response to keys that begin with the specified prefix.\n\n### Returns\na list of keys or an empty array if the bucket is empty."
  sortText: ff|list
  insertText: list($1)
  insertTextFormat: 2
  command:
    title: triggerParameterHints
    command: editor.action.triggerParameterHints
- label: metadata
  kind: 2
  detail: "inflight (key: str): ObjectMetadata"
  documentation:
    kind: markdown
    value: "```wing\ninflight metadata: inflight (key: str): ObjectMetadata\n```\n---\nGet the metadata of an object in the bucket.\n### Parameters\n- `key` — `str` — Key of the object.\n\n*@Throws* *if there is no object with the given key.*"
  sortText: ff|metadata
  insertText: metadata($1)
  insertTextFormat: 2
  command:
    title: triggerParameterHints
    command: editor.action.triggerParameterHints
- label: publicUrl
  kind: 2
  detail: "inflight (key: str): str"
  documentation:
    kind: markdown
    value: "```wing\ninflight publicUrl: inflight (key: str): str\n```\n---\nReturns a url to the given file.\n### Parameters\n- `key` — `str`\n\n*@Throws* *if the file is not public or if object does not exist.*"
  sortText: ff|publicUrl
  insertText: publicUrl($1)
  insertTextFormat: 2
  command:
    title: triggerParameterHints
    command: editor.action.triggerParameterHints
- label: put
  kind: 2
  detail: "inflight (key: str, body: str, options: BucketPutOptions?): void"
  documentation:
    kind: markdown
    value: "```wing\ninflight put: inflight (key: str, body: str, options: BucketPutOptions?): void\n```\n---\nPut an object in the bucket.\n### Parameters\n- `key` — `str` — Key of the object.\n- `body` — `str` — Content of the object we want to store into the bucket.\n- `...options` — `BucketPutOptions?` — Additional options.\n  \n  - `contentType` — `str` — The HTTP Content-Type of the object."
  sortText: ff|put
  insertText: put($1)
  insertTextFormat: 2
  command:
    title: triggerParameterHints
    command: editor.action.triggerParameterHints
- label: putJson
  kind: 2
  detail: "inflight (key: str, body: Json): void"
  documentation:
    kind: markdown
    value: "```wing\ninflight putJson: inflight (key: str, body: Json): void\n```\n---\nPut a Json object in the bucket.\n### Parameters\n- `key` — `str` — Key of the object.\n- `body` — `Json` — Json object that we want to store into the bucket."
  sortText: ff|putJson
  insertText: putJson($1)
  insertTextFormat: 2
  command:
    title: triggerParameterHints
    command: editor.action.triggerParameterHints
- label: signedUrl
  kind: 2
  detail: "inflight (key: str, options: BucketSignedUrlOptions?): str"
  documentation:
    kind: markdown
    value: "```wing\ninflight signedUrl: inflight (key: str, options: BucketSignedUrlOptions?): str\n```\n---\nReturns a signed url to the given file.\n### Parameters\n- `key` — `str` — The key to access the cloud object.\n- `...options` — `BucketSignedUrlOptions?` — The signedUrlOptions where you can provide the configurations of the signed url.\n  \n  - `duration?` — `duration?` — The duration for the signed url to expire.\n\n### Returns\nA string representing the signed url of the object which can be used to download in any downstream system\n\n*@Throws* *if object does not exist.*"
  sortText: ff|signedUrl
  insertText: signedUrl($1)
  insertTextFormat: 2
  command:
    title: triggerParameterHints
    command: editor.action.triggerParameterHints
- label: tryDelete
  kind: 2
  detail: "inflight (key: str): bool"
  documentation:
    kind: markdown
    value: "```wing\ninflight tryDelete: inflight (key: str): bool\n```\n---\nDelete an object from the bucket if it exists.\n### Parameters\n- `key` — `str` — Key of the object.\n\n### Returns\nthe result of the delete operation"
  sortText: ff|tryDelete
  insertText: tryDelete($1)
  insertTextFormat: 2
  command:
    title: triggerParameterHints
    command: editor.action.triggerParameterHints
- label: tryGet
  kind: 2
  detail: "inflight (key: str): str?"
  documentation:
    kind: markdown
    value: "```wing\ninflight tryGet: inflight (key: str): str?\n```\n---\nGet an object from the bucket if it exists.\n### Parameters\n- `key` — `str` — Key of the object.\n\n### Returns\nthe contents of the object as a string if it exists, nil otherwise"
  sortText: ff|tryGet
  insertText: tryGet($1)
  insertTextFormat: 2
  command:
    title: triggerParameterHints
    command: editor.action.triggerParameterHints
- label: tryGetJson
  kind: 2
  detail: "inflight (key: str): Json?"
  documentation:
    kind: markdown
    value: "```wing\ninflight tryGetJson: inflight (key: str): Json?\n```\n---\nGets an object from the bucket if it exists, parsing it as Json.\n### Parameters\n- `key` — `str` — Key of the object.\n\n### Returns\nthe contents of the object as Json if it exists, nil otherwise"
  sortText: ff|tryGetJson
  insertText: tryGetJson($1)
  insertTextFormat: 2
  command:
    title: triggerParameterHints
    command: editor.action.triggerParameterHints
<|MERGE_RESOLUTION|>--- conflicted
+++ resolved
@@ -15,11 +15,7 @@
     kind: markdown
     value: "```wing\ninflight copy: inflight (srcKey: str, dstKey: str): void\n```\n---\nCopy an object to a new location in the bucket.\n### Parameters\n- `srcKey` — `str` — The key of the source object you wish to copy.\n- `dstKey` — `str` — The key of the destination object after copying.\n\n### Remarks\nIf the destination object\nalready exists, it will be overwritten. Returns once the copying is finished.\n\n*@throws* *if `srcKey` object doesn't exist.*"
   sortText: ff|copy
-<<<<<<< HEAD
-  insertText: copy($0)
-=======
   insertText: copy($1)
->>>>>>> 76420bc5
   insertTextFormat: 2
   command:
     title: triggerParameterHints
