--- conflicted
+++ resolved
@@ -187,21 +187,8 @@
 	}
 
 	// -- LIFTING PHASE --
-<<<<<<< HEAD
-	let jsifier = JSifier::new(&mut types, &project_data.files, &source_path);
-=======
-
-	// source_file will never be "" because it is the path to the file being compiled and lsp does not allow empty paths
-	let project_dir = source_path.parent().expect("Empty filename");
-
-	let jsifier = JSifier::new(
-		&mut types,
-		&project_data.files,
-		&project_data.file_graph,
-		&source_path,
-		&project_dir,
-	);
->>>>>>> 8c8124f3
+
+	let jsifier = JSifier::new(&mut types, &project_data.files, &project_data.file_graph, &source_path);
 	for file in &topo_sorted_files {
 		let mut lift = LiftVisitor::new(&jsifier);
 		let scope = project_data.asts.remove(file).expect("matching AST not found");
