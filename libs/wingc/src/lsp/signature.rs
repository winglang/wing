--- conflicted
+++ resolved
@@ -4,13 +4,13 @@
 	SignatureInformation,
 };
 
-use crate::ast::{ArgList, CalleeKind, Expr, ExprKind, NewExpr, Symbol};
+use crate::ast::{CalleeKind, Expr, ExprKind, NewExpr, Symbol};
 use crate::docs::Documented;
 use crate::lsp::sync::PROJECT_DATA;
 use crate::lsp::sync::WING_TYPES;
 
 use crate::type_check::symbol_env::SymbolEnvRef;
-use crate::type_check::{resolve_super_method, resolve_user_defined_type, TypeRef, Types, CLASS_INIT_NAME};
+use crate::type_check::{resolve_super_method, resolve_user_defined_type, Types, CLASS_INIT_NAME};
 use crate::visit::{visit_expr, visit_scope, Visit};
 use crate::wasm_util::{ptr_to_string, string_to_combined_ptr, WASM_RETURN_ERROR};
 
@@ -29,55 +29,6 @@
 }
 
 pub fn on_signature_help(params: lsp_types::SignatureHelpParams) -> Option<SignatureHelp> {
-<<<<<<< HEAD
-	FILES.with(|files| {
-		let files = files.borrow();
-		let uri = params.text_document_position_params.text_document.uri;
-		let file_data = files.get(&uri).expect("File must be open to get completions");
-		let types = &file_data.types;
-
-		let root_scope = &file_data.scope;
-
-		let mut scope_visitor = ScopeVisitor::new(types, params.text_document_position_params.position);
-		scope_visitor.visit_scope(root_scope);
-		let expr = scope_visitor.call_expr?;
-		let env = scope_visitor.call_env?;
-
-		let sig_data: (TypeRef, &ArgList) = match &expr.kind {
-			ExprKind::New(new_expr) => {
-				let NewExpr { class, arg_list, .. } = new_expr;
-				let Some(udt) = class.as_type_reference() else {
-					return None;
-				};
-
-				let root_env = types.get_scope_env(root_scope);
-				let Some(t) = resolve_user_defined_type(&udt, &root_env, 0).ok() else {
-					return None;
-				};
-
-				let init_lookup = t.as_class()?.env.lookup(
-					&Symbol {
-						name: CLASS_INIT_NAME.into(),
-						span: Default::default(),
-					},
-					None,
-				);
-
-				(init_lookup?.as_variable()?.type_, arg_list)
-			}
-			ExprKind::Call { callee, arg_list } => {
-				let t = match callee {
-					CalleeKind::Expr(expr) => file_data.types.get_expr_type(expr),
-					CalleeKind::SuperCall(method) => resolve_super_method(method, &env, &file_data.types)
-						.ok()
-						.map_or(file_data.types.error(), |t| t.0),
-				};
-
-				(t, arg_list)
-			}
-			_ => return None,
-		};
-=======
 	WING_TYPES.with(|types| {
 		let types = types.borrow_mut();
 		PROJECT_DATA.with(|project_data| {
@@ -86,7 +37,7 @@
 			let file = uri.to_file_path().ok().expect("LSP only works on real filesystems");
 			let root_scope = &project_data.asts.get(&file).unwrap();
 
-			let mut scope_visitor = ScopeVisitor::new(params.text_document_position_params.position);
+			let mut scope_visitor = ScopeVisitor::new(&types, params.text_document_position_params.position);
 			scope_visitor.visit_scope(root_scope);
 			let expr = scope_visitor.call_expr?;
 			let env = scope_visitor.call_env?;
@@ -101,7 +52,7 @@
 						return None;
 					};
 
-					let Some(t) = resolve_user_defined_type(&udt, root_scope.env.borrow().as_ref()?, 0).ok() else {
+					let Some(t) = resolve_user_defined_type(&udt, &types.get_scope_env(&root_scope), 0).ok() else {
 						return None;
 					};
 
@@ -112,7 +63,6 @@
 						},
 						None,
 					);
->>>>>>> 6338ad7b
 
 					(init_lookup?.as_variable()?.type_, arg_list)
 				}
