--- conflicted
+++ resolved
@@ -439,14 +439,6 @@
 	);
 
 	test_hover_list!(
-<<<<<<< HEAD
-		intrinsics,
-		r#"
-@dirname
-  //^
-  "#,
-	);
-=======
 		class_doc,
 		r#"
   /// Class doc
@@ -654,5 +646,12 @@
                      //^
 	"#
 	);
->>>>>>> 52a5459a
+
+	test_hover_list!(
+		intrinsics,
+		r#"
+@dirname
+  //^
+  "#,
+	);
 }