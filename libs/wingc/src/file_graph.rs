use std::fmt::Display;

use camino::{Utf8Path, Utf8PathBuf};
use indexmap::IndexMap;
use petgraph::visit::EdgeRef;

/// A graph of files, where each file depends on zero or more other files.
///
/// TODO: support removing files from the graph
#[derive(Default)]
pub struct FileGraph {
	graph: petgraph::stable_graph::StableDiGraph<Utf8PathBuf, ()>,
	path_to_node_index: IndexMap<Utf8PathBuf, petgraph::graph::NodeIndex>,
}

impl FileGraph {
	/// Sets a file to depend on the given other files.
	///
	/// For example, if the current graph has file A depending on B, and
	/// `update_file(pathA, &[pathC])` was called, then this function will remove the edge
	/// from A to B, and add an edge from A to C.
<<<<<<< HEAD
	pub fn update_file<'a, I: IntoIterator<Item = &'a PathBuf>>(&mut self, from_path: &Path, to_paths: I) {
=======
	pub fn update_file(&mut self, from_path: &Utf8Path, to_paths: &[Utf8PathBuf]) {
>>>>>>> 6a9ce9de
		let from_node_index = self.get_or_insert_node_index(from_path);

		// remove all current outcoming edges from this node
		self.graph.retain_edges(|g, edge| {
			if let Some((source, _target)) = g.edge_endpoints(edge) {
				if source == from_node_index {
					return false;
				}
			}
			return true;
		});

		// add new edges from this node
		for to_path in to_paths {
			let to_node_index = self.get_or_insert_node_index(to_path);
			self.graph.add_edge(from_node_index, to_node_index, ());
		}
	}

	/// Returns true if the given file is in the graph
	pub fn contains_file(&mut self, path: &Utf8Path) -> bool {
		self.path_to_node_index.contains_key(path)
	}

	/// Returns a list of the direct dependencies of the given file.
	/// (does not include all transitive dependencies)
	/// The file path must be relative to the root of the file graph.
	pub fn dependencies_of(&self, path: &Utf8Path) -> Vec<&Utf8PathBuf> {
		let node_index = self.path_to_node_index.get(path).expect("path not in graph");
		self
			.graph
			.edges(*node_index)
			.map(|edge| &self.graph[edge.target()])
			.collect::<Vec<_>>()
	}

	/// Returns a list of files in the order they should be compiled
	/// Or a list of files that are part of a cycle, if one exists
	pub fn toposort(&self) -> Result<Vec<Utf8PathBuf>, Vec<Utf8PathBuf>> {
		match petgraph::algo::toposort(&self.graph, None) {
			Ok(indices) => Ok(
				indices
					.into_iter()
					.rev()
					.map(|n| self.graph[n].clone())
					.collect::<Vec<_>>(),
			),
			Err(_) => {
				// toposort function in the `petgraph` library doesn't return the cycle itself,
				// so we need to use Tarjan's algorithm to find one instead
				let strongly_connected_components = petgraph::algo::tarjan_scc(&self.graph);

				// a strongly connected component is a cycle if it has more than one node
				// let's just return the first one we find
				let cycle = strongly_connected_components
					.into_iter()
					.find(|component| component.len() > 1)
					.unwrap();
				Err(cycle.iter().map(|n| self.graph[*n].clone()).collect::<Vec<_>>())
			}
		}
	}

	fn get_or_insert_node_index(&mut self, path: &Utf8Path) -> petgraph::graph::NodeIndex {
		if let Some(node_index) = self.path_to_node_index.get(path) {
			return *node_index;
		}

		let node_index = self.graph.add_node(path.to_owned());
		self.path_to_node_index.insert(path.to_owned(), node_index);
		node_index
	}
}

impl Display for FileGraph {
	fn fmt(&self, f: &mut std::fmt::Formatter<'_>) -> std::fmt::Result {
		for node_index in self.graph.node_indices() {
			let node = &self.graph[node_index];
			write!(f, "{{{} -> [ ", node)?;
			for edge in self.graph.edges(node_index) {
				let target = &self.graph[edge.target()];
				write!(f, "{} ", target)?;
			}
			writeln!(f, "]}}")?;
		}
		Ok(())
	}
}

#[cfg(test)]
mod tests {
	use super::*;

	#[test]
	fn toposort_simple() {
		// graph with two nodes, A and B, where A depends on B
		let mut graph = FileGraph::default();
		graph.update_file("a".into(), &["b".into()]);
		graph.update_file("b".into(), &[]);
		assert_eq!(graph.toposort().unwrap(), make_paths(&["b", "a"]));
	}

	#[test]
	fn toposort_complex() {
		// graph with 5 nodes, A, B, C, D, and E, where A depends on B and C, B depends on C and D, C depends on D, and D depends on E
		let mut graph = FileGraph::default();
		graph.update_file("a".into(), &["b".into(), "c".into()]);
		graph.update_file("b".into(), &["c".into(), "d".into()]);
		graph.update_file("c".into(), &["d".into()]);
		graph.update_file("d".into(), &["e".into()]);
		graph.update_file("e".into(), &[]);
		assert_eq!(graph.toposort().unwrap(), make_paths(&["e", "d", "c", "b", "a"]));

		// create the same graph in a different order as a sanity check
		let mut graph = FileGraph::default();
		graph.update_file("e".into(), &[]);
		graph.update_file("d".into(), &["e".into()]);
		graph.update_file("c".into(), &["d".into()]);
		graph.update_file("b".into(), &["c".into(), "d".into()]);
		graph.update_file("a".into(), &["b".into(), "c".into()]);
		assert_eq!(graph.toposort().unwrap(), make_paths(&["e", "d", "c", "b", "a"]));
	}

	#[test]
	fn toposort_cycle() {
		// graph with 3 nodes, A, B, and C, where A depends on B, B depends on C, and C depends on A
		let mut graph = FileGraph::default();
		graph.update_file("a".into(), &["b".into()]);
		graph.update_file("b".into(), &["c".into()]);
		graph.update_file("c".into(), &["a".into()]);

		let mut err = graph.toposort().unwrap_err();
		err.sort();
		assert_eq!(err, make_paths(&["a", "b", "c"]));
	}

	#[test]
	fn toposort_two_cycles_with_shared_node() {
		// graph where A is part of two cycles, {A,B,C} and {A,X,Y}
		let mut graph = FileGraph::default();
		graph.update_file("a".into(), &["b".into(), "x".into()]);
		graph.update_file("b".into(), &["c".into()]);
		graph.update_file("c".into(), &["a".into()]);
		graph.update_file("x".into(), &["y".into()]);
		graph.update_file("y".into(), &["a".into()]);

		let mut err = graph.toposort().unwrap_err();
		err.sort();
		assert_eq!(err, make_paths(&["a", "b", "c", "x", "y"]));
	}

	#[test]
	fn toposort_two_distinct_cycles() {
		// graph with six nodes, where {A,B,C} form a cycle and {D,E,F} form a cycle
		let mut graph = FileGraph::default();
		graph.update_file("a".into(), &["b".into()]);
		graph.update_file("b".into(), &["c".into()]);
		graph.update_file("c".into(), &["a".into()]);
		graph.update_file("d".into(), &["e".into()]);
		graph.update_file("e".into(), &["f".into()]);
		graph.update_file("f".into(), &["d".into()]);

		let mut err = graph.toposort().unwrap_err();
		err.sort();

		// note: if we returned the cycle {D,E,F} that would also be valid
		assert_eq!(err, make_paths(&["a", "b", "c"]));
	}

	#[test]
	fn toposort_cycle_and_unrelated_component() {
		// graph with 5 nodes, where A depends on B, and {C,D,E} form a cycle
		let mut graph = FileGraph::default();
		graph.update_file("a".into(), &["b".into()]);
		graph.update_file("b".into(), &[]);
		graph.update_file("c".into(), &["d".into()]);
		graph.update_file("d".into(), &["e".into()]);
		graph.update_file("e".into(), &["c".into()]);

		// we don't care about where the cycle starts, so we sort the list
		let mut err = graph.toposort().unwrap_err();
		err.sort();
		assert_eq!(err, make_paths(&["c", "d", "e"]));
	}

	#[test]
	fn toposort_update_edges() {
		// graph with 3 nodes, A, B, and C, where A depends on B and C, and B depends on C
		let mut graph = FileGraph::default();
		graph.update_file("a".into(), &["b".into(), "c".into()]);
		graph.update_file("b".into(), &["c".into()]);
		graph.update_file("c".into(), &[]);
		assert_eq!(graph.toposort().unwrap(), ["c", "b", "a"]);

		// update the edges so that A depends on C and B depends on A
		graph.update_file("a".into(), &["c".into()]);
		graph.update_file("b".into(), &["a".into()]);
		assert_eq!(graph.toposort().unwrap(), make_paths(&["c", "a", "b"]));
	}

	fn make_paths(paths: &[&str]) -> Vec<Utf8PathBuf> {
		paths.iter().map(|p| p.into()).collect::<Vec<Utf8PathBuf>>()
	}
}<|MERGE_RESOLUTION|>--- conflicted
+++ resolved
@@ -19,11 +19,7 @@
 	/// For example, if the current graph has file A depending on B, and
 	/// `update_file(pathA, &[pathC])` was called, then this function will remove the edge
 	/// from A to B, and add an edge from A to C.
-<<<<<<< HEAD
-	pub fn update_file<'a, I: IntoIterator<Item = &'a PathBuf>>(&mut self, from_path: &Path, to_paths: I) {
-=======
-	pub fn update_file(&mut self, from_path: &Utf8Path, to_paths: &[Utf8PathBuf]) {
->>>>>>> 6a9ce9de
+	pub fn update_file<'a, I: IntoIterator<Item = &'a Utf8PathBuf>>(&mut self, from_path: &Utf8Path, to_paths: I) {
 		let from_node_index = self.get_or_insert_node_index(from_path);
 
 		// remove all current outcoming edges from this node
