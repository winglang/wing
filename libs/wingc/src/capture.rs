// Currently we don't really take advantage of this "capture" phase in the compiler to deal with capturing resource fields.
// So this phase currently only handles capturing of inflight closures which will probably be removed
// too (see https://github.com/winglang/wing/issues/1448).
// We need to rethink the "capture" phase - maybe it's just code analysis for binding annotations
// (see https://github.com/winglang/wing/issues/1449, https://github.com/winglang/wing/issues/76)?
// Ideally we should make sure the "jsify" phase is dumb and just deal with, well, jsifying, and move anything smart to
// this capture phase.

use crate::{
	ast::{
		ArgList, Class, Constructor, Expr, ExprKind, FunctionBody, FunctionDefinition, InterpolatedStringPart, Literal,
		Phase, Reference, Scope, StmtKind, Symbol,
	},
	diagnostic::{Diagnostic, DiagnosticLevel, Diagnostics},
	type_check::{symbol_env::SymbolEnv, ClassLike, Type},
	visit::Visit,
};
use std::collections::{BTreeMap, BTreeSet};

/// This is a definition of how a resource or piece of data is captured. The most basic way to capture a resource
/// is to use a subset of its client's members. In that case we need to specify the name of the members
/// used in the capture. In the case of immutable data, an empty list of operations can be specified.
/// Currently these are the only kinds of capture information supported.
/// In the future we might want add more verbose capture definitions like regexes on method parameters etc.
#[derive(Debug, PartialEq, Eq, Hash, Ord, PartialOrd)]
pub struct CaptureOperation {
	/// A field or method name
	pub member: String,
}

#[derive(Debug, PartialEq, Eq, Hash, Ord, PartialOrd)]
pub struct Capture {
	/// The symbol of the resource or data being captured
	pub symbol: Symbol,
	/// The operations performed on the resource or data, if any
	pub ops: Vec<CaptureOperation>,
}

pub type Captures = BTreeSet<Capture>;

fn collect_captures(capture_list: Vec<Capture>) -> Captures {
	// Aggregate captures to the same symbol, and de-duplicate operations
	let mut capture_map: BTreeMap<Symbol, BTreeSet<CaptureOperation>> = BTreeMap::new();
	for capture in capture_list {
		capture_map
			.entry(capture.symbol)
			.or_insert(BTreeSet::new())
			.extend(capture.ops);
	}
	// Convert to a set of captures
	capture_map
		.into_iter()
		.map(|(object, ops)| Capture {
			symbol: object,
			ops: ops.into_iter().collect(),
		})
		.collect()
}

pub struct CaptureVisitor {
	pub diagnostics: Diagnostics,
}

impl CaptureVisitor {
	pub fn new() -> Self {
		Self {
			diagnostics: Diagnostics::new(),
		}
	}
}

impl Visit<'_> for CaptureVisitor {
	// TODO: currently there's no special treatment for resources, see file's top comment

	fn visit_constructor(&mut self, constructor: &Constructor) {
		match constructor.signature.phase {
			Phase::Inflight => {
				// TODO: the result of this is not used, see file's top comment
				scan_captures_in_inflight_scope(&constructor.statements, &mut self.diagnostics);
			}
			Phase::Independent => self.visit_scope(&constructor.statements),
			Phase::Preflight => self.visit_scope(&constructor.statements),
		}
	}

	fn visit_function_definition(&mut self, func_def: &FunctionDefinition) {
		let FunctionBody::Statements(func_scope) = &func_def.body else    {
			return;
		};

		match func_def.signature.phase {
			Phase::Inflight => {
				let mut func_captures = func_def.captures.borrow_mut();
				assert!(func_captures.is_none());
				assert!(func_scope.env.borrow().is_some()); // make sure env is defined
				*func_captures = Some(collect_captures(scan_captures_in_inflight_scope(
					func_scope,
					&mut self.diagnostics,
				)));
			}
			Phase::Independent => self.visit_scope(&func_scope),
			Phase::Preflight => self.visit_scope(&func_scope),
		}
	}
}

fn scan_captures_in_call(
	callee: &Expr,
	args: &ArgList,
	env: &SymbolEnv,
	statement_idx: usize,
	diagnostics: &mut Diagnostics,
) -> Vec<Capture> {
	let mut res = vec![];
	if !matches!(callee.kind, ExprKind::Reference(Reference::Identifier(_))) {
		res.extend(scan_captures_in_expression(callee, env, statement_idx, diagnostics));
	}

	for arg in args.pos_args.iter() {
		res.extend(scan_captures_in_expression(&arg, env, statement_idx, diagnostics));
	}
	for arg in args.named_args.values() {
		res.extend(scan_captures_in_expression(arg, env, statement_idx, diagnostics));
	}
	res
}

fn scan_captures_in_expression(
	exp: &Expr,
	env: &SymbolEnv,
	statement_idx: usize,
	diagnostics: &mut Diagnostics,
) -> Vec<Capture> {
	let mut res = vec![];
	match &exp.kind {
		ExprKind::New {
			class: _,
			obj_id: _,
			obj_scope: _,
			arg_list,
		} => {
			for e in arg_list.pos_args.iter() {
				res.extend(scan_captures_in_expression(e, env, statement_idx, diagnostics));
			}
			for e in arg_list.named_args.values() {
				res.extend(scan_captures_in_expression(e, env, statement_idx, diagnostics));
			}
		}
		ExprKind::Range { start, end, .. } => {
			res.extend(scan_captures_in_expression(start, env, statement_idx, diagnostics));
			res.extend(scan_captures_in_expression(end, env, statement_idx, diagnostics));
		}
		ExprKind::Reference(r) => match r {
			Reference::Identifier(symbol) => {
				// Lookup the symbol
				let x = env.lookup_ext(&symbol, Some(statement_idx));

				// we ignore errors here because if the lookup symbol
				// wasn't found, a error diagnostic is already emitted
				// the type checker.

				if x.is_ok() {
					let (var, si) = x.unwrap();

					if var.as_variable().is_none() {
						diagnostics.push(Diagnostic {
							level: DiagnosticLevel::Error,
							message: "Expected identifier to be a variable".to_string(),
							span: Some(symbol.span.clone()),
						});
					} else {
						let t = var.as_variable().unwrap().type_;

						// if the identifier represents a preflight value, then capture it
						if si.phase == Phase::Preflight {
							if var.is_reassignable() {
								diagnostics.push(Diagnostic {
									level: DiagnosticLevel::Error,
									message: format!("Cannot capture a reassignable variable \"{}\"", symbol.name),
									span: Some(symbol.span.clone()),
								});
								return res;
							}

							// capture as a resource
							if let Some(resource) = t.as_resource() {
								// TODO: for now we add all resource client methods to the capture, in the future this should be done based on:
								//   1. explicit capture definitions
								//   2. analyzing inflight code and figuring out what methods are being used on the object
								res.extend(
									resource
										.methods(true)
										.filter(|(_, sig)| matches!(sig.as_function_sig().unwrap().phase, Phase::Inflight))
										.map(|(name, _)| Capture {
											symbol: symbol.clone(),
											ops: vec![CaptureOperation { member: name.clone() }],
										})
										.collect::<Vec<Capture>>(),
								);
								// If there are any capturable fields in the resource then we'll create a capture definition for the resource as well
								if resource.fields(true).any(|(_, t)| t.is_capturable()) {
									res.push(Capture {
										symbol: symbol.clone(),
										ops: vec![],
									});
								}
							} else if t.is_capturable() {
								// capture as an immutable data type (primitive/collection)
								res.push(Capture {
									symbol: symbol.clone(),
									ops: vec![],
								});
							} else {
								// unsupported capture
								diagnostics.push(Diagnostic {
									level: DiagnosticLevel::Error,
									message: format!(
										"Cannot reference '{}' of type '{}' from an inflight context",
										symbol.name, t
									),
									span: Some(symbol.span.clone()),
								});
							}
						}
					}
				}
			}
			Reference::InstanceMember { object, property } => {
				res.extend(scan_captures_in_expression(object, env, statement_idx, diagnostics));

				// If the expression evaluates to a resource we should check what method of the resource we're accessing
				if let Type::Resource(ref resource) = **object.evaluated_type.borrow().as_ref().unwrap() {
					let (_, _flight) = match resource.env.lookup_ext(property, None) {
						Ok((prop_type, phase)) => (
							prop_type
								.as_variable()
								.expect("Expected resource property to be a variable")
								.type_,
							phase,
						),
						Err(_type_error) => {
							// type errors are already reported in previous diagnostics
							return res;
						}
					};
				}
			}
			Reference::TypeMember { .. } => {
				// TODO: handle access to static preflight memebers from inflight (https://github.com/winglang/wing/issues/1669)
			}
		},
		ExprKind::Call { function, arg_list } => res.extend(scan_captures_in_call(
			&function,
			&arg_list,
			env,
			statement_idx,
			diagnostics,
		)),
		ExprKind::Unary { op: _, exp } => res.extend(scan_captures_in_expression(exp, env, statement_idx, diagnostics)),
		ExprKind::Binary { op: _, left, right } => {
			res.extend(scan_captures_in_expression(left, env, statement_idx, diagnostics));
			res.extend(scan_captures_in_expression(right, env, statement_idx, diagnostics));
		}
		ExprKind::Literal(lit) => match lit {
			Literal::String(_) => {}
			Literal::InterpolatedString(interpolated_str) => {
				res.extend(
					interpolated_str
						.parts
						.iter()
						.filter_map(|part| match part {
							InterpolatedStringPart::Expr(expr) => {
								Some(scan_captures_in_expression(expr, env, statement_idx, diagnostics))
							}
							InterpolatedStringPart::Static(_) => None,
						})
						.flatten()
						.collect::<Vec<_>>(),
				);
			}
			Literal::Number(_) => {}
			Literal::Duration(_) => {}
			Literal::Boolean(_) => {}
		},
		ExprKind::ArrayLiteral { items, .. } => {
			for v in items {
				res.extend(scan_captures_in_expression(&v, env, statement_idx, diagnostics));
			}
		}
		ExprKind::JsonLiteral { element, .. } => {
			res.extend(scan_captures_in_expression(&element, env, statement_idx, diagnostics));
		}
		ExprKind::StructLiteral { fields, .. } => {
<<<<<<< HEAD
			for (_sym, exp) in fields.values() {
=======
			for exp in fields.values() {
>>>>>>> 5599168e
				res.extend(scan_captures_in_expression(&exp, env, statement_idx, diagnostics));
			}
		}
		ExprKind::MapLiteral { fields, .. } => {
			for v in fields.values() {
				res.extend(scan_captures_in_expression(&v, env, statement_idx, diagnostics));
			}
		}
		ExprKind::SetLiteral { items, .. } => {
			for v in items {
				res.extend(scan_captures_in_expression(&v, env, statement_idx, diagnostics));
			}
		}
		ExprKind::FunctionClosure(func_def) => {
			// Can't define preflight stuff in inflight context
			assert!(func_def.signature.phase != Phase::Preflight);
			if let Phase::Inflight = func_def.signature.phase {
				let FunctionBody::Statements(func_scope) = &func_def.body else {
					return res;
				};

				let mut func_captures = func_def.captures.borrow_mut();
				assert!(func_captures.is_none());
				*func_captures = Some(collect_captures(scan_captures_in_inflight_scope(
					func_scope,
					diagnostics,
				)));
			}
		}
	}
	res
}

fn scan_captures_in_inflight_scope(scope: &Scope, diagnostics: &mut Diagnostics) -> Vec<Capture> {
	let mut res = vec![];
	let env_ref = scope.env.borrow();
	let env = env_ref.as_ref().unwrap();

	// Make sure we're looking for captures only in inflight code
	assert!(matches!(env.phase, Phase::Inflight));

	for s in scope.statements.iter() {
		match &s.kind {
			StmtKind::VariableDef { initial_value, .. } => {
				res.extend(scan_captures_in_expression(initial_value, env, s.idx, diagnostics))
			}
			StmtKind::ForLoop {
				iterator: _,
				iterable,
				statements,
			} => {
				res.extend(scan_captures_in_expression(iterable, env, s.idx, diagnostics));
				res.extend(scan_captures_in_inflight_scope(statements, diagnostics));
			}
			StmtKind::While { condition, statements } => {
				res.extend(scan_captures_in_expression(condition, env, s.idx, diagnostics));
				res.extend(scan_captures_in_inflight_scope(statements, diagnostics));
			}
			StmtKind::If {
				condition,
				statements,
				elif_statements,
				else_statements,
			} => {
				res.extend(scan_captures_in_expression(condition, env, s.idx, diagnostics));
				res.extend(scan_captures_in_inflight_scope(statements, diagnostics));

				for elif_block in elif_statements {
					res.extend(scan_captures_in_expression(
						&elif_block.condition,
						env,
						s.idx,
						diagnostics,
					));
					res.extend(scan_captures_in_inflight_scope(&elif_block.statements, diagnostics));
				}
				if let Some(else_statements) = else_statements {
					res.extend(scan_captures_in_inflight_scope(else_statements, diagnostics));
				}
			}
			StmtKind::Expression(e) => res.extend(scan_captures_in_expression(e, env, s.idx, diagnostics)),
			StmtKind::Assignment { variable: _, value } => {
				res.extend(scan_captures_in_expression(value, env, s.idx, diagnostics))
			}
			StmtKind::Return(e) => {
				if let Some(e) = e {
					res.extend(scan_captures_in_expression(e, env, s.idx, diagnostics));
				}
			}
			StmtKind::Scope(s) => res.extend(scan_captures_in_inflight_scope(s, diagnostics)),
			StmtKind::Class(Class {
				methods, constructor, ..
			}) => {
				res.extend(scan_captures_in_inflight_scope(&constructor.statements, diagnostics));
				for (_, m) in methods.iter() {
					let FunctionBody::Statements(func_scope) = &m.body else {
						continue;
					};
					res.extend(scan_captures_in_inflight_scope(func_scope, diagnostics))
				}
			}
			StmtKind::Bring {
				module_name: _,
				identifier: _,
			} => {
				todo!()
			}
			// Type definitions with no expressions in them can't capture anything
			StmtKind::Struct { .. }
			| StmtKind::Interface { .. }
			| StmtKind::Enum { .. }
			| StmtKind::Break
			| StmtKind::Continue => {}
			StmtKind::TryCatch {
				try_statements,
				catch_block,
				finally_statements,
			} => {
				res.extend(scan_captures_in_inflight_scope(try_statements, diagnostics));
				if let Some(catch_block) = catch_block {
					res.extend(scan_captures_in_inflight_scope(&catch_block.statements, diagnostics));
				}
				if let Some(finally_statements) = finally_statements {
					res.extend(scan_captures_in_inflight_scope(finally_statements, diagnostics));
				}
			}
		}
	}
	res
}<|MERGE_RESOLUTION|>--- conflicted
+++ resolved
@@ -291,11 +291,7 @@
 			res.extend(scan_captures_in_expression(&element, env, statement_idx, diagnostics));
 		}
 		ExprKind::StructLiteral { fields, .. } => {
-<<<<<<< HEAD
-			for (_sym, exp) in fields.values() {
-=======
 			for exp in fields.values() {
->>>>>>> 5599168e
 				res.extend(scan_captures_in_expression(&exp, env, statement_idx, diagnostics));
 			}
 		}
