--- conflicted
+++ resolved
@@ -265,40 +265,9 @@
 		}
 		ExprKind::Reference(r) => match r {
 			Reference::Identifier(symbol) => {
-				println!("Looking up symbol {}", symbol.name);
-
 				// Lookup the symbol
 				let x = env.lookup_ext(&symbol, Some(statement_idx));
 
-<<<<<<< HEAD
-				// if the identifier represents a preflight object, then capture it
-				if f == Phase::Preflight {
-					println!("{} is preflight!", symbol.name);
-					// capture as a resource
-					if let Some(resource) = t.as_resource() {
-						println!("{} is a resource!", symbol.name);
-						// TODO: for now we add all resource client methods to the capture, in the future this should be done based on:
-						//   1. explicit capture definitions
-						//   2. analyzing inflight code and figuring out what methods are being used on the object
-						res.extend(
-							resource
-								.methods()
-								.filter(|(_, sig)| matches!(sig.as_function_sig().unwrap().flight, Phase::Inflight))
-								.map(|(name, _)| Capture {
-									object: symbol.clone(),
-									kind: CaptureKind::Resource(CaptureDef { method: name.clone() }),
-								})
-								.collect::<Vec<Capture>>(),
-						);
-					} else if t.is_immutable_collection() || t.is_primitive() {
-						// capture as an immutable data type (primitive/collection)
-						res.push(Capture {
-							object: symbol.clone(),
-							kind: CaptureKind::ImmutableData,
-						});
-					} else {
-						// unsupported capture
-=======
 				// we ignore errors here because if the lookup symbol
 				// wasn't found, a error diagnostic is already emitted
 				// the type checker.
@@ -307,7 +276,6 @@
 					let (var, si) = x.unwrap();
 
 					if var.as_variable().is_none() {
->>>>>>> b08ce992
 						diagnostics.push(Diagnostic {
 							level: DiagnosticLevel::Error,
 							message: "Expected identifier to be a variable".to_string(),
@@ -361,8 +329,6 @@
 							}
 						}
 					}
-				} else {
-					println!("{} is {}", symbol.name, f);
 				}
 			}
 			Reference::NestedIdentifier { object, property: _ } => {
