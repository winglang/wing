use std::collections::{BTreeMap, BTreeSet};

use crate::{
<<<<<<< HEAD
	ast::{ArgList, Expr, ExprType, Flight, Reference, Scope, Statement, Symbol},
=======
	ast::{ArgList, Expr, ExprKind, Phase, Reference, Scope, StmtKind, Symbol},
>>>>>>> 742bf0d0
	debug,
	type_check::type_env::TypeEnv,
	type_check::Type,
};

/* This is a definition of how a resource is captured. The most basic way to capture a resource
is to use a subset of its client's methods. In that case we need to specify the name of the method
used in the capture. Currently this is the only capture definition supported.
In the future we might want add more verbose capture definitions like regexes on method parameters etc. */
#[derive(Debug, PartialEq, Eq, Hash, Ord, PartialOrd)]
pub struct CaptureDef {
	pub method: String,
}

struct Capture {
	pub object: Symbol,
	pub def: CaptureDef,
}

pub type Captures = BTreeMap<Symbol, BTreeSet<CaptureDef>>;

fn collect_captures(capture_list: Vec<Capture>) -> Captures {
	let mut captures: Captures = BTreeMap::new();
	for capture in capture_list {
		captures
			.entry(capture.object)
			.or_insert(BTreeSet::new())
			.insert(capture.def);
	}
	captures
}

pub fn scan_captures(ast_root: &Scope) {
	for s in ast_root.statements.iter() {
		match &s.kind {
			StmtKind::FunctionDefinition(func_def) => {
				if let Phase::Inflight = func_def.signature.flight {
					let mut func_captures = func_def.captures.borrow_mut();
					assert!(func_captures.is_none());
					*func_captures = Some(collect_captures(scan_captures_in_inflight_scope(&func_def.statements)));
				}
			}
			StmtKind::ForLoop {
				iterator: _,
				iterable: _,
				statements,
			} => scan_captures(&statements),
			StmtKind::If {
				condition: _,
				statements,
				else_statements,
			} => {
				scan_captures(statements);
				if let Some(else_statements) = else_statements {
					scan_captures(else_statements);
				}
			}
			StmtKind::Scope(s) => scan_captures(s),
			StmtKind::Class {
				name: _,
				members: _,
				methods,
				constructor,
				parent: _,
				is_resource: _,
			} => {
				match constructor.signature.flight {
					Phase::Inflight => {
						// TODO: what do I do with these?
						scan_captures_in_inflight_scope(&constructor.statements);
					}
					Phase::Independent => scan_captures(&constructor.statements),
					Phase::Preflight => scan_captures(&constructor.statements),
				}
				for m in methods.iter() {
					match m.signature.flight {
						Phase::Inflight => {
							// TODO: what do I do with these?
							scan_captures_in_inflight_scope(&m.statements);
						}
						Phase::Independent => scan_captures(&constructor.statements),
						Phase::Preflight => scan_captures(&m.statements),
					}
				}
			}
			_ => (),
		}
	}
}

fn scan_captures_in_call(reference: &Reference, args: &ArgList, env: &TypeEnv, statement_idx: usize) -> Vec<Capture> {
	let mut res = vec![];
	if let Reference::NestedIdentifier { object, property } = reference {
		res.extend(scan_captures_in_expression(&object, env, statement_idx));

		// If the expression evaluates to a resource we should check what method of the resource we're accessing
		if let &Type::ResourceObject(resource) = object.evaluated_type.borrow().unwrap().into() {
			let resource = resource.as_resource().unwrap();
			let (prop_type, _flight) = match resource.env.lookup_ext(property, None) {
				Ok(_type) => _type,
				Err(type_error) => {
					panic!("Type error: {}", type_error);
				}
			};

			let func = prop_type.as_function_sig().unwrap();
			if matches!(func.flight, Phase::Preflight) {
				panic!("Can't access preflight method {} inflight", property);
			}
			debug!(
				"We seem to be accessing the preflight method {}.{} {} inflight!",
				resource.name.name, property.name, property.span
			);
		}
	}

	// TODO: named args
	for arg in args.pos_args.iter() {
		res.extend(scan_captures_in_expression(&arg, env, statement_idx));
	}
	res
}

fn scan_captures_in_expression(exp: &Expr, env: &TypeEnv, statement_idx: usize) -> Vec<Capture> {
	let mut res = vec![];
	match &exp.kind {
		ExprKind::New {
			class: _,
			obj_id: _,
			obj_scope: _,
			arg_list,
		} => {
			// TODO: named args
			for e in arg_list.pos_args.iter() {
				res.extend(scan_captures_in_expression(e, env, statement_idx));
			}
		}
		ExprKind::Reference(r) => match r {
			Reference::Identifier(symbol) => {
				// Lookup the symbol
				let (t, f) = match env.lookup_ext(&symbol, Some(statement_idx)) {
					Ok(_type) => _type,
					Err(type_error) => {
						panic!("Type error: {}", type_error);
					}
				};

				if let (Some(resource), Phase::Preflight) = (t.as_resource_object(), f) {
					// TODO: for now we add all resource client methods to the capture, in the future this should be done based on:
					//   1. explicit capture definitions
					//   2. analyzing inflight code and figuring out what methods are being used on the object
					res.extend(
						resource
							.methods()
							.filter(|(_, sig)| {
								matches!(
									sig.as_function_sig().unwrap().flight,
									Phase::Inflight | Phase::Independent
								)
							})
							.map(|(name, _)| Capture {
								object: symbol.clone(),
								def: CaptureDef { method: name.clone() },
							})
							.collect::<Vec<Capture>>(),
					);
				}
			}
			Reference::NestedIdentifier { object, property: _ } => {
				res.extend(scan_captures_in_expression(object, env, statement_idx));

				// If the expression evaluates to a resource we should check if we need to capture the property as well
				// TODO: do we really need this? I think we capture `object` above recursively and therefore don't need special handling of `property`.
				// if let &Type::ResourceObject(resource) = object.evaluated_type.borrow().unwrap().into() {
				// 	let resource = resource.as_resource().unwrap();
				// 	let (prop_type, flight) = resource.env.lookup_ext(property);
				// 	if prop_type.as_resource_object().is_some() && matches!(flight, Flight::Pre) {
				// 		debug!(
				// 			"We seem to be accessing the preflight resource {} {} inflight!",
				// 			r, property.span
				// 		);
				// 		res.push(r);
				// 	}
				// }
			}
		},
<<<<<<< HEAD
		ExprType::Call { function, args } => res.extend(scan_captures_in_call(&function, &args, env, statement_idx)),
		ExprType::Unary { op: _, exp } => res.extend(scan_captures_in_expression(exp, env, statement_idx)),
		ExprType::Binary { op: _, lexp, rexp } => {
			scan_captures_in_expression(lexp, env, statement_idx);
			scan_captures_in_expression(rexp, env, statement_idx);
=======
		ExprKind::Call { function, args } => res.extend(scan_captures_in_call(&function, &args, env)),
		ExprKind::Unary { op: _, exp } => res.extend(scan_captures_in_expression(exp, env)),
		ExprKind::Binary { op: _, lexp, rexp } => {
			scan_captures_in_expression(lexp, env);
			scan_captures_in_expression(rexp, env);
>>>>>>> 742bf0d0
		}
		ExprKind::Literal(_) => {}
		ExprKind::StructLiteral { fields, .. } => {
			for v in fields.values() {
				res.extend(scan_captures_in_expression(&v, env, statement_idx));
			}
		}
		ExprKind::MapLiteral { fields, .. } => {
			for v in fields.values() {
				res.extend(scan_captures_in_expression(&v, env, statement_idx));
			}
		}
	}
	res
}

fn scan_captures_in_inflight_scope(scope: &Scope) -> Vec<Capture> {
	let mut res = vec![];
	let env = scope.env.as_ref().unwrap();

	// Make sure we're looking for captures only in inflight code
	assert!(matches!(env.flight, Phase::Inflight));

<<<<<<< HEAD
	for (i, s) in scope.statements.iter().enumerate() {
		match s {
			Statement::VariableDef {
				var_name: _,
				initial_value,
				type_: _,
			} => res.extend(scan_captures_in_expression(initial_value, env, i)),
			Statement::FunctionDefinition(func_def) => res.extend(scan_captures_in_scope(&func_def.statements)),
			Statement::ForLoop {
=======
	for s in scope.statements.iter() {
		match &s.kind {
			StmtKind::VariableDef {
				var_name: _,
				initial_value,
				type_: _,
			} => res.extend(scan_captures_in_expression(initial_value, env)),
			StmtKind::FunctionDefinition(func_def) => res.extend(scan_captures_in_inflight_scope(&func_def.statements)),
			StmtKind::ForLoop {
>>>>>>> 742bf0d0
				iterator: _,
				iterable,
				statements,
			} => {
<<<<<<< HEAD
				res.extend(scan_captures_in_expression(iterable, env, i));
				res.extend(scan_captures_in_scope(statements));
=======
				res.extend(scan_captures_in_expression(iterable, env));
				res.extend(scan_captures_in_inflight_scope(statements));
>>>>>>> 742bf0d0
			}
			StmtKind::If {
				condition,
				statements,
				else_statements,
			} => {
<<<<<<< HEAD
				res.extend(scan_captures_in_expression(condition, env, i));
				res.extend(scan_captures_in_scope(statements));
=======
				res.extend(scan_captures_in_expression(condition, env));
				res.extend(scan_captures_in_inflight_scope(statements));
>>>>>>> 742bf0d0
				if let Some(else_statements) = else_statements {
					res.extend(scan_captures_in_inflight_scope(else_statements));
				}
			}
<<<<<<< HEAD
			Statement::Expression(e) => res.extend(scan_captures_in_expression(e, env, i)),
			Statement::Assignment { variable: _, value } => res.extend(scan_captures_in_expression(value, env, i)),
			Statement::Return(e) => {
=======
			StmtKind::Expression(e) => res.extend(scan_captures_in_expression(e, env)),
			StmtKind::Assignment { variable: _, value } => res.extend(scan_captures_in_expression(value, env)),
			StmtKind::Return(e) => {
>>>>>>> 742bf0d0
				if let Some(e) = e {
					res.extend(scan_captures_in_expression(e, env, i));
				}
			}
			StmtKind::Scope(s) => res.extend(scan_captures_in_inflight_scope(s)),
			StmtKind::Class {
				name: _,
				members: _,
				methods,
				constructor,
				parent: _,
				is_resource: _,
			} => {
				res.extend(scan_captures_in_inflight_scope(&constructor.statements));
				for m in methods.iter() {
					res.extend(scan_captures_in_inflight_scope(&m.statements))
				}
			}
			StmtKind::Use {
				module_name: _,
				identifier: _,
			} => {
				todo!()
			}
			StmtKind::Struct {
				name: _,
				extends: _,
				members: _,
			} => {}
		}
	}
	res
}<|MERGE_RESOLUTION|>--- conflicted
+++ resolved
@@ -1,11 +1,7 @@
 use std::collections::{BTreeMap, BTreeSet};
 
 use crate::{
-<<<<<<< HEAD
-	ast::{ArgList, Expr, ExprType, Flight, Reference, Scope, Statement, Symbol},
-=======
 	ast::{ArgList, Expr, ExprKind, Phase, Reference, Scope, StmtKind, Symbol},
->>>>>>> 742bf0d0
 	debug,
 	type_check::type_env::TypeEnv,
 	type_check::Type,
@@ -192,19 +188,11 @@
 				// }
 			}
 		},
-<<<<<<< HEAD
-		ExprType::Call { function, args } => res.extend(scan_captures_in_call(&function, &args, env, statement_idx)),
-		ExprType::Unary { op: _, exp } => res.extend(scan_captures_in_expression(exp, env, statement_idx)),
-		ExprType::Binary { op: _, lexp, rexp } => {
-			scan_captures_in_expression(lexp, env, statement_idx);
-			scan_captures_in_expression(rexp, env, statement_idx);
-=======
 		ExprKind::Call { function, args } => res.extend(scan_captures_in_call(&function, &args, env)),
 		ExprKind::Unary { op: _, exp } => res.extend(scan_captures_in_expression(exp, env)),
 		ExprKind::Binary { op: _, lexp, rexp } => {
 			scan_captures_in_expression(lexp, env);
 			scan_captures_in_expression(rexp, env);
->>>>>>> 742bf0d0
 		}
 		ExprKind::Literal(_) => {}
 		ExprKind::StructLiteral { fields, .. } => {
@@ -228,17 +216,6 @@
 	// Make sure we're looking for captures only in inflight code
 	assert!(matches!(env.flight, Phase::Inflight));
 
-<<<<<<< HEAD
-	for (i, s) in scope.statements.iter().enumerate() {
-		match s {
-			Statement::VariableDef {
-				var_name: _,
-				initial_value,
-				type_: _,
-			} => res.extend(scan_captures_in_expression(initial_value, env, i)),
-			Statement::FunctionDefinition(func_def) => res.extend(scan_captures_in_scope(&func_def.statements)),
-			Statement::ForLoop {
-=======
 	for s in scope.statements.iter() {
 		match &s.kind {
 			StmtKind::VariableDef {
@@ -248,44 +225,27 @@
 			} => res.extend(scan_captures_in_expression(initial_value, env)),
 			StmtKind::FunctionDefinition(func_def) => res.extend(scan_captures_in_inflight_scope(&func_def.statements)),
 			StmtKind::ForLoop {
->>>>>>> 742bf0d0
 				iterator: _,
 				iterable,
 				statements,
 			} => {
-<<<<<<< HEAD
-				res.extend(scan_captures_in_expression(iterable, env, i));
-				res.extend(scan_captures_in_scope(statements));
-=======
 				res.extend(scan_captures_in_expression(iterable, env));
 				res.extend(scan_captures_in_inflight_scope(statements));
->>>>>>> 742bf0d0
 			}
 			StmtKind::If {
 				condition,
 				statements,
 				else_statements,
 			} => {
-<<<<<<< HEAD
-				res.extend(scan_captures_in_expression(condition, env, i));
-				res.extend(scan_captures_in_scope(statements));
-=======
 				res.extend(scan_captures_in_expression(condition, env));
 				res.extend(scan_captures_in_inflight_scope(statements));
->>>>>>> 742bf0d0
 				if let Some(else_statements) = else_statements {
 					res.extend(scan_captures_in_inflight_scope(else_statements));
 				}
 			}
-<<<<<<< HEAD
-			Statement::Expression(e) => res.extend(scan_captures_in_expression(e, env, i)),
-			Statement::Assignment { variable: _, value } => res.extend(scan_captures_in_expression(value, env, i)),
-			Statement::Return(e) => {
-=======
 			StmtKind::Expression(e) => res.extend(scan_captures_in_expression(e, env)),
 			StmtKind::Assignment { variable: _, value } => res.extend(scan_captures_in_expression(value, env)),
 			StmtKind::Return(e) => {
->>>>>>> 742bf0d0
 				if let Some(e) = e {
 					res.extend(scan_captures_in_expression(e, env, i));
 				}
