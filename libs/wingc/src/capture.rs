// Currently we don't really take advantage of this "capture" phase in the compiler to deal with capturing resource fields.
// So this phase currently only handles capturing of inflight closures which will probably be removed
// too (see https://github.com/winglang/wing/issues/1448).
// We need to rethink the "capture" phase - maybe it's just code analysis for binding annotations
// (see https://github.com/winglang/wing/issues/1449, https://github.com/winglang/wing/issues/76)?
// Ideally we should make sure the "jsify" phase is dumb and just deal with, well, jsifying, and move anything smart to
// this capture phase.

use crate::{
	ast::{
		ArgList, Class, Constructor, Expr, ExprKind, FunctionBody, FunctionDefinition, InterpolatedStringPart, Literal,
		Phase, Reference, Scope, StmtKind, Symbol,
	},
	diagnostic::{Diagnostic, DiagnosticLevel, Diagnostics},
	type_check::{symbol_env::SymbolEnv, ClassLike, Type},
	visit::Visit,
};
use std::collections::{BTreeMap, BTreeSet};

/// This is a definition of how a resource or piece of data is captured. The most basic way to capture a resource
/// is to use a subset of its client's members. In that case we need to specify the name of the members
/// used in the capture. In the case of immutable data, an empty list of operations can be specified.
/// Currently these are the only kinds of capture information supported.
/// In the future we might want add more verbose capture definitions like regexes on method parameters etc.
#[derive(Debug, PartialEq, Eq, Hash, Ord, PartialOrd)]
pub struct CaptureOperation {
	/// A field or method name
	pub member: String,
}

#[derive(Debug, PartialEq, Eq, Hash, Ord, PartialOrd)]
pub struct Capture {
	/// The symbol of the resource or data being captured
	pub symbol: Symbol,
	/// The operations performed on the resource or data, if any
	pub ops: Vec<CaptureOperation>,
}

pub type Captures = BTreeSet<Capture>;

fn collect_captures(capture_list: Vec<Capture>) -> Captures {
	// Aggregate captures to the same symbol, and de-duplicate operations
	let mut capture_map: BTreeMap<Symbol, BTreeSet<CaptureOperation>> = BTreeMap::new();
	for capture in capture_list {
		capture_map
			.entry(capture.symbol)
			.or_insert(BTreeSet::new())
			.extend(capture.ops);
	}
	// Convert to a set of captures
	capture_map
		.into_iter()
		.map(|(object, ops)| Capture {
			symbol: object,
			ops: ops.into_iter().collect(),
		})
		.collect()
}

pub struct CaptureVisitor {
	pub diagnostics: Diagnostics,
}

impl CaptureVisitor {
	pub fn new() -> Self {
		Self {
			diagnostics: Diagnostics::new(),
		}
	}
}

impl Visit<'_> for CaptureVisitor {
	// TODO: currently there's no special treatment for resources, see file's top comment

	fn visit_constructor(&mut self, constructor: &Constructor) {
		match constructor.signature.phase {
			Phase::Inflight => {
				// TODO: the result of this is not used, see file's top comment
				scan_captures_in_inflight_scope(&constructor.statements, &mut self.diagnostics);
			}
			Phase::Independent => self.visit_scope(&constructor.statements),
			Phase::Preflight => self.visit_scope(&constructor.statements),
		}
	}

	fn visit_function_definition(&mut self, func_def: &FunctionDefinition) {
<<<<<<< HEAD
		match func_def.signature.phase {
=======
		let FunctionBody::Statements(func_scope) = &func_def.body else    {
			return   ;
		};

		match func_def.signature.flight {
>>>>>>> 6e5cfe36
			Phase::Inflight => {
				let mut func_captures = func_def.captures.borrow_mut();
				assert!(func_captures.is_none());
				assert!(func_scope.env.borrow().is_some()); // make sure env is defined
				*func_captures = Some(collect_captures(scan_captures_in_inflight_scope(
					func_scope,
					&mut self.diagnostics,
				)));
			}
			Phase::Independent => self.visit_scope(&func_scope),
			Phase::Preflight => self.visit_scope(&func_scope),
		}
	}
}

fn scan_captures_in_call(
	callee: &Expr,
	args: &ArgList,
	env: &SymbolEnv,
	statement_idx: usize,
	diagnostics: &mut Diagnostics,
) -> Vec<Capture> {
	let mut res = vec![];
	if !matches!(callee.kind, ExprKind::Reference(Reference::Identifier(_))) {
		res.extend(scan_captures_in_expression(callee, env, statement_idx, diagnostics));
	}

	for arg in args.pos_args.iter() {
		res.extend(scan_captures_in_expression(&arg, env, statement_idx, diagnostics));
	}
	for arg in args.named_args.values() {
		res.extend(scan_captures_in_expression(arg, env, statement_idx, diagnostics));
	}
	res
}

fn scan_captures_in_expression(
	exp: &Expr,
	env: &SymbolEnv,
	statement_idx: usize,
	diagnostics: &mut Diagnostics,
) -> Vec<Capture> {
	let mut res = vec![];
	match &exp.kind {
		ExprKind::New {
			class: _,
			obj_id: _,
			obj_scope: _,
			arg_list,
		} => {
			for e in arg_list.pos_args.iter() {
				res.extend(scan_captures_in_expression(e, env, statement_idx, diagnostics));
			}
			for e in arg_list.named_args.values() {
				res.extend(scan_captures_in_expression(e, env, statement_idx, diagnostics));
			}
		}
		ExprKind::Reference(r) => match r {
			Reference::Identifier(symbol) => {
				// Lookup the symbol
				let x = env.lookup_ext(&symbol, Some(statement_idx));

				// we ignore errors here because if the lookup symbol
				// wasn't found, a error diagnostic is already emitted
				// the type checker.

				if x.is_ok() {
					let (var, si) = x.unwrap();

					if var.as_variable().is_none() {
						diagnostics.push(Diagnostic {
							level: DiagnosticLevel::Error,
							message: "Expected identifier to be a variable".to_string(),
							span: Some(symbol.span.clone()),
						});
					} else {
						let t = var.as_variable().unwrap().type_;

						// if the identifier represents a preflight value, then capture it
						if si.phase == Phase::Preflight {
							if var.is_reassignable() {
								diagnostics.push(Diagnostic {
									level: DiagnosticLevel::Error,
									message: format!("Cannot capture a reassignable variable \"{}\"", symbol.name),
									span: Some(symbol.span.clone()),
								});
								return res;
							}

							// capture as a resource
							if let Some(resource) = t.as_resource() {
								// TODO: for now we add all resource client methods to the capture, in the future this should be done based on:
								//   1. explicit capture definitions
								//   2. analyzing inflight code and figuring out what methods are being used on the object
								res.extend(
									resource
										.methods(true)
										.filter(|(_, sig)| matches!(sig.as_function_sig().unwrap().phase, Phase::Inflight))
										.map(|(name, _)| Capture {
											symbol: symbol.clone(),
											ops: vec![CaptureOperation { member: name.clone() }],
										})
										.collect::<Vec<Capture>>(),
								);
								// If there are any capturable fields in the resource then we'll create a capture definition for the resource as well
								if resource.fields(true).any(|(_, t)| t.is_capturable()) {
									res.push(Capture {
										symbol: symbol.clone(),
										ops: vec![],
									});
								}
							} else if t.is_capturable() {
								// capture as an immutable data type (primitive/collection)
								res.push(Capture {
									symbol: symbol.clone(),
									ops: vec![],
								});
							} else {
								// unsupported capture
								diagnostics.push(Diagnostic {
									level: DiagnosticLevel::Error,
									message: format!(
										"Cannot reference '{}' of type '{}' from an inflight context",
										symbol.name, t
									),
									span: Some(symbol.span.clone()),
								});
							}
						}
					}
				}
			}
			Reference::InstanceMember { object, property } => {
				res.extend(scan_captures_in_expression(object, env, statement_idx, diagnostics));

				// If the expression evaluates to a resource we should check what method of the resource we're accessing
				if let Type::Resource(ref resource) = **object.evaluated_type.borrow().as_ref().unwrap() {
					let (_, _flight) = match resource.env.lookup_ext(property, None) {
						Ok((prop_type, phase)) => (
							prop_type
								.as_variable()
								.expect("Expected resource property to be a variable")
								.type_,
							phase,
						),
						Err(_type_error) => {
							// type errors are already reported in previous diagnostics
							return res;
						}
					};
				}
			}
			Reference::TypeMember { .. } => {
				// TODO: handle access to static preflight memebers from inflight (https://github.com/winglang/wing/issues/1669)
			}
		},
		ExprKind::Call { function, arg_list } => res.extend(scan_captures_in_call(
			&function,
			&arg_list,
			env,
			statement_idx,
			diagnostics,
		)),
		ExprKind::Unary { op: _, exp } => res.extend(scan_captures_in_expression(exp, env, statement_idx, diagnostics)),
		ExprKind::Binary { op: _, left, right } => {
			res.extend(scan_captures_in_expression(left, env, statement_idx, diagnostics));
			res.extend(scan_captures_in_expression(right, env, statement_idx, diagnostics));
		}
		ExprKind::Literal(lit) => match lit {
			Literal::String(_) => {}
			Literal::InterpolatedString(interpolated_str) => {
				res.extend(
					interpolated_str
						.parts
						.iter()
						.filter_map(|part| match part {
							InterpolatedStringPart::Expr(expr) => {
								Some(scan_captures_in_expression(expr, env, statement_idx, diagnostics))
							}
							InterpolatedStringPart::Static(_) => None,
						})
						.flatten()
						.collect::<Vec<_>>(),
				);
			}
			Literal::Number(_) => {}
			Literal::Duration(_) => {}
			Literal::Boolean(_) => {}
		},
		ExprKind::ArrayLiteral { items, .. } => {
			for v in items {
				res.extend(scan_captures_in_expression(&v, env, statement_idx, diagnostics));
			}
		}
		ExprKind::JsonLiteral { element, .. } => {
			res.extend(scan_captures_in_expression(&element, env, statement_idx, diagnostics));
		}
		ExprKind::StructLiteral { fields, .. } => {
			for v in fields.values() {
				res.extend(scan_captures_in_expression(&v, env, statement_idx, diagnostics));
			}
		}
		ExprKind::MapLiteral { fields, .. } => {
			for v in fields.values() {
				res.extend(scan_captures_in_expression(&v, env, statement_idx, diagnostics));
			}
		}
		ExprKind::SetLiteral { items, .. } => {
			for v in items {
				res.extend(scan_captures_in_expression(&v, env, statement_idx, diagnostics));
			}
		}
		ExprKind::FunctionClosure(func_def) => {
			// Can't define preflight stuff in inflight context
<<<<<<< HEAD
			assert!(func_def.signature.phase != Phase::Preflight);
			if let Phase::Inflight = func_def.signature.phase {
=======
			assert!(func_def.signature.flight != Phase::Preflight);
			if let Phase::Inflight = func_def.signature.flight {
				let FunctionBody::Statements(func_scope) = &func_def.body else {
					return res;
				};

>>>>>>> 6e5cfe36
				let mut func_captures = func_def.captures.borrow_mut();
				assert!(func_captures.is_none());
				*func_captures = Some(collect_captures(scan_captures_in_inflight_scope(
					func_scope,
					diagnostics,
				)));
			}
		}
		ExprKind::OptionalTest { optional } => {
			res.extend(scan_captures_in_expression(optional, env, statement_idx, diagnostics));
		}
	}
	res
}

fn scan_captures_in_inflight_scope(scope: &Scope, diagnostics: &mut Diagnostics) -> Vec<Capture> {
	let mut res = vec![];
	let env_ref = scope.env.borrow();
	let env = env_ref.as_ref().unwrap();

	// Make sure we're looking for captures only in inflight code
	assert!(matches!(env.phase, Phase::Inflight));

	for s in scope.statements.iter() {
		match &s.kind {
			StmtKind::VariableDef { initial_value, .. } => {
				res.extend(scan_captures_in_expression(initial_value, env, s.idx, diagnostics))
			}
			StmtKind::ForLoop {
				iterator: _,
				iterable,
				statements,
			} => {
				res.extend(scan_captures_in_expression(iterable, env, s.idx, diagnostics));
				res.extend(scan_captures_in_inflight_scope(statements, diagnostics));
			}
			StmtKind::While { condition, statements } => {
				res.extend(scan_captures_in_expression(condition, env, s.idx, diagnostics));
				res.extend(scan_captures_in_inflight_scope(statements, diagnostics));
			}
			StmtKind::If {
				condition,
				statements,
				elif_statements,
				else_statements,
			} => {
				res.extend(scan_captures_in_expression(condition, env, s.idx, diagnostics));
				res.extend(scan_captures_in_inflight_scope(statements, diagnostics));

				for elif_block in elif_statements {
					res.extend(scan_captures_in_expression(
						&elif_block.condition,
						env,
						s.idx,
						diagnostics,
					));
					res.extend(scan_captures_in_inflight_scope(&elif_block.statements, diagnostics));
				}
				if let Some(else_statements) = else_statements {
					res.extend(scan_captures_in_inflight_scope(else_statements, diagnostics));
				}
			}
			StmtKind::Expression(e) => res.extend(scan_captures_in_expression(e, env, s.idx, diagnostics)),
			StmtKind::Assignment { variable: _, value } => {
				res.extend(scan_captures_in_expression(value, env, s.idx, diagnostics))
			}
			StmtKind::Return(e) => {
				if let Some(e) = e {
					res.extend(scan_captures_in_expression(e, env, s.idx, diagnostics));
				}
			}
			StmtKind::Scope(s) => res.extend(scan_captures_in_inflight_scope(s, diagnostics)),
			StmtKind::Class(Class {
				methods, constructor, ..
			}) => {
				res.extend(scan_captures_in_inflight_scope(&constructor.statements, diagnostics));
				for (_, m) in methods.iter() {
					let FunctionBody::Statements(func_scope) = &m.body else {
						continue;
					};
					res.extend(scan_captures_in_inflight_scope(func_scope, diagnostics))
				}
			}
			StmtKind::Bring {
				module_name: _,
				identifier: _,
			} => {
				todo!()
			}
			// Type definitions with no expressions in them can't capture anything
			StmtKind::Struct { .. } | StmtKind::Enum { .. } | StmtKind::Break | StmtKind::Continue => {}
			StmtKind::TryCatch {
				try_statements,
				catch_block,
				finally_statements,
			} => {
				res.extend(scan_captures_in_inflight_scope(try_statements, diagnostics));
				if let Some(catch_block) = catch_block {
					res.extend(scan_captures_in_inflight_scope(&catch_block.statements, diagnostics));
				}
				if let Some(finally_statements) = finally_statements {
					res.extend(scan_captures_in_inflight_scope(finally_statements, diagnostics));
				}
			}
		}
	}
	res
}<|MERGE_RESOLUTION|>--- conflicted
+++ resolved
@@ -84,15 +84,11 @@
 	}
 
 	fn visit_function_definition(&mut self, func_def: &FunctionDefinition) {
-<<<<<<< HEAD
+		let FunctionBody::Statements(func_scope) = &func_def.body else    {
+			return;
+		};
+
 		match func_def.signature.phase {
-=======
-		let FunctionBody::Statements(func_scope) = &func_def.body else    {
-			return   ;
-		};
-
-		match func_def.signature.flight {
->>>>>>> 6e5cfe36
 			Phase::Inflight => {
 				let mut func_captures = func_def.captures.borrow_mut();
 				assert!(func_captures.is_none());
@@ -307,17 +303,12 @@
 		}
 		ExprKind::FunctionClosure(func_def) => {
 			// Can't define preflight stuff in inflight context
-<<<<<<< HEAD
 			assert!(func_def.signature.phase != Phase::Preflight);
 			if let Phase::Inflight = func_def.signature.phase {
-=======
-			assert!(func_def.signature.flight != Phase::Preflight);
-			if let Phase::Inflight = func_def.signature.flight {
 				let FunctionBody::Statements(func_scope) = &func_def.body else {
 					return res;
 				};
 
->>>>>>> 6e5cfe36
 				let mut func_captures = func_def.captures.borrow_mut();
 				assert!(func_captures.is_none());
 				*func_captures = Some(collect_captures(scan_captures_in_inflight_scope(
