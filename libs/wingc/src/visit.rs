use crate::{
	ast::{
<<<<<<< HEAD
		ArgList, CalleeKind, Class, Expr, ExprKind, FunctionBody, FunctionDefinition, FunctionParameter, FunctionSignature,
		Interface, InterpolatedStringPart, Literal, Reference, Scope, Stmt, StmtKind, Symbol, TypeAnnotation,
=======
		ArgList, Class, Expr, ExprKind, FunctionBody, FunctionDefinition, FunctionParameter, FunctionSignature, Interface,
		InterpolatedStringPart, Literal, NewExpr, Reference, Scope, Stmt, StmtKind, Symbol, TypeAnnotation,
>>>>>>> a6da9763
		TypeAnnotationKind, UserDefinedType,
	},
	dbg_panic,
};

/// Visitor pattern inspired by implementation from https://docs.rs/syn/latest/syn/visit/index.html
///
/// A visitor visits each node in the AST in depth-first order. The
/// default implementation of each method is to do nothing, so you only
/// need to implement the methods for the nodes you are interested in.
///
/// You can delegate back to the default implementation to visit the children
/// of a node by calling `visit::visit_<node_type>(self, node)`.
///
/// For example:
///
/// ```ignore
/// impl<'ast> Visit<'ast> for ExprVisitor {
///   fn visit_expr(&mut self, exp: &'ast Expr) {
///     println!("Expr with span={}", exp.span);
///
///     // Delegate to the default impl to visit any nested expressions.
///     visit::visit_expr(self, exp);
///   }
/// }
/// ```
///
/// TODO: Can we code-generate this based on data in `ast.rs`?
/// TODO: Provide a VisitMut trait that allows for mutation of the AST nodes
/// (each method would accept a `&mut node` instead of `&node`)
pub trait Visit<'ast> {
	fn visit_scope(&mut self, node: &'ast Scope) {
		visit_scope(self, node);
	}
	fn visit_stmt(&mut self, node: &'ast Stmt) {
		visit_stmt(self, node);
	}
	fn visit_class(&mut self, node: &'ast Class) {
		visit_class(self, node);
	}
	fn visit_interface(&mut self, node: &'ast Interface) {
		visit_interface(self, node);
	}
	fn visit_expr(&mut self, node: &'ast Expr) {
		visit_expr(self, node);
	}
	fn visit_new_expr(&mut self, node: &'ast NewExpr) {
		visit_new_expr(self, node);
	}
	fn visit_literal(&mut self, node: &'ast Literal) {
		visit_literal(self, node);
	}
	fn visit_reference(&mut self, node: &'ast Reference) {
		visit_reference(self, node);
	}
	fn visit_function_definition(&mut self, node: &'ast FunctionDefinition) {
		visit_function_definition(self, node);
	}
	fn visit_function_signature(&mut self, node: &'ast FunctionSignature) {
		visit_function_signature(self, node);
	}
	fn visit_function_parameter(&mut self, node: &'ast FunctionParameter) {
		visit_function_parameter(self, node);
	}
	fn visit_args(&mut self, node: &'ast ArgList) {
		visit_args(self, node);
	}
	fn visit_user_defined_type(&mut self, node: &'ast UserDefinedType) {
		visit_user_defined_type(self, node);
	}
	fn visit_type_annotation(&mut self, node: &'ast TypeAnnotation) {
		visit_type_annotation(self, node)
	}
	fn visit_symbol(&mut self, node: &'ast Symbol) {
		visit_symbol(self, node);
	}
}

pub fn visit_scope<'ast, V>(v: &mut V, node: &'ast Scope)
where
	V: Visit<'ast> + ?Sized,
{
	for stmt in &node.statements {
		v.visit_stmt(stmt);
	}
}

pub fn visit_stmt<'ast, V>(v: &mut V, node: &'ast Stmt)
where
	V: Visit<'ast> + ?Sized,
{
	match &node.kind {
		StmtKind::SuperConstructor { arg_list } => v.visit_args(arg_list),
		StmtKind::Bring {
			module_name,
			identifier,
		} => {
			v.visit_symbol(module_name);
			if let Some(identifier) = identifier {
				v.visit_symbol(identifier);
			}
		}
		StmtKind::Let {
			reassignable: _,
			var_name,
			initial_value,
			type_,
		} => {
			v.visit_symbol(var_name);
			if let Some(type_) = type_ {
				v.visit_type_annotation(type_);
			}
			v.visit_expr(initial_value);
		}
		StmtKind::ForLoop {
			iterator,
			iterable,
			statements,
		} => {
			v.visit_symbol(iterator);
			v.visit_expr(iterable);
			v.visit_scope(statements);
		}
		StmtKind::While { condition, statements } => {
			v.visit_expr(condition);
			v.visit_scope(statements);
		}
		StmtKind::Break | StmtKind::Continue => {}
		StmtKind::IfLet {
			value,
			statements,
			var_name,
			else_statements,
		} => {
			v.visit_symbol(var_name);
			v.visit_expr(value);
			v.visit_scope(statements);
			if let Some(statements) = else_statements {
				v.visit_scope(statements);
			}
		}
		StmtKind::If {
			condition,
			statements,
			elif_statements,
			else_statements,
		} => {
			v.visit_expr(condition);
			v.visit_scope(statements);
			for elif in elif_statements {
				v.visit_expr(&elif.condition);
				v.visit_scope(&elif.statements);
			}
			if let Some(statements) = else_statements {
				v.visit_scope(statements);
			}
		}
		StmtKind::Expression(expr) => {
			v.visit_expr(&expr);
		}
		StmtKind::Assignment { variable, value } => {
			v.visit_expr(variable);
			v.visit_expr(value);
		}
		StmtKind::Return(expr) => {
			if let Some(expr) = expr {
				v.visit_expr(expr);
			}
		}
		StmtKind::Scope(scope) => {
			v.visit_scope(scope);
		}
		StmtKind::Class(class) => {
			v.visit_class(class);
		}
		StmtKind::Interface(interface) => {
			v.visit_interface(interface);
		}
		StmtKind::Struct {
			name,
			extends,
			fields: members,
		} => {
			v.visit_symbol(name);
			for extend in extends {
				v.visit_user_defined_type(extend);
			}
			for member in members {
				v.visit_symbol(&member.name);
				v.visit_type_annotation(&member.member_type);
			}
		}
		StmtKind::Enum { name, values } => {
			v.visit_symbol(name);
			for value in values {
				v.visit_symbol(value);
			}
		}
		StmtKind::TryCatch {
			try_statements,
			catch_block,
			finally_statements,
		} => {
			v.visit_scope(try_statements);
			if let Some(catch_block) = catch_block {
				if let Some(exception_var) = &catch_block.exception_var {
					v.visit_symbol(exception_var);
				}
				v.visit_scope(&catch_block.statements);
			}
			if let Some(finally_statements) = finally_statements {
				v.visit_scope(finally_statements);
			}
		}
		StmtKind::CompilerDebugEnv => {}
	}
}

pub fn visit_class<'ast, V>(v: &mut V, node: &'ast Class)
where
	V: Visit<'ast> + ?Sized,
{
	v.visit_symbol(&node.name);

	v.visit_function_definition(&node.initializer);
	v.visit_function_definition(&node.inflight_initializer);

	for field in &node.fields {
		v.visit_symbol(&field.name);
		v.visit_type_annotation(&field.member_type);
	}

	for method in &node.methods {
		v.visit_symbol(&method.0);
		v.visit_function_definition(&method.1);
	}

	if let Some(extend) = &node.parent {
		v.visit_expr(&extend);
	}

	for implement in &node.implements {
		v.visit_user_defined_type(&implement);
	}
}

pub fn visit_interface<'ast, V>(v: &mut V, node: &'ast Interface)
where
	V: Visit<'ast> + ?Sized,
{
	v.visit_symbol(&node.name);

	for method in &node.methods {
		v.visit_symbol(&method.0);
		v.visit_function_signature(&method.1);
	}

	for extend in &node.extends {
		v.visit_user_defined_type(extend);
	}
}

pub fn visit_new_expr<'ast, V>(v: &mut V, node: &'ast NewExpr)
where
	V: Visit<'ast> + ?Sized,
{
	v.visit_expr(&node.class);
	v.visit_args(&node.arg_list);
	if let Some(id) = &node.obj_id {
		v.visit_expr(&id);
	}
	if let Some(scope) = &node.obj_scope {
		v.visit_expr(&scope);
	}
}

pub fn visit_expr<'ast, V>(v: &mut V, node: &'ast Expr)
where
	V: Visit<'ast> + ?Sized,
{
	match &node.kind {
		ExprKind::New(new_expr) => {
			v.visit_new_expr(new_expr);
		}
		ExprKind::Literal(lit) => {
			v.visit_literal(lit);
		}
		ExprKind::Range {
			start,
			inclusive: _,
			end,
		} => {
			v.visit_expr(start);
			v.visit_expr(end);
		}
		ExprKind::Reference(ref_) => {
			v.visit_reference(ref_);
		}
		ExprKind::Call { callee, arg_list } => {
			match callee {
				CalleeKind::Expr(expr) => v.visit_expr(expr),
				CalleeKind::SuperCall(method) => v.visit_symbol(method),
			}
			v.visit_args(arg_list);
		}
		ExprKind::Unary { op: _, exp } => {
			v.visit_expr(exp);
		}
		ExprKind::Binary { op: _, left, right } => {
			v.visit_expr(left);
			v.visit_expr(right);
		}
		ExprKind::ArrayLiteral { type_, items } => {
			if let Some(type_) = type_ {
				v.visit_type_annotation(type_);
			}
			for item in items {
				v.visit_expr(item);
			}
		}
		ExprKind::JsonLiteral { element, .. } => {
			v.visit_expr(element);
		}
		ExprKind::StructLiteral { type_, fields } => {
			v.visit_type_annotation(type_);
			for (sym, val) in fields.iter() {
				v.visit_symbol(sym);
				v.visit_expr(val);
			}
		}
		ExprKind::JsonMapLiteral { fields } => {
			for val in fields.values() {
				v.visit_expr(val);
			}
		}
		ExprKind::MapLiteral { type_, fields } => {
			if let Some(type_) = type_ {
				v.visit_type_annotation(type_);
			}
			for val in fields.values() {
				v.visit_expr(val);
			}
		}
		ExprKind::SetLiteral { type_, items } => {
			if let Some(type_) = type_ {
				v.visit_type_annotation(type_);
			}
			for item in items {
				v.visit_expr(item);
			}
		}
		ExprKind::FunctionClosure(def) => {
			v.visit_function_definition(def);
		}
		ExprKind::CompilerDebugPanic => {
			// Handle the debug panic expression (during visiting)
			dbg_panic!();
		}
	}
}

pub fn visit_literal<'ast, V>(v: &mut V, node: &'ast Literal)
where
	V: Visit<'ast> + ?Sized,
{
	match node {
		Literal::InterpolatedString(interpolated_str) => {
			for part in &interpolated_str.parts {
				if let InterpolatedStringPart::Expr(exp) = part {
					v.visit_expr(exp);
				}
			}
		}
		Literal::Nil => {}
		Literal::Boolean(_) => {}
		Literal::Number(_) => {}
		Literal::String(_) => {}
	}
}

pub fn visit_reference<'ast, V>(v: &mut V, node: &'ast Reference)
where
	V: Visit<'ast> + ?Sized,
{
	match node {
		Reference::Identifier(s) => {
			v.visit_symbol(s);
		}
		Reference::InstanceMember {
			property,
			object,
			optional_accessor: _,
		} => {
			v.visit_expr(object);
			v.visit_symbol(property);
		}
		Reference::TypeReference(type_) => {
			v.visit_user_defined_type(type_);
		}
		Reference::TypeMember { typeobject, property } => {
			v.visit_expr(typeobject);
			v.visit_symbol(property);
		}
	}
}

pub fn visit_function_definition<'ast, V>(v: &mut V, node: &'ast FunctionDefinition)
where
	V: Visit<'ast> + ?Sized,
{
	v.visit_function_signature(&node.signature);
	if let FunctionBody::Statements(scope) = &node.body {
		v.visit_scope(scope);
	};
}

pub fn visit_function_signature<'ast, V>(v: &mut V, node: &'ast FunctionSignature)
where
	V: Visit<'ast> + ?Sized,
{
	for param in &node.parameters {
		v.visit_function_parameter(param);
	}

	v.visit_type_annotation(&node.return_type);
}

pub fn visit_function_parameter<'ast, V>(v: &mut V, node: &'ast FunctionParameter)
where
	V: Visit<'ast> + ?Sized,
{
	v.visit_symbol(&node.name);
	v.visit_type_annotation(&node.type_annotation);
}

pub fn visit_args<'ast, V>(v: &mut V, node: &'ast ArgList)
where
	V: Visit<'ast> + ?Sized,
{
	for arg in &node.pos_args {
		v.visit_expr(&arg);
	}
	for arg in &node.named_args {
		v.visit_symbol(&arg.0);
		v.visit_expr(&arg.1);
	}
}

pub fn visit_type_annotation<'ast, V>(v: &mut V, node: &'ast TypeAnnotation)
where
	V: Visit<'ast> + ?Sized,
{
	match &node.kind {
		TypeAnnotationKind::Number => {}
		TypeAnnotationKind::String => {}
		TypeAnnotationKind::Bool => {}
		TypeAnnotationKind::Duration => {}
		TypeAnnotationKind::Void => {}
		TypeAnnotationKind::Json => {}
		TypeAnnotationKind::MutJson => {}
		TypeAnnotationKind::Optional(t) => v.visit_type_annotation(t),
		TypeAnnotationKind::Array(t) => v.visit_type_annotation(t),
		TypeAnnotationKind::MutArray(t) => v.visit_type_annotation(t),
		TypeAnnotationKind::Map(t) => v.visit_type_annotation(t),
		TypeAnnotationKind::MutMap(t) => v.visit_type_annotation(t),
		TypeAnnotationKind::Set(t) => v.visit_type_annotation(t),
		TypeAnnotationKind::MutSet(t) => v.visit_type_annotation(t),
		TypeAnnotationKind::Function(f) => {
			for param in &f.parameters {
				v.visit_symbol(&param.name);
				v.visit_type_annotation(&param.type_annotation);
			}
			v.visit_type_annotation(&f.return_type);
		}
		TypeAnnotationKind::UserDefined(t) => {
			v.visit_symbol(&t.root);
			for field in &t.fields {
				v.visit_symbol(field);
			}
		}
	}
}

pub fn visit_user_defined_type<'ast, V>(v: &mut V, node: &'ast UserDefinedType)
where
	V: Visit<'ast> + ?Sized,
{
	v.visit_symbol(&node.root);
	for field in &node.fields {
		v.visit_symbol(field);
	}
}

pub fn visit_symbol<'ast, V>(_v: &mut V, _node: &'ast Symbol)
where
	V: Visit<'ast> + ?Sized,
{
}<|MERGE_RESOLUTION|>--- conflicted
+++ resolved
@@ -1,12 +1,7 @@
 use crate::{
 	ast::{
-<<<<<<< HEAD
-		ArgList, CalleeKind, Class, Expr, ExprKind, FunctionBody, FunctionDefinition, FunctionParameter, FunctionSignature,
-		Interface, InterpolatedStringPart, Literal, Reference, Scope, Stmt, StmtKind, Symbol, TypeAnnotation,
-=======
 		ArgList, Class, Expr, ExprKind, FunctionBody, FunctionDefinition, FunctionParameter, FunctionSignature, Interface,
 		InterpolatedStringPart, Literal, NewExpr, Reference, Scope, Stmt, StmtKind, Symbol, TypeAnnotation,
->>>>>>> a6da9763
 		TypeAnnotationKind, UserDefinedType,
 	},
 	dbg_panic,
