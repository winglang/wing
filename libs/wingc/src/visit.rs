--- conflicted
+++ resolved
@@ -1,18 +1,8 @@
-<<<<<<< HEAD
-use crate::{
-	ast::{
-		ArgList, Class, Expr, ExprKind, FunctionBody, FunctionDefinition, FunctionParameter, FunctionSignature,
-		Initializer, Interface, InterpolatedStringPart, Literal, Reference, Scope, Stmt, StmtKind, Symbol, TypeAnnotation,
-		TypeAnnotationKind, UserDefinedType,
-	},
-	compiler_dbg_panic,
-=======
-use crate::ast::{
+use crate::{ast::{
 	ArgList, Class, Expr, ExprKind, FunctionBody, FunctionDefinition, FunctionParameter, FunctionSignature, Interface,
 	InterpolatedStringPart, Literal, Reference, Scope, Stmt, StmtKind, Symbol, TypeAnnotation, TypeAnnotationKind,
 	UserDefinedType,
->>>>>>> 15ae9222
-};
+}, compiler_dbg_panic};
 
 /// Visitor pattern inspired by implementation from https://docs.rs/syn/latest/syn/visit/index.html
 ///
