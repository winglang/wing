use crate::ast::{
	ArgList, Class, Constructor, Expr, ExprKind, FunctionDefinition, InterpolatedStringPart, Literal, Reference, Scope,
	Stmt, StmtKind, Symbol, TypeAnnotation,
};

/// Visitor pattern inspired by implementation from https://docs.rs/syn/latest/syn/visit/index.html
///
/// A visitor visits each node in the AST in depth-first order. The
/// default implementation of each method is to do nothing, so you only
/// need to implement the methods for the nodes you are interested in.
///
/// You can delegate back to the default implementation to visit the children
/// of a node by calling `visit::visit_<node_type>(self, node)`.
///
/// For example:
///
/// ```ignore
/// impl<'ast> Visit<'ast> for ExprVisitor {
///   fn visit_item_fn(&mut self, exp: &'ast Expr) {
///     println!("Expr with span={}", exp.span);
///
///     // Delegate to the default impl to visit any nested expressions.
///     visit::visit_expr(self, exp);
///   }
/// }
/// ```
///
/// TODO: Can we code-generate this based on data in `ast.rs`?
/// TODO: Provide a VisitMut trait that allows for mutation of the AST nodes
/// (each method would accept a `&mut node` instead of `&node`)
pub trait Visit<'ast> {
	fn visit_scope(&mut self, node: &'ast Scope) {
		visit_scope(self, node);
	}
	fn visit_stmt(&mut self, node: &'ast Stmt) {
		visit_stmt(self, node);
	}
	fn visit_class(&mut self, node: &'ast Class) {
		visit_class(self, node);
	}
	fn visit_constructor(&mut self, node: &'ast Constructor) {
		visit_constructor(self, node);
	}
	fn visit_expr(&mut self, node: &'ast Expr) {
		visit_expr(self, node);
	}
	fn visit_literal(&mut self, node: &'ast Literal) {
		visit_literal(self, node);
	}
	fn visit_reference(&mut self, node: &'ast Reference) {
		visit_reference(self, node);
	}
	fn visit_function_definition(&mut self, node: &'ast FunctionDefinition) {
		visit_function_definition(self, node);
	}
	fn visit_args(&mut self, node: &'ast ArgList) {
		visit_args(self, node);
	}
	fn visit_type_annotation(&mut self, node: &'ast TypeAnnotation) {
		visit_type_annotation(self, node)
	}
	fn visit_symbol(&mut self, _node: &'ast Symbol) {}
}

pub fn visit_scope<'ast, V>(v: &mut V, node: &'ast Scope)
where
	V: Visit<'ast> + ?Sized,
{
	for stmt in &node.statements {
		v.visit_stmt(stmt);
	}
}

pub fn visit_stmt<'ast, V>(v: &mut V, node: &'ast Stmt)
where
	V: Visit<'ast> + ?Sized,
{
	match &node.kind {
		StmtKind::Bring {
			module_name,
			identifier,
		} => {
			v.visit_symbol(module_name);
			if let Some(identifier) = identifier {
				v.visit_symbol(identifier);
			}
		}
		StmtKind::VariableDef {
			reassignable: _,
			var_name,
			initial_value,
			type_,
		} => {
			v.visit_symbol(var_name);
			if let Some(type_) = type_ {
				v.visit_type_annotation(type_);
			}
			v.visit_expr(initial_value);
		}
		StmtKind::ForLoop {
			iterator,
			iterable,
			statements,
		} => {
			v.visit_symbol(iterator);
			v.visit_expr(iterable);
			v.visit_scope(statements);
		}
		StmtKind::While { condition, statements } => {
			v.visit_expr(condition);
			v.visit_scope(statements);
		}
		StmtKind::If {
			condition,
			statements,
			elif_statements,
			else_statements,
		} => {
			v.visit_expr(condition);
			v.visit_scope(statements);
			for elif in elif_statements {
				v.visit_expr(&elif.condition);
				v.visit_scope(&elif.statements);
			}
			if let Some(statements) = else_statements {
				v.visit_scope(statements);
			}
		}
		StmtKind::Expression(expr) => {
			v.visit_expr(&expr);
		}
		StmtKind::Assignment { variable, value } => {
			v.visit_reference(variable);
			v.visit_expr(value);
		}
		StmtKind::Return(expr) => {
			if let Some(expr) = expr {
				v.visit_expr(expr);
			}
		}
		StmtKind::Scope(scope) => {
			v.visit_scope(scope);
		}
		StmtKind::Class(class) => {
			v.visit_class(class);
		}
		StmtKind::Struct { name, extends, members } => {
			v.visit_symbol(name);
			for extend in extends {
				v.visit_symbol(extend);
			}
			for member in members {
				v.visit_symbol(&member.name);
				v.visit_type_annotation(&member.member_type);
			}
		}
		StmtKind::Enum { name, values } => {
			v.visit_symbol(name);
			for value in values {
				v.visit_symbol(value);
			}
		}
		StmtKind::TryCatch {
			try_statements,
			catch_block,
			finally_statements,
		} => {
			v.visit_scope(try_statements);
			if let Some(catch_block) = catch_block {
				if let Some(exception_var) = &catch_block.exception_var {
					v.visit_symbol(exception_var);
				}
				v.visit_scope(&catch_block.statements);
			}
			if let Some(finally_statements) = finally_statements {
				v.visit_scope(finally_statements);
			}
		}
	}
}

pub fn visit_class<'ast, V>(v: &mut V, node: &'ast Class)
where
	V: Visit<'ast> + ?Sized,
{
	v.visit_symbol(&node.name);

	v.visit_constructor(&node.constructor);

	for field in &node.fields {
		v.visit_symbol(&field.name);
		v.visit_type_annotation(&field.member_type);
	}

	for method in &node.methods {
		v.visit_symbol(&method.0);
		v.visit_function_definition(&method.1);
	}
}

pub fn visit_constructor<'ast, V>(v: &mut V, node: &'ast Constructor)
where
	V: Visit<'ast> + ?Sized,
{
	for param in &node.parameters {
		v.visit_symbol(&param.0);
	}
	for param_type in &node.signature.parameters {
		v.visit_type_annotation(param_type);
	}
	if let Some(return_type) = &node.signature.return_type {
		v.visit_type_annotation(return_type);
	}

	v.visit_scope(&node.statements);
}

pub fn visit_expr<'ast, V>(v: &mut V, node: &'ast Expr)
where
	V: Visit<'ast> + ?Sized,
{
	match &node.kind {
		ExprKind::New {
			class,
			obj_id: _,
			obj_scope,
			arg_list,
		} => {
			v.visit_type_annotation(class);
			if let Some(scope) = obj_scope {
				v.visit_expr(scope);
			}
			v.visit_args(arg_list);
		}
		ExprKind::Literal(lit) => {
			v.visit_literal(lit);
		}
		ExprKind::Reference(ref_) => {
			v.visit_reference(ref_);
		}
		ExprKind::Call { function, arg_list } => {
			v.visit_expr(function);
			v.visit_args(arg_list);
		}
		ExprKind::Unary { op: _, exp } => {
			v.visit_expr(exp);
		}
		ExprKind::Binary { op: _, left, right } => {
			v.visit_expr(left);
			v.visit_expr(right);
		}
		ExprKind::ArrayLiteral { type_, items } => {
			if let Some(type_) = type_ {
				v.visit_type_annotation(type_);
			}
			for item in items {
				v.visit_expr(item);
			}
		}
<<<<<<< HEAD
		ExprKind::JsonLiteral { is_mut: _, element } => {
=======
		ExprKind::JsonLiteral { element, .. } => {
>>>>>>> 2d0a3066
			v.visit_expr(element);
		}
		ExprKind::StructLiteral { type_, fields } => {
			v.visit_type_annotation(type_);
			for val in fields.values() {
				v.visit_expr(val);
			}
		}
		ExprKind::MapLiteral { type_, fields } => {
			if let Some(type_) = type_ {
				v.visit_type_annotation(type_);
			}
			for val in fields.values() {
				v.visit_expr(val);
			}
		}
		ExprKind::SetLiteral { type_, items } => {
			if let Some(type_) = type_ {
				v.visit_type_annotation(type_);
			}
			for item in items {
				v.visit_expr(item);
			}
		}
		ExprKind::FunctionClosure(def) => {
			v.visit_function_definition(def);
		}
	}
}

pub fn visit_literal<'ast, V>(v: &mut V, node: &'ast Literal)
where
	V: Visit<'ast> + ?Sized,
{
	match node {
		Literal::InterpolatedString(interpolated_str) => {
			for part in &interpolated_str.parts {
				if let InterpolatedStringPart::Expr(exp) = part {
					v.visit_expr(exp);
				}
			}
		}
		Literal::Boolean(_) => {}
		Literal::Number(_) => {}
		Literal::Duration(_) => {}
		Literal::String(_) => {}
	}
}

pub fn visit_reference<'ast, V>(v: &mut V, node: &'ast Reference)
where
	V: Visit<'ast> + ?Sized,
{
	match node {
		Reference::InstanceMember { property, object } => {
			v.visit_expr(object);
			v.visit_symbol(property);
		}
		Reference::Identifier(s) => {
			v.visit_symbol(s);
		}
		Reference::TypeMember { type_: _, property } => {
			v.visit_symbol(property);
		}
	}
}

pub fn visit_function_definition<'ast, V>(v: &mut V, node: &'ast FunctionDefinition)
where
	V: Visit<'ast> + ?Sized,
{
	for param in &node.parameters {
		v.visit_symbol(&param.0);
	}
	for param_type in &node.signature.parameters {
		v.visit_type_annotation(param_type);
	}
	if let Some(return_type) = &node.signature.return_type {
		v.visit_type_annotation(return_type);
	}

	v.visit_scope(&node.statements);
}

pub fn visit_args<'ast, V>(v: &mut V, node: &'ast ArgList)
where
	V: Visit<'ast> + ?Sized,
{
	for arg in &node.pos_args {
		v.visit_expr(&arg);
	}
	for arg in &node.named_args {
		v.visit_symbol(&arg.0);
		v.visit_expr(&arg.1);
	}
}

pub fn visit_type_annotation<'ast, V>(v: &mut V, node: &'ast TypeAnnotation)
where
	V: Visit<'ast> + ?Sized,
{
	match node {
		TypeAnnotation::Number => {}
		TypeAnnotation::String => {}
		TypeAnnotation::Bool => {}
		TypeAnnotation::Duration => {}
		TypeAnnotation::Json => {}
		TypeAnnotation::MutJson => {}
		TypeAnnotation::Optional(t) => v.visit_type_annotation(t),
		TypeAnnotation::Array(t) => v.visit_type_annotation(t),
		TypeAnnotation::MutArray(t) => v.visit_type_annotation(t),
		TypeAnnotation::Map(t) => v.visit_type_annotation(t),
		TypeAnnotation::MutMap(t) => v.visit_type_annotation(t),
		TypeAnnotation::Set(t) => v.visit_type_annotation(t),
		TypeAnnotation::MutSet(t) => v.visit_type_annotation(t),
		TypeAnnotation::FunctionSignature(f) => {
			for arg_type in &f.parameters {
				v.visit_type_annotation(&arg_type);
			}
			if let Some(return_type) = &f.return_type {
				v.visit_type_annotation(return_type);
			}
		}
		TypeAnnotation::UserDefined(t) => {
			v.visit_symbol(&t.root);
			for field in &t.fields {
				v.visit_symbol(field);
			}
		}
	}
}<|MERGE_RESOLUTION|>--- conflicted
+++ resolved
@@ -257,11 +257,7 @@
 				v.visit_expr(item);
 			}
 		}
-<<<<<<< HEAD
-		ExprKind::JsonLiteral { is_mut: _, element } => {
-=======
 		ExprKind::JsonLiteral { element, .. } => {
->>>>>>> 2d0a3066
 			v.visit_expr(element);
 		}
 		ExprKind::StructLiteral { type_, fields } => {
