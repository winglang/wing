--- conflicted
+++ resolved
@@ -97,15 +97,10 @@
 		StmtKind::Bring { source, identifier } => {
 			match &source {
 				BringSource::BuiltinModule(name) => v.visit_symbol(name),
-<<<<<<< HEAD
-				BringSource::WingLibrary { name, root_file: _ } => v.visit_symbol(name),
-				BringSource::JsiiLibrary(name) => v.visit_symbol(name),
-				BringSource::WingModule(name) => v.visit_symbol(name),
-=======
+				BringSource::WingLibrary(name) => v.visit_symbol(name),
 				BringSource::JsiiModule(name) => v.visit_symbol(name),
 				BringSource::WingFile(name) => v.visit_symbol(name),
 				BringSource::Directory(name) => v.visit_symbol(name),
->>>>>>> 6a9ce9de
 			}
 			if let Some(identifier) = identifier {
 				v.visit_symbol(identifier);
