--- conflicted
+++ resolved
@@ -316,11 +316,6 @@
 		Reference::Identifier(s) => {
 			v.visit_symbol(s);
 		}
-<<<<<<< HEAD
-		Reference::Identifier(_) => {}
-		Reference::TypeProperty { .. } => {}
-=======
->>>>>>> f391bd27
 	}
 }
 
