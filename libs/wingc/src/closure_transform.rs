--- conflicted
+++ resolved
@@ -2,11 +2,7 @@
 
 use crate::{
 	ast::{
-<<<<<<< HEAD
 		AccessModifier, ArgList, CalleeKind, Class, ClassField, Expr, ExprKind, FunctionBody, FunctionDefinition,
-=======
-		ArgList, AssignmentKind, CalleeKind, Class, ClassField, Expr, ExprKind, FunctionBody, FunctionDefinition,
->>>>>>> 6fcfe7db
 		FunctionParameter, FunctionSignature, Literal, NewExpr, Phase, Reference, Scope, Stmt, StmtKind, Symbol,
 		TypeAnnotation, TypeAnnotationKind, UserDefinedType,
 	},
