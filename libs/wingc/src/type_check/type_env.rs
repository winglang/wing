use crate::{
	ast::{Phase, Symbol},
	diagnostic::TypeError,
	type_check::Type,
	type_check::TypeRef,
};
use std::collections::{hash_map, HashMap, HashSet};

pub struct TypeEnv {
	pub(crate) type_map: HashMap<String, (StatementIdx, TypeRef)>,
	parent: Option<*const TypeEnv>,
	pub return_type: Option<TypeRef>,
	is_class: bool,
<<<<<<< HEAD
	pub flight: Flight,
	statement_idx: usize,
=======
	pub flight: Phase,
>>>>>>> 742bf0d0
}

// TODO See TypeRef for why this is necessary
unsafe impl Send for TypeEnv {}

// The index (position) of the statement where a certain symbol was defined
// this is useful to determine if a symbol can be used in a certain
// expression or whether it is being used before it's defined.
pub enum StatementIdx {
	Index(usize),
	Top, // Special value meaning the symbol should be treated as if it was defined at the top of the scope
}

// Possible results for a symbol lookup in the environment
enum LookupResult {
	// The type of the symbol and its flight phase
	Found((TypeRef, Flight)),
	// The symbol was not found in the environment
	NotFound,
	// The symbol exists in the environment but it's not defined yet (based on the statement
	// index passed to the lookup)
	DefinedLater,
}

impl TypeEnv {
<<<<<<< HEAD
	pub fn new(
		parent: Option<*const TypeEnv>,
		return_type: Option<TypeRef>,
		is_class: bool,
		flight: Flight,
		statement_idx: usize,
	) -> Self {
=======
	pub fn new(parent: Option<*const TypeEnv>, return_type: Option<TypeRef>, is_class: bool, flight: Phase) -> Self {
>>>>>>> 742bf0d0
		assert!(return_type.is_none() || (return_type.is_some() && parent.is_some()));
		Self {
			type_map: HashMap::new(),
			parent,
			return_type,
			is_class,
			flight,
			statement_idx,
		}
	}

	pub fn is_root(&self) -> bool {
		self.parent.is_none()
	}

	pub fn define(&mut self, symbol: &Symbol, _type: TypeRef, pos: StatementIdx) -> Result<(), TypeError> {
		if self.type_map.contains_key(&symbol.name) {
			return Err(TypeError {
				span: symbol.span.clone(),
				message: format!("Symbol \"{}\" already defined in this scope", symbol.name),
			});
		}

		// Avoid variable shadowing
		if let Some(_parent_env) = self.parent {
			if let Some(parent_type) = self.try_lookup(&symbol.name, None) {
				// If we're a class we allow "symbol shadowing" for methods
				if !(self.is_class
					&& matches!(parent_type.into(), &Type::Function(_))
					&& matches!(_type.into(), &Type::Function(_)))
				{
					return Err(TypeError {
						span: symbol.span.clone(),
						message: format!("Symbol \"{}\" already defined in parent scope.", symbol.name),
					});
				}
			}
		}
		self.type_map.insert(symbol.name.clone(), (pos, _type));

		Ok(())
	}

	pub fn try_lookup(&self, symbol_name: &str, not_after_stmt_idx: Option<usize>) -> Option<TypeRef> {
		match self.try_lookup_ext(symbol_name, not_after_stmt_idx) {
			LookupResult::Found((type_, _)) => Some(type_),
			LookupResult::NotFound | LookupResult::DefinedLater => None,
		}
	}

<<<<<<< HEAD
	fn try_lookup_ext(&self, symbol_name: &str, not_after_stmt_idx: Option<usize>) -> LookupResult {
		if let Some((definition_idx, _type)) = self.type_map.get(symbol_name) {
			if let Some(not_after_stmt_idx) = not_after_stmt_idx {
				if let StatementIdx::Index(definition_idx) = definition_idx {
					if *definition_idx > not_after_stmt_idx {
						return LookupResult::DefinedLater;
					}
				}
			}
			LookupResult::Found((*_type, self.flight))
=======
	pub fn try_lookup_ext(&self, symbol_name: &str) -> Option<(TypeRef, Phase)> {
		if let Some(_type) = self.type_map.get(symbol_name) {
			Some((*_type, self.flight))
>>>>>>> 742bf0d0
		} else if let Some(parent_env) = self.parent {
			let parent_env = unsafe { &*parent_env };
			parent_env.try_lookup_ext(symbol_name, not_after_stmt_idx.map(|_| self.statement_idx))
		} else {
			LookupResult::NotFound
		}
	}

	pub fn lookup(&self, symbol: &Symbol, not_after_stmt_idx: Option<usize>) -> Result<TypeRef, TypeError> {
		Ok(self.lookup_ext(symbol, not_after_stmt_idx)?.0)
	}

<<<<<<< HEAD
	pub fn lookup_ext(&self, symbol: &Symbol, not_after_stmt_idx: Option<usize>) -> Result<(TypeRef, Flight), TypeError> {
		let lookup_result = self.try_lookup_ext(&symbol.name, not_after_stmt_idx);
=======
	pub fn lookup_ext(&self, symbol: &Symbol) -> Result<(TypeRef, Phase), TypeError> {
		let lookup_result = self.try_lookup_ext(&symbol.name);
>>>>>>> 742bf0d0

		match lookup_result {
			LookupResult::Found((type_, flight)) => Ok((type_, flight)),
			LookupResult::NotFound => Err(TypeError {
				message: format!("Unknown symbol \"{}\"", &symbol.name),
				span: symbol.span.clone(),
			}),
			LookupResult::DefinedLater => Err(TypeError {
				message: format!("Symbol \"{}\" used before being defined", symbol.name),
				span: symbol.span.clone(),
			}),
		}
	}

	pub fn lookup_nested(&self, nested_vec: &[&Symbol], statement_idx: Option<usize>) -> Result<TypeRef, TypeError> {
		let mut it = nested_vec.iter();

		let mut symb = *it.next().unwrap();
		let mut t = if let Some(type_ref) = self.try_lookup(&symb.name, statement_idx) {
			type_ref
		} else {
			return Err(TypeError {
				message: format!("Unknown symbol \"{}\"", symb),
				span: symb.span.clone(),
			});
		};

		while let Some(next_symb) = it.next() {
			if t.is_anything() {
				break;
			}
			let ns = t
				.as_namespace()
				.expect(&format!("Symbol \"{}\" should be a namespace", symb));

			let lookup_result = ns.env.try_lookup(&(*next_symb).name, statement_idx);

			if let Some(type_ref) = lookup_result {
				t = type_ref;
			} else {
				return Err(TypeError {
					message: format!("Unknown symbol \"{}\" in namespace \"{}\"", next_symb, ns.name),
					span: next_symb.span.clone(),
				});
			}

			symb = *next_symb;
		}
		Ok(t)
	}

	pub fn iter(&self) -> TypeEnvIter {
		TypeEnvIter::new(self)
	}
}

pub struct TypeEnvIter<'a> {
	seen_keys: HashSet<String>,
	curr_env: &'a TypeEnv,
	curr_pos: hash_map::Iter<'a, String, (StatementIdx, TypeRef)>,
}

impl<'a> TypeEnvIter<'a> {
	fn new(env: &'a TypeEnv) -> Self {
		TypeEnvIter {
			seen_keys: HashSet::new(),
			curr_env: env,
			curr_pos: env.type_map.iter(),
		}
	}
}

impl<'a> Iterator for TypeEnvIter<'a> {
	type Item = (String, TypeRef);

	fn next(&mut self) -> Option<Self::Item> {
		if let Some((name, (_, _type))) = self.curr_pos.next() {
			if self.seen_keys.contains(name) {
				self.next()
			} else {
				self.seen_keys.insert(name.clone());
				Some((name.clone(), *_type))
			}
		} else if let Some(parent_env) = self.curr_env.parent {
			unsafe { self.curr_env = &*parent_env };
			self.curr_pos = self.curr_env.type_map.iter();
			self.next()
		} else {
			None
		}
	}
}<|MERGE_RESOLUTION|>--- conflicted
+++ resolved
@@ -11,12 +11,8 @@
 	parent: Option<*const TypeEnv>,
 	pub return_type: Option<TypeRef>,
 	is_class: bool,
-<<<<<<< HEAD
-	pub flight: Flight,
+	pub flight: Phase,
 	statement_idx: usize,
-=======
-	pub flight: Phase,
->>>>>>> 742bf0d0
 }
 
 // TODO See TypeRef for why this is necessary
@@ -42,17 +38,7 @@
 }
 
 impl TypeEnv {
-<<<<<<< HEAD
-	pub fn new(
-		parent: Option<*const TypeEnv>,
-		return_type: Option<TypeRef>,
-		is_class: bool,
-		flight: Flight,
-		statement_idx: usize,
-	) -> Self {
-=======
-	pub fn new(parent: Option<*const TypeEnv>, return_type: Option<TypeRef>, is_class: bool, flight: Phase) -> Self {
->>>>>>> 742bf0d0
+	pub fn new(parent: Option<*const TypeEnv>, return_type: Option<TypeRef>, is_class: bool, flight: Phase, statement_idx: usize) -> Self {
 		assert!(return_type.is_none() || (return_type.is_some() && parent.is_some()));
 		Self {
 			type_map: HashMap::new(),
@@ -103,7 +89,6 @@
 		}
 	}
 
-<<<<<<< HEAD
 	fn try_lookup_ext(&self, symbol_name: &str, not_after_stmt_idx: Option<usize>) -> LookupResult {
 		if let Some((definition_idx, _type)) = self.type_map.get(symbol_name) {
 			if let Some(not_after_stmt_idx) = not_after_stmt_idx {
@@ -114,11 +99,6 @@
 				}
 			}
 			LookupResult::Found((*_type, self.flight))
-=======
-	pub fn try_lookup_ext(&self, symbol_name: &str) -> Option<(TypeRef, Phase)> {
-		if let Some(_type) = self.type_map.get(symbol_name) {
-			Some((*_type, self.flight))
->>>>>>> 742bf0d0
 		} else if let Some(parent_env) = self.parent {
 			let parent_env = unsafe { &*parent_env };
 			parent_env.try_lookup_ext(symbol_name, not_after_stmt_idx.map(|_| self.statement_idx))
@@ -131,13 +111,8 @@
 		Ok(self.lookup_ext(symbol, not_after_stmt_idx)?.0)
 	}
 
-<<<<<<< HEAD
-	pub fn lookup_ext(&self, symbol: &Symbol, not_after_stmt_idx: Option<usize>) -> Result<(TypeRef, Flight), TypeError> {
+	pub fn lookup_ext(&self, symbol: &Symbol, not_after_stmt_idx: Option<usize>) -> Result<(TypeRef, Phase), TypeError> {
 		let lookup_result = self.try_lookup_ext(&symbol.name, not_after_stmt_idx);
-=======
-	pub fn lookup_ext(&self, symbol: &Symbol) -> Result<(TypeRef, Phase), TypeError> {
-		let lookup_result = self.try_lookup_ext(&symbol.name);
->>>>>>> 742bf0d0
 
 		match lookup_result {
 			LookupResult::Found((type_, flight)) => Ok((type_, flight)),
