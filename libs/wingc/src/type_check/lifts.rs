use std::collections::{BTreeMap, BTreeSet, HashMap};

use crate::ast::{Symbol, UserDefinedType};

use super::{ExprId, CLASS_INFLIGHT_INIT_NAME};

/// A repository of lifts and captures at the class level.
#[derive(Debug)]
pub struct Lifts {
	// TODO: make all these private and add accessors+helper logic
	/// All the lifts. Map from method to a map from preflight code to lift qualifications.
	pub lifts_qualifications: BTreeMap<String, BTreeMap<String, LiftQualification>>,

	/// All the captures. The key is token the value is the preflight code.
	/// Used for preflight setup of inflight captures.
	pub captures: BTreeMap<String, Capture>,

	/// Map between liftable AST element and a lift token (used for inflight jsification of captures)
	pub token_for_liftable: HashMap<Liftable, String>,
}

/// Ast elements that may be lifted
#[derive(Debug, PartialEq, Eq, Hash, Clone)]
pub enum Liftable {
	Expr(ExprId),
	Type(UserDefinedType),
}

/// A record that describes a single lift from a method.
#[derive(Debug)]
pub struct LiftQualification {
	/// The operations that qualify the lift (the property names)
	pub ops: BTreeSet<String>,
}

/// A record that describes a lift from a class.
#[derive(Debug)]
pub struct Capture {
	/// Whether this is a field capture (`this.foo`)
	pub is_field: bool,

	/// The javascript code to capture (preflight)
	pub code: String,
}

impl Lifts {
	pub fn new() -> Self {
		Self {
			lifts_qualifications: BTreeMap::new(),
			captures: BTreeMap::new(),
			token_for_liftable: HashMap::new(),
		}
	}

	fn render_token(&self, code: &str) -> String {
		format!("${}", replace_non_alphanumeric(code))
	}

	/// Adds a lift for an expression.
<<<<<<< HEAD
	pub fn lift(&mut self, method: Symbol, property: Option<Symbol>, code: &str, is_field: bool) {
		self.add_lift(method.name.clone(), code, property.as_ref().map(|s| s.name.clone()));
=======
	pub fn lift(&mut self, method: Option<Symbol>, property: Option<Symbol>, code: &str) {
		let method = method.map(|m| m.name).unwrap_or(Default::default());

		self.add_lift(method, code, property.as_ref().map(|s| s.name.clone()));
>>>>>>> d4e159ec

		// Add a lift to the inflight initializer to signify this class requires access to that preflight object.
		// "this" is a special case since it's already in scope and doesn't need to be lifted.
		if code != "this" {
			self.add_lift(CLASS_INFLIGHT_INIT_NAME.to_string(), code, None);
		}
	}

	fn add_lift(&mut self, method: String, code: &str, property: Option<String>) {
		let lift = self
			.lifts_qualifications
			.entry(method)
			.or_default()
			.entry(code.to_string())
			.or_insert(LiftQualification { ops: BTreeSet::new() });

		if let Some(op) = &property {
			lift.ops.insert(op.clone());
		}
	}

	/// Returns the token for a liftable. Called by the jsifier when emitting inflight code.
	pub fn token_for_liftable(&self, lifted_thing: &Liftable) -> Option<String> {
		let Some(token) = self.token_for_liftable.get(lifted_thing) else {
			return None;
		};

		let is_field = if let Some(lift) = self.captures.get(token) {
			lift.is_field
		} else {
			false
		};

		if is_field {
			return Some(format!("this.{}", token).to_string());
		} else {
			return Some(token.clone());
		}
	}

	/// Captures a liftable piece of code.
	pub fn capture(&mut self, lifted_thing: &Liftable, code: &str, is_field: bool) {
		// no need to capture this (it's already in scope)
		if code == "this" {
			return;
		}

		let token = match lifted_thing {
			Liftable::Expr(_) => self.render_token(code),
			Liftable::Type(t) => self.render_token(&format!("{}", t)),
		};

		self
			.token_for_liftable
			.entry(lifted_thing.clone())
			.or_insert(token.clone());

		self.captures.entry(token.clone()).or_insert(Capture {
			is_field,
			code: code.to_string(),
		});
	}

	/// List of all lifted fields in the class. (map from lift token to preflight code)
	pub fn lifted_fields(&self) -> BTreeMap<String, String> {
		let mut result: BTreeMap<String, String> = BTreeMap::new();

		self
			.captures
			.iter()
			.filter(|(_, lift)| lift.is_field)
			.for_each(|(token, lift)| {
				result.insert(token.clone(), lift.code.clone());
			});
		result
	}
}

fn replace_non_alphanumeric(s: &str) -> String {
	let mut result = String::new();

	for c in s.chars() {
		if c.is_alphanumeric() {
			result.push(c);
		} else {
			result.push('_');
		}
	}

	result
}<|MERGE_RESOLUTION|>--- conflicted
+++ resolved
@@ -57,15 +57,10 @@
 	}
 
 	/// Adds a lift for an expression.
-<<<<<<< HEAD
 	pub fn lift(&mut self, method: Symbol, property: Option<Symbol>, code: &str, is_field: bool) {
 		self.add_lift(method.name.clone(), code, property.as_ref().map(|s| s.name.clone()));
-=======
-	pub fn lift(&mut self, method: Option<Symbol>, property: Option<Symbol>, code: &str) {
-		let method = method.map(|m| m.name).unwrap_or(Default::default());
 
 		self.add_lift(method, code, property.as_ref().map(|s| s.name.clone()));
->>>>>>> d4e159ec
 
 		// Add a lift to the inflight initializer to signify this class requires access to that preflight object.
 		// "this" is a special case since it's already in scope and doesn't need to be lifted.
