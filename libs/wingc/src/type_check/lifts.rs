use std::collections::{BTreeMap, BTreeSet, HashMap};

use crate::ast::{Symbol, UserDefinedType};

use super::{ExprId, CLASS_INFLIGHT_INIT_NAME};

/// A repository of lifts and captures at the class level.
#[derive(Debug)]
pub struct Lifts {
	// TODO: make all these private and add accessors+helper logic
	/// All the lifts. Map from method to a map from inflight code to lift qualifications.
	pub lifts_qualifications: BTreeMap<String, BTreeMap<String, LiftQualification>>,

	/// All the captures. The key is token the value is the preflight code.
	/// Used for preflight setup of inflight captures.
	pub captures: BTreeMap<String, Capture>,

<<<<<<< HEAD
	/// Map between liftable AST element and a lift token (used for inflight jsification of captures)
	pub token_for_liftable: HashMap<Liftable, String>,
=======
	/// Map between expression id and a lift token.
	token_by_expr_id: BTreeMap<ExprId, String>,
>>>>>>> 19ef86cd
}

/// Ast elements that may be lifted
#[derive(Debug, PartialEq, Eq, Hash, Clone)]
pub enum Liftable {
	Expr(usize),
	Type(UserDefinedType),
}

/// A record that describes a single lift from a method.
#[derive(Debug)]
pub struct LiftQualification {
	/// The operations that qualify the lift (the property names)
	pub ops: BTreeSet<String>,
}

/// A record that describes a lift from a class.
#[derive(Debug)]
pub struct Capture {
	/// Whether this is a field capture (`this.foo`)
	pub is_field: bool,

	/// The javascript code to capture (preflight)
	pub code: String,
}

impl Lifts {
	pub fn new() -> Self {
		Self {
			lifts_qualifications: BTreeMap::new(),
			captures: BTreeMap::new(),
			token_for_liftable: HashMap::new(),
		}
	}

	fn render_token(&self, code: &str) -> String {
		format!("${}", replace_non_alphanumeric(code))
	}

	/// Adds a lift for an expression.
<<<<<<< HEAD
	pub fn lift(&mut self, method: Option<Symbol>, property: Option<Symbol>, code: &str, is_field: bool) {
=======
	pub fn lift(&mut self, expr_id: ExprId, method: Option<Symbol>, property: Option<String>, code: &str) {
		let is_field = code.contains("this.");

		let token = self.render_token(code);

		self.token_by_expr_id.entry(expr_id).or_insert(token.clone());

		self.lift_by_token.entry(token.clone()).or_insert(Lift {
			token: token.clone(),
			is_field,
			code: code.to_string(),
		});

>>>>>>> 19ef86cd
		let method = method.map(|m| m.name).unwrap_or(Default::default());

		self.add_lift(method, code, property.as_ref().map(|s| s.name.clone()));

		// add a lift to the inflight initializer or capture it if its not a field
		if is_field {
			self.add_lift(CLASS_INFLIGHT_INIT_NAME.to_string(), code, None);
		}
	}

	fn add_lift(&mut self, method: String, code: &str, property: Option<String>) {
		let lift = self
			.lifts_qualifications
			.entry(method)
			.or_default()
			.entry(code.to_string())
			.or_insert(LiftQualification { ops: BTreeSet::new() });

		if let Some(op) = &property {
			lift.ops.insert(op.clone());
		}
	}

<<<<<<< HEAD
	/// Returns the token for a liftable. Called by the jsifier when emitting inflight code.
	pub fn token_for_liftable(&self, lifted_thing: &Liftable) -> Option<String> {
		let Some(token) = self.token_for_liftable.get(lifted_thing) else {
=======
	/// Returns the token for an expression. Called by the jsifier when emitting inflight code.
	pub fn token_for_expr(&self, expr_id: &ExprId) -> Option<String> {
		let Some(token) = self.token_by_expr_id.get(expr_id) else {
>>>>>>> 19ef86cd
			return None;
		};

		let is_field = if let Some(lift) = self.captures.get(token) {
			lift.is_field
		} else {
			false
		};

		if is_field {
			return Some(format!("this.{}", token).to_string());
		} else {
			return Some(token.clone());
		}
	}

<<<<<<< HEAD
	/// Captures a liftable piece of code.
	pub fn capture(&mut self, lifted_thing: &Liftable, code: &str, is_field: bool) {
=======
	/// Captures an expression.
	pub fn capture(&mut self, expr_id: &ExprId, code: &str) {
>>>>>>> 19ef86cd
		// no need to capture this (it's already in scope)
		if code == "this" {
			return;
		}

		let token = self.render_token(code);

		self
			.token_for_liftable
			.entry(lifted_thing.clone())
			.or_insert(token.clone());

		self.captures.entry(token.clone()).or_insert(Capture {
			is_field,
			code: code.to_string(),
		});
	}

	/// List of all lifted fields in the class. (map from lift token to preflight code)
	pub fn lifted_fields(&self) -> BTreeMap<String, String> {
		let mut result: BTreeMap<String, String> = BTreeMap::new();

		// for (token, lift) in self.lifts.iter().flat_map(|(_, lifts)| lifts.iter()) {
		// 	if !lift.is_field {
		// 		continue;
		// 	}

		// 	result.insert(token.clone(), lift.code.clone());
		// }

		self
			.captures
			.iter()
			.filter(|(_, lift)| lift.is_field)
			.for_each(|(token, lift)| {
				result.insert(token.clone(), lift.code.clone());
			});
		result
	}
}

fn replace_non_alphanumeric(s: &str) -> String {
	let mut result = String::new();

	for c in s.chars() {
		if c.is_alphanumeric() {
			result.push(c);
		} else {
			result.push('_');
		}
	}

	result
}<|MERGE_RESOLUTION|>--- conflicted
+++ resolved
@@ -15,19 +15,14 @@
 	/// Used for preflight setup of inflight captures.
 	pub captures: BTreeMap<String, Capture>,
 
-<<<<<<< HEAD
 	/// Map between liftable AST element and a lift token (used for inflight jsification of captures)
 	pub token_for_liftable: HashMap<Liftable, String>,
-=======
-	/// Map between expression id and a lift token.
-	token_by_expr_id: BTreeMap<ExprId, String>,
->>>>>>> 19ef86cd
 }
 
 /// Ast elements that may be lifted
 #[derive(Debug, PartialEq, Eq, Hash, Clone)]
 pub enum Liftable {
-	Expr(usize),
+	Expr(ExprId),
 	Type(UserDefinedType),
 }
 
@@ -62,23 +57,7 @@
 	}
 
 	/// Adds a lift for an expression.
-<<<<<<< HEAD
 	pub fn lift(&mut self, method: Option<Symbol>, property: Option<Symbol>, code: &str, is_field: bool) {
-=======
-	pub fn lift(&mut self, expr_id: ExprId, method: Option<Symbol>, property: Option<String>, code: &str) {
-		let is_field = code.contains("this.");
-
-		let token = self.render_token(code);
-
-		self.token_by_expr_id.entry(expr_id).or_insert(token.clone());
-
-		self.lift_by_token.entry(token.clone()).or_insert(Lift {
-			token: token.clone(),
-			is_field,
-			code: code.to_string(),
-		});
-
->>>>>>> 19ef86cd
 		let method = method.map(|m| m.name).unwrap_or(Default::default());
 
 		self.add_lift(method, code, property.as_ref().map(|s| s.name.clone()));
@@ -102,15 +81,9 @@
 		}
 	}
 
-<<<<<<< HEAD
 	/// Returns the token for a liftable. Called by the jsifier when emitting inflight code.
 	pub fn token_for_liftable(&self, lifted_thing: &Liftable) -> Option<String> {
 		let Some(token) = self.token_for_liftable.get(lifted_thing) else {
-=======
-	/// Returns the token for an expression. Called by the jsifier when emitting inflight code.
-	pub fn token_for_expr(&self, expr_id: &ExprId) -> Option<String> {
-		let Some(token) = self.token_by_expr_id.get(expr_id) else {
->>>>>>> 19ef86cd
 			return None;
 		};
 
@@ -127,13 +100,8 @@
 		}
 	}
 
-<<<<<<< HEAD
 	/// Captures a liftable piece of code.
 	pub fn capture(&mut self, lifted_thing: &Liftable, code: &str, is_field: bool) {
-=======
-	/// Captures an expression.
-	pub fn capture(&mut self, expr_id: &ExprId, code: &str) {
->>>>>>> 19ef86cd
 		// no need to capture this (it's already in scope)
 		if code == "this" {
 			return;
