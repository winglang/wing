--- conflicted
+++ resolved
@@ -24,18 +24,9 @@
 	statement_idx: usize,
 }
 
-<<<<<<< HEAD
-// The index (position) of the statement where a certain symbol was defined
-// this is useful to determine if a symbol can be used in a certain
-// expression or whether it is being used before it's defined.
-=======
-// TODO See TypeRef for why this is necessary
-unsafe impl Send for SymbolEnv {}
-
 /// The index (position) of the statement where a certain symbol was defined
 /// this is useful to determine if a symbol can be used in a certain
 /// expression or whether it is being used before it's defined.
->>>>>>> 00c06d2d
 #[derive(Debug)]
 pub enum StatementIdx {
 	Index(usize),
