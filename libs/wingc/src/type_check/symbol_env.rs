--- conflicted
+++ resolved
@@ -411,14 +411,10 @@
 mod tests {
 	use crate::{
 		ast::{Phase, Symbol},
-<<<<<<< HEAD
-		type_check::{symbol_env::LookupResult, Namespace, NamespaceKind, SymbolKind, Types},
-=======
 		type_check::{
 			symbol_env::{LookupResult, SymbolEnvKind},
-			Namespace, SymbolKind, Types,
+			Namespace, NamespaceKind, SymbolKind, Types,
 		},
->>>>>>> 3f09a3e3
 	};
 
 	use super::{StatementIdx, SymbolEnv};
