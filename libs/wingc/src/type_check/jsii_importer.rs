--- conflicted
+++ resolved
@@ -201,13 +201,8 @@
 			}
 		} else {
 			let ns = self.wing_types.add_namespace(Namespace {
-<<<<<<< HEAD
 				name: assembly.to_string(),
-				env: SymbolEnv::new(None, self.wing_types.void(), false, false, Phase::Preflight, 0),
-=======
-				name: type_name.assembly().to_string(),
 				env: SymbolEnv::new(None, SymbolEnvKind::Scope, Phase::Preflight, 0),
->>>>>>> 3f09a3e3
 				loaded: false,
 				kind: NamespaceKind::JSII {
 					fqn: assembly.to_string(),
