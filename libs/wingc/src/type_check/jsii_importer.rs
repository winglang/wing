--- conflicted
+++ resolved
@@ -13,11 +13,7 @@
 use serde_json::Value;
 use wingii::jsii;
 
-<<<<<<< HEAD
-use super::{fqn::FQN, Namespace};
-=======
-use super::{symbol_env::SymbolEnv, Namespace};
->>>>>>> cb2a4dc8
+use super::{fqn::FQN, symbol_env::SymbolEnv, Namespace};
 
 trait JsiiInterface {
 	fn methods<'a>(&'a self) -> &'a Option<Vec<jsii::Method>>;
@@ -239,20 +235,8 @@
 				.wing_types
 				.libraries
 				.define(
-<<<<<<< HEAD
-					&Symbol {
-						name: self.assembly_name.to_string(),
-						span: WingSpan::global(),
-					},
+					&Symbol::global(self.assembly_name),
 					SymbolKind::Namespace(ns),
-=======
-					&Symbol::global(namespace_name),
-					SymbolKind::Namespace(Namespace {
-						name: namespace_name.to_string(),
-						hidden: namespace_name != self.module_name,
-						env: SymbolEnv::new(None, self.wing_types.void(), false, false, self.env.flight, 0),
-					}),
->>>>>>> cb2a4dc8
 					StatementIdx::Top,
 				)
 				.unwrap();
@@ -618,6 +602,7 @@
 				})
 			})
 		});
+
 		let class_spec = Class {
 			should_case_convert_jsii: true,
 			name: new_type_symbol.clone(),
