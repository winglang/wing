use crate::{
	ast::{Phase, Symbol},
	debug,
	diagnostic::{WingLocation, WingSpan},
	type_check::{
		self, symbol_env::StatementIdx, Class, FunctionSignature, Interface, Struct, SymbolKind, Type, TypeRef, Types,
		WING_CONSTRUCTOR_NAME,
	},
	utilities::camel_case_to_snake_case,
	CONSTRUCT_BASE_CLASS, CONSTRUCT_BASE_INTERFACE, WINGSDK_ASSEMBLY_NAME, WINGSDK_DURATION, WINGSDK_INFLIGHT,
	WINGSDK_JSON, WINGSDK_MUT_JSON, WINGSDK_RESOURCE,
};
use colored::Colorize;
use wingii::{
	fqn::FQN,
	jsii::{self, CollectionKind, PrimitiveType, TypeReference},
	type_system::TypeSystem,
};

use super::{symbol_env::SymbolEnv, Enum, Namespace};

trait JsiiInterface {
	fn methods<'a>(&'a self) -> &'a Option<Vec<jsii::Method>>;
	fn properties<'a>(&'a self) -> &'a Option<Vec<jsii::Property>>;
}

impl JsiiInterface for jsii::ClassType {
	fn methods(&self) -> &Option<Vec<jsii::Method>> {
		&self.methods
	}
	fn properties(&self) -> &Option<Vec<jsii::Property>> {
		&self.properties
	}
}

impl JsiiInterface for jsii::InterfaceType {
	fn methods(&self) -> &Option<Vec<jsii::Method>> {
		&self.methods
	}
	fn properties(&self) -> &Option<Vec<jsii::Property>> {
		&self.properties
	}
}

pub struct JsiiImportSpec {
	/// An interface to access the types in the JSII library loaded with wingii.
	pub type_system: TypeSystem,
	/// The assembly to import from the JSII library. This is typically the name of the NPM package.
	pub assembly_name: String,
	/// This is a namespace filter on the imported JSII assembly.
	/// For example:
	/// - ["cloud"] will only (publicly) import types prefixed with `cloud.` from the assembly
	/// - ["ns1", "ns2"] will only import types prefixed with `ns1.ns2.` from the assembly
	/// - [] will import all types from the assembly
	/// Note that other types might be still get implicitly imported
	/// if they are referenced from a type in the specified `module_name`.
	pub namespace_filter: Vec<String>,
	/// The name to assign to the module in the Wing type system.
	pub alias: Symbol,
	/// The index of the import statement that triggered this import. This is required so we'll know
	/// later on if types defined by this import come before or after other statements in the code.
	/// If type definitions in wing are always location agnostic this doesn't really matter and we
	/// might be able to remove this.
	pub import_statement_idx: usize,
}

pub struct JsiiImporter<'a> {
	jsii_spec: &'a JsiiImportSpec,
	/// The wing type system: all imported types are added to `wing_types.libraries`.
	wing_types: &'a mut Types,
}

impl<'a> JsiiImporter<'a> {
	pub fn new(jsii_spec: &'a JsiiImportSpec, wing_types: &'a mut Types) -> Self {
		Self { jsii_spec, wing_types }
	}

	fn type_ref_to_wing_type(&mut self, jsii_type_ref: &TypeReference) -> TypeRef {
		match jsii_type_ref {
			TypeReference::PrimitiveTypeReference(primitive_ref) => match primitive_ref.primitive {
				PrimitiveType::String => self.wing_types.string(),
				PrimitiveType::Number => self.wing_types.number(),
				PrimitiveType::Boolean => self.wing_types.bool(),
				PrimitiveType::Any => self.wing_types.anything(),
				PrimitiveType::Json => self.wing_types.json(),
				PrimitiveType::Date => todo!(),
			},
			TypeReference::NamedTypeReference(named_ref) => {
				let type_fqn = &named_ref.fqn;
				if type_fqn == &format!("{}.{}", WINGSDK_ASSEMBLY_NAME, WINGSDK_INFLIGHT) {
					self.wing_types.add_type(Type::Function(FunctionSignature {
						this_type: Some(self.wing_types.anything()),
						parameters: vec![self.wing_types.anything()],
						return_type: self.wing_types.anything(),
						phase: Phase::Inflight,
						js_override: None,
					}))
				} else if type_fqn == &format!("{}.{}", WINGSDK_ASSEMBLY_NAME, WINGSDK_DURATION) {
					self.wing_types.duration()
				} else if type_fqn == &format!("{}.{}", WINGSDK_ASSEMBLY_NAME, WINGSDK_JSON) {
					self.wing_types.json()
				} else if type_fqn == &format!("{}.{}", WINGSDK_ASSEMBLY_NAME, WINGSDK_MUT_JSON) {
					self.wing_types.mut_json()
				} else if type_fqn == "constructs.IConstruct" || type_fqn == "constructs.Construct" {
					// TODO: this should be a special type that represents "any resource" https://github.com/winglang/wing/issues/261
					self.wing_types.anything()
				} else {
					self.lookup_or_create_type(&FQN::from(type_fqn.as_str()))
				}
			}
			TypeReference::CollectionTypeReference(collection_ref) => {
				let collection_kind = &collection_ref.collection.kind;

				let element_type = &collection_ref.collection.elementtype;

				let wing_type = self.type_ref_to_wing_type(element_type);

				match collection_kind {
					CollectionKind::Array => self.wing_types.add_type(Type::Array(wing_type)),
					CollectionKind::Map => self.wing_types.add_type(Type::Map(wing_type)),
					// set is intentionally left out, since in JSII “collection
					// kind” is only either map or array.
				}
			}
			TypeReference::UnionTypeReference(..) =>
			// Wing does not support union types, so we'll model it the same way as if
			// we saw an "any" in a JSII library
			{
				self.wing_types.anything()
			}
		}
	}

	fn lookup_or_create_type(&mut self, type_fqn: &FQN) -> TypeRef {
		// Check if this type is already imported
		if let Ok(t) = self.wing_types.libraries.lookup_nested_str(type_fqn.as_str(), None) {
			return t.as_type().expect(&format!("Expected {} to be a type", type_fqn));
		}
		// Define new type and return it
		self.import_type(type_fqn);
		self
			.wing_types
			.libraries
			.lookup_nested_str(type_fqn.as_str(), None)
			.expect(&format!("Expected {} to be defined", type_fqn))
			.as_type()
			.unwrap()
	}

	pub fn import_type(&mut self, type_fqn: &FQN) -> bool {
		// Hack: if the class name is a construct base then we treat this class as a resource and don't need to define it
		if is_construct_base(&type_fqn) {
			return true;
		}

		self.setup_namespaces_for(&type_fqn);

		// Hack: if the type is "constructs.IConstruct", we import it manually
		// this is done so we can avoid loading the constructs module
		let type_str = type_fqn.as_str();
		if type_str == CONSTRUCT_BASE_INTERFACE {
			let symbol = Symbol::global(type_fqn.type_name());
			self.register_jsii_type(&type_fqn, &symbol, self.wing_types.anything());
			return true;
		}

		// check if type is already imported
		if self.wing_types.libraries.lookup_nested_str(type_str, None).is_ok() {
			return true;
		}

		// Check if this is a JSII interface and import it if it is
		let jsii_interface = self.jsii_spec.type_system.find_interface(type_fqn);
		if let Some(jsii_interface) = jsii_interface {
			self.import_interface(jsii_interface);
			return true;
		}

		// Check if this is a JSII class and import it if it is
		let jsii_class = self.jsii_spec.type_system.find_class(type_fqn);
		if let Some(jsii_class) = jsii_class {
			self.import_class(jsii_class);
			return true;
		}

		// Check if this is a JSII enum and import it if it is
		let jsii_enum = self.jsii_spec.type_system.find_enum(type_fqn);
		if let Some(jsii_enum) = jsii_enum {
			self.import_enum(jsii_enum);
			return true;
		}

		false
	}

	pub fn setup_namespaces_for(&mut self, type_name: &FQN) {
		// First, create a namespace in the Wing type system (if there isn't one already) corresponding to the JSII assembly
		// the type belongs to.
		debug!("Setting up namespaces for {}", type_name);

		if let Some(symb) = self.wing_types.libraries.try_lookup_mut(type_name.assembly(), None) {
			if let SymbolKind::Namespace(_) = symb {
				// do nothing
			} else {
				// TODO: make this a proper error
				panic!(
					"Tried importing {} but {} already defined as a {}",
					type_name,
					type_name.assembly(),
					symb
				)
			}
		} else {
			let ns = self.wing_types.add_namespace(Namespace {
				name: type_name.assembly().to_string(),
<<<<<<< HEAD
				env: SymbolEnv::new(None, self.wing_types.void(), false, false, self.env.phase, 0),
=======
				env: SymbolEnv::new(None, self.wing_types.void(), false, Phase::Preflight, 0),
>>>>>>> 5599168e
			});
			self
				.wing_types
				.libraries
				.define(
					&Symbol::global(type_name.assembly()),
					SymbolKind::Namespace(ns),
					StatementIdx::Top,
				)
				.unwrap();
		};

<<<<<<< HEAD
		let flight = self.env.phase;

=======
>>>>>>> 5599168e
		// Next, ensure there is a namespace for each of the namespaces in the type name
		for (ns_idx, namespace_name) in type_name.namespaces().enumerate() {
			let mut lookup_str = vec![type_name.assembly()];
			lookup_str.extend(type_name.namespaces().take(ns_idx));
			let lookup_str = lookup_str.join(".");

			let mut parent_ns = self
				.wing_types
				.libraries
				.lookup_nested_mut_str(&lookup_str, None)
				.unwrap()
				.as_namespace_ref()
				.unwrap();

			if let Some(symb) = parent_ns.env.try_lookup_mut(namespace_name, None) {
				if let SymbolKind::Namespace(_) = symb {
					// do nothing
				} else {
					// TODO: make this a proper error
					panic!(
						"Tried importing {} but {} already defined as a {}",
						type_name, namespace_name, symb
					)
				}
			} else {
				let ns = self.wing_types.add_namespace(Namespace {
					name: namespace_name.to_string(),
					env: SymbolEnv::new(
						Some(parent_ns.env.get_ref()),
						self.wing_types.void(),
						false,
						Phase::Preflight,
						0,
					),
				});
				parent_ns
					.env
					.define(
						&Symbol::global(namespace_name),
						SymbolKind::Namespace(ns),
						StatementIdx::Top,
					)
					.unwrap();
			}
		}
	}

	pub fn import_enum(&mut self, jsii_enum: &jsii::EnumType) {
		let enum_name = &jsii_enum.name;
		let enum_fqn = FQN::from(jsii_enum.fqn.as_str());
		let enum_symbol = Self::jsii_name_to_symbol(enum_name, &jsii_enum.location_in_module);

		let enum_type_ref = self.wing_types.add_type(Type::Enum(Enum {
			name: enum_symbol.clone(),
			values: jsii_enum
				.members
				.iter()
				.map(|m| Self::jsii_name_to_symbol(&m.name, &jsii_enum.location_in_module))
				.collect(),
		}));

		self.register_jsii_type(&enum_fqn, &enum_symbol, enum_type_ref);
	}

	/// Import a JSII interface into the Wing type system.
	///
	/// In JSII an interface can either be a "struct" (for data types) or a "behavioral" interface (for normal
	/// interface types).
	/// A struct's name always starts with "I", it has no methods, and its properties are all readonly.
	/// Structs can be distinguished non-structs with the "datatype: true" property in `jsii::InterfaceType`.
	///
	/// See https://aws.github.io/jsii/specification/2-type-system/#interfaces-structs
	fn import_interface(&mut self, jsii_interface: &wingii::jsii::InterfaceType) {
		let jsii_interface_fqn = FQN::from(jsii_interface.fqn.as_str());
		debug!("Importing interface {}", jsii_interface_fqn.as_str().green());

		let type_name = jsii_interface_fqn.type_name();
		let is_struct = match jsii_interface.datatype {
			Some(true) => {
				// If this datatype has methods something is unexpected in this JSII type definition, skip it.
				if jsii_interface.methods.is_some() && !jsii_interface.methods.as_ref().unwrap().is_empty() {
					panic!("Unexpected - JSII datatype interface {} has methods", type_name);
				}
				true
			}
			_ => false,
		};

		let extends = if let Some(interfaces) = &jsii_interface.interfaces {
			interfaces
				.iter()
				.map(|fqn| self.lookup_or_create_type(&FQN::from(fqn.as_str())))
				.collect::<Vec<_>>()
		} else {
			vec![]
		};

		let mut iface_env = SymbolEnv::new(
			None,
			self.wing_types.void(),
			false,
<<<<<<< HEAD
			self.env.phase,
			self.import_statement_idx,
=======
			Phase::Preflight,
			self.jsii_spec.import_statement_idx,
>>>>>>> 5599168e
		);
		let new_type_symbol = Self::jsii_name_to_symbol(&type_name, &jsii_interface.location_in_module);
		let mut wing_type = match is_struct {
			true => self.wing_types.add_type(Type::Struct(Struct {
				name: new_type_symbol.clone(),
				extends: extends.clone(),
				should_case_convert_jsii: true,
				env: SymbolEnv::new(
					None,
					self.wing_types.void(),
					false,
					iface_env.phase,
<<<<<<< HEAD
					self.import_statement_idx,
=======
					self.jsii_spec.import_statement_idx,
>>>>>>> 5599168e
				), // Dummy env, will be replaced below
			})),
			false => self.wing_types.add_type(Type::Interface(Interface {
				name: new_type_symbol.clone(),
				extends: extends.clone(),
				env: SymbolEnv::new(
					None,
					self.wing_types.void(),
					false,
					iface_env.phase,
<<<<<<< HEAD
					self.import_statement_idx,
=======
					self.jsii_spec.import_statement_idx,
>>>>>>> 5599168e
				), // Dummy env, will be replaced below
			})),
		};

		self.register_jsii_type(&jsii_interface_fqn, &new_type_symbol, wing_type);

		self.add_members_to_class_env(jsii_interface, false, iface_env.phase, &mut iface_env, wing_type);

		// Add properties from our parents to the new structs env
		if is_struct {
			type_check::add_parent_members_to_struct_env(&extends, &new_type_symbol, &mut iface_env).expect(&format!(
				"Invalid JSII library: failed to add parent members to struct {}",
				type_name
			));
		}

		// Add inflight methods from any docstring-linked interfaces to the new interface's env
		// For example, `IBucket` could contain all of the preflight methods of a bucket, and
		// contain docstring tag of "@inflight IBucketClient" where `IBucketClient` is an interface
		// that contains all of the inflight methods of a bucket.
		if !is_struct {
			// Look for a client interface for this resource
			let inflight_tag: Option<&str> = extract_docstring_tag(&jsii_interface.docs, "inflight");

			let client_interface = inflight_tag
				.map(|fqn| {
					// Some fully qualified package names include "@" characters,
					// so they have to be escaped in the original docstring.
					if fqn.starts_with("`") && fqn.ends_with("`") {
						&fqn[1..fqn.len() - 1]
					} else {
						fqn
					}
				})
				.and_then(|fqn| self.jsii_spec.type_system.find_interface(&FQN::from(fqn)));

			if let Some(client_interface) = client_interface {
				// Add client interface's methods to the class environment
				self.add_members_to_class_env(client_interface, false, Phase::Inflight, &mut iface_env, wing_type);
			} else {
				debug!(
					"Interface {} does not seem to have an inflight client",
					type_name.green()
				);
			}
		}

		// Replace the dummy struct environment with the real one after adding all properties
		match *wing_type {
			Type::Struct(Struct { ref mut env, .. }) | Type::Interface(Interface { ref mut env, .. }) => *env = iface_env,
			_ => panic!("Expected {} to be an interface or struct", type_name),
		};
	}

	fn add_members_to_class_env<T: JsiiInterface>(
		&mut self,
		jsii_interface: &T,
		is_resource: bool,
		phase: Phase,
		class_env: &mut SymbolEnv,
		wing_type: TypeRef,
	) {
		assert!(!is_resource || phase == Phase::Preflight);

		// Add methods to the class environment
		if let Some(methods) = &jsii_interface.methods() {
			for m in methods {
				// TODO: skip internal methods (for now we skip `capture` until we mark it as internal)
				if is_resource && m.name == "capture" {
					debug!("Skipping capture method on resource");
					continue;
				}

				let is_static = if let Some(true) = m.static_ { true } else { false };

				debug!("Adding method {} to class", m.name.green());

				let return_type = if let Some(jsii_return_type) = &m.returns {
					self.optional_type_to_wing_type(&jsii_return_type)
				} else {
					self.wing_types.void()
				};

				let mut param_types = vec![];
				// Define the rest of the arguments and create the method signature
				if let Some(params) = &m.parameters {
					if self.has_variadic_parameters(params) {
						// TODO: support variadic parameters
						// or TODO: emit compiler warning https://github.com/winglang/wing/issues/1475
						debug!(
							"Skipping method {} with variadic parameters (see https://github.com/winglang/wing/issues/397)",
							m.name
						);
						continue;
					}

					for param in params {
						param_types.push(self.parameter_to_wing_type(&param));
					}
				}
				let this_type = if is_static { None } else { Some(wing_type) };
				let method_sig = self.wing_types.add_type(Type::Function(FunctionSignature {
					this_type,
					parameters: param_types,
					return_type,
					phase,
					js_override: m
						.docs
						.as_ref()
						.map(|d| d.custom.as_ref().map(|c| c.get("macro").map(|j| j.clone())))
						.flatten()
						.flatten(),
				}));
				let name = camel_case_to_snake_case(&m.name);
				class_env
					.define(
						&Self::jsii_name_to_symbol(&name, &m.location_in_module),
<<<<<<< HEAD
						if is_static {
							SymbolKind::make_variable(method_sig, false, phase)
						} else {
							SymbolKind::make_instance_variable(method_sig, false, phase)
						},
=======
						SymbolKind::make_variable(method_sig, false, is_static, phase),
>>>>>>> 5599168e
						StatementIdx::Top,
					)
					.expect(&format!(
						"Invalid JSII library: failed to add method {} to class",
						m.name
					));
			}
		}
		// Add properties to the class environment
		if let Some(properties) = jsii_interface.properties() {
			for p in properties {
				debug!("Found property {} with type {:?}", p.name.green(), p.type_);
				if phase == Phase::Inflight {
					todo!("No support for inflight properties yet");
				}
				let base_wing_type = self.type_ref_to_wing_type(&p.type_);
				let is_optional = if let Some(true) = p.optional { true } else { false };
				let is_static = if let Some(true) = p.static_ { true } else { false };

				let wing_type = if is_optional {
					// TODO Will this create a bunch of duplicate types?
					self.wing_types.add_type(Type::Optional(base_wing_type))
				} else {
					base_wing_type
				};

				class_env
					.define(
						&Self::jsii_name_to_symbol(&camel_case_to_snake_case(&p.name), &p.location_in_module),
<<<<<<< HEAD
						if is_static {
							SymbolKind::make_variable(wing_type, matches!(p.immutable, Some(true)), phase)
						} else {
							SymbolKind::make_instance_variable(wing_type, matches!(p.immutable, Some(true)), phase)
						},
=======
						SymbolKind::make_variable(wing_type, matches!(p.immutable, Some(true)), is_static, phase),
>>>>>>> 5599168e
						StatementIdx::Top,
					)
					.expect(&format!(
						"Invalid JSII library: failed to add property {} to class",
						p.name
					));
			}
		}
	}

	fn jsii_name_to_symbol(name: &str, jsii_source_location: &Option<jsii::SourceLocation>) -> Symbol {
		let span = if let Some(jsii_source_location) = jsii_source_location {
			WingSpan {
				start: WingLocation {
					line: (jsii_source_location.line - 1.0) as u32,
					col: 0,
				},
				end: WingLocation {
					line: (jsii_source_location.line - 1.0) as u32,
					col: 0,
				},
				file_id: (&jsii_source_location.filename).into(),
			}
		} else {
			Default::default()
		};
		Symbol {
			name: name.to_string(),
			span,
		}
	}

	fn import_class(&mut self, jsii_class: &wingii::jsii::ClassType) {
		let mut is_resource = false;
		let jsii_class_fqn = FQN::from(jsii_class.fqn.as_str());
		debug!("Importing class {}", jsii_class_fqn.as_str().green());
		let type_name = jsii_class_fqn.type_name();

		// Get the base class of the JSII class, define it via recursive call if it's not define yet
		let base_class_type = if let Some(base_class_fqn) = &jsii_class.base {
			let base_class_fqn = FQN::from(base_class_fqn.as_str());
			// Hack: if the base class name is a resource base then we treat this class as a resource and don't need to define its parent.
			if is_construct_base(&base_class_fqn) {
				is_resource = true;
				None
			} else {
				let base_class_name = base_class_fqn.type_name();
				let base_class_type = if let Ok(base_class_type) = self
					.wing_types
					.libraries
					.lookup_nested_str(base_class_fqn.as_str(), None)
				{
					base_class_type
						.as_type()
						.expect("Base class name found but it's not a type")
				} else {
					// If the base class isn't defined yet then define it first (recursive call)
					self.import_type(&base_class_fqn);
					self
						.wing_types
						.libraries
						.lookup_nested_str(&base_class_fqn.as_str(), None)
						.expect(&format!(
							"Failed to define base class {} of {}",
							base_class_name, type_name
						))
						.as_type()
						.unwrap()
				};

				// Validate the base class is either a class or a resource
				if base_class_type.as_resource().is_none() && base_class_type.as_class().is_none() {
					panic!("Base class {} of {} is not a resource", base_class_name, type_name);
				}
				Some(base_class_type)
			}
		} else {
			None
		};

		// Get env of base class/resource
		let base_class_env = if let Some(base_class_type) = base_class_type {
			let base_class = base_class_type.as_class_or_resource().expect(&format!(
				"Base class {} of {} is not a class or resource",
				base_class_type, type_name
			));
			is_resource = base_class_type.as_resource().is_some();
			Some(base_class.env.get_ref())
		} else {
			None
		};

		let phase = if is_resource {
<<<<<<< HEAD
			self.env.phase
=======
			Phase::Preflight
>>>>>>> 5599168e
		} else {
			Phase::Independent
		};

		// Create environment representing this class, for now it'll be empty just so we can support referencing ourselves from the class definition.
		let dummy_env = SymbolEnv::new(None, self.wing_types.void(), false, phase, 0);
		let new_type_symbol = Self::jsii_name_to_symbol(type_name, &jsii_class.location_in_module);
		// Create the new resource/class type and add it to the current environment.
		// When adding the class methods below we'll be able to reference this type.
		debug!("Adding type {} to namespace", type_name.green());
		let type_params = jsii_class.docs.as_ref().and_then(|docs| {
			// `@typeparam` allows us to add type args to JSII types
			// `@typeparam <types>` - where <types> is a comma separated list of type parameters, referencing a class in the same namespace
			// e.g. `@typeparam T1, T2` - T1 and T2 are type parameters of the class and will be replaced with the actual types when the class is used
			docs.custom.as_ref().and_then(|c| {
				c.get("typeparam").and_then(|type_param_name| {
					let args = type_param_name.split(",").map(|s| s.trim()).collect::<Vec<&str>>();
					Some(
						args
							.iter()
							.map(|a| {
								self.lookup_or_create_type(&FQN::from(
									format!("{}.{}", jsii_class_fqn.as_str_without_type_name(), a).as_str(),
								))
							})
							.collect::<Vec<_>>(),
					)
				})
			})
		});

		let implements = if let Some(interface_fqns) = &jsii_class.interfaces {
			interface_fqns
				.iter()
				.map(|i| {
					let fqn = FQN::from(i.as_str());
					self.lookup_or_create_type(&fqn)
				})
				.collect::<Vec<_>>()
		} else {
			vec![]
		};

		let class_spec = Class {
			should_case_convert_jsii: true,
			name: new_type_symbol.clone(),
			env: dummy_env,
			fqn: Some(jsii_class_fqn.to_string()),
			parent: base_class_type,
			implements,
			is_abstract: jsii_class.abstract_.unwrap_or(false),
			type_parameters: type_params,
		};
		let mut new_type = self.wing_types.add_type(if is_resource {
			Type::Resource(class_spec)
		} else {
			Type::Class(class_spec)
		});
		self.register_jsii_type(&jsii_class_fqn, &new_type_symbol, new_type);

		// Create class's actual environment before we add properties and methods to it
		let mut class_env = SymbolEnv::new(base_class_env, self.wing_types.void(), false, phase, 0);

		// Add constructor to the class environment
		let jsii_initializer = jsii_class.initializer.as_ref();

		if let Some(initializer) = jsii_initializer {
			let mut arg_types: Vec<TypeRef> = vec![];
			if let Some(params) = &initializer.parameters {
				for (i, param) in params.iter().enumerate() {
					// If this is a resource then skip scope and id arguments
					// TODO hack - skip this check if the resource's name is "App"
					// https://github.com/winglang/wing/issues/1485
					if is_resource && type_name != "App" {
						if i == 0 {
							assert!(param.name == "scope");
							continue;
						} else if i == 1 {
							assert!(param.name == "id");
							continue;
						}
					}
					arg_types.push(self.parameter_to_wing_type(&param));
				}
			}
			let method_sig = self.wing_types.add_type(Type::Function(FunctionSignature {
				this_type: None, // Initializers are considered static so they have no `this_type`
				parameters: arg_types,
				return_type: new_type,
				phase,
				js_override: None,
			}));
			if let Err(e) = class_env.define(
				&Self::jsii_name_to_symbol(WING_CONSTRUCTOR_NAME, &initializer.location_in_module),
				SymbolKind::make_variable(method_sig, false, true, phase),
				StatementIdx::Top,
			) {
				panic!("Invalid JSII library, failed to define {}'s init: {}", type_name, e)
			}
		}

		// Add methods and properties to the class environment
		self.add_members_to_class_env(jsii_class, is_resource, phase, &mut class_env, new_type);
		if is_resource {
			// Look for a client interface for this resource
			let inflight_tag: Option<&str> = extract_docstring_tag(&jsii_class.docs, "inflight");

			let client_interface = inflight_tag
				.map(|fqn| {
					// Some fully qualified package names include "@" characters,
					// so they have to be escaped in the original docstring.
					if fqn.starts_with("`") && fqn.ends_with("`") {
						&fqn[1..fqn.len() - 1]
					} else {
						fqn
					}
				})
				.and_then(|fqn| self.jsii_spec.type_system.find_interface(&FQN::from(fqn)));

			if let Some(client_interface) = client_interface {
				// Add client interface's methods to the class environment
				self.add_members_to_class_env(client_interface, false, Phase::Inflight, &mut class_env, new_type);
			} else {
				debug!("Resource {} does not seem to have a client", type_name.green());
			}
		}
		// Replace the dummy class environment with the real one before type checking the methods
		match *new_type {
			Type::Class(ref mut class) | Type::Resource(ref mut class) => {
				class.env = class_env;
			}
			_ => panic!("Expected {} to be a class or resource ", type_name),
		};
	}

	fn optional_type_to_wing_type(&mut self, jsii_optional_type: &jsii::OptionalValue) -> TypeRef {
		let base_type = self.type_ref_to_wing_type(&jsii_optional_type.type_);
		if let Some(true) = jsii_optional_type.optional {
			// TODO: we assume Some(false) and None are both non-optional - verify!!
			self.wing_types.add_type(Type::Optional(base_type))
		} else {
			base_type
		}
	}

	fn has_variadic_parameters(&self, parameters: &Vec<jsii::Parameter>) -> bool {
		parameters.iter().any(|p| p.variadic.unwrap_or(false))
	}

	fn parameter_to_wing_type(&mut self, parameter: &jsii::Parameter) -> TypeRef {
		if parameter.variadic.unwrap_or(false) {
			panic!("TODO: variadic parameters are unsupported - Give a +1 to this issue: https://github.com/winglang/wing/issues/397");
		}

		let param_type = self.type_ref_to_wing_type(&parameter.type_);
		if parameter.optional.unwrap_or(false) {
			self.wing_types.add_type(Type::Optional(param_type))
		} else {
			param_type
		}
	}

	/// Imports all types within a given submodule
	pub fn deep_import_submodule_to_env(&mut self, submodule: &str) {
		let assembly = self
			.jsii_spec
			.type_system
			.find_assembly(&self.jsii_spec.assembly_name)
			.unwrap();
		let start_string = format!("{}.{}", assembly.name, submodule);
		assembly.types.as_ref().unwrap().keys().for_each(|type_fqn| {
			if type_fqn.as_str().starts_with(&start_string) {
				self.import_type(&FQN::from(type_fqn.as_str()));
			}
		});
	}

	/// Imports submodules of the assembly, preparing each as an available namespace
	pub fn import_submodules_to_env(&mut self, env: &mut SymbolEnv) {
		let assembly = self
			.jsii_spec
			.type_system
			.find_assembly(&self.jsii_spec.assembly_name)
			.expect("Assembly not found");
		if let Some(submodules) = assembly.submodules.as_ref() {
			for type_fqn in submodules.keys() {
				let fake_type = format!("{}.{}", type_fqn, "x");
				let type_fqn = FQN::from(fake_type.as_str());

				// Skip types outside the imported namespace
				if !type_fqn.is_in_namespace(self.jsii_spec.namespace_filter.as_slice()) {
					debug!(
						"Skipped importing {} (outside of namespace filter).",
						type_fqn.as_str().blue()
					);
					continue;
				}

				// Import type
				self.setup_namespaces_for(&type_fqn);
			}
		} else {
			// No submodules, so lets manually setup a root namespace for the module
			let ns = self.wing_types.add_namespace(Namespace {
				name: assembly.name.clone(),
				env: SymbolEnv::new(None, self.wing_types.void(), false, Phase::Preflight, 0),
			});
			self
				.wing_types
				.libraries
				.define(
					&Symbol::global(assembly.name.clone()),
					SymbolKind::Namespace(ns),
					StatementIdx::Top,
				)
				.expect("Failed to define jsii root namespace");
		}

		// Create a symbol in the environment for the imported module
		// For example, `bring cloud` will create a symbol named `cloud` in the environment
		// that points to the `@winglang/sdk.cloud` NamespaceRef
		let lookup_str = vec![self.jsii_spec.assembly_name.to_string()]
			.iter()
			.chain(self.jsii_spec.namespace_filter.iter())
			.map(|x| x.as_str())
			.collect::<Vec<_>>()
			.join(".");
		let ns = self
			.wing_types
			.libraries
			.lookup_nested_mut_str(&lookup_str, None)
			.unwrap()
			.as_namespace_ref()
			.unwrap();
		env
			.define(
				&self.jsii_spec.alias,
				SymbolKind::Namespace(ns),
				StatementIdx::Index(self.jsii_spec.import_statement_idx),
			)
			.unwrap();
	}

	fn register_jsii_type(&mut self, fqn: &FQN, symbol: &Symbol, type_ref: TypeRef) {
		let mut ns = self
			.wing_types
			.libraries
			.lookup_nested_mut_str(fqn.as_str_without_type_name(), None)
			.unwrap()
			.as_namespace_ref()
			.unwrap();
		ns.env
			.define(&symbol, SymbolKind::Type(type_ref), StatementIdx::Top)
			.expect(&format!("Invalid JSII library: failed to define type {}", fqn));
	}
}

fn extract_docstring_tag<'a>(docs: &'a Option<jsii::Docs>, arg: &str) -> Option<&'a str> {
	docs.as_ref().and_then(|docs| {
		docs
			.custom
			.as_ref()
			.and_then(|custom| custom.get(arg).map(|s| s.as_str()))
	})
}

/// Returns true if the FQN represents a "construct base class".
///
/// TODO: this is a temporary hack until we support interfaces.
pub fn is_construct_base(fqn: &FQN) -> bool {
	// We treat both CONSTRUCT_BASE_CLASS and WINGSDK_RESOURCE, as base constructs because in wingsdk we currently have stuff directly derived
	// from `construct.Construct` and stuff derived `core.Resource` (which itself is derived from `constructs.Construct`).
	// But since we don't support interfaces yet we can't import `core.Resource` so we just treat it as a base class.
	// I'm also not sure we should ever import `core.Resource` because we might want to keep its internals hidden to the user:
	// after all it's an abstract class representing our `resource` primitive. See https://github.com/winglang/wing/issues/261.
	fqn.as_str() == &format!("{}.{}", WINGSDK_ASSEMBLY_NAME, WINGSDK_RESOURCE) || fqn.as_str() == CONSTRUCT_BASE_CLASS
}

#[test]
fn test_fqn_is_construct_base() {
	assert_eq!(is_construct_base(&FQN::from(CONSTRUCT_BASE_CLASS)), true);
	assert_eq!(
		is_construct_base(&FQN::from(
			format!("{}.{}", WINGSDK_ASSEMBLY_NAME, WINGSDK_RESOURCE).as_str()
		)),
		true
	);
	assert_eq!(is_construct_base(&FQN::from("@winglang/sdk.cloud.Bucket")), false);
}<|MERGE_RESOLUTION|>--- conflicted
+++ resolved
@@ -213,11 +213,7 @@
 		} else {
 			let ns = self.wing_types.add_namespace(Namespace {
 				name: type_name.assembly().to_string(),
-<<<<<<< HEAD
-				env: SymbolEnv::new(None, self.wing_types.void(), false, false, self.env.phase, 0),
-=======
 				env: SymbolEnv::new(None, self.wing_types.void(), false, Phase::Preflight, 0),
->>>>>>> 5599168e
 			});
 			self
 				.wing_types
@@ -230,11 +226,6 @@
 				.unwrap();
 		};
 
-<<<<<<< HEAD
-		let flight = self.env.phase;
-
-=======
->>>>>>> 5599168e
 		// Next, ensure there is a namespace for each of the namespaces in the type name
 		for (ns_idx, namespace_name) in type_name.namespaces().enumerate() {
 			let mut lookup_str = vec![type_name.assembly()];
@@ -336,13 +327,8 @@
 			None,
 			self.wing_types.void(),
 			false,
-<<<<<<< HEAD
-			self.env.phase,
-			self.import_statement_idx,
-=======
 			Phase::Preflight,
 			self.jsii_spec.import_statement_idx,
->>>>>>> 5599168e
 		);
 		let new_type_symbol = Self::jsii_name_to_symbol(&type_name, &jsii_interface.location_in_module);
 		let mut wing_type = match is_struct {
@@ -355,11 +341,7 @@
 					self.wing_types.void(),
 					false,
 					iface_env.phase,
-<<<<<<< HEAD
-					self.import_statement_idx,
-=======
 					self.jsii_spec.import_statement_idx,
->>>>>>> 5599168e
 				), // Dummy env, will be replaced below
 			})),
 			false => self.wing_types.add_type(Type::Interface(Interface {
@@ -370,11 +352,7 @@
 					self.wing_types.void(),
 					false,
 					iface_env.phase,
-<<<<<<< HEAD
-					self.import_statement_idx,
-=======
 					self.jsii_spec.import_statement_idx,
->>>>>>> 5599168e
 				), // Dummy env, will be replaced below
 			})),
 		};
@@ -492,15 +470,7 @@
 				class_env
 					.define(
 						&Self::jsii_name_to_symbol(&name, &m.location_in_module),
-<<<<<<< HEAD
-						if is_static {
-							SymbolKind::make_variable(method_sig, false, phase)
-						} else {
-							SymbolKind::make_instance_variable(method_sig, false, phase)
-						},
-=======
 						SymbolKind::make_variable(method_sig, false, is_static, phase),
->>>>>>> 5599168e
 						StatementIdx::Top,
 					)
 					.expect(&format!(
@@ -530,15 +500,7 @@
 				class_env
 					.define(
 						&Self::jsii_name_to_symbol(&camel_case_to_snake_case(&p.name), &p.location_in_module),
-<<<<<<< HEAD
-						if is_static {
-							SymbolKind::make_variable(wing_type, matches!(p.immutable, Some(true)), phase)
-						} else {
-							SymbolKind::make_instance_variable(wing_type, matches!(p.immutable, Some(true)), phase)
-						},
-=======
 						SymbolKind::make_variable(wing_type, matches!(p.immutable, Some(true)), is_static, phase),
->>>>>>> 5599168e
 						StatementIdx::Top,
 					)
 					.expect(&format!(
@@ -632,11 +594,7 @@
 		};
 
 		let phase = if is_resource {
-<<<<<<< HEAD
-			self.env.phase
-=======
 			Phase::Preflight
->>>>>>> 5599168e
 		} else {
 			Phase::Independent
 		};
