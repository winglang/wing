use crate::{
	ast::{Phase, Symbol},
	debug,
	diagnostic::{WingLocation, WingSpan},
	type_check::{
		self, symbol_env::StatementIdx, Class, FunctionSignature, Interface, Struct, SymbolKind, Type, TypeRef, Types,
		WING_CONSTRUCTOR_NAME,
	},
	utilities::camel_case_to_snake_case,
	CONSTRUCT_BASE_CLASS, CONSTRUCT_BASE_INTERFACE, WINGSDK_ARRAY, WINGSDK_ASSEMBLY_NAME, WINGSDK_DURATION,
	WINGSDK_INFLIGHT, WINGSDK_JSON, WINGSDK_MUT_JSON, WINGSDK_RESOURCE,
};
use colored::Colorize;
use serde_json::Value;
use wingii::{fqn::FQN, jsii};

use super::{symbol_env::SymbolEnv, Enum, Namespace};

trait JsiiInterface {
	fn methods<'a>(&'a self) -> &'a Option<Vec<jsii::Method>>;
	fn properties<'a>(&'a self) -> &'a Option<Vec<jsii::Property>>;
}

impl JsiiInterface for jsii::ClassType {
	fn methods(&self) -> &Option<Vec<jsii::Method>> {
		&self.methods
	}
	fn properties(&self) -> &Option<Vec<jsii::Property>> {
		&self.properties
	}
}

impl JsiiInterface for jsii::InterfaceType {
	fn methods(&self) -> &Option<Vec<jsii::Method>> {
		&self.methods
	}
	fn properties(&self) -> &Option<Vec<jsii::Property>> {
		&self.properties
	}
}

pub struct JsiiImporter<'a> {
	/// An interface to access the types in the JSII library loaded with wingii.
	jsii_types: &'a wingii::type_system::TypeSystem,
	/// The assembly to import from the JSII library. This is typically the name of the NPM package.
	assembly_name: &'a str,
	/// This is a namespace filter on the imported JSII assembly.
	/// For example:
	/// - ["cloud"] will only (publicly) import types prefixed with `cloud.` from the assembly
	/// - ["ns1", "ns2"] will only import types prefixed with `ns1.ns2.` from the assembly
	/// - [] will import all types from the assembly
	/// Note that other types might be still get implicitly imported
	/// if they are referenced from a type in the specified `module_name`.
	namespace_filter: &'a [String],
	/// The name to assign to the module in the Wing type system.
	alias: &'a Symbol,
	/// The wing type system: all imported types are added to `wing_types.libraries`.
	wing_types: &'a mut Types,
	/// The index of the import statement that triggered this import. This is required so we'll know
	/// later on if types defined by this import come before or after other statements in the code.
	/// If type definitions in wing are always location agnostic this doesn't really matter and we
	/// might be able to remove this.
	import_statement_idx: usize,
	/// The symbol environment to add imported symbols to. Note that all symbols will be added to
	/// some `Namespace` under this `env`.
	env: &'a mut SymbolEnv,
}

impl<'a> JsiiImporter<'a> {
	pub fn new(
		jsii_types: &'a wingii::type_system::TypeSystem,
		assembly_name: &'a str,
		namespace_filter: &'a [String],
		alias: &'a Symbol,
		wing_types: &'a mut Types,
		import_statement_idx: usize,
		env: &'a mut SymbolEnv,
	) -> Self {
		Self {
			jsii_types,
			assembly_name,
			namespace_filter,
			alias,
			wing_types,
			import_statement_idx,
			env,
		}
	}

	fn type_ref_to_wing_type(&mut self, jsii_type_ref: &jsii::TypeReference) -> TypeRef {
		if let serde_json::Value::Object(obj) = jsii_type_ref {
			if let Some(Value::String(primitive_name)) = obj.get("primitive") {
				match primitive_name.as_str() {
					"string" => self.wing_types.string(),
					"number" => self.wing_types.number(),
					"boolean" => self.wing_types.bool(),
					"any" => self.wing_types.anything(),
					"json" => self.wing_types.json(),
					_ => panic!("TODO: handle primitive type {}", primitive_name),
				}
			} else if let Some(Value::String(type_fqn)) = obj.get("fqn") {
				if type_fqn == &format!("{}.{}", WINGSDK_ASSEMBLY_NAME, WINGSDK_INFLIGHT) {
					self.wing_types.add_type(Type::Function(FunctionSignature {
						parameters: vec![self.wing_types.anything()],
						return_type: self.wing_types.anything(),
						flight: Phase::Inflight,
						js_override: None,
					}))
				} else if type_fqn == &format!("{}.{}", WINGSDK_ASSEMBLY_NAME, WINGSDK_DURATION) {
					self.wing_types.duration()
<<<<<<< HEAD
				// } else if type_fqn == &format!("{}.{}", WINGSDK_ASSEMBLY_NAME, WINGSDK_ARRAY) {
				// 	self.wing_types.add_type(Type::Array(self.wing_types.anything()))
=======
				} else if type_fqn == &format!("{}.{}", WINGSDK_ASSEMBLY_NAME, WINGSDK_ARRAY) {
					self.wing_types.add_type(Type::Array(self.wing_types.anything()))
>>>>>>> e8cd12d4
				} else if type_fqn == &format!("{}.{}", WINGSDK_ASSEMBLY_NAME, WINGSDK_JSON) {
					self.wing_types.json()
				} else if type_fqn == &format!("{}.{}", WINGSDK_ASSEMBLY_NAME, WINGSDK_MUT_JSON) {
					self.wing_types.mut_json()
				} else if type_fqn == "constructs.IConstruct" || type_fqn == "constructs.Construct" {
					// TODO: this should be a special type that represents "any resource" https://github.com/winglang/wing/issues/261
					self.wing_types.anything()
				} else {
					self.lookup_or_create_type(&FQN::from(type_fqn.as_str()))
				}
			} else if let Some(Value::Object(d)) = obj.get("collection") {
				let collection_kind = d
					.get("kind")
					.expect("'kind' is required for collection types")
					.as_str()
					.expect("'kind' must be a string");

				let element_type = d
					.get("elementtype")
					.expect("'elementtype' is required for collection types")
					.as_object()
					.expect("'elementtype' must be an object");

				let wing_type = self.type_ref_to_wing_type(&Value::Object(element_type.clone()));

				match collection_kind {
					"array" => self.wing_types.add_type(Type::Array(wing_type)),
					"map" => self.wing_types.add_type(Type::Map(wing_type)),
					_ => panic!("Unsupported collection kind '{}'", collection_kind),
				}
			} else if let Some(Value::Object(_)) = obj.get("union") {
				// Wing does not support union types, so we'll model it the same way as if
				// we saw an "any" in a JSII library
				self.wing_types.anything()
			} else {
				panic!(
					"Expected JSII type reference {:?} to be a collection, fqn or primitive",
					jsii_type_ref
				);
			}
		} else {
			panic!("Expected JSII type reference {:?} to be an object", jsii_type_ref);
		}
	}

	fn lookup_or_create_type(&mut self, type_fqn: &FQN) -> TypeRef {
		// Check if this type is already imported
		if let Ok(t) = self.wing_types.libraries.lookup_nested_str(type_fqn.as_str(), None) {
			return t.as_type().expect(&format!("Expected {} to be a type", type_fqn));
		}
		// Define new type and return it
		self.import_type(type_fqn);
		self
			.wing_types
			.libraries
			.lookup_nested_str(type_fqn.as_str(), None)
			.expect(&format!("Expected {} to be defined", type_fqn))
			.as_type()
			.unwrap()
	}

	fn import_type(&mut self, type_fqn: &FQN) {
		// Hack: if the class name is a construct base then we treat this class as a resource and don't need to define it
		if is_construct_base(&type_fqn) {
			return;
		}

		self.setup_namespaces_for(&type_fqn);

		// Hack: if the type is "constructs.IConstruct", we import it manually
		// this is done so we can avoid loading the constructs module
		if type_fqn.as_str() == CONSTRUCT_BASE_INTERFACE {
			let symbol = Symbol::global(type_fqn.type_name());
			self.register_jsii_type(&type_fqn, &symbol, self.wing_types.anything());
			return;
		}

		// Check if this is a JSII interface and import it if it is
		let jsii_interface = self.jsii_types.find_interface(type_fqn);
		if let Some(jsii_interface) = jsii_interface {
			self.import_interface(jsii_interface);
			return;
		}

		// Check if this is a JSII class and import it if it is
		let jsii_class = self.jsii_types.find_class(type_fqn);
		if let Some(jsii_class) = jsii_class {
			self.import_class(jsii_class);
			return;
		}

		// Check if this is a JSII enum and import it if it is
		let jsii_enum = self.jsii_types.find_enum(type_fqn);
		if let Some(jsii_enum) = jsii_enum {
			self.import_enum(jsii_enum);
			return;
		}

		panic!("Type {} was not found in the type system", type_fqn);
	}

	fn setup_namespaces_for(&mut self, type_name: &FQN) {
		// First, create a namespace in the Wing type system (if there isn't one already) corresponding to the JSII assembly
		// the type belongs to.
		debug!("Setting up namespaces for {}", type_name);

		if let Some(symb) = self.wing_types.libraries.try_lookup_mut(type_name.assembly(), None) {
			if let SymbolKind::Namespace(_) = symb {
				// do nothing
			} else {
				// TODO: make this a proper error
				panic!(
					"Tried importing {} but {} already defined as a {}",
					type_name,
					type_name.assembly(),
					symb
				)
			}
		} else {
			let ns = self.wing_types.add_namespace(Namespace {
				name: type_name.assembly().to_string(),
				env: SymbolEnv::new(None, self.wing_types.void(), false, false, self.env.flight, 0),
			});
			self
				.wing_types
				.libraries
				.define(
					&Symbol::global(type_name.assembly()),
					SymbolKind::Namespace(ns),
					StatementIdx::Top,
				)
				.unwrap();
		};

		let flight = self.env.flight;

		// Next, ensure there is a namespace for each of the namespaces in the type name
		for (ns_idx, namespace_name) in type_name.namespaces().enumerate() {
			let mut lookup_str = vec![type_name.assembly()];
			lookup_str.extend(type_name.namespaces().take(ns_idx));
			let lookup_str = lookup_str.join(".");

			let mut parent_ns = self
				.wing_types
				.libraries
				.lookup_nested_mut_str(&lookup_str, None)
				.unwrap()
				.as_namespace_ref()
				.unwrap();

			if let Some(symb) = parent_ns.env.try_lookup_mut(namespace_name, None) {
				if let SymbolKind::Namespace(_) = symb {
					// do nothing
				} else {
					// TODO: make this a proper error
					panic!(
						"Tried importing {} but {} already defined as a {}",
						type_name, namespace_name, symb
					)
				}
			} else {
				let ns = self.wing_types.add_namespace(Namespace {
					name: namespace_name.to_string(),
					env: SymbolEnv::new(
						Some(parent_ns.env.get_ref()),
						self.wing_types.void(),
						false,
						false,
						flight,
						0,
					),
				});
				parent_ns
					.env
					.define(
						&Symbol::global(namespace_name),
						SymbolKind::Namespace(ns),
						StatementIdx::Top,
					)
					.unwrap();
			}
		}
	}

	pub fn import_enum(&mut self, jsii_enum: &jsii::EnumType) {
		let enum_name = &jsii_enum.name;
		let enum_fqn = FQN::from(jsii_enum.fqn.as_str());
		let enum_symbol = Self::jsii_name_to_symbol(enum_name, &jsii_enum.location_in_module);

		let enum_type_ref = self.wing_types.add_type(Type::Enum(Enum {
			name: enum_symbol.clone(),
			values: jsii_enum
				.members
				.iter()
				.map(|m| Self::jsii_name_to_symbol(&m.name, &jsii_enum.location_in_module))
				.collect(),
		}));

		self.register_jsii_type(&enum_fqn, &enum_symbol, enum_type_ref);
	}

	/// Import a JSII interface into the Wing type system.
	///
	/// In JSII an interface can either be a "struct" (for data types) or a "behavioral" interface (for normal
	/// interface types).
	/// A struct's name always starts with "I", it has no methods, and its properties are all readonly.
	/// Structs can be distinguished non-structs with the "datatype: true" property in `jsii::InterfaceType`.
	///
	/// See https://aws.github.io/jsii/specification/2-type-system/#interfaces-structs
	fn import_interface(&mut self, jsii_interface: &wingii::jsii::InterfaceType) {
		let jsii_interface_fqn = FQN::from(jsii_interface.fqn.as_str());
		debug!("Importing interface {}", jsii_interface_fqn.as_str().green());

		let type_name = jsii_interface_fqn.type_name();
		let is_struct = match jsii_interface.datatype {
			Some(true) => {
				// If this datatype has methods something is unexpected in this JSII type definition, skip it.
				if jsii_interface.methods.is_some() && !jsii_interface.methods.as_ref().unwrap().is_empty() {
					panic!("Unexpected - JSII datatype interface {} has methods", type_name);
				}
				true
			}
			_ => false,
		};

		let extends = if let Some(interfaces) = &jsii_interface.interfaces {
			interfaces
				.iter()
				.map(|fqn| self.lookup_or_create_type(&FQN::from(fqn.as_str())))
				.collect::<Vec<_>>()
		} else {
			vec![]
		};

		let mut iface_env = SymbolEnv::new(
			None,
			self.wing_types.void(),
			true,
			false,
			self.env.flight,
			self.import_statement_idx,
		);
		let new_type_symbol = Self::jsii_name_to_symbol(&type_name, &jsii_interface.location_in_module);
		let mut wing_type = match is_struct {
			true => self.wing_types.add_type(Type::Struct(Struct {
				name: new_type_symbol.clone(),
				extends: extends.clone(),
				env: SymbolEnv::new(
					None,
					self.wing_types.void(),
					true,
					false,
					iface_env.flight,
					self.import_statement_idx,
				), // Dummy env, will be replaced below
			})),
			false => self.wing_types.add_type(Type::Interface(Interface {
				name: new_type_symbol.clone(),
				extends: extends.clone(),
				env: SymbolEnv::new(
					None,
					self.wing_types.void(),
					true,
					false,
					iface_env.flight,
					self.import_statement_idx,
				), // Dummy env, will be replaced below
			})),
		};

		self.register_jsii_type(&jsii_interface_fqn, &new_type_symbol, wing_type);

		self.add_members_to_class_env(jsii_interface, false, iface_env.flight, &mut iface_env, wing_type);

		// Add properties from our parents to the new structs env
		if is_struct {
			type_check::add_parent_members_to_struct_env(&extends, &new_type_symbol, &mut iface_env).expect(&format!(
				"Invalid JSII library: failed to add parent members to struct {}",
				type_name
			));
		}

		// Replace the dummy struct environment with the real one after adding all properties
		match *wing_type {
			Type::Struct(Struct { ref mut env, .. }) | Type::Interface(Interface { ref mut env, .. }) => *env = iface_env,
			_ => panic!("Expected {} to be an interface or struct", type_name),
		};
	}

	fn add_members_to_class_env<T: JsiiInterface>(
		&mut self,
		jsii_interface: &T,
		is_resource: bool,
		flight: Phase,
		class_env: &mut SymbolEnv,
		wing_type: TypeRef,
	) {
		assert!(!is_resource || flight == Phase::Preflight);

		// Add methods to the class environment
		if let Some(methods) = &jsii_interface.methods() {
			for m in methods {
				// TODO: skip internal methods (for now we skip `capture` until we mark it as internal)
				if is_resource && m.name == "capture" {
					debug!("Skipping capture method on resource");
					continue;
				}

				let is_static = if let Some(true) = m.static_ { true } else { false };

				debug!("Adding method {} to class", m.name.green());

				let return_type = if let Some(jsii_return_type) = &m.returns {
					self.optional_type_to_wing_type(&jsii_return_type)
				} else {
					self.wing_types.void()
				};

				let mut arg_types = vec![];
				// Add my type (this) as the first argument to all instance (non static) methods
				if !is_static {
					arg_types.push(wing_type);
				}
				// Define the rest of the arguments and create the method signature
				if let Some(params) = &m.parameters {
					if self.has_variadic_parameters(params) {
						// TODO: support variadic parameters
						// or TODO: emit compiler warning https://github.com/winglang/wing/issues/1475
						debug!(
							"Skipping method {} with variadic parameters (see https://github.com/winglang/wing/issues/397)",
							m.name
						);
						continue;
					}

					for param in params {
						arg_types.push(self.parameter_to_wing_type(&param));
					}
				}
				let method_sig = self.wing_types.add_type(Type::Function(FunctionSignature {
					parameters: arg_types,
					return_type,
					flight,
					js_override: m
						.docs
						.as_ref()
						.map(|d| d.custom.as_ref().map(|c| c.get("macro").map(|j| j.clone())))
						.flatten()
						.flatten(),
				}));
				let name = camel_case_to_snake_case(&m.name);
				class_env
					.define(
						&Self::jsii_name_to_symbol(&name, &m.location_in_module),
						if is_static {
							SymbolKind::make_variable(method_sig, false, flight)
						} else {
							SymbolKind::make_instance_variable(method_sig, false, flight)
						},
						StatementIdx::Top,
					)
					.expect(&format!(
						"Invalid JSII library: failed to add method {} to class",
						m.name
					));
			}
		}
		// Add properties to the class environment
		if let Some(properties) = jsii_interface.properties() {
			for p in properties {
				debug!("Found property {} with type {:?}", p.name.green(), p.type_);
				if flight == Phase::Inflight {
					todo!("No support for inflight properties yet");
				}
				let base_wing_type = self.type_ref_to_wing_type(&p.type_);
				let is_optional = if let Some(true) = p.optional { true } else { false };
				let is_static = if let Some(true) = p.static_ { true } else { false };

				let wing_type = if is_optional {
					// TODO Will this create a bunch of duplicate types?
					self.wing_types.add_type(Type::Optional(base_wing_type))
				} else {
					base_wing_type
				};

				class_env
					.define(
						&Self::jsii_name_to_symbol(&camel_case_to_snake_case(&p.name), &p.location_in_module),
						if is_static {
							SymbolKind::make_variable(wing_type, matches!(p.immutable, Some(true)), flight)
						} else {
							SymbolKind::make_instance_variable(wing_type, matches!(p.immutable, Some(true)), flight)
						},
						StatementIdx::Top,
					)
					.expect(&format!(
						"Invalid JSII library: failed to add property {} to class",
						p.name
					));
			}
		}
	}

	fn jsii_name_to_symbol(name: &str, jsii_source_location: &Option<jsii::SourceLocation>) -> Symbol {
		let span = if let Some(jsii_source_location) = jsii_source_location {
			WingSpan {
				start: WingLocation {
					line: (jsii_source_location.line - 1.0) as u32,
					col: 0,
				},
				end: WingLocation {
					line: (jsii_source_location.line - 1.0) as u32,
					col: 0,
				},
				file_id: (&jsii_source_location.filename).into(),
			}
		} else {
			Default::default()
		};
		Symbol {
			name: name.to_string(),
			span,
		}
	}

	fn import_class(&mut self, jsii_class: &wingii::jsii::ClassType) {
		let mut is_resource = false;
		let jsii_class_fqn = FQN::from(jsii_class.fqn.as_str());
		debug!("Importing class {}", jsii_class_fqn.as_str().green());
		let type_name = jsii_class_fqn.type_name();

		// Get the base class of the JSII class, define it via recursive call if it's not define yet
		let base_class_type = if let Some(base_class_fqn) = &jsii_class.base {
			let base_class_fqn = FQN::from(base_class_fqn.as_str());
			// Hack: if the base class name is a resource base then we treat this class as a resource and don't need to define its parent.
			if is_construct_base(&base_class_fqn) {
				is_resource = true;
				None
			} else {
				let base_class_name = base_class_fqn.type_name();
				let base_class_type = if let Ok(base_class_type) = self
					.wing_types
					.libraries
					.lookup_nested_str(base_class_fqn.as_str(), None)
				{
					base_class_type
						.as_type()
						.expect("Base class name found but it's not a type")
				} else {
					// If the base class isn't defined yet then define it first (recursive call)
					self.import_type(&base_class_fqn);
					self
						.wing_types
						.libraries
						.lookup_nested_str(&base_class_fqn.as_str(), None)
						.expect(&format!(
							"Failed to define base class {} of {}",
							base_class_name, type_name
						))
						.as_type()
						.unwrap()
				};

				// Validate the base class is either a class or a resource
				if base_class_type.as_resource().is_none() && base_class_type.as_class().is_none() {
					panic!("Base class {} of {} is not a resource", base_class_name, type_name);
				}
				Some(base_class_type)
			}
		} else {
			None
		};

		// Get env of base class/resource
		let base_class_env = if let Some(base_class_type) = base_class_type {
			let base_class = base_class_type.as_class_or_resource().expect(&format!(
				"Base class {} of {} is not a class or resource",
				base_class_type, type_name
			));
			is_resource = base_class_type.as_resource().is_some();
			Some(base_class.env.get_ref())
		} else {
			None
		};

		let phase = if is_resource {
			self.env.flight
		} else {
			Phase::Independent
		};

		// Create environment representing this class, for now it'll be empty just so we can support referencing ourselves from the class definition.
		let dummy_env = SymbolEnv::new(None, self.wing_types.void(), true, false, phase, 0);
		let new_type_symbol = Self::jsii_name_to_symbol(type_name, &jsii_class.location_in_module);
		// Create the new resource/class type and add it to the current environment.
		// When adding the class methods below we'll be able to reference this type.
		debug!("Adding type {} to namespace", type_name.green());
		let type_params = jsii_class.docs.as_ref().and_then(|docs| {
			// `@typeparam` allows us to add type args to JSII types
			// `@typeparam <types>` - where <types> is a comma separated list of type parameters, referencing a class in the same namespace
			// e.g. `@typeparam T1, T2` - T1 and T2 are type parameters of the class and will be replaced with the actual types when the class is used
			docs.custom.as_ref().and_then(|c| {
				c.get("typeparam").and_then(|type_param_name| {
					let args = type_param_name.split(",").map(|s| s.trim()).collect::<Vec<&str>>();
					Some(
						args
							.iter()
							.map(|a| {
								self.lookup_or_create_type(&FQN::from(
									format!("{}.{}", jsii_class_fqn.as_str_without_type_name(), a).as_str(),
								))
							})
							.collect::<Vec<_>>(),
					)
				})
			})
		});

		let implements = if let Some(interface_fqns) = &jsii_class.interfaces {
			interface_fqns
				.iter()
				.map(|i| {
					let fqn = FQN::from(i.as_str());
					self.lookup_or_create_type(&fqn)
				})
				.collect::<Vec<_>>()
		} else {
			vec![]
		};

		let class_spec = Class {
			should_case_convert_jsii: true,
			name: new_type_symbol.clone(),
			env: dummy_env,
			fqn: Some(jsii_class_fqn.to_string()),
			parent: base_class_type,
			implements,
			is_abstract: jsii_class.abstract_.unwrap_or(false),
			type_parameters: type_params,
		};
		let mut new_type = self.wing_types.add_type(if is_resource {
			Type::Resource(class_spec)
		} else {
			Type::Class(class_spec)
		});
		self.register_jsii_type(&jsii_class_fqn, &new_type_symbol, new_type);

		// Create class's actual environment before we add properties and methods to it
		let mut class_env = SymbolEnv::new(base_class_env, self.wing_types.void(), true, false, phase, 0);

		// Add constructor to the class environment
		let jsii_initializer = jsii_class.initializer.as_ref();

		if let Some(initializer) = jsii_initializer {
			let mut arg_types: Vec<TypeRef> = vec![];
			if let Some(params) = &initializer.parameters {
				for (i, param) in params.iter().enumerate() {
					// If this is a resource then skip scope and id arguments
					// TODO hack - skip this check if the resource's name is "App"
					// https://github.com/winglang/wing/issues/1485
					if is_resource && type_name != "App" {
						if i == 0 {
							assert!(param.name == "scope");
							continue;
						} else if i == 1 {
							assert!(param.name == "id");
							continue;
						}
					}
					arg_types.push(self.parameter_to_wing_type(&param));
				}
			}
			let method_sig = self.wing_types.add_type(Type::Function(FunctionSignature {
				parameters: arg_types,
				return_type: new_type,
				flight: phase,
				js_override: None,
			}));
			if let Err(e) = class_env.define(
				&Self::jsii_name_to_symbol(WING_CONSTRUCTOR_NAME, &initializer.location_in_module),
				SymbolKind::make_variable(method_sig, false, phase),
				StatementIdx::Top,
			) {
				panic!("Invalid JSII library, failed to define {}'s init: {}", type_name, e)
			}
		}

		// Add methods and properties to the class environment
		self.add_members_to_class_env(jsii_class, is_resource, phase, &mut class_env, new_type);
		if is_resource {
			// Look for a client interface for this resource
			let client_interface = jsii_class
				.docs
				.as_ref()
				.and_then(|docs| docs.custom.as_ref())
				.and_then(|custom| {
					custom
						.get("inflight")
						.map(|fqn| {
							// Some fully qualified package names include "@" characters,
							// so they have to be escaped in the original docstring.
							if fqn.starts_with("`") && fqn.ends_with("`") {
								&fqn[1..fqn.len() - 1]
							} else {
								fqn
							}
						})
						.and_then(|fqn| self.jsii_types.find_interface(&FQN::from(fqn)))
				});
			if let Some(client_interface) = client_interface {
				// Add client interface's methods to the class environment
				self.add_members_to_class_env(client_interface, false, Phase::Inflight, &mut class_env, new_type);
			} else {
				debug!("Resource {} does not seem to have a client", type_name.green());
			}
		}
		// Replace the dummy class environment with the real one before type checking the methods
		match *new_type {
			Type::Class(ref mut class) | Type::Resource(ref mut class) => {
				class.env = class_env;
			}
			_ => panic!("Expected {} to be a class or resource ", type_name),
		};
	}

	fn optional_type_to_wing_type(&mut self, jsii_optional_type: &jsii::OptionalValue) -> TypeRef {
		let base_type = self.type_ref_to_wing_type(&jsii_optional_type.type_);
		if let Some(true) = jsii_optional_type.optional {
			// TODO: we assume Some(false) and None are both non-optional - verify!!
			self.wing_types.add_type(Type::Optional(base_type))
		} else {
			base_type
		}
	}

	fn has_variadic_parameters(&self, parameters: &Vec<jsii::Parameter>) -> bool {
		parameters.iter().any(|p| p.variadic.unwrap_or(false))
	}

	fn parameter_to_wing_type(&mut self, parameter: &jsii::Parameter) -> TypeRef {
		if parameter.variadic.unwrap_or(false) {
			panic!("TODO: variadic parameters are unsupported - Give a +1 to this issue: https://github.com/winglang/wing/issues/397");
		}

		let param_type = self.type_ref_to_wing_type(&parameter.type_);
		if parameter.optional.unwrap_or(false) {
			self.wing_types.add_type(Type::Optional(param_type))
		} else {
			param_type
		}
	}

	pub fn import_to_env(&mut self) {
		let assembly = self.jsii_types.find_assembly(self.assembly_name).unwrap();

		for type_fqn in assembly.types.as_ref().unwrap().keys() {
			let type_fqn = FQN::from(type_fqn.as_str());

			// Skip types outside the imported namespace
			if !type_fqn.is_in_namespace(self.namespace_filter) {
				debug!(
					"Skipped importing {} (outside of namespace filter).",
					type_fqn.as_str().blue()
				);
				continue;
			}

			// Lookup type before we attempt to import it, this is required because `import_jsii_type` is recursive
			// and might have already defined the current type internally
			if self
				.wing_types
				.libraries
				.lookup_nested_str(type_fqn.as_str(), None)
				.is_ok()
			{
				debug!("Already imported {}.", type_fqn.as_str().blue());
				continue;
			}

			debug!("Importing {}...", type_fqn.as_str().blue());

			// Import type
			self.import_type(&type_fqn);
		}

		// Create a symbol in the environment for the imported module
		// For example, `bring cloud` will create a symbol named `cloud` in the environment
		// that points to the `@winglang/sdk.cloud` NamespaceRef
		let lookup_str = vec![self.assembly_name.to_string()]
			.iter()
			.chain(self.namespace_filter)
			.map(|x| x.as_str())
			.collect::<Vec<_>>()
			.join(".");
		let ns = self
			.wing_types
			.libraries
			.lookup_nested_mut_str(&lookup_str, None)
			.unwrap()
			.as_namespace_ref()
			.unwrap();
		self
			.env
			.define(
				self.alias,
				SymbolKind::Namespace(ns),
				StatementIdx::Index(self.import_statement_idx),
			)
			.unwrap();
	}

	fn register_jsii_type(&mut self, fqn: &FQN, symbol: &Symbol, type_ref: TypeRef) {
		let mut ns = self
			.wing_types
			.libraries
			.lookup_nested_mut_str(fqn.as_str_without_type_name(), None)
			.unwrap()
			.as_namespace_ref()
			.unwrap();
		ns.env
			.define(&symbol, SymbolKind::Type(type_ref), StatementIdx::Top)
			.expect(&format!("Invalid JSII library: failed to define type {}", fqn));
	}
}

/// Returns true if the FQN represents a "construct base class".
///
/// TODO: this is a temporary hack until we support interfaces.
pub fn is_construct_base(fqn: &FQN) -> bool {
	// We treat both CONSTRUCT_BASE_CLASS and WINGSDK_RESOURCE, as base constructs because in wingsdk we currently have stuff directly derived
	// from `construct.Construct` and stuff derived `core.Resource` (which itself is derived from `constructs.Construct`).
	// But since we don't support interfaces yet we can't import `core.Resource` so we just treat it as a base class.
	// I'm also not sure we should ever import `core.Resource` because we might want to keep its internals hidden to the user:
	// after all it's an abstract class representing our `resource` primitive. See https://github.com/winglang/wing/issues/261.
	fqn.as_str() == &format!("{}.{}", WINGSDK_ASSEMBLY_NAME, WINGSDK_RESOURCE) || fqn.as_str() == CONSTRUCT_BASE_CLASS
}

#[test]
fn test_fqn_is_construct_base() {
	assert_eq!(is_construct_base(&FQN::from(CONSTRUCT_BASE_CLASS)), true);
	assert_eq!(
		is_construct_base(&FQN::from(
			format!("{}.{}", WINGSDK_ASSEMBLY_NAME, WINGSDK_RESOURCE).as_str()
		)),
		true
	);
	assert_eq!(is_construct_base(&FQN::from("@winglang/sdk.cloud.Bucket")), false);
}<|MERGE_RESOLUTION|>--- conflicted
+++ resolved
@@ -108,13 +108,8 @@
 					}))
 				} else if type_fqn == &format!("{}.{}", WINGSDK_ASSEMBLY_NAME, WINGSDK_DURATION) {
 					self.wing_types.duration()
-<<<<<<< HEAD
 				// } else if type_fqn == &format!("{}.{}", WINGSDK_ASSEMBLY_NAME, WINGSDK_ARRAY) {
 				// 	self.wing_types.add_type(Type::Array(self.wing_types.anything()))
-=======
-				} else if type_fqn == &format!("{}.{}", WINGSDK_ASSEMBLY_NAME, WINGSDK_ARRAY) {
-					self.wing_types.add_type(Type::Array(self.wing_types.anything()))
->>>>>>> e8cd12d4
 				} else if type_fqn == &format!("{}.{}", WINGSDK_ASSEMBLY_NAME, WINGSDK_JSON) {
 					self.wing_types.json()
 				} else if type_fqn == &format!("{}.{}", WINGSDK_ASSEMBLY_NAME, WINGSDK_MUT_JSON) {
