--- conflicted
+++ resolved
@@ -61,9 +61,6 @@
 }
 
 impl<'a> JsiiImporter<'a> {
-<<<<<<< HEAD
-	fn type_ref_to_wing_type(&mut self, jsii_type_ref: &jsii::TypeReference) -> TypeRef {
-=======
 	pub fn new(
 		jsii_types: &'a wingii::type_system::TypeSystem,
 		assembly: &'a Assembly,
@@ -82,8 +79,7 @@
 		}
 	}
 
-	fn type_ref_to_wing_type(&mut self, jsii_type_ref: &jsii::TypeReference) -> Option<TypeRef> {
->>>>>>> bd1e8d47
+	fn type_ref_to_wing_type(&mut self, jsii_type_ref: &jsii::TypeReference) -> TypeRef {
 		if let serde_json::Value::Object(obj) = jsii_type_ref {
 			if let Some(Value::String(primitive_name)) = obj.get("primitive") {
 				match primitive_name.as_str() {
@@ -199,7 +195,7 @@
 					SymbolKind::Namespace(Namespace {
 						name: namespace_name.to_string(),
 						hidden: namespace_name != self.module_name,
-						env: SymbolEnv::new(None, None, false, self.env.flight, 0),
+						env: SymbolEnv::new(None, self.wing_types.void(), false, self.env.flight, 0),
 					}),
 					StatementIdx::Top,
 				)
@@ -246,32 +242,24 @@
 			vec![]
 		};
 
-<<<<<<< HEAD
 		let mut struct_env = SymbolEnv::new(
 			None,
 			self.wing_types.void(),
 			true,
-			self.namespace_env.flight,
+			self.env.flight,
 			self.import_statement_idx,
 		);
-=======
-		let mut struct_env = SymbolEnv::new(None, None, true, self.env.flight, self.import_statement_idx);
->>>>>>> bd1e8d47
 		let new_type_symbol = Self::jsii_name_to_symbol(&type_name, &jsii_interface.location_in_module);
 		let mut wing_type = self.wing_types.add_type(Type::Struct(Struct {
 			name: new_type_symbol.clone(),
 			extends: extends.clone(),
-<<<<<<< HEAD
 			env: SymbolEnv::new(
 				None,
 				self.wing_types.void(),
 				true,
-				self.namespace_env.flight,
+				struct_env.flight,
 				self.import_statement_idx,
 			), // Dummy env, will be replaced below
-=======
-			env: SymbolEnv::new(None, None, true, struct_env.flight, self.import_statement_idx), // Dummy env, will be replaced below
->>>>>>> bd1e8d47
 		}));
 		self.add_members_to_class_env(&jsii_interface, false, struct_env.flight, &mut struct_env, wing_type);
 
@@ -473,11 +461,7 @@
 		};
 
 		// Create environment representing this class, for now it'll be empty just so we can support referencing ourselves from the class definition.
-<<<<<<< HEAD
-		let dummy_env = SymbolEnv::new(None, self.wing_types.void(), true, self.namespace_env.flight, 0);
-=======
-		let dummy_env = SymbolEnv::new(None, None, true, self.env.flight, 0);
->>>>>>> bd1e8d47
+		let dummy_env = SymbolEnv::new(None, self.wing_types.void(), true, self.env.flight, 0);
 		let new_type_symbol = Self::jsii_name_to_symbol(type_name, &jsii_class.location_in_module);
 		// Create the new resource/class type and add it to the current environment.
 		// When adding the class methods below we'll be able to reference this type.
@@ -503,17 +487,7 @@
 			.define(&new_type_symbol, SymbolKind::Type(new_type), StatementIdx::Top)
 			.expect(&format!("Invalid JSII library: failed to define class {}", type_name));
 		// Create class's actual environment before we add properties and methods to it
-<<<<<<< HEAD
-		let mut class_env = SymbolEnv::new(
-			base_class_env,
-			self.wing_types.void(),
-			true,
-			self.namespace_env.flight,
-			0,
-		);
-=======
-		let mut class_env = SymbolEnv::new(base_class_env, None, true, self.env.flight, 0);
->>>>>>> bd1e8d47
+		let mut class_env = SymbolEnv::new(base_class_env, self.wing_types.void(), true, self.env.flight, 0);
 
 		// Add constructor to the class environment
 		let jsii_initializer = jsii_class.initializer.as_ref();
