use camino::{Utf8Component, Utf8Path, Utf8PathBuf};
use indexmap::IndexMap;
use itertools::Itertools;
use phf::{phf_map, phf_set};
use regex::Regex;
use std::cell::RefCell;
use std::collections::HashSet;
use std::ops::Range;
use std::{fs, str, vec};
use tree_sitter::Node;

use crate::ast::{
<<<<<<< HEAD
	AccessModifier, ArgList, AssignmentKind, Ast, BinaryOperator, BringSource, CalleeKind, CatchBlock, Class, ClassField,
	ElifBlock, ElifLetBlock, Elifs, Enum, Expr, ExprKind, FunctionBody, FunctionDefinition, FunctionParameter,
	FunctionSignature, IfLet, Interface, InterpolatedString, InterpolatedStringPart, Literal, New, Phase, Reference,
	ScopeId, Spanned, Stmt, StmtId, StmtKind, Struct, StructField, Symbol, TypeAnnotation, TypeAnnotationKind,
	UnaryOperator, UserDefinedType,
=======
	AccessModifier, ArgList, AssignmentKind, BinaryOperator, BringSource, CalleeKind, CatchBlock, Class, ClassField,
	ElifBlock, ElifLetBlock, Elifs, Enum, ExplicitLift, Expr, ExprKind, FunctionBody, FunctionDefinition,
	FunctionParameter, FunctionSignature, IfLet, Interface, InterpolatedString, InterpolatedStringPart, Intrinsic,
	IntrinsicKind, LiftQualification, Literal, New, Phase, Reference, Scope, Spanned, Stmt, StmtKind, Struct,
	StructField, Symbol, TypeAnnotation, TypeAnnotationKind, UnaryOperator, UserDefinedType,
>>>>>>> aa78e00a
};
use crate::comp_ctx::{CompilationContext, CompilationPhase};
use crate::diagnostic::{
	report_diagnostic, Diagnostic, DiagnosticResult, WingLocation, WingSpan, ERR_EXPECTED_SEMICOLON,
};
use crate::file_graph::FileGraph;
use crate::files::Files;
use crate::type_check::{CLASS_INFLIGHT_INIT_NAME, CLASS_INIT_NAME};
use crate::{
	dbg_panic, is_absolute_path, TRUSTED_LIBRARY_NPM_NAMESPACE, WINGSDK_BRINGABLE_MODULES, WINGSDK_STD_MODULE,
	WINGSDK_TEST_CLASS_NAME,
};

// A custom struct could be used to better maintain metadata and issue tracking, though ideally
// this is meant to serve as a bandaide to be removed once wing is further developed.
// k=grammar, v=optional_message, example: ("generic", "targed impl: 1.0.0")
static UNIMPLEMENTED_GRAMMARS: phf::Map<&'static str, &'static str> = phf_map! {
	"any" => "https://github.com/winglang/wing/issues/434",
	"Promise" => "https://github.com/winglang/wing/issues/529",
	"storage_modifier" => "https://github.com/winglang/wing/issues/107",
	"internal" => "https://github.com/winglang/wing/issues/4156",
	"await_expression" => "https://github.com/winglang/wing/issues/116",
	"defer_expression" => "https://github.com/winglang/wing/issues/116",
};

static RESERVED_WORDS: phf::Set<&'static str> = phf_set! {
	// JS Reserved Words
	"abstract",
	"arguments",
	"await",
	"boolean",
	"break",
	"byte",
	"case",
	"catch",
	"char",
	"class",
	"const",
	"continue",
	"debugger",
	"default",
	"delete",
	"do",
	"double",
	"else",
	"enum",
	"eval",
	"export",
	"extends",
	"false",
	"final",
	"finally",
	"float",
	"for",
	"function",
	"goto",
	"if",
	"implements",
	"import",
	"in",
	"instanceof",
	"int",
	"interface",
	"let",
	"long",
	"native",
	"new",
	"null",
	"package",
	"private",
	"protected",
	"pub",
	"internal",
	"return",
	"short",
	"static",
	"super",
	"switch",
	"synchronized",
	"this",
	"throw",
	"throws",
	"transient",
	"true",
	"try",
	"typeof",
	"var",
	"void",
	"volatile",
	"while",
	"with",
	"yield",

	// wing-specific reserved words
	"struct",
	"as",
	"nil",
	"test",
	"inflight",
	"preflight",
	"elif",
	"any",
	"num",
	"str",
	"duration",
	"bool",
	"Json",
	"MutJson",
	"Map",
	"MutMap",
	"Set",
	"MutSet",
	"Array",
	"MutArray",

	// nodejs globals used in emitted code
	"require",
	"module",
	"process",
	"Object",
};

/// Parses a Wing file and the transitive closure of all files it depends on.
///
/// Expects an initial Wing file to be parsed. For Wing's CLI, this is usually
/// the file the user asked to compile, and in the case of the LSP, the file that was
/// just opened or changed.
///
/// If `init_text` is `None`, then the file will be read from disk. Otherwise, the
/// provided text will be used as the source text for the file. This is useful for
/// the LSP, where the text may not be saved to the disk yet, and for unit tests.
///
/// Internally it parses the initial file, and then recursively parse all of the files that
/// it depends on, storing all results in the `files`, `file_graph`, `tree_sitter_trees`,
/// and `asts` parameters. It skips re-parsing any files that have already been parsed. function assumes all of these collections are kept in sync
/// with each other.
///
/// Returns a topological ordering of all known Wing files, where each file only depends on
/// files that come before it in the ordering.
pub fn parse_wing_project(
	init_path: &Utf8Path,
	init_text: Option<String>,
	files: &mut Files,
	file_graph: &mut FileGraph,
	tree_sitter_trees: &mut IndexMap<Utf8PathBuf, tree_sitter::Tree>,
	asts: &mut IndexMap<Utf8PathBuf, Ast>,
) -> Vec<Utf8PathBuf> {
	// Parse the initial path (even if we have already seen it before)
	let dependent_wing_paths = match init_path.is_dir() {
		true => parse_wing_directory(&init_path, files, file_graph, tree_sitter_trees, asts),
		false => parse_wing_file(&init_path, init_text, files, file_graph, tree_sitter_trees, asts),
	};

	// Store a stack of files that still need parsing
	let mut unparsed_files = dependent_wing_paths;

	// Parse all remaining files in the project
	while let Some(file_or_dir_path) = unparsed_files.pop() {
		// Skip files that we have already seen before (they should already be parsed)
		if files.contains_file(&file_or_dir_path) {
			assert!(
				tree_sitter_trees.contains_key(&file_or_dir_path),
				"files is not in sync with tree_sitter_trees"
			);
			assert!(asts.contains_key(&file_or_dir_path), "files is not in sync with asts");
			assert!(
				file_graph.contains_file(&file_or_dir_path),
				"files is not in sync with file_graph"
			);
			continue;
		}

		// Parse the file or directory
		let dependent_wing_paths = match file_or_dir_path.is_dir() {
			true => parse_wing_directory(&file_or_dir_path, files, file_graph, tree_sitter_trees, asts),
			false => parse_wing_file(&file_or_dir_path, None, files, file_graph, tree_sitter_trees, asts),
		};

		// Add the dependent files to the stack of files to parse
		unparsed_files.extend(dependent_wing_paths);
	}

	// Return the files in the order they should be compiled
	match file_graph.toposort() {
		Ok(files) => files,
		Err(cycle) => {
			let formatted_cycle = cycle.iter().map(|path| format!("- {}\n", path)).collect::<String>();

			report_diagnostic(Diagnostic {
				message: format!(
					"Could not compile \"{}\" due to cyclic bring statements:\n{}",
					init_path,
					formatted_cycle.trim_end()
				),
				span: None,
				annotations: vec![],
				hints: vec![],
			});

			// return a list of all files just so we can continue type-checking
			asts.keys().cloned().collect::<Vec<_>>()
		}
	}
}

fn parse_wing_file(
	source_path: &Utf8Path,
	source_text: Option<String>,
	files: &mut Files,
	file_graph: &mut FileGraph,
	tree_sitter_trees: &mut IndexMap<Utf8PathBuf, tree_sitter::Tree>,
	asts: &mut IndexMap<Utf8PathBuf, Ast>,
) -> Vec<Utf8PathBuf> {
	let source_text = match source_text {
		Some(text) => text,
		None => fs::read_to_string(source_path).expect("read_to_string call failed"),
	};

	// Update our files collection with the new source text. On a fresh compilation,
	// this will be the first time we've seen this file. In the LSP we might already have
	// text from a previous compilation, so we'll replace the contents.
	files.update_file(&source_path, source_text.clone());

	let language = tree_sitter_wing::language();
	let mut tree_sitter_parser = tree_sitter::Parser::new();
	tree_sitter_parser.set_language(&language).unwrap();

	let tree_sitter_tree = match tree_sitter_parser.parse(&source_text.as_bytes(), None) {
		Some(tree) => tree,
		None => {
			panic!("Error parsing source file with tree-sitter: {}", source_path);
		}
	};

	let tree_sitter_root = tree_sitter_tree.root_node();

	// Parse the source text into an AST
	let parser = Parser::new(&source_text.as_bytes(), source_path.to_owned());
	let (scope, dependent_wing_paths) = parser.parse(&tree_sitter_root);

	// Update our collections of trees and ASTs and our file graph
	tree_sitter_trees.insert(source_path.to_owned(), tree_sitter_tree);
	asts.insert(source_path.to_owned(), scope);
	file_graph.update_file(source_path, &dependent_wing_paths);

	dependent_wing_paths
}

fn dir_contains_wing_file(dir_path: &Utf8Path) -> bool {
	for entry in fs::read_dir(dir_path).unwrap() {
		let entry = entry.unwrap().path();
		let path = Utf8Path::from_path(&entry).unwrap();

		if path.is_dir() {
			if dir_contains_wing_file(&path) {
				return true;
			}
		} else if path.extension() == Some("w") {
			return true;
		}
	}
	false
}

fn contains_non_symbolic(str: &str) -> bool {
	// uses the same regex pattern from grammar.js for valid identifiers
	let re = Regex::new(r"^([A-Za-z_][A-Za-z_0-9]*|[A-Z][A-Z0-9_]*)$").unwrap();
	!re.is_match(str)
}

fn check_valid_wing_dir_name(dir_path: &Utf8Path) {
	if contains_non_symbolic(dir_path.file_name().unwrap()) {
		report_diagnostic(Diagnostic {
			message: format!(
				"Cannot bring Wing directories that contain invalid characters: \"{}\"",
				dir_path.file_name().unwrap()
			),
			span: None,
			annotations: vec![],
			hints: vec![],
		});
	}
}

fn parse_wing_directory(
	source_path: &Utf8Path,
	files: &mut Files,
	file_graph: &mut FileGraph,
	tree_sitter_trees: &mut IndexMap<Utf8PathBuf, tree_sitter::Tree>,
	asts: &mut IndexMap<Utf8PathBuf, Ast>,
) -> Vec<Utf8PathBuf> {
	// Collect a list of all files and subdirectories in the directory
	let mut files_and_dirs = Vec::new();

	if source_path.is_dir() && !dir_contains_wing_file(&source_path) {
		report_diagnostic(Diagnostic {
			message: format!(
				"Cannot explicitly bring directory with no Wing files \"{}\"",
				source_path.file_name().unwrap()
			),
			span: None,
			annotations: vec![],
			hints: vec![],
		})
	}

	for entry in fs::read_dir(&source_path).expect("read_dir call failed") {
		let entry = entry.unwrap();
		let path = Utf8PathBuf::from_path_buf(entry.path()).expect("invalid utf8 path");

		// If it's a directory and its name is not node_modules or .git or ending in .tmp, add it
		// or if it's a file and its extension is .w, add it
		if (path.is_dir()
			&& path.file_name() != Some("node_modules")
			&& path.file_name() != Some(".git")
			&& path.extension() != Some("tmp"))
			&& dir_contains_wing_file(&path)
			|| path.extension() == Some("w") && !is_entrypoint_file(&path)
		{
			// before we add the path, we need to check that directory names are valid
			if path.is_dir() {
				check_valid_wing_dir_name(&path);
			}
			files_and_dirs.push(path);
		}
	}

	// Sort the files and directories so that we always visit them in the same order
	files_and_dirs.sort();

	// Create a fake AST (since the directory doesn't have any source code to parse)
	let mut tree_sitter_parser = tree_sitter::Parser::new();
	tree_sitter_parser.set_language(&tree_sitter_wing::language()).unwrap();
	let tree_sitter_tree = tree_sitter_parser.parse("", None).unwrap();
	let mut ast = Ast::new();
	let root = ast.new_scope(vec![], WingSpan::default());
	ast.set_root(root);
	let dependent_wing_paths = files_and_dirs;

	// Update our collections of trees and ASTs and our file graph
	files.update_file(&source_path, "".to_string());
	tree_sitter_trees.insert(source_path.to_owned(), tree_sitter_tree);
	asts.insert(source_path.to_owned(), ast);
	file_graph.update_file(source_path, &dependent_wing_paths);

	dependent_wing_paths
}

/// Parses a single Wing source file.
pub struct Parser<'a> {
	/// Source code of the file being parsed
	pub source: &'a [u8],
	pub source_name: Utf8PathBuf,
	pub error_nodes: RefCell<HashSet<usize>>,
	// Nesting level within JSON literals, a value larger than 0 means we're currently in a JSON literal
	in_json: RefCell<u64>,
	is_in_mut_json: RefCell<bool>,
	is_in_loop: RefCell<bool>,
	/// Track all file paths that have been found while parsing the current file
	/// These will need to be eventually parsed (or diagnostics will be reported if they don't exist)
	referenced_wing_paths: RefCell<Vec<Utf8PathBuf>>,

	/// The generated AST
	ast: RefCell<Ast>,
}

struct ParseErrorBuilder<'s> {
	node: &'s Node<'s>,
	diag: Diagnostic,
	parser: &'s Parser<'s>,
}

impl<'a> ParseErrorBuilder<'a> {
	fn new(message: impl ToString, node: &'a Node, parser: &'a Parser) -> Self {
		Self {
			node,
			diag: Diagnostic::new(message, &parser.node_span(node)),
			parser,
		}
	}

	fn with_annotation(mut self, message: impl ToString, span: impl Spanned) -> Self {
		self.diag.add_anotation(message, span);
		self
	}

	fn report(self) {
		self.diag.report();
		self.parser.error_nodes.borrow_mut().insert(self.node.id());
	}
}

impl<'s> Parser<'s> {
	pub fn new(source: &'s [u8], source_name: Utf8PathBuf) -> Self {
		Self {
			source,
			source_name,
			error_nodes: RefCell::new(HashSet::new()),
			is_in_loop: RefCell::new(false),
			// This is similar to what we do in the type_checker, but we need to know 2 things when
			// parsing Json. 1) Are we nested in a Json literal? 2) Are we nested in a mutable Json literal?
			// thus in_json and is_in_mut_json will track the depth of the nesting and whether we should inherit
			// mutability from the root of the Json literal.
			in_json: RefCell::new(0),
			is_in_mut_json: RefCell::new(false),
			referenced_wing_paths: RefCell::new(Vec::new()),
			ast: RefCell::new(Ast::new()),
		}
	}

	pub fn parse(self, root: &Node) -> (Ast, Vec<Utf8PathBuf>) {
		if matches!(root.kind(), "source") {
			let root = self.build_scope(&root, Phase::Preflight);
			self.ast.borrow_mut().set_root(root);
		}

		// Module files can only have certain kinds of statements
		if !is_entrypoint_file(&self.source_name) {
			let ast = self.ast.borrow();
			let scope = ast.root();
			for stmt in scope.get_statements(&ast) {
				if !is_valid_module_statement(stmt) {
					Diagnostic::new(
						"Module files cannot have statements besides classes, interfaces, enums, and structs. Rename the file to end with `.main.w` or `.test.w` to make this an entrypoint file.",
						stmt,
					).report();
				}
			}
		}

		self.report_unhandled_errors(&root);

		(self.ast.into_inner(), self.referenced_wing_paths.into_inner())
	}

	fn add_error(&self, message: impl ToString, node: &Node) {
		self.build_error(message, node).report();
	}

	fn build_error<'a>(&'a self, message: impl ToString, node: &'a Node) -> ParseErrorBuilder {
		ParseErrorBuilder::new(message, node, self)
	}

	fn with_error<T>(&self, message: impl ToString, node: &Node) -> Result<T, ()> {
		self.with_error_builder::<T>(self.build_error(message, node))
	}

	fn with_error_builder<T>(&self, error_builder: ParseErrorBuilder) -> Result<T, ()> {
		error_builder.report();

		// TODO: Seems to me like we should avoid using Rust's Result and `?` semantics here since we actually just want to "log"
		// the error and continue parsing.
		Err(())
	}

	fn report_unimplemented_grammar<T>(
		&self,
		grammar_element: &str,
		grammar_context: &str,
		node: &Node,
	) -> DiagnosticResult<T> {
		if let Some(entry) = UNIMPLEMENTED_GRAMMARS.get(&grammar_element) {
			self.with_error(
				format!(
					"{} \"{}\" is not supported yet - see {}",
					grammar_context, grammar_element, entry
				),
				node,
			)?
		} else {
			self.with_error(format!("Unexpected {} \"{}\"", grammar_context, grammar_element), node)?
		}
	}

	fn node_text<'a>(&'a self, node: &Node) -> &'a str {
		return str::from_utf8(&self.source[node.byte_range()]).unwrap();
	}

	fn node_text_from_range(&self, byte_range: Range<usize>) -> &str {
		return str::from_utf8(&self.source[byte_range]).unwrap();
	}

	fn check_error<'a>(&'a self, node: Node<'a>, expected: &str) -> DiagnosticResult<Node> {
		if node.is_error() {
			self.with_error(format!("Expected {}", expected), &node)
		} else {
			Ok(node)
		}
	}

	fn get_child_field<'a>(&'a self, node: &'a Node<'a>, field: &str) -> DiagnosticResult<Node> {
		let checked_node = self.check_error(*node, field)?;
		let child = get_actual_child_by_field_name(checked_node, field);
		if let Some(child) = child {
			self.check_error(child, field)
		} else {
			self.with_error(format!("Expected {}", field), &node)
		}
	}

	fn node_symbol(&self, node: &Node) -> DiagnosticResult<Symbol> {
		let checked_node = self.check_error(*node, "symbol")?;
		Ok(Symbol {
			span: self.node_span(&checked_node),
			name: self.node_text(&checked_node).to_string(),
		})
	}

	fn build_duration(&self, node: &Node) -> DiagnosticResult<Expr> {
		let value = self.check_error(node.named_child(0).unwrap(), "duration")?;
		let value_literal = self
			.node_text(&self.get_child_field(&value, "value")?)
			.parse::<f64>()
			.expect("Duration string");

		let seconds = match value.kind() {
			"milliseconds" => value_literal / 1000_f64,
			"seconds" => value_literal,
			"minutes" => value_literal * 60_f64,
			"hours" => value_literal * 3600_f64,
			"days" => value_literal * 86400_f64,
			"months" => value_literal * 2628000_f64,
			"years" => value_literal * 31536000_f64,
			"ERROR" => self.with_error("Expected duration type", &node)?,
			other => self.report_unimplemented_grammar(other, "duration type", node)?,
		};
		let span = self.node_span(node);
		// represent duration literals as the AST equivalent of `duration.fromSeconds(value)`
		Ok(Expr::new(
			ExprKind::Call {
				callee: CalleeKind::Expr(Box::new(Expr::new(
					ExprKind::Reference(Reference::InstanceMember {
						object: Box::new(Expr::new(
							ExprKind::Reference(Reference::Identifier(Symbol {
								name: "duration".to_string(),
								span: span.clone(),
							})),
							span.clone(),
						)),
						property: Symbol {
							name: "fromSeconds".to_string(),
							span: span.clone(),
						},
						optional_accessor: false,
					}),
					span.clone(),
				))),
				arg_list: ArgList::new(
					vec![Expr::new(ExprKind::Literal(Literal::Number(seconds)), span.clone())],
					IndexMap::new(),
					span.clone(),
				),
			},
			span.clone(),
		))
	}

	fn node_span(&self, node: &Node) -> WingSpan {
		let node_range = node.range();
		WingSpan {
			start: node_range.start_point.into(),
			end: node_range.end_point.into(),
			file_id: self.source_name.to_string(),
			start_offset: node_range.start_byte,
			end_offset: node_range.end_byte,
		}
	}

	fn build_scope(&self, scope_node: &Node, phase: Phase) -> ScopeId {
		let span = self.node_span(scope_node);
		CompilationContext::set(CompilationPhase::Parsing, &span);
		let mut cursor = scope_node.walk();

<<<<<<< HEAD
		let statements = scope_node
			.named_children(&mut cursor)
			.filter(|child| !child.is_extra() && child.kind() != "AUTOMATIC_BLOCK")
			.enumerate()
			.filter_map(|(i, st_node)| self.build_statement(&st_node, i, phase).ok())
			.collect();
		self.ast.borrow_mut().new_scope(statements, span)
	}

	fn build_statement(&self, statement_node: &Node, idx: usize, phase: Phase) -> DiagnosticResult<StmtId> {
=======
		let mut statements = vec![];
		let mut doc_builder = DocBuilder::new(self);

		for child in scope_node.named_children(&mut cursor) {
			let DocBuilderResult::Done(doc) = doc_builder.process_node(&child) else {
				continue;
			};
			if child.kind() == "AUTOMATIC_BLOCK" {
				continue;
			}

			if let Ok(stmt) = self.build_statement(&child, statements.len(), phase, doc) {
				statements.push(stmt);
			}
		}
		Scope::new(statements, span)
	}

	fn build_statement(
		&self,
		statement_node: &Node,
		idx: usize,
		phase: Phase,
		doc: Option<String>,
	) -> DiagnosticResult<Stmt> {
>>>>>>> aa78e00a
		let span = self.node_span(statement_node);
		CompilationContext::set(CompilationPhase::Parsing, &span);
		let stmt_kind = match statement_node.kind() {
			"import_statement" => self.build_bring_statement(statement_node)?,

			"variable_definition_statement" => self.build_variable_def_statement(statement_node, phase)?,
			"variable_assignment_statement" => {
				let kind = match self.node_text(&statement_node.child_by_field_name("operator").unwrap()) {
					"=" => AssignmentKind::Assign,
					"+=" => AssignmentKind::AssignIncr,
					"-=" => AssignmentKind::AssignDecr,
					other => return self.report_unimplemented_grammar(other, "assignment operator", statement_node),
				};

				self.build_assignment_statement(statement_node, phase, kind)?
			}
			"expression_statement" => {
				StmtKind::Expression(self.build_expression(&statement_node.named_child(0).unwrap(), phase)?)
			}
			"block" => StmtKind::Scope(self.build_scope(statement_node, phase)),
			"if_statement" => self.build_if_statement(statement_node, phase)?,
			"if_let_statement" => self.build_if_let_statement(statement_node, phase)?,
			"for_in_loop" => self.build_for_statement(statement_node, phase)?,
			"while_statement" => self.build_while_statement(statement_node, phase)?,
			"break_statement" => self.build_break_statement(statement_node)?,
			"continue_statement" => self.build_continue_statement(statement_node)?,
			"return_statement" => self.build_return_statement(statement_node, phase)?,
			"throw_statement" => self.build_throw_statement(statement_node, phase)?,
			"class_definition" => self.build_class_statement(statement_node, phase)?,
			"interface_definition" => self.build_interface_statement(statement_node, phase)?,
			"enum_definition" => self.build_enum_statement(statement_node)?,
			"try_catch_statement" => self.build_try_catch_statement(statement_node, phase)?,
			"struct_definition" => self.build_struct_definition_statement(statement_node, phase)?,
			"test_statement" => self.build_test_statement(statement_node)?,
			"compiler_dbg_env" => StmtKind::CompilerDebugEnv,
			"super_constructor_statement" => self.build_super_constructor_statement(statement_node, phase, idx)?,
			"lift_statement" => self.build_lift_statement(statement_node, phase)?,
			"ERROR" => return self.with_error("Expected statement", statement_node),
			other => return self.report_unimplemented_grammar(other, "statement", statement_node),
		};

<<<<<<< HEAD
		Ok(self.ast.borrow_mut().new_stmt(stmt_kind, idx, span))
=======
		Ok(Stmt {
			kind: stmt_kind,
			span,
			idx,
			doc,
		})
>>>>>>> aa78e00a
	}

	fn build_lift_statement(&self, statement_node: &Node, phase: Phase) -> DiagnosticResult<StmtKind> {
		// Lift statements are only legal in inflight
		if phase != Phase::Inflight {
			return self.with_error("Lift blocks are only allowed in inflight phase", statement_node);
		}

		let lift_qualifications_node = statement_node.child_by_field_name("lift_qualifications").unwrap();
		let statements = self.build_scope(&statement_node.child_by_field_name("block").unwrap(), phase);

		let mut qualifications = vec![];

		let mut qual_cursor = lift_qualifications_node
			.child_by_field_name("qualification")
			.unwrap()
			.walk();

		for qual_node in lift_qualifications_node.named_children(&mut qual_cursor) {
			let obj = self.build_expression(&qual_node.child_by_field_name("obj").unwrap(), phase)?;
			let mut ops = vec![];
			for op_node in get_actual_children_by_field_name(qual_node, "ops") {
				ops.push(self.node_symbol(&op_node)?);
			}
			qualifications.push(LiftQualification { obj, ops });
		}

		Ok(StmtKind::ExplicitLift(ExplicitLift {
			qualifications,
			statements,
		}))
	}

	fn build_try_catch_statement(&self, statement_node: &Node, phase: Phase) -> DiagnosticResult<StmtKind> {
		let try_statements = self.build_scope(&statement_node.child_by_field_name("block").unwrap(), phase);
		let catch_block = if let Some(catch_block) = statement_node.child_by_field_name("catch_block") {
			Some(CatchBlock {
				statements: self.build_scope(&catch_block, phase),
				exception_var: if let Some(exception_var_node) = statement_node.child_by_field_name("exception_identifier") {
					Some(self.check_reserved_symbol(&exception_var_node)?)
				} else {
					None
				},
			})
		} else {
			None
		};

		let finally_statements = if let Some(finally_node) = statement_node.child_by_field_name("finally_block") {
			Some(self.build_scope(&finally_node, phase))
		} else {
			None
		};

		// If both catch and finally are missing, report an error
		if catch_block.is_none() && finally_statements.is_none() {
			return self.with_error::<StmtKind>(
				String::from("Missing `catch` or `finally` blocks for this try statement"),
				&statement_node,
			);
		}

		Ok(StmtKind::TryCatch {
			try_statements,
			catch_block,
			finally_statements,
		})
	}

	fn build_return_statement(&self, statement_node: &Node, phase: Phase) -> DiagnosticResult<StmtKind> {
		Ok(StmtKind::Return(
			if let Some(return_expression_node) = statement_node.child_by_field_name("expression") {
				Some(self.build_expression(&return_expression_node, phase)?)
			} else {
				None
			},
		))
	}

	fn build_throw_statement(&self, statement_node: &Node, phase: Phase) -> DiagnosticResult<StmtKind> {
		let expr = self.build_expression(&statement_node.child_by_field_name("expression").unwrap(), phase)?;
		Ok(StmtKind::Throw(expr))
	}

	/// Builds scope statements for a loop (while/for), and maintains the is_in_loop flag
	/// for the duration of the loop. So that later break statements inside can be validated
	/// without traversing the AST.
	fn build_in_loop_scope(&self, scope_node: &Node, phase: Phase) -> ScopeId {
		let prev_is_in_loop = *self.is_in_loop.borrow();
		*self.is_in_loop.borrow_mut() = true;
		let scope = self.build_scope(scope_node, phase);
		*self.is_in_loop.borrow_mut() = prev_is_in_loop;
		scope
	}

	fn build_while_statement(&self, statement_node: &Node, phase: Phase) -> DiagnosticResult<StmtKind> {
		Ok(StmtKind::While {
			condition: self.build_expression(&statement_node.child_by_field_name("condition").unwrap(), phase)?,
			statements: self.build_in_loop_scope(&statement_node.child_by_field_name("block").unwrap(), phase),
		})
	}

	fn build_for_statement(&self, statement_node: &Node, phase: Phase) -> DiagnosticResult<StmtKind> {
		Ok(StmtKind::ForLoop {
			iterator: self.check_reserved_symbol(&statement_node.child_by_field_name("iterator").unwrap())?,
			iterable: self.build_expression(&statement_node.child_by_field_name("iterable").unwrap(), phase)?,
			statements: self.build_in_loop_scope(&statement_node.child_by_field_name("block").unwrap(), phase),
		})
	}

	fn build_break_statement(&self, statement_node: &Node) -> DiagnosticResult<StmtKind> {
		if !*self.is_in_loop.borrow() {
			return self.with_error::<StmtKind>(
				"Expected break statement to be inside of a loop (while/for)",
				statement_node,
			);
		}
		Ok(StmtKind::Break)
	}

	fn build_continue_statement(&self, statement_node: &Node) -> DiagnosticResult<StmtKind> {
		if !*self.is_in_loop.borrow() {
			return self.with_error::<StmtKind>(
				"Expected continue statement to be inside of a loop (while/for)",
				statement_node,
			);
		}
		Ok(StmtKind::Continue)
	}

	fn build_if_let_statement(&self, statement_node: &Node, phase: Phase) -> DiagnosticResult<StmtKind> {
		let if_block = self.build_scope(&statement_node.child_by_field_name("block").unwrap(), phase);
		let reassignable = statement_node.child_by_field_name("reassignable").is_some();
		let value = self.build_expression(&statement_node.child_by_field_name("value").unwrap(), phase)?;
		let name = self.check_reserved_symbol(&statement_node.child_by_field_name("name").unwrap())?;

		let mut elif_vec = vec![];
		let mut cursor = statement_node.walk();
		for node in statement_node.children(&mut cursor) {
			match node.kind() {
				"elif_let_block" => {
					let statements = self.build_scope(&node.child_by_field_name("block").unwrap(), phase);
					let value = self.build_expression(&node.child_by_field_name("value").unwrap(), phase)?;
					let name = self.check_reserved_symbol(&node.child_by_field_name("name").unwrap())?;
					let elif = Elifs::ElifLetBlock(ElifLetBlock {
						reassignable: node.child_by_field_name("reassignable").is_some(),
						statements: statements,
						value: value,
						var_name: name,
					});
					elif_vec.push(elif);
				}
				"elif_block" => {
					let conditions = self.build_expression(&node.child_by_field_name("condition").unwrap(), phase);
					let statements = self.build_scope(&node.child_by_field_name("block").unwrap(), phase);
					let elif = Elifs::ElifBlock(ElifBlock {
						condition: conditions.unwrap(),
						statements: statements,
					});
					elif_vec.push(elif);
				}
				_ => {}
			}
		}

		let else_block = if let Some(else_block) = statement_node.child_by_field_name("else_block") {
			Some(self.build_scope(&else_block, phase))
		} else {
			None
		};
		Ok(StmtKind::IfLet(IfLet {
			var_name: name,
			reassignable,
			value,
			statements: if_block,
			elif_statements: elif_vec,
			else_statements: else_block,
		}))
	}

	fn build_if_statement(&self, statement_node: &Node, phase: Phase) -> DiagnosticResult<StmtKind> {
		let if_block = self.build_scope(&statement_node.child_by_field_name("block").unwrap(), phase);
		let mut elif_vec = vec![];
		let mut cursor = statement_node.walk();
		for node in statement_node.children_by_field_name("elif_block", &mut cursor) {
			let conditions = self.build_expression(&node.child_by_field_name("condition").unwrap(), phase);
			let statements = self.build_scope(&node.child_by_field_name("block").unwrap(), phase);
			let elif = ElifBlock {
				condition: conditions.unwrap(),
				statements: statements,
			};
			elif_vec.push(elif);
		}
		let else_block = if let Some(else_block) = statement_node.child_by_field_name("else_block") {
			Some(self.build_scope(&else_block, phase))
		} else {
			None
		};
		Ok(StmtKind::If {
			condition: self.build_expression(&statement_node.child_by_field_name("condition").unwrap(), phase)?,
			statements: if_block,
			elif_statements: elif_vec,
			else_statements: else_block,
		})
	}

	fn build_assignment_statement(
		&self,
		statement_node: &Node,
		phase: Phase,
		kind: AssignmentKind,
	) -> DiagnosticResult<StmtKind> {
		let reference = self.build_reference(&statement_node.child_by_field_name("name").unwrap(), phase)?;

		if let ExprKind::Reference(r) = reference.kind {
			Ok(StmtKind::Assignment {
				kind: kind,
				variable: r,
				value: self.build_expression(&statement_node.child_by_field_name("value").unwrap(), phase)?,
			})
		} else {
			self.with_error(
				"Expected a reference on the left hand side of an assignment",
				statement_node,
			)
		}
	}

	fn build_struct_definition_statement(&self, statement_node: &Node, phase: Phase) -> DiagnosticResult<StmtKind> {
		let name = self.check_reserved_symbol(&self.get_child_field(&statement_node, "name")?)?;

		let mut cursor = statement_node.walk();
		let mut members = vec![];

		let mut doc_builder = DocBuilder::new(self);

		for field_node in statement_node.named_children(&mut cursor) {
			let DocBuilderResult::Done(doc) = doc_builder.process_node(&field_node) else {
				continue;
			};
			if field_node.kind() != "struct_field" {
				continue;
			}
			let identifier = self.node_symbol(&self.get_child_field(&field_node, "name")?)?;
			let type_ = self.get_child_field(&field_node, "type").ok();
			let f = StructField {
				name: identifier,
				member_type: self.build_type_annotation(type_, phase)?,
				doc,
			};
			members.push(f);
		}

		let mut extends = vec![];
		for super_node in get_actual_children_by_field_name(*statement_node, "extends") {
			let super_type = self.build_type_annotation(Some(super_node), phase)?;
			match super_type.kind {
				TypeAnnotationKind::UserDefined(t) => {
					extends.push(t);
				}
				_ => {
					self.with_error::<Node>(
						format!("Extended type must be a user defined type, found {}", super_type),
						&super_node,
					)?;
				}
			}
		}

		let access_modifier_node = statement_node.child_by_field_name("access_modifier");
		let access = self.build_access_modifier(&access_modifier_node);
		if access == AccessModifier::Protected {
			self.with_error::<Node>(
				"Structs must be public (\"pub\") or private",
				&access_modifier_node.expect("access modifier node"),
			)?;
		}

		Ok(StmtKind::Struct(Struct {
			name,
			extends,
			fields: members,
			access,
		}))
	}

	fn build_variable_def_statement(&self, statement_node: &Node, phase: Phase) -> DiagnosticResult<StmtKind> {
		let type_ = if let Some(type_node) = get_actual_child_by_field_name(*statement_node, "type") {
			Some(self.build_type_annotation(Some(type_node), phase)?)
		} else {
			None
		};
		Ok(StmtKind::Let {
			reassignable: statement_node.child_by_field_name("reassignable").is_some(),
			var_name: self.check_reserved_symbol(&statement_node.child_by_field_name("name").unwrap())?,
			initial_value: self.build_expression(&statement_node.child_by_field_name("value").unwrap(), phase)?,
			type_,
		})
	}

	fn build_bring_statement(&self, statement_node: &Node) -> DiagnosticResult<StmtKind> {
		let Some(module_name_node) = statement_node.child_by_field_name("module_name") else {
			return self.with_error(
				"Expected module specification (see https://www.winglang.io/docs/libraries)",
				&statement_node
					.child(statement_node.child_count() - 1)
					.unwrap_or(*statement_node),
			);
		};

		let module_name = self.node_symbol(&module_name_node)?;
		let alias = if let Some(identifier) = statement_node.child_by_field_name("alias") {
			Some(self.check_reserved_symbol(&identifier)?)
		} else {
			None
		};

		let module_path = if module_name.name.len() > 1 {
			Utf8Path::new(&module_name.name[1..module_name.name.len() - 1])
		} else {
			Utf8Path::new(&module_name.name)
		};

		if is_absolute_path(&module_path) {
			return self.with_error(
				format!("Cannot bring \"{}\" since it is not a relative path", module_path),
				&module_name_node,
			);
		}

		if module_name.name.starts_with("\".") && module_name.name.ends_with("\"") {
			let source_path = normalize_path(module_path, Some(&Utf8Path::new(&self.source_name)));
			if source_path == Utf8Path::new(&self.source_name) {
				return self.with_error("Cannot bring a module into itself", &module_name_node);
			}
			if !source_path.exists() {
				return self.with_error(format!("Cannot find module \"{}\"", module_path), &module_name_node);
			}

			// case: .w file
			if is_entrypoint_file(&source_path) {
				return self.with_error(
					format!("Cannot bring module \"{}\" since it is an entrypoint file", module_path),
					&module_name_node,
				);
			}

			if source_path.is_file() {
				if source_path.extension() != Some("w") {
					return self.with_error(
						format!("Cannot bring \"{}\": not a recognized file type", module_path),
						&module_name_node,
					);
				}

				self.referenced_wing_paths.borrow_mut().push(source_path.clone());

				// parse error if no alias is provided
				let module = if let Some(alias) = alias {
					Ok(StmtKind::Bring {
						source: BringSource::WingFile(source_path),
						identifier: Some(alias),
					})
				} else {
					self.with_error::<StmtKind>(
						format!(
							"bring {} must be assigned to an identifier (e.g. bring \"foo\" as foo)",
							module_name
						),
						statement_node,
					)
				};
				return module;
			}

			// case: directory
			if source_path.is_dir() {
				self.referenced_wing_paths.borrow_mut().push(source_path.clone());

				// parse error if no alias is provided
				let module = if let Some(alias) = alias {
					Ok(StmtKind::Bring {
						source: BringSource::Directory(source_path),
						identifier: Some(alias),
					})
				} else {
					self.with_error::<StmtKind>(
						format!(
							"bring {} must be assigned to an identifier (e.g. bring \"foo\" as foo)",
							module_name
						),
						statement_node,
					)
				};
				return module;
			}

			// case: path does not satisfy is_file or is_dir (is this possible?)
			return self.with_error(
				format!("Cannot bring \"{}\": not a recognized file type", module_path),
				&module_name_node,
			);
		}

		if module_name.name.starts_with("\"") && module_name.name.ends_with("\"") {
			// we need to inspect the npm dependency to figure out if it's a JSII library or a Wing library
			// first, find where the package.json is located
			let module_name_parsed = module_name.name[1..module_name.name.len() - 1].to_string();
			let source_dir = Utf8Path::new(&self.source_name).parent().unwrap();
			let module_dir = wingii::util::package_json::find_dependency_directory(&module_name_parsed, &source_dir)
				.ok_or_else(|| {
					self
						.with_error::<Node>(
							format!(
								"Unable to load {}: Module not found in \"{}\"",
								module_name, self.source_name
							),
							&statement_node,
						)
						.err();
				})?;

			// If the package.json has a `wing` field, then we treat it as a Wing library
			if is_wing_library(&Utf8Path::new(&module_dir)) {
				return if let Some(alias) = alias {
					// make sure the Wing library is also parsed
					self.referenced_wing_paths.borrow_mut().push(module_dir.clone());

					Ok(StmtKind::Bring {
						source: BringSource::WingLibrary(
							Symbol {
								name: module_name_parsed,
								span: module_name.span,
							},
							module_dir,
						),
						identifier: Some(alias),
					})
				} else {
					self.with_error::<StmtKind>(
						format!(
							"bring {} must be assigned to an identifier (e.g. bring \"foo\" as foo)",
							module_name
						),
						statement_node,
					)
				};
			}

			// otherwise, we treat it as a JSII library
			return if let Some(alias) = alias {
				Ok(StmtKind::Bring {
					source: BringSource::JsiiModule(Symbol {
						name: module_name_parsed,
						span: module_name.span,
					}),
					identifier: Some(alias),
				})
			} else {
				self.with_error::<StmtKind>(
					format!(
						"bring {} must be assigned to an identifier (e.g. bring \"foo\" as foo)",
						module_name
					),
					statement_node,
				)
			};
		}

		if WINGSDK_BRINGABLE_MODULES.contains(&module_name.name.as_str()) || module_name.name == WINGSDK_STD_MODULE {
			return Ok(StmtKind::Bring {
				source: BringSource::BuiltinModule(module_name),
				identifier: alias,
			});
		}

		// check if a trusted library exists with this name
		let source_dir = Utf8Path::new(&self.source_name).parent().unwrap();
		let module_dir = wingii::util::package_json::find_dependency_directory(
			&format!("{}/{}", TRUSTED_LIBRARY_NPM_NAMESPACE, module_name.name),
			&source_dir,
		)
		.ok_or_else(|| {
			self
				.with_error::<Node>(
					format!(
						"Could not find a trusted library \"{}/{}\" installed. Did you mean to run `npm i {}/{}`?",
						TRUSTED_LIBRARY_NPM_NAMESPACE, module_name, TRUSTED_LIBRARY_NPM_NAMESPACE, module_name
					),
					&statement_node,
				)
				.err();
		})?;

		self.referenced_wing_paths.borrow_mut().push(module_dir.clone());
		// make sure the trusted library is also parsed
		self.referenced_wing_paths.borrow_mut().push(module_dir.clone());

		Ok(StmtKind::Bring {
			source: BringSource::TrustedModule(
				Symbol {
					name: module_name.name,
					span: module_name.span,
				},
				module_dir,
			),
			identifier: alias,
		})
	}

	fn build_enum_statement(&self, statement_node: &Node) -> DiagnosticResult<StmtKind> {
		let name = self.check_reserved_symbol(&statement_node.child_by_field_name("enum_name").unwrap());
		if name.is_err() {
			self
				.with_error::<Node>(String::from("Invalid enum name"), &statement_node)
				.err();
		}

		let mut cursor = statement_node.walk();
		let mut values = IndexMap::<Symbol, Option<String>>::new();
		let mut doc_builder = DocBuilder::new(self);

		for node in statement_node.named_children(&mut cursor) {
			let DocBuilderResult::Done(value_doc) = doc_builder.process_node(&node) else {
				continue;
			};
			if node.kind() != "enum_field" {
				continue;
			}

			let diagnostic = self.node_symbol(&node);
			if diagnostic.is_err() {
				self.with_error::<Node>(String::from("Invalid enum value"), &node).err();
				continue;
			}

			let symbol = diagnostic.unwrap();
			if values.insert(symbol.clone(), value_doc).is_some() {
				self
					.with_error::<Node>(format!("Duplicated enum value {}", symbol.name), &node)
					.err();
			}
		}

		let access_modifier_node = statement_node.child_by_field_name("access_modifier");
		let access = self.build_access_modifier(&access_modifier_node);
		if access == AccessModifier::Protected {
			self.with_error::<Node>(
				"Enums must be public (\"pub\") or private",
				&access_modifier_node.expect("access modifier node"),
			)?;
		}

		Ok(StmtKind::Enum(Enum {
			name: name.unwrap(),
			values,
			access,
		}))
	}

	fn get_modifier<'a>(&'a self, modifier: &str, maybe_modifiers: &'a Option<Node>) -> DiagnosticResult<Option<Node>> {
		let modifiers_node = if let Some(modifiers_node) = maybe_modifiers {
			modifiers_node
		} else {
			return Ok(None);
		};

		let found_modifiers = modifiers_node
			.children(&mut modifiers_node.walk())
			.filter(|node| node.kind() == modifier)
			.collect_vec();

		if found_modifiers.len() > 1 {
			let mut err = self.build_error("Multiple or ambiguous modifiers found", modifiers_node);
			for m in found_modifiers.iter() {
				err = err.with_annotation("possible redundant modifier", self.node_span(m));
			}

			self.with_error_builder::<_>(err)
		} else {
			Ok(found_modifiers.first().map(|x| *x))
		}
	}

	fn build_class_statement(&self, statement_node: &Node, class_phase: Phase) -> DiagnosticResult<StmtKind> {
		let class_modifiers = statement_node.child_by_field_name("modifiers");
		let class_phase = if self.get_modifier("inflight_specifier", &class_modifiers)?.is_some() {
			Phase::Inflight
		} else {
			class_phase
		};
		let mut cursor = statement_node.walk();
		let mut fields = vec![];
		let mut methods = vec![];
		let mut initializer = None;
		let mut inflight_initializer = None;
		let name = self.check_reserved_symbol(&statement_node.child_by_field_name("name").unwrap())?;

		let mut doc_builder = DocBuilder::new(self);

		for class_element in statement_node
			.child_by_field_name("implementation")
			.unwrap()
			.named_children(&mut cursor)
		{
			let DocBuilderResult::Done(doc) = doc_builder.process_node(&class_element) else {
				continue;
			};

			match class_element.kind() {
				"method_definition" => {
					let Ok(method_name) = self.node_symbol(&class_element.child_by_field_name("name").unwrap()) else {
						continue;
					};

					let Ok(func_def) =
						self.build_function_definition(Some(method_name.clone()), &class_element, class_phase, false, doc)
					else {
						continue;
					};

					// make sure all the parameters have type annotations
					for param in &func_def.signature.parameters {
						if matches!(param.type_annotation.kind, TypeAnnotationKind::Inferred) {
							Diagnostic::new("Missing required type annotation for method signature", &param.name).report();
						}
					}

					methods.push((method_name, func_def))
				}
				"class_field" => {
					let Ok(class_field) = self.build_class_field(class_element, class_phase, doc) else {
						continue;
					};

					fields.push(class_field)
				}
				"initializer" => {
					// the initializer is considered an inflight initializer if either the class is inflight
					// (and then everything inside it is inflight by definition) or if there's an "inflight"
					// modifier.
					let is_inflight = class_phase == Phase::Inflight || class_element.child_by_field_name("inflight").is_some();
					if initializer.is_some() && !is_inflight {
						self
							.with_error::<Node>(
								format!("Multiple constructors defined in class {}", name.name),
								&class_element,
							)
							.err();
					} else if inflight_initializer.is_some() && is_inflight {
						self
							.with_error::<Node>(
								format!("Multiple inflight constructors defined in class {}", name.name),
								&class_element,
							)
							.err();
					}
					let parameters_node = class_element.child_by_field_name("parameter_list").unwrap();
					let parameters = self.build_parameter_list(&parameters_node, class_phase, false)?;
					if !parameters.is_empty() && is_inflight && class_phase == Phase::Preflight {
						self
							.with_error::<Node>("Inflight constructors cannot have parameters", &parameters_node)
							.err();
					}

					let init_return_type = Box::new(TypeAnnotation {
						kind: TypeAnnotationKind::UserDefined(UserDefinedType {
							root: name.clone(),
							fields: vec![],
							span: name.span.clone(),
						}),
						span: self.node_span(&class_element),
					});

					let ctor_symb_span = self.node_span(&class_element.child_by_field_name("ctor_name").unwrap());

					if is_inflight {
						inflight_initializer = Some(FunctionDefinition {
							name: Some(Symbol::new(CLASS_INFLIGHT_INIT_NAME, ctor_symb_span)),
							body: FunctionBody::Statements(
								self.build_scope(&class_element.child_by_field_name("block").unwrap(), Phase::Inflight),
							),
							signature: FunctionSignature {
								parameters,
								return_type: init_return_type,
								phase: Phase::Inflight,
							},
							is_static: false,
							span: self.node_span(&class_element),
							access: AccessModifier::Public,
							doc,
						})
					} else {
						initializer = Some(FunctionDefinition {
							name: Some(Symbol::new(CLASS_INIT_NAME, ctor_symb_span)),
							body: FunctionBody::Statements(
								self.build_scope(&class_element.child_by_field_name("block").unwrap(), Phase::Preflight),
							),
							is_static: false,
							signature: FunctionSignature {
								parameters,
								return_type: init_return_type,
								phase: Phase::Preflight,
							},
							span: self.node_span(&class_element),
							access: AccessModifier::Public,
							doc,
						})
					}
				}
				"ERROR" => {
					self
						.with_error::<Node>("Expected class element node", &class_element)
						.err();
				}
				other => {
					panic!("Unexpected class element node type {} || {:#?}", other, class_element);
				}
			}
		}

		for method in &methods {
			if method.0.name == "constructor" {
				Diagnostic::new(
					"Reserved method name. Constructors are declared with a method named \"new\"",
					&method.0,
				)
				.report();
			}
		}

		let initializer = match initializer {
			Some(init) => init,
			// add a default initializer if none is defined
			None => FunctionDefinition {
				name: Some(CLASS_INIT_NAME.into()),
				signature: FunctionSignature {
					parameters: vec![],
					return_type: Box::new(TypeAnnotation {
						kind: TypeAnnotationKind::UserDefined(UserDefinedType {
							root: name.clone(),
							fields: vec![],
							span: name.span(),
						}),
						span: name.span(),
					}),
					phase: Phase::Preflight,
				},
<<<<<<< HEAD
				body: FunctionBody::Statements(self.ast.borrow_mut().new_scope(vec![], WingSpan::default())),
=======
				body: FunctionBody::Statements(Scope::new(vec![], name.span())),
>>>>>>> aa78e00a
				is_static: false,
				span: name.span(),
				access: AccessModifier::Public,
				doc: None,
			},
		};

		let inflight_initializer = match inflight_initializer {
			Some(init) => init,

			// add a default inflight initializer if none is defined
			None => FunctionDefinition {
				name: Some(CLASS_INFLIGHT_INIT_NAME.into()),
				signature: FunctionSignature {
					parameters: vec![],
					return_type: Box::new(TypeAnnotation {
						kind: TypeAnnotationKind::UserDefined(UserDefinedType {
							root: name.clone(),
							fields: vec![],
							span: name.span(),
						}),
						span: name.span(),
					}),
					phase: Phase::Inflight,
				},
<<<<<<< HEAD
				body: FunctionBody::Statements(self.ast.borrow_mut().new_scope(vec![], WingSpan::default())),
=======
				body: FunctionBody::Statements(Scope::new(vec![], name.span())),
>>>>>>> aa78e00a
				is_static: false,
				span: name.span(),
				access: AccessModifier::Public,
				doc: None,
			},
		};

		let parent = if let Some(parent_node) = get_actual_child_by_field_name(*statement_node, "parent") {
			let parent_type = self.build_type_annotation(Some(parent_node), class_phase)?;
			match parent_type.kind {
				TypeAnnotationKind::UserDefined(parent_type) => Some(parent_type),
				_ => {
					self.with_error::<Node>(
						format!("Parent type must be a user defined type, found {}", parent_type),
						&parent_node,
					)?;
					None
				}
			}
		} else {
			None
		};

		let mut implements = vec![];
		for type_node in get_actual_children_by_field_name(*statement_node, "implements") {
			let interface_type = self.build_type_annotation(Some(type_node), class_phase)?;
			match interface_type.kind {
				TypeAnnotationKind::UserDefined(interface_type) => implements.push(interface_type),
				_ => {
					self.with_error::<Node>(
						format!(
							"Implemented interface must be a user defined type, found {}",
							interface_type
						),
						&type_node,
					)?;
				}
			}
		}

		let access = self.get_access_modifier(&class_modifiers)?;
		if access == AccessModifier::Protected {
			self.with_error::<Node>(
				"Classes must be public (\"pub\") or private",
				&class_modifiers.expect("access modifier node"),
			)?;
		}

		let span = self.node_span(statement_node);

		Ok(StmtKind::Class(Class {
			name,
			span,
			fields,
			methods,
			parent,
			implements,
			initializer,
			phase: class_phase,
			inflight_initializer,
			access,
			auto_id: false,
		}))
	}

	fn build_class_field(
		&self,
		class_element: Node<'_>,
		class_phase: Phase,
		doc: Option<String>,
	) -> Result<ClassField, ()> {
		let modifiers = class_element.child_by_field_name("modifiers");
		let is_static = self.get_modifier("static", &modifiers)?.is_some();
		if is_static {
			report_diagnostic(Diagnostic {
				message: "Static class fields not supported yet, see https://github.com/winglang/wing/issues/1668".to_string(),
				span: Some(self.node_span(&class_element)),
				annotations: vec![],
				hints: vec![],
			});
		}
		let phase = match self.get_modifier("inflight_specifier", &modifiers)? {
			None => class_phase,
			Some(_) => Phase::Inflight,
		};
		Ok(ClassField {
			name: self.node_symbol(&class_element.child_by_field_name("name").unwrap())?,
			member_type: self.build_type_annotation(get_actual_child_by_field_name(class_element, "type"), phase)?,
			reassignable: self.get_modifier("reassignable", &modifiers)?.is_some(),
			is_static,
			phase,
			access: self.get_access_modifier(&class_element.child_by_field_name("modifiers"))?,
			doc,
		})
	}

	fn build_interface_statement(&self, statement_node: &Node, phase: Phase) -> DiagnosticResult<StmtKind> {
		let mut cursor = statement_node.walk();
		let mut extends = vec![];
		let mut methods = vec![];

		let interface_modifiers = statement_node.child_by_field_name("modifiers");
		let phase = if self.get_modifier("inflight_specifier", &interface_modifiers)?.is_some() {
			Phase::Inflight
		} else {
			phase
		};

		let name = self.check_reserved_symbol(&statement_node.child_by_field_name("name").unwrap())?;
		let mut doc_builder = DocBuilder::new(self);

		for interface_element in statement_node
			.child_by_field_name("implementation")
			.unwrap()
			.named_children(&mut cursor)
		{
			let DocBuilderResult::Done(doc) = doc_builder.process_node(&interface_element) else {
				continue;
			};
			match interface_element.kind() {
				"method_signature" => {
					if let Ok((method_name, func_sig)) = self.build_interface_method(interface_element, phase) {
						methods.push((method_name, func_sig, doc))
					}
				}
				"inflight_method_signature" => {
					if let Ok((method_name, func_sig)) = self.build_interface_method(interface_element, Phase::Inflight) {
						methods.push((method_name, func_sig, doc))
					}
				}
				"class_field" => {
					// Interface method signatures can't have access modifiers like 'pub'
					if let Some(first_child_node) = interface_element.child(0) {
						if let "field_modifiers" = first_child_node.kind() {
							self
								.with_error::<Node>("Access modifiers are not allowed in interfaces", &interface_element)
								.err();
							continue;
						}
					}
					self
						.with_error::<Node>("Properties are not supported in interfaces", &interface_element)
						.err();
				}
				"ERROR" => {
					self
						.with_error::<Node>("Expected interface element node", &interface_element)
						.err();
				}
				other => {
					panic!(
						"Unexpected interface element node type {} || {:#?}",
						other, interface_element
					);
				}
			}
		}

		for extend in statement_node.children_by_field_name("extends", &mut cursor) {
			// ignore comments
			if extend.is_extra() {
				continue;
			}

			// ignore commas
			if !extend.is_named() {
				continue;
			}

			if let Ok(TypeAnnotation {
				kind: TypeAnnotationKind::UserDefined(interface_type),
				..
			}) = self.build_udt_annotation(&extend)
			{
				extends.push(interface_type);
			}
		}

		let access = self.get_access_modifier(&interface_modifiers)?;
		if access == AccessModifier::Protected {
			self.with_error::<Node>(
				"Interfaces must be public (\"pub\") or private",
				&interface_modifiers.expect("access modifier node"),
			)?;
		}

		Ok(StmtKind::Interface(Interface {
			name,
			methods,
			extends,
			access,
			phase,
		}))
	}

	fn build_interface_method(
		&self,
		interface_element: Node,
		phase: Phase,
	) -> DiagnosticResult<(Symbol, FunctionSignature)> {
		let name = interface_element.child_by_field_name("name").unwrap();
		let method_name = self.node_symbol(&name)?;
		let func_sig = self.build_function_signature(&interface_element, phase, true)?;
		Ok((method_name, func_sig))
	}

	fn build_function_signature(
		&self,
		func_sig_node: &Node,
		phase: Phase,
		require_annotations: bool,
	) -> DiagnosticResult<FunctionSignature> {
		let parameters = self.build_parameter_list(
			&func_sig_node.child_by_field_name("parameter_list").unwrap(),
			phase,
			require_annotations,
		)?;
		let return_type = if let Some(rt) = get_actual_child_by_field_name(*func_sig_node, "type") {
			self.build_type_annotation(Some(rt), phase)?
		} else {
			if require_annotations {
				self.add_error("Expected function return type", &func_sig_node);
			}
			let func_sig_kind = func_sig_node.kind();
			if func_sig_kind == "closure" {
				TypeAnnotation {
					kind: TypeAnnotationKind::Inferred,
					span: Default::default(),
				}
			} else {
				TypeAnnotation {
					kind: TypeAnnotationKind::Void,
					span: Default::default(),
				}
			}
		};

		Ok(FunctionSignature {
			parameters,
			return_type: Box::new(return_type),
			phase,
		})
	}

	fn build_anonymous_closure(&self, anon_closure_node: &Node, phase: Phase) -> DiagnosticResult<FunctionDefinition> {
		self.build_function_definition(None, anon_closure_node, phase, false, None)
	}

	fn build_function_definition(
		&self,
		name: Option<Symbol>,
		func_def_node: &Node,
		phase: Phase,
		require_annotations: bool,
		doc: Option<String>,
	) -> DiagnosticResult<FunctionDefinition> {
		let modifiers = func_def_node.child_by_field_name("modifiers");

		let phase = match self.get_modifier("inflight_specifier", &modifiers)? {
			Some(_) => Phase::Inflight,
			None => phase,
		};

		let is_static = self.get_modifier("static", &modifiers)?.is_some();

		let signature = self.build_function_signature(func_def_node, phase, require_annotations)?;
		let statements = if let Some(external) = self.get_modifier("extern_modifier", &modifiers)? {
			let node_text = self.node_text(&external.named_child(0).unwrap());
			let file_path = Utf8Path::new(&node_text[1..node_text.len() - 1]);
			let file_path = normalize_path(file_path, Some(&Utf8Path::new(&self.source_name)));
			if !file_path.exists() {
				self.add_error(format!("File not found: {}", node_text), &external);
			}

			// Make sure there's no statements block for extern functions
			if let Some(body) = &func_def_node.child_by_field_name("block") {
				self
					.build_error("Extern functions cannot have a body", &external)
					.with_annotation("Body defined here", self.node_span(body))
					.report();
			}

			FunctionBody::External(file_path)
		} else {
			FunctionBody::Statements(self.build_scope(&self.get_child_field(func_def_node, "block")?, phase))
		};

		Ok(FunctionDefinition {
			name,
			body: statements,
			signature,
			is_static,
			span: self.node_span(func_def_node),
			access: self.get_access_modifier(&modifiers)?,
			doc,
		})
	}

	/// Builds a vector of all parameters defined in `parameter_list_node`.
	///
	/// # Returns
	/// A vector of tuples for each parameter in the list. The tuples are the name, type and a bool letting
	/// us know whether the parameter is reassignable or not respectively.
	fn build_parameter_list(
		&self,
		parameter_list_node: &Node,
		phase: Phase,
		require_annotations: bool,
	) -> DiagnosticResult<Vec<FunctionParameter>> {
		let mut res = vec![];
		let mut cursor = parameter_list_node.walk();
		for definition_node in parameter_list_node.named_children(&mut cursor) {
			if definition_node.is_extra() {
				continue;
			}

			let param = FunctionParameter {
				name: self.check_reserved_symbol(&definition_node.child_by_field_name("name").unwrap())?,
				type_annotation: self.build_type_annotation(get_actual_child_by_field_name(definition_node, "type"), phase)?,
				reassignable: definition_node.child_by_field_name("reassignable").is_some(),
				variadic: definition_node.child_by_field_name("variadic").is_some(),
			};

			if require_annotations && matches!(param.type_annotation.kind, TypeAnnotationKind::Inferred) {
				self.add_error("Expected type annotation", &definition_node);
			}

			res.push(param);
		}

		Ok(res)
	}
	fn build_udt(&self, type_node: &Node) -> DiagnosticResult<UserDefinedType> {
		match type_node.kind() {
			"custom_type" => {
				// check if last node is a "."
				let last_child = type_node
					.child(type_node.child_count() - 1)
					.expect("If node is a custom type, it will have at least one child");

				if last_child.kind() == "." {
					// even though we're missing a field, we can still parse the rest of the type
					self.add_error("Expected namespaced type", &last_child);
				}

				let mut cursor = type_node.walk();
				let udt = UserDefinedType {
					root: self.node_symbol(&type_node.child_by_field_name("object").unwrap())?,
					fields: type_node
						.children_by_field_name("fields", &mut cursor)
						.map(|n| self.node_symbol(&n).unwrap())
						.collect(),
					span: self.node_span(&type_node),
				};

				Ok(udt)
			}
			"mutable_container_type" | "immutable_container_type" => {
				let container_type = self.node_text(&type_node.child_by_field_name("collection_type").unwrap());
				match container_type {
					"ERROR" => self.with_error("Expected builtin container type", type_node)?,
					builtin => {
						let udt = UserDefinedType {
							root: Symbol::global(WINGSDK_STD_MODULE),
							fields: vec![Symbol {
								name: builtin.to_string(),
								span: self.node_span(&type_node),
							}],
							span: self.node_span(&type_node),
						};
						Ok(udt)
					}
				}
			}
			other => self.with_error(format!("Expected class. Found {}", other), type_node),
		}
	}

	/// Get the access modifier an elements (closure/class/field/method) modifiers node (from a list of multiple modifiers)
	fn get_access_modifier(&self, modifiers: &Option<Node>) -> DiagnosticResult<AccessModifier> {
		Ok(self.build_access_modifier(&self.get_modifier("access_modifier", modifiers)?))
	}

	/// Given an access modifier node build the correct access modifier, defaulting to private
	fn build_access_modifier(&self, maybe_access_modifer: &Option<Node>) -> AccessModifier {
		match maybe_access_modifer {
			Some(access_modifier) => match self.node_text(access_modifier) {
				"pub" => AccessModifier::Public,
				"protected" => AccessModifier::Protected,
				other => panic!("Unexpected access modifier {}", other),
			},
			None => AccessModifier::Private,
		}
	}

	fn build_type_annotation(&self, type_node: Option<Node>, phase: Phase) -> DiagnosticResult<TypeAnnotation> {
		let type_node = &match type_node {
			Some(node) => node,
			None => {
				return Ok(TypeAnnotation {
					kind: TypeAnnotationKind::Inferred,
					span: Default::default(),
				})
			}
		};

		let span = self.node_span(type_node);
		match type_node.kind() {
			"builtin_type" => match self.node_text(type_node) {
				"num" => Ok(TypeAnnotation {
					kind: TypeAnnotationKind::Number,
					span,
				}),
				"str" => Ok(TypeAnnotation {
					kind: TypeAnnotationKind::String,
					span,
				}),
				"bool" => Ok(TypeAnnotation {
					kind: TypeAnnotationKind::Bool,
					span,
				}),
				"duration" => Ok(TypeAnnotation {
					kind: TypeAnnotationKind::Duration,
					span,
				}),
				"void" => Ok(TypeAnnotation {
					kind: TypeAnnotationKind::Void,
					span,
				}),
				"ERROR" => self.with_error("Expected builtin type", type_node),
				other => return self.report_unimplemented_grammar(other, "builtin", type_node),
			},
			"optional" => {
				let inner_type = self.build_type_annotation(type_node.named_child(0), phase)?;
				Ok(TypeAnnotation {
					kind: TypeAnnotationKind::Optional(Box::new(inner_type)),
					span,
				})
			}
			"custom_type" => Ok(self.build_udt_annotation(&type_node)?),
			"function_type" => {
				let param_type_list_node = type_node.child_by_field_name("parameter_types").unwrap();
				let mut cursor = param_type_list_node.walk();

				let mut parameters = vec![];
				for param_type in param_type_list_node.named_children(&mut cursor) {
					let t = self.build_type_annotation(Some(param_type), phase)?;

					parameters.push(FunctionParameter {
						name: "".into(),
						type_annotation: t,
						reassignable: false,
						variadic: false,
					})
				}

				Ok(TypeAnnotation {
					kind: TypeAnnotationKind::Function(FunctionSignature {
						parameters,
						return_type: Box::new(self.build_type_annotation(
							Some(get_actual_child_by_field_name(*type_node, "return_type").unwrap()),
							phase,
						)?),
						phase: if type_node.child_by_field_name("inflight").is_some() {
							Phase::Inflight
						} else {
							phase // inherit from scope
						},
					}),
					span,
				})
			}
			"json_container_type" => {
				let container_type = self.node_text(&type_node);
				match container_type {
					"Json" => Ok(TypeAnnotation {
						kind: TypeAnnotationKind::Json,
						span,
					}),
					"MutJson" => Ok(TypeAnnotation {
						kind: TypeAnnotationKind::MutJson,
						span,
					}),
					other => self.with_error(format!("invalid json container type {}", other), &type_node),
				}
			}
			"mutable_container_type" | "immutable_container_type" => {
				let container_type = self.node_text(&type_node.child_by_field_name("collection_type").unwrap());
				let element_type = get_actual_child_by_field_name(*type_node, "type_parameter");
				match container_type {
					"Map" => Ok(TypeAnnotation {
						kind: TypeAnnotationKind::Map(Box::new(self.build_type_annotation(element_type, phase)?)),
						span,
					}),
					"MutMap" => Ok(TypeAnnotation {
						kind: TypeAnnotationKind::MutMap(Box::new(self.build_type_annotation(element_type, phase)?)),
						span,
					}),
					"Array" => Ok(TypeAnnotation {
						kind: TypeAnnotationKind::Array(Box::new(self.build_type_annotation(element_type, phase)?)),
						span,
					}),
					"MutArray" => Ok(TypeAnnotation {
						kind: TypeAnnotationKind::MutArray(Box::new(self.build_type_annotation(element_type, phase)?)),
						span,
					}),
					"Set" => Ok(TypeAnnotation {
						kind: TypeAnnotationKind::Set(Box::new(self.build_type_annotation(element_type, phase)?)),
						span,
					}),
					"MutSet" => Ok(TypeAnnotation {
						kind: TypeAnnotationKind::MutSet(Box::new(self.build_type_annotation(element_type, phase)?)),
						span,
					}),
					"ERROR" => self.with_error("Expected builtin container type", type_node)?,
					other => self.report_unimplemented_grammar(other, "builtin container type", type_node),
				}
			}
			"ERROR" => self.with_error("Expected type", type_node),
			other => self.report_unimplemented_grammar(other, "type", type_node),
		}
	}

	fn build_nested_identifier(&self, nested_node: &Node, phase: Phase) -> DiagnosticResult<Expr> {
		if nested_node.has_error() {
			return self.with_error("Syntax error", &nested_node);
		}

		let object_expr = self.get_child_field(nested_node, "object")?;

		if let Some(property) = nested_node.child_by_field_name("property") {
			if object_expr.kind() == "json_container_type" {
				Ok(Expr::new(
					ExprKind::Reference(Reference::TypeMember {
						type_name: UserDefinedType {
							root: Symbol::global(WINGSDK_STD_MODULE),
							fields: vec![self.node_symbol(&object_expr)?],
							span: self.node_span(&object_expr),
						},
						property: self.node_symbol(&property)?,
					}),
					self.node_span(&object_expr),
				))
			} else {
				let object_expr = self.build_expression(&object_expr, phase)?;
				let accessor_sym = self.node_symbol(&self.get_child_field(nested_node, "accessor_type")?)?;
				let optional_accessor = match accessor_sym.name.as_str() {
					"?." => true,
					_ => false,
				};
				Ok(Expr::new(
					ExprKind::Reference(Reference::InstanceMember {
						object: Box::new(object_expr),
						property: self.node_symbol(&property)?,
						optional_accessor,
					}),
					self.node_span(&nested_node),
				))
			}
		} else {
			// we are missing the last property, but we can still parse the rest of the expression
			self.add_error(
				"Expected property",
				&nested_node
					.child(nested_node.child_count() - 1)
					.expect("Nested identifier should have at least one child"),
			);
			self.build_expression(&object_expr, phase)
		}
	}

	fn build_udt_annotation(&self, nested_node: &Node) -> DiagnosticResult<TypeAnnotation> {
		// check if last node is a "."
		let last_child = nested_node
			.child(nested_node.child_count() - 1)
			.expect("If node is a custom type, it will have at least one child");
		if last_child.kind() == "." {
			// even though we're missing a field, we can still parse the rest of the type
			self.add_error("Expected namespaced type", &last_child);
		}

		let mut cursor = nested_node.walk();
		let kind = TypeAnnotationKind::UserDefined(UserDefinedType {
			root: self.node_symbol(&nested_node.child_by_field_name("object").unwrap())?,
			fields: nested_node
				.children_by_field_name("fields", &mut cursor)
				.map(|n| self.node_symbol(&n).unwrap())
				.collect(),
			span: self.node_span(&nested_node),
		});
		Ok(TypeAnnotation {
			kind,
			span: self.node_span(&nested_node),
		})
	}

	fn build_reference(&self, reference_node: &Node, phase: Phase) -> DiagnosticResult<Expr> {
		let actual_node = reference_node.named_child(0).unwrap();
		let actual_node_span = self.node_span(&actual_node);
		match actual_node.kind() {
			"reference_identifier" => Ok(Expr::new(
				ExprKind::Reference(Reference::Identifier(self.node_symbol(&actual_node)?)),
				actual_node_span,
			)),
			"nested_identifier" => Ok(self.build_nested_identifier(&actual_node, phase)?),
			"structured_access_expression" => Ok(self.build_structured_access_expression(&actual_node, phase)?),
			other => self.with_error(format!("Expected reference, got {other}"), &actual_node),
		}
	}

	fn build_structured_access_expression(&self, structured_access_node: &Node, phase: Phase) -> DiagnosticResult<Expr> {
		let object_expr = structured_access_node.named_child(0).unwrap();
		let object_expr = self.build_expression(&object_expr, phase)?;

		let index_expr = structured_access_node.named_child(1).unwrap();
		let index_expr = self.build_expression(&index_expr, phase)?;

		Ok(Expr::new(
			ExprKind::Reference(Reference::ElementAccess {
				object: Box::new(object_expr),
				index: Box::new(index_expr),
			}),
			self.node_span(structured_access_node),
		))
	}

	fn build_arg_list(&self, arg_list_node: &Node, phase: Phase) -> DiagnosticResult<ArgList> {
		let span = self.node_span(arg_list_node);
		let mut pos_args = vec![];
		let mut named_args = IndexMap::new();

		let mut cursor = arg_list_node.walk();
		let mut seen_keyword_args = false;
		for child in arg_list_node.named_children(&mut cursor) {
			if child.is_extra() {
				continue;
			}
			match child.kind() {
				"positional_argument" => {
					if seen_keyword_args {
						self.add_error("Positional arguments must come before named arguments", &child);
					}
					pos_args.push(self.build_expression(&child, phase)?);
				}
				"keyword_argument" => {
					seen_keyword_args = true;
					let arg_name_node = &child.named_child(0).unwrap();
					let arg_name = self.node_symbol(arg_name_node)?;
					if named_args.contains_key(&arg_name) {
						self.add_error("Duplicate argument name", arg_name_node);
					} else {
						named_args.insert(arg_name, self.build_expression(&child.named_child(1).unwrap(), phase)?);
					}
				}
				"ERROR" => {
					self.with_error::<ArgList>("Invalid argument(s)", &child)?;
				}
				other => panic!("Unexpected argument type {} || {:#?}", other, child),
			}
		}

		Ok(ArgList::new(pos_args, named_args, span))
	}

	fn build_expression(&self, exp_node: &Node, phase: Phase) -> DiagnosticResult<Expr> {
		let expression_span = self.node_span(exp_node);
		CompilationContext::set(CompilationPhase::Parsing, &expression_span);
		let expression_node = &self.check_error(*exp_node, "expression")?;
		match expression_node.kind() {
			"new_expression" => {
				let class_udt = self.build_udt(&expression_node.child_by_field_name("class").unwrap())?;

				let arg_list = if let Ok(args_node) = self.get_child_field(expression_node, "args") {
					self.build_arg_list(&args_node, phase)
				} else {
					Ok(ArgList::new_empty(WingSpan::default()))
				};

				let obj_id = if let Some(id_node) = expression_node.child_by_field_name("id") {
					Some(Box::new(self.build_expression(&id_node, phase)?))
				} else {
					None
				};
				let obj_scope = if let Some(scope_expr_node) = expression_node.child_by_field_name("scope") {
					Some(Box::new(self.build_expression(&scope_expr_node, phase)?))
				} else {
					None
				};

				Ok(Expr::new(
					ExprKind::New(New {
						class: class_udt,
						obj_id,
						arg_list: arg_list?,
						obj_scope,
					}),
					expression_span,
				))
			}
			"binary_expression" | "unwrap_or" => Ok(Expr::new(
				ExprKind::Binary {
					left: Box::new(self.build_expression(&expression_node.child_by_field_name("left").unwrap(), phase)?),
					right: Box::new(self.build_expression(&expression_node.child_by_field_name("right").unwrap(), phase)?),
					op: match self.node_text(&expression_node.child_by_field_name("op").unwrap()) {
						"+" => BinaryOperator::AddOrConcat,
						"-" => BinaryOperator::Sub,
						"==" => BinaryOperator::Equal,
						"!=" => BinaryOperator::NotEqual,
						">" => BinaryOperator::Greater,
						">=" => BinaryOperator::GreaterOrEqual,
						"<" => BinaryOperator::Less,
						"<=" => BinaryOperator::LessOrEqual,
						"&&" => BinaryOperator::LogicalAnd,
						"||" => BinaryOperator::LogicalOr,
						"%" => BinaryOperator::Mod,
						"*" => BinaryOperator::Mul,
						"/" => BinaryOperator::Div,
						"\\" => BinaryOperator::FloorDiv,
						"**" => BinaryOperator::Power,
						"??" => BinaryOperator::UnwrapOr,
						"ERROR" => self.with_error::<BinaryOperator>("Expected binary operator", expression_node)?,
						other => return self.report_unimplemented_grammar(other, "binary operator", expression_node),
					},
				},
				expression_span,
			)),
			"unary_expression" => Ok(Expr::new(
				ExprKind::Unary {
					op: match self.node_text(&expression_node.child_by_field_name("op").unwrap()) {
						"-" => UnaryOperator::Minus,
						"!" => UnaryOperator::Not,
						"ERROR" => self.with_error::<UnaryOperator>("Expected unary operator", expression_node)?,
						other => return self.report_unimplemented_grammar(other, "unary operator", expression_node),
					},
					exp: Box::new(self.build_expression(&expression_node.child_by_field_name("arg").unwrap(), phase)?),
				},
				expression_span,
			)),
			"non_interpolated_string" => {
				// skipping the first #
				let byte_range = (expression_node.start_byte() + 1)..expression_node.end_byte();
				Ok(Expr::new(
					ExprKind::Literal(Literal::NonInterpolatedString(
						self.node_text_from_range(byte_range).into(),
					)),
					expression_span,
				))
			}
			"string" => {
				if expression_node.named_child_count() == 0 {
					Ok(Expr::new(
						ExprKind::Literal(Literal::String(self.node_text(&expression_node).into())),
						expression_span,
					))
				} else {
					// We must go over the string and separate it into parts (static and expr)
					let mut cursor = expression_node.walk();
					let mut parts = Vec::new();

					// Skip first and last quote
					let end = expression_node.end_byte() - 1;
					let start = expression_node.start_byte() + 1;
					let mut last_start = start;
					let mut last_end = end;
					let mut start_from = last_end;

					for interpolation_node in expression_node.named_children(&mut cursor) {
						if interpolation_node.is_extra() {
							continue;
						}
						let interpolation_start = interpolation_node.start_byte();
						let interpolation_end = interpolation_node.end_byte();

						if start == last_start && interpolation_start < last_end {
							start_from = last_start;
						}

						parts.push(InterpolatedStringPart::Static(
							str::from_utf8(&self.source[start_from..interpolation_start])
								.unwrap()
								.into(),
						));

						parts.push(InterpolatedStringPart::Expr(
							self.build_expression(&interpolation_node.named_child(0).unwrap(), phase)?,
						));

						last_start = interpolation_start;
						last_end = interpolation_end;
						start_from = last_end;
					}

					parts.push(InterpolatedStringPart::Static(
						str::from_utf8(&self.source[last_end..end]).unwrap().into(),
					));

					Ok(Expr::new(
						ExprKind::Literal(Literal::InterpolatedString(InterpolatedString { parts })),
						expression_span,
					))
				}
			}
			"loop_range" => {
				let inclusive = if expression_node.child_by_field_name("inclusive").is_some() {
					Some(true)
				} else {
					Some(false)
				};
				Ok(Expr::new(
					ExprKind::Range {
						start: Box::new(
							self.build_expression(
								&expression_node
									.child_by_field_name("start")
									.expect("range expression should always include start"),
								phase,
							)?,
						),
						inclusive: inclusive,
						end: Box::new(
							self.build_expression(
								&expression_node
									.child_by_field_name("end")
									.expect("range expression should always include end"),
								phase,
							)?,
						),
					},
					expression_span,
				))
			}
			"number" => Ok(Expr::new(
				ExprKind::Literal(Literal::Number(parse_number(self.node_text(&expression_node)))),
				expression_span,
			)),
			"nil_value" => Ok(Expr::new(ExprKind::Literal(Literal::Nil), expression_span)),
			"bool" => Ok(Expr::new(
				ExprKind::Literal(Literal::Boolean(match self.node_text(&expression_node) {
					"true" => true,
					"false" => false,
					"ERROR" => self.with_error::<bool>("Expected boolean literal", expression_node)?,
					other => return self.report_unimplemented_grammar(other, "boolean literal", expression_node),
				})),
				expression_span,
			)),
			"intrinsic" => {
				let name = self.node_symbol(&self.get_child_field(expression_node, "name")?)?;
				let kind = IntrinsicKind::from_str(&name.name);
				let arg_list = if let Some(arg_node) = expression_node.child_by_field_name("args") {
					Some(self.build_arg_list(&arg_node, phase)?)
				} else {
					None
				};

				if matches!(kind, IntrinsicKind::Unknown) {
					self.add_error("Invalid intrinsic", &expression_node);
				}

				Ok(Expr::new(
					ExprKind::Intrinsic(Intrinsic { name, arg_list, kind }),
					expression_span,
				))
			}
			"duration" => self.build_duration(&expression_node),
			"reference" => self.build_reference(&expression_node, phase),
			"positional_argument" => self.build_expression(&expression_node.named_child(0).unwrap(), phase),
			"keyword_argument_value" => self.build_expression(&expression_node.named_child(0).unwrap(), phase),
			"call" => {
				let caller_node = expression_node.child_by_field_name("caller").unwrap();
				let callee = if caller_node.kind() == "super_call" {
					CalleeKind::SuperCall(self.node_symbol(&caller_node.child_by_field_name("method").unwrap())?)
				} else {
					CalleeKind::Expr(Box::new(self.build_expression(&caller_node, phase)?))
				};
				Ok(Expr::new(
					ExprKind::Call {
						callee,
						arg_list: self.build_arg_list(&expression_node.child_by_field_name("args").unwrap(), phase)?,
					},
					expression_span,
				))
			}
			"parenthesized_expression" => self.build_expression(&expression_node.named_child(0).unwrap(), phase),
			"closure" => Ok(Expr::new(
				ExprKind::FunctionClosure(self.build_anonymous_closure(&expression_node, phase)?),
				expression_span,
			)),
			"array_literal" => {
				let array_type = if let Some(type_node) = get_actual_child_by_field_name(*expression_node, "type") {
					self.build_type_annotation(Some(type_node), phase).ok()
				} else {
					None
				};

				// check if the array type is annotated as a Set/MutSet
				// if so, we should build a set literal instead
				if let Some(TypeAnnotation { kind, .. }) = &array_type {
					if matches!(kind, TypeAnnotationKind::Set(_) | TypeAnnotationKind::MutSet(_)) {
						return self.build_set_literal(expression_node, phase);
					}
				}

				let mut items = Vec::new();
				let mut cursor = expression_node.walk();
				for element_node in expression_node.children_by_field_name("element", &mut cursor) {
					items.push(self.build_expression(&element_node, phase)?);
				}

				Ok(Expr::new(
					ExprKind::ArrayLiteral {
						items,
						type_: array_type,
					},
					expression_span,
				))
			}
			"json_map_literal" => {
				let fields = self.build_json_map_fields(expression_node, phase)?;
				Ok(Expr::new(ExprKind::JsonMapLiteral { fields }, expression_span))
			}
			"map_literal" => {
				let map_type = if let Some(type_node) = get_actual_child_by_field_name(*expression_node, "type") {
					self.build_type_annotation(Some(type_node), phase).ok()
				} else {
					None
				};

				let fields = self.build_map_fields(expression_node, phase)?;

				Ok(Expr::new(
					ExprKind::MapLiteral {
						fields,
						type_: map_type,
					},
					expression_span,
				))
			}
			"json_literal" => {
				let type_node = expression_node.child_by_field_name("type");
				*self.in_json.borrow_mut() += 1;

				let mut is_mut = *self.is_in_mut_json.borrow();

				if let Some(type_node) = type_node {
					is_mut = match self.node_text(&type_node) {
						"MutJson" => {
							*self.is_in_mut_json.borrow_mut() = true;
							true
						}
						_ => false,
					};
				}

				let element_node = expression_node
					.child_by_field_name("element")
					.expect("Should always have element");

				let named_element_child = element_node.named_child(0);
				let exp = if element_node.kind() == "reference"
					&& named_element_child
						.expect("references always have a child")
						.is_missing()
				{
					self.add_error("Json literal must have an element", &named_element_child.unwrap());
					Expr::new(ExprKind::Literal(Literal::Number(0.0)), self.node_span(&element_node))
				} else {
					self.build_expression(&element_node, phase)?
				};

				*self.in_json.borrow_mut() -= 1;

				// Only set mutability back to false if we are no longer parsing nested json
				if *self.in_json.borrow() == 0 {
					*self.is_in_mut_json.borrow_mut() = false;
				}

				// avoid unnecessary wrapping of json elements
				if matches!(exp.kind, ExprKind::JsonLiteral { .. }) {
					return Ok(exp);
				}

				let element = Box::new(exp);
				Ok(Expr::new(ExprKind::JsonLiteral { is_mut, element }, expression_span))
			}
			"struct_literal" => {
				let type_ = self.build_type_annotation(get_actual_child_by_field_name(*expression_node, "type"), phase);
				let mut fields = IndexMap::new();
				let mut cursor = expression_node.walk();
				for field in expression_node.children_by_field_name("fields", &mut cursor) {
					if !field.is_named() || field.is_extra() {
						continue;
					}
					let field_name = self.node_symbol(&field.named_child(0).unwrap());
					let field_value = self.build_expression(&field.named_child(1).unwrap(), phase);
					// Add fields to our struct literal, if some are missing or aren't part of the type we'll fail on type checking
					if let (Ok(k), Ok(v)) = (field_name, field_value) {
						if fields.contains_key(&k) {
							self.add_error(format!("Duplicate field {} in struct literal", k), expression_node);
						} else {
							fields.insert(k, v);
						}
					}
				}
				Ok(Expr::new(
					ExprKind::StructLiteral { type_: type_?, fields },
					expression_span,
				))
			}
			"optional_test" => {
				let expression = self.build_expression(&expression_node.named_child(0).unwrap(), phase);
				Ok(Expr::new(
					ExprKind::Unary {
						op: UnaryOperator::OptionalTest,
						exp: Box::new(expression?),
					},
					expression_span,
				))
			}
			"optional_unwrap" => {
				let expression = self.build_expression(&expression_node.named_child(0).unwrap(), phase);
				Ok(Expr::new(
					ExprKind::Unary {
						op: UnaryOperator::OptionalUnwrap,
						exp: Box::new(expression?),
					},
					expression_span,
				))
			}
			"compiler_dbg_panic" => {
				// Handle the debug panic expression (during parsing)
				dbg_panic!();
				Ok(Expr::new(ExprKind::CompilerDebugPanic, expression_span))
			}
			other => self.report_unimplemented_grammar(other, "expression", expression_node),
		}
	}

	fn build_json_map_fields(&self, expression_node: &Node<'_>, phase: Phase) -> Result<IndexMap<Symbol, Expr>, ()> {
		let mut fields = IndexMap::new();
		let mut cursor = expression_node.walk();
		for field_node in expression_node.children_by_field_name("member", &mut cursor) {
			if field_node.is_extra() {
				continue;
			}
			let key_node = field_node.named_child(0).unwrap();
			let key = match key_node.kind() {
				"string" => {
					let s = self.node_text(&key_node);
					// Remove quotes, we assume this is a valid key for a map
					let s = s[1..s.len() - 1].to_string();
					Symbol::new(s, self.node_span(&key_node))
				}
				"identifier" => self.node_symbol(&key_node)?,
				other => panic!("Unexpected map key type {} at {:?}", other, key_node),
			};
			let value_node = field_node.named_child(1).unwrap();
			if fields.contains_key(&key) {
				self.add_error(format!("Duplicate key {} in map literal", key), &key_node);
			} else {
				fields.insert(key, self.build_expression(&value_node, phase)?);
			}
		}
		Ok(fields)
	}

	fn build_map_fields(&self, expression_node: &Node<'_>, phase: Phase) -> Result<Vec<(Expr, Expr)>, ()> {
		let mut fields = vec![];
		let mut cursor = expression_node.walk();
		for field_node in expression_node.children_by_field_name("member", &mut cursor) {
			if field_node.is_extra() {
				continue;
			}
			let key_node = field_node.named_child(0).unwrap();
			let value_node = field_node.named_child(1).unwrap();
			fields.push((
				self.build_expression(&key_node, phase)?,
				self.build_expression(&value_node, phase)?,
			));
		}
		Ok(fields)
	}

	fn build_set_literal(&self, expression_node: &Node, phase: Phase) -> Result<Expr, ()> {
		let expression_span = self.node_span(expression_node);
		let set_type = if let Some(type_node) = get_actual_child_by_field_name(*expression_node, "type") {
			self.build_type_annotation(Some(type_node), phase).ok()
		} else {
			None
		};

		let mut items = Vec::new();
		let mut cursor = expression_node.walk();
		for element_node in expression_node.children_by_field_name("element", &mut cursor) {
			items.push(self.build_expression(&element_node, phase)?);
		}
		Ok(Expr::new(
			ExprKind::SetLiteral { items, type_: set_type },
			expression_span,
		))
	}

	/// Build a Symbol from a node, add error diagnostic if the node is a reserved word
	fn check_reserved_symbol(&self, node: &Node) -> DiagnosticResult<Symbol> {
		let node_symbol = self.node_symbol(node);
		if let Ok(sym) = &node_symbol {
			if RESERVED_WORDS.contains(&sym.name) {
				self.add_error("Reserved word", node);
			}
		}

		node_symbol
	}
	/// Given a node, returns the last non-extra node before it.
	fn last_non_extra(node: Node) -> Node {
		let mut sibling = node.prev_sibling();
		while let Some(s) = sibling {
			if !s.is_extra() {
				break;
			}
			sibling = s.prev_sibling();
		}

		return sibling.unwrap_or(node);
	}

	fn report_unhandled_errors(&self, root: &Node) {
		let iterator = crate::ts_traversal::PostOrderIter::new(root);
		for node in iterator {
			if node.kind() == "AUTOMATIC_SEMICOLON" {
				let target_node = Self::last_non_extra(node).range();
				let end_byte = target_node.end_byte;
				let end_point: WingLocation = target_node.end_point.into();

				let diag = Diagnostic {
					message: ERR_EXPECTED_SEMICOLON.to_string(),
					span: Some(WingSpan {
						start: end_point,
						end: end_point,
						end_offset: end_byte,
						start_offset: end_byte,
						file_id: self.source_name.to_string(),
					}),
					annotations: vec![],
					hints: vec![],
				};
				report_diagnostic(diag);
			} else if node.kind() == "AUTOMATIC_BLOCK" {
				let target_node = Self::last_non_extra(node).range();
				let end_byte = target_node.end_byte;
				let end_point: WingLocation = target_node.end_point.into();

				let diag = Diagnostic {
					message: "Expected block".to_string(),
					span: Some(WingSpan {
						start: end_point,
						end: end_point,
						end_offset: end_byte,
						start_offset: end_byte,
						file_id: self.source_name.to_string(),
					}),
					annotations: vec![],
					hints: vec![],
				};
				report_diagnostic(diag);
			} else if !self.error_nodes.borrow().contains(&node.id()) {
				if node.is_error() {
					if node.named_child_count() == 0 {
						self.add_error(String::from("Unknown parser error"), &node);
					} else {
						let mut cursor = node.walk();
						let children = node.named_children(&mut cursor);
						for child in children {
							self.add_error(format!("Unexpected '{}'", child.kind()), &child);
						}
					}
				} else if node.is_missing() {
					let target_node = Self::last_non_extra(node);
					let diag = Diagnostic {
						message: format!("Expected '{}'", node.kind()),
						span: Some(self.node_span(&target_node)),
						annotations: vec![],
						hints: vec![],
					};
					report_diagnostic(diag);
				}
			}
		}
	}

	fn build_super_constructor_statement(&self, statement_node: &Node, phase: Phase, idx: usize) -> Result<StmtKind, ()> {
		// Calls to super constructor can only occur in specific scenario:
		// 1. We are in a derived class' constructor
		// 2. The statement is the first statement in the block
		let parent_block = statement_node.parent();
		if let Some(p) = parent_block {
			let parent_block_context = p.parent();

			if let Some(context) = parent_block_context {
				match context.kind() {
					"initializer" | "inflight_initializer" => {
						// Check that call to super constructor was first in statement block
						if idx != 0 {
							self.with_error(
								"Call to super constructor must be first statement in constructor",
								statement_node,
							)?;
						};

						// Check that the class has a parent
						let class_node = context.parent().unwrap().parent().unwrap();
						let parent_class = class_node.child_by_field_name("parent");

						if let None = parent_class {
							self.with_error(
								"Call to super constructor can only be made from derived classes",
								statement_node,
							)?;
						}
					}
					_ => {
						// super constructor used outside of an initializer IE:
						// class B extends A {
						//   someMethod() {super()};
						// }
						self.with_error(
							"Call to super constructor can only be done from within class constructor",
							statement_node,
						)?;
					}
				}
			} else {
				// No parent block found this probably means super() call was found in top level statements
				self.with_error(
					"Call to super constructor can only be done from within a class constructor",
					statement_node,
				)?;
			}
		}

		let arg_node = statement_node.child_by_field_name("args").unwrap();
		let arg_list = self.build_arg_list(&arg_node, phase)?;

		Ok(StmtKind::SuperConstructor { arg_list })
	}

	fn build_test_statement(&self, statement_node: &Node) -> Result<StmtKind, ()> {
		let name_node = statement_node.child_by_field_name("name").unwrap();
		let name_text = self.node_text(&name_node);
		let test_id = Box::new(Expr::new(
			ExprKind::Literal(Literal::String(format!(
				"\"test:{}\"",
				&name_text[1..name_text.len() - 1]
			))),
			self.node_span(&name_node),
		));
		let statements = self.build_scope(&statement_node.child_by_field_name("block").unwrap(), Phase::Inflight);
		let statements_span = self.ast.borrow().get_scope(statements).span.clone();
		let span = self.node_span(statement_node);

		let inflight_closure = Expr::new(
			ExprKind::FunctionClosure(FunctionDefinition {
				name: None,
				body: FunctionBody::Statements(statements),
				signature: FunctionSignature {
					parameters: vec![],
					return_type: Box::new(TypeAnnotation {
						kind: TypeAnnotationKind::Void,
						span: Default::default(),
					}),
					phase: Phase::Inflight,
				},
				is_static: true,
				span: statements_span.clone(),
				access: AccessModifier::Public,
				doc: None,
			}),
			statements_span.clone(),
		);

		let type_span = self.node_span(&statement_node.child(0).unwrap());
		Ok(StmtKind::Expression(Expr::new(
			ExprKind::New(New {
				class: UserDefinedType {
					root: Symbol::global(WINGSDK_STD_MODULE),
					fields: vec![Symbol::global(WINGSDK_TEST_CLASS_NAME)],
					span: type_span.clone(),
				},
				obj_id: Some(test_id),
				obj_scope: None,
				arg_list: ArgList::new(vec![inflight_closure], IndexMap::new(), type_span.clone()),
			}),
			span,
		)))
	}
}

struct DocBuilder<'a> {
	doc_lines: Vec<&'a str>,
	parser: &'a Parser<'a>,
}

enum DocBuilderResult {
	Done(Option<String>),
	Continue,
	Skip,
}

impl<'a> DocBuilder<'a> {
	fn new(parser: &'a Parser) -> Self {
		Self {
			doc_lines: Vec::new(),
			parser,
		}
	}

	fn process_node(&mut self, node: &Node) -> DocBuilderResult {
		if node.kind() == "doc" {
			self.doc_lines.push(
				self
					.parser
					.get_child_field(&node, "content")
					.map_or("", |n| self.parser.node_text(&n)),
			);
			DocBuilderResult::Continue
		} else if node.is_extra() {
			DocBuilderResult::Skip
		} else {
			let doc = if self.doc_lines.is_empty() {
				DocBuilderResult::Done(None)
			} else {
				DocBuilderResult::Done(Some(self.doc_lines.join("\n")))
			};
			self.doc_lines.clear();
			doc
		}
	}
}

/// Get actual child by field name when multiple children exist because of extra nodes.
/// It should be safe to use this instead of `node.get_child_by_field_name`
/// in cases where there's doubt.
fn get_actual_child_by_field_name<'a>(node: Node<'a>, field_name: &str) -> Option<Node<'a>> {
	get_actual_children_by_field_name(node, field_name).into_iter().next()
}

/// Get actual children by field name when the children might contain extra nodes.
/// It should be safe to use this instead of `node.get_children_by_field_name`
/// in cases where there's doubt.
fn get_actual_children_by_field_name<'a>(node: Node<'a>, field_name: &str) -> Vec<Node<'a>> {
	let mut cursor = node.walk();
	let mut children = Vec::new();

	for child_node in node.children_by_field_name(field_name, &mut cursor) {
		if child_node.is_extra() {
			continue;
		}
		if !child_node.is_named() {
			continue;
		}
		children.push(child_node);
	}
	children
}

/// Check if the package.json in the given directory has a `wing` field
fn is_wing_library(module_dir: &Utf8Path) -> bool {
	let package_json_path = Utf8Path::new(module_dir).join("package.json");
	if !package_json_path.exists() {
		return false;
	}

	let package_json = match fs::read_to_string(package_json_path) {
		Ok(package_json) => package_json,
		Err(_) => return false,
	};

	let package_json: serde_json::Value = match serde_json::from_str(&package_json) {
		Ok(package_json) => package_json,
		Err(_) => return false,
	};

	match package_json.get("wing") {
		Some(_) => true,
		None => false,
	}
}

pub fn is_entrypoint_file(path: &Utf8Path) -> bool {
	path
		.file_name()
		.map(|s| s == "main.w" || s.ends_with(".main.w") || s.ends_with(".test.w"))
		.unwrap_or(false)
}

fn is_valid_module_statement(stmt: &Stmt) -> bool {
	match stmt.kind {
		// --- these are all cool ---
		StmtKind::Bring { .. } => true,
		StmtKind::Class(_) => true,
		StmtKind::Interface(_) => true,
		StmtKind::Struct { .. } => true,
		StmtKind::Enum { .. } => true,
		StmtKind::CompilerDebugEnv => true,
		// --- these are all uncool ---
		StmtKind::SuperConstructor { .. } => false,
		StmtKind::If { .. } => false,
		StmtKind::ForLoop { .. } => false,
		StmtKind::While { .. } => false,
		StmtKind::IfLet { .. } => false,
		StmtKind::Break => false,
		StmtKind::Continue => false,
		StmtKind::Return(_) => false,
		StmtKind::Throw(_) => false,
		StmtKind::Expression(_) => false,
		StmtKind::Assignment { .. } => false,
		StmtKind::Scope(_) => false,
		StmtKind::TryCatch { .. } => false,
		StmtKind::ExplicitLift(_) => false,
		// TODO: support constants https://github.com/winglang/wing/issues/3606
		// TODO: support test statements https://github.com/winglang/wing/issues/3571
		StmtKind::Let { .. } => false,
	}
}

// TODO: this function seems fragile
// use inodes as source of truth instead https://github.com/winglang/wing/issues/3627
pub fn normalize_path(path: &Utf8Path, relative_to: Option<&Utf8Path>) -> Utf8PathBuf {
	let path = if path.is_absolute() {
		// if the path is absolute, we ignore "relative_to"
		path.to_path_buf()
	} else {
		relative_to
			.map(|p| p.parent().unwrap_or_else(|| Utf8Path::new(".")).join(path))
			.unwrap_or_else(|| path.to_path_buf())
	};

	// Remove excess components like `/./` and `/../`.
	// This is tricky because ".." usually means we pop the last component
	// but if a path starts with ".." or looks like "a/../../b" we need to track
	// how many components we've popped and add them later.
	let mut normalized = Utf8PathBuf::new();
	let mut extra_pops = Utf8PathBuf::new();
	for part in path.components() {
		match part {
			Utf8Component::Prefix(ref prefix) => {
				normalized.push(prefix.as_str());
			}
			Utf8Component::RootDir => {
				normalized.push("/");
			}
			Utf8Component::ParentDir => {
				let popped = normalized.pop();
				if !popped {
					extra_pops.push("..");
				}
			}
			Utf8Component::CurDir => {
				// Nothing
			}
			Utf8Component::Normal(name) => {
				if extra_pops.components().next().is_some() {
					normalized = extra_pops;
					extra_pops = Utf8PathBuf::new();
					normalized.push(name);
				} else {
					normalized.push(name);
				}
			}
		}
	}

	normalized
}

fn parse_number(s: &str) -> f64 {
	// remove all underscores from the string
	let s = s.replace("_", "");
	return s.parse().expect("Number string");
}

#[cfg(test)]
mod tests {
	use super::*;

	#[test]
	fn filter_unnamed_nodes() {
		// Test get_actual_children_by_field_name
		let language = tree_sitter_wing::language();
		let mut tree_sitter_parser = tree_sitter::Parser::new();
		tree_sitter_parser.set_language(&language).unwrap();

		let tree_sitter_tree = tree_sitter_parser
			.parse("let x: ((num)) = 1;".as_bytes(), None)
			.unwrap();
		let stmt_node = tree_sitter_tree.root_node().named_child(0).expect("a statement node");

		// We expect 5 sibling nodes because of the parentheses nodes
		let mut cursor = stmt_node.walk();
		let unnamed_type_nodes = stmt_node.children_by_field_name("type", &mut cursor);
		assert!(unnamed_type_nodes.count() == 5);

		// get_actual_children_by_field_name should filter out the unnamed nodes leaving us with the actual type node
		let type_node = get_actual_children_by_field_name(stmt_node, "type");
		assert!(type_node.len() == 1);
	}

	#[test]
	fn normalize_path_relative_to_nothing() {
		let file_path = Utf8Path::new("/a/b/c/d/e.f");
		assert_eq!(normalize_path(file_path, None), file_path);

		let file_path = Utf8Path::new("/a/b/./c/../d/e.f");
		assert_eq!(normalize_path(file_path, None), Utf8Path::new("/a/b/d/e.f"));

		let file_path = Utf8Path::new("a/b/c/d/e.f");
		assert_eq!(normalize_path(file_path, None), Utf8Path::new("a/b/c/d/e.f"));

		let file_path = Utf8Path::new("a/b/./c/../d/e.f");
		assert_eq!(normalize_path(file_path, None), Utf8Path::new("a/b/d/e.f"));

		let file_path = Utf8Path::new("a/../e.f");
		assert_eq!(normalize_path(file_path, None), Utf8Path::new("e.f"));

		let file_path = Utf8Path::new("a/../../../e.f");
		assert_eq!(normalize_path(file_path, None), Utf8Path::new("../../e.f"));

		let file_path = Utf8Path::new("./e.f");
		assert_eq!(normalize_path(file_path, None), Utf8Path::new("e.f"));

		let file_path = Utf8Path::new("../e.f");
		assert_eq!(normalize_path(file_path, None), Utf8Path::new("../e.f"));

		let file_path = Utf8Path::new("../foo/.././e.f");
		assert_eq!(normalize_path(file_path, None), Utf8Path::new("../e.f"));
	}

	#[test]
	fn normalize_path_relative_to_something() {
		// If the path is absolute, we ignore "relative_to"
		let file_path = Utf8Path::new("/a/b/c/d/e.f");
		let relative_to = Utf8Path::new("/g/h/i");
		assert_eq!(normalize_path(file_path, Some(relative_to)), file_path);

		let file_path = Utf8Path::new("a/b/c/d/e.f");
		let relative_to = Utf8Path::new("/g/h/i");
		assert_eq!(
			normalize_path(file_path, Some(relative_to)),
			Utf8Path::new("/g/h/a/b/c/d/e.f")
		);

		let file_path = Utf8Path::new("a/b/c/d/e.f");
		let relative_to = Utf8Path::new("g/h/i");
		assert_eq!(
			normalize_path(file_path, Some(relative_to)),
			Utf8Path::new("g/h/a/b/c/d/e.f")
		);

		let file_path = Utf8Path::new("../foo.w");
		let relative_to = Utf8Path::new("subdir/bar.w");
		assert_eq!(normalize_path(file_path, Some(relative_to)), Utf8Path::new("foo.w"));
	}

	#[test]
	fn test_contains_non_symbolic() {
		assert_eq!(true, contains_non_symbolic("wow%zer"));
		assert_eq!(true, contains_non_symbolic("w.owzer"));
		assert_eq!(true, contains_non_symbolic("#wowzer"));
		assert_eq!(true, contains_non_symbolic("wow-zer"));
		assert_eq!(true, contains_non_symbolic("$wowzer"));
		assert_eq!(false, contains_non_symbolic("_wowzer"));
		assert_eq!(false, contains_non_symbolic("wowzer"));
	}
}<|MERGE_RESOLUTION|>--- conflicted
+++ resolved
@@ -10,19 +10,11 @@
 use tree_sitter::Node;
 
 use crate::ast::{
-<<<<<<< HEAD
-	AccessModifier, ArgList, AssignmentKind, Ast, BinaryOperator, BringSource, CalleeKind, CatchBlock, Class, ClassField,
-	ElifBlock, ElifLetBlock, Elifs, Enum, Expr, ExprKind, FunctionBody, FunctionDefinition, FunctionParameter,
-	FunctionSignature, IfLet, Interface, InterpolatedString, InterpolatedStringPart, Literal, New, Phase, Reference,
-	ScopeId, Spanned, Stmt, StmtId, StmtKind, Struct, StructField, Symbol, TypeAnnotation, TypeAnnotationKind,
-	UnaryOperator, UserDefinedType,
-=======
 	AccessModifier, ArgList, AssignmentKind, BinaryOperator, BringSource, CalleeKind, CatchBlock, Class, ClassField,
 	ElifBlock, ElifLetBlock, Elifs, Enum, ExplicitLift, Expr, ExprKind, FunctionBody, FunctionDefinition,
 	FunctionParameter, FunctionSignature, IfLet, Interface, InterpolatedString, InterpolatedStringPart, Intrinsic,
 	IntrinsicKind, LiftQualification, Literal, New, Phase, Reference, Scope, Spanned, Stmt, StmtKind, Struct,
 	StructField, Symbol, TypeAnnotation, TypeAnnotationKind, UnaryOperator, UserDefinedType,
->>>>>>> aa78e00a
 };
 use crate::comp_ctx::{CompilationContext, CompilationPhase};
 use crate::diagnostic::{
@@ -596,18 +588,6 @@
 		CompilationContext::set(CompilationPhase::Parsing, &span);
 		let mut cursor = scope_node.walk();
 
-<<<<<<< HEAD
-		let statements = scope_node
-			.named_children(&mut cursor)
-			.filter(|child| !child.is_extra() && child.kind() != "AUTOMATIC_BLOCK")
-			.enumerate()
-			.filter_map(|(i, st_node)| self.build_statement(&st_node, i, phase).ok())
-			.collect();
-		self.ast.borrow_mut().new_scope(statements, span)
-	}
-
-	fn build_statement(&self, statement_node: &Node, idx: usize, phase: Phase) -> DiagnosticResult<StmtId> {
-=======
 		let mut statements = vec![];
 		let mut doc_builder = DocBuilder::new(self);
 
@@ -623,7 +603,7 @@
 				statements.push(stmt);
 			}
 		}
-		Scope::new(statements, span)
+		self.ast.borrow_mut().new_scope(statements, span)
 	}
 
 	fn build_statement(
@@ -632,8 +612,7 @@
 		idx: usize,
 		phase: Phase,
 		doc: Option<String>,
-	) -> DiagnosticResult<Stmt> {
->>>>>>> aa78e00a
+	) -> DiagnosticResult<StmtId> {
 		let span = self.node_span(statement_node);
 		CompilationContext::set(CompilationPhase::Parsing, &span);
 		let stmt_kind = match statement_node.kind() {
@@ -675,16 +654,7 @@
 			other => return self.report_unimplemented_grammar(other, "statement", statement_node),
 		};
 
-<<<<<<< HEAD
-		Ok(self.ast.borrow_mut().new_stmt(stmt_kind, idx, span))
-=======
-		Ok(Stmt {
-			kind: stmt_kind,
-			span,
-			idx,
-			doc,
-		})
->>>>>>> aa78e00a
+		Ok(self.ast.borrow_mut().new_stmt(stmt_kind, idx, span, doc))
 	}
 
 	fn build_lift_statement(&self, statement_node: &Node, phase: Phase) -> DiagnosticResult<StmtKind> {
@@ -1433,11 +1403,7 @@
 					}),
 					phase: Phase::Preflight,
 				},
-<<<<<<< HEAD
-				body: FunctionBody::Statements(self.ast.borrow_mut().new_scope(vec![], WingSpan::default())),
-=======
 				body: FunctionBody::Statements(Scope::new(vec![], name.span())),
->>>>>>> aa78e00a
 				is_static: false,
 				span: name.span(),
 				access: AccessModifier::Public,
@@ -1463,11 +1429,7 @@
 					}),
 					phase: Phase::Inflight,
 				},
-<<<<<<< HEAD
-				body: FunctionBody::Statements(self.ast.borrow_mut().new_scope(vec![], WingSpan::default())),
-=======
-				body: FunctionBody::Statements(Scope::new(vec![], name.span())),
->>>>>>> aa78e00a
+				body: FunctionBody::Statements(self.ast.borrow_mut().new_scope(vec![], name.span())),
 				is_static: false,
 				span: name.span(),
 				access: AccessModifier::Public,
