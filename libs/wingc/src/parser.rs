use camino::{Utf8Component, Utf8Path, Utf8PathBuf};
use indexmap::{IndexMap, IndexSet};
use phf::{phf_map, phf_set};
use std::cell::RefCell;
use std::collections::HashSet;
use std::{fs, str, vec};
use tree_sitter::Node;
use tree_sitter_traversal::{traverse, Order};

use crate::ast::{
	AccessModifier, ArgList, AssignmentKind, BinaryOperator, BringSource, CalleeKind, CatchBlock, Class, ClassField,
	ElifBlock, ElifLetBlock, Expr, ExprKind, FunctionBody, FunctionDefinition, FunctionParameter, FunctionSignature,
	IfLet, Interface, InterpolatedString, InterpolatedStringPart, Literal, NewExpr, Phase, Reference, Scope, Spanned,
	Stmt, StmtKind, StructField, Symbol, TypeAnnotation, TypeAnnotationKind, UnaryOperator, UserDefinedType,
};
use crate::comp_ctx::{CompilationContext, CompilationPhase};
use crate::diagnostic::{report_diagnostic, Diagnostic, DiagnosticResult, WingSpan};
use crate::file_graph::FileGraph;
use crate::files::Files;
use crate::type_check::{CLASS_INFLIGHT_INIT_NAME, CLASS_INIT_NAME};
use crate::{dbg_panic, is_absolute_path, WINGSDK_STD_MODULE, WINGSDK_TEST_CLASS_NAME};

// A custom struct could be used to better maintain metadata and issue tracking, though ideally
// this is meant to serve as a bandaide to be removed once wing is further developed.
// k=grammar, v=optional_message, example: ("generic", "targed impl: 1.0.0")
static UNIMPLEMENTED_GRAMMARS: phf::Map<&'static str, &'static str> = phf_map! {
	"any" => "https://github.com/winglang/wing/issues/434",
	"Promise" => "https://github.com/winglang/wing/issues/529",
	"storage_modifier" => "https://github.com/winglang/wing/issues/107",
	"internal" => "https://github.com/winglang/wing/issues/4156",
	"await_expression" => "https://github.com/winglang/wing/issues/116",
	"defer_expression" => "https://github.com/winglang/wing/issues/116",
};

static RESERVED_WORDS: phf::Set<&'static str> = phf_set! {
	// JS Reserved Words
	"abstract",
	"arguments",
	"await",
	"boolean",
	"break",
	"byte",
	"case",
	"catch",
	"char",
	"class",
	"const",
	"continue",
	"debugger",
	"default",
	"delete",
	"do",
	"double",
	"else",
	"enum",
	"eval",
	"export",
	"extends",
	"false",
	"final",
	"finally",
	"float",
	"for",
	"function",
	"goto",
	"if",
	"implements",
	"import",
	"in",
	"instanceof",
	"int",
	"interface",
	"let",
	"long",
	"native",
	"new",
	"null",
	"package",
	"private",
	"protected",
	"pub",
	"internal",
	"return",
	"short",
	"static",
	"super",
	"switch",
	"synchronized",
	"this",
	"throw",
	"throws",
	"transient",
	"true",
	"try",
	"typeof",
	"var",
	"void",
	"volatile",
	"while",
	"with",
	"yield",

	// wing-specific reserved words
	"struct",
	"as",
	"nil",
	"test",
	"inflight",
	"preflight",
	"elif",
	"init",
	"any",
	"num",
	"str",
	"duration",
	"bool",
	"Json",
	"MutJson",
	"Map",
	"MutMap",
	"Set",
	"MutSet",
	"Array",
	"MutArray",

	// nodejs globals used in emitted code
	"require",
	"module",
	"process",
	"Object",
};

/// Parses a Wing file and the transitive closure of all files it depends on.
///
/// Expects an initial Wing file to be parsed. For Wing's CLI, this is usually
/// the file the user asked to compile, and in the case of the LSP, the file that was
/// just opened or changed. The file's path and text can be passed through `init_path` and
/// `init_text`, respectively.
///
/// Internally it parses the initial file, and then recursively parse all of the files that
/// it depends on, storing all results in the `files`, `file_graph`, `tree_sitter_trees`,
/// and `asts` parameters. It skips re-parsing any files that have already been parsed. function assumes all of these collections are kept in sync
/// with each other.
///
/// Returns a topological ordering of all known Wing files, where each file only depends on
/// files that come before it in the ordering.
pub fn parse_wing_project(
	init_path: &Utf8Path,
	init_text: String,
	files: &mut Files,
	file_graph: &mut FileGraph,
	tree_sitter_trees: &mut IndexMap<Utf8PathBuf, tree_sitter::Tree>,
	asts: &mut IndexMap<Utf8PathBuf, Scope>,
) -> Vec<Utf8PathBuf> {
	// Parse the initial file (even if we have already seen it before)
	let (tree_sitter_tree, ast, dependent_wing_paths) = parse_wing_file(init_path, &init_text);

	// Update our files collection with the new source text. For a fresh compilation,
	// this will be the first time we've seen this file. In the LSP we might already have
	// text from a previous compilation, so we'll replace the contents.
	files.update_file(&init_path, init_text);

	// Update our collections of trees and ASTs and our file graph
<<<<<<< HEAD
	tree_sitter_trees.insert(init_path.to_owned(), tree_sitter_tree);
	asts.insert(init_path.to_owned(), ast);
	file_graph.update_file(init_path, dependent_wing_files.iter().map(|f| &f.0));

	// Track which files still need parsing
	let mut unparsed_files = dependent_wing_files;

	// Parse all remaining files in the project
	while let Some(WingSourceFile(file_path, file_text)) = unparsed_files.pop() {
=======
	update_trees_and_graph(
		init_path,
		tree_sitter_tree,
		ast,
		&dependent_wing_paths,
		tree_sitter_trees,
		asts,
		file_graph,
	);

	// Store a stack (Vec) of which files still need parsing
	let mut unparsed_files = dependent_wing_paths;

	// Parse all remaining files in the project
	while let Some(file_or_dir_path) = unparsed_files.pop() {
>>>>>>> 6a9ce9de
		// Skip files that we have already seen before (they should already be parsed)
		if files.contains_file(&file_or_dir_path) {
			assert!(
				tree_sitter_trees.contains_key(&file_or_dir_path),
				"files is not in sync with tree_sitter_trees"
			);
			assert!(asts.contains_key(&file_or_dir_path), "files is not in sync with asts");
			assert!(
				file_graph.contains_file(&file_or_dir_path),
				"files is not in sync with file_graph"
			);
			continue;
		}

<<<<<<< HEAD
		files.add_file(&file_path, file_text.clone()).unwrap();
		files.get_file(&file_path).unwrap();
=======
		// Handle directories specially
		if file_or_dir_path.is_dir() {
			// Collect a list of all files and subdirectories in the directory
			let mut files_and_dirs = Vec::new();
			for entry in fs::read_dir(&file_or_dir_path).expect("read_dir call failed") {
				let entry = entry.unwrap();
				let path = Utf8PathBuf::from_path_buf(entry.path()).expect("invalid utf8 path");
				if path.is_dir() || path.extension() == Some("w") {
					files_and_dirs.push(path);
				}
			}

			// Sort the files and directories so that we always visit them in the same order
			files_and_dirs.sort();

			// Parse the file here (since it doesn't exist)
			let mut tree_sitter_parser = tree_sitter::Parser::new();
			tree_sitter_parser.set_language(tree_sitter_wing::language()).unwrap();
			let tree_sitter_tree = tree_sitter_parser.parse("", None).unwrap();
			let ast = Scope::empty();
			let dependent_wing_paths = files_and_dirs;

			// Update our collections of trees and ASTs and our file graph
			update_trees_and_graph(
				&file_or_dir_path,
				tree_sitter_tree,
				ast,
				&dependent_wing_paths,
				tree_sitter_trees,
				asts,
				file_graph,
			);

			// Add all children files and directories to the list of files to parse
			unparsed_files.extend(dependent_wing_paths);

			continue;
		}

		let file_text = fs::read_to_string(&file_or_dir_path).unwrap_or(String::new());
		files.add_file(&file_or_dir_path, file_text.clone()).unwrap();
		files.get_file(&file_or_dir_path).unwrap();
>>>>>>> 6a9ce9de

		// Parse the file
		let (tree_sitter_tree, ast, dependent_wing_paths) = parse_wing_file(&file_or_dir_path, &file_text);

		// Update our collections of trees and ASTs and our file graph
<<<<<<< HEAD
		tree_sitter_trees.insert(file_path.clone(), tree_sitter_tree);
		asts.insert(file_path.clone(), ast);
		file_graph.update_file(&file_path, dependent_wing_files.iter().map(|f| &f.0));
=======
		update_trees_and_graph(
			&file_or_dir_path,
			tree_sitter_tree,
			ast,
			&dependent_wing_paths,
			tree_sitter_trees,
			asts,
			file_graph,
		);
>>>>>>> 6a9ce9de

		// Add the file's dependencies to the list of files to parse
		unparsed_files.extend(dependent_wing_paths);
	}

	// Return the files in the order they should be compiled
	match file_graph.toposort() {
		Ok(files) => files,
		Err(cycle) => {
			let formatted_cycle = cycle.iter().map(|path| format!("- {}\n", path)).collect::<String>();

			report_diagnostic(Diagnostic {
				message: format!(
					"Could not compile \"{}\" due to cyclic bring statements:\n{}",
					init_path,
					formatted_cycle.trim_end()
				),
				span: None,
			});

			// return a list of all files just so we can continue type-checking
			asts.keys().cloned().collect::<Vec<_>>()
		}
	}
}

<<<<<<< HEAD
fn parse_wing_file(source_path: &Path, source_text: &str) -> (tree_sitter::Tree, Scope, Vec<WingSourceFile>) {
=======
fn update_trees_and_graph(
	file_or_dir_path: &Utf8Path,
	tree_sitter_tree: tree_sitter::Tree,
	ast: Scope,
	dependent_wing_paths: &[Utf8PathBuf],
	tree_sitter_trees: &mut IndexMap<Utf8PathBuf, tree_sitter::Tree>,
	asts: &mut IndexMap<Utf8PathBuf, Scope>,
	file_graph: &mut FileGraph,
) {
	// Update our collections of trees and ASTs and our file graph
	tree_sitter_trees.insert(file_or_dir_path.to_owned(), tree_sitter_tree);
	asts.insert(file_or_dir_path.to_owned(), ast);
	file_graph.update_file(file_or_dir_path, &dependent_wing_paths);
}

fn parse_wing_file(source_path: &Utf8Path, source_text: &str) -> (tree_sitter::Tree, Scope, Vec<Utf8PathBuf>) {
>>>>>>> 6a9ce9de
	let language = tree_sitter_wing::language();
	let mut tree_sitter_parser = tree_sitter::Parser::new();
	tree_sitter_parser.set_language(language).unwrap();

	let tree_sitter_tree = match tree_sitter_parser.parse(&source_text.as_bytes(), None) {
		Some(tree) => tree,
		None => {
			panic!("Error parsing source file with tree-sitter: {}", source_path);
		}
	};

	let tree_sitter_root = tree_sitter_tree.root_node();

	let parser = Parser::new(&source_text.as_bytes(), source_path.to_owned());
	let (scope, dependent_wing_paths) = parser.parse(&tree_sitter_root);
	(tree_sitter_tree, scope, dependent_wing_paths)
}

/// A Wing source file that has been referenced by a `bring` statement.
pub struct WingSourceFile(PathBuf, String);

/// Parses a single Wing source file.
pub struct Parser<'a> {
	/// Source code of the file being parsed
	pub source: &'a [u8],
	pub source_name: Utf8PathBuf,
	pub error_nodes: RefCell<HashSet<usize>>,
	// Nesting level within JSON literals, a value larger than 0 means we're currently in a JSON literal
	in_json: RefCell<u64>,
	is_in_mut_json: RefCell<bool>,
	is_in_loop: RefCell<bool>,
	/// Track all file paths that have been found while parsing the current file
	/// These will need to be eventually parsed (or diagnostics will be reported if they don't exist)
<<<<<<< HEAD
	referenced_wing_files: RefCell<Vec<WingSourceFile>>,
=======
	referenced_wing_paths: RefCell<Vec<Utf8PathBuf>>,
>>>>>>> 6a9ce9de
}

impl<'s> Parser<'s> {
	pub fn new(source: &'s [u8], source_name: Utf8PathBuf) -> Self {
		Self {
			source,
			source_name,
			error_nodes: RefCell::new(HashSet::new()),
			is_in_loop: RefCell::new(false),
			// This is similar to what we do in the type_checker, but we need to know 2 things when
			// parsing Json. 1) Are we nested in a Json literal? 2) Are we nested in a mutable Json literal?
			// thus in_json and is_in_mut_json will track the depth of the nesting and whether we should inherit
			// mutability from the root of the Json literal.
			in_json: RefCell::new(0),
			is_in_mut_json: RefCell::new(false),
			referenced_wing_paths: RefCell::new(Vec::new()),
		}
	}

<<<<<<< HEAD
	pub fn parse(self, root: &Node) -> (Scope, Vec<WingSourceFile>) {
=======
	pub fn parse(self, root: &Node) -> (Scope, Vec<Utf8PathBuf>) {
>>>>>>> 6a9ce9de
		let scope = match root.kind() {
			"source" => self.build_scope(&root, Phase::Preflight),
			_ => Scope::empty(),
		};

		// Module files can only have certain kinds of statements
		if !is_entrypoint_file(&self.source_name) {
			for stmt in &scope.statements {
				if !is_valid_module_statement(&stmt) {
					self.add_error_from_span(
						"Module files cannot have statements besides classes, interfaces, enums, and structs. Rename the file to end with `.main.w` or `.test.w` to make this an entrypoint file.",
						stmt.span(),
					);
				}
			}
		}

		self.report_unhandled_errors(&root);

		(scope, self.referenced_wing_paths.into_inner())
	}

	fn add_error_from_span(&self, message: impl ToString, span: WingSpan) {
		let diag = Diagnostic {
			message: message.to_string(),
			span: Some(span),
		};
		report_diagnostic(diag);
	}

	fn add_error(&self, message: impl ToString, node: &Node) {
		let diag = Diagnostic {
			message: message.to_string(),
			span: Some(self.node_span(node)),
		};
		report_diagnostic(diag);

		// Track that we have produced a diagnostic for this node
		// (note: it may not necessarily refer to a tree-sitter "ERROR" node)
		self.error_nodes.borrow_mut().insert(node.id());
	}

	fn with_error<T>(&self, message: impl ToString, node: &Node) -> Result<T, ()> {
		self.add_error(message, node);

		// TODO: Seems to me like we should avoid using Rust's Result and `?` semantics here since we actually just want to "log"
		// the error and continue parsing.
		Err(())
	}

	fn report_unimplemented_grammar<T>(
		&self,
		grammar_element: &str,
		grammar_context: &str,
		node: &Node,
	) -> DiagnosticResult<T> {
		if let Some(entry) = UNIMPLEMENTED_GRAMMARS.get(&grammar_element) {
			self.with_error(
				format!(
					"{} \"{}\" is not supported yet - see {}",
					grammar_context, grammar_element, entry
				),
				node,
			)?
		} else {
			self.with_error(format!("Unexpected {} \"{}\"", grammar_context, grammar_element), node)?
		}
	}

	fn node_text<'a>(&'a self, node: &Node) -> &'a str {
		return str::from_utf8(&self.source[node.byte_range()]).unwrap();
	}

	fn check_error<'a>(&'a self, node: Node<'a>, expected: &str) -> DiagnosticResult<Node> {
		if node.is_error() {
			self.with_error(format!("Expected {}", expected), &node)
		} else {
			Ok(node)
		}
	}

	fn get_child_field<'a>(&'a self, node: &'a Node<'a>, field: &str) -> DiagnosticResult<Node> {
		let checked_node = self.check_error(*node, field)?;
		let child = checked_node.child_by_field_name(field);
		if let Some(child) = child {
			self.check_error(child, field)
		} else {
			self.with_error(format!("Expected {}", field), &node)
		}
	}

	fn node_symbol(&self, node: &Node) -> DiagnosticResult<Symbol> {
		let checked_node = self.check_error(*node, "symbol")?;
		Ok(Symbol {
			span: self.node_span(&checked_node),
			name: self.node_text(&checked_node).to_string(),
		})
	}

	fn build_duration(&self, node: &Node) -> DiagnosticResult<Expr> {
		let value = self.check_error(node.named_child(0).unwrap(), "duration")?;
		let value_literal = self
			.node_text(&self.get_child_field(&value, "value")?)
			.parse::<f64>()
			.expect("Duration string");

		let seconds = match value.kind() {
			"milliseconds" => value_literal / 1000_f64,
			"seconds" => value_literal,
			"minutes" => value_literal * 60_f64,
			"hours" => value_literal * 3600_f64,
			"days" => value_literal * 86400_f64,
			"months" => value_literal * 2628000_f64,
			"years" => value_literal * 31536000_f64,
			"ERROR" => self.with_error("Expected duration type", &node)?,
			other => self.report_unimplemented_grammar(other, "duration type", node)?,
		};
		let span = self.node_span(node);
		// represent duration literals as the AST equivalent of `duration.fromSeconds(value)`
		Ok(Expr::new(
			ExprKind::Call {
				callee: CalleeKind::Expr(Box::new(Expr::new(
					ExprKind::Reference(Reference::InstanceMember {
						object: Box::new(Expr::new(
							ExprKind::Reference(Reference::Identifier(Symbol {
								name: "duration".to_string(),
								span: span.clone(),
							})),
							span.clone(),
						)),
						property: Symbol {
							name: "fromSeconds".to_string(),
							span: span.clone(),
						},
						optional_accessor: false,
					}),
					span.clone(),
				))),
				arg_list: ArgList {
					pos_args: vec![Expr::new(ExprKind::Literal(Literal::Number(seconds)), span.clone())],
					named_args: IndexMap::new(),
					span: span.clone(),
				},
			},
			span.clone(),
		))
	}

	fn node_span(&self, node: &Node) -> WingSpan {
		let node_range = node.range();
		WingSpan {
			start: node_range.start_point.into(),
			end: node_range.end_point.into(),
			file_id: self.source_name.to_string(),
		}
	}

	fn build_scope(&self, scope_node: &Node, phase: Phase) -> Scope {
		let span = self.node_span(scope_node);
		CompilationContext::set(CompilationPhase::Parsing, &span);
		let mut cursor = scope_node.walk();

		let statements = scope_node
			.named_children(&mut cursor)
			.filter(|child| !child.is_extra() && child.kind() != "AUTOMATIC_BLOCK")
			.enumerate()
			.filter_map(|(i, st_node)| self.build_statement(&st_node, i, phase).ok())
			.collect();
		Scope::new(statements, span)
	}

	fn build_statement(&self, statement_node: &Node, idx: usize, phase: Phase) -> DiagnosticResult<Stmt> {
		let span = self.node_span(statement_node);
		CompilationContext::set(CompilationPhase::Parsing, &span);
		let stmt_kind = match statement_node.kind() {
			"import_statement" => self.build_bring_statement(statement_node)?,

			"variable_definition_statement" => self.build_variable_def_statement(statement_node, phase)?,
			"variable_assignment_statement" => {
				let kind = match self.node_text(&statement_node.child_by_field_name("operator").unwrap()) {
					"=" => AssignmentKind::Assign,
					"+=" => AssignmentKind::AssignIncr,
					"-=" => AssignmentKind::AssignDecr,
					other => return self.report_unimplemented_grammar(other, "assignment operator", statement_node),
				};

				self.build_assignment_statement(statement_node, phase, kind)?
			}
			"expression_statement" => {
				StmtKind::Expression(self.build_expression(&statement_node.named_child(0).unwrap(), phase)?)
			}
			"block" => StmtKind::Scope(self.build_scope(statement_node, phase)),
			"if_statement" => self.build_if_statement(statement_node, phase)?,
			"if_let_statement" => self.build_if_let_statement(statement_node, phase)?,
			"for_in_loop" => self.build_for_statement(statement_node, phase)?,
			"while_statement" => self.build_while_statement(statement_node, phase)?,
			"break_statement" => self.build_break_statement(statement_node)?,
			"continue_statement" => self.build_continue_statement(statement_node)?,
			"return_statement" => self.build_return_statement(statement_node, phase)?,
			"throw_statement" => self.build_throw_statement(statement_node, phase)?,
			"class_definition" => self.build_class_statement(statement_node, Phase::Inflight)?, // `inflight class` is always "inflight"
			"resource_definition" => self.build_class_statement(statement_node, phase)?, // `class` without a modifier inherits from scope
			"interface_definition" => self.build_interface_statement(statement_node, phase)?,
			"enum_definition" => self.build_enum_statement(statement_node)?,
			"try_catch_statement" => self.build_try_catch_statement(statement_node, phase)?,
			"struct_definition" => self.build_struct_definition_statement(statement_node, phase)?,
			"test_statement" => self.build_test_statement(statement_node)?,
			"compiler_dbg_env" => StmtKind::CompilerDebugEnv,
			"super_constructor_statement" => self.build_super_constructor_statement(statement_node, phase, idx)?,
			"ERROR" => return self.with_error("Expected statement", statement_node),
			other => return self.report_unimplemented_grammar(other, "statement", statement_node),
		};

		Ok(Stmt {
			kind: stmt_kind,
			span,
			idx,
		})
	}

	fn build_try_catch_statement(&self, statement_node: &Node, phase: Phase) -> DiagnosticResult<StmtKind> {
		let try_statements = self.build_scope(&statement_node.child_by_field_name("block").unwrap(), phase);
		let catch_block = if let Some(catch_block) = statement_node.child_by_field_name("catch_block") {
			Some(CatchBlock {
				statements: self.build_scope(&catch_block, phase),
				exception_var: if let Some(exception_var_node) = statement_node.child_by_field_name("exception_identifier") {
					Some(self.check_reserved_symbol(&exception_var_node)?)
				} else {
					None
				},
			})
		} else {
			None
		};

		let finally_statements = if let Some(finally_node) = statement_node.child_by_field_name("finally_block") {
			Some(self.build_scope(&finally_node, phase))
		} else {
			None
		};

		// If both catch and finally are missing, report an error
		if catch_block.is_none() && finally_statements.is_none() {
			return self.with_error::<StmtKind>(
				String::from("Missing `catch` or `finally` blocks for this try statement"),
				&statement_node,
			);
		}

		Ok(StmtKind::TryCatch {
			try_statements,
			catch_block,
			finally_statements,
		})
	}

	fn build_return_statement(&self, statement_node: &Node, phase: Phase) -> DiagnosticResult<StmtKind> {
		Ok(StmtKind::Return(
			if let Some(return_expression_node) = statement_node.child_by_field_name("expression") {
				Some(self.build_expression(&return_expression_node, phase)?)
			} else {
				None
			},
		))
	}

	fn build_throw_statement(&self, statement_node: &Node, phase: Phase) -> DiagnosticResult<StmtKind> {
		let expr = self.build_expression(&statement_node.child_by_field_name("expression").unwrap(), phase)?;
		Ok(StmtKind::Throw(expr))
	}

	/// Builds scope statements for a loop (while/for), and maintains the is_in_loop flag
	/// for the duration of the loop. So that later break statements inside can be validated
	/// without traversing the AST.
	fn build_in_loop_scope(&self, scope_node: &Node, phase: Phase) -> Scope {
		let prev_is_in_loop = *self.is_in_loop.borrow();
		*self.is_in_loop.borrow_mut() = true;
		let scope = self.build_scope(scope_node, phase);
		*self.is_in_loop.borrow_mut() = prev_is_in_loop;
		scope
	}

	fn build_while_statement(&self, statement_node: &Node, phase: Phase) -> DiagnosticResult<StmtKind> {
		Ok(StmtKind::While {
			condition: self.build_expression(&statement_node.child_by_field_name("condition").unwrap(), phase)?,
			statements: self.build_in_loop_scope(&statement_node.child_by_field_name("block").unwrap(), phase),
		})
	}

	fn build_for_statement(&self, statement_node: &Node, phase: Phase) -> DiagnosticResult<StmtKind> {
		Ok(StmtKind::ForLoop {
			iterator: self.check_reserved_symbol(&statement_node.child_by_field_name("iterator").unwrap())?,
			iterable: self.build_expression(&statement_node.child_by_field_name("iterable").unwrap(), phase)?,
			statements: self.build_in_loop_scope(&statement_node.child_by_field_name("block").unwrap(), phase),
		})
	}

	fn build_break_statement(&self, statement_node: &Node) -> DiagnosticResult<StmtKind> {
		if !*self.is_in_loop.borrow() {
			return self.with_error::<StmtKind>(
				"Expected break statement to be inside of a loop (while/for)",
				statement_node,
			);
		}
		Ok(StmtKind::Break)
	}

	fn build_continue_statement(&self, statement_node: &Node) -> DiagnosticResult<StmtKind> {
		if !*self.is_in_loop.borrow() {
			return self.with_error::<StmtKind>(
				"Expected continue statement to be inside of a loop (while/for)",
				statement_node,
			);
		}
		Ok(StmtKind::Continue)
	}

	fn build_if_let_statement(&self, statement_node: &Node, phase: Phase) -> DiagnosticResult<StmtKind> {
		let if_block = self.build_scope(&statement_node.child_by_field_name("block").unwrap(), phase);
		let reassignable = statement_node.child_by_field_name("reassignable").is_some();
		let value = self.build_expression(&statement_node.child_by_field_name("value").unwrap(), phase)?;
		let name = self.check_reserved_symbol(&statement_node.child_by_field_name("name").unwrap())?;

		let mut elif_vec = vec![];
		let mut cursor = statement_node.walk();
		for node in statement_node.children_by_field_name("elif_let_block", &mut cursor) {
			let statements = self.build_scope(&node.child_by_field_name("block").unwrap(), phase);
			let value = self.build_expression(&node.child_by_field_name("value").unwrap(), phase)?;
			let name = self.check_reserved_symbol(&statement_node.child_by_field_name("name").unwrap())?;
			let elif = ElifLetBlock {
				reassignable: node.child_by_field_name("reassignable").is_some(),
				statements: statements,
				value: value,
				var_name: name,
			};
			elif_vec.push(elif);
		}

		let else_block = if let Some(else_block) = statement_node.child_by_field_name("else_block") {
			Some(self.build_scope(&else_block, phase))
		} else {
			None
		};
		Ok(StmtKind::IfLet(IfLet {
			var_name: name,
			reassignable,
			value,
			statements: if_block,
			elif_statements: elif_vec,
			else_statements: else_block,
		}))
	}

	fn build_if_statement(&self, statement_node: &Node, phase: Phase) -> DiagnosticResult<StmtKind> {
		let if_block = self.build_scope(&statement_node.child_by_field_name("block").unwrap(), phase);
		let mut elif_vec = vec![];
		let mut cursor = statement_node.walk();
		for node in statement_node.children_by_field_name("elif_block", &mut cursor) {
			let conditions = self.build_expression(&node.child_by_field_name("condition").unwrap(), phase);
			let statements = self.build_scope(&node.child_by_field_name("block").unwrap(), phase);
			let elif = ElifBlock {
				condition: conditions.unwrap(),
				statements: statements,
			};
			elif_vec.push(elif);
		}
		let else_block = if let Some(else_block) = statement_node.child_by_field_name("else_block") {
			Some(self.build_scope(&else_block, phase))
		} else {
			None
		};
		Ok(StmtKind::If {
			condition: self.build_expression(&statement_node.child_by_field_name("condition").unwrap(), phase)?,
			statements: if_block,
			elif_statements: elif_vec,
			else_statements: else_block,
		})
	}

	fn build_assignment_statement(
		&self,
		statement_node: &Node,
		phase: Phase,
		kind: AssignmentKind,
	) -> DiagnosticResult<StmtKind> {
		let reference = self.build_reference(&statement_node.child_by_field_name("name").unwrap(), phase)?;

		if let ExprKind::Reference(r) = reference.kind {
			Ok(StmtKind::Assignment {
				kind: kind,
				variable: r,
				value: self.build_expression(&statement_node.child_by_field_name("value").unwrap(), phase)?,
			})
		} else {
			self.with_error(
				"Expected a reference on the left hand side of an assignment",
				statement_node,
			)
		}
	}

	fn build_struct_definition_statement(&self, statement_node: &Node, phase: Phase) -> DiagnosticResult<StmtKind> {
		let name = self.check_reserved_symbol(&self.get_child_field(&statement_node, "name")?)?;

		let mut cursor = statement_node.walk();
		let mut members = vec![];

		for field_node in statement_node.children_by_field_name("field", &mut cursor) {
			let identifier = self.node_symbol(&self.get_child_field(&field_node, "name")?)?;
			let type_ = self.get_child_field(&field_node, "type").ok();
			let f = StructField {
				name: identifier,
				member_type: self.build_type_annotation(type_, phase)?,
			};
			members.push(f);
		}

		let mut extends = vec![];
		for super_node in statement_node.children_by_field_name("extends", &mut cursor) {
			let super_type = self.build_type_annotation(Some(super_node), phase)?;
			match super_type.kind {
				TypeAnnotationKind::UserDefined(t) => {
					extends.push(t);
				}
				_ => {
					self.with_error::<Node>(
						format!("Extended type must be a user defined type, found {}", super_type),
						&super_node,
					)?;
				}
			}
		}

		Ok(StmtKind::Struct {
			name,
			extends,
			fields: members,
		})
	}

	fn build_variable_def_statement(&self, statement_node: &Node, phase: Phase) -> DiagnosticResult<StmtKind> {
		let type_ = if let Some(type_node) = statement_node.child_by_field_name("type") {
			Some(self.build_type_annotation(Some(type_node), phase)?)
		} else {
			None
		};
		Ok(StmtKind::Let {
			reassignable: statement_node.child_by_field_name("reassignable").is_some(),
			var_name: self.check_reserved_symbol(&statement_node.child_by_field_name("name").unwrap())?,
			initial_value: self.build_expression(&statement_node.child_by_field_name("value").unwrap(), phase)?,
			type_,
		})
	}

	fn build_bring_statement(&self, statement_node: &Node) -> DiagnosticResult<StmtKind> {
<<<<<<< HEAD
		let module_symbol = self.node_symbol(&statement_node.child_by_field_name("module_name").unwrap())?;
=======
		let module_name_node = self.get_child_field(&statement_node, "module_name")?;
		let module_name = self.node_symbol(&module_name_node)?;
>>>>>>> 6a9ce9de
		let alias = if let Some(identifier) = statement_node.child_by_field_name("alias") {
			Some(self.check_reserved_symbol(&identifier)?)
		} else {
			None
		};

<<<<<<< HEAD
		// if the module name is a path ending in .w, create a new Parser to parse it as a new Scope,
		// and create a StmtKind::Module instead
		if module_symbol.name.starts_with("\"") && module_symbol.name.ends_with(".w\"") {
			let module_path = Path::new(&module_symbol.name[1..module_symbol.name.len() - 1]);
			let source_path = normalize_path(module_path, Some(&Path::new(&self.source_name)));
			if source_path == Path::new(&self.source_name) {
				return self.with_error("Cannot bring a module into itself", statement_node);
=======
		let module_path = Utf8Path::new(&module_name.name[1..module_name.name.len() - 1]);
		if is_absolute_path(&module_path) {
			return self.with_error(
				format!("Cannot bring \"{}\" since it is not a relative path", module_path),
				&module_name_node,
			);
		}

		if module_name.name.starts_with("\".") && module_name.name.ends_with("\"") {
			let source_path = normalize_path(module_path, Some(&Utf8Path::new(&self.source_name)));
			if source_path == Utf8Path::new(&self.source_name) {
				return self.with_error("Cannot bring a module into itself", &module_name_node);
>>>>>>> 6a9ce9de
			}
			if !source_path.exists() {
				return self.with_error(format!("Cannot find module \"{}\"", module_path), &module_name_node);
			}

			// case: .w file
			if is_entrypoint_file(&source_path) {
				return self.with_error(
					format!("Cannot bring module \"{}\" since it is an entrypoint file", module_path),
					&module_name_node,
				);
			}
<<<<<<< HEAD
			self.referenced_wing_files.borrow_mut().push(WingSourceFile(
				source_path.clone(),
				fs::read_to_string(&source_path).unwrap_or(String::new()),
			));

			// parse error if no alias is provided
			let module = if let Some(alias) = alias {
				Ok(StmtKind::Bring {
					source: BringSource::WingModule(Symbol {
						name: source_path.to_string_lossy().to_string(),
						span: module_symbol.span,
					}),
					identifier: Some(alias),
				})
			} else {
				self.with_error::<StmtKind>(
					format!(
						"bring {} must be assigned to an identifier (e.g. bring \"foo\" as foo)",
						module_symbol
					),
					statement_node,
				)
			};
=======

			if source_path.is_file() {
				if source_path.extension() != Some("w") {
					return self.with_error(
						format!("Cannot bring \"{}\": not a recognized file type", module_path),
						&module_name_node,
					);
				}

				self.referenced_wing_paths.borrow_mut().push(source_path.clone());

				// parse error if no alias is provided
				let module = if let Some(alias) = alias {
					Ok(StmtKind::Bring {
						source: BringSource::WingFile(Symbol {
							name: source_path.to_string(),
							span: module_name.span,
						}),
						identifier: Some(alias),
					})
				} else {
					self.with_error::<StmtKind>(
						format!(
							"bring {} must be assigned to an identifier (e.g. bring \"foo\" as foo)",
							module_name
						),
						statement_node,
					)
				};
				return module;
			}
>>>>>>> 6a9ce9de

			// case: directory
			if source_path.is_dir() {
				self.referenced_wing_paths.borrow_mut().push(source_path.clone());

				// parse error if no alias is provided
				let module = if let Some(alias) = alias {
					Ok(StmtKind::Bring {
						source: BringSource::Directory(Symbol {
							name: source_path.to_string(),
							span: module_name.span,
						}),
						identifier: Some(alias),
					})
				} else {
					self.with_error::<StmtKind>(
						format!(
							"bring {} must be assigned to an identifier (e.g. bring \"foo\" as foo)",
							module_name
						),
						statement_node,
					)
				};
				return module;
			}

			// case: path does not satisfy is_file or is_dir (is this possible?)
			return self.with_error(
				format!("Cannot bring \"{}\": not a recognized file type", module_path),
				&module_name_node,
			);
		}

		if module_symbol.name.starts_with("\"") && module_symbol.name.ends_with("\"") {
			// we need to inspect the npm dependency to figure out if it's a JSII library or a Wing library
			// first, find where the package.json is located
			let module_name = module_symbol.name[1..module_symbol.name.len() - 1].to_string();
			let source_dir = Path::new(&self.source_name).parent().unwrap();
			let module_dir =
				wingii::util::package_json::find_dependency_directory(&module_name, &source_dir).ok_or_else(|| {
					self
						.with_error::<Node>(
							format!(
								"Unable to load \"{}\": Module not found in \"{}\"",
								module_name, self.source_name
							),
							&statement_node,
						)
						.err();
				})?;

			// If the package.json has a `wing` field, then we treat it as a Wing library
			if is_wing_library(&Path::new(&module_dir)) {
				return if let Some(alias) = alias {
					let root_files = get_wing_library_root_files(&Path::new(&module_dir));

					// concatenate the files' contents together
					let mut source = String::new();
					for file in &root_files {
						source.push_str(&fs::read_to_string(file).unwrap_or(String::new()));
					}

					// generate a file name for their concatenation
					let fake_path = PathBuf::from(module_dir).join("$root.w");

					// track that the current file depends on the concatenated file, so it will get parsed downstream
					self
						.referenced_wing_files
						.borrow_mut()
						.push(WingSourceFile(fake_path.clone(), source));

					Ok(StmtKind::Bring {
						source: BringSource::WingLibrary {
							name: Symbol {
								name: module_name,
								span: module_symbol.span,
							},
							root_file: fake_path,
						},
						identifier: Some(alias),
					})
				} else {
					self.with_error::<StmtKind>(
						format!(
							"bring {} must be assigned to an identifier (e.g. bring \"foo\" as foo)",
							module_symbol
						),
						statement_node,
					)
				};
			}

			// otherwise, we treat it as a JSII library
			return if let Some(alias) = alias {
				Ok(StmtKind::Bring {
					source: BringSource::JsiiLibrary(Symbol {
						name: module_name,
						span: module_symbol.span,
					}),
					identifier: Some(alias),
				})
			} else {
				self.with_error::<StmtKind>(
					format!(
						"bring {} must be assigned to an identifier (e.g. bring \"foo\" as foo)",
						module_symbol
					),
					statement_node,
				)
			};
		}

		Ok(StmtKind::Bring {
			source: BringSource::BuiltinModule(module_symbol),
			identifier: alias,
		})
	}

	fn build_enum_statement(&self, statement_node: &Node) -> DiagnosticResult<StmtKind> {
		let name = self.check_reserved_symbol(&statement_node.child_by_field_name("enum_name").unwrap());
		if name.is_err() {
			self
				.with_error::<Node>(String::from("Invalid enum name"), &statement_node)
				.err();
		}

		let mut cursor = statement_node.walk();
		let mut values = IndexSet::<Symbol>::new();
		for node in statement_node.named_children(&mut cursor) {
			if node.kind() != "enum_field" {
				continue;
			}

			let diagnostic = self.node_symbol(&node);
			if diagnostic.is_err() {
				self.with_error::<Node>(String::from("Invalid enum value"), &node).err();
				continue;
			}

			let symbol = diagnostic.unwrap();
			let success = values.insert(symbol.clone());
			if !success {
				self
					.with_error::<Node>(format!("Duplicated enum value {}", symbol.name), &node)
					.err();
			}
		}

		Ok(StmtKind::Enum {
			name: name.unwrap(),
			values,
		})
	}

	fn build_class_statement(&self, statement_node: &Node, class_phase: Phase) -> DiagnosticResult<StmtKind> {
		let mut cursor = statement_node.walk();
		let mut fields = vec![];
		let mut methods = vec![];
		let mut initializer = None;
		let mut inflight_initializer = None;
		let name = self.check_reserved_symbol(&statement_node.child_by_field_name("name").unwrap())?;
		for class_element in statement_node
			.child_by_field_name("implementation")
			.unwrap()
			.named_children(&mut cursor)
		{
			if class_element.is_extra() {
				continue;
			}
			match class_element.kind() {
				"method_definition" | "inflight_method_definition" => {
					let mut phase = class_phase;
					if class_element.kind() == "inflight_method_definition" {
						phase = Phase::Inflight;
					}

					let is_static = class_element.child_by_field_name("static").is_some();
					let Ok(method_name) = self.node_symbol(&class_element.child_by_field_name("name").unwrap()) else {
						continue;
					};

					let Ok(func_def) = self.build_function_definition(Some(method_name.clone()), &class_element, phase, is_static) else {
						continue;
					};

					// make sure all the parameters have type annotations
					for param in &func_def.signature.parameters {
						if matches!(param.type_annotation.kind, TypeAnnotationKind::Inferred) {
							self.add_error_from_span(
								"Missing required type annotation for method signature",
								param.name.span.clone(),
							);
						}
					}

					methods.push((method_name, func_def))
				}
				"class_field" => {
					let is_static = class_element.child_by_field_name("static").is_some();
					if is_static {
						report_diagnostic(Diagnostic {
							message: "Static class fields not supported yet, see https://github.com/winglang/wing/issues/1668"
								.to_string(),
							span: Some(self.node_span(&class_element)),
						});
					}

					// if there is no "phase_modifier", then inherit from the class phase
					// currently "phase_modifier" can only be "inflight".
					let phase = match class_element.child_by_field_name("phase_modifier") {
						None => class_phase,
						Some(_) => Phase::Inflight,
					};

					fields.push(ClassField {
						name: self.node_symbol(&class_element.child_by_field_name("name").unwrap())?,
						member_type: self.build_type_annotation(class_element.child_by_field_name("type"), phase)?,
						reassignable: class_element.child_by_field_name("reassignable").is_some(),
						is_static,
						phase,
						access_modifier: self.build_access_modifier(class_element.child_by_field_name("access_modifier"))?,
					})
				}
				"initializer" => {
					// the initializer is considered an inflight initializer if either the class is inflight
					// (and then everything inside it is inflight by definition) or if there's an "inflight"
					// modifier.
					let is_inflight = class_phase == Phase::Inflight || class_element.child_by_field_name("inflight").is_some();
					if initializer.is_some() && !is_inflight {
						self
							.with_error::<Node>(
								format!("Multiple initializers defined in class {}", name.name),
								&class_element,
							)
							.err();
					} else if inflight_initializer.is_some() && is_inflight {
						self
							.with_error::<Node>(
								format!("Multiple inflight initializers defined in class {}", name.name),
								&class_element,
							)
							.err();
					}
					let parameters_node = class_element.child_by_field_name("parameter_list").unwrap();
					let parameters = self.build_parameter_list(&parameters_node, class_phase)?;
					if !parameters.is_empty() && is_inflight && class_phase == Phase::Preflight {
						self
							.with_error::<Node>("Inflight initializers cannot have parameters", &parameters_node)
							.err();
					}

					let init_return_type = Box::new(TypeAnnotation {
						kind: TypeAnnotationKind::UserDefined(UserDefinedType {
							root: name.clone(),
							fields: vec![],
							span: name.span.clone(),
						}),
						span: self.node_span(&class_element),
					});

					if is_inflight {
						inflight_initializer = Some(FunctionDefinition {
							name: Some(CLASS_INFLIGHT_INIT_NAME.into()),
							body: FunctionBody::Statements(
								self.build_scope(&class_element.child_by_field_name("block").unwrap(), Phase::Inflight),
							),
							signature: FunctionSignature {
								parameters,
								return_type: init_return_type,
								phase: Phase::Inflight,
							},
							is_static: false,
							span: self.node_span(&class_element),
							access_modifier: AccessModifier::Public,
						})
					} else {
						initializer = Some(FunctionDefinition {
							name: Some(CLASS_INIT_NAME.into()),
							body: FunctionBody::Statements(
								self.build_scope(&class_element.child_by_field_name("block").unwrap(), Phase::Preflight),
							),
							is_static: false,
							signature: FunctionSignature {
								parameters,
								return_type: init_return_type,
								phase: Phase::Preflight,
							},
							span: self.node_span(&class_element),
							access_modifier: AccessModifier::Public,
						})
					}
				}
				"ERROR" => {
					self
						.with_error::<Node>("Expected class element node", &class_element)
						.err();
				}
				other => {
					panic!("Unexpected class element node type {} || {:#?}", other, class_element);
				}
			}
		}

		for method in &methods {
			if method.0.name == "constructor" {
				self.add_error_from_span(
					"Reserved method name. Initializers are declared with \"init\"",
					method.0.span.clone(),
				)
			}
		}

		let initializer = match initializer {
			Some(init) => init,
			// add a default initializer if none is defined
			None => FunctionDefinition {
				name: Some(CLASS_INIT_NAME.into()),
				signature: FunctionSignature {
					parameters: vec![],
					return_type: Box::new(TypeAnnotation {
						kind: TypeAnnotationKind::UserDefined(UserDefinedType {
							root: name.clone(),
							fields: vec![],
							span: WingSpan::default(),
						}),
						span: WingSpan::default(),
					}),
					phase: Phase::Preflight,
				},
				body: FunctionBody::Statements(Scope::new(vec![], WingSpan::default())),
				is_static: false,
				span: WingSpan::default(),
				access_modifier: AccessModifier::Public,
			},
		};

		let inflight_initializer = match inflight_initializer {
			Some(init) => init,

			// add a default inflight initializer if none is defined
			None => FunctionDefinition {
				name: Some(CLASS_INFLIGHT_INIT_NAME.into()),
				signature: FunctionSignature {
					parameters: vec![],
					return_type: Box::new(TypeAnnotation {
						kind: TypeAnnotationKind::UserDefined(UserDefinedType {
							root: name.clone(),
							fields: vec![],
							span: WingSpan::default(),
						}),
						span: WingSpan::default(),
					}),
					phase: Phase::Inflight,
				},
				body: FunctionBody::Statements(Scope::new(vec![], WingSpan::default())),
				is_static: false,
				span: WingSpan::default(),
				access_modifier: AccessModifier::Public,
			},
		};

		let parent = if let Some(parent_node) = statement_node.child_by_field_name("parent") {
			let parent_type = self.build_type_annotation(Some(parent_node), class_phase)?;
			match parent_type.kind {
				TypeAnnotationKind::UserDefined(parent_type) => Some(parent_type),
				_ => {
					self.with_error::<Node>(
						format!("Parent type must be a user defined type, found {}", parent_type),
						&parent_node,
					)?;
					None
				}
			}
		} else {
			None
		};

		let mut implements = vec![];
		for type_node in statement_node.children_by_field_name("implements", &mut cursor) {
			// ignore comments
			if type_node.is_extra() {
				continue;
			}

			// ignore commas
			if !type_node.is_named() {
				continue;
			}

			let interface_type = self.build_type_annotation(Some(type_node), class_phase)?;
			match interface_type.kind {
				TypeAnnotationKind::UserDefined(interface_type) => implements.push(interface_type),
				_ => {
					self.with_error::<Node>(
						format!(
							"Implemented interface must be a user defined type, found {}",
							interface_type
						),
						&type_node,
					)?;
				}
			}
		}

		Ok(StmtKind::Class(Class {
			name,
			fields,
			methods,
			parent,
			implements,
			initializer,
			phase: class_phase,
			inflight_initializer,
		}))
	}

	fn build_interface_statement(&self, statement_node: &Node, phase: Phase) -> DiagnosticResult<StmtKind> {
		let mut cursor = statement_node.walk();
		let mut extends = vec![];
		let mut methods = vec![];
		let name = self.check_reserved_symbol(&statement_node.child_by_field_name("name").unwrap())?;

		for interface_element in statement_node
			.child_by_field_name("implementation")
			.unwrap()
			.named_children(&mut cursor)
		{
			if interface_element.is_extra() {
				continue;
			}
			match interface_element.kind() {
				"method_signature" => {
					let method_name = self.node_symbol(&interface_element.child_by_field_name("name").unwrap());
					let func_sig = self.build_function_signature(&interface_element, phase);
					match (method_name, func_sig) {
						(Ok(method_name), Ok(func_sig)) => methods.push((method_name, func_sig)),
						_ => {}
					}
				}
				"inflight_method_signature" => {
					if let Ok((method_name, func_sig)) = self.build_interface_method(interface_element, Phase::Inflight) {
						methods.push((method_name, func_sig))
					}
				}
				"class_field" => {
					self
						.with_error::<Node>("Properties are not supported in interfaces", &interface_element)
						.err();
				}
				"ERROR" => {
					self
						.with_error::<Node>("Expected interface element node", &interface_element)
						.err();
				}
				other => {
					panic!(
						"Unexpected interface element node type {} || {:#?}",
						other, interface_element
					);
				}
			}
		}

		for extend in statement_node.children_by_field_name("extends", &mut cursor) {
			// ignore comments
			if extend.is_extra() {
				continue;
			}

			// ignore commas
			if !extend.is_named() {
				continue;
			}

			if let Ok(TypeAnnotation {
				kind: TypeAnnotationKind::UserDefined(interface_type),
				..
			}) = self.build_udt_annotation(&extend)
			{
				extends.push(interface_type);
			}
		}

		Ok(StmtKind::Interface(Interface { name, methods, extends }))
	}

	fn build_interface_method(
		&self,
		interface_element: Node,
		phase: Phase,
	) -> DiagnosticResult<(Symbol, FunctionSignature)> {
		let name = interface_element.child_by_field_name("name").unwrap();
		let method_name = self.node_symbol(&name)?;
		let func_sig = self.build_function_signature(&interface_element, phase)?;
		Ok((method_name, func_sig))
	}

	fn build_function_signature(&self, func_sig_node: &Node, phase: Phase) -> DiagnosticResult<FunctionSignature> {
		let parameters = self.build_parameter_list(&func_sig_node.child_by_field_name("parameter_list").unwrap(), phase)?;
		let return_type = if let Some(rt) = func_sig_node.child_by_field_name("type") {
			self.build_type_annotation(Some(rt), phase)?
		} else {
			let func_sig_kind = func_sig_node.kind();
			if func_sig_kind == "inflight_closure" || func_sig_kind == "preflight_closure" {
				TypeAnnotation {
					kind: TypeAnnotationKind::Inferred,
					span: Default::default(),
				}
			} else {
				TypeAnnotation {
					kind: TypeAnnotationKind::Void,
					span: Default::default(),
				}
			}
		};

		Ok(FunctionSignature {
			parameters,
			return_type: Box::new(return_type),
			phase,
		})
	}

	fn build_anonymous_closure(&self, anon_closure_node: &Node, phase: Phase) -> DiagnosticResult<FunctionDefinition> {
		self.build_function_definition(None, anon_closure_node, phase, true)
	}

	fn build_function_definition(
		&self,
		name: Option<Symbol>,
		func_def_node: &Node,
		phase: Phase,
		is_static: bool,
	) -> DiagnosticResult<FunctionDefinition> {
		let signature = self.build_function_signature(func_def_node, phase)?;
		let statements = if let Some(external) = func_def_node.child_by_field_name("extern_modifier") {
			let node_text = self.node_text(&external.named_child(0).unwrap());
			let node_text = &node_text[1..node_text.len() - 1];
			FunctionBody::External(node_text.to_string())
		} else {
			FunctionBody::Statements(self.build_scope(&self.get_child_field(func_def_node, "block")?, phase))
		};

		Ok(FunctionDefinition {
			name,
			body: statements,
			signature,
			is_static,
			span: self.node_span(func_def_node),
			access_modifier: self.build_access_modifier(func_def_node.child_by_field_name("access_modifier"))?,
		})
	}

	/// Builds a vector of all parameters defined in `parameter_list_node`.
	///
	/// # Returns
	/// A vector of tuples for each parameter in the list. The tuples are the name, type and a bool letting
	/// us know whether the parameter is reassignable or not respectively.
	fn build_parameter_list(&self, parameter_list_node: &Node, phase: Phase) -> DiagnosticResult<Vec<FunctionParameter>> {
		let mut res = vec![];
		let mut cursor = parameter_list_node.walk();
		for definition_node in parameter_list_node.named_children(&mut cursor) {
			if definition_node.is_extra() {
				continue;
			}

			res.push(FunctionParameter {
				name: self.check_reserved_symbol(&definition_node.child_by_field_name("name").unwrap())?,
				type_annotation: self.build_type_annotation(definition_node.child_by_field_name("type"), phase)?,
				reassignable: definition_node.child_by_field_name("reassignable").is_some(),
				variadic: definition_node.child_by_field_name("variadic").is_some(),
			});
		}

		Ok(res)
	}
	fn build_udt(&self, type_node: &Node) -> DiagnosticResult<UserDefinedType> {
		match type_node.kind() {
			"custom_type" => {
				// check if last node is a "."
				let last_child = type_node
					.child(type_node.child_count() - 1)
					.expect("If node is a custom type, it will have at least one child");

				if last_child.kind() == "." {
					// even though we're missing a field, we can still parse the rest of the type
					self.add_error("Expected namespaced type", &last_child);
				}

				let mut cursor = type_node.walk();
				let udt = UserDefinedType {
					root: self.node_symbol(&type_node.child_by_field_name("object").unwrap())?,
					fields: type_node
						.children_by_field_name("fields", &mut cursor)
						.map(|n| self.node_symbol(&n).unwrap())
						.collect(),
					span: self.node_span(&type_node),
				};

				Ok(udt)
			}
			"mutable_container_type" | "immutable_container_type" => {
				let container_type = self.node_text(&type_node.child_by_field_name("collection_type").unwrap());
				match container_type {
					"ERROR" => self.with_error("Expected builtin container type", type_node)?,
					builtin => {
						let udt = UserDefinedType {
							root: Symbol::global(WINGSDK_STD_MODULE),
							fields: vec![Symbol {
								name: builtin.to_string(),
								span: self.node_span(&type_node),
							}],
							span: self.node_span(&type_node),
						};
						Ok(udt)
					}
				}
			}
			other => self.with_error(format!("Expected class. Found {}", other), type_node),
		}
	}

	fn build_access_modifier(&self, am_node: Option<Node>) -> DiagnosticResult<AccessModifier> {
		match am_node {
			Some(am_node) => match self.node_text(&am_node) {
				"pub" => Ok(AccessModifier::Public),
				"protected" => Ok(AccessModifier::Protected),
				other => self.report_unimplemented_grammar(other, "access modifier", &am_node),
			},
			None => Ok(AccessModifier::Private),
		}
	}

	fn build_type_annotation(&self, type_node: Option<Node>, phase: Phase) -> DiagnosticResult<TypeAnnotation> {
		let type_node = &match type_node {
			Some(node) => node,
			None => {
				return Ok(TypeAnnotation {
					kind: TypeAnnotationKind::Inferred,
					span: Default::default(),
				})
			}
		};

		let span = self.node_span(type_node);
		match type_node.kind() {
			"builtin_type" => match self.node_text(type_node) {
				"num" => Ok(TypeAnnotation {
					kind: TypeAnnotationKind::Number,
					span,
				}),
				"str" => Ok(TypeAnnotation {
					kind: TypeAnnotationKind::String,
					span,
				}),
				"bool" => Ok(TypeAnnotation {
					kind: TypeAnnotationKind::Bool,
					span,
				}),
				"duration" => Ok(TypeAnnotation {
					kind: TypeAnnotationKind::Duration,
					span,
				}),
				"void" => Ok(TypeAnnotation {
					kind: TypeAnnotationKind::Void,
					span,
				}),
				"ERROR" => self.with_error("Expected builtin type", type_node),
				other => return self.report_unimplemented_grammar(other, "builtin", type_node),
			},
			"optional" => {
				let inner_type = self.build_type_annotation(type_node.named_child(0), phase).unwrap();
				Ok(TypeAnnotation {
					kind: TypeAnnotationKind::Optional(Box::new(inner_type)),
					span,
				})
			}
			"custom_type" => Ok(self.build_udt_annotation(&type_node)?),
			"function_type" => {
				let param_type_list_node = type_node.child_by_field_name("parameter_types").unwrap();
				let mut cursor = param_type_list_node.walk();

				let mut parameters = vec![];
				for param_type in param_type_list_node.named_children(&mut cursor) {
					let t = self.build_type_annotation(Some(param_type), phase)?;

					parameters.push(FunctionParameter {
						name: "".into(),
						type_annotation: t,
						reassignable: false,
						variadic: false,
					})
				}

				match type_node.child_by_field_name("return_type") {
					Some(return_type) => Ok(TypeAnnotation {
						kind: TypeAnnotationKind::Function(FunctionSignature {
							parameters,
							return_type: Box::new(self.build_type_annotation(Some(return_type), phase)?),
							phase: if type_node.child_by_field_name("inflight").is_some() {
								Phase::Inflight
							} else {
								phase // inherit from scope
							},
						}),
						span,
					}),
					None => self.with_error("Expected function return type".to_string(), &type_node),
				}
			}
			"json_container_type" => {
				let container_type = self.node_text(&type_node);
				match container_type {
					"Json" => Ok(TypeAnnotation {
						kind: TypeAnnotationKind::Json,
						span,
					}),
					"MutJson" => Ok(TypeAnnotation {
						kind: TypeAnnotationKind::MutJson,
						span,
					}),
					other => self.with_error(format!("invalid json container type {}", other), &type_node),
				}
			}
			"mutable_container_type" | "immutable_container_type" => {
				let container_type = self.node_text(&type_node.child_by_field_name("collection_type").unwrap());
				let element_type = type_node.child_by_field_name("type_parameter");
				match container_type {
					"Map" => Ok(TypeAnnotation {
						kind: TypeAnnotationKind::Map(Box::new(self.build_type_annotation(element_type, phase)?)),
						span,
					}),
					"MutMap" => Ok(TypeAnnotation {
						kind: TypeAnnotationKind::MutMap(Box::new(self.build_type_annotation(element_type, phase)?)),
						span,
					}),
					"Array" => Ok(TypeAnnotation {
						kind: TypeAnnotationKind::Array(Box::new(self.build_type_annotation(element_type, phase)?)),
						span,
					}),
					"MutArray" => Ok(TypeAnnotation {
						kind: TypeAnnotationKind::MutArray(Box::new(self.build_type_annotation(element_type, phase)?)),
						span,
					}),
					"Set" => Ok(TypeAnnotation {
						kind: TypeAnnotationKind::Set(Box::new(self.build_type_annotation(element_type, phase)?)),
						span,
					}),
					"MutSet" => Ok(TypeAnnotation {
						kind: TypeAnnotationKind::MutSet(Box::new(self.build_type_annotation(element_type, phase)?)),
						span,
					}),
					"ERROR" => self.with_error("Expected builtin container type", type_node)?,
					other => self.report_unimplemented_grammar(other, "builtin container type", type_node),
				}
			}
			"ERROR" => self.with_error("Expected type", type_node),
			other => self.report_unimplemented_grammar(other, "type", type_node),
		}
	}

	fn build_nested_identifier(&self, nested_node: &Node, phase: Phase) -> DiagnosticResult<Expr> {
		if nested_node.has_error() {
			return self.with_error("Syntax error", &nested_node);
		}

		let object_expr = self.get_child_field(nested_node, "object")?;

		if let Some(property) = nested_node.child_by_field_name("property") {
			if object_expr.kind() == "json_container_type" {
				Ok(Expr::new(
					ExprKind::Reference(Reference::TypeMember {
						type_name: UserDefinedType {
							root: Symbol::global(WINGSDK_STD_MODULE),
							fields: vec![self.node_symbol(&object_expr)?],
							span: self.node_span(&object_expr),
						},
						property: self.node_symbol(&property)?,
					}),
					self.node_span(&object_expr),
				))
			} else {
				let object_expr = self.build_expression(&object_expr, phase)?;
				let accessor_sym = self.node_symbol(&self.get_child_field(nested_node, "accessor_type")?)?;
				let optional_accessor = match accessor_sym.name.as_str() {
					"?." => true,
					_ => false,
				};
				Ok(Expr::new(
					ExprKind::Reference(Reference::InstanceMember {
						object: Box::new(object_expr),
						property: self.node_symbol(&property)?,
						optional_accessor,
					}),
					self.node_span(&nested_node),
				))
			}
		} else {
			// we are missing the last property, but we can still parse the rest of the expression
			self.add_error(
				"Expected property",
				&nested_node
					.child(nested_node.child_count() - 1)
					.expect("Nested identifier should have at least one child"),
			);
			self.build_expression(&object_expr, phase)
		}
	}

	fn build_udt_annotation(&self, nested_node: &Node) -> DiagnosticResult<TypeAnnotation> {
		// check if last node is a "."
		let last_child = nested_node
			.child(nested_node.child_count() - 1)
			.expect("If node is a custom type, it will have at least one child");
		if last_child.kind() == "." {
			// even though we're missing a field, we can still parse the rest of the type
			self.add_error("Expected namespaced type", &last_child);
		}

		let mut cursor = nested_node.walk();
		let kind = TypeAnnotationKind::UserDefined(UserDefinedType {
			root: self.node_symbol(&nested_node.child_by_field_name("object").unwrap())?,
			fields: nested_node
				.children_by_field_name("fields", &mut cursor)
				.map(|n| self.node_symbol(&n).unwrap())
				.collect(),
			span: self.node_span(&nested_node),
		});
		Ok(TypeAnnotation {
			kind,
			span: self.node_span(&nested_node),
		})
	}

	fn build_reference(&self, reference_node: &Node, phase: Phase) -> DiagnosticResult<Expr> {
		let actual_node = reference_node.named_child(0).unwrap();
		let actual_node_span = self.node_span(&actual_node);
		match actual_node.kind() {
			"reference_identifier" => Ok(Expr::new(
				ExprKind::Reference(Reference::Identifier(self.node_symbol(&actual_node)?)),
				actual_node_span,
			)),
			"nested_identifier" => Ok(self.build_nested_identifier(&actual_node, phase)?),
			"structured_access_expression" => {
				self.report_unimplemented_grammar("structured_access_expression", "reference", &actual_node)
			}
			other => self.with_error(format!("Expected reference, got {other}"), &actual_node),
		}
	}

	fn build_arg_list(&self, arg_list_node: &Node, phase: Phase) -> DiagnosticResult<ArgList> {
		let span = self.node_span(arg_list_node);
		let mut pos_args = vec![];
		let mut named_args = IndexMap::new();

		let mut cursor = arg_list_node.walk();
		let mut seen_keyword_args = false;
		for child in arg_list_node.named_children(&mut cursor) {
			if child.is_extra() {
				continue;
			}
			match child.kind() {
				"positional_argument" => {
					if seen_keyword_args {
						self.add_error("Positional arguments must come before named arguments", &child);
					}
					pos_args.push(self.build_expression(&child, phase)?);
				}
				"keyword_argument" => {
					seen_keyword_args = true;
					let arg_name_node = &child.named_child(0).unwrap();
					let arg_name = self.node_symbol(arg_name_node)?;
					if named_args.contains_key(&arg_name) {
						self.add_error("Duplicate argument name", arg_name_node);
					} else {
						named_args.insert(arg_name, self.build_expression(&child.named_child(1).unwrap(), phase)?);
					}
				}
				"ERROR" => {
					self.with_error::<ArgList>("Invalid argument(s)", &child)?;
				}
				other => panic!("Unexpected argument type {} || {:#?}", other, child),
			}
		}

		Ok(ArgList {
			pos_args,
			named_args,
			span,
		})
	}

	fn build_expression(&self, exp_node: &Node, phase: Phase) -> DiagnosticResult<Expr> {
		let expression_span = self.node_span(exp_node);
		CompilationContext::set(CompilationPhase::Parsing, &expression_span);
		let expression_node = &self.check_error(*exp_node, "expression")?;
		match expression_node.kind() {
			"new_expression" => {
				let class_udt = self.build_udt(&expression_node.child_by_field_name("class").unwrap())?;

				let arg_list = if let Ok(args_node) = self.get_child_field(expression_node, "args") {
					self.build_arg_list(&args_node, phase)
				} else {
					Ok(ArgList::new(WingSpan::default()))
				};

				let obj_id = if let Some(id_node) = expression_node.child_by_field_name("id") {
					Some(Box::new(self.build_expression(&id_node, phase)?))
				} else {
					None
				};
				let obj_scope = if let Some(scope_expr_node) = expression_node.child_by_field_name("scope") {
					Some(Box::new(self.build_expression(&scope_expr_node, phase)?))
				} else {
					None
				};

				Ok(Expr::new(
					ExprKind::New(NewExpr {
						class: class_udt,
						obj_id,
						arg_list: arg_list?,
						obj_scope,
					}),
					expression_span,
				))
			}
			"binary_expression" => Ok(Expr::new(
				ExprKind::Binary {
					left: Box::new(self.build_expression(&expression_node.child_by_field_name("left").unwrap(), phase)?),
					right: Box::new(self.build_expression(&expression_node.child_by_field_name("right").unwrap(), phase)?),
					op: match self.node_text(&expression_node.child_by_field_name("op").unwrap()) {
						"+" => BinaryOperator::AddOrConcat,
						"-" => BinaryOperator::Sub,
						"==" => BinaryOperator::Equal,
						"!=" => BinaryOperator::NotEqual,
						">" => BinaryOperator::Greater,
						">=" => BinaryOperator::GreaterOrEqual,
						"<" => BinaryOperator::Less,
						"<=" => BinaryOperator::LessOrEqual,
						"&&" => BinaryOperator::LogicalAnd,
						"||" => BinaryOperator::LogicalOr,
						"%" => BinaryOperator::Mod,
						"*" => BinaryOperator::Mul,
						"/" => BinaryOperator::Div,
						"\\" => BinaryOperator::FloorDiv,
						"**" => BinaryOperator::Power,
						"??" => BinaryOperator::UnwrapOr,
						"ERROR" => self.with_error::<BinaryOperator>("Expected binary operator", expression_node)?,
						other => return self.report_unimplemented_grammar(other, "binary operator", expression_node),
					},
				},
				expression_span,
			)),
			"unary_expression" => Ok(Expr::new(
				ExprKind::Unary {
					op: match self.node_text(&expression_node.child_by_field_name("op").unwrap()) {
						"-" => UnaryOperator::Minus,
						"!" => UnaryOperator::Not,
						"ERROR" => self.with_error::<UnaryOperator>("Expected unary operator", expression_node)?,
						other => return self.report_unimplemented_grammar(other, "unary operator", expression_node),
					},
					exp: Box::new(self.build_expression(&expression_node.child_by_field_name("arg").unwrap(), phase)?),
				},
				expression_span,
			)),
			"string" => {
				if expression_node.named_child_count() == 0 {
					Ok(Expr::new(
						ExprKind::Literal(Literal::String(self.node_text(&expression_node).into())),
						expression_span,
					))
				} else {
					// We must go over the string and separate it into parts (static and expr)
					let mut cursor = expression_node.walk();
					let mut parts = Vec::new();

					// Skip first and last quote
					let end = expression_node.end_byte() - 1;
					let start = expression_node.start_byte() + 1;
					let mut last_start = start;
					let mut last_end = end;
					let mut start_from = last_end;

					for interpolation_node in expression_node.named_children(&mut cursor) {
						if interpolation_node.is_extra() {
							continue;
						}
						let interpolation_start = interpolation_node.start_byte();
						let interpolation_end = interpolation_node.end_byte();

						if start == last_start && interpolation_start < last_end {
							start_from = last_start;
						}

						parts.push(InterpolatedStringPart::Static(
							str::from_utf8(&self.source[start_from..interpolation_start])
								.unwrap()
								.into(),
						));

						parts.push(InterpolatedStringPart::Expr(
							self.build_expression(&interpolation_node.named_child(0).unwrap(), phase)?,
						));

						last_start = interpolation_start;
						last_end = interpolation_end;
						start_from = last_end;
					}

					parts.push(InterpolatedStringPart::Static(
						str::from_utf8(&self.source[last_end..end]).unwrap().into(),
					));

					Ok(Expr::new(
						ExprKind::Literal(Literal::InterpolatedString(InterpolatedString { parts })),
						expression_span,
					))
				}
			}
			"loop_range" => {
				let inclusive = if expression_node.child_by_field_name("inclusive").is_some() {
					Some(true)
				} else {
					Some(false)
				};
				Ok(Expr::new(
					ExprKind::Range {
						start: Box::new(
							self.build_expression(
								&expression_node
									.child_by_field_name("start")
									.expect("range expression should always include start"),
								phase,
							)?,
						),
						inclusive: inclusive,
						end: Box::new(
							self.build_expression(
								&expression_node
									.child_by_field_name("end")
									.expect("range expression should always include end"),
								phase,
							)?,
						),
					},
					expression_span,
				))
			}
			"number" => Ok(Expr::new(
				ExprKind::Literal(Literal::Number(
					self.node_text(&expression_node).parse().expect("Number string"),
				)),
				expression_span,
			)),
			"nil_value" => Ok(Expr::new(ExprKind::Literal(Literal::Nil), expression_span)),
			"bool" => Ok(Expr::new(
				ExprKind::Literal(Literal::Boolean(match self.node_text(&expression_node) {
					"true" => true,
					"false" => false,
					"ERROR" => self.with_error::<bool>("Expected boolean literal", expression_node)?,
					other => return self.report_unimplemented_grammar(other, "boolean literal", expression_node),
				})),
				expression_span,
			)),
			"duration" => self.build_duration(&expression_node),
			"reference" => self.build_reference(&expression_node, phase),
			"positional_argument" => self.build_expression(&expression_node.named_child(0).unwrap(), phase),
			"keyword_argument_value" => self.build_expression(&expression_node.named_child(0).unwrap(), phase),
			"call" => {
				let caller_node = expression_node.child_by_field_name("caller").unwrap();
				let callee = if caller_node.kind() == "super_call" {
					CalleeKind::SuperCall(self.node_symbol(&caller_node.child_by_field_name("method").unwrap())?)
				} else {
					CalleeKind::Expr(Box::new(self.build_expression(&caller_node, phase)?))
				};
				Ok(Expr::new(
					ExprKind::Call {
						callee,
						arg_list: self.build_arg_list(&expression_node.child_by_field_name("args").unwrap(), phase)?,
					},
					expression_span,
				))
			}
			"parenthesized_expression" => self.build_expression(&expression_node.named_child(0).unwrap(), phase),
			"preflight_closure" => Ok(Expr::new(
				ExprKind::FunctionClosure(self.build_anonymous_closure(&expression_node, phase)?),
				expression_span,
			)),
			"inflight_closure" => Ok(Expr::new(
				ExprKind::FunctionClosure(self.build_anonymous_closure(&expression_node, Phase::Inflight)?),
				expression_span,
			)),
			"array_literal" => {
				let array_type = if let Some(type_node) = expression_node.child_by_field_name("type") {
					self.build_type_annotation(Some(type_node), phase).ok()
				} else {
					None
				};

				let mut items = Vec::new();
				let mut cursor = expression_node.walk();
				for element_node in expression_node.children_by_field_name("element", &mut cursor) {
					items.push(self.build_expression(&element_node, phase)?);
				}

				Ok(Expr::new(
					ExprKind::ArrayLiteral {
						items,
						type_: array_type,
					},
					expression_span,
				))
			}
			"json_map_literal" => {
				let fields = self.build_map_fields(expression_node, phase)?;
				Ok(Expr::new(ExprKind::JsonMapLiteral { fields }, expression_span))
			}
			"map_literal" => {
				let map_type = if let Some(type_node) = expression_node.child_by_field_name("type") {
					self.build_type_annotation(Some(type_node), phase).ok()
				} else {
					None
				};

				let fields = self.build_map_fields(expression_node, phase)?;

				// Special case: empty {} (which is detected as map by tree-sitter) -
				// if it is annotated as a Set/MutSet we should treat it as a set literal
				if let Some(TypeAnnotation { kind, .. }) = &map_type {
					if matches!(kind, TypeAnnotationKind::Set(_) | TypeAnnotationKind::MutSet(_)) && fields.is_empty() {
						return self.build_set_literal(expression_node, phase);
					}
				}

				Ok(Expr::new(
					ExprKind::MapLiteral {
						fields,
						type_: map_type,
					},
					expression_span,
				))
			}
			"json_literal" => {
				let type_node = expression_node.child_by_field_name("type");
				*self.in_json.borrow_mut() += 1;

				let mut is_mut = *self.is_in_mut_json.borrow();

				if let Some(type_node) = type_node {
					is_mut = match self.node_text(&type_node) {
						"MutJson" => {
							*self.is_in_mut_json.borrow_mut() = true;
							true
						}
						_ => false,
					};
				}

				let element_node = expression_node
					.child_by_field_name("element")
					.expect("Should always have element");

				let named_element_child = element_node.named_child(0);
				let exp = if element_node.kind() == "reference"
					&& named_element_child
						.expect("references always have a child")
						.is_missing()
				{
					self.add_error("Json literal must have an element", &named_element_child.unwrap());
					Expr::new(ExprKind::Literal(Literal::Number(0.0)), self.node_span(&element_node))
				} else {
					self.build_expression(&element_node, phase)?
				};

				*self.in_json.borrow_mut() -= 1;

				// Only set mutability back to false if we are no longer parsing nested json
				if *self.in_json.borrow() == 0 {
					*self.is_in_mut_json.borrow_mut() = false;
				}

				// avoid unnecessary wrapping of json elements
				if matches!(exp.kind, ExprKind::JsonLiteral { .. }) {
					return Ok(exp);
				}

				let element = Box::new(exp);
				Ok(Expr::new(ExprKind::JsonLiteral { is_mut, element }, expression_span))
			}
			"set_literal" => self.build_set_literal(expression_node, phase),
			"struct_literal" => {
				let type_ = self.build_type_annotation(expression_node.child_by_field_name("type"), phase);
				let mut fields = IndexMap::new();
				let mut cursor = expression_node.walk();
				for field in expression_node.children_by_field_name("fields", &mut cursor) {
					if !field.is_named() || field.is_extra() {
						continue;
					}
					let field_name = self.node_symbol(&field.named_child(0).unwrap());
					let field_value = self.build_expression(&field.named_child(1).unwrap(), phase);
					// Add fields to our struct literal, if some are missing or aren't part of the type we'll fail on type checking
					if let (Ok(k), Ok(v)) = (field_name, field_value) {
						if fields.contains_key(&k) {
							self.add_error(format!("Duplicate field {} in struct literal", k), expression_node);
						} else {
							fields.insert(k, v);
						}
					}
				}
				Ok(Expr::new(
					ExprKind::StructLiteral { type_: type_?, fields },
					expression_span,
				))
			}
			"optional_test" => {
				let expression = self.build_expression(&expression_node.named_child(0).unwrap(), phase);
				Ok(Expr::new(
					ExprKind::Unary {
						op: UnaryOperator::OptionalTest,
						exp: Box::new(expression?),
					},
					expression_span,
				))
			}
			"compiler_dbg_panic" => {
				// Handle the debug panic expression (during parsing)
				dbg_panic!();
				Ok(Expr::new(ExprKind::CompilerDebugPanic, expression_span))
			}
			other => self.report_unimplemented_grammar(other, "expression", expression_node),
		}
	}

	fn build_map_fields(&self, expression_node: &Node<'_>, phase: Phase) -> Result<IndexMap<Symbol, Expr>, ()> {
		let mut fields = IndexMap::new();
		let mut cursor = expression_node.walk();
		for field_node in expression_node.children_by_field_name("member", &mut cursor) {
			if field_node.is_extra() {
				continue;
			}
			let key_node = field_node.named_child(0).unwrap();
			let key = match key_node.kind() {
				"string" => {
					let s = self.node_text(&key_node);
					// Remove quotes, we assume this is a valid key for a map
					let s = s[1..s.len() - 1].to_string();
					Symbol::new(s, self.node_span(&key_node))
				}
				"identifier" => self.node_symbol(&key_node)?,
				other => panic!("Unexpected map key type {} at {:?}", other, key_node),
			};
			let value_node = field_node.named_child(1).unwrap();
			if fields.contains_key(&key) {
				self.add_error(format!("Duplicate key {} in map literal", key), &key_node);
			} else {
				fields.insert(key, self.build_expression(&value_node, phase)?);
			}
		}
		Ok(fields)
	}

	fn build_set_literal(&self, expression_node: &Node, phase: Phase) -> Result<Expr, ()> {
		let expression_span = self.node_span(expression_node);
		let set_type = if let Some(type_node) = expression_node.child_by_field_name("type") {
			self.build_type_annotation(Some(type_node), phase).ok()
		} else {
			None
		};

		let mut items = Vec::new();
		let mut cursor = expression_node.walk();
		for element_node in expression_node.children_by_field_name("element", &mut cursor) {
			items.push(self.build_expression(&element_node, phase)?);
		}
		Ok(Expr::new(
			ExprKind::SetLiteral { items, type_: set_type },
			expression_span,
		))
	}

	/// Build a Symbol from a node, add error diagnostic if the node is a reserved word
	fn check_reserved_symbol(&self, node: &Node) -> DiagnosticResult<Symbol> {
		let node_symbol = self.node_symbol(node);
		if let Ok(sym) = &node_symbol {
			if RESERVED_WORDS.contains(&sym.name) {
				self.add_error("Reserved word", node);
			}
		}

		node_symbol
	}
	/// Given a node, returns the last non-extra node before it.
	fn last_non_extra(node: Node) -> Node {
		let parent = node.parent();
		if let Some(parent) = parent {
			if parent.is_extra() {
				return Self::last_non_extra(parent);
			}
		}
		if node.is_extra() {
			let mut sibling = node.prev_sibling();
			while let Some(s) = sibling {
				if !s.is_extra() {
					break;
				}
				sibling = s.prev_sibling();
			}

			return sibling.unwrap_or(node);
		} else {
			return node;
		}
	}

	fn report_unhandled_errors(&self, root: &Node) {
		let iter = traverse(root.walk(), Order::Pre);
		for node in iter {
			if node.kind() == "AUTOMATIC_SEMICOLON" {
				let target_node = Self::last_non_extra(node);
				let diag = Diagnostic {
					message: "Expected ';'".to_string(),
					span: Some(self.node_span(&target_node)),
				};
				report_diagnostic(diag);
			} else if node.kind() == "AUTOMATIC_BLOCK" {
				self.add_error("Expected block".to_string(), &Self::last_non_extra(node));
			} else if !self.error_nodes.borrow().contains(&node.id()) {
				if node.is_error() {
					if node.named_child_count() == 0 {
						self.add_error(String::from("Unknown parser error"), &node);
					} else {
						let mut cursor = node.walk();
						let children = node.named_children(&mut cursor);
						for child in children {
							self.add_error(format!("Unexpected '{}'", child.kind()), &child);
						}
					}
				} else if node.is_missing() {
					let target_node = Self::last_non_extra(node);
					let diag = Diagnostic {
						message: format!("Expected '{}'", node.kind()),
						span: Some(self.node_span(&target_node)),
					};
					report_diagnostic(diag);
				}
			}
		}
	}

	fn build_super_constructor_statement(&self, statement_node: &Node, phase: Phase, idx: usize) -> Result<StmtKind, ()> {
		// Calls to super constructor can only occur in specific scenario:
		// 1. We are in a derived class' constructor
		// 2. The statement is the first statement in the block
		let parent_block = statement_node.parent();
		if let Some(p) = parent_block {
			let parent_block_context = p.parent();

			if let Some(context) = parent_block_context {
				match context.kind() {
					"initializer" | "inflight_initializer" => {
						// Check that call to super constructor was first in statement block
						if idx != 0 {
							self.with_error(
								"Call to super constructor must be first statement in constructor",
								statement_node,
							)?;
						};

						// Check that the class has a parent
						let class_node = context.parent().unwrap().parent().unwrap();
						let parent_class = class_node.child_by_field_name("parent");

						if let None = parent_class {
							self.with_error(
								"Call to super constructor can only be made from derived classes",
								statement_node,
							)?;
						}
					}
					_ => {
						// super constructor used outside of an initializer IE:
						// class B extends A {
						//   someMethod() {super()};
						// }
						self.with_error(
							"Call to super constructor can only be done from within class constructor",
							statement_node,
						)?;
					}
				}
			} else {
				// No parent block found this probably means super() call was found in top level statements
				self.with_error(
					"Call to super constructor can only be done from within a class constructor",
					statement_node,
				)?;
			}
		}

		let arg_node = statement_node.child_by_field_name("args").unwrap();
		let arg_list = self.build_arg_list(&arg_node, phase)?;

		Ok(StmtKind::SuperConstructor { arg_list })
	}

	fn build_test_statement(&self, statement_node: &Node) -> Result<StmtKind, ()> {
		let name_node = statement_node.child_by_field_name("name").unwrap();
		let name_text = self.node_text(&name_node);
		let test_id = Box::new(Expr::new(
			ExprKind::Literal(Literal::String(format!(
				"\"test:{}\"",
				&name_text[1..name_text.len() - 1]
			))),
			self.node_span(&name_node),
		));
		let statements = self.build_scope(&statement_node.child_by_field_name("block").unwrap(), Phase::Inflight);
		let statements_span = statements.span.clone();
		let span = self.node_span(statement_node);

		let inflight_closure = Expr::new(
			ExprKind::FunctionClosure(FunctionDefinition {
				name: None,
				body: FunctionBody::Statements(statements),
				signature: FunctionSignature {
					parameters: vec![],
					return_type: Box::new(TypeAnnotation {
						kind: TypeAnnotationKind::Void,
						span: Default::default(),
					}),
					phase: Phase::Inflight,
				},
				is_static: true,
				span: statements_span.clone(),
				access_modifier: AccessModifier::Public,
			}),
			statements_span.clone(),
		);

		let type_span = self.node_span(&statement_node.child(0).unwrap());
		Ok(StmtKind::Expression(Expr::new(
			ExprKind::New(NewExpr {
				class: UserDefinedType {
					root: Symbol::global(WINGSDK_STD_MODULE),
					fields: vec![Symbol::global(WINGSDK_TEST_CLASS_NAME)],
					span: type_span.clone(),
				},
				obj_id: Some(test_id),
				obj_scope: None,
				arg_list: ArgList {
					pos_args: vec![inflight_closure],
					named_args: IndexMap::new(),
					span: type_span.clone(),
				},
			}),
			span,
		)))
	}
}

<<<<<<< HEAD
/// Check if the package.json in the given directory has a `wing` field
fn is_wing_library(module_dir: &Path) -> bool {
	let package_json_path = Path::new(module_dir).join("package.json");
	if !package_json_path.exists() {
		return false;
	}

	let package_json = match fs::read_to_string(package_json_path) {
		Ok(package_json) => package_json,
		Err(_) => return false,
	};

	let package_json: serde_json::Value = match serde_json::from_str(&package_json) {
		Ok(package_json) => package_json,
		Err(_) => return false,
	};

	match package_json.get("wing") {
		Some(_) => true,
		None => false,
	}
}

/// Get a list of all immediate .w files in the given directory
fn get_wing_library_root_files(module_dir: &Path) -> Vec<PathBuf> {
	let mut files = Vec::new();
	for entry in fs::read_dir(module_dir).unwrap() {
		let entry = entry.unwrap();
		let path = entry.path();
		if path.is_file() && path.extension().unwrap_or_default() == "w" {
			files.push(PathBuf::from(module_dir).join(path));
		}
	}
	files
=======
fn is_entrypoint_file(path: &Utf8Path) -> bool {
	path
		.file_name()
		.map(|s| s == "main.w" || s.ends_with(".main.w") || s.ends_with(".test.w"))
		.unwrap_or(false)
}

fn is_valid_module_statement(stmt: &Stmt) -> bool {
	match stmt.kind {
		// --- these are all cool ---
		StmtKind::Bring { .. } => true,
		StmtKind::Class(_) => true,
		StmtKind::Interface(_) => true,
		StmtKind::Struct { .. } => true,
		StmtKind::Enum { .. } => true,
		StmtKind::CompilerDebugEnv => true,
		// --- these are all uncool ---
		StmtKind::SuperConstructor { .. } => false,
		StmtKind::If { .. } => false,
		StmtKind::ForLoop { .. } => false,
		StmtKind::While { .. } => false,
		StmtKind::IfLet { .. } => false,
		StmtKind::Break => false,
		StmtKind::Continue => false,
		StmtKind::Return(_) => false,
		StmtKind::Throw(_) => false,
		StmtKind::Expression(_) => false,
		StmtKind::Assignment { .. } => false,
		StmtKind::Scope(_) => false,
		StmtKind::TryCatch { .. } => false,
		// TODO: support constants https://github.com/winglang/wing/issues/3606
		// TODO: support test statements https://github.com/winglang/wing/issues/3571
		StmtKind::Let { .. } => false,
	}
>>>>>>> 6a9ce9de
}

// TODO: this function seems fragile
// use inodes as source of truth instead https://github.com/winglang/wing/issues/3627
pub fn normalize_path(path: &Utf8Path, relative_to: Option<&Utf8Path>) -> Utf8PathBuf {
	let path = if path.is_absolute() {
		// if the path is absolute, we ignore "relative_to"
		path.to_path_buf()
	} else {
		relative_to
			.map(|p| p.parent().unwrap_or_else(|| Utf8Path::new(".")).join(path))
			.unwrap_or_else(|| path.to_path_buf())
	};

	// Remove excess components like `/./` and `/../`.
	// This is tricky because ".." usually means we pop the last component
	// but if a path starts with ".." or looks like "a/../../b" we need to track
	// how many components we've popped and add them later.
	let mut normalized = Utf8PathBuf::new();
	let mut extra_pops = Utf8PathBuf::new();
	for part in path.components() {
		match part {
			Utf8Component::Prefix(ref prefix) => {
				normalized.push(prefix.as_str());
			}
			Utf8Component::RootDir => {
				normalized.push("/");
			}
			Utf8Component::ParentDir => {
				let popped = normalized.pop();
				if !popped {
					extra_pops.push("..");
				}
			}
			Utf8Component::CurDir => {
				// Nothing
			}
			Utf8Component::Normal(name) => {
				if extra_pops.components().next().is_some() {
					normalized = extra_pops;
					extra_pops = Utf8PathBuf::new();
					normalized.push(name);
				} else {
					normalized.push(name);
				}
			}
		}
	}

	normalized
}

#[cfg(test)]
mod tests {
	use super::*;

	#[test]
	fn normalize_path_relative_to_nothing() {
		let file_path = Utf8Path::new("/a/b/c/d/e.f");
		assert_eq!(normalize_path(file_path, None), file_path);

		let file_path = Utf8Path::new("/a/b/./c/../d/e.f");
		assert_eq!(normalize_path(file_path, None), Utf8Path::new("/a/b/d/e.f"));

		let file_path = Utf8Path::new("a/b/c/d/e.f");
		assert_eq!(normalize_path(file_path, None), Utf8Path::new("a/b/c/d/e.f"));

		let file_path = Utf8Path::new("a/b/./c/../d/e.f");
		assert_eq!(normalize_path(file_path, None), Utf8Path::new("a/b/d/e.f"));

		let file_path = Utf8Path::new("a/../e.f");
		assert_eq!(normalize_path(file_path, None), Utf8Path::new("e.f"));

		let file_path = Utf8Path::new("a/../../../e.f");
		assert_eq!(normalize_path(file_path, None), Utf8Path::new("../../e.f"));

		let file_path = Utf8Path::new("./e.f");
		assert_eq!(normalize_path(file_path, None), Utf8Path::new("e.f"));

		let file_path = Utf8Path::new("../e.f");
		assert_eq!(normalize_path(file_path, None), Utf8Path::new("../e.f"));

		let file_path = Utf8Path::new("../foo/.././e.f");
		assert_eq!(normalize_path(file_path, None), Utf8Path::new("../e.f"));
	}

	#[test]
	fn normalize_path_relative_to_something() {
		// If the path is absolute, we ignore "relative_to"
		let file_path = Utf8Path::new("/a/b/c/d/e.f");
		let relative_to = Utf8Path::new("/g/h/i");
		assert_eq!(normalize_path(file_path, Some(relative_to)), file_path);

		let file_path = Utf8Path::new("a/b/c/d/e.f");
		let relative_to = Utf8Path::new("/g/h/i");
		assert_eq!(
			normalize_path(file_path, Some(relative_to)),
			Utf8Path::new("/g/h/a/b/c/d/e.f")
		);

		let file_path = Utf8Path::new("a/b/c/d/e.f");
		let relative_to = Utf8Path::new("g/h/i");
		assert_eq!(
			normalize_path(file_path, Some(relative_to)),
			Utf8Path::new("g/h/a/b/c/d/e.f")
		);

		let file_path = Utf8Path::new("../foo.w");
		let relative_to = Utf8Path::new("subdir/bar.w");
		assert_eq!(normalize_path(file_path, Some(relative_to)), Utf8Path::new("foo.w"));
	}
}<|MERGE_RESOLUTION|>--- conflicted
+++ resolved
@@ -161,17 +161,6 @@
 	files.update_file(&init_path, init_text);
 
 	// Update our collections of trees and ASTs and our file graph
-<<<<<<< HEAD
-	tree_sitter_trees.insert(init_path.to_owned(), tree_sitter_tree);
-	asts.insert(init_path.to_owned(), ast);
-	file_graph.update_file(init_path, dependent_wing_files.iter().map(|f| &f.0));
-
-	// Track which files still need parsing
-	let mut unparsed_files = dependent_wing_files;
-
-	// Parse all remaining files in the project
-	while let Some(WingSourceFile(file_path, file_text)) = unparsed_files.pop() {
-=======
 	update_trees_and_graph(
 		init_path,
 		tree_sitter_tree,
@@ -187,7 +176,6 @@
 
 	// Parse all remaining files in the project
 	while let Some(file_or_dir_path) = unparsed_files.pop() {
->>>>>>> 6a9ce9de
 		// Skip files that we have already seen before (they should already be parsed)
 		if files.contains_file(&file_or_dir_path) {
 			assert!(
@@ -202,10 +190,6 @@
 			continue;
 		}
 
-<<<<<<< HEAD
-		files.add_file(&file_path, file_text.clone()).unwrap();
-		files.get_file(&file_path).unwrap();
-=======
 		// Handle directories specially
 		if file_or_dir_path.is_dir() {
 			// Collect a list of all files and subdirectories in the directory
@@ -248,17 +232,11 @@
 		let file_text = fs::read_to_string(&file_or_dir_path).unwrap_or(String::new());
 		files.add_file(&file_or_dir_path, file_text.clone()).unwrap();
 		files.get_file(&file_or_dir_path).unwrap();
->>>>>>> 6a9ce9de
 
 		// Parse the file
 		let (tree_sitter_tree, ast, dependent_wing_paths) = parse_wing_file(&file_or_dir_path, &file_text);
 
 		// Update our collections of trees and ASTs and our file graph
-<<<<<<< HEAD
-		tree_sitter_trees.insert(file_path.clone(), tree_sitter_tree);
-		asts.insert(file_path.clone(), ast);
-		file_graph.update_file(&file_path, dependent_wing_files.iter().map(|f| &f.0));
-=======
 		update_trees_and_graph(
 			&file_or_dir_path,
 			tree_sitter_tree,
@@ -268,7 +246,6 @@
 			asts,
 			file_graph,
 		);
->>>>>>> 6a9ce9de
 
 		// Add the file's dependencies to the list of files to parse
 		unparsed_files.extend(dependent_wing_paths);
@@ -295,9 +272,6 @@
 	}
 }
 
-<<<<<<< HEAD
-fn parse_wing_file(source_path: &Path, source_text: &str) -> (tree_sitter::Tree, Scope, Vec<WingSourceFile>) {
-=======
 fn update_trees_and_graph(
 	file_or_dir_path: &Utf8Path,
 	tree_sitter_tree: tree_sitter::Tree,
@@ -310,11 +284,10 @@
 	// Update our collections of trees and ASTs and our file graph
 	tree_sitter_trees.insert(file_or_dir_path.to_owned(), tree_sitter_tree);
 	asts.insert(file_or_dir_path.to_owned(), ast);
-	file_graph.update_file(file_or_dir_path, &dependent_wing_paths);
+	file_graph.update_file(file_or_dir_path, dependent_wing_paths);
 }
 
 fn parse_wing_file(source_path: &Utf8Path, source_text: &str) -> (tree_sitter::Tree, Scope, Vec<Utf8PathBuf>) {
->>>>>>> 6a9ce9de
 	let language = tree_sitter_wing::language();
 	let mut tree_sitter_parser = tree_sitter::Parser::new();
 	tree_sitter_parser.set_language(language).unwrap();
@@ -332,9 +305,6 @@
 	let (scope, dependent_wing_paths) = parser.parse(&tree_sitter_root);
 	(tree_sitter_tree, scope, dependent_wing_paths)
 }
-
-/// A Wing source file that has been referenced by a `bring` statement.
-pub struct WingSourceFile(PathBuf, String);
 
 /// Parses a single Wing source file.
 pub struct Parser<'a> {
@@ -348,11 +318,7 @@
 	is_in_loop: RefCell<bool>,
 	/// Track all file paths that have been found while parsing the current file
 	/// These will need to be eventually parsed (or diagnostics will be reported if they don't exist)
-<<<<<<< HEAD
-	referenced_wing_files: RefCell<Vec<WingSourceFile>>,
-=======
 	referenced_wing_paths: RefCell<Vec<Utf8PathBuf>>,
->>>>>>> 6a9ce9de
 }
 
 impl<'s> Parser<'s> {
@@ -372,11 +338,7 @@
 		}
 	}
 
-<<<<<<< HEAD
-	pub fn parse(self, root: &Node) -> (Scope, Vec<WingSourceFile>) {
-=======
 	pub fn parse(self, root: &Node) -> (Scope, Vec<Utf8PathBuf>) {
->>>>>>> 6a9ce9de
 		let scope = match root.kind() {
 			"source" => self.build_scope(&root, Phase::Preflight),
 			_ => Scope::empty(),
@@ -832,27 +794,14 @@
 	}
 
 	fn build_bring_statement(&self, statement_node: &Node) -> DiagnosticResult<StmtKind> {
-<<<<<<< HEAD
-		let module_symbol = self.node_symbol(&statement_node.child_by_field_name("module_name").unwrap())?;
-=======
 		let module_name_node = self.get_child_field(&statement_node, "module_name")?;
 		let module_name = self.node_symbol(&module_name_node)?;
->>>>>>> 6a9ce9de
 		let alias = if let Some(identifier) = statement_node.child_by_field_name("alias") {
 			Some(self.check_reserved_symbol(&identifier)?)
 		} else {
 			None
 		};
 
-<<<<<<< HEAD
-		// if the module name is a path ending in .w, create a new Parser to parse it as a new Scope,
-		// and create a StmtKind::Module instead
-		if module_symbol.name.starts_with("\"") && module_symbol.name.ends_with(".w\"") {
-			let module_path = Path::new(&module_symbol.name[1..module_symbol.name.len() - 1]);
-			let source_path = normalize_path(module_path, Some(&Path::new(&self.source_name)));
-			if source_path == Path::new(&self.source_name) {
-				return self.with_error("Cannot bring a module into itself", statement_node);
-=======
 		let module_path = Utf8Path::new(&module_name.name[1..module_name.name.len() - 1]);
 		if is_absolute_path(&module_path) {
 			return self.with_error(
@@ -865,7 +814,6 @@
 			let source_path = normalize_path(module_path, Some(&Utf8Path::new(&self.source_name)));
 			if source_path == Utf8Path::new(&self.source_name) {
 				return self.with_error("Cannot bring a module into itself", &module_name_node);
->>>>>>> 6a9ce9de
 			}
 			if !source_path.exists() {
 				return self.with_error(format!("Cannot find module \"{}\"", module_path), &module_name_node);
@@ -878,31 +826,6 @@
 					&module_name_node,
 				);
 			}
-<<<<<<< HEAD
-			self.referenced_wing_files.borrow_mut().push(WingSourceFile(
-				source_path.clone(),
-				fs::read_to_string(&source_path).unwrap_or(String::new()),
-			));
-
-			// parse error if no alias is provided
-			let module = if let Some(alias) = alias {
-				Ok(StmtKind::Bring {
-					source: BringSource::WingModule(Symbol {
-						name: source_path.to_string_lossy().to_string(),
-						span: module_symbol.span,
-					}),
-					identifier: Some(alias),
-				})
-			} else {
-				self.with_error::<StmtKind>(
-					format!(
-						"bring {} must be assigned to an identifier (e.g. bring \"foo\" as foo)",
-						module_symbol
-					),
-					statement_node,
-				)
-			};
-=======
 
 			if source_path.is_file() {
 				if source_path.extension() != Some("w") {
@@ -934,7 +857,6 @@
 				};
 				return module;
 			}
->>>>>>> 6a9ce9de
 
 			// case: directory
 			if source_path.is_dir() {
@@ -968,13 +890,13 @@
 			);
 		}
 
-		if module_symbol.name.starts_with("\"") && module_symbol.name.ends_with("\"") {
+		if module_name.name.starts_with("\"") && module_name.name.ends_with("\"") {
 			// we need to inspect the npm dependency to figure out if it's a JSII library or a Wing library
 			// first, find where the package.json is located
-			let module_name = module_symbol.name[1..module_symbol.name.len() - 1].to_string();
-			let source_dir = Path::new(&self.source_name).parent().unwrap();
-			let module_dir =
-				wingii::util::package_json::find_dependency_directory(&module_name, &source_dir).ok_or_else(|| {
+			let module_name_parsed = module_name.name[1..module_name.name.len() - 1].to_string();
+			let source_dir = Utf8Path::new(&self.source_name).parent().unwrap();
+			let module_dir = wingii::util::package_json::find_dependency_directory(&module_name_parsed, &source_dir)
+				.ok_or_else(|| {
 					self
 						.with_error::<Node>(
 							format!(
@@ -987,40 +909,23 @@
 				})?;
 
 			// If the package.json has a `wing` field, then we treat it as a Wing library
-			if is_wing_library(&Path::new(&module_dir)) {
+			if is_wing_library(&Utf8Path::new(&module_dir)) {
 				return if let Some(alias) = alias {
-					let root_files = get_wing_library_root_files(&Path::new(&module_dir));
-
-					// concatenate the files' contents together
-					let mut source = String::new();
-					for file in &root_files {
-						source.push_str(&fs::read_to_string(file).unwrap_or(String::new()));
-					}
-
-					// generate a file name for their concatenation
-					let fake_path = PathBuf::from(module_dir).join("$root.w");
-
-					// track that the current file depends on the concatenated file, so it will get parsed downstream
-					self
-						.referenced_wing_files
-						.borrow_mut()
-						.push(WingSourceFile(fake_path.clone(), source));
+					// make sure the Wing library is also parsed
+					self.referenced_wing_paths.borrow_mut().push(module_dir);
 
 					Ok(StmtKind::Bring {
-						source: BringSource::WingLibrary {
-							name: Symbol {
-								name: module_name,
-								span: module_symbol.span,
-							},
-							root_file: fake_path,
-						},
+						source: BringSource::WingLibrary(Symbol {
+							name: module_name_parsed,
+							span: module_name.span,
+						}),
 						identifier: Some(alias),
 					})
 				} else {
 					self.with_error::<StmtKind>(
 						format!(
 							"bring {} must be assigned to an identifier (e.g. bring \"foo\" as foo)",
-							module_symbol
+							module_name
 						),
 						statement_node,
 					)
@@ -1030,9 +935,9 @@
 			// otherwise, we treat it as a JSII library
 			return if let Some(alias) = alias {
 				Ok(StmtKind::Bring {
-					source: BringSource::JsiiLibrary(Symbol {
-						name: module_name,
-						span: module_symbol.span,
+					source: BringSource::JsiiModule(Symbol {
+						name: module_name_parsed,
+						span: module_name.span,
 					}),
 					identifier: Some(alias),
 				})
@@ -1040,7 +945,7 @@
 				self.with_error::<StmtKind>(
 					format!(
 						"bring {} must be assigned to an identifier (e.g. bring \"foo\" as foo)",
-						module_symbol
+						module_name
 					),
 					statement_node,
 				)
@@ -1048,7 +953,7 @@
 		}
 
 		Ok(StmtKind::Bring {
-			source: BringSource::BuiltinModule(module_symbol),
+			source: BringSource::BuiltinModule(module_name),
 			identifier: alias,
 		})
 	}
@@ -2395,10 +2300,9 @@
 	}
 }
 
-<<<<<<< HEAD
 /// Check if the package.json in the given directory has a `wing` field
-fn is_wing_library(module_dir: &Path) -> bool {
-	let package_json_path = Path::new(module_dir).join("package.json");
+fn is_wing_library(module_dir: &Utf8Path) -> bool {
+	let package_json_path = Utf8Path::new(module_dir).join("package.json");
 	if !package_json_path.exists() {
 		return false;
 	}
@@ -2419,18 +2323,6 @@
 	}
 }
 
-/// Get a list of all immediate .w files in the given directory
-fn get_wing_library_root_files(module_dir: &Path) -> Vec<PathBuf> {
-	let mut files = Vec::new();
-	for entry in fs::read_dir(module_dir).unwrap() {
-		let entry = entry.unwrap();
-		let path = entry.path();
-		if path.is_file() && path.extension().unwrap_or_default() == "w" {
-			files.push(PathBuf::from(module_dir).join(path));
-		}
-	}
-	files
-=======
 fn is_entrypoint_file(path: &Utf8Path) -> bool {
 	path
 		.file_name()
@@ -2465,7 +2357,6 @@
 		// TODO: support test statements https://github.com/winglang/wing/issues/3571
 		StmtKind::Let { .. } => false,
 	}
->>>>>>> 6a9ce9de
 }
 
 // TODO: this function seems fragile
