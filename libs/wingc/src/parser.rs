use camino::{Utf8Component, Utf8Path, Utf8PathBuf};
use indexmap::{IndexMap, IndexSet};
use phf::{phf_map, phf_set};
use std::cell::RefCell;
use std::collections::HashSet;
use std::{fs, str, vec};
use tree_sitter::Node;
use tree_sitter_traversal::{traverse, Order};

use crate::ast::{
	AccessModifier, ArgList, AssignmentKind, BinaryOperator, BringSource, CalleeKind, CatchBlock, Class, ClassField,
	ElifBlock, ElifLetBlock, Expr, ExprKind, FunctionBody, FunctionDefinition, FunctionParameter, FunctionSignature,
	IfLet, Interface, InterpolatedString, InterpolatedStringPart, Literal, New, Phase, Reference, Scope, Spanned, Stmt,
	StmtKind, StructField, Symbol, TypeAnnotation, TypeAnnotationKind, UnaryOperator, UserDefinedType,
};
use crate::comp_ctx::{CompilationContext, CompilationPhase};
use crate::diagnostic::{report_diagnostic, Diagnostic, DiagnosticResult, WingSpan, ERR_EXPECTED_SEMICOLON};
use crate::file_graph::FileGraph;
use crate::files::Files;
use crate::type_check::{CLASS_INFLIGHT_INIT_NAME, CLASS_INIT_NAME};
use crate::{dbg_panic, is_absolute_path, WINGSDK_STD_MODULE, WINGSDK_TEST_CLASS_NAME};

// A custom struct could be used to better maintain metadata and issue tracking, though ideally
// this is meant to serve as a bandaide to be removed once wing is further developed.
// k=grammar, v=optional_message, example: ("generic", "targed impl: 1.0.0")
static UNIMPLEMENTED_GRAMMARS: phf::Map<&'static str, &'static str> = phf_map! {
	"any" => "https://github.com/winglang/wing/issues/434",
	"Promise" => "https://github.com/winglang/wing/issues/529",
	"storage_modifier" => "https://github.com/winglang/wing/issues/107",
	"internal" => "https://github.com/winglang/wing/issues/4156",
	"await_expression" => "https://github.com/winglang/wing/issues/116",
	"defer_expression" => "https://github.com/winglang/wing/issues/116",
};

static RESERVED_WORDS: phf::Set<&'static str> = phf_set! {
	// JS Reserved Words
	"abstract",
	"arguments",
	"await",
	"boolean",
	"break",
	"byte",
	"case",
	"catch",
	"char",
	"class",
	"const",
	"continue",
	"debugger",
	"default",
	"delete",
	"do",
	"double",
	"else",
	"enum",
	"eval",
	"export",
	"extends",
	"false",
	"final",
	"finally",
	"float",
	"for",
	"function",
	"goto",
	"if",
	"implements",
	"import",
	"in",
	"instanceof",
	"int",
	"interface",
	"let",
	"long",
	"native",
	"new",
	"null",
	"package",
	"private",
	"protected",
	"pub",
	"internal",
	"return",
	"short",
	"static",
	"super",
	"switch",
	"synchronized",
	"this",
	"throw",
	"throws",
	"transient",
	"true",
	"try",
	"typeof",
	"var",
	"void",
	"volatile",
	"while",
	"with",
	"yield",

	// wing-specific reserved words
	"struct",
	"as",
	"nil",
	"test",
	"inflight",
	"preflight",
	"elif",
	"init",
	"any",
	"num",
	"str",
	"duration",
	"bool",
	"Json",
	"MutJson",
	"Map",
	"MutMap",
	"Set",
	"MutSet",
	"Array",
	"MutArray",

	// nodejs globals used in emitted code
	"require",
	"module",
	"process",
	"Object",
};

/// Parses a Wing file and the transitive closure of all files it depends on.
///
/// Expects an initial Wing file to be parsed. For Wing's CLI, this is usually
/// the file the user asked to compile, and in the case of the LSP, the file that was
/// just opened or changed.
///
/// If `init_text` is `None`, then the file will be read from disk. Otherwise, the
/// provided text will be used as the source text for the file. This is useful for
/// the LSP, where the text may not be saved to the disk yet, and for unit tests.
///
/// Internally it parses the initial file, and then recursively parse all of the files that
/// it depends on, storing all results in the `files`, `file_graph`, `tree_sitter_trees`,
/// and `asts` parameters. It skips re-parsing any files that have already been parsed. function assumes all of these collections are kept in sync
/// with each other.
///
/// Returns a topological ordering of all known Wing files, where each file only depends on
/// files that come before it in the ordering.
pub fn parse_wing_project(
	init_path: &Utf8Path,
	init_text: Option<String>,
	files: &mut Files,
	file_graph: &mut FileGraph,
	tree_sitter_trees: &mut IndexMap<Utf8PathBuf, tree_sitter::Tree>,
	asts: &mut IndexMap<Utf8PathBuf, Scope>,
) -> Vec<Utf8PathBuf> {
	// Parse the initial path (even if we have already seen it before)
	let dependent_wing_paths = match init_path.is_dir() {
		true => parse_wing_directory(&init_path, files, file_graph, tree_sitter_trees, asts),
		false => parse_wing_file(&init_path, init_text, files, file_graph, tree_sitter_trees, asts),
	};

	// Store a stack of files that still need parsing
	let mut unparsed_files = dependent_wing_paths;

	// Parse all remaining files in the project
	while let Some(file_or_dir_path) = unparsed_files.pop() {
		// Skip files that we have already seen before (they should already be parsed)
		if files.contains_file(&file_or_dir_path) {
			assert!(
				tree_sitter_trees.contains_key(&file_or_dir_path),
				"files is not in sync with tree_sitter_trees"
			);
			assert!(asts.contains_key(&file_or_dir_path), "files is not in sync with asts");
			assert!(
				file_graph.contains_file(&file_or_dir_path),
				"files is not in sync with file_graph"
			);
			continue;
		}

		// Parse the file or directory
		let dependent_wing_paths = match file_or_dir_path.is_dir() {
			true => parse_wing_directory(&file_or_dir_path, files, file_graph, tree_sitter_trees, asts),
			false => parse_wing_file(&file_or_dir_path, None, files, file_graph, tree_sitter_trees, asts),
		};

		// Add the dependent files to the stack of files to parse
		unparsed_files.extend(dependent_wing_paths);
	}

	// Return the files in the order they should be compiled
	match file_graph.toposort() {
		Ok(files) => files,
		Err(cycle) => {
			let formatted_cycle = cycle.iter().map(|path| format!("- {}\n", path)).collect::<String>();

			report_diagnostic(Diagnostic {
				message: format!(
					"Could not compile \"{}\" due to cyclic bring statements:\n{}",
					init_path,
					formatted_cycle.trim_end()
				),
				span: None,
				annotations: vec![],
			});

			// return a list of all files just so we can continue type-checking
			asts.keys().cloned().collect::<Vec<_>>()
		}
	}
}

fn parse_wing_file(
	source_path: &Utf8Path,
	source_text: Option<String>,
	files: &mut Files,
	file_graph: &mut FileGraph,
	tree_sitter_trees: &mut IndexMap<Utf8PathBuf, tree_sitter::Tree>,
	asts: &mut IndexMap<Utf8PathBuf, Scope>,
) -> Vec<Utf8PathBuf> {
	let source_text = match source_text {
		Some(text) => text,
		None => fs::read_to_string(source_path).expect("read_to_string call failed"),
	};

	// Update our files collection with the new source text. On a fresh compilation,
	// this will be the first time we've seen this file. In the LSP we might already have
	// text from a previous compilation, so we'll replace the contents.
	files.update_file(&source_path, source_text.clone());

	let language = tree_sitter_wing::language();
	let mut tree_sitter_parser = tree_sitter::Parser::new();
	tree_sitter_parser.set_language(language).unwrap();

	let tree_sitter_tree = match tree_sitter_parser.parse(&source_text.as_bytes(), None) {
		Some(tree) => tree,
		None => {
			panic!("Error parsing source file with tree-sitter: {}", source_path);
		}
	};

	let tree_sitter_root = tree_sitter_tree.root_node();

	// Parse the source text into an AST
	let parser = Parser::new(&source_text.as_bytes(), source_path.to_owned());
	let (scope, dependent_wing_paths) = parser.parse(&tree_sitter_root);

	// Update our collections of trees and ASTs and our file graph
	tree_sitter_trees.insert(source_path.to_owned(), tree_sitter_tree);
	asts.insert(source_path.to_owned(), scope);
	file_graph.update_file(source_path, &dependent_wing_paths);

	dependent_wing_paths
}

fn parse_wing_directory(
	source_path: &Utf8Path,
	files: &mut Files,
	file_graph: &mut FileGraph,
	tree_sitter_trees: &mut IndexMap<Utf8PathBuf, tree_sitter::Tree>,
	asts: &mut IndexMap<Utf8PathBuf, Scope>,
) -> Vec<Utf8PathBuf> {
	// Collect a list of all files and subdirectories in the directory
	let mut files_and_dirs = Vec::new();
	for entry in fs::read_dir(&source_path).expect("read_dir call failed") {
		let entry = entry.unwrap();
		let path = Utf8PathBuf::from_path_buf(entry.path()).expect("invalid utf8 path");

		// If it's a directory and its name is not node_modules or .git or ending in .tmp, add it
		// or if it's a file and its extension is .w, add it
		//
		// TODO: skip directories that don't contain any .w files anywhere in their subtree
		if (path.is_dir()
			&& path.file_name() != Some("node_modules")
			&& path.file_name() != Some(".git")
			&& path.extension() != Some("tmp"))
			|| path.extension() == Some("w") && !is_entrypoint_file(&path)
		{
			files_and_dirs.push(path);
		}
	}

	// Sort the files and directories so that we always visit them in the same order
	files_and_dirs.sort();

	// Create a fake AST (since the directory doesn't have any source code to parse)
	let mut tree_sitter_parser = tree_sitter::Parser::new();
	tree_sitter_parser.set_language(tree_sitter_wing::language()).unwrap();
	let tree_sitter_tree = tree_sitter_parser.parse("", None).unwrap();
	let scope = Scope::empty();
	let dependent_wing_paths = files_and_dirs;

	// Update our collections of trees and ASTs and our file graph
	files.update_file(&source_path, "".to_string());
	tree_sitter_trees.insert(source_path.to_owned(), tree_sitter_tree);
	asts.insert(source_path.to_owned(), scope);
	file_graph.update_file(source_path, &dependent_wing_paths);

	dependent_wing_paths
}

/// Parses a single Wing source file.
pub struct Parser<'a> {
	/// Source code of the file being parsed
	pub source: &'a [u8],
	pub source_name: Utf8PathBuf,
	pub error_nodes: RefCell<HashSet<usize>>,
	// Nesting level within JSON literals, a value larger than 0 means we're currently in a JSON literal
	in_json: RefCell<u64>,
	is_in_mut_json: RefCell<bool>,
	is_in_loop: RefCell<bool>,
	/// Track all file paths that have been found while parsing the current file
	/// These will need to be eventually parsed (or diagnostics will be reported if they don't exist)
	referenced_wing_paths: RefCell<Vec<Utf8PathBuf>>,
}

impl<'s> Parser<'s> {
	pub fn new(source: &'s [u8], source_name: Utf8PathBuf) -> Self {
		Self {
			source,
			source_name,
			error_nodes: RefCell::new(HashSet::new()),
			is_in_loop: RefCell::new(false),
			// This is similar to what we do in the type_checker, but we need to know 2 things when
			// parsing Json. 1) Are we nested in a Json literal? 2) Are we nested in a mutable Json literal?
			// thus in_json and is_in_mut_json will track the depth of the nesting and whether we should inherit
			// mutability from the root of the Json literal.
			in_json: RefCell::new(0),
			is_in_mut_json: RefCell::new(false),
			referenced_wing_paths: RefCell::new(Vec::new()),
		}
	}

	pub fn parse(self, root: &Node) -> (Scope, Vec<Utf8PathBuf>) {
		let scope = match root.kind() {
			"source" => self.build_scope(&root, Phase::Preflight),
			_ => Scope::empty(),
		};

		// Module files can only have certain kinds of statements
		if !is_entrypoint_file(&self.source_name) {
			for stmt in &scope.statements {
				if !is_valid_module_statement(&stmt) {
					self.add_error_from_span(
						"Module files cannot have statements besides classes, interfaces, enums, and structs. Rename the file to end with `.main.w` or `.test.w` to make this an entrypoint file.",
						stmt.span(),
					);
				}
			}
		}

		self.report_unhandled_errors(&root);

		(scope, self.referenced_wing_paths.into_inner())
	}

	fn add_error_from_span(&self, message: impl ToString, span: WingSpan) {
		let diag = Diagnostic {
			message: message.to_string(),
			span: Some(span),
			annotations: vec![],
		};
		report_diagnostic(diag);
	}

	fn add_error(&self, message: impl ToString, node: &Node) {
		let diag = Diagnostic {
			message: message.to_string(),
			span: Some(self.node_span(node)),
			annotations: vec![],
		};
		report_diagnostic(diag);

		// Track that we have produced a diagnostic for this node
		// (note: it may not necessarily refer to a tree-sitter "ERROR" node)
		self.error_nodes.borrow_mut().insert(node.id());
	}

	fn with_error<T>(&self, message: impl ToString, node: &Node) -> Result<T, ()> {
		self.add_error(message, node);

		// TODO: Seems to me like we should avoid using Rust's Result and `?` semantics here since we actually just want to "log"
		// the error and continue parsing.
		Err(())
	}

	fn report_unimplemented_grammar<T>(
		&self,
		grammar_element: &str,
		grammar_context: &str,
		node: &Node,
	) -> DiagnosticResult<T> {
		if let Some(entry) = UNIMPLEMENTED_GRAMMARS.get(&grammar_element) {
			self.with_error(
				format!(
					"{} \"{}\" is not supported yet - see {}",
					grammar_context, grammar_element, entry
				),
				node,
			)?
		} else {
			self.with_error(format!("Unexpected {} \"{}\"", grammar_context, grammar_element), node)?
		}
	}

	fn node_text<'a>(&'a self, node: &Node) -> &'a str {
		return str::from_utf8(&self.source[node.byte_range()]).unwrap();
	}

	fn check_error<'a>(&'a self, node: Node<'a>, expected: &str) -> DiagnosticResult<Node> {
		if node.is_error() {
			self.with_error(format!("Expected {}", expected), &node)
		} else {
			Ok(node)
		}
	}

	fn get_child_field<'a>(&'a self, node: &'a Node<'a>, field: &str) -> DiagnosticResult<Node> {
		let checked_node = self.check_error(*node, field)?;
		let child = checked_node.child_by_field_name(field);
		if let Some(child) = child {
			self.check_error(child, field)
		} else {
			self.with_error(format!("Expected {}", field), &node)
		}
	}

	fn node_symbol(&self, node: &Node) -> DiagnosticResult<Symbol> {
		let checked_node = self.check_error(*node, "symbol")?;
		Ok(Symbol {
			span: self.node_span(&checked_node),
			name: self.node_text(&checked_node).to_string(),
		})
	}

	fn build_duration(&self, node: &Node) -> DiagnosticResult<Expr> {
		let value = self.check_error(node.named_child(0).unwrap(), "duration")?;
		let value_literal = self
			.node_text(&self.get_child_field(&value, "value")?)
			.parse::<f64>()
			.expect("Duration string");

		let seconds = match value.kind() {
			"milliseconds" => value_literal / 1000_f64,
			"seconds" => value_literal,
			"minutes" => value_literal * 60_f64,
			"hours" => value_literal * 3600_f64,
			"days" => value_literal * 86400_f64,
			"months" => value_literal * 2628000_f64,
			"years" => value_literal * 31536000_f64,
			"ERROR" => self.with_error("Expected duration type", &node)?,
			other => self.report_unimplemented_grammar(other, "duration type", node)?,
		};
		let span = self.node_span(node);
		// represent duration literals as the AST equivalent of `duration.fromSeconds(value)`
		Ok(Expr::new(
			ExprKind::Call {
				callee: CalleeKind::Expr(Box::new(Expr::new(
					ExprKind::Reference(Reference::InstanceMember {
						object: Box::new(Expr::new(
							ExprKind::Reference(Reference::Identifier(Symbol {
								name: "duration".to_string(),
								span: span.clone(),
							})),
							span.clone(),
						)),
						property: Symbol {
							name: "fromSeconds".to_string(),
							span: span.clone(),
						},
						optional_accessor: false,
					}),
					span.clone(),
				))),
				arg_list: ArgList {
					pos_args: vec![Expr::new(ExprKind::Literal(Literal::Number(seconds)), span.clone())],
					named_args: IndexMap::new(),
					span: span.clone(),
				},
			},
			span.clone(),
		))
	}

	fn node_span(&self, node: &Node) -> WingSpan {
		let node_range = node.range();
		WingSpan {
			start: node_range.start_point.into(),
			end: node_range.end_point.into(),
			file_id: self.source_name.to_string(),
		}
	}

	fn build_scope(&self, scope_node: &Node, phase: Phase) -> Scope {
		let span = self.node_span(scope_node);
		CompilationContext::set(CompilationPhase::Parsing, &span);
		let mut cursor = scope_node.walk();

		let statements = scope_node
			.named_children(&mut cursor)
			.filter(|child| !child.is_extra() && child.kind() != "AUTOMATIC_BLOCK")
			.enumerate()
			.filter_map(|(i, st_node)| self.build_statement(&st_node, i, phase).ok())
			.collect();
		Scope::new(statements, span)
	}

	fn build_statement(&self, statement_node: &Node, idx: usize, phase: Phase) -> DiagnosticResult<Stmt> {
		let span = self.node_span(statement_node);
		CompilationContext::set(CompilationPhase::Parsing, &span);
		let stmt_kind = match statement_node.kind() {
			"import_statement" => self.build_bring_statement(statement_node)?,

			"variable_definition_statement" => self.build_variable_def_statement(statement_node, phase)?,
			"variable_assignment_statement" => {
				let kind = match self.node_text(&statement_node.child_by_field_name("operator").unwrap()) {
					"=" => AssignmentKind::Assign,
					"+=" => AssignmentKind::AssignIncr,
					"-=" => AssignmentKind::AssignDecr,
					other => return self.report_unimplemented_grammar(other, "assignment operator", statement_node),
				};

				self.build_assignment_statement(statement_node, phase, kind)?
			}
			"expression_statement" => {
				StmtKind::Expression(self.build_expression(&statement_node.named_child(0).unwrap(), phase)?)
			}
			"block" => StmtKind::Scope(self.build_scope(statement_node, phase)),
			"if_statement" => self.build_if_statement(statement_node, phase)?,
			"if_let_statement" => self.build_if_let_statement(statement_node, phase)?,
			"for_in_loop" => self.build_for_statement(statement_node, phase)?,
			"while_statement" => self.build_while_statement(statement_node, phase)?,
			"break_statement" => self.build_break_statement(statement_node)?,
			"continue_statement" => self.build_continue_statement(statement_node)?,
			"return_statement" => self.build_return_statement(statement_node, phase)?,
			"throw_statement" => self.build_throw_statement(statement_node, phase)?,
			"class_definition" => self.build_class_statement(statement_node, Phase::Inflight)?, // `inflight class` is always "inflight"
			"resource_definition" => self.build_class_statement(statement_node, phase)?, // `class` without a modifier inherits from scope
			"interface_definition" => self.build_interface_statement(statement_node, phase)?,
			"enum_definition" => self.build_enum_statement(statement_node)?,
			"try_catch_statement" => self.build_try_catch_statement(statement_node, phase)?,
			"struct_definition" => self.build_struct_definition_statement(statement_node, phase)?,
			"test_statement" => self.build_test_statement(statement_node)?,
			"compiler_dbg_env" => StmtKind::CompilerDebugEnv,
			"super_constructor_statement" => self.build_super_constructor_statement(statement_node, phase, idx)?,
			"ERROR" => return self.with_error("Expected statement", statement_node),
			other => return self.report_unimplemented_grammar(other, "statement", statement_node),
		};

		Ok(Stmt {
			kind: stmt_kind,
			span,
			idx,
		})
	}

	fn build_try_catch_statement(&self, statement_node: &Node, phase: Phase) -> DiagnosticResult<StmtKind> {
		let try_statements = self.build_scope(&statement_node.child_by_field_name("block").unwrap(), phase);
		let catch_block = if let Some(catch_block) = statement_node.child_by_field_name("catch_block") {
			Some(CatchBlock {
				statements: self.build_scope(&catch_block, phase),
				exception_var: if let Some(exception_var_node) = statement_node.child_by_field_name("exception_identifier") {
					Some(self.check_reserved_symbol(&exception_var_node)?)
				} else {
					None
				},
			})
		} else {
			None
		};

		let finally_statements = if let Some(finally_node) = statement_node.child_by_field_name("finally_block") {
			Some(self.build_scope(&finally_node, phase))
		} else {
			None
		};

		// If both catch and finally are missing, report an error
		if catch_block.is_none() && finally_statements.is_none() {
			return self.with_error::<StmtKind>(
				String::from("Missing `catch` or `finally` blocks for this try statement"),
				&statement_node,
			);
		}

		Ok(StmtKind::TryCatch {
			try_statements,
			catch_block,
			finally_statements,
		})
	}

	fn build_return_statement(&self, statement_node: &Node, phase: Phase) -> DiagnosticResult<StmtKind> {
		Ok(StmtKind::Return(
			if let Some(return_expression_node) = statement_node.child_by_field_name("expression") {
				Some(self.build_expression(&return_expression_node, phase)?)
			} else {
				None
			},
		))
	}

	fn build_throw_statement(&self, statement_node: &Node, phase: Phase) -> DiagnosticResult<StmtKind> {
		let expr = self.build_expression(&statement_node.child_by_field_name("expression").unwrap(), phase)?;
		Ok(StmtKind::Throw(expr))
	}

	/// Builds scope statements for a loop (while/for), and maintains the is_in_loop flag
	/// for the duration of the loop. So that later break statements inside can be validated
	/// without traversing the AST.
	fn build_in_loop_scope(&self, scope_node: &Node, phase: Phase) -> Scope {
		let prev_is_in_loop = *self.is_in_loop.borrow();
		*self.is_in_loop.borrow_mut() = true;
		let scope = self.build_scope(scope_node, phase);
		*self.is_in_loop.borrow_mut() = prev_is_in_loop;
		scope
	}

	fn build_while_statement(&self, statement_node: &Node, phase: Phase) -> DiagnosticResult<StmtKind> {
		Ok(StmtKind::While {
			condition: self.build_expression(&statement_node.child_by_field_name("condition").unwrap(), phase)?,
			statements: self.build_in_loop_scope(&statement_node.child_by_field_name("block").unwrap(), phase),
		})
	}

	fn build_for_statement(&self, statement_node: &Node, phase: Phase) -> DiagnosticResult<StmtKind> {
		Ok(StmtKind::ForLoop {
			iterator: self.check_reserved_symbol(&statement_node.child_by_field_name("iterator").unwrap())?,
			iterable: self.build_expression(&statement_node.child_by_field_name("iterable").unwrap(), phase)?,
			statements: self.build_in_loop_scope(&statement_node.child_by_field_name("block").unwrap(), phase),
		})
	}

	fn build_break_statement(&self, statement_node: &Node) -> DiagnosticResult<StmtKind> {
		if !*self.is_in_loop.borrow() {
			return self.with_error::<StmtKind>(
				"Expected break statement to be inside of a loop (while/for)",
				statement_node,
			);
		}
		Ok(StmtKind::Break)
	}

	fn build_continue_statement(&self, statement_node: &Node) -> DiagnosticResult<StmtKind> {
		if !*self.is_in_loop.borrow() {
			return self.with_error::<StmtKind>(
				"Expected continue statement to be inside of a loop (while/for)",
				statement_node,
			);
		}
		Ok(StmtKind::Continue)
	}

	fn build_if_let_statement(&self, statement_node: &Node, phase: Phase) -> DiagnosticResult<StmtKind> {
		let if_block = self.build_scope(&statement_node.child_by_field_name("block").unwrap(), phase);
		let reassignable = statement_node.child_by_field_name("reassignable").is_some();
		let value = self.build_expression(&statement_node.child_by_field_name("value").unwrap(), phase)?;
		let name = self.check_reserved_symbol(&statement_node.child_by_field_name("name").unwrap())?;

		let mut elif_vec = vec![];
		let mut cursor = statement_node.walk();
		for node in statement_node.children_by_field_name("elif_let_block", &mut cursor) {
			let statements = self.build_scope(&node.child_by_field_name("block").unwrap(), phase);
			let value = self.build_expression(&node.child_by_field_name("value").unwrap(), phase)?;
			let name = self.check_reserved_symbol(&statement_node.child_by_field_name("name").unwrap())?;
			let elif = ElifLetBlock {
				reassignable: node.child_by_field_name("reassignable").is_some(),
				statements: statements,
				value: value,
				var_name: name,
			};
			elif_vec.push(elif);
		}

		let else_block = if let Some(else_block) = statement_node.child_by_field_name("else_block") {
			Some(self.build_scope(&else_block, phase))
		} else {
			None
		};
		Ok(StmtKind::IfLet(IfLet {
			var_name: name,
			reassignable,
			value,
			statements: if_block,
			elif_statements: elif_vec,
			else_statements: else_block,
		}))
	}

	fn build_if_statement(&self, statement_node: &Node, phase: Phase) -> DiagnosticResult<StmtKind> {
		let if_block = self.build_scope(&statement_node.child_by_field_name("block").unwrap(), phase);
		let mut elif_vec = vec![];
		let mut cursor = statement_node.walk();
		for node in statement_node.children_by_field_name("elif_block", &mut cursor) {
			let conditions = self.build_expression(&node.child_by_field_name("condition").unwrap(), phase);
			let statements = self.build_scope(&node.child_by_field_name("block").unwrap(), phase);
			let elif = ElifBlock {
				condition: conditions.unwrap(),
				statements: statements,
			};
			elif_vec.push(elif);
		}
		let else_block = if let Some(else_block) = statement_node.child_by_field_name("else_block") {
			Some(self.build_scope(&else_block, phase))
		} else {
			None
		};
		Ok(StmtKind::If {
			condition: self.build_expression(&statement_node.child_by_field_name("condition").unwrap(), phase)?,
			statements: if_block,
			elif_statements: elif_vec,
			else_statements: else_block,
		})
	}

	fn build_assignment_statement(
		&self,
		statement_node: &Node,
		phase: Phase,
		kind: AssignmentKind,
	) -> DiagnosticResult<StmtKind> {
		let reference = self.build_reference(&statement_node.child_by_field_name("name").unwrap(), phase)?;

		if let ExprKind::Reference(r) = reference.kind {
			Ok(StmtKind::Assignment {
				kind: kind,
				variable: r,
				value: self.build_expression(&statement_node.child_by_field_name("value").unwrap(), phase)?,
			})
		} else {
			self.with_error(
				"Expected a reference on the left hand side of an assignment",
				statement_node,
			)
		}
	}

	fn build_struct_definition_statement(&self, statement_node: &Node, phase: Phase) -> DiagnosticResult<StmtKind> {
		let name = self.check_reserved_symbol(&self.get_child_field(&statement_node, "name")?)?;

		let mut cursor = statement_node.walk();
		let mut members = vec![];

		for field_node in statement_node.children_by_field_name("field", &mut cursor) {
			let identifier = self.node_symbol(&self.get_child_field(&field_node, "name")?)?;
			let type_ = self.get_child_field(&field_node, "type").ok();
			let f = StructField {
				name: identifier,
				member_type: self.build_type_annotation(type_, phase)?,
			};
			members.push(f);
		}

		let mut extends = vec![];
		for super_node in statement_node.children_by_field_name("extends", &mut cursor) {
			let super_type = self.build_type_annotation(Some(super_node), phase)?;
			match super_type.kind {
				TypeAnnotationKind::UserDefined(t) => {
					extends.push(t);
				}
				_ => {
					self.with_error::<Node>(
						format!("Extended type must be a user defined type, found {}", super_type),
						&super_node,
					)?;
				}
			}
		}

		Ok(StmtKind::Struct {
			name,
			extends,
			fields: members,
		})
	}

	fn build_variable_def_statement(&self, statement_node: &Node, phase: Phase) -> DiagnosticResult<StmtKind> {
		let type_ = if let Some(type_node) = statement_node.child_by_field_name("type") {
			Some(self.build_type_annotation(Some(type_node), phase)?)
		} else {
			None
		};
		Ok(StmtKind::Let {
			reassignable: statement_node.child_by_field_name("reassignable").is_some(),
			var_name: self.check_reserved_symbol(&statement_node.child_by_field_name("name").unwrap())?,
			initial_value: self.build_expression(&statement_node.child_by_field_name("value").unwrap(), phase)?,
			type_,
		})
	}

	fn build_bring_statement(&self, statement_node: &Node) -> DiagnosticResult<StmtKind> {
		let Some(module_name_node) = statement_node.child_by_field_name("module_name") else {
			return self.with_error("Expected module specification (see https://www.winglang.io/docs/libraries)", &statement_node.child(statement_node.child_count() - 1).unwrap_or(*statement_node));
		};

		let module_name = self.node_symbol(&module_name_node)?;
		let alias = if let Some(identifier) = statement_node.child_by_field_name("alias") {
			Some(self.check_reserved_symbol(&identifier)?)
		} else {
			None
		};

		let module_path = if module_name.name.len() > 1 {
			Utf8Path::new(&module_name.name[1..module_name.name.len() - 1])
		} else {
			Utf8Path::new(&module_name.name)
		};

		if is_absolute_path(&module_path) {
			return self.with_error(
				format!("Cannot bring \"{}\" since it is not a relative path", module_path),
				&module_name_node,
			);
		}

		if module_name.name.starts_with("\".") && module_name.name.ends_with("\"") {
			let source_path = normalize_path(module_path, Some(&Utf8Path::new(&self.source_name)));
			if source_path == Utf8Path::new(&self.source_name) {
				return self.with_error("Cannot bring a module into itself", &module_name_node);
			}
			if !source_path.exists() {
<<<<<<< HEAD
				return self.with_error(format!("Cannot find module \"{}\"", module_path), statement_node);
=======
				return self.with_error(format!("Cannot find module \"{}\"", module_path), &module_name_node);
>>>>>>> 8c8124f3
			}

			// case: .w file
			if is_entrypoint_file(&source_path) {
				return self.with_error(
<<<<<<< HEAD
					format!("Cannot bring module \"{}\": not a file", module_path),
					statement_node,
=======
					format!("Cannot bring module \"{}\" since it is an entrypoint file", module_path),
					&module_name_node,
>>>>>>> 8c8124f3
				);
			}

			if source_path.is_file() {
				if source_path.extension() != Some("w") {
					return self.with_error(
						format!("Cannot bring \"{}\": not a recognized file type", module_path),
						&module_name_node,
					);
				}

				self.referenced_wing_paths.borrow_mut().push(source_path.clone());

				// parse error if no alias is provided
				let module = if let Some(alias) = alias {
					Ok(StmtKind::Bring {
						source: BringSource::WingFile(Symbol {
							name: source_path.to_string(),
							span: module_name.span,
						}),
						identifier: Some(alias),
					})
				} else {
					self.with_error::<StmtKind>(
						format!(
							"bring {} must be assigned to an identifier (e.g. bring \"foo\" as foo)",
							module_name
						),
						statement_node,
					)
				};
				return module;
			}

			// case: directory
			if source_path.is_dir() {
				self.referenced_wing_paths.borrow_mut().push(source_path.clone());

				// parse error if no alias is provided
				let module = if let Some(alias) = alias {
					Ok(StmtKind::Bring {
						source: BringSource::Directory(Symbol {
							name: source_path.to_string(),
							span: module_name.span,
						}),
						identifier: Some(alias),
					})
				} else {
					self.with_error::<StmtKind>(
						format!(
							"bring {} must be assigned to an identifier (e.g. bring \"foo\" as foo)",
							module_name
						),
						statement_node,
					)
				};
				return module;
			}

			// case: path does not satisfy is_file or is_dir (is this possible?)
			return self.with_error(
				format!("Cannot bring \"{}\": not a recognized file type", module_path),
				&module_name_node,
			);
		}

		if module_name.name.starts_with("\"") && module_name.name.ends_with("\"") {
			// we need to inspect the npm dependency to figure out if it's a JSII library or a Wing library
			// first, find where the package.json is located
			let module_name_parsed = module_name.name[1..module_name.name.len() - 1].to_string();
			let source_dir = Utf8Path::new(&self.source_name).parent().unwrap();
			let module_dir = wingii::util::package_json::find_dependency_directory(&module_name_parsed, &source_dir)
				.ok_or_else(|| {
					self
						.with_error::<Node>(
							format!(
								"Unable to load {}: Module not found in \"{}\"",
								module_name, self.source_name
							),
							&statement_node,
						)
						.err();
				})?;

			// If the package.json has a `wing` field, then we treat it as a Wing library
			if is_wing_library(&Utf8Path::new(&module_dir)) {
				return if let Some(alias) = alias {
					// make sure the Wing library is also parsed
					self.referenced_wing_paths.borrow_mut().push(module_dir.clone());

					Ok(StmtKind::Bring {
						source: BringSource::WingLibrary(
							Symbol {
								name: module_name_parsed,
								span: module_name.span,
							},
							module_dir,
						),
						identifier: Some(alias),
					})
				} else {
					self.with_error::<StmtKind>(
						format!(
							"bring {} must be assigned to an identifier (e.g. bring \"foo\" as foo)",
							module_name
						),
						statement_node,
					)
				};
			}

			// otherwise, we treat it as a JSII library
			return if let Some(alias) = alias {
				Ok(StmtKind::Bring {
					source: BringSource::JsiiModule(Symbol {
						name: module_name_parsed,
						span: module_name.span,
					}),
					identifier: Some(alias),
				})
			} else {
				self.with_error::<StmtKind>(
					format!(
						"bring {} must be assigned to an identifier (e.g. bring \"foo\" as foo)",
						module_name
					),
					statement_node,
				)
			};
		}

		Ok(StmtKind::Bring {
			source: BringSource::BuiltinModule(module_name),
			identifier: alias,
		})
	}

	fn build_enum_statement(&self, statement_node: &Node) -> DiagnosticResult<StmtKind> {
		let name = self.check_reserved_symbol(&statement_node.child_by_field_name("enum_name").unwrap());
		if name.is_err() {
			self
				.with_error::<Node>(String::from("Invalid enum name"), &statement_node)
				.err();
		}

		let mut cursor = statement_node.walk();
		let mut values = IndexSet::<Symbol>::new();
		for node in statement_node.named_children(&mut cursor) {
			if node.kind() != "enum_field" {
				continue;
			}

			let diagnostic = self.node_symbol(&node);
			if diagnostic.is_err() {
				self.with_error::<Node>(String::from("Invalid enum value"), &node).err();
				continue;
			}

			let symbol = diagnostic.unwrap();
			let success = values.insert(symbol.clone());
			if !success {
				self
					.with_error::<Node>(format!("Duplicated enum value {}", symbol.name), &node)
					.err();
			}
		}

		Ok(StmtKind::Enum {
			name: name.unwrap(),
			values,
		})
	}

	fn build_class_statement(&self, statement_node: &Node, class_phase: Phase) -> DiagnosticResult<StmtKind> {
		let mut cursor = statement_node.walk();
		let mut fields = vec![];
		let mut methods = vec![];
		let mut initializer = None;
		let mut inflight_initializer = None;
		let name = self.check_reserved_symbol(&statement_node.child_by_field_name("name").unwrap())?;
		for class_element in statement_node
			.child_by_field_name("implementation")
			.unwrap()
			.named_children(&mut cursor)
		{
			if class_element.is_extra() {
				continue;
			}
			match class_element.kind() {
				"method_definition" | "inflight_method_definition" => {
					let mut phase = class_phase;
					if class_element.kind() == "inflight_method_definition" {
						phase = Phase::Inflight;
					}

					let is_static = class_element.child_by_field_name("static").is_some();
					let Ok(method_name) = self.node_symbol(&class_element.child_by_field_name("name").unwrap()) else {
						continue;
					};

					let Ok(func_def) = self.build_function_definition(Some(method_name.clone()), &class_element, phase, is_static) else {
						continue;
					};

					// make sure all the parameters have type annotations
					for param in &func_def.signature.parameters {
						if matches!(param.type_annotation.kind, TypeAnnotationKind::Inferred) {
							self.add_error_from_span(
								"Missing required type annotation for method signature",
								param.name.span.clone(),
							);
						}
					}

					methods.push((method_name, func_def))
				}
				"class_field" => {
					let is_static = class_element.child_by_field_name("static").is_some();
					if is_static {
						report_diagnostic(Diagnostic {
							message: "Static class fields not supported yet, see https://github.com/winglang/wing/issues/1668"
								.to_string(),
							span: Some(self.node_span(&class_element)),
							annotations: vec![],
						});
					}

					// if there is no "phase_modifier", then inherit from the class phase
					// currently "phase_modifier" can only be "inflight".
					let phase = match class_element.child_by_field_name("phase_modifier") {
						None => class_phase,
						Some(_) => Phase::Inflight,
					};

					fields.push(ClassField {
						name: self.node_symbol(&class_element.child_by_field_name("name").unwrap())?,
						member_type: self.build_type_annotation(class_element.child_by_field_name("type"), phase)?,
						reassignable: class_element.child_by_field_name("reassignable").is_some(),
						is_static,
						phase,
						access_modifier: self.build_access_modifier(class_element.child_by_field_name("access_modifier"))?,
					})
				}
				"initializer" => {
					// the initializer is considered an inflight initializer if either the class is inflight
					// (and then everything inside it is inflight by definition) or if there's an "inflight"
					// modifier.
					let is_inflight = class_phase == Phase::Inflight || class_element.child_by_field_name("inflight").is_some();
					if initializer.is_some() && !is_inflight {
						self
							.with_error::<Node>(
								format!("Multiple initializers defined in class {}", name.name),
								&class_element,
							)
							.err();
					} else if inflight_initializer.is_some() && is_inflight {
						self
							.with_error::<Node>(
								format!("Multiple inflight initializers defined in class {}", name.name),
								&class_element,
							)
							.err();
					}
					let parameters_node = class_element.child_by_field_name("parameter_list").unwrap();
					let parameters = self.build_parameter_list(&parameters_node, class_phase)?;
					if !parameters.is_empty() && is_inflight && class_phase == Phase::Preflight {
						self
							.with_error::<Node>("Inflight initializers cannot have parameters", &parameters_node)
							.err();
					}

					let init_return_type = Box::new(TypeAnnotation {
						kind: TypeAnnotationKind::UserDefined(UserDefinedType {
							root: name.clone(),
							fields: vec![],
							span: name.span.clone(),
						}),
						span: self.node_span(&class_element),
					});

					if is_inflight {
						inflight_initializer = Some(FunctionDefinition {
							name: Some(CLASS_INFLIGHT_INIT_NAME.into()),
							body: FunctionBody::Statements(
								self.build_scope(&class_element.child_by_field_name("block").unwrap(), Phase::Inflight),
							),
							signature: FunctionSignature {
								parameters,
								return_type: init_return_type,
								phase: Phase::Inflight,
							},
							is_static: false,
							span: self.node_span(&class_element),
							access_modifier: AccessModifier::Public,
						})
					} else {
						initializer = Some(FunctionDefinition {
							name: Some(CLASS_INIT_NAME.into()),
							body: FunctionBody::Statements(
								self.build_scope(&class_element.child_by_field_name("block").unwrap(), Phase::Preflight),
							),
							is_static: false,
							signature: FunctionSignature {
								parameters,
								return_type: init_return_type,
								phase: Phase::Preflight,
							},
							span: self.node_span(&class_element),
							access_modifier: AccessModifier::Public,
						})
					}
				}
				"ERROR" => {
					self
						.with_error::<Node>("Expected class element node", &class_element)
						.err();
				}
				other => {
					panic!("Unexpected class element node type {} || {:#?}", other, class_element);
				}
			}
		}

		for method in &methods {
			if method.0.name == "constructor" {
				self.add_error_from_span(
					"Reserved method name. Initializers are declared with \"init\"",
					method.0.span.clone(),
				)
			}
		}

		let initializer = match initializer {
			Some(init) => init,
			// add a default initializer if none is defined
			None => FunctionDefinition {
				name: Some(CLASS_INIT_NAME.into()),
				signature: FunctionSignature {
					parameters: vec![],
					return_type: Box::new(TypeAnnotation {
						kind: TypeAnnotationKind::UserDefined(UserDefinedType {
							root: name.clone(),
							fields: vec![],
							span: WingSpan::default(),
						}),
						span: WingSpan::default(),
					}),
					phase: Phase::Preflight,
				},
				body: FunctionBody::Statements(Scope::new(vec![], WingSpan::default())),
				is_static: false,
				span: WingSpan::default(),
				access_modifier: AccessModifier::Public,
			},
		};

		let inflight_initializer = match inflight_initializer {
			Some(init) => init,

			// add a default inflight initializer if none is defined
			None => FunctionDefinition {
				name: Some(CLASS_INFLIGHT_INIT_NAME.into()),
				signature: FunctionSignature {
					parameters: vec![],
					return_type: Box::new(TypeAnnotation {
						kind: TypeAnnotationKind::UserDefined(UserDefinedType {
							root: name.clone(),
							fields: vec![],
							span: WingSpan::default(),
						}),
						span: WingSpan::default(),
					}),
					phase: Phase::Inflight,
				},
				body: FunctionBody::Statements(Scope::new(vec![], WingSpan::default())),
				is_static: false,
				span: WingSpan::default(),
				access_modifier: AccessModifier::Public,
			},
		};

		let parent = if let Some(parent_node) = statement_node.child_by_field_name("parent") {
			let parent_type = self.build_type_annotation(Some(parent_node), class_phase)?;
			match parent_type.kind {
				TypeAnnotationKind::UserDefined(parent_type) => Some(parent_type),
				_ => {
					self.with_error::<Node>(
						format!("Parent type must be a user defined type, found {}", parent_type),
						&parent_node,
					)?;
					None
				}
			}
		} else {
			None
		};

		let mut implements = vec![];
		for type_node in statement_node.children_by_field_name("implements", &mut cursor) {
			// ignore comments
			if type_node.is_extra() {
				continue;
			}

			// ignore commas
			if !type_node.is_named() {
				continue;
			}

			let interface_type = self.build_type_annotation(Some(type_node), class_phase)?;
			match interface_type.kind {
				TypeAnnotationKind::UserDefined(interface_type) => implements.push(interface_type),
				_ => {
					self.with_error::<Node>(
						format!(
							"Implemented interface must be a user defined type, found {}",
							interface_type
						),
						&type_node,
					)?;
				}
			}
		}

		Ok(StmtKind::Class(Class {
			name,
			fields,
			methods,
			parent,
			implements,
			initializer,
			phase: class_phase,
			inflight_initializer,
		}))
	}

	fn build_interface_statement(&self, statement_node: &Node, phase: Phase) -> DiagnosticResult<StmtKind> {
		let mut cursor = statement_node.walk();
		let mut extends = vec![];
		let mut methods = vec![];
		let name = self.check_reserved_symbol(&statement_node.child_by_field_name("name").unwrap())?;

		for interface_element in statement_node
			.child_by_field_name("implementation")
			.unwrap()
			.named_children(&mut cursor)
		{
			if interface_element.is_extra() {
				continue;
			}
			match interface_element.kind() {
				"method_signature" => {
					let method_name = self.node_symbol(&interface_element.child_by_field_name("name").unwrap());
					let func_sig = self.build_function_signature(&interface_element, phase);
					match (method_name, func_sig) {
						(Ok(method_name), Ok(func_sig)) => methods.push((method_name, func_sig)),
						_ => {}
					}
				}
				"inflight_method_signature" => {
					if let Ok((method_name, func_sig)) = self.build_interface_method(interface_element, Phase::Inflight) {
						methods.push((method_name, func_sig))
					}
				}
				"class_field" => {
					self
						.with_error::<Node>("Properties are not supported in interfaces", &interface_element)
						.err();
				}
				"ERROR" => {
					self
						.with_error::<Node>("Expected interface element node", &interface_element)
						.err();
				}
				other => {
					panic!(
						"Unexpected interface element node type {} || {:#?}",
						other, interface_element
					);
				}
			}
		}

		for extend in statement_node.children_by_field_name("extends", &mut cursor) {
			// ignore comments
			if extend.is_extra() {
				continue;
			}

			// ignore commas
			if !extend.is_named() {
				continue;
			}

			if let Ok(TypeAnnotation {
				kind: TypeAnnotationKind::UserDefined(interface_type),
				..
			}) = self.build_udt_annotation(&extend)
			{
				extends.push(interface_type);
			}
		}

		Ok(StmtKind::Interface(Interface { name, methods, extends }))
	}

	fn build_interface_method(
		&self,
		interface_element: Node,
		phase: Phase,
	) -> DiagnosticResult<(Symbol, FunctionSignature)> {
		let name = interface_element.child_by_field_name("name").unwrap();
		let method_name = self.node_symbol(&name)?;
		let func_sig = self.build_function_signature(&interface_element, phase)?;
		Ok((method_name, func_sig))
	}

	fn build_function_signature(&self, func_sig_node: &Node, phase: Phase) -> DiagnosticResult<FunctionSignature> {
		let parameters = self.build_parameter_list(&func_sig_node.child_by_field_name("parameter_list").unwrap(), phase)?;
		let return_type = if let Some(rt) = func_sig_node.child_by_field_name("type") {
			self.build_type_annotation(Some(rt), phase)?
		} else {
			let func_sig_kind = func_sig_node.kind();
			if func_sig_kind == "inflight_closure" || func_sig_kind == "preflight_closure" {
				TypeAnnotation {
					kind: TypeAnnotationKind::Inferred,
					span: Default::default(),
				}
			} else {
				TypeAnnotation {
					kind: TypeAnnotationKind::Void,
					span: Default::default(),
				}
			}
		};

		Ok(FunctionSignature {
			parameters,
			return_type: Box::new(return_type),
			phase,
		})
	}

	fn build_anonymous_closure(&self, anon_closure_node: &Node, phase: Phase) -> DiagnosticResult<FunctionDefinition> {
		self.build_function_definition(None, anon_closure_node, phase, true)
	}

	fn build_function_definition(
		&self,
		name: Option<Symbol>,
		func_def_node: &Node,
		phase: Phase,
		is_static: bool,
	) -> DiagnosticResult<FunctionDefinition> {
		let signature = self.build_function_signature(func_def_node, phase)?;
		let statements = if let Some(external) = func_def_node.child_by_field_name("extern_modifier") {
			let node_text = self.node_text(&external.named_child(0).unwrap());
			let file_path = Utf8Path::new(&node_text[1..node_text.len() - 1]);
			let file_path = normalize_path(file_path, Some(&Utf8Path::new(&self.source_name)));
			if !file_path.exists() {
				self.add_error(format!("File not found: {}", node_text), &external);
			}
			FunctionBody::External(file_path.to_string())
		} else {
			FunctionBody::Statements(self.build_scope(&self.get_child_field(func_def_node, "block")?, phase))
		};

		Ok(FunctionDefinition {
			name,
			body: statements,
			signature,
			is_static,
			span: self.node_span(func_def_node),
			access_modifier: self.build_access_modifier(func_def_node.child_by_field_name("access_modifier"))?,
		})
	}

	/// Builds a vector of all parameters defined in `parameter_list_node`.
	///
	/// # Returns
	/// A vector of tuples for each parameter in the list. The tuples are the name, type and a bool letting
	/// us know whether the parameter is reassignable or not respectively.
	fn build_parameter_list(&self, parameter_list_node: &Node, phase: Phase) -> DiagnosticResult<Vec<FunctionParameter>> {
		let mut res = vec![];
		let mut cursor = parameter_list_node.walk();
		for definition_node in parameter_list_node.named_children(&mut cursor) {
			if definition_node.is_extra() {
				continue;
			}

			res.push(FunctionParameter {
				name: self.check_reserved_symbol(&definition_node.child_by_field_name("name").unwrap())?,
				type_annotation: self.build_type_annotation(definition_node.child_by_field_name("type"), phase)?,
				reassignable: definition_node.child_by_field_name("reassignable").is_some(),
				variadic: definition_node.child_by_field_name("variadic").is_some(),
			});
		}

		Ok(res)
	}
	fn build_udt(&self, type_node: &Node) -> DiagnosticResult<UserDefinedType> {
		match type_node.kind() {
			"custom_type" => {
				// check if last node is a "."
				let last_child = type_node
					.child(type_node.child_count() - 1)
					.expect("If node is a custom type, it will have at least one child");

				if last_child.kind() == "." {
					// even though we're missing a field, we can still parse the rest of the type
					self.add_error("Expected namespaced type", &last_child);
				}

				let mut cursor = type_node.walk();
				let udt = UserDefinedType {
					root: self.node_symbol(&type_node.child_by_field_name("object").unwrap())?,
					fields: type_node
						.children_by_field_name("fields", &mut cursor)
						.map(|n| self.node_symbol(&n).unwrap())
						.collect(),
					span: self.node_span(&type_node),
				};

				Ok(udt)
			}
			"mutable_container_type" | "immutable_container_type" => {
				let container_type = self.node_text(&type_node.child_by_field_name("collection_type").unwrap());
				match container_type {
					"ERROR" => self.with_error("Expected builtin container type", type_node)?,
					builtin => {
						let udt = UserDefinedType {
							root: Symbol::global(WINGSDK_STD_MODULE),
							fields: vec![Symbol {
								name: builtin.to_string(),
								span: self.node_span(&type_node),
							}],
							span: self.node_span(&type_node),
						};
						Ok(udt)
					}
				}
			}
			other => self.with_error(format!("Expected class. Found {}", other), type_node),
		}
	}

	fn build_access_modifier(&self, am_node: Option<Node>) -> DiagnosticResult<AccessModifier> {
		match am_node {
			Some(am_node) => match self.node_text(&am_node) {
				"pub" => Ok(AccessModifier::Public),
				"protected" => Ok(AccessModifier::Protected),
				other => self.report_unimplemented_grammar(other, "access modifier", &am_node),
			},
			None => Ok(AccessModifier::Private),
		}
	}

	fn build_type_annotation(&self, type_node: Option<Node>, phase: Phase) -> DiagnosticResult<TypeAnnotation> {
		let type_node = &match type_node {
			Some(node) => node,
			None => {
				return Ok(TypeAnnotation {
					kind: TypeAnnotationKind::Inferred,
					span: Default::default(),
				})
			}
		};

		let span = self.node_span(type_node);
		match type_node.kind() {
			"builtin_type" => match self.node_text(type_node) {
				"num" => Ok(TypeAnnotation {
					kind: TypeAnnotationKind::Number,
					span,
				}),
				"str" => Ok(TypeAnnotation {
					kind: TypeAnnotationKind::String,
					span,
				}),
				"bool" => Ok(TypeAnnotation {
					kind: TypeAnnotationKind::Bool,
					span,
				}),
				"duration" => Ok(TypeAnnotation {
					kind: TypeAnnotationKind::Duration,
					span,
				}),
				"void" => Ok(TypeAnnotation {
					kind: TypeAnnotationKind::Void,
					span,
				}),
				"ERROR" => self.with_error("Expected builtin type", type_node),
				other => return self.report_unimplemented_grammar(other, "builtin", type_node),
			},
			"optional" => {
				let inner_type = self.build_type_annotation(type_node.named_child(0), phase).unwrap();
				Ok(TypeAnnotation {
					kind: TypeAnnotationKind::Optional(Box::new(inner_type)),
					span,
				})
			}
			"custom_type" => Ok(self.build_udt_annotation(&type_node)?),
			"function_type" => {
				let param_type_list_node = type_node.child_by_field_name("parameter_types").unwrap();
				let mut cursor = param_type_list_node.walk();

				let mut parameters = vec![];
				for param_type in param_type_list_node.named_children(&mut cursor) {
					let t = self.build_type_annotation(Some(param_type), phase)?;

					parameters.push(FunctionParameter {
						name: "".into(),
						type_annotation: t,
						reassignable: false,
						variadic: false,
					})
				}

				match type_node.child_by_field_name("return_type") {
					Some(return_type) => Ok(TypeAnnotation {
						kind: TypeAnnotationKind::Function(FunctionSignature {
							parameters,
							return_type: Box::new(self.build_type_annotation(Some(return_type), phase)?),
							phase: if type_node.child_by_field_name("inflight").is_some() {
								Phase::Inflight
							} else {
								phase // inherit from scope
							},
						}),
						span,
					}),
					None => self.with_error("Expected function return type".to_string(), &type_node),
				}
			}
			"json_container_type" => {
				let container_type = self.node_text(&type_node);
				match container_type {
					"Json" => Ok(TypeAnnotation {
						kind: TypeAnnotationKind::Json,
						span,
					}),
					"MutJson" => Ok(TypeAnnotation {
						kind: TypeAnnotationKind::MutJson,
						span,
					}),
					other => self.with_error(format!("invalid json container type {}", other), &type_node),
				}
			}
			"mutable_container_type" | "immutable_container_type" => {
				let container_type = self.node_text(&type_node.child_by_field_name("collection_type").unwrap());
				let element_type = type_node.child_by_field_name("type_parameter");
				match container_type {
					"Map" => Ok(TypeAnnotation {
						kind: TypeAnnotationKind::Map(Box::new(self.build_type_annotation(element_type, phase)?)),
						span,
					}),
					"MutMap" => Ok(TypeAnnotation {
						kind: TypeAnnotationKind::MutMap(Box::new(self.build_type_annotation(element_type, phase)?)),
						span,
					}),
					"Array" => Ok(TypeAnnotation {
						kind: TypeAnnotationKind::Array(Box::new(self.build_type_annotation(element_type, phase)?)),
						span,
					}),
					"MutArray" => Ok(TypeAnnotation {
						kind: TypeAnnotationKind::MutArray(Box::new(self.build_type_annotation(element_type, phase)?)),
						span,
					}),
					"Set" => Ok(TypeAnnotation {
						kind: TypeAnnotationKind::Set(Box::new(self.build_type_annotation(element_type, phase)?)),
						span,
					}),
					"MutSet" => Ok(TypeAnnotation {
						kind: TypeAnnotationKind::MutSet(Box::new(self.build_type_annotation(element_type, phase)?)),
						span,
					}),
					"ERROR" => self.with_error("Expected builtin container type", type_node)?,
					other => self.report_unimplemented_grammar(other, "builtin container type", type_node),
				}
			}
			"ERROR" => self.with_error("Expected type", type_node),
			other => self.report_unimplemented_grammar(other, "type", type_node),
		}
	}

	fn build_nested_identifier(&self, nested_node: &Node, phase: Phase) -> DiagnosticResult<Expr> {
		if nested_node.has_error() {
			return self.with_error("Syntax error", &nested_node);
		}

		let object_expr = self.get_child_field(nested_node, "object")?;

		if let Some(property) = nested_node.child_by_field_name("property") {
			if object_expr.kind() == "json_container_type" {
				Ok(Expr::new(
					ExprKind::Reference(Reference::TypeMember {
						type_name: UserDefinedType {
							root: Symbol::global(WINGSDK_STD_MODULE),
							fields: vec![self.node_symbol(&object_expr)?],
							span: self.node_span(&object_expr),
						},
						property: self.node_symbol(&property)?,
					}),
					self.node_span(&object_expr),
				))
			} else {
				let object_expr = self.build_expression(&object_expr, phase)?;
				let accessor_sym = self.node_symbol(&self.get_child_field(nested_node, "accessor_type")?)?;
				let optional_accessor = match accessor_sym.name.as_str() {
					"?." => true,
					_ => false,
				};
				Ok(Expr::new(
					ExprKind::Reference(Reference::InstanceMember {
						object: Box::new(object_expr),
						property: self.node_symbol(&property)?,
						optional_accessor,
					}),
					self.node_span(&nested_node),
				))
			}
		} else {
			// we are missing the last property, but we can still parse the rest of the expression
			self.add_error(
				"Expected property",
				&nested_node
					.child(nested_node.child_count() - 1)
					.expect("Nested identifier should have at least one child"),
			);
			self.build_expression(&object_expr, phase)
		}
	}

	fn build_udt_annotation(&self, nested_node: &Node) -> DiagnosticResult<TypeAnnotation> {
		// check if last node is a "."
		let last_child = nested_node
			.child(nested_node.child_count() - 1)
			.expect("If node is a custom type, it will have at least one child");
		if last_child.kind() == "." {
			// even though we're missing a field, we can still parse the rest of the type
			self.add_error("Expected namespaced type", &last_child);
		}

		let mut cursor = nested_node.walk();
		let kind = TypeAnnotationKind::UserDefined(UserDefinedType {
			root: self.node_symbol(&nested_node.child_by_field_name("object").unwrap())?,
			fields: nested_node
				.children_by_field_name("fields", &mut cursor)
				.map(|n| self.node_symbol(&n).unwrap())
				.collect(),
			span: self.node_span(&nested_node),
		});
		Ok(TypeAnnotation {
			kind,
			span: self.node_span(&nested_node),
		})
	}

	fn build_reference(&self, reference_node: &Node, phase: Phase) -> DiagnosticResult<Expr> {
		let actual_node = reference_node.named_child(0).unwrap();
		let actual_node_span = self.node_span(&actual_node);
		match actual_node.kind() {
			"reference_identifier" => Ok(Expr::new(
				ExprKind::Reference(Reference::Identifier(self.node_symbol(&actual_node)?)),
				actual_node_span,
			)),
			"nested_identifier" => Ok(self.build_nested_identifier(&actual_node, phase)?),
			"structured_access_expression" => {
				self.report_unimplemented_grammar("structured_access_expression", "reference", &actual_node)
			}
			other => self.with_error(format!("Expected reference, got {other}"), &actual_node),
		}
	}

	fn build_arg_list(&self, arg_list_node: &Node, phase: Phase) -> DiagnosticResult<ArgList> {
		let span = self.node_span(arg_list_node);
		let mut pos_args = vec![];
		let mut named_args = IndexMap::new();

		let mut cursor = arg_list_node.walk();
		let mut seen_keyword_args = false;
		for child in arg_list_node.named_children(&mut cursor) {
			if child.is_extra() {
				continue;
			}
			match child.kind() {
				"positional_argument" => {
					if seen_keyword_args {
						self.add_error("Positional arguments must come before named arguments", &child);
					}
					pos_args.push(self.build_expression(&child, phase)?);
				}
				"keyword_argument" => {
					seen_keyword_args = true;
					let arg_name_node = &child.named_child(0).unwrap();
					let arg_name = self.node_symbol(arg_name_node)?;
					if named_args.contains_key(&arg_name) {
						self.add_error("Duplicate argument name", arg_name_node);
					} else {
						named_args.insert(arg_name, self.build_expression(&child.named_child(1).unwrap(), phase)?);
					}
				}
				"ERROR" => {
					self.with_error::<ArgList>("Invalid argument(s)", &child)?;
				}
				other => panic!("Unexpected argument type {} || {:#?}", other, child),
			}
		}

		Ok(ArgList {
			pos_args,
			named_args,
			span,
		})
	}

	fn build_expression(&self, exp_node: &Node, phase: Phase) -> DiagnosticResult<Expr> {
		let expression_span = self.node_span(exp_node);
		CompilationContext::set(CompilationPhase::Parsing, &expression_span);
		let expression_node = &self.check_error(*exp_node, "expression")?;
		match expression_node.kind() {
			"new_expression" => {
				let class_udt = self.build_udt(&expression_node.child_by_field_name("class").unwrap())?;

				let arg_list = if let Ok(args_node) = self.get_child_field(expression_node, "args") {
					self.build_arg_list(&args_node, phase)
				} else {
					Ok(ArgList::new(WingSpan::default()))
				};

				let obj_id = if let Some(id_node) = expression_node.child_by_field_name("id") {
					Some(Box::new(self.build_expression(&id_node, phase)?))
				} else {
					None
				};
				let obj_scope = if let Some(scope_expr_node) = expression_node.child_by_field_name("scope") {
					Some(Box::new(self.build_expression(&scope_expr_node, phase)?))
				} else {
					None
				};

				Ok(Expr::new(
					ExprKind::New(New {
						class: class_udt,
						obj_id,
						arg_list: arg_list?,
						obj_scope,
					}),
					expression_span,
				))
			}
			"binary_expression" => Ok(Expr::new(
				ExprKind::Binary {
					left: Box::new(self.build_expression(&expression_node.child_by_field_name("left").unwrap(), phase)?),
					right: Box::new(self.build_expression(&expression_node.child_by_field_name("right").unwrap(), phase)?),
					op: match self.node_text(&expression_node.child_by_field_name("op").unwrap()) {
						"+" => BinaryOperator::AddOrConcat,
						"-" => BinaryOperator::Sub,
						"==" => BinaryOperator::Equal,
						"!=" => BinaryOperator::NotEqual,
						">" => BinaryOperator::Greater,
						">=" => BinaryOperator::GreaterOrEqual,
						"<" => BinaryOperator::Less,
						"<=" => BinaryOperator::LessOrEqual,
						"&&" => BinaryOperator::LogicalAnd,
						"||" => BinaryOperator::LogicalOr,
						"%" => BinaryOperator::Mod,
						"*" => BinaryOperator::Mul,
						"/" => BinaryOperator::Div,
						"\\" => BinaryOperator::FloorDiv,
						"**" => BinaryOperator::Power,
						"??" => BinaryOperator::UnwrapOr,
						"ERROR" => self.with_error::<BinaryOperator>("Expected binary operator", expression_node)?,
						other => return self.report_unimplemented_grammar(other, "binary operator", expression_node),
					},
				},
				expression_span,
			)),
			"unary_expression" => Ok(Expr::new(
				ExprKind::Unary {
					op: match self.node_text(&expression_node.child_by_field_name("op").unwrap()) {
						"-" => UnaryOperator::Minus,
						"!" => UnaryOperator::Not,
						"ERROR" => self.with_error::<UnaryOperator>("Expected unary operator", expression_node)?,
						other => return self.report_unimplemented_grammar(other, "unary operator", expression_node),
					},
					exp: Box::new(self.build_expression(&expression_node.child_by_field_name("arg").unwrap(), phase)?),
				},
				expression_span,
			)),
			"string" => {
				if expression_node.named_child_count() == 0 {
					Ok(Expr::new(
						ExprKind::Literal(Literal::String(self.node_text(&expression_node).into())),
						expression_span,
					))
				} else {
					// We must go over the string and separate it into parts (static and expr)
					let mut cursor = expression_node.walk();
					let mut parts = Vec::new();

					// Skip first and last quote
					let end = expression_node.end_byte() - 1;
					let start = expression_node.start_byte() + 1;
					let mut last_start = start;
					let mut last_end = end;
					let mut start_from = last_end;

					for interpolation_node in expression_node.named_children(&mut cursor) {
						if interpolation_node.is_extra() {
							continue;
						}
						let interpolation_start = interpolation_node.start_byte();
						let interpolation_end = interpolation_node.end_byte();

						if start == last_start && interpolation_start < last_end {
							start_from = last_start;
						}

						parts.push(InterpolatedStringPart::Static(
							str::from_utf8(&self.source[start_from..interpolation_start])
								.unwrap()
								.into(),
						));

						parts.push(InterpolatedStringPart::Expr(
							self.build_expression(&interpolation_node.named_child(0).unwrap(), phase)?,
						));

						last_start = interpolation_start;
						last_end = interpolation_end;
						start_from = last_end;
					}

					parts.push(InterpolatedStringPart::Static(
						str::from_utf8(&self.source[last_end..end]).unwrap().into(),
					));

					Ok(Expr::new(
						ExprKind::Literal(Literal::InterpolatedString(InterpolatedString { parts })),
						expression_span,
					))
				}
			}
			"loop_range" => {
				let inclusive = if expression_node.child_by_field_name("inclusive").is_some() {
					Some(true)
				} else {
					Some(false)
				};
				Ok(Expr::new(
					ExprKind::Range {
						start: Box::new(
							self.build_expression(
								&expression_node
									.child_by_field_name("start")
									.expect("range expression should always include start"),
								phase,
							)?,
						),
						inclusive: inclusive,
						end: Box::new(
							self.build_expression(
								&expression_node
									.child_by_field_name("end")
									.expect("range expression should always include end"),
								phase,
							)?,
						),
					},
					expression_span,
				))
			}
			"number" => Ok(Expr::new(
				ExprKind::Literal(Literal::Number(
					self.node_text(&expression_node).parse().expect("Number string"),
				)),
				expression_span,
			)),
			"nil_value" => Ok(Expr::new(ExprKind::Literal(Literal::Nil), expression_span)),
			"bool" => Ok(Expr::new(
				ExprKind::Literal(Literal::Boolean(match self.node_text(&expression_node) {
					"true" => true,
					"false" => false,
					"ERROR" => self.with_error::<bool>("Expected boolean literal", expression_node)?,
					other => return self.report_unimplemented_grammar(other, "boolean literal", expression_node),
				})),
				expression_span,
			)),
			"duration" => self.build_duration(&expression_node),
			"reference" => self.build_reference(&expression_node, phase),
			"positional_argument" => self.build_expression(&expression_node.named_child(0).unwrap(), phase),
			"keyword_argument_value" => self.build_expression(&expression_node.named_child(0).unwrap(), phase),
			"call" => {
				let caller_node = expression_node.child_by_field_name("caller").unwrap();
				let callee = if caller_node.kind() == "super_call" {
					CalleeKind::SuperCall(self.node_symbol(&caller_node.child_by_field_name("method").unwrap())?)
				} else {
					CalleeKind::Expr(Box::new(self.build_expression(&caller_node, phase)?))
				};
				Ok(Expr::new(
					ExprKind::Call {
						callee,
						arg_list: self.build_arg_list(&expression_node.child_by_field_name("args").unwrap(), phase)?,
					},
					expression_span,
				))
			}
			"parenthesized_expression" => self.build_expression(&expression_node.named_child(0).unwrap(), phase),
			"preflight_closure" => Ok(Expr::new(
				ExprKind::FunctionClosure(self.build_anonymous_closure(&expression_node, phase)?),
				expression_span,
			)),
			"inflight_closure" => Ok(Expr::new(
				ExprKind::FunctionClosure(self.build_anonymous_closure(&expression_node, Phase::Inflight)?),
				expression_span,
			)),
			"array_literal" => {
				let array_type = if let Some(type_node) = expression_node.child_by_field_name("type") {
					self.build_type_annotation(Some(type_node), phase).ok()
				} else {
					None
				};

				let mut items = Vec::new();
				let mut cursor = expression_node.walk();
				for element_node in expression_node.children_by_field_name("element", &mut cursor) {
					items.push(self.build_expression(&element_node, phase)?);
				}

				Ok(Expr::new(
					ExprKind::ArrayLiteral {
						items,
						type_: array_type,
					},
					expression_span,
				))
			}
			"json_map_literal" => {
				let fields = self.build_map_fields(expression_node, phase)?;
				Ok(Expr::new(ExprKind::JsonMapLiteral { fields }, expression_span))
			}
			"map_literal" => {
				let map_type = if let Some(type_node) = expression_node.child_by_field_name("type") {
					self.build_type_annotation(Some(type_node), phase).ok()
				} else {
					None
				};

				let fields = self.build_map_fields(expression_node, phase)?;

				// Special case: empty {} (which is detected as map by tree-sitter) -
				// if it is annotated as a Set/MutSet we should treat it as a set literal
				if let Some(TypeAnnotation { kind, .. }) = &map_type {
					if matches!(kind, TypeAnnotationKind::Set(_) | TypeAnnotationKind::MutSet(_)) && fields.is_empty() {
						return self.build_set_literal(expression_node, phase);
					}
				}

				Ok(Expr::new(
					ExprKind::MapLiteral {
						fields,
						type_: map_type,
					},
					expression_span,
				))
			}
			"json_literal" => {
				let type_node = expression_node.child_by_field_name("type");
				*self.in_json.borrow_mut() += 1;

				let mut is_mut = *self.is_in_mut_json.borrow();

				if let Some(type_node) = type_node {
					is_mut = match self.node_text(&type_node) {
						"MutJson" => {
							*self.is_in_mut_json.borrow_mut() = true;
							true
						}
						_ => false,
					};
				}

				let element_node = expression_node
					.child_by_field_name("element")
					.expect("Should always have element");

				let named_element_child = element_node.named_child(0);
				let exp = if element_node.kind() == "reference"
					&& named_element_child
						.expect("references always have a child")
						.is_missing()
				{
					self.add_error("Json literal must have an element", &named_element_child.unwrap());
					Expr::new(ExprKind::Literal(Literal::Number(0.0)), self.node_span(&element_node))
				} else {
					self.build_expression(&element_node, phase)?
				};

				*self.in_json.borrow_mut() -= 1;

				// Only set mutability back to false if we are no longer parsing nested json
				if *self.in_json.borrow() == 0 {
					*self.is_in_mut_json.borrow_mut() = false;
				}

				// avoid unnecessary wrapping of json elements
				if matches!(exp.kind, ExprKind::JsonLiteral { .. }) {
					return Ok(exp);
				}

				let element = Box::new(exp);
				Ok(Expr::new(ExprKind::JsonLiteral { is_mut, element }, expression_span))
			}
			"set_literal" => self.build_set_literal(expression_node, phase),
			"struct_literal" => {
				let type_ = self.build_type_annotation(expression_node.child_by_field_name("type"), phase);
				let mut fields = IndexMap::new();
				let mut cursor = expression_node.walk();
				for field in expression_node.children_by_field_name("fields", &mut cursor) {
					if !field.is_named() || field.is_extra() {
						continue;
					}
					let field_name = self.node_symbol(&field.named_child(0).unwrap());
					let field_value = self.build_expression(&field.named_child(1).unwrap(), phase);
					// Add fields to our struct literal, if some are missing or aren't part of the type we'll fail on type checking
					if let (Ok(k), Ok(v)) = (field_name, field_value) {
						if fields.contains_key(&k) {
							self.add_error(format!("Duplicate field {} in struct literal", k), expression_node);
						} else {
							fields.insert(k, v);
						}
					}
				}
				Ok(Expr::new(
					ExprKind::StructLiteral { type_: type_?, fields },
					expression_span,
				))
			}
			"optional_test" => {
				let expression = self.build_expression(&expression_node.named_child(0).unwrap(), phase);
				Ok(Expr::new(
					ExprKind::Unary {
						op: UnaryOperator::OptionalTest,
						exp: Box::new(expression?),
					},
					expression_span,
				))
			}
			"compiler_dbg_panic" => {
				// Handle the debug panic expression (during parsing)
				dbg_panic!();
				Ok(Expr::new(ExprKind::CompilerDebugPanic, expression_span))
			}
			other => self.report_unimplemented_grammar(other, "expression", expression_node),
		}
	}

	fn build_map_fields(&self, expression_node: &Node<'_>, phase: Phase) -> Result<IndexMap<Symbol, Expr>, ()> {
		let mut fields = IndexMap::new();
		let mut cursor = expression_node.walk();
		for field_node in expression_node.children_by_field_name("member", &mut cursor) {
			if field_node.is_extra() {
				continue;
			}
			let key_node = field_node.named_child(0).unwrap();
			let key = match key_node.kind() {
				"string" => {
					let s = self.node_text(&key_node);
					// Remove quotes, we assume this is a valid key for a map
					let s = s[1..s.len() - 1].to_string();
					Symbol::new(s, self.node_span(&key_node))
				}
				"identifier" => self.node_symbol(&key_node)?,
				other => panic!("Unexpected map key type {} at {:?}", other, key_node),
			};
			let value_node = field_node.named_child(1).unwrap();
			if fields.contains_key(&key) {
				self.add_error(format!("Duplicate key {} in map literal", key), &key_node);
			} else {
				fields.insert(key, self.build_expression(&value_node, phase)?);
			}
		}
		Ok(fields)
	}

	fn build_set_literal(&self, expression_node: &Node, phase: Phase) -> Result<Expr, ()> {
		let expression_span = self.node_span(expression_node);
		let set_type = if let Some(type_node) = expression_node.child_by_field_name("type") {
			self.build_type_annotation(Some(type_node), phase).ok()
		} else {
			None
		};

		let mut items = Vec::new();
		let mut cursor = expression_node.walk();
		for element_node in expression_node.children_by_field_name("element", &mut cursor) {
			items.push(self.build_expression(&element_node, phase)?);
		}
		Ok(Expr::new(
			ExprKind::SetLiteral { items, type_: set_type },
			expression_span,
		))
	}

	/// Build a Symbol from a node, add error diagnostic if the node is a reserved word
	fn check_reserved_symbol(&self, node: &Node) -> DiagnosticResult<Symbol> {
		let node_symbol = self.node_symbol(node);
		if let Ok(sym) = &node_symbol {
			if RESERVED_WORDS.contains(&sym.name) {
				self.add_error("Reserved word", node);
			}
		}

		node_symbol
	}
	/// Given a node, returns the last non-extra node before it.
	fn last_non_extra(node: Node) -> Node {
		let parent = node.parent();
		if let Some(parent) = parent {
			if parent.is_extra() {
				return Self::last_non_extra(parent);
			}
		}
		if node.is_extra() {
			let mut sibling = node.prev_sibling();
			while let Some(s) = sibling {
				if !s.is_extra() {
					break;
				}
				sibling = s.prev_sibling();
			}

			return sibling.unwrap_or(node);
		} else {
			return node;
		}
	}

	fn report_unhandled_errors(&self, root: &Node) {
		let iter = traverse(root.walk(), Order::Pre);
		for node in iter {
			if node.kind() == "AUTOMATIC_SEMICOLON" {
				let target_node = Self::last_non_extra(node);
				let diag = Diagnostic {
					message: ERR_EXPECTED_SEMICOLON.to_string(),
					span: Some(self.node_span(&target_node)),
					annotations: vec![],
				};
				report_diagnostic(diag);
			} else if node.kind() == "AUTOMATIC_BLOCK" {
				self.add_error("Expected block".to_string(), &Self::last_non_extra(node));
			} else if !self.error_nodes.borrow().contains(&node.id()) {
				if node.is_error() {
					if node.named_child_count() == 0 {
						self.add_error(String::from("Unknown parser error"), &node);
					} else {
						let mut cursor = node.walk();
						let children = node.named_children(&mut cursor);
						for child in children {
							self.add_error(format!("Unexpected '{}'", child.kind()), &child);
						}
					}
				} else if node.is_missing() {
					let target_node = Self::last_non_extra(node);
					let diag = Diagnostic {
						message: format!("Expected '{}'", node.kind()),
						span: Some(self.node_span(&target_node)),
						annotations: vec![],
					};
					report_diagnostic(diag);
				}
			}
		}
	}

	fn build_super_constructor_statement(&self, statement_node: &Node, phase: Phase, idx: usize) -> Result<StmtKind, ()> {
		// Calls to super constructor can only occur in specific scenario:
		// 1. We are in a derived class' constructor
		// 2. The statement is the first statement in the block
		let parent_block = statement_node.parent();
		if let Some(p) = parent_block {
			let parent_block_context = p.parent();

			if let Some(context) = parent_block_context {
				match context.kind() {
					"initializer" | "inflight_initializer" => {
						// Check that call to super constructor was first in statement block
						if idx != 0 {
							self.with_error(
								"Call to super constructor must be first statement in constructor",
								statement_node,
							)?;
						};

						// Check that the class has a parent
						let class_node = context.parent().unwrap().parent().unwrap();
						let parent_class = class_node.child_by_field_name("parent");

						if let None = parent_class {
							self.with_error(
								"Call to super constructor can only be made from derived classes",
								statement_node,
							)?;
						}
					}
					_ => {
						// super constructor used outside of an initializer IE:
						// class B extends A {
						//   someMethod() {super()};
						// }
						self.with_error(
							"Call to super constructor can only be done from within class constructor",
							statement_node,
						)?;
					}
				}
			} else {
				// No parent block found this probably means super() call was found in top level statements
				self.with_error(
					"Call to super constructor can only be done from within a class constructor",
					statement_node,
				)?;
			}
		}

		let arg_node = statement_node.child_by_field_name("args").unwrap();
		let arg_list = self.build_arg_list(&arg_node, phase)?;

		Ok(StmtKind::SuperConstructor { arg_list })
	}

	fn build_test_statement(&self, statement_node: &Node) -> Result<StmtKind, ()> {
		let name_node = statement_node.child_by_field_name("name").unwrap();
		let name_text = self.node_text(&name_node);
		let test_id = Box::new(Expr::new(
			ExprKind::Literal(Literal::String(format!(
				"\"test:{}\"",
				&name_text[1..name_text.len() - 1]
			))),
			self.node_span(&name_node),
		));
		let statements = self.build_scope(&statement_node.child_by_field_name("block").unwrap(), Phase::Inflight);
		let statements_span = statements.span.clone();
		let span = self.node_span(statement_node);

		let inflight_closure = Expr::new(
			ExprKind::FunctionClosure(FunctionDefinition {
				name: None,
				body: FunctionBody::Statements(statements),
				signature: FunctionSignature {
					parameters: vec![],
					return_type: Box::new(TypeAnnotation {
						kind: TypeAnnotationKind::Void,
						span: Default::default(),
					}),
					phase: Phase::Inflight,
				},
				is_static: true,
				span: statements_span.clone(),
				access_modifier: AccessModifier::Public,
			}),
			statements_span.clone(),
		);

		let type_span = self.node_span(&statement_node.child(0).unwrap());
		Ok(StmtKind::Expression(Expr::new(
			ExprKind::New(New {
				class: UserDefinedType {
					root: Symbol::global(WINGSDK_STD_MODULE),
					fields: vec![Symbol::global(WINGSDK_TEST_CLASS_NAME)],
					span: type_span.clone(),
				},
				obj_id: Some(test_id),
				obj_scope: None,
				arg_list: ArgList {
					pos_args: vec![inflight_closure],
					named_args: IndexMap::new(),
					span: type_span.clone(),
				},
			}),
			span,
		)))
	}
}

/// Check if the package.json in the given directory has a `wing` field
fn is_wing_library(module_dir: &Utf8Path) -> bool {
	let package_json_path = Utf8Path::new(module_dir).join("package.json");
	if !package_json_path.exists() {
		return false;
	}

	let package_json = match fs::read_to_string(package_json_path) {
		Ok(package_json) => package_json,
		Err(_) => return false,
	};

	let package_json: serde_json::Value = match serde_json::from_str(&package_json) {
		Ok(package_json) => package_json,
		Err(_) => return false,
	};

	match package_json.get("wing") {
		Some(_) => true,
		None => false,
	}
}

pub fn is_entrypoint_file(path: &Utf8Path) -> bool {
	path
		.file_name()
		.map(|s| s == "main.w" || s.ends_with(".main.w") || s.ends_with(".test.w"))
		.unwrap_or(false)
}

fn is_valid_module_statement(stmt: &Stmt) -> bool {
	match stmt.kind {
		// --- these are all cool ---
		StmtKind::Bring { .. } => true,
		StmtKind::Class(_) => true,
		StmtKind::Interface(_) => true,
		StmtKind::Struct { .. } => true,
		StmtKind::Enum { .. } => true,
		StmtKind::CompilerDebugEnv => true,
		// --- these are all uncool ---
		StmtKind::SuperConstructor { .. } => false,
		StmtKind::If { .. } => false,
		StmtKind::ForLoop { .. } => false,
		StmtKind::While { .. } => false,
		StmtKind::IfLet { .. } => false,
		StmtKind::Break => false,
		StmtKind::Continue => false,
		StmtKind::Return(_) => false,
		StmtKind::Throw(_) => false,
		StmtKind::Expression(_) => false,
		StmtKind::Assignment { .. } => false,
		StmtKind::Scope(_) => false,
		StmtKind::TryCatch { .. } => false,
		// TODO: support constants https://github.com/winglang/wing/issues/3606
		// TODO: support test statements https://github.com/winglang/wing/issues/3571
		StmtKind::Let { .. } => false,
	}
}

// TODO: this function seems fragile
// use inodes as source of truth instead https://github.com/winglang/wing/issues/3627
pub fn normalize_path(path: &Utf8Path, relative_to: Option<&Utf8Path>) -> Utf8PathBuf {
	let path = if path.is_absolute() {
		// if the path is absolute, we ignore "relative_to"
		path.to_path_buf()
	} else {
		relative_to
			.map(|p| p.parent().unwrap_or_else(|| Utf8Path::new(".")).join(path))
			.unwrap_or_else(|| path.to_path_buf())
	};

	// Remove excess components like `/./` and `/../`.
	// This is tricky because ".." usually means we pop the last component
	// but if a path starts with ".." or looks like "a/../../b" we need to track
	// how many components we've popped and add them later.
	let mut normalized = Utf8PathBuf::new();
	let mut extra_pops = Utf8PathBuf::new();
	for part in path.components() {
		match part {
			Utf8Component::Prefix(ref prefix) => {
				normalized.push(prefix.as_str());
			}
			Utf8Component::RootDir => {
				normalized.push("/");
			}
			Utf8Component::ParentDir => {
				let popped = normalized.pop();
				if !popped {
					extra_pops.push("..");
				}
			}
			Utf8Component::CurDir => {
				// Nothing
			}
			Utf8Component::Normal(name) => {
				if extra_pops.components().next().is_some() {
					normalized = extra_pops;
					extra_pops = Utf8PathBuf::new();
					normalized.push(name);
				} else {
					normalized.push(name);
				}
			}
		}
	}

	normalized
}

#[cfg(test)]
mod tests {
	use super::*;

	#[test]
	fn normalize_path_relative_to_nothing() {
		let file_path = Utf8Path::new("/a/b/c/d/e.f");
		assert_eq!(normalize_path(file_path, None), file_path);

		let file_path = Utf8Path::new("/a/b/./c/../d/e.f");
		assert_eq!(normalize_path(file_path, None), Utf8Path::new("/a/b/d/e.f"));

		let file_path = Utf8Path::new("a/b/c/d/e.f");
		assert_eq!(normalize_path(file_path, None), Utf8Path::new("a/b/c/d/e.f"));

		let file_path = Utf8Path::new("a/b/./c/../d/e.f");
		assert_eq!(normalize_path(file_path, None), Utf8Path::new("a/b/d/e.f"));

		let file_path = Utf8Path::new("a/../e.f");
		assert_eq!(normalize_path(file_path, None), Utf8Path::new("e.f"));

		let file_path = Utf8Path::new("a/../../../e.f");
		assert_eq!(normalize_path(file_path, None), Utf8Path::new("../../e.f"));

		let file_path = Utf8Path::new("./e.f");
		assert_eq!(normalize_path(file_path, None), Utf8Path::new("e.f"));

		let file_path = Utf8Path::new("../e.f");
		assert_eq!(normalize_path(file_path, None), Utf8Path::new("../e.f"));

		let file_path = Utf8Path::new("../foo/.././e.f");
		assert_eq!(normalize_path(file_path, None), Utf8Path::new("../e.f"));
	}

	#[test]
	fn normalize_path_relative_to_something() {
		// If the path is absolute, we ignore "relative_to"
		let file_path = Utf8Path::new("/a/b/c/d/e.f");
		let relative_to = Utf8Path::new("/g/h/i");
		assert_eq!(normalize_path(file_path, Some(relative_to)), file_path);

		let file_path = Utf8Path::new("a/b/c/d/e.f");
		let relative_to = Utf8Path::new("/g/h/i");
		assert_eq!(
			normalize_path(file_path, Some(relative_to)),
			Utf8Path::new("/g/h/a/b/c/d/e.f")
		);

		let file_path = Utf8Path::new("a/b/c/d/e.f");
		let relative_to = Utf8Path::new("g/h/i");
		assert_eq!(
			normalize_path(file_path, Some(relative_to)),
			Utf8Path::new("g/h/a/b/c/d/e.f")
		);

		let file_path = Utf8Path::new("../foo.w");
		let relative_to = Utf8Path::new("subdir/bar.w");
		assert_eq!(normalize_path(file_path, Some(relative_to)), Utf8Path::new("foo.w"));
	}
}<|MERGE_RESOLUTION|>--- conflicted
+++ resolved
@@ -821,23 +821,14 @@
 				return self.with_error("Cannot bring a module into itself", &module_name_node);
 			}
 			if !source_path.exists() {
-<<<<<<< HEAD
-				return self.with_error(format!("Cannot find module \"{}\"", module_path), statement_node);
-=======
 				return self.with_error(format!("Cannot find module \"{}\"", module_path), &module_name_node);
->>>>>>> 8c8124f3
 			}
 
 			// case: .w file
 			if is_entrypoint_file(&source_path) {
 				return self.with_error(
-<<<<<<< HEAD
-					format!("Cannot bring module \"{}\": not a file", module_path),
-					statement_node,
-=======
 					format!("Cannot bring module \"{}\" since it is an entrypoint file", module_path),
 					&module_name_node,
->>>>>>> 8c8124f3
 				);
 			}
 
