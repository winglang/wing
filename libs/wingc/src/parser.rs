--- conflicted
+++ resolved
@@ -4,14 +4,9 @@
 use tree_sitter::Node;
 
 use crate::ast::{
-<<<<<<< HEAD
-	ArgList, BinaryOperator, ClassMember, Constructor, Expr, ExprType, FunctionDefinition, FunctionSignature,
-	InterpolatedString, InterpolatedStringPart, Literal, ParameterDefinition, Phase, Reference, Scope, Statement, Symbol,
-=======
-	ArgList, BinaryOperator, ClassMember, Constructor, Expr, ExprKind, Flight, FunctionDefinition, FunctionSignature,
-	InterpolatedString, InterpolatedStringPart, Literal, ParameterDefinition, Reference, Scope, Stmt, StmtKind, Symbol,
->>>>>>> aa605b3c
-	Type, UnaryOperator,
+	ArgList, BinaryOperator, ClassMember, Constructor, Expr, ExprKind, FunctionDefinition, FunctionSignature,
+	InterpolatedString, InterpolatedStringPart, Literal, ParameterDefinition, Phase, Reference, Scope, Stmt, StmtKind,
+	Symbol, Type, UnaryOperator,
 };
 use crate::diagnostic::{Diagnostic, DiagnosticLevel, DiagnosticResult, Diagnostics, WingSpan};
 
@@ -171,32 +166,16 @@
 					span: self.node_span(statement_node),
 				})
 			}
-<<<<<<< HEAD
-			"for_in_loop" => Ok(Statement::ForLoop {
-				iterator: self.node_symbol(&statement_node.child_by_field_name("iterator").unwrap())?,
-				iterable: self.build_expression(&statement_node.child_by_field_name("iterable").unwrap())?,
-				statements: self.build_scope(&statement_node.child_by_field_name("block").unwrap()),
+			"inflight_function_definition" => Ok(Stmt {
+				kind: StmtKind::FunctionDefinition(self.build_function_definition(statement_node, Phase::Inflight)?),
+				span: self.node_span(statement_node),
 			}),
-			"inflight_function_definition" => Ok(Statement::FunctionDefinition(
-				self.build_function_definition(statement_node, Phase::Inflight)?,
-			)),
-			"return_statement" => Ok(Statement::Return(
-				if let Some(return_expression_node) = statement_node.child_by_field_name("expression") {
-					Some(self.build_expression(&return_expression_node)?)
-				} else {
-					None
-=======
 			"for_in_loop" => Ok(Stmt {
 				kind: StmtKind::ForLoop {
 					iterator: self.node_symbol(&statement_node.child_by_field_name("iterator").unwrap())?,
 					iterable: self.build_expression(&statement_node.child_by_field_name("iterable").unwrap())?,
 					statements: self.build_scope(&statement_node.child_by_field_name("block").unwrap()),
->>>>>>> aa605b3c
 				},
-				span: self.node_span(statement_node),
-			}),
-			"inflight_function_definition" => Ok(Stmt {
-				kind: StmtKind::FunctionDefinition(self.build_function_definition(statement_node, Flight::In)?),
 				span: self.node_span(statement_node),
 			}),
 			"return_statement" => Ok(Stmt {
