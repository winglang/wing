use indexmap::{IndexMap, IndexSet};
use phf::phf_map;
use std::cell::RefCell;
use std::collections::HashSet;
use std::{str, vec};
use tree_sitter::Node;
use tree_sitter_traversal::{traverse, Order};

use crate::ast::{
	ArgList, BinaryOperator, CatchBlock, Class, ClassField, ElifBlock, Expr, ExprKind, FunctionBody, FunctionDefinition,
	FunctionParameter, FunctionSignature, FunctionTypeAnnotation, Initializer, Interface, InterpolatedString,
	InterpolatedStringPart, Literal, Phase, Reference, Scope, Stmt, StmtKind, StructField, Symbol, TypeAnnotation,
	TypeAnnotationKind, UnaryOperator, UserDefinedType,
};
use crate::diagnostic::{Diagnostic, DiagnosticLevel, DiagnosticResult, Diagnostics, WingSpan};
use crate::WINGSDK_STD_MODULE;

pub struct Parser<'a> {
	pub source: &'a [u8],
	pub source_name: String,
	pub error_nodes: RefCell<HashSet<usize>>,
	pub diagnostics: RefCell<Diagnostics>,
	is_in_loop: RefCell<bool>,
}

// A custom struct could be used to better maintain metadata and issue tracking, though ideally
// this is meant to serve as a bandaide to be removed once wing is further developed.
// k=grammar, v=optional_message, example: ("generic", "targed impl: 1.0.0")
static UNIMPLEMENTED_GRAMMARS: phf::Map<&'static str, &'static str> = phf_map! {
	"any" => "see https://github.com/winglang/wing/issues/434",
	"void" => "see https://github.com/winglang/wing/issues/432",
	"nil" => "see https://github.com/winglang/wing/issues/433",
	"Promise" => "see https://github.com/winglang/wing/issues/529",
	"preflight_closure" => "see https://github.com/winglang/wing/issues/474",
	"pure_closure" => "see https://github.com/winglang/wing/issues/474",
	"storage_modifier" => "see https://github.com/winglang/wing/issues/107",
	"access_modifier" => "see https://github.com/winglang/wing/issues/108",
	"await_expression" => "see https://github.com/winglang/wing/issues/116",
	"defer_expression" => "see https://github.com/winglang/wing/issues/116",
	"=>" => "see https://github.com/winglang/wing/issues/474",
};

impl<'s> Parser<'s> {
	pub fn new(source: &'s [u8], source_name: String) -> Self {
		Self {
			source,
			source_name,
			error_nodes: RefCell::new(HashSet::new()),
			diagnostics: RefCell::new(Diagnostics::new()),
			is_in_loop: RefCell::new(false),
		}
	}

	pub fn wingit(&self, root: &Node) -> Scope {
		let scope = match root.kind() {
			"source" => self.build_scope(&root),
			_ => Scope {
				env: RefCell::new(None),
				span: Default::default(),
				statements: vec![],
			},
		};

		self.report_unhandled_errors(&root);

		scope
	}

	fn add_error<T>(&self, message: impl ToString, node: &Node) -> Result<T, ()> {
		let diag = Diagnostic {
			message: message.to_string(),
			span: Some(self.node_span(node)),
			level: DiagnosticLevel::Error,
		};
		// TODO terrible to clone here to avoid move
		self.diagnostics.borrow_mut().push(diag);

		// Track that we have produced a diagnostic for this node
		// (note: it may not necessarily refer to a tree-sitter "ERROR" node)
		self.error_nodes.borrow_mut().insert(node.id());

		// TODO: Seems to me like we should avoid using Rust's Result and `?` semantics here since we actually just want to "log"
		// the error and continue parsing.
		Err(())
	}

	fn report_unimplemented_grammar<T>(
		&self,
		grammar_element: &str,
		grammar_context: &str,
		node: &Node,
	) -> DiagnosticResult<T> {
		if let Some(entry) = UNIMPLEMENTED_GRAMMARS.get(&grammar_element) {
			self.add_error(
				format!(
					"{} \"{}\" is not supported yet {}",
					grammar_context, grammar_element, entry
				),
				node,
			)?
		} else {
			self.add_error(format!("Unexpected {} \"{}\"", grammar_context, grammar_element), node)?
		}
	}

	fn node_text<'a>(&'a self, node: &Node) -> &'a str {
		return str::from_utf8(&self.source[node.byte_range()]).unwrap();
	}

	fn check_error<'a>(&'a self, node: Node<'a>, expected: &str) -> DiagnosticResult<Node> {
		if node.is_error() {
			self.add_error(format!("Expected {}", expected), &node)
		} else {
			Ok(node)
		}
	}

	fn get_child_field<'a>(&'a self, node: &'a Node<'a>, field: &str) -> DiagnosticResult<Node> {
		let checked_node = self.check_error(*node, field)?;
		let child = checked_node.child_by_field_name(field);
		if let Some(child) = child {
			self.check_error(child, field)
		} else {
			self.add_error(format!("Expected {}", field), &node)
		}
	}

	fn node_symbol(&self, node: &Node) -> DiagnosticResult<Symbol> {
		let checked_node = self.check_error(*node, "symbol")?;
		Ok(Symbol {
			span: self.node_span(&checked_node),
			name: self.node_text(&checked_node).to_string(),
		})
	}

	fn build_duration(&self, node: &Node) -> DiagnosticResult<Literal> {
		let value = self.check_error(node.named_child(0).unwrap(), "duration")?;
		let value_text = self.node_text(&self.get_child_field(&value, "value")?);

		match value.kind() {
			"seconds" => Ok(Literal::Duration(value_text.parse().expect("Duration string"))),
			"minutes" => Ok(Literal::Duration(
				// Specific "Minutes" duration needed here
				value_text.parse::<f64>().expect("Duration string") * 60_f64,
			)),
			"hours" => Ok(Literal::Duration(
				value_text.parse::<f64>().expect("Duration string") * 3600_f64,
			)),
			"ERROR" => self.add_error("Expected duration type", &node),
			other => self.report_unimplemented_grammar(other, "duration type", node),
		}
	}

	fn node_span(&self, node: &Node) -> WingSpan {
		let node_range = node.range();
		WingSpan {
			start: node_range.start_point.into(),
			end: node_range.end_point.into(),
			// TODO: Implement multi-file support
			file_id: self.source_name.to_string(),
		}
	}

	fn build_scope(&self, scope_node: &Node) -> Scope {
		let mut cursor = scope_node.walk();

		Scope {
			statements: scope_node
				.named_children(&mut cursor)
				.filter(|child| !child.is_extra())
				.enumerate()
				.filter_map(|(i, st_node)| self.build_statement(&st_node, i).ok())
				.collect(),
			env: RefCell::new(None), // env should be set later when scope is type-checked
			span: self.node_span(scope_node),
		}
	}

	fn build_statement(&self, statement_node: &Node, idx: usize) -> DiagnosticResult<Stmt> {
		let stmt_kind = match statement_node.kind() {
			"short_import_statement" => self.build_bring_statement(statement_node)?,

			"variable_definition_statement" => self.build_variable_def_statement(statement_node)?,
			"variable_assignment_statement" => self.build_assignment_statement(statement_node)?,

			"expression_statement" => StmtKind::Expression(self.build_expression(&statement_node.named_child(0).unwrap())?),
			"block" => StmtKind::Scope(self.build_scope(statement_node)),
			"if_statement" => self.build_if_statement(statement_node)?,
			"for_in_loop" => self.build_for_statement(statement_node)?,
			"while_statement" => self.build_while_statement(statement_node)?,
			"break_statement" => self.build_break_statement(statement_node)?,
			"continue_statement" => self.build_continue_statement(statement_node)?,
			"return_statement" => self.build_return_statement(statement_node)?,
			"class_definition" => self.build_class_statement(statement_node, false)?,
			"resource_definition" => self.build_class_statement(statement_node, true)?,
			"interface_definition" => self.build_interface_statement(statement_node)?,
			"enum_definition" => self.build_enum_statement(statement_node)?,
			"try_catch_statement" => self.build_try_catch_statement(statement_node)?,
			"struct_definition" => self.build_struct_definition_statement(statement_node)?,
			"ERROR" => return self.add_error("Expected statement", statement_node),
			other => return self.report_unimplemented_grammar(other, "statement", statement_node),
		};

		Ok(Stmt {
			kind: stmt_kind,
			span: self.node_span(statement_node),
			idx,
		})
	}

	fn build_try_catch_statement(&self, statement_node: &Node) -> DiagnosticResult<StmtKind> {
		let try_statements = self.build_scope(&statement_node.child_by_field_name("block").unwrap());
		let catch_block = if let Some(catch_block) = statement_node.child_by_field_name("catch_block") {
			Some(CatchBlock {
				statements: self.build_scope(&catch_block),
				exception_var: if let Some(exception_var_node) = statement_node.child_by_field_name("exception_identifier") {
					Some(self.node_symbol(&exception_var_node)?)
				} else {
					None
				},
			})
		} else {
			None
		};

		let finally_statements = if let Some(finally_node) = statement_node.child_by_field_name("finally_block") {
			Some(self.build_scope(&finally_node))
		} else {
			None
		};

		// If both catch and finally are missing, report an error
		if catch_block.is_none() && finally_statements.is_none() {
			return self.add_error::<StmtKind>(
				String::from("Missing `catch` or `finally` blocks for this try statement"),
				&statement_node,
			);
		}

		Ok(StmtKind::TryCatch {
			try_statements,
			catch_block,
			finally_statements,
		})
	}

	fn build_return_statement(&self, statement_node: &Node) -> DiagnosticResult<StmtKind> {
		Ok(StmtKind::Return(
			if let Some(return_expression_node) = statement_node.child_by_field_name("expression") {
				Some(self.build_expression(&return_expression_node)?)
			} else {
				None
			},
		))
	}

	/// Builds scope statements for a loop (while/for), and maintains the is_in_loop flag
	/// for the duration of the loop. So that later break statements inside can be validated
	/// without traversing the AST.
	fn build_in_loop_scope(&self, scope_node: &Node) -> Scope {
		let prev_is_in_loop = *self.is_in_loop.borrow();
		*self.is_in_loop.borrow_mut() = true;
		let scope = self.build_scope(scope_node);
		*self.is_in_loop.borrow_mut() = prev_is_in_loop;
		scope
	}

	fn build_while_statement(&self, statement_node: &Node) -> DiagnosticResult<StmtKind> {
		Ok(StmtKind::While {
			condition: self.build_expression(&statement_node.child_by_field_name("condition").unwrap())?,
			statements: self.build_in_loop_scope(&statement_node.child_by_field_name("block").unwrap()),
		})
	}

	fn build_for_statement(&self, statement_node: &Node) -> DiagnosticResult<StmtKind> {
		Ok(StmtKind::ForLoop {
			iterator: self.node_symbol(&statement_node.child_by_field_name("iterator").unwrap())?,
			iterable: self.build_expression(&statement_node.child_by_field_name("iterable").unwrap())?,
			statements: self.build_in_loop_scope(&statement_node.child_by_field_name("block").unwrap()),
		})
	}

	fn build_break_statement(&self, statement_node: &Node) -> DiagnosticResult<StmtKind> {
		if !*self.is_in_loop.borrow() {
			return self.add_error::<StmtKind>(
				"Expected break statement to be inside of a loop (while/for)",
				statement_node,
			);
		}
		Ok(StmtKind::Break)
	}

	fn build_continue_statement(&self, statement_node: &Node) -> DiagnosticResult<StmtKind> {
		if !*self.is_in_loop.borrow() {
			return self.add_error::<StmtKind>(
				"Expected continue statement to be inside of a loop (while/for)",
				statement_node,
			);
		}
		Ok(StmtKind::Continue)
	}

	fn build_if_statement(&self, statement_node: &Node) -> DiagnosticResult<StmtKind> {
		let if_block = self.build_scope(&statement_node.child_by_field_name("block").unwrap());
		let mut elif_vec = vec![];
		let mut cursor = statement_node.walk();
		for node in statement_node.children_by_field_name("elif_block", &mut cursor) {
			let conditions = self.build_expression(&node.child_by_field_name("condition").unwrap());
			let statements = self.build_scope(&node.child_by_field_name("block").unwrap());
			let elif = ElifBlock {
				condition: conditions.unwrap(),
				statements: statements,
			};
			elif_vec.push(elif);
		}
		let else_block = if let Some(else_block) = statement_node.child_by_field_name("else_block") {
			Some(self.build_scope(&else_block))
		} else {
			None
		};
		Ok(StmtKind::If {
			condition: self.build_expression(&statement_node.child_by_field_name("condition").unwrap())?,
			statements: if_block,
			elif_statements: elif_vec,
			else_statements: else_block,
		})
	}

	fn build_assignment_statement(&self, statement_node: &Node) -> DiagnosticResult<StmtKind> {
		let reference = self.build_reference(&statement_node.child_by_field_name("name").unwrap())?;
		if let ExprKind::Reference(r) = reference.kind {
			Ok(StmtKind::Assignment {
				variable: r,
				value: self.build_expression(&statement_node.child_by_field_name("value").unwrap())?,
			})
		} else {
			self.add_error(
				"Expected a reference on the left hand side of an assignment",
				statement_node,
			)
		}
	}

	fn build_struct_definition_statement(&self, statement_node: &Node) -> DiagnosticResult<StmtKind> {
		let name = self.node_symbol(&self.get_child_field(&statement_node, "name")?)?;

		let mut cursor = statement_node.walk();
		let mut members = vec![];

		for field_node in statement_node.children_by_field_name("field", &mut cursor) {
			let identifier = self.node_symbol(&self.get_child_field(&field_node, "name")?)?;
			let type_ = &self.get_child_field(&field_node, "type")?;
			let f = StructField {
				name: identifier,
				member_type: self.build_type_annotation(&type_)?,
			};
			members.push(f);
		}

		let mut extends = vec![];
		for super_node in statement_node.children_by_field_name("extends", &mut cursor) {
			let super_type = self.build_type_annotation(&super_node)?;
			match super_type.kind {
				TypeAnnotationKind::UserDefined(t) => {
					extends.push(t);
				}
				_ => {
					self.add_error::<Node>(
						format!("Extended type must be a user defined type, found {}", super_type),
						&super_node,
					)?;
				}
			}
		}

		Ok(StmtKind::Struct {
			name,
			extends,
			fields: members,
		})
	}

	fn build_variable_def_statement(&self, statement_node: &Node) -> DiagnosticResult<StmtKind> {
		let type_ = if let Some(type_node) = statement_node.child_by_field_name("type") {
			Some(self.build_type_annotation(&type_node)?)
		} else {
			None
		};
		Ok(StmtKind::VariableDef {
			reassignable: statement_node.child_by_field_name("reassignable").is_some(),
			var_name: self.node_symbol(&statement_node.child_by_field_name("name").unwrap())?,
			initial_value: self.build_expression(&statement_node.child_by_field_name("value").unwrap())?,
			type_,
		})
	}

	fn build_bring_statement(&self, statement_node: &Node) -> DiagnosticResult<StmtKind> {
		Ok(StmtKind::Bring {
			module_name: self.node_symbol(&statement_node.child_by_field_name("module_name").unwrap())?,
			identifier: if let Some(identifier) = statement_node.child_by_field_name("alias") {
				Some(self.node_symbol(&identifier)?)
			} else {
				None
			},
		})
	}

	fn build_enum_statement(&self, statement_node: &Node) -> DiagnosticResult<StmtKind> {
		let name = self.node_symbol(&statement_node.child_by_field_name("enum_name").unwrap());
		if name.is_err() {
			self
				.add_error::<Node>(String::from("Invalid enum name"), &statement_node)
				.err();
		}

		let mut cursor = statement_node.walk();
		let mut values = IndexSet::<Symbol>::new();
		for node in statement_node.named_children(&mut cursor) {
			if node.kind() != "enum_field" {
				continue;
			}

			let diagnostic = self.node_symbol(&node);
			if diagnostic.is_err() {
				self.add_error::<Node>(String::from("Invalid enum value"), &node).err();
				continue;
			}

			let symbol = diagnostic.unwrap();
			let success = values.insert(symbol.clone());
			if !success {
				self
					.add_error::<Node>(format!("Duplicated enum value {}", symbol.name), &node)
					.err();
			}
		}

		Ok(StmtKind::Enum {
			name: name.unwrap(),
			values,
		})
	}

	fn build_class_statement(&self, statement_node: &Node, is_resource: bool) -> DiagnosticResult<StmtKind> {
		let mut cursor = statement_node.walk();
		let mut fields = vec![];
		let mut methods = vec![];
		let mut initializer = None;
		let mut inflight_initializer = None;
		let name = self.node_symbol(&statement_node.child_by_field_name("name").unwrap())?;
		for class_element in statement_node
			.child_by_field_name("implementation")
			.unwrap()
			.named_children(&mut cursor)
		{
			if class_element.is_extra() {
				continue;
			}
			match (class_element.kind(), is_resource) {
				("method_definition", true) => {
					let method_name = self.node_symbol(&class_element.child_by_field_name("name").unwrap());
					let func_def = self.build_function_definition(&class_element, Phase::Preflight);
					match (method_name, func_def) {
						(Ok(method_name), Ok(func_def)) => methods.push((method_name, func_def)),
						_ => {}
					}
				}
				("inflight_method_definition", _) => {
					let method_name = self.node_symbol(&class_element.child_by_field_name("name").unwrap());
					let func_def = self.build_function_definition(&class_element, Phase::Inflight);
					match (method_name, func_def) {
						(Ok(method_name), Ok(func_def)) => methods.push((method_name, func_def)),
						_ => {}
					}
				}
				("class_field", _) => {
					let is_static = class_element.child_by_field_name("static").is_some();
					if is_static {
						self.diagnostics.borrow_mut().push(Diagnostic {
							level: DiagnosticLevel::Error,
							message: "Static class fields not supported yet, see https://github.com/winglang/wing/issues/1668"
								.to_string(),
							span: Some(self.node_span(&class_element)),
						});
					}

					fields.push(ClassField {
						name: self.node_symbol(&class_element.child_by_field_name("name").unwrap())?,
						member_type: self.build_type_annotation(&class_element.child_by_field_name("type").unwrap())?,
						reassignable: class_element.child_by_field_name("reassignable").is_some(),
						is_static,
						phase: match class_element.child_by_field_name("phase_modifier") {
							Some(n) => {
								if !is_resource {
									self.add_error::<Node>("Class cannot have inflight fields", &n).err();
								}
								Phase::Inflight
							}
							None => Phase::Preflight,
						},
					})
				}
				("initializer", _) => {
					let is_inflight = class_element.child_by_field_name("inflight").is_some();
					if initializer.is_some() && !is_inflight {
						self
							.add_error::<Node>(
								format!("Multiple initializers defined in class {}", name.name),
								&class_element,
							)
							.err();
					} else if inflight_initializer.is_some() && is_inflight {
						self
							.add_error::<Node>(
								format!("Multiple inflight initializers defined in class {}", name.name),
								&class_element,
							)
							.err();
					}
					if !is_resource && is_inflight {
						self
							.add_error::<Node>("Class cannot have an inflight initializers", &class_element)
							.err();
					}
					let parameters_node = class_element.child_by_field_name("parameter_list").unwrap();
					let parameters = self.build_parameter_list(&parameters_node)?;
					if !parameters.is_empty() && is_inflight {
						self
							.add_error::<Node>("Inflight initializers cannot have parameters", &parameters_node)
							.err();
					}
					if is_inflight {
						inflight_initializer = Some(FunctionDefinition {
							body: FunctionBody::Statements(self.build_scope(&class_element.child_by_field_name("block").unwrap())),
							signature: FunctionSignature {
								parameters: vec![], // Inflight initializers cannot have parameters
								return_type: None,
								phase: Phase::Inflight,
							},
							is_static: false,
							span: self.node_span(&class_element),
							captures: RefCell::new(None),
						})
					} else {
						initializer = Some(Initializer {
							statements: self.build_scope(&class_element.child_by_field_name("block").unwrap()),
							signature: FunctionSignature {
								parameters,
<<<<<<< HEAD
								return_type: Some(Box::new(TypeAnnotation::UserDefined(UserDefinedType {
									root: name.clone(),
									fields: vec![],
									span: name.span.clone(),
								}))),
=======
								return_type: Some(Box::new(TypeAnnotation {
									kind: TypeAnnotationKind::UserDefined(UserDefinedType {
										root: name.clone(),
										fields: vec![],
									}),
									span: self.node_span(&class_element),
								})),
>>>>>>> e1e1b501
								phase: if is_resource { Phase::Preflight } else { Phase::Inflight },
							},
							span: self.node_span(&class_element),
						})
					}
				}
				("ERROR", _) => {
					self
						.add_error::<Node>("Expected class element node", &class_element)
						.err();
				}
				(other, _) => {
					panic!("Unexpected class element node type {} || {:#?}", other, class_element);
				}
			}
		}
		if initializer.is_none() {
			self.add_error::<Node>(
				format!("No constructor defined in class {:?}", statement_node),
				&statement_node,
			)?;
		}

		let parent = if let Some(parent_node) = statement_node.child_by_field_name("parent") {
			let parent_type = self.build_type_annotation(&parent_node)?;
			match parent_type.kind {
				TypeAnnotationKind::UserDefined(parent_type) => Some(parent_type),
				_ => {
					self.add_error::<Node>(
						format!("Parent type must be a user defined type, found {}", parent_type),
						&parent_node,
					)?;
					None
				}
			}
		} else {
			None
		};

		let mut implements = vec![];
		for type_node in statement_node.children_by_field_name("implements", &mut cursor) {
			// ignore comments
			if type_node.is_extra() {
				continue;
			}

			// ignore commas
			if !type_node.is_named() {
				continue;
			}

			let interface_type = self.build_type_annotation(&type_node)?;
			match interface_type.kind {
				TypeAnnotationKind::UserDefined(interface_type) => implements.push(interface_type),
				_ => {
					self.add_error::<Node>(
						format!(
							"Implemented interface must be a user defined type, found {}",
							interface_type
						),
						&type_node,
					)?;
				}
			}
		}

		Ok(StmtKind::Class(Class {
			name,
			fields,
			methods,
			parent,
			implements,
			initializer: initializer.unwrap(),
			is_resource,
			inflight_initializer,
		}))
	}

	fn build_interface_statement(&self, statement_node: &Node) -> DiagnosticResult<StmtKind> {
		let mut cursor = statement_node.walk();
		let mut extends = vec![];
		let mut methods = vec![];
		let name = self.node_symbol(&statement_node.child_by_field_name("name").unwrap())?;

		for interface_element in statement_node
			.child_by_field_name("implementation")
			.unwrap()
			.named_children(&mut cursor)
		{
			if interface_element.is_extra() {
				continue;
			}
			match interface_element.kind() {
				"method_signature" => {
					let method_name = self.node_symbol(&interface_element.child_by_field_name("name").unwrap());
					let func_sig = self.build_function_signature(&interface_element, Phase::Preflight);
					match (method_name, func_sig) {
						(Ok(method_name), Ok(func_sig)) => methods.push((method_name, func_sig)),
						_ => {}
					}
				}
				"inflight_method_signature" => {
					let method_name = self.node_symbol(&interface_element.child_by_field_name("name").unwrap());
					let func_sig = self.build_function_signature(&interface_element, Phase::Inflight);
					match (method_name, func_sig) {
						(Ok(method_name), Ok(func_sig)) => methods.push((method_name, func_sig)),
						_ => {}
					}
				}
				"ERROR" => {
					self
						.add_error::<Node>("Expected interface element node", &interface_element)
						.err();
				}
				other => {
					panic!(
						"Unexpected interface element node type {} || {:#?}",
						other, interface_element
					);
				}
			}
		}

		for extend in statement_node.children_by_field_name("extends", &mut cursor) {
			// ignore comments
			if extend.is_extra() {
				continue;
			}

			// ignore commas
			if !extend.is_named() {
				continue;
			}

			if let Ok(TypeAnnotation {
				kind: TypeAnnotationKind::UserDefined(interface_type),
				..
			}) = self.build_udt_annotation(&extend)
			{
				extends.push(interface_type);
			}
		}

		Ok(StmtKind::Interface(Interface { name, methods, extends }))
	}

	fn build_function_signature(&self, func_sig_node: &Node, phase: Phase) -> DiagnosticResult<FunctionSignature> {
		let parameters = self.build_parameter_list(&func_sig_node.child_by_field_name("parameter_list").unwrap())?;
		let return_type = if let Some(rt) = func_sig_node.child_by_field_name("type") {
			Some(Box::new(self.build_type_annotation(&rt)?))
		} else {
			None
		};
		Ok(FunctionSignature {
			parameters,
			return_type,
			phase,
		})
	}

	fn build_anonymous_closure(&self, anon_closure_node: &Node, phase: Phase) -> DiagnosticResult<FunctionDefinition> {
		self.build_function_definition(anon_closure_node, phase)
	}

	fn build_function_definition(&self, func_def_node: &Node, phase: Phase) -> DiagnosticResult<FunctionDefinition> {
		let signature = self.build_function_signature(func_def_node, phase)?;
		let statements = if let Some(external) = func_def_node.child_by_field_name("extern_modifier") {
			let node_text = self.node_text(&external.named_child(0).unwrap());
			let node_text = &node_text[1..node_text.len() - 1];
			FunctionBody::External(node_text.to_string())
		} else {
			FunctionBody::Statements(self.build_scope(&self.get_child_field(func_def_node, "block")?))
		};

		Ok(FunctionDefinition {
			body: statements,
			signature,
			is_static: func_def_node.child_by_field_name("static").is_some(),
			captures: RefCell::new(None),
			span: self.node_span(func_def_node),
		})
	}

	/// Builds a vector of all parameters defined in `parameter_list_node`.
	///
	/// # Returns
	/// A vector of tuples for each parameter in the list. The tuples are the name, type and a bool letting
	/// us know whether the parameter is reassignable or not respectively.
	fn build_parameter_list(&self, parameter_list_node: &Node) -> DiagnosticResult<Vec<FunctionParameter>> {
		let mut res = vec![];
		let mut cursor = parameter_list_node.walk();
		for parameter_definition_node in parameter_list_node.named_children(&mut cursor) {
			if parameter_definition_node.is_extra() {
				continue;
			}

			res.push(FunctionParameter {
				name: self.node_symbol(&parameter_definition_node.child_by_field_name("name").unwrap())?,
				type_annotation: self.build_type_annotation(&parameter_definition_node.child_by_field_name("type").unwrap())?,
				reassignable: parameter_definition_node.child_by_field_name("reassignable").is_some(),
			});
		}

		Ok(res)
	}

	fn build_type_annotation(&self, type_node: &Node) -> DiagnosticResult<TypeAnnotation> {
		let span = self.node_span(type_node);
		match type_node.kind() {
			"builtin_type" => match self.node_text(type_node) {
				"num" => Ok(TypeAnnotation {
					kind: TypeAnnotationKind::Number,
					span,
				}),
				"str" => Ok(TypeAnnotation {
					kind: TypeAnnotationKind::String,
					span,
				}),
				"bool" => Ok(TypeAnnotation {
					kind: TypeAnnotationKind::Bool,
					span,
				}),
				"duration" => Ok(TypeAnnotation {
					kind: TypeAnnotationKind::Duration,
					span,
				}),
				"ERROR" => self.add_error("Expected builtin type", type_node),
				other => return self.report_unimplemented_grammar(other, "builtin", type_node),
			},
			"optional" => {
				let inner_type = self.build_type_annotation(&type_node.named_child(0).unwrap()).unwrap();
				Ok(TypeAnnotation {
					kind: TypeAnnotationKind::Optional(Box::new(inner_type)),
					span,
				})
			}
			"custom_type" => Ok(self.build_udt_annotation(&type_node)?),
			"function_type" => {
				let param_type_list_node = type_node.child_by_field_name("parameter_types").unwrap();
				let mut cursor = param_type_list_node.walk();
				let param_types = param_type_list_node
					.named_children(&mut cursor)
					.filter_map(|param_type| self.build_type_annotation(&param_type).ok())
					.collect::<Vec<TypeAnnotation>>();
				let return_type = type_node
					.child_by_field_name("return_type")
					.map(|n| Box::new(self.build_type_annotation(&n).unwrap()));
				let kind = TypeAnnotationKind::Function(FunctionTypeAnnotation {
					param_types,
					return_type,
					phase: if type_node.child_by_field_name("inflight").is_some() {
						Phase::Inflight
					} else {
						Phase::Preflight
					},
				});
				Ok(TypeAnnotation { kind, span })
			}
			"json_container_type" => {
				let container_type = self.node_text(&type_node);
				match container_type {
					"Json" => Ok(TypeAnnotation {
						kind: TypeAnnotationKind::Json,
						span,
					}),
					"MutJson" => Ok(TypeAnnotation {
						kind: TypeAnnotationKind::MutJson,
						span,
					}),
					other => self.add_error(format!("invalid json container type {}", other), &type_node),
				}
			}
			"mutable_container_type" | "immutable_container_type" => {
				let container_type = self.node_text(&type_node.child_by_field_name("collection_type").unwrap());
				let element_type = type_node.child_by_field_name("type_parameter").unwrap();
				match container_type {
					"Map" => Ok(TypeAnnotation {
						kind: TypeAnnotationKind::Map(Box::new(self.build_type_annotation(&element_type)?)),
						span,
					}),
					"MutMap" => Ok(TypeAnnotation {
						kind: TypeAnnotationKind::MutMap(Box::new(self.build_type_annotation(&element_type)?)),
						span,
					}),
					"Array" => Ok(TypeAnnotation {
						kind: TypeAnnotationKind::Array(Box::new(self.build_type_annotation(&element_type)?)),
						span,
					}),
					"MutArray" => Ok(TypeAnnotation {
						kind: TypeAnnotationKind::MutArray(Box::new(self.build_type_annotation(&element_type)?)),
						span,
					}),
					"Set" => Ok(TypeAnnotation {
						kind: TypeAnnotationKind::Set(Box::new(self.build_type_annotation(&element_type)?)),
						span,
					}),
					"MutSet" => Ok(TypeAnnotation {
						kind: TypeAnnotationKind::MutSet(Box::new(self.build_type_annotation(&element_type)?)),
						span,
					}),
					"ERROR" => self.add_error("Expected builtin container type", type_node)?,
					other => self.report_unimplemented_grammar(other, "builtin container type", type_node),
				}
			}
			"ERROR" => self.add_error("Expected type", type_node),
			other => self.report_unimplemented_grammar(other, "type", type_node),
		}
	}

	fn build_nested_identifier(&self, nested_node: &Node) -> DiagnosticResult<Expr> {
		if nested_node.has_error() {
			return self.add_error("Syntax error", &nested_node);
		}

		let object_expr = self.get_child_field(nested_node, "object")?;

		if let Some(property) = nested_node.child_by_field_name("property") {
			let object_expr = if object_expr.kind() == "json_container_type" {
				Expr {
					kind: ExprKind::Reference(Reference::TypeMember {
						type_: UserDefinedType {
							root: Symbol {
								name: WINGSDK_STD_MODULE.to_string(),
								span: Default::default(),
							},
							fields: vec![self.node_symbol(&object_expr)?],
							span: self.node_span(&object_expr),
						},
						property: self.node_symbol(&property)?,
					}),
					span: self.node_span(&object_expr),
					evaluated_type: RefCell::new(None),
				}
			} else {
				self.build_expression(&object_expr)?
			};
			Ok(Expr {
				kind: ExprKind::Reference(Reference::InstanceMember {
					object: Box::new(object_expr),
					property: self.node_symbol(&property)?,
				}),
				span: self.node_span(&nested_node),
				evaluated_type: RefCell::new(None),
			})
		} else {
			// we are missing the last property, but we can still parse the rest of the expression
			let err = self.add_error(
				"Expected property",
				&nested_node
					.child(nested_node.child_count() - 1)
					.expect("Nested identifier should have at least one child"),
			);
			if object_expr.kind() == "reference" {
				self.build_reference(&object_expr)
			} else {
				err
			}
		}
	}

	fn build_udt_annotation(&self, nested_node: &Node) -> DiagnosticResult<TypeAnnotation> {
		// check if last node is a "."
		let last_child = nested_node
			.child(nested_node.child_count() - 1)
			.expect("If node is a custom type, it will have at least one child");
		if last_child.kind() == "." {
			// even though we're missing a field, we can still parse the rest of the type
			let _ = self.add_error::<()>("Expected namespaced type", &last_child);
		}

		let mut cursor = nested_node.walk();
		let kind = TypeAnnotationKind::UserDefined(UserDefinedType {
			root: self.node_symbol(&nested_node.child_by_field_name("object").unwrap())?,
			fields: nested_node
				.children_by_field_name("fields", &mut cursor)
				.map(|n| self.node_symbol(&n).unwrap())
				.collect(),
<<<<<<< HEAD
			span: self.node_span(&nested_node),
		}))
=======
		});
		Ok(TypeAnnotation {
			kind,
			span: self.node_span(&nested_node),
		})
>>>>>>> e1e1b501
	}

	fn build_reference(&self, reference_node: &Node) -> DiagnosticResult<Expr> {
		let actual_node = reference_node.named_child(0).unwrap();
		let actual_node_span = self.node_span(&actual_node);
		match actual_node.kind() {
			"reference_identifier" => Ok(Expr {
				kind: ExprKind::Reference(Reference::Identifier(self.node_symbol(&actual_node)?)),
				span: actual_node_span,
				evaluated_type: RefCell::new(None),
			}),
			"nested_identifier" => Ok(self.build_nested_identifier(&actual_node)?),
			"structured_access_expression" => {
				self.report_unimplemented_grammar("structured_access_expression", "reference", &actual_node)
			}
			other => self.add_error(format!("Expected reference, got {other}"), &actual_node),
		}
	}

	fn build_arg_list(&self, arg_list_node: &Node) -> DiagnosticResult<ArgList> {
		let mut pos_args = vec![];
		let mut named_args = IndexMap::new();

		let mut cursor = arg_list_node.walk();
		let mut seen_keyword_args = false;
		for child in arg_list_node.named_children(&mut cursor) {
			if child.is_extra() {
				continue;
			}
			match child.kind() {
				"positional_argument" => {
					if seen_keyword_args {
						self.add_error("Positional arguments must come before named arguments", &child)?;
					}
					pos_args.push(self.build_expression(&child)?);
				}
				"keyword_argument" => {
					seen_keyword_args = true;
					let arg_name_node = &child.named_child(0).unwrap();
					let arg_name = self.node_symbol(arg_name_node)?;
					if named_args.contains_key(&arg_name) {
						_ = self.add_error::<ArgList>("Duplicate argument name", arg_name_node);
					} else {
						named_args.insert(arg_name, self.build_expression(&child.named_child(1).unwrap())?);
					}
				}
				"ERROR" => {
					self.add_error::<ArgList>("Invalid argument(s)", &child)?;
				}
				other => panic!("Unexpected argument type {} || {:#?}", other, child),
			}
		}

		Ok(ArgList { pos_args, named_args })
	}

	fn build_expression(&self, exp_node: &Node) -> DiagnosticResult<Expr> {
		let expression_node = &self.check_error(*exp_node, "expression")?;
		let expression_span = self.node_span(expression_node);
		match expression_node.kind() {
			"new_expression" => {
				let class = self.build_type_annotation(&expression_node.child_by_field_name("class").unwrap())?;

				let arg_list = if let Ok(args_node) = self.get_child_field(expression_node, "args") {
					self.build_arg_list(&args_node)
				} else {
					Ok(ArgList::new())
				};

				let obj_id = expression_node.child_by_field_name("id").map(|n| {
					let id_str = self.node_text(&n.named_child(0).unwrap());
					id_str[1..id_str.len() - 1].to_string()
				});
				let obj_scope = if let Some(scope_expr_node) = expression_node.child_by_field_name("scope") {
					Some(Box::new(self.build_expression(&scope_expr_node)?))
				} else {
					None
				};
				Ok(Expr::new(
					ExprKind::New {
						class,
						obj_id,
						arg_list: arg_list?,
						obj_scope,
					},
					expression_span,
				))
			}
			"binary_expression" => Ok(Expr::new(
				ExprKind::Binary {
					left: Box::new(self.build_expression(&expression_node.child_by_field_name("left").unwrap())?),
					right: Box::new(self.build_expression(&expression_node.child_by_field_name("right").unwrap())?),
					op: match self.node_text(&expression_node.child_by_field_name("op").unwrap()) {
						"+" => BinaryOperator::Add,
						"-" => BinaryOperator::Sub,
						"==" => BinaryOperator::Equal,
						"!=" => BinaryOperator::NotEqual,
						">" => BinaryOperator::Greater,
						">=" => BinaryOperator::GreaterOrEqual,
						"<" => BinaryOperator::Less,
						"<=" => BinaryOperator::LessOrEqual,
						"&&" => BinaryOperator::LogicalAnd,
						"||" => BinaryOperator::LogicalOr,
						"%" => BinaryOperator::Mod,
						"*" => BinaryOperator::Mul,
						"/" => BinaryOperator::Div,
						"\\" => BinaryOperator::FloorDiv,
						"**" => BinaryOperator::Power,
						"??" => BinaryOperator::UnwrapOr,
						"ERROR" => self.add_error::<BinaryOperator>("Expected binary operator", expression_node)?,
						other => return self.report_unimplemented_grammar(other, "binary operator", expression_node),
					},
				},
				expression_span,
			)),
			"unary_expression" => Ok(Expr::new(
				ExprKind::Unary {
					op: match self.node_text(&expression_node.child_by_field_name("op").unwrap()) {
						"-" => UnaryOperator::Minus,
						"!" => UnaryOperator::Not,
						"ERROR" => self.add_error::<UnaryOperator>("Expected unary operator", expression_node)?,
						other => return self.report_unimplemented_grammar(other, "unary operator", expression_node),
					},
					exp: Box::new(self.build_expression(&expression_node.child_by_field_name("arg").unwrap())?),
				},
				expression_span,
			)),
			"string" => {
				if expression_node.named_child_count() == 0 {
					Ok(Expr::new(
						ExprKind::Literal(Literal::String(self.node_text(&expression_node).into())),
						expression_span,
					))
				} else {
					// We must go over the string and separate it into parts (static and expr)
					let mut cursor = expression_node.walk();
					let mut parts = Vec::new();

					// Skip first and last quote
					let end = expression_node.end_byte() - 1;
					let start = expression_node.start_byte() + 1;
					let mut last_start = start;
					let mut last_end = end;
					let mut start_from = last_end;

					for interpolation_node in expression_node.named_children(&mut cursor) {
						if interpolation_node.is_extra() {
							continue;
						}
						let interpolation_start = interpolation_node.start_byte();
						let interpolation_end = interpolation_node.end_byte();

						if start == last_start && interpolation_start < last_end {
							start_from = last_start;
						}

						if interpolation_start != last_start {
							parts.push(InterpolatedStringPart::Static(
								str::from_utf8(&self.source[start_from..interpolation_start])
									.unwrap()
									.into(),
							));
						}

						parts.push(InterpolatedStringPart::Expr(
							self.build_expression(&interpolation_node.named_child(0).unwrap())?,
						));

						last_start = interpolation_start;
						last_end = interpolation_end;
						start_from = last_end;
					}

					if last_end != end {
						parts.push(InterpolatedStringPart::Static(
							str::from_utf8(&self.source[last_end..end]).unwrap().into(),
						));
					}

					Ok(Expr::new(
						ExprKind::Literal(Literal::InterpolatedString(InterpolatedString { parts })),
						expression_span,
					))
				}
			}
			"loop_range" => {
				let inclusive = if expression_node.child_by_field_name("inclusive").is_some() {
					Some(true)
				} else {
					Some(false)
				};
				Ok(Expr::new(
					ExprKind::Range {
						start: Box::new(
							self.build_expression(
								&expression_node
									.child_by_field_name("start")
									.expect("range expression should always include start"),
							)?,
						),
						inclusive: inclusive,
						end: Box::new(
							self.build_expression(
								&expression_node
									.child_by_field_name("end")
									.expect("range expression should always include end"),
							)?,
						),
					},
					expression_span,
				))
			}
			"number" => Ok(Expr::new(
				ExprKind::Literal(Literal::Number(
					self.node_text(&expression_node).parse().expect("Number string"),
				)),
				expression_span,
			)),
			"bool" => Ok(Expr::new(
				ExprKind::Literal(Literal::Boolean(match self.node_text(&expression_node) {
					"true" => true,
					"false" => false,
					"ERROR" => self.add_error::<bool>("Expected boolean literal", expression_node)?,
					other => return self.report_unimplemented_grammar(other, "boolean literal", expression_node),
				})),
				expression_span,
			)),
			"duration" => Ok(Expr::new(
				ExprKind::Literal(self.build_duration(&expression_node)?),
				expression_span,
			)),
			"reference" => self.build_reference(&expression_node),
			"positional_argument" => self.build_expression(&expression_node.named_child(0).unwrap()),
			"keyword_argument_value" => self.build_expression(&expression_node.named_child(0).unwrap()),
			"call" => Ok(Expr::new(
				ExprKind::Call {
					function: Box::new(self.build_expression(&expression_node.child_by_field_name("caller").unwrap())?),
					arg_list: self.build_arg_list(&expression_node.child_by_field_name("args").unwrap())?,
				},
				expression_span,
			)),
			"parenthesized_expression" => self.build_expression(&expression_node.named_child(0).unwrap()),
			"preflight_closure" => Ok(Expr::new(
				ExprKind::FunctionClosure(self.build_anonymous_closure(&expression_node, Phase::Preflight)?),
				expression_span,
			)),
			"inflight_closure" => Ok(Expr::new(
				ExprKind::FunctionClosure(self.build_anonymous_closure(&expression_node, Phase::Inflight)?),
				expression_span,
			)),
			"pure_closure" => self.add_error("Pure phased anonymous closures not implemented yet", expression_node),
			"array_literal" => {
				let array_type = if let Some(type_node) = expression_node.child_by_field_name("type") {
					Some(self.build_type_annotation(&type_node)?)
				} else {
					None
				};

				let mut items = Vec::new();
				let mut cursor = expression_node.walk();
				for element_node in expression_node.children_by_field_name("element", &mut cursor) {
					items.push(self.build_expression(&element_node)?);
				}

				Ok(Expr::new(
					ExprKind::ArrayLiteral {
						items,
						type_: array_type,
					},
					expression_span,
				))
			}
			"map_literal" => {
				let map_type = if let Some(type_node) = expression_node.child_by_field_name("type") {
					Some(self.build_type_annotation(&type_node)?)
				} else {
					None
				};

				let mut fields = IndexMap::new();
				let mut cursor = expression_node.walk();
				for field_node in expression_node.children_by_field_name("member", &mut cursor) {
					if field_node.is_extra() {
						continue;
					}
					let key_node = field_node.named_child(0).unwrap();
					let key = match key_node.kind() {
						"string" => {
							let s = self.node_text(&key_node);
							// Remove quotes, we assume this is a valid key for a map
							s[1..s.len() - 1].to_string()
						}
						"identifier" => self.node_text(&key_node).to_string(),
						other => panic!("Unexpected map key type {} at {:?}", other, key_node),
					};
					let value_node = field_node.named_child(1).unwrap();
					if fields.contains_key(&key) {
						_ = self.add_error::<()>(format!("Duplicate key {} in map literal", key), &key_node);
					} else {
						fields.insert(key, self.build_expression(&value_node)?);
					}
				}

				// Special case: empty {} (which is detected as map by tree-sitter) -
				// if it is annotated as a Set/MutSet we should treat it as a set literal
				if let Some(TypeAnnotation { kind, .. }) = &map_type {
					if matches!(kind, TypeAnnotationKind::Set(_) | TypeAnnotationKind::MutSet(_)) && fields.is_empty() {
						return self.build_set_literal(expression_node);
					}
				}

				Ok(Expr::new(
					ExprKind::MapLiteral {
						fields,
						type_: map_type,
					},
					expression_span,
				))
			}
			"json_literal" => {
				let type_node = expression_node
					.child_by_field_name("type")
					.expect("Json literal should always have type node");
				let is_mut = match self.node_text(&type_node) {
					"MutJson" => true,
					_ => false,
				};

				let element_node = expression_node
					.child_by_field_name("element")
					.expect("Should always have element");

				let named_element_child = element_node.named_child(0);
				let exp = if element_node.kind() == "reference"
					&& named_element_child
						.expect("references always have a child")
						.is_missing()
				{
					_ = self.add_error::<()>("Json literal must have an element", &named_element_child.unwrap());
					Expr {
						evaluated_type: RefCell::new(None),
						kind: ExprKind::Literal(Literal::Number(0.0)),
						span: self.node_span(&element_node),
					}
				} else {
					self.build_expression(&element_node)?
				};

				let element = Box::new(exp);

				Ok(Expr::new(ExprKind::JsonLiteral { is_mut, element }, expression_span))
			}
			"set_literal" => self.build_set_literal(expression_node),
			"struct_literal" => {
				let type_ = self.build_type_annotation(&expression_node.child_by_field_name("type").unwrap());
				let mut fields = IndexMap::new();
				let mut cursor = expression_node.walk();
				for field in expression_node.children_by_field_name("fields", &mut cursor) {
					if !field.is_named() || field.is_extra() {
						continue;
					}
					let field_name = self.node_symbol(&field.named_child(0).unwrap());
					let field_value = self.build_expression(&field.named_child(1).unwrap());
					// Add fields to our struct literal, if some are missing or aren't part of the type we'll fail on type checking
					if let (Ok(k), Ok(v)) = (field_name, field_value) {
						if fields.contains_key(&k) {
							// TODO: ugly, we need to change add_error to not return anything and have a wrapper `raise_error` that returns a Result
							_ = self.add_error::<()>(format!("Duplicate field {} in struct literal", k), expression_node);
						} else {
							fields.insert(k, v);
						}
					}
				}
				Ok(Expr::new(
					ExprKind::StructLiteral { type_: type_?, fields },
					expression_span,
				))
			}
			"optional_test" => {
				let expression = self.build_expression(&expression_node.named_child(0).unwrap());
				Ok(Expr::new(
					ExprKind::Unary {
						op: UnaryOperator::OptionalTest,
						exp: Box::new(expression?),
					},
					expression_span,
				))
			}
			other => self.report_unimplemented_grammar(other, "expression", expression_node),
		}
	}

	fn build_set_literal(&self, expression_node: &Node) -> Result<Expr, ()> {
		let expression_span = self.node_span(expression_node);
		let set_type = if let Some(type_node) = expression_node.child_by_field_name("type") {
			Some(self.build_type_annotation(&type_node)?)
		} else {
			None
		};
		let mut items = Vec::new();
		let mut cursor = expression_node.walk();
		for element_node in expression_node.children_by_field_name("element", &mut cursor) {
			items.push(self.build_expression(&element_node)?);
		}
		Ok(Expr::new(
			ExprKind::SetLiteral { items, type_: set_type },
			expression_span,
		))
	}

	fn report_unhandled_errors(&self, root: &Node) {
		let iter = traverse(root.walk(), Order::Pre);
		for node in iter {
			if node.kind() == "AUTOMATIC_SEMICOLON" {
				_ = self.add_error::<()>("Expected ';'", &node);
			} else if !self.error_nodes.borrow().contains(&node.id()) {
				if node.is_error() {
					if node.named_child_count() == 0 {
						_ = self.add_error::<()>(String::from("Unknown parser error"), &node);
					} else {
						let mut cursor = node.walk();
						let children = node.named_children(&mut cursor);
						for child in children {
							_ = self.add_error::<()>(format!("Unexpected '{}'", child.kind()), &child);
						}
					}
				} else if node.is_missing() {
					_ = self.add_error::<()>(format!("Expected '{}'", node.kind()), &node);
				}
			}
		}
	}
}<|MERGE_RESOLUTION|>--- conflicted
+++ resolved
@@ -546,21 +546,13 @@
 							statements: self.build_scope(&class_element.child_by_field_name("block").unwrap()),
 							signature: FunctionSignature {
 								parameters,
-<<<<<<< HEAD
-								return_type: Some(Box::new(TypeAnnotation::UserDefined(UserDefinedType {
+								return_type: Some(Box::new(TypeAnnotation {
+									kind: TypeAnnotationKind::UserDefined(UserDefinedType {
 									root: name.clone(),
 									fields: vec![],
-									span: name.span.clone(),
-								}))),
-=======
-								return_type: Some(Box::new(TypeAnnotation {
-									kind: TypeAnnotationKind::UserDefined(UserDefinedType {
-										root: name.clone(),
-										fields: vec![],
 									}),
 									span: self.node_span(&class_element),
 								})),
->>>>>>> e1e1b501
 								phase: if is_resource { Phase::Preflight } else { Phase::Inflight },
 							},
 							span: self.node_span(&class_element),
@@ -938,16 +930,11 @@
 				.children_by_field_name("fields", &mut cursor)
 				.map(|n| self.node_symbol(&n).unwrap())
 				.collect(),
-<<<<<<< HEAD
-			span: self.node_span(&nested_node),
-		}))
-=======
 		});
 		Ok(TypeAnnotation {
 			kind,
 			span: self.node_span(&nested_node),
 		})
->>>>>>> e1e1b501
 	}
 
 	fn build_reference(&self, reference_node: &Node) -> DiagnosticResult<Expr> {
