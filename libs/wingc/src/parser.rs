use camino::{Utf8Component, Utf8Path, Utf8PathBuf};
use indexmap::{IndexMap, IndexSet};
use itertools::Itertools;
use phf::{phf_map, phf_set};
use std::cell::RefCell;
use std::collections::HashSet;
use std::{fs, str, vec};
use tree_sitter::Node;
use tree_sitter_traversal::{traverse, Order};

use crate::ast::{
	AccessModifier, ArgList, AssignmentKind, BinaryOperator, BringSource, CalleeKind, CatchBlock, Class, ClassField,
	ElifBlock, ElifLetBlock, Expr, ExprKind, FunctionBody, FunctionDefinition, FunctionParameter, FunctionSignature,
	IfLet, Interface, InterpolatedString, InterpolatedStringPart, Literal, New, Phase, Reference, Scope, Spanned, Stmt,
	StmtKind, StructField, Symbol, TypeAnnotation, TypeAnnotationKind, UnaryOperator, UserDefinedType,
};
use crate::comp_ctx::{CompilationContext, CompilationPhase};
use crate::diagnostic::{report_diagnostic, Diagnostic, DiagnosticResult, WingSpan, ERR_EXPECTED_SEMICOLON};
use crate::file_graph::FileGraph;
use crate::files::Files;
use crate::type_check::{CLASS_INFLIGHT_INIT_NAME, CLASS_INIT_NAME};
use crate::{
	dbg_panic, is_absolute_path, TRUSTED_LIBRARY_NPM_NAMESPACE, WINGSDK_BRINGABLE_MODULES, WINGSDK_STD_MODULE,
	WINGSDK_TEST_CLASS_NAME,
};

// A custom struct could be used to better maintain metadata and issue tracking, though ideally
// this is meant to serve as a bandaide to be removed once wing is further developed.
// k=grammar, v=optional_message, example: ("generic", "targed impl: 1.0.0")
static UNIMPLEMENTED_GRAMMARS: phf::Map<&'static str, &'static str> = phf_map! {
	"any" => "https://github.com/winglang/wing/issues/434",
	"Promise" => "https://github.com/winglang/wing/issues/529",
	"storage_modifier" => "https://github.com/winglang/wing/issues/107",
	"internal" => "https://github.com/winglang/wing/issues/4156",
	"await_expression" => "https://github.com/winglang/wing/issues/116",
	"defer_expression" => "https://github.com/winglang/wing/issues/116",
};

static RESERVED_WORDS: phf::Set<&'static str> = phf_set! {
	// JS Reserved Words
	"abstract",
	"arguments",
	"await",
	"boolean",
	"break",
	"byte",
	"case",
	"catch",
	"char",
	"class",
	"const",
	"continue",
	"debugger",
	"default",
	"delete",
	"do",
	"double",
	"else",
	"enum",
	"eval",
	"export",
	"extends",
	"false",
	"final",
	"finally",
	"float",
	"for",
	"function",
	"goto",
	"if",
	"implements",
	"import",
	"in",
	"instanceof",
	"int",
	"interface",
	"let",
	"long",
	"native",
	"new",
	"null",
	"package",
	"private",
	"protected",
	"pub",
	"internal",
	"return",
	"short",
	"static",
	"super",
	"switch",
	"synchronized",
	"this",
	"throw",
	"throws",
	"transient",
	"true",
	"try",
	"typeof",
	"var",
	"void",
	"volatile",
	"while",
	"with",
	"yield",

	// wing-specific reserved words
	"struct",
	"as",
	"nil",
	"test",
	"inflight",
	"preflight",
	"elif",
	"init",
	"any",
	"num",
	"str",
	"duration",
	"bool",
	"Json",
	"MutJson",
	"Map",
	"MutMap",
	"Set",
	"MutSet",
	"Array",
	"MutArray",

	// nodejs globals used in emitted code
	"require",
	"module",
	"process",
	"Object",
};

/// Parses a Wing file and the transitive closure of all files it depends on.
///
/// Expects an initial Wing file to be parsed. For Wing's CLI, this is usually
/// the file the user asked to compile, and in the case of the LSP, the file that was
/// just opened or changed.
///
/// If `init_text` is `None`, then the file will be read from disk. Otherwise, the
/// provided text will be used as the source text for the file. This is useful for
/// the LSP, where the text may not be saved to the disk yet, and for unit tests.
///
/// Internally it parses the initial file, and then recursively parse all of the files that
/// it depends on, storing all results in the `files`, `file_graph`, `tree_sitter_trees`,
/// and `asts` parameters. It skips re-parsing any files that have already been parsed. function assumes all of these collections are kept in sync
/// with each other.
///
/// Returns a topological ordering of all known Wing files, where each file only depends on
/// files that come before it in the ordering.
pub fn parse_wing_project(
	init_path: &Utf8Path,
	init_text: Option<String>,
	files: &mut Files,
	file_graph: &mut FileGraph,
	tree_sitter_trees: &mut IndexMap<Utf8PathBuf, tree_sitter::Tree>,
	asts: &mut IndexMap<Utf8PathBuf, Scope>,
) -> Vec<Utf8PathBuf> {
	// Parse the initial path (even if we have already seen it before)
	let dependent_wing_paths = match init_path.is_dir() {
		true => parse_wing_directory(&init_path, files, file_graph, tree_sitter_trees, asts),
		false => parse_wing_file(&init_path, init_text, files, file_graph, tree_sitter_trees, asts),
	};

	// Store a stack of files that still need parsing
	let mut unparsed_files = dependent_wing_paths;

	// Parse all remaining files in the project
	while let Some(file_or_dir_path) = unparsed_files.pop() {
		// Skip files that we have already seen before (they should already be parsed)
		if files.contains_file(&file_or_dir_path) {
			assert!(
				tree_sitter_trees.contains_key(&file_or_dir_path),
				"files is not in sync with tree_sitter_trees"
			);
			assert!(asts.contains_key(&file_or_dir_path), "files is not in sync with asts");
			assert!(
				file_graph.contains_file(&file_or_dir_path),
				"files is not in sync with file_graph"
			);
			continue;
		}

		// Parse the file or directory
		let dependent_wing_paths = match file_or_dir_path.is_dir() {
			true => parse_wing_directory(&file_or_dir_path, files, file_graph, tree_sitter_trees, asts),
			false => parse_wing_file(&file_or_dir_path, None, files, file_graph, tree_sitter_trees, asts),
		};

		// Add the dependent files to the stack of files to parse
		unparsed_files.extend(dependent_wing_paths);
	}

	// Return the files in the order they should be compiled
	match file_graph.toposort() {
		Ok(files) => files,
		Err(cycle) => {
			let formatted_cycle = cycle.iter().map(|path| format!("- {}\n", path)).collect::<String>();

			report_diagnostic(Diagnostic {
				message: format!(
					"Could not compile \"{}\" due to cyclic bring statements:\n{}",
					init_path,
					formatted_cycle.trim_end()
				),
				span: None,
				annotations: vec![],
				hints: vec![],
			});

			// return a list of all files just so we can continue type-checking
			asts.keys().cloned().collect::<Vec<_>>()
		}
	}
}

fn parse_wing_file(
	source_path: &Utf8Path,
	source_text: Option<String>,
	files: &mut Files,
	file_graph: &mut FileGraph,
	tree_sitter_trees: &mut IndexMap<Utf8PathBuf, tree_sitter::Tree>,
	asts: &mut IndexMap<Utf8PathBuf, Scope>,
) -> Vec<Utf8PathBuf> {
	let source_text = match source_text {
		Some(text) => text,
		None => fs::read_to_string(source_path).expect("read_to_string call failed"),
	};

	// Update our files collection with the new source text. On a fresh compilation,
	// this will be the first time we've seen this file. In the LSP we might already have
	// text from a previous compilation, so we'll replace the contents.
	files.update_file(&source_path, source_text.clone());

	let language = tree_sitter_wing::language();
	let mut tree_sitter_parser = tree_sitter::Parser::new();
	tree_sitter_parser.set_language(language).unwrap();

	let tree_sitter_tree = match tree_sitter_parser.parse(&source_text.as_bytes(), None) {
		Some(tree) => tree,
		None => {
			panic!("Error parsing source file with tree-sitter: {}", source_path);
		}
	};

	let tree_sitter_root = tree_sitter_tree.root_node();

	// Parse the source text into an AST
	let parser = Parser::new(&source_text.as_bytes(), source_path.to_owned());
	let (scope, dependent_wing_paths) = parser.parse(&tree_sitter_root);

	// Update our collections of trees and ASTs and our file graph
	tree_sitter_trees.insert(source_path.to_owned(), tree_sitter_tree);
	asts.insert(source_path.to_owned(), scope);
	file_graph.update_file(source_path, &dependent_wing_paths);

	dependent_wing_paths
}

fn parse_wing_directory(
	source_path: &Utf8Path,
	files: &mut Files,
	file_graph: &mut FileGraph,
	tree_sitter_trees: &mut IndexMap<Utf8PathBuf, tree_sitter::Tree>,
	asts: &mut IndexMap<Utf8PathBuf, Scope>,
) -> Vec<Utf8PathBuf> {
	// Collect a list of all files and subdirectories in the directory
	let mut files_and_dirs = Vec::new();
	for entry in fs::read_dir(&source_path).expect("read_dir call failed") {
		let entry = entry.unwrap();
		let path = Utf8PathBuf::from_path_buf(entry.path()).expect("invalid utf8 path");

		// If it's a directory and its name is not node_modules or .git or ending in .tmp, add it
		// or if it's a file and its extension is .w, add it
		//
		// TODO: skip directories that don't contain any .w files anywhere in their subtree
		if (path.is_dir()
			&& path.file_name() != Some("node_modules")
			&& path.file_name() != Some(".git")
			&& path.extension() != Some("tmp"))
			|| path.extension() == Some("w") && !is_entrypoint_file(&path)
		{
			files_and_dirs.push(path);
		}
	}

	// Sort the files and directories so that we always visit them in the same order
	files_and_dirs.sort();

	// Create a fake AST (since the directory doesn't have any source code to parse)
	let mut tree_sitter_parser = tree_sitter::Parser::new();
	tree_sitter_parser.set_language(tree_sitter_wing::language()).unwrap();
	let tree_sitter_tree = tree_sitter_parser.parse("", None).unwrap();
	let scope = Scope::empty();
	let dependent_wing_paths = files_and_dirs;

	// Update our collections of trees and ASTs and our file graph
	files.update_file(&source_path, "".to_string());
	tree_sitter_trees.insert(source_path.to_owned(), tree_sitter_tree);
	asts.insert(source_path.to_owned(), scope);
	file_graph.update_file(source_path, &dependent_wing_paths);

	dependent_wing_paths
}

/// Parses a single Wing source file.
pub struct Parser<'a> {
	/// Source code of the file being parsed
	pub source: &'a [u8],
	pub source_name: Utf8PathBuf,
	pub error_nodes: RefCell<HashSet<usize>>,
	// Nesting level within JSON literals, a value larger than 0 means we're currently in a JSON literal
	in_json: RefCell<u64>,
	is_in_mut_json: RefCell<bool>,
	is_in_loop: RefCell<bool>,
	/// Track all file paths that have been found while parsing the current file
	/// These will need to be eventually parsed (or diagnostics will be reported if they don't exist)
	referenced_wing_paths: RefCell<Vec<Utf8PathBuf>>,
}

struct ParseErrorBuilder<'s> {
	node: &'s Node<'s>,
	diag: Diagnostic,
	parser: &'s Parser<'s>,
}

impl<'a> ParseErrorBuilder<'a> {
	fn new(message: impl ToString, node: &'a Node, parser: &'a Parser) -> Self {
		Self {
			node,
			diag: Diagnostic::new(message, &parser.node_span(node)),
			parser,
		}
	}

	fn with_annotation(mut self, message: impl ToString, span: impl Spanned) -> Self {
		self.diag.add_anotation(message, span);
		self
	}

	fn report(self) {
		self.diag.report();
		self.parser.error_nodes.borrow_mut().insert(self.node.id());
	}
}

impl<'s> Parser<'s> {
	pub fn new(source: &'s [u8], source_name: Utf8PathBuf) -> Self {
		Self {
			source,
			source_name,
			error_nodes: RefCell::new(HashSet::new()),
			is_in_loop: RefCell::new(false),
			// This is similar to what we do in the type_checker, but we need to know 2 things when
			// parsing Json. 1) Are we nested in a Json literal? 2) Are we nested in a mutable Json literal?
			// thus in_json and is_in_mut_json will track the depth of the nesting and whether we should inherit
			// mutability from the root of the Json literal.
			in_json: RefCell::new(0),
			is_in_mut_json: RefCell::new(false),
			referenced_wing_paths: RefCell::new(Vec::new()),
		}
	}

	pub fn parse(self, root: &Node) -> (Scope, Vec<Utf8PathBuf>) {
		let scope = match root.kind() {
			"source" => self.build_scope(&root, Phase::Preflight),
			_ => Scope::empty(),
		};

		// Module files can only have certain kinds of statements
		if !is_entrypoint_file(&self.source_name) {
			for stmt in &scope.statements {
				if !is_valid_module_statement(&stmt) {
					Diagnostic::new(
						"Module files cannot have statements besides classes, interfaces, enums, and structs. Rename the file to end with `.main.w` or `.test.w` to make this an entrypoint file.",
						stmt,
					).report();
				}
			}
		}

		self.report_unhandled_errors(&root);

		(scope, self.referenced_wing_paths.into_inner())
	}

<<<<<<< HEAD
	fn add_error(&self, message: impl ToString, node: &Node) {
		self.build_error(message, node).report();
	}
=======
	fn add_error_from_span(&self, message: impl ToString, span: WingSpan) {
		let diag = Diagnostic {
			message: message.to_string(),
			span: Some(span),
			annotations: vec![],
			hints: vec![],
		};
		report_diagnostic(diag);
	}

	fn add_error(&self, message: impl ToString, node: &Node) {
		let diag = Diagnostic {
			message: message.to_string(),
			span: Some(self.node_span(node)),
			annotations: vec![],
			hints: vec![],
		};
		report_diagnostic(diag);
>>>>>>> aa347163

	fn build_error<'a>(&'a self, message: impl ToString, node: &'a Node) -> ParseErrorBuilder {
		ParseErrorBuilder::new(message, node, self)
	}

	fn with_error<T>(&self, message: impl ToString, node: &Node) -> Result<T, ()> {
		self.with_error_builder::<T>(self.build_error(message, node))
	}

	fn with_error_builder<T>(&self, error_builder: ParseErrorBuilder) -> Result<T, ()> {
		error_builder.report();

		// TODO: Seems to me like we should avoid using Rust's Result and `?` semantics here since we actually just want to "log"
		// the error and continue parsing.
		Err(())
	}

	fn report_unimplemented_grammar<T>(
		&self,
		grammar_element: &str,
		grammar_context: &str,
		node: &Node,
	) -> DiagnosticResult<T> {
		if let Some(entry) = UNIMPLEMENTED_GRAMMARS.get(&grammar_element) {
			self.with_error(
				format!(
					"{} \"{}\" is not supported yet - see {}",
					grammar_context, grammar_element, entry
				),
				node,
			)?
		} else {
			self.with_error(format!("Unexpected {} \"{}\"", grammar_context, grammar_element), node)?
		}
	}

	fn node_text<'a>(&'a self, node: &Node) -> &'a str {
		return str::from_utf8(&self.source[node.byte_range()]).unwrap();
	}

	fn check_error<'a>(&'a self, node: Node<'a>, expected: &str) -> DiagnosticResult<Node> {
		if node.is_error() {
			self.with_error(format!("Expected {}", expected), &node)
		} else {
			Ok(node)
		}
	}

	fn get_child_field<'a>(&'a self, node: &'a Node<'a>, field: &str) -> DiagnosticResult<Node> {
		let checked_node = self.check_error(*node, field)?;
		let child = checked_node.child_by_field_name(field);
		if let Some(child) = child {
			self.check_error(child, field)
		} else {
			self.with_error(format!("Expected {}", field), &node)
		}
	}

	fn node_symbol(&self, node: &Node) -> DiagnosticResult<Symbol> {
		let checked_node = self.check_error(*node, "symbol")?;
		Ok(Symbol {
			span: self.node_span(&checked_node),
			name: self.node_text(&checked_node).to_string(),
		})
	}

	fn build_duration(&self, node: &Node) -> DiagnosticResult<Expr> {
		let value = self.check_error(node.named_child(0).unwrap(), "duration")?;
		let value_literal = self
			.node_text(&self.get_child_field(&value, "value")?)
			.parse::<f64>()
			.expect("Duration string");

		let seconds = match value.kind() {
			"milliseconds" => value_literal / 1000_f64,
			"seconds" => value_literal,
			"minutes" => value_literal * 60_f64,
			"hours" => value_literal * 3600_f64,
			"days" => value_literal * 86400_f64,
			"months" => value_literal * 2628000_f64,
			"years" => value_literal * 31536000_f64,
			"ERROR" => self.with_error("Expected duration type", &node)?,
			other => self.report_unimplemented_grammar(other, "duration type", node)?,
		};
		let span = self.node_span(node);
		// represent duration literals as the AST equivalent of `duration.fromSeconds(value)`
		Ok(Expr::new(
			ExprKind::Call {
				callee: CalleeKind::Expr(Box::new(Expr::new(
					ExprKind::Reference(Reference::InstanceMember {
						object: Box::new(Expr::new(
							ExprKind::Reference(Reference::Identifier(Symbol {
								name: "duration".to_string(),
								span: span.clone(),
							})),
							span.clone(),
						)),
						property: Symbol {
							name: "fromSeconds".to_string(),
							span: span.clone(),
						},
						optional_accessor: false,
					}),
					span.clone(),
				))),
				arg_list: ArgList {
					pos_args: vec![Expr::new(ExprKind::Literal(Literal::Number(seconds)), span.clone())],
					named_args: IndexMap::new(),
					span: span.clone(),
				},
			},
			span.clone(),
		))
	}

	fn node_span(&self, node: &Node) -> WingSpan {
		let node_range = node.range();
		WingSpan {
			start: node_range.start_point.into(),
			end: node_range.end_point.into(),
			file_id: self.source_name.to_string(),
		}
	}

	fn build_scope(&self, scope_node: &Node, phase: Phase) -> Scope {
		let span = self.node_span(scope_node);
		CompilationContext::set(CompilationPhase::Parsing, &span);
		let mut cursor = scope_node.walk();

		let statements = scope_node
			.named_children(&mut cursor)
			.filter(|child| !child.is_extra() && child.kind() != "AUTOMATIC_BLOCK")
			.enumerate()
			.filter_map(|(i, st_node)| self.build_statement(&st_node, i, phase).ok())
			.collect();
		Scope::new(statements, span)
	}

	fn build_statement(&self, statement_node: &Node, idx: usize, phase: Phase) -> DiagnosticResult<Stmt> {
		let span = self.node_span(statement_node);
		CompilationContext::set(CompilationPhase::Parsing, &span);
		let stmt_kind = match statement_node.kind() {
			"import_statement" => self.build_bring_statement(statement_node)?,

			"variable_definition_statement" => self.build_variable_def_statement(statement_node, phase)?,
			"variable_assignment_statement" => {
				let kind = match self.node_text(&statement_node.child_by_field_name("operator").unwrap()) {
					"=" => AssignmentKind::Assign,
					"+=" => AssignmentKind::AssignIncr,
					"-=" => AssignmentKind::AssignDecr,
					other => return self.report_unimplemented_grammar(other, "assignment operator", statement_node),
				};

				self.build_assignment_statement(statement_node, phase, kind)?
			}
			"expression_statement" => {
				StmtKind::Expression(self.build_expression(&statement_node.named_child(0).unwrap(), phase)?)
			}
			"block" => StmtKind::Scope(self.build_scope(statement_node, phase)),
			"if_statement" => self.build_if_statement(statement_node, phase)?,
			"if_let_statement" => self.build_if_let_statement(statement_node, phase)?,
			"for_in_loop" => self.build_for_statement(statement_node, phase)?,
			"while_statement" => self.build_while_statement(statement_node, phase)?,
			"break_statement" => self.build_break_statement(statement_node)?,
			"continue_statement" => self.build_continue_statement(statement_node)?,
			"return_statement" => self.build_return_statement(statement_node, phase)?,
			"throw_statement" => self.build_throw_statement(statement_node, phase)?,
			"class_definition" => self.build_class_statement(statement_node, phase)?,
			"interface_definition" => self.build_interface_statement(statement_node, phase)?,
			"enum_definition" => self.build_enum_statement(statement_node)?,
			"try_catch_statement" => self.build_try_catch_statement(statement_node, phase)?,
			"struct_definition" => self.build_struct_definition_statement(statement_node, phase)?,
			"test_statement" => self.build_test_statement(statement_node)?,
			"compiler_dbg_env" => StmtKind::CompilerDebugEnv,
			"super_constructor_statement" => self.build_super_constructor_statement(statement_node, phase, idx)?,
			"ERROR" => return self.with_error("Expected statement", statement_node),
			other => return self.report_unimplemented_grammar(other, "statement", statement_node),
		};

		Ok(Stmt {
			kind: stmt_kind,
			span,
			idx,
		})
	}

	fn build_try_catch_statement(&self, statement_node: &Node, phase: Phase) -> DiagnosticResult<StmtKind> {
		let try_statements = self.build_scope(&statement_node.child_by_field_name("block").unwrap(), phase);
		let catch_block = if let Some(catch_block) = statement_node.child_by_field_name("catch_block") {
			Some(CatchBlock {
				statements: self.build_scope(&catch_block, phase),
				exception_var: if let Some(exception_var_node) = statement_node.child_by_field_name("exception_identifier") {
					Some(self.check_reserved_symbol(&exception_var_node)?)
				} else {
					None
				},
			})
		} else {
			None
		};

		let finally_statements = if let Some(finally_node) = statement_node.child_by_field_name("finally_block") {
			Some(self.build_scope(&finally_node, phase))
		} else {
			None
		};

		// If both catch and finally are missing, report an error
		if catch_block.is_none() && finally_statements.is_none() {
			return self.with_error::<StmtKind>(
				String::from("Missing `catch` or `finally` blocks for this try statement"),
				&statement_node,
			);
		}

		Ok(StmtKind::TryCatch {
			try_statements,
			catch_block,
			finally_statements,
		})
	}

	fn build_return_statement(&self, statement_node: &Node, phase: Phase) -> DiagnosticResult<StmtKind> {
		Ok(StmtKind::Return(
			if let Some(return_expression_node) = statement_node.child_by_field_name("expression") {
				Some(self.build_expression(&return_expression_node, phase)?)
			} else {
				None
			},
		))
	}

	fn build_throw_statement(&self, statement_node: &Node, phase: Phase) -> DiagnosticResult<StmtKind> {
		let expr = self.build_expression(&statement_node.child_by_field_name("expression").unwrap(), phase)?;
		Ok(StmtKind::Throw(expr))
	}

	/// Builds scope statements for a loop (while/for), and maintains the is_in_loop flag
	/// for the duration of the loop. So that later break statements inside can be validated
	/// without traversing the AST.
	fn build_in_loop_scope(&self, scope_node: &Node, phase: Phase) -> Scope {
		let prev_is_in_loop = *self.is_in_loop.borrow();
		*self.is_in_loop.borrow_mut() = true;
		let scope = self.build_scope(scope_node, phase);
		*self.is_in_loop.borrow_mut() = prev_is_in_loop;
		scope
	}

	fn build_while_statement(&self, statement_node: &Node, phase: Phase) -> DiagnosticResult<StmtKind> {
		Ok(StmtKind::While {
			condition: self.build_expression(&statement_node.child_by_field_name("condition").unwrap(), phase)?,
			statements: self.build_in_loop_scope(&statement_node.child_by_field_name("block").unwrap(), phase),
		})
	}

	fn build_for_statement(&self, statement_node: &Node, phase: Phase) -> DiagnosticResult<StmtKind> {
		Ok(StmtKind::ForLoop {
			iterator: self.check_reserved_symbol(&statement_node.child_by_field_name("iterator").unwrap())?,
			iterable: self.build_expression(&statement_node.child_by_field_name("iterable").unwrap(), phase)?,
			statements: self.build_in_loop_scope(&statement_node.child_by_field_name("block").unwrap(), phase),
		})
	}

	fn build_break_statement(&self, statement_node: &Node) -> DiagnosticResult<StmtKind> {
		if !*self.is_in_loop.borrow() {
			return self.with_error::<StmtKind>(
				"Expected break statement to be inside of a loop (while/for)",
				statement_node,
			);
		}
		Ok(StmtKind::Break)
	}

	fn build_continue_statement(&self, statement_node: &Node) -> DiagnosticResult<StmtKind> {
		if !*self.is_in_loop.borrow() {
			return self.with_error::<StmtKind>(
				"Expected continue statement to be inside of a loop (while/for)",
				statement_node,
			);
		}
		Ok(StmtKind::Continue)
	}

	fn build_if_let_statement(&self, statement_node: &Node, phase: Phase) -> DiagnosticResult<StmtKind> {
		let if_block = self.build_scope(&statement_node.child_by_field_name("block").unwrap(), phase);
		let reassignable = statement_node.child_by_field_name("reassignable").is_some();
		let value = self.build_expression(&statement_node.child_by_field_name("value").unwrap(), phase)?;
		let name = self.check_reserved_symbol(&statement_node.child_by_field_name("name").unwrap())?;

		let mut elif_vec = vec![];
		let mut cursor = statement_node.walk();
		for node in statement_node.children_by_field_name("elif_let_block", &mut cursor) {
			let statements = self.build_scope(&node.child_by_field_name("block").unwrap(), phase);
			let value = self.build_expression(&node.child_by_field_name("value").unwrap(), phase)?;
			let name = self.check_reserved_symbol(&node.child_by_field_name("name").unwrap())?;
			let elif = ElifLetBlock {
				reassignable: node.child_by_field_name("reassignable").is_some(),
				statements: statements,
				value: value,
				var_name: name,
			};
			elif_vec.push(elif);
		}

		let else_block = if let Some(else_block) = statement_node.child_by_field_name("else_block") {
			Some(self.build_scope(&else_block, phase))
		} else {
			None
		};
		Ok(StmtKind::IfLet(IfLet {
			var_name: name,
			reassignable,
			value,
			statements: if_block,
			elif_statements: elif_vec,
			else_statements: else_block,
		}))
	}

	fn build_if_statement(&self, statement_node: &Node, phase: Phase) -> DiagnosticResult<StmtKind> {
		let if_block = self.build_scope(&statement_node.child_by_field_name("block").unwrap(), phase);
		let mut elif_vec = vec![];
		let mut cursor = statement_node.walk();
		for node in statement_node.children_by_field_name("elif_block", &mut cursor) {
			let conditions = self.build_expression(&node.child_by_field_name("condition").unwrap(), phase);
			let statements = self.build_scope(&node.child_by_field_name("block").unwrap(), phase);
			let elif = ElifBlock {
				condition: conditions.unwrap(),
				statements: statements,
			};
			elif_vec.push(elif);
		}
		let else_block = if let Some(else_block) = statement_node.child_by_field_name("else_block") {
			Some(self.build_scope(&else_block, phase))
		} else {
			None
		};
		Ok(StmtKind::If {
			condition: self.build_expression(&statement_node.child_by_field_name("condition").unwrap(), phase)?,
			statements: if_block,
			elif_statements: elif_vec,
			else_statements: else_block,
		})
	}

	fn build_assignment_statement(
		&self,
		statement_node: &Node,
		phase: Phase,
		kind: AssignmentKind,
	) -> DiagnosticResult<StmtKind> {
		let reference = self.build_reference(&statement_node.child_by_field_name("name").unwrap(), phase)?;

		if let ExprKind::Reference(r) = reference.kind {
			Ok(StmtKind::Assignment {
				kind: kind,
				variable: r,
				value: self.build_expression(&statement_node.child_by_field_name("value").unwrap(), phase)?,
			})
		} else {
			self.with_error(
				"Expected a reference on the left hand side of an assignment",
				statement_node,
			)
		}
	}

	fn build_struct_definition_statement(&self, statement_node: &Node, phase: Phase) -> DiagnosticResult<StmtKind> {
		let name = self.check_reserved_symbol(&self.get_child_field(&statement_node, "name")?)?;

		let mut cursor = statement_node.walk();
		let mut members = vec![];

		for field_node in statement_node.children_by_field_name("field", &mut cursor) {
			let identifier = self.node_symbol(&self.get_child_field(&field_node, "name")?)?;
			let type_ = self.get_child_field(&field_node, "type").ok();
			let f = StructField {
				name: identifier,
				member_type: self.build_type_annotation(type_, phase)?,
			};
			members.push(f);
		}

		let mut extends = vec![];
		for super_node in statement_node.children_by_field_name("extends", &mut cursor) {
			let super_type = self.build_type_annotation(Some(super_node), phase)?;
			match super_type.kind {
				TypeAnnotationKind::UserDefined(t) => {
					extends.push(t);
				}
				_ => {
					self.with_error::<Node>(
						format!("Extended type must be a user defined type, found {}", super_type),
						&super_node,
					)?;
				}
			}
		}

		let access_modifier_node = statement_node.child_by_field_name("access_modifier");
		let access = self.build_access_modifier(&access_modifier_node)?;
		if access == AccessModifier::Protected {
			self.with_error::<Node>(
				"Structs must be public (\"pub\") or private",
				&access_modifier_node.expect("access modifier node"),
			)?;
		}

		Ok(StmtKind::Struct {
			name,
			extends,
			fields: members,
			access,
		})
	}

	fn build_variable_def_statement(&self, statement_node: &Node, phase: Phase) -> DiagnosticResult<StmtKind> {
		let type_ = if let Some(type_node) = statement_node.child_by_field_name("type") {
			Some(self.build_type_annotation(Some(type_node), phase)?)
		} else {
			None
		};
		Ok(StmtKind::Let {
			reassignable: statement_node.child_by_field_name("reassignable").is_some(),
			var_name: self.check_reserved_symbol(&statement_node.child_by_field_name("name").unwrap())?,
			initial_value: self.build_expression(&statement_node.child_by_field_name("value").unwrap(), phase)?,
			type_,
		})
	}

	fn build_bring_statement(&self, statement_node: &Node) -> DiagnosticResult<StmtKind> {
		let Some(module_name_node) = statement_node.child_by_field_name("module_name") else {
			return self.with_error(
				"Expected module specification (see https://www.winglang.io/docs/libraries)",
				&statement_node
					.child(statement_node.child_count() - 1)
					.unwrap_or(*statement_node),
			);
		};

		let module_name = self.node_symbol(&module_name_node)?;
		let alias = if let Some(identifier) = statement_node.child_by_field_name("alias") {
			Some(self.check_reserved_symbol(&identifier)?)
		} else {
			None
		};

		let module_path = if module_name.name.len() > 1 {
			Utf8Path::new(&module_name.name[1..module_name.name.len() - 1])
		} else {
			Utf8Path::new(&module_name.name)
		};

		if is_absolute_path(&module_path) {
			return self.with_error(
				format!("Cannot bring \"{}\" since it is not a relative path", module_path),
				&module_name_node,
			);
		}

		if module_name.name.starts_with("\".") && module_name.name.ends_with("\"") {
			let source_path = normalize_path(module_path, Some(&Utf8Path::new(&self.source_name)));
			if source_path == Utf8Path::new(&self.source_name) {
				return self.with_error("Cannot bring a module into itself", &module_name_node);
			}
			if !source_path.exists() {
				return self.with_error(format!("Cannot find module \"{}\"", module_path), &module_name_node);
			}

			// case: .w file
			if is_entrypoint_file(&source_path) {
				return self.with_error(
					format!("Cannot bring module \"{}\" since it is an entrypoint file", module_path),
					&module_name_node,
				);
			}

			if source_path.is_file() {
				if source_path.extension() != Some("w") {
					return self.with_error(
						format!("Cannot bring \"{}\": not a recognized file type", module_path),
						&module_name_node,
					);
				}

				self.referenced_wing_paths.borrow_mut().push(source_path.clone());

				// parse error if no alias is provided
				let module = if let Some(alias) = alias {
					Ok(StmtKind::Bring {
						source: BringSource::WingFile(Symbol {
							name: source_path.to_string(),
							span: module_name.span,
						}),
						identifier: Some(alias),
					})
				} else {
					self.with_error::<StmtKind>(
						format!(
							"bring {} must be assigned to an identifier (e.g. bring \"foo\" as foo)",
							module_name
						),
						statement_node,
					)
				};
				return module;
			}

			// case: directory
			if source_path.is_dir() {
				self.referenced_wing_paths.borrow_mut().push(source_path.clone());

				// parse error if no alias is provided
				let module = if let Some(alias) = alias {
					Ok(StmtKind::Bring {
						source: BringSource::Directory(Symbol {
							name: source_path.to_string(),
							span: module_name.span,
						}),
						identifier: Some(alias),
					})
				} else {
					self.with_error::<StmtKind>(
						format!(
							"bring {} must be assigned to an identifier (e.g. bring \"foo\" as foo)",
							module_name
						),
						statement_node,
					)
				};
				return module;
			}

			// case: path does not satisfy is_file or is_dir (is this possible?)
			return self.with_error(
				format!("Cannot bring \"{}\": not a recognized file type", module_path),
				&module_name_node,
			);
		}

		if module_name.name.starts_with("\"") && module_name.name.ends_with("\"") {
			// we need to inspect the npm dependency to figure out if it's a JSII library or a Wing library
			// first, find where the package.json is located
			let module_name_parsed = module_name.name[1..module_name.name.len() - 1].to_string();
			let source_dir = Utf8Path::new(&self.source_name).parent().unwrap();
			let module_dir = wingii::util::package_json::find_dependency_directory(&module_name_parsed, &source_dir)
				.ok_or_else(|| {
					self
						.with_error::<Node>(
							format!(
								"Unable to load {}: Module not found in \"{}\"",
								module_name, self.source_name
							),
							&statement_node,
						)
						.err();
				})?;

			// If the package.json has a `wing` field, then we treat it as a Wing library
			if is_wing_library(&Utf8Path::new(&module_dir)) {
				return if let Some(alias) = alias {
					// make sure the Wing library is also parsed
					self.referenced_wing_paths.borrow_mut().push(module_dir.clone());

					Ok(StmtKind::Bring {
						source: BringSource::WingLibrary(
							Symbol {
								name: module_name_parsed,
								span: module_name.span,
							},
							module_dir,
						),
						identifier: Some(alias),
					})
				} else {
					self.with_error::<StmtKind>(
						format!(
							"bring {} must be assigned to an identifier (e.g. bring \"foo\" as foo)",
							module_name
						),
						statement_node,
					)
				};
			}

			// otherwise, we treat it as a JSII library
			return if let Some(alias) = alias {
				Ok(StmtKind::Bring {
					source: BringSource::JsiiModule(Symbol {
						name: module_name_parsed,
						span: module_name.span,
					}),
					identifier: Some(alias),
				})
			} else {
				self.with_error::<StmtKind>(
					format!(
						"bring {} must be assigned to an identifier (e.g. bring \"foo\" as foo)",
						module_name
					),
					statement_node,
				)
			};
		}

		if WINGSDK_BRINGABLE_MODULES.contains(&module_name.name.as_str()) || module_name.name == WINGSDK_STD_MODULE {
			return Ok(StmtKind::Bring {
				source: BringSource::BuiltinModule(module_name),
				identifier: alias,
			});
		}

		// check if a trusted library exists with this name
		let source_dir = Utf8Path::new(&self.source_name).parent().unwrap();
		let module_dir = wingii::util::package_json::find_dependency_directory(
			&format!("{}/{}", TRUSTED_LIBRARY_NPM_NAMESPACE, module_name.name),
			&source_dir,
		)
		.ok_or_else(|| {
			self
				.with_error::<Node>(
					format!(
						"Could not find a trusted library \"{}/{}\" installed. Did you mean to run `npm i {}/{}`?",
						TRUSTED_LIBRARY_NPM_NAMESPACE, module_name, TRUSTED_LIBRARY_NPM_NAMESPACE, module_name
					),
					&statement_node,
				)
				.err();
		})?;

		self.referenced_wing_paths.borrow_mut().push(module_dir.clone());
		// make sure the trusted library is also parsed
		self.referenced_wing_paths.borrow_mut().push(module_dir.clone());

		Ok(StmtKind::Bring {
			source: BringSource::TrustedModule(
				Symbol {
					name: module_name.name,
					span: module_name.span,
				},
				module_dir,
			),
			identifier: alias,
		})
	}

	fn build_enum_statement(&self, statement_node: &Node) -> DiagnosticResult<StmtKind> {
		let name = self.check_reserved_symbol(&statement_node.child_by_field_name("enum_name").unwrap());
		if name.is_err() {
			self
				.with_error::<Node>(String::from("Invalid enum name"), &statement_node)
				.err();
		}

		let mut cursor = statement_node.walk();
		let mut values = IndexSet::<Symbol>::new();
		for node in statement_node.named_children(&mut cursor) {
			if node.kind() != "enum_field" {
				continue;
			}

			let diagnostic = self.node_symbol(&node);
			if diagnostic.is_err() {
				self.with_error::<Node>(String::from("Invalid enum value"), &node).err();
				continue;
			}

			let symbol = diagnostic.unwrap();
			let success = values.insert(symbol.clone());
			if !success {
				self
					.with_error::<Node>(format!("Duplicated enum value {}", symbol.name), &node)
					.err();
			}
		}

		let access_modifier_node = statement_node.child_by_field_name("access_modifier");
		let access = self.build_access_modifier(&access_modifier_node)?;
		if access == AccessModifier::Protected {
			self.with_error::<Node>(
				"Enums must be public (\"pub\") or private",
				&access_modifier_node.expect("access modifier node"),
			)?;
		}

		Ok(StmtKind::Enum {
			name: name.unwrap(),
			values,
			access,
		})
	}

	fn get_modifier<'a>(&'a self, modifier: &str, maybe_modifiers: &'a Option<Node>) -> DiagnosticResult<Option<Node>> {
		let modifiers_node = if let Some(modifiers_node) = maybe_modifiers {
			modifiers_node
		} else {
			return Ok(None);
		};

		let found_modifiers = modifiers_node
			.children(&mut modifiers_node.walk())
			.filter(|node| node.kind() == modifier)
			.collect_vec();

		if found_modifiers.len() > 1 {
			let mut err = self.build_error("Multiple or ambiguous modifiers found", modifiers_node);
			for m in found_modifiers.iter() {
				err = err.with_annotation("possible redundant modifier", self.node_span(m));
			}

			self.with_error_builder::<_>(err)
		} else {
			Ok(found_modifiers.first().map(|x| *x))
		}
	}

	fn build_class_statement(&self, statement_node: &Node, class_phase: Phase) -> DiagnosticResult<StmtKind> {
		let class_phase = if statement_node.child_by_field_name("phase_modifier").is_some() {
			Phase::Inflight
		} else {
			class_phase
		};
		let mut cursor = statement_node.walk();
		let mut fields = vec![];
		let mut methods = vec![];
		let mut initializer = None;
		let mut inflight_initializer = None;
		let name = self.check_reserved_symbol(&statement_node.child_by_field_name("name").unwrap())?;
		for class_element in statement_node
			.child_by_field_name("implementation")
			.unwrap()
			.named_children(&mut cursor)
		{
			if class_element.is_extra() {
				continue;
			}
			match class_element.kind() {
				"method_definition" => {
					let Ok(method_name) = self.node_symbol(&class_element.child_by_field_name("name").unwrap()) else {
						continue;
					};

					let Ok(func_def) = self.build_function_definition(Some(method_name.clone()), &class_element, class_phase)
					else {
						continue;
					};

					// make sure all the parameters have type annotations
					for param in &func_def.signature.parameters {
						if matches!(param.type_annotation.kind, TypeAnnotationKind::Inferred) {
							Diagnostic::new("Missing required type annotation for method signature", &param.name).report();
						}
					}

					methods.push((method_name, func_def))
				}
				"class_field" => {
<<<<<<< HEAD
					let Ok(class_field) = self.build_class_field(class_element, class_phase) else {
						continue;
=======
					let is_static = class_element.child_by_field_name("static").is_some();
					if is_static {
						report_diagnostic(Diagnostic {
							message: "Static class fields not supported yet, see https://github.com/winglang/wing/issues/1668"
								.to_string(),
							span: Some(self.node_span(&class_element)),
							annotations: vec![],
							hints: vec![],
						});
					}

					// if there is no "phase_modifier", then inherit from the class phase
					// currently "phase_modifier" can only be "inflight".
					let phase = match class_element.child_by_field_name("phase_modifier") {
						None => class_phase,
						Some(_) => Phase::Inflight,
>>>>>>> aa347163
					};

					fields.push(class_field)
				}
				"initializer" => {
					// the initializer is considered an inflight initializer if either the class is inflight
					// (and then everything inside it is inflight by definition) or if there's an "inflight"
					// modifier.
					let is_inflight = class_phase == Phase::Inflight || class_element.child_by_field_name("inflight").is_some();
					if initializer.is_some() && !is_inflight {
						self
							.with_error::<Node>(
								format!("Multiple initializers defined in class {}", name.name),
								&class_element,
							)
							.err();
					} else if inflight_initializer.is_some() && is_inflight {
						self
							.with_error::<Node>(
								format!("Multiple inflight initializers defined in class {}", name.name),
								&class_element,
							)
							.err();
					}
					let parameters_node = class_element.child_by_field_name("parameter_list").unwrap();
					let parameters = self.build_parameter_list(&parameters_node, class_phase)?;
					if !parameters.is_empty() && is_inflight && class_phase == Phase::Preflight {
						self
							.with_error::<Node>("Inflight initializers cannot have parameters", &parameters_node)
							.err();
					}

					let init_return_type = Box::new(TypeAnnotation {
						kind: TypeAnnotationKind::UserDefined(UserDefinedType {
							root: name.clone(),
							fields: vec![],
							span: name.span.clone(),
						}),
						span: self.node_span(&class_element),
					});

					if is_inflight {
						inflight_initializer = Some(FunctionDefinition {
							name: Some(CLASS_INFLIGHT_INIT_NAME.into()),
							body: FunctionBody::Statements(
								self.build_scope(&class_element.child_by_field_name("block").unwrap(), Phase::Inflight),
							),
							signature: FunctionSignature {
								parameters,
								return_type: init_return_type,
								phase: Phase::Inflight,
							},
							is_static: false,
							span: self.node_span(&class_element),
							access: AccessModifier::Public,
						})
					} else {
						initializer = Some(FunctionDefinition {
							name: Some(CLASS_INIT_NAME.into()),
							body: FunctionBody::Statements(
								self.build_scope(&class_element.child_by_field_name("block").unwrap(), Phase::Preflight),
							),
							is_static: false,
							signature: FunctionSignature {
								parameters,
								return_type: init_return_type,
								phase: Phase::Preflight,
							},
							span: self.node_span(&class_element),
							access: AccessModifier::Public,
						})
					}
				}
				"ERROR" => {
					self
						.with_error::<Node>("Expected class element node", &class_element)
						.err();
				}
				other => {
					panic!("Unexpected class element node type {} || {:#?}", other, class_element);
				}
			}
		}

		for method in &methods {
			if method.0.name == "constructor" {
				Diagnostic::new(
					"Reserved method name. Initializers are declared with \"init\"",
					&method.0,
				)
				.report();
			}
		}

		let initializer = match initializer {
			Some(init) => init,
			// add a default initializer if none is defined
			None => FunctionDefinition {
				name: Some(CLASS_INIT_NAME.into()),
				signature: FunctionSignature {
					parameters: vec![],
					return_type: Box::new(TypeAnnotation {
						kind: TypeAnnotationKind::UserDefined(UserDefinedType {
							root: name.clone(),
							fields: vec![],
							span: WingSpan::default(),
						}),
						span: WingSpan::default(),
					}),
					phase: Phase::Preflight,
				},
				body: FunctionBody::Statements(Scope::new(vec![], WingSpan::default())),
				is_static: false,
				span: WingSpan::default(),
				access: AccessModifier::Public,
			},
		};

		let inflight_initializer = match inflight_initializer {
			Some(init) => init,

			// add a default inflight initializer if none is defined
			None => FunctionDefinition {
				name: Some(CLASS_INFLIGHT_INIT_NAME.into()),
				signature: FunctionSignature {
					parameters: vec![],
					return_type: Box::new(TypeAnnotation {
						kind: TypeAnnotationKind::UserDefined(UserDefinedType {
							root: name.clone(),
							fields: vec![],
							span: WingSpan::default(),
						}),
						span: WingSpan::default(),
					}),
					phase: Phase::Inflight,
				},
				body: FunctionBody::Statements(Scope::new(vec![], WingSpan::default())),
				is_static: false,
				span: WingSpan::default(),
				access: AccessModifier::Public,
			},
		};

		let parent = if let Some(parent_node) = statement_node.child_by_field_name("parent") {
			let parent_type = self.build_type_annotation(Some(parent_node), class_phase)?;
			match parent_type.kind {
				TypeAnnotationKind::UserDefined(parent_type) => Some(parent_type),
				_ => {
					self.with_error::<Node>(
						format!("Parent type must be a user defined type, found {}", parent_type),
						&parent_node,
					)?;
					None
				}
			}
		} else {
			None
		};

		let mut implements = vec![];
		for type_node in statement_node.children_by_field_name("implements", &mut cursor) {
			// ignore comments
			if type_node.is_extra() {
				continue;
			}

			// ignore commas
			if !type_node.is_named() {
				continue;
			}

			let interface_type = self.build_type_annotation(Some(type_node), class_phase)?;
			match interface_type.kind {
				TypeAnnotationKind::UserDefined(interface_type) => implements.push(interface_type),
				_ => {
					self.with_error::<Node>(
						format!(
							"Implemented interface must be a user defined type, found {}",
							interface_type
						),
						&type_node,
					)?;
				}
			}
		}

		let access_modifier_node = statement_node.child_by_field_name("access_modifier");
		let access = self.build_access_modifier(&access_modifier_node)?;
		if access == AccessModifier::Protected {
			self.with_error::<Node>(
				"Classes must be public (\"pub\") or private",
				&access_modifier_node.expect("access modifier node"),
			)?;
		}

		Ok(StmtKind::Class(Class {
			name,
			fields,
			methods,
			parent,
			implements,
			initializer,
			phase: class_phase,
			inflight_initializer,
			access,
		}))
	}

	fn build_class_field(&self, class_element: Node<'_>, class_phase: Phase) -> Result<ClassField, ()> {
		let modifiers = class_element.child_by_field_name("modifiers");
		let is_static = self.get_modifier("static", &modifiers)?.is_some();
		if is_static {
			report_diagnostic(Diagnostic {
				message: "Static class fields not supported yet, see https://github.com/winglang/wing/issues/1668".to_string(),
				span: Some(self.node_span(&class_element)),
				annotations: vec![],
			});
		}
		let phase = match self.get_modifier("inflight_specifier", &modifiers)? {
			None => class_phase,
			Some(_) => Phase::Inflight,
		};
		Ok(ClassField {
			name: self.node_symbol(&class_element.child_by_field_name("name").unwrap())?,
			member_type: self.build_type_annotation(class_element.child_by_field_name("type"), phase)?,
			reassignable: self.get_modifier("reassignable", &modifiers)?.is_some(),
			is_static,
			phase,
			access: self.build_access_modifier(&class_element.child_by_field_name("modifiers"))?,
		})
	}

	fn build_interface_statement(&self, statement_node: &Node, phase: Phase) -> DiagnosticResult<StmtKind> {
		let mut cursor = statement_node.walk();
		let mut extends = vec![];
		let mut methods = vec![];
		let name = self.check_reserved_symbol(&statement_node.child_by_field_name("name").unwrap())?;

		for interface_element in statement_node
			.child_by_field_name("implementation")
			.unwrap()
			.named_children(&mut cursor)
		{
			if interface_element.is_extra() {
				continue;
			}
			match interface_element.kind() {
				"method_signature" => {
					let method_name = self.node_symbol(&interface_element.child_by_field_name("name").unwrap());
					let func_sig = self.build_function_signature(&interface_element, phase);
					match (method_name, func_sig) {
						(Ok(method_name), Ok(func_sig)) => methods.push((method_name, func_sig)),
						_ => {}
					}
				}
				"inflight_method_signature" => {
					if let Ok((method_name, func_sig)) = self.build_interface_method(interface_element, Phase::Inflight) {
						methods.push((method_name, func_sig))
					}
				}
				"ERROR" => {
					self
						.with_error::<Node>("Expected interface element node", &interface_element)
						.err();
				}
				other => {
					panic!(
						"Unexpected interface element node type {} || {:#?}",
						other, interface_element
					);
				}
			}
		}

		for extend in statement_node.children_by_field_name("extends", &mut cursor) {
			// ignore comments
			if extend.is_extra() {
				continue;
			}

			// ignore commas
			if !extend.is_named() {
				continue;
			}

			if let Ok(TypeAnnotation {
				kind: TypeAnnotationKind::UserDefined(interface_type),
				..
			}) = self.build_udt_annotation(&extend)
			{
				extends.push(interface_type);
			}
		}

		let access_modifier_node = statement_node.child_by_field_name("access_modifier");
		let access = self.build_access_modifier(&access_modifier_node)?;
		if access == AccessModifier::Protected {
			self.with_error::<Node>(
				"Interfaces must be public (\"pub\") or private",
				&access_modifier_node.expect("access modifier node"),
			)?;
		}

		Ok(StmtKind::Interface(Interface {
			name,
			methods,
			extends,
			access,
		}))
	}

	fn build_interface_method(
		&self,
		interface_element: Node,
		phase: Phase,
	) -> DiagnosticResult<(Symbol, FunctionSignature)> {
		let name = interface_element.child_by_field_name("name").unwrap();
		let method_name = self.node_symbol(&name)?;
		let func_sig = self.build_function_signature(&interface_element, phase)?;
		Ok((method_name, func_sig))
	}

	fn build_function_signature(&self, func_sig_node: &Node, phase: Phase) -> DiagnosticResult<FunctionSignature> {
		let parameters = self.build_parameter_list(&func_sig_node.child_by_field_name("parameter_list").unwrap(), phase)?;
		let return_type = if let Some(rt) = func_sig_node.child_by_field_name("type") {
			self.build_type_annotation(Some(rt), phase)?
		} else {
			let func_sig_kind = func_sig_node.kind();
			if func_sig_kind == "inflight_closure" || func_sig_kind == "preflight_closure" {
				TypeAnnotation {
					kind: TypeAnnotationKind::Inferred,
					span: Default::default(),
				}
			} else {
				TypeAnnotation {
					kind: TypeAnnotationKind::Void,
					span: Default::default(),
				}
			}
		};

		Ok(FunctionSignature {
			parameters,
			return_type: Box::new(return_type),
			phase,
		})
	}

	fn build_anonymous_closure(&self, anon_closure_node: &Node, phase: Phase) -> DiagnosticResult<FunctionDefinition> {
		self.build_function_definition(None, anon_closure_node, phase)
	}

	fn build_function_definition(
		&self,
		name: Option<Symbol>,
		func_def_node: &Node,
		phase: Phase,
	) -> DiagnosticResult<FunctionDefinition> {
		let modifiers = func_def_node.child_by_field_name("modifiers");

		let phase = match self.get_modifier("inflight_specifier", &modifiers)? {
			Some(_) => Phase::Inflight,
			None => phase,
		};

		let is_static = if name.is_none() {
			// Anonymous closures are always static
			true
		} else {
			self.get_modifier("static", &modifiers)?.is_some()
		};

		let signature = self.build_function_signature(func_def_node, phase)?;
		let statements = if let Some(external) = self.get_modifier("extern_modifier", &modifiers)? {
			let node_text = self.node_text(&external.named_child(0).unwrap());
			let file_path = Utf8Path::new(&node_text[1..node_text.len() - 1]);
			let file_path = normalize_path(file_path, Some(&Utf8Path::new(&self.source_name)));
			if !file_path.exists() {
				self.add_error(format!("File not found: {}", node_text), &external);
			}

			// Make sure there's no statements block for extern functions
			if let Some(body) = &func_def_node.child_by_field_name("block") {
				self
					.build_error("Extern functions cannot have a body", &external)
					.with_annotation("Body defined here", self.node_span(body))
					.report();
			}

			FunctionBody::External(file_path.to_string())
		} else {
			FunctionBody::Statements(self.build_scope(&self.get_child_field(func_def_node, "block")?, phase))
		};

		Ok(FunctionDefinition {
			name,
			body: statements,
			signature,
			is_static,
			span: self.node_span(func_def_node),
			access: self.build_access_modifier(&modifiers)?,
		})
	}

	/// Builds a vector of all parameters defined in `parameter_list_node`.
	///
	/// # Returns
	/// A vector of tuples for each parameter in the list. The tuples are the name, type and a bool letting
	/// us know whether the parameter is reassignable or not respectively.
	fn build_parameter_list(&self, parameter_list_node: &Node, phase: Phase) -> DiagnosticResult<Vec<FunctionParameter>> {
		let mut res = vec![];
		let mut cursor = parameter_list_node.walk();
		for definition_node in parameter_list_node.named_children(&mut cursor) {
			if definition_node.is_extra() {
				continue;
			}

			res.push(FunctionParameter {
				name: self.check_reserved_symbol(&definition_node.child_by_field_name("name").unwrap())?,
				type_annotation: self.build_type_annotation(definition_node.child_by_field_name("type"), phase)?,
				reassignable: definition_node.child_by_field_name("reassignable").is_some(),
				variadic: definition_node.child_by_field_name("variadic").is_some(),
			});
		}

		Ok(res)
	}
	fn build_udt(&self, type_node: &Node) -> DiagnosticResult<UserDefinedType> {
		match type_node.kind() {
			"custom_type" => {
				// check if last node is a "."
				let last_child = type_node
					.child(type_node.child_count() - 1)
					.expect("If node is a custom type, it will have at least one child");

				if last_child.kind() == "." {
					// even though we're missing a field, we can still parse the rest of the type
					self.add_error("Expected namespaced type", &last_child);
				}

				let mut cursor = type_node.walk();
				let udt = UserDefinedType {
					root: self.node_symbol(&type_node.child_by_field_name("object").unwrap())?,
					fields: type_node
						.children_by_field_name("fields", &mut cursor)
						.map(|n| self.node_symbol(&n).unwrap())
						.collect(),
					span: self.node_span(&type_node),
				};

				Ok(udt)
			}
			"mutable_container_type" | "immutable_container_type" => {
				let container_type = self.node_text(&type_node.child_by_field_name("collection_type").unwrap());
				match container_type {
					"ERROR" => self.with_error("Expected builtin container type", type_node)?,
					builtin => {
						let udt = UserDefinedType {
							root: Symbol::global(WINGSDK_STD_MODULE),
							fields: vec![Symbol {
								name: builtin.to_string(),
								span: self.node_span(&type_node),
							}],
							span: self.node_span(&type_node),
						};
						Ok(udt)
					}
				}
			}
			other => self.with_error(format!("Expected class. Found {}", other), type_node),
		}
	}

	fn build_access_modifier(&self, modifiers: &Option<Node>) -> DiagnosticResult<AccessModifier> {
		match self.get_modifier("access_modifier", modifiers)? {
			Some(n) => match self.node_text(&n) {
				"pub" => Ok(AccessModifier::Public),
				"protected" => Ok(AccessModifier::Protected),
				other => panic!("Unexpected access modifier {}", other),
			},
			None => Ok(AccessModifier::Private),
		}
	}

	fn build_type_annotation(&self, type_node: Option<Node>, phase: Phase) -> DiagnosticResult<TypeAnnotation> {
		let type_node = &match type_node {
			Some(node) => node,
			None => {
				return Ok(TypeAnnotation {
					kind: TypeAnnotationKind::Inferred,
					span: Default::default(),
				})
			}
		};

		let span = self.node_span(type_node);
		match type_node.kind() {
			"builtin_type" => match self.node_text(type_node) {
				"num" => Ok(TypeAnnotation {
					kind: TypeAnnotationKind::Number,
					span,
				}),
				"str" => Ok(TypeAnnotation {
					kind: TypeAnnotationKind::String,
					span,
				}),
				"bool" => Ok(TypeAnnotation {
					kind: TypeAnnotationKind::Bool,
					span,
				}),
				"duration" => Ok(TypeAnnotation {
					kind: TypeAnnotationKind::Duration,
					span,
				}),
				"void" => Ok(TypeAnnotation {
					kind: TypeAnnotationKind::Void,
					span,
				}),
				"ERROR" => self.with_error("Expected builtin type", type_node),
				other => return self.report_unimplemented_grammar(other, "builtin", type_node),
			},
			"optional" => {
				let inner_type = self.build_type_annotation(type_node.named_child(0), phase).unwrap();
				Ok(TypeAnnotation {
					kind: TypeAnnotationKind::Optional(Box::new(inner_type)),
					span,
				})
			}
			"custom_type" => Ok(self.build_udt_annotation(&type_node)?),
			"function_type" => {
				let param_type_list_node = type_node.child_by_field_name("parameter_types").unwrap();
				let mut cursor = param_type_list_node.walk();

				let mut parameters = vec![];
				for param_type in param_type_list_node.named_children(&mut cursor) {
					let t = self.build_type_annotation(Some(param_type), phase)?;

					parameters.push(FunctionParameter {
						name: "".into(),
						type_annotation: t,
						reassignable: false,
						variadic: false,
					})
				}

				match type_node.child_by_field_name("return_type") {
					Some(return_type) => Ok(TypeAnnotation {
						kind: TypeAnnotationKind::Function(FunctionSignature {
							parameters,
							return_type: Box::new(self.build_type_annotation(Some(return_type), phase)?),
							phase: if type_node.child_by_field_name("inflight").is_some() {
								Phase::Inflight
							} else {
								phase // inherit from scope
							},
						}),
						span,
					}),
					None => self.with_error("Expected function return type".to_string(), &type_node),
				}
			}
			"json_container_type" => {
				let container_type = self.node_text(&type_node);
				match container_type {
					"Json" => Ok(TypeAnnotation {
						kind: TypeAnnotationKind::Json,
						span,
					}),
					"MutJson" => Ok(TypeAnnotation {
						kind: TypeAnnotationKind::MutJson,
						span,
					}),
					other => self.with_error(format!("invalid json container type {}", other), &type_node),
				}
			}
			"mutable_container_type" | "immutable_container_type" => {
				let container_type = self.node_text(&type_node.child_by_field_name("collection_type").unwrap());
				let element_type = type_node.child_by_field_name("type_parameter");
				match container_type {
					"Map" => Ok(TypeAnnotation {
						kind: TypeAnnotationKind::Map(Box::new(self.build_type_annotation(element_type, phase)?)),
						span,
					}),
					"MutMap" => Ok(TypeAnnotation {
						kind: TypeAnnotationKind::MutMap(Box::new(self.build_type_annotation(element_type, phase)?)),
						span,
					}),
					"Array" => Ok(TypeAnnotation {
						kind: TypeAnnotationKind::Array(Box::new(self.build_type_annotation(element_type, phase)?)),
						span,
					}),
					"MutArray" => Ok(TypeAnnotation {
						kind: TypeAnnotationKind::MutArray(Box::new(self.build_type_annotation(element_type, phase)?)),
						span,
					}),
					"Set" => Ok(TypeAnnotation {
						kind: TypeAnnotationKind::Set(Box::new(self.build_type_annotation(element_type, phase)?)),
						span,
					}),
					"MutSet" => Ok(TypeAnnotation {
						kind: TypeAnnotationKind::MutSet(Box::new(self.build_type_annotation(element_type, phase)?)),
						span,
					}),
					"ERROR" => self.with_error("Expected builtin container type", type_node)?,
					other => self.report_unimplemented_grammar(other, "builtin container type", type_node),
				}
			}
			"ERROR" => self.with_error("Expected type", type_node),
			other => self.report_unimplemented_grammar(other, "type", type_node),
		}
	}

	fn build_nested_identifier(&self, nested_node: &Node, phase: Phase) -> DiagnosticResult<Expr> {
		if nested_node.has_error() {
			return self.with_error("Syntax error", &nested_node);
		}

		let object_expr = self.get_child_field(nested_node, "object")?;

		if let Some(property) = nested_node.child_by_field_name("property") {
			if object_expr.kind() == "json_container_type" {
				Ok(Expr::new(
					ExprKind::Reference(Reference::TypeMember {
						type_name: UserDefinedType {
							root: Symbol::global(WINGSDK_STD_MODULE),
							fields: vec![self.node_symbol(&object_expr)?],
							span: self.node_span(&object_expr),
						},
						property: self.node_symbol(&property)?,
					}),
					self.node_span(&object_expr),
				))
			} else {
				let object_expr = self.build_expression(&object_expr, phase)?;
				let accessor_sym = self.node_symbol(&self.get_child_field(nested_node, "accessor_type")?)?;
				let optional_accessor = match accessor_sym.name.as_str() {
					"?." => true,
					_ => false,
				};
				Ok(Expr::new(
					ExprKind::Reference(Reference::InstanceMember {
						object: Box::new(object_expr),
						property: self.node_symbol(&property)?,
						optional_accessor,
					}),
					self.node_span(&nested_node),
				))
			}
		} else {
			// we are missing the last property, but we can still parse the rest of the expression
			self.add_error(
				"Expected property",
				&nested_node
					.child(nested_node.child_count() - 1)
					.expect("Nested identifier should have at least one child"),
			);
			self.build_expression(&object_expr, phase)
		}
	}

	fn build_udt_annotation(&self, nested_node: &Node) -> DiagnosticResult<TypeAnnotation> {
		// check if last node is a "."
		let last_child = nested_node
			.child(nested_node.child_count() - 1)
			.expect("If node is a custom type, it will have at least one child");
		if last_child.kind() == "." {
			// even though we're missing a field, we can still parse the rest of the type
			self.add_error("Expected namespaced type", &last_child);
		}

		let mut cursor = nested_node.walk();
		let kind = TypeAnnotationKind::UserDefined(UserDefinedType {
			root: self.node_symbol(&nested_node.child_by_field_name("object").unwrap())?,
			fields: nested_node
				.children_by_field_name("fields", &mut cursor)
				.map(|n| self.node_symbol(&n).unwrap())
				.collect(),
			span: self.node_span(&nested_node),
		});
		Ok(TypeAnnotation {
			kind,
			span: self.node_span(&nested_node),
		})
	}

	fn build_reference(&self, reference_node: &Node, phase: Phase) -> DiagnosticResult<Expr> {
		let actual_node = reference_node.named_child(0).unwrap();
		let actual_node_span = self.node_span(&actual_node);
		match actual_node.kind() {
			"reference_identifier" => Ok(Expr::new(
				ExprKind::Reference(Reference::Identifier(self.node_symbol(&actual_node)?)),
				actual_node_span,
			)),
			"nested_identifier" => Ok(self.build_nested_identifier(&actual_node, phase)?),
			"structured_access_expression" => {
				self.report_unimplemented_grammar("structured_access_expression", "reference", &actual_node)
			}
			other => self.with_error(format!("Expected reference, got {other}"), &actual_node),
		}
	}

	fn build_arg_list(&self, arg_list_node: &Node, phase: Phase) -> DiagnosticResult<ArgList> {
		let span = self.node_span(arg_list_node);
		let mut pos_args = vec![];
		let mut named_args = IndexMap::new();

		let mut cursor = arg_list_node.walk();
		let mut seen_keyword_args = false;
		for child in arg_list_node.named_children(&mut cursor) {
			if child.is_extra() {
				continue;
			}
			match child.kind() {
				"positional_argument" => {
					if seen_keyword_args {
						self.add_error("Positional arguments must come before named arguments", &child);
					}
					pos_args.push(self.build_expression(&child, phase)?);
				}
				"keyword_argument" => {
					seen_keyword_args = true;
					let arg_name_node = &child.named_child(0).unwrap();
					let arg_name = self.node_symbol(arg_name_node)?;
					if named_args.contains_key(&arg_name) {
						self.add_error("Duplicate argument name", arg_name_node);
					} else {
						named_args.insert(arg_name, self.build_expression(&child.named_child(1).unwrap(), phase)?);
					}
				}
				"ERROR" => {
					self.with_error::<ArgList>("Invalid argument(s)", &child)?;
				}
				other => panic!("Unexpected argument type {} || {:#?}", other, child),
			}
		}

		Ok(ArgList {
			pos_args,
			named_args,
			span,
		})
	}

	fn build_expression(&self, exp_node: &Node, phase: Phase) -> DiagnosticResult<Expr> {
		let expression_span = self.node_span(exp_node);
		CompilationContext::set(CompilationPhase::Parsing, &expression_span);
		let expression_node = &self.check_error(*exp_node, "expression")?;
		match expression_node.kind() {
			"new_expression" => {
				let class_udt = self.build_udt(&expression_node.child_by_field_name("class").unwrap())?;

				let arg_list = if let Ok(args_node) = self.get_child_field(expression_node, "args") {
					self.build_arg_list(&args_node, phase)
				} else {
					Ok(ArgList::new(WingSpan::default()))
				};

				let obj_id = if let Some(id_node) = expression_node.child_by_field_name("id") {
					Some(Box::new(self.build_expression(&id_node, phase)?))
				} else {
					None
				};
				let obj_scope = if let Some(scope_expr_node) = expression_node.child_by_field_name("scope") {
					Some(Box::new(self.build_expression(&scope_expr_node, phase)?))
				} else {
					None
				};

				Ok(Expr::new(
					ExprKind::New(New {
						class: class_udt,
						obj_id,
						arg_list: arg_list?,
						obj_scope,
					}),
					expression_span,
				))
			}
			"binary_expression" => Ok(Expr::new(
				ExprKind::Binary {
					left: Box::new(self.build_expression(&expression_node.child_by_field_name("left").unwrap(), phase)?),
					right: Box::new(self.build_expression(&expression_node.child_by_field_name("right").unwrap(), phase)?),
					op: match self.node_text(&expression_node.child_by_field_name("op").unwrap()) {
						"+" => BinaryOperator::AddOrConcat,
						"-" => BinaryOperator::Sub,
						"==" => BinaryOperator::Equal,
						"!=" => BinaryOperator::NotEqual,
						">" => BinaryOperator::Greater,
						">=" => BinaryOperator::GreaterOrEqual,
						"<" => BinaryOperator::Less,
						"<=" => BinaryOperator::LessOrEqual,
						"&&" => BinaryOperator::LogicalAnd,
						"||" => BinaryOperator::LogicalOr,
						"%" => BinaryOperator::Mod,
						"*" => BinaryOperator::Mul,
						"/" => BinaryOperator::Div,
						"\\" => BinaryOperator::FloorDiv,
						"**" => BinaryOperator::Power,
						"??" => BinaryOperator::UnwrapOr,
						"ERROR" => self.with_error::<BinaryOperator>("Expected binary operator", expression_node)?,
						other => return self.report_unimplemented_grammar(other, "binary operator", expression_node),
					},
				},
				expression_span,
			)),
			"unary_expression" => Ok(Expr::new(
				ExprKind::Unary {
					op: match self.node_text(&expression_node.child_by_field_name("op").unwrap()) {
						"-" => UnaryOperator::Minus,
						"!" => UnaryOperator::Not,
						"ERROR" => self.with_error::<UnaryOperator>("Expected unary operator", expression_node)?,
						other => return self.report_unimplemented_grammar(other, "unary operator", expression_node),
					},
					exp: Box::new(self.build_expression(&expression_node.child_by_field_name("arg").unwrap(), phase)?),
				},
				expression_span,
			)),
			"string" => {
				if expression_node.named_child_count() == 0 {
					Ok(Expr::new(
						ExprKind::Literal(Literal::String(self.node_text(&expression_node).into())),
						expression_span,
					))
				} else {
					// We must go over the string and separate it into parts (static and expr)
					let mut cursor = expression_node.walk();
					let mut parts = Vec::new();

					// Skip first and last quote
					let end = expression_node.end_byte() - 1;
					let start = expression_node.start_byte() + 1;
					let mut last_start = start;
					let mut last_end = end;
					let mut start_from = last_end;

					for interpolation_node in expression_node.named_children(&mut cursor) {
						if interpolation_node.is_extra() {
							continue;
						}
						let interpolation_start = interpolation_node.start_byte();
						let interpolation_end = interpolation_node.end_byte();

						if start == last_start && interpolation_start < last_end {
							start_from = last_start;
						}

						parts.push(InterpolatedStringPart::Static(
							str::from_utf8(&self.source[start_from..interpolation_start])
								.unwrap()
								.into(),
						));

						parts.push(InterpolatedStringPart::Expr(
							self.build_expression(&interpolation_node.named_child(0).unwrap(), phase)?,
						));

						last_start = interpolation_start;
						last_end = interpolation_end;
						start_from = last_end;
					}

					parts.push(InterpolatedStringPart::Static(
						str::from_utf8(&self.source[last_end..end]).unwrap().into(),
					));

					Ok(Expr::new(
						ExprKind::Literal(Literal::InterpolatedString(InterpolatedString { parts })),
						expression_span,
					))
				}
			}
			"loop_range" => {
				let inclusive = if expression_node.child_by_field_name("inclusive").is_some() {
					Some(true)
				} else {
					Some(false)
				};
				Ok(Expr::new(
					ExprKind::Range {
						start: Box::new(
							self.build_expression(
								&expression_node
									.child_by_field_name("start")
									.expect("range expression should always include start"),
								phase,
							)?,
						),
						inclusive: inclusive,
						end: Box::new(
							self.build_expression(
								&expression_node
									.child_by_field_name("end")
									.expect("range expression should always include end"),
								phase,
							)?,
						),
					},
					expression_span,
				))
			}
			"number" => Ok(Expr::new(
				ExprKind::Literal(Literal::Number(
					self.node_text(&expression_node).parse().expect("Number string"),
				)),
				expression_span,
			)),
			"nil_value" => Ok(Expr::new(ExprKind::Literal(Literal::Nil), expression_span)),
			"bool" => Ok(Expr::new(
				ExprKind::Literal(Literal::Boolean(match self.node_text(&expression_node) {
					"true" => true,
					"false" => false,
					"ERROR" => self.with_error::<bool>("Expected boolean literal", expression_node)?,
					other => return self.report_unimplemented_grammar(other, "boolean literal", expression_node),
				})),
				expression_span,
			)),
			"duration" => self.build_duration(&expression_node),
			"reference" => self.build_reference(&expression_node, phase),
			"positional_argument" => self.build_expression(&expression_node.named_child(0).unwrap(), phase),
			"keyword_argument_value" => self.build_expression(&expression_node.named_child(0).unwrap(), phase),
			"call" => {
				let caller_node = expression_node.child_by_field_name("caller").unwrap();
				let callee = if caller_node.kind() == "super_call" {
					CalleeKind::SuperCall(self.node_symbol(&caller_node.child_by_field_name("method").unwrap())?)
				} else {
					CalleeKind::Expr(Box::new(self.build_expression(&caller_node, phase)?))
				};
				Ok(Expr::new(
					ExprKind::Call {
						callee,
						arg_list: self.build_arg_list(&expression_node.child_by_field_name("args").unwrap(), phase)?,
					},
					expression_span,
				))
			}
			"parenthesized_expression" => self.build_expression(&expression_node.named_child(0).unwrap(), phase),
			"closure" => Ok(Expr::new(
				ExprKind::FunctionClosure(self.build_anonymous_closure(&expression_node, phase)?),
				expression_span,
			)),
			"inflight_closure" => Ok(Expr::new(
				ExprKind::FunctionClosure(self.build_anonymous_closure(&expression_node, Phase::Inflight)?),
				expression_span,
			)),
			"array_literal" => {
				let array_type = if let Some(type_node) = expression_node.child_by_field_name("type") {
					self.build_type_annotation(Some(type_node), phase).ok()
				} else {
					None
				};

				let mut items = Vec::new();
				let mut cursor = expression_node.walk();
				for element_node in expression_node.children_by_field_name("element", &mut cursor) {
					items.push(self.build_expression(&element_node, phase)?);
				}

				Ok(Expr::new(
					ExprKind::ArrayLiteral {
						items,
						type_: array_type,
					},
					expression_span,
				))
			}
			"json_map_literal" => {
				let fields = self.build_map_fields(expression_node, phase)?;
				Ok(Expr::new(ExprKind::JsonMapLiteral { fields }, expression_span))
			}
			"map_literal" => {
				let map_type = if let Some(type_node) = expression_node.child_by_field_name("type") {
					self.build_type_annotation(Some(type_node), phase).ok()
				} else {
					None
				};

				let fields = self.build_map_fields(expression_node, phase)?;

				// Special case: empty {} (which is detected as map by tree-sitter) -
				// if it is annotated as a Set/MutSet we should treat it as a set literal
				if let Some(TypeAnnotation { kind, .. }) = &map_type {
					if matches!(kind, TypeAnnotationKind::Set(_) | TypeAnnotationKind::MutSet(_)) && fields.is_empty() {
						return self.build_set_literal(expression_node, phase);
					}
				}

				Ok(Expr::new(
					ExprKind::MapLiteral {
						fields,
						type_: map_type,
					},
					expression_span,
				))
			}
			"json_literal" => {
				let type_node = expression_node.child_by_field_name("type");
				*self.in_json.borrow_mut() += 1;

				let mut is_mut = *self.is_in_mut_json.borrow();

				if let Some(type_node) = type_node {
					is_mut = match self.node_text(&type_node) {
						"MutJson" => {
							*self.is_in_mut_json.borrow_mut() = true;
							true
						}
						_ => false,
					};
				}

				let element_node = expression_node
					.child_by_field_name("element")
					.expect("Should always have element");

				let named_element_child = element_node.named_child(0);
				let exp = if element_node.kind() == "reference"
					&& named_element_child
						.expect("references always have a child")
						.is_missing()
				{
					self.add_error("Json literal must have an element", &named_element_child.unwrap());
					Expr::new(ExprKind::Literal(Literal::Number(0.0)), self.node_span(&element_node))
				} else {
					self.build_expression(&element_node, phase)?
				};

				*self.in_json.borrow_mut() -= 1;

				// Only set mutability back to false if we are no longer parsing nested json
				if *self.in_json.borrow() == 0 {
					*self.is_in_mut_json.borrow_mut() = false;
				}

				// avoid unnecessary wrapping of json elements
				if matches!(exp.kind, ExprKind::JsonLiteral { .. }) {
					return Ok(exp);
				}

				let element = Box::new(exp);
				Ok(Expr::new(ExprKind::JsonLiteral { is_mut, element }, expression_span))
			}
			"set_literal" => self.build_set_literal(expression_node, phase),
			"struct_literal" => {
				let type_ = self.build_type_annotation(expression_node.child_by_field_name("type"), phase);
				let mut fields = IndexMap::new();
				let mut cursor = expression_node.walk();
				for field in expression_node.children_by_field_name("fields", &mut cursor) {
					if !field.is_named() || field.is_extra() {
						continue;
					}
					let field_name = self.node_symbol(&field.named_child(0).unwrap());
					let field_value = self.build_expression(&field.named_child(1).unwrap(), phase);
					// Add fields to our struct literal, if some are missing or aren't part of the type we'll fail on type checking
					if let (Ok(k), Ok(v)) = (field_name, field_value) {
						if fields.contains_key(&k) {
							self.add_error(format!("Duplicate field {} in struct literal", k), expression_node);
						} else {
							fields.insert(k, v);
						}
					}
				}
				Ok(Expr::new(
					ExprKind::StructLiteral { type_: type_?, fields },
					expression_span,
				))
			}
			"optional_test" => {
				let expression = self.build_expression(&expression_node.named_child(0).unwrap(), phase);
				Ok(Expr::new(
					ExprKind::Unary {
						op: UnaryOperator::OptionalTest,
						exp: Box::new(expression?),
					},
					expression_span,
				))
			}
			"compiler_dbg_panic" => {
				// Handle the debug panic expression (during parsing)
				dbg_panic!();
				Ok(Expr::new(ExprKind::CompilerDebugPanic, expression_span))
			}
			other => self.report_unimplemented_grammar(other, "expression", expression_node),
		}
	}

	fn build_map_fields(&self, expression_node: &Node<'_>, phase: Phase) -> Result<IndexMap<Symbol, Expr>, ()> {
		let mut fields = IndexMap::new();
		let mut cursor = expression_node.walk();
		for field_node in expression_node.children_by_field_name("member", &mut cursor) {
			if field_node.is_extra() {
				continue;
			}
			let key_node = field_node.named_child(0).unwrap();
			let key = match key_node.kind() {
				"string" => {
					let s = self.node_text(&key_node);
					// Remove quotes, we assume this is a valid key for a map
					let s = s[1..s.len() - 1].to_string();
					Symbol::new(s, self.node_span(&key_node))
				}
				"identifier" => self.node_symbol(&key_node)?,
				other => panic!("Unexpected map key type {} at {:?}", other, key_node),
			};
			let value_node = field_node.named_child(1).unwrap();
			if fields.contains_key(&key) {
				self.add_error(format!("Duplicate key {} in map literal", key), &key_node);
			} else {
				fields.insert(key, self.build_expression(&value_node, phase)?);
			}
		}
		Ok(fields)
	}

	fn build_set_literal(&self, expression_node: &Node, phase: Phase) -> Result<Expr, ()> {
		let expression_span = self.node_span(expression_node);
		let set_type = if let Some(type_node) = expression_node.child_by_field_name("type") {
			self.build_type_annotation(Some(type_node), phase).ok()
		} else {
			None
		};

		let mut items = Vec::new();
		let mut cursor = expression_node.walk();
		for element_node in expression_node.children_by_field_name("element", &mut cursor) {
			items.push(self.build_expression(&element_node, phase)?);
		}
		Ok(Expr::new(
			ExprKind::SetLiteral { items, type_: set_type },
			expression_span,
		))
	}

	/// Build a Symbol from a node, add error diagnostic if the node is a reserved word
	fn check_reserved_symbol(&self, node: &Node) -> DiagnosticResult<Symbol> {
		let node_symbol = self.node_symbol(node);
		if let Ok(sym) = &node_symbol {
			if RESERVED_WORDS.contains(&sym.name) {
				self.add_error("Reserved word", node);
			}
		}

		node_symbol
	}
	/// Given a node, returns the last non-extra node before it.
	fn last_non_extra(node: Node) -> Node {
		let parent = node.parent();
		if let Some(parent) = parent {
			if parent.is_extra() {
				return Self::last_non_extra(parent);
			}
		}
		if node.is_extra() {
			let mut sibling = node.prev_sibling();
			while let Some(s) = sibling {
				if !s.is_extra() {
					break;
				}
				sibling = s.prev_sibling();
			}

			return sibling.unwrap_or(node);
		} else {
			return node;
		}
	}

	fn report_unhandled_errors(&self, root: &Node) {
		let iter = traverse(root.walk(), Order::Pre);
		for node in iter {
			if node.kind() == "AUTOMATIC_SEMICOLON" {
				let target_node = Self::last_non_extra(node);
				let diag = Diagnostic {
					message: ERR_EXPECTED_SEMICOLON.to_string(),
					span: Some(self.node_span(&target_node)),
					annotations: vec![],
					hints: vec![],
				};
				report_diagnostic(diag);
			} else if node.kind() == "AUTOMATIC_BLOCK" {
				self.add_error("Expected block".to_string(), &Self::last_non_extra(node));
			} else if !self.error_nodes.borrow().contains(&node.id()) {
				if node.is_error() {
					if node.named_child_count() == 0 {
						self.add_error(String::from("Unknown parser error"), &node);
					} else {
						let mut cursor = node.walk();
						let children = node.named_children(&mut cursor);
						for child in children {
							self.add_error(format!("Unexpected '{}'", child.kind()), &child);
						}
					}
				} else if node.is_missing() {
					let target_node = Self::last_non_extra(node);
					let diag = Diagnostic {
						message: format!("Expected '{}'", node.kind()),
						span: Some(self.node_span(&target_node)),
						annotations: vec![],
						hints: vec![],
					};
					report_diagnostic(diag);
				}
			}
		}
	}

	fn build_super_constructor_statement(&self, statement_node: &Node, phase: Phase, idx: usize) -> Result<StmtKind, ()> {
		// Calls to super constructor can only occur in specific scenario:
		// 1. We are in a derived class' constructor
		// 2. The statement is the first statement in the block
		let parent_block = statement_node.parent();
		if let Some(p) = parent_block {
			let parent_block_context = p.parent();

			if let Some(context) = parent_block_context {
				match context.kind() {
					"initializer" | "inflight_initializer" => {
						// Check that call to super constructor was first in statement block
						if idx != 0 {
							self.with_error(
								"Call to super constructor must be first statement in constructor",
								statement_node,
							)?;
						};

						// Check that the class has a parent
						let class_node = context.parent().unwrap().parent().unwrap();
						let parent_class = class_node.child_by_field_name("parent");

						if let None = parent_class {
							self.with_error(
								"Call to super constructor can only be made from derived classes",
								statement_node,
							)?;
						}
					}
					_ => {
						// super constructor used outside of an initializer IE:
						// class B extends A {
						//   someMethod() {super()};
						// }
						self.with_error(
							"Call to super constructor can only be done from within class constructor",
							statement_node,
						)?;
					}
				}
			} else {
				// No parent block found this probably means super() call was found in top level statements
				self.with_error(
					"Call to super constructor can only be done from within a class constructor",
					statement_node,
				)?;
			}
		}

		let arg_node = statement_node.child_by_field_name("args").unwrap();
		let arg_list = self.build_arg_list(&arg_node, phase)?;

		Ok(StmtKind::SuperConstructor { arg_list })
	}

	fn build_test_statement(&self, statement_node: &Node) -> Result<StmtKind, ()> {
		let name_node = statement_node.child_by_field_name("name").unwrap();
		let name_text = self.node_text(&name_node);
		let test_id = Box::new(Expr::new(
			ExprKind::Literal(Literal::String(format!(
				"\"test:{}\"",
				&name_text[1..name_text.len() - 1]
			))),
			self.node_span(&name_node),
		));
		let statements = self.build_scope(&statement_node.child_by_field_name("block").unwrap(), Phase::Inflight);
		let statements_span = statements.span.clone();
		let span = self.node_span(statement_node);

		let inflight_closure = Expr::new(
			ExprKind::FunctionClosure(FunctionDefinition {
				name: None,
				body: FunctionBody::Statements(statements),
				signature: FunctionSignature {
					parameters: vec![],
					return_type: Box::new(TypeAnnotation {
						kind: TypeAnnotationKind::Void,
						span: Default::default(),
					}),
					phase: Phase::Inflight,
				},
				is_static: true,
				span: statements_span.clone(),
				access: AccessModifier::Public,
			}),
			statements_span.clone(),
		);

		let type_span = self.node_span(&statement_node.child(0).unwrap());
		Ok(StmtKind::Expression(Expr::new(
			ExprKind::New(New {
				class: UserDefinedType {
					root: Symbol::global(WINGSDK_STD_MODULE),
					fields: vec![Symbol::global(WINGSDK_TEST_CLASS_NAME)],
					span: type_span.clone(),
				},
				obj_id: Some(test_id),
				obj_scope: None,
				arg_list: ArgList {
					pos_args: vec![inflight_closure],
					named_args: IndexMap::new(),
					span: type_span.clone(),
				},
			}),
			span,
		)))
	}
}

/// Check if the package.json in the given directory has a `wing` field
fn is_wing_library(module_dir: &Utf8Path) -> bool {
	let package_json_path = Utf8Path::new(module_dir).join("package.json");
	if !package_json_path.exists() {
		return false;
	}

	let package_json = match fs::read_to_string(package_json_path) {
		Ok(package_json) => package_json,
		Err(_) => return false,
	};

	let package_json: serde_json::Value = match serde_json::from_str(&package_json) {
		Ok(package_json) => package_json,
		Err(_) => return false,
	};

	match package_json.get("wing") {
		Some(_) => true,
		None => false,
	}
}

pub fn is_entrypoint_file(path: &Utf8Path) -> bool {
	path
		.file_name()
		.map(|s| s == "main.w" || s.ends_with(".main.w") || s.ends_with(".test.w"))
		.unwrap_or(false)
}

fn is_valid_module_statement(stmt: &Stmt) -> bool {
	match stmt.kind {
		// --- these are all cool ---
		StmtKind::Bring { .. } => true,
		StmtKind::Class(_) => true,
		StmtKind::Interface(_) => true,
		StmtKind::Struct { .. } => true,
		StmtKind::Enum { .. } => true,
		StmtKind::CompilerDebugEnv => true,
		// --- these are all uncool ---
		StmtKind::SuperConstructor { .. } => false,
		StmtKind::If { .. } => false,
		StmtKind::ForLoop { .. } => false,
		StmtKind::While { .. } => false,
		StmtKind::IfLet { .. } => false,
		StmtKind::Break => false,
		StmtKind::Continue => false,
		StmtKind::Return(_) => false,
		StmtKind::Throw(_) => false,
		StmtKind::Expression(_) => false,
		StmtKind::Assignment { .. } => false,
		StmtKind::Scope(_) => false,
		StmtKind::TryCatch { .. } => false,
		// TODO: support constants https://github.com/winglang/wing/issues/3606
		// TODO: support test statements https://github.com/winglang/wing/issues/3571
		StmtKind::Let { .. } => false,
	}
}

// TODO: this function seems fragile
// use inodes as source of truth instead https://github.com/winglang/wing/issues/3627
pub fn normalize_path(path: &Utf8Path, relative_to: Option<&Utf8Path>) -> Utf8PathBuf {
	let path = if path.is_absolute() {
		// if the path is absolute, we ignore "relative_to"
		path.to_path_buf()
	} else {
		relative_to
			.map(|p| p.parent().unwrap_or_else(|| Utf8Path::new(".")).join(path))
			.unwrap_or_else(|| path.to_path_buf())
	};

	// Remove excess components like `/./` and `/../`.
	// This is tricky because ".." usually means we pop the last component
	// but if a path starts with ".." or looks like "a/../../b" we need to track
	// how many components we've popped and add them later.
	let mut normalized = Utf8PathBuf::new();
	let mut extra_pops = Utf8PathBuf::new();
	for part in path.components() {
		match part {
			Utf8Component::Prefix(ref prefix) => {
				normalized.push(prefix.as_str());
			}
			Utf8Component::RootDir => {
				normalized.push("/");
			}
			Utf8Component::ParentDir => {
				let popped = normalized.pop();
				if !popped {
					extra_pops.push("..");
				}
			}
			Utf8Component::CurDir => {
				// Nothing
			}
			Utf8Component::Normal(name) => {
				if extra_pops.components().next().is_some() {
					normalized = extra_pops;
					extra_pops = Utf8PathBuf::new();
					normalized.push(name);
				} else {
					normalized.push(name);
				}
			}
		}
	}

	normalized
}

#[cfg(test)]
mod tests {
	use super::*;

	#[test]
	fn normalize_path_relative_to_nothing() {
		let file_path = Utf8Path::new("/a/b/c/d/e.f");
		assert_eq!(normalize_path(file_path, None), file_path);

		let file_path = Utf8Path::new("/a/b/./c/../d/e.f");
		assert_eq!(normalize_path(file_path, None), Utf8Path::new("/a/b/d/e.f"));

		let file_path = Utf8Path::new("a/b/c/d/e.f");
		assert_eq!(normalize_path(file_path, None), Utf8Path::new("a/b/c/d/e.f"));

		let file_path = Utf8Path::new("a/b/./c/../d/e.f");
		assert_eq!(normalize_path(file_path, None), Utf8Path::new("a/b/d/e.f"));

		let file_path = Utf8Path::new("a/../e.f");
		assert_eq!(normalize_path(file_path, None), Utf8Path::new("e.f"));

		let file_path = Utf8Path::new("a/../../../e.f");
		assert_eq!(normalize_path(file_path, None), Utf8Path::new("../../e.f"));

		let file_path = Utf8Path::new("./e.f");
		assert_eq!(normalize_path(file_path, None), Utf8Path::new("e.f"));

		let file_path = Utf8Path::new("../e.f");
		assert_eq!(normalize_path(file_path, None), Utf8Path::new("../e.f"));

		let file_path = Utf8Path::new("../foo/.././e.f");
		assert_eq!(normalize_path(file_path, None), Utf8Path::new("../e.f"));
	}

	#[test]
	fn normalize_path_relative_to_something() {
		// If the path is absolute, we ignore "relative_to"
		let file_path = Utf8Path::new("/a/b/c/d/e.f");
		let relative_to = Utf8Path::new("/g/h/i");
		assert_eq!(normalize_path(file_path, Some(relative_to)), file_path);

		let file_path = Utf8Path::new("a/b/c/d/e.f");
		let relative_to = Utf8Path::new("/g/h/i");
		assert_eq!(
			normalize_path(file_path, Some(relative_to)),
			Utf8Path::new("/g/h/a/b/c/d/e.f")
		);

		let file_path = Utf8Path::new("a/b/c/d/e.f");
		let relative_to = Utf8Path::new("g/h/i");
		assert_eq!(
			normalize_path(file_path, Some(relative_to)),
			Utf8Path::new("g/h/a/b/c/d/e.f")
		);

		let file_path = Utf8Path::new("../foo.w");
		let relative_to = Utf8Path::new("subdir/bar.w");
		assert_eq!(normalize_path(file_path, Some(relative_to)), Utf8Path::new("foo.w"));
	}
}<|MERGE_RESOLUTION|>--- conflicted
+++ resolved
@@ -387,30 +387,9 @@
 		(scope, self.referenced_wing_paths.into_inner())
 	}
 
-<<<<<<< HEAD
 	fn add_error(&self, message: impl ToString, node: &Node) {
 		self.build_error(message, node).report();
 	}
-=======
-	fn add_error_from_span(&self, message: impl ToString, span: WingSpan) {
-		let diag = Diagnostic {
-			message: message.to_string(),
-			span: Some(span),
-			annotations: vec![],
-			hints: vec![],
-		};
-		report_diagnostic(diag);
-	}
-
-	fn add_error(&self, message: impl ToString, node: &Node) {
-		let diag = Diagnostic {
-			message: message.to_string(),
-			span: Some(self.node_span(node)),
-			annotations: vec![],
-			hints: vec![],
-		};
-		report_diagnostic(diag);
->>>>>>> aa347163
 
 	fn build_error<'a>(&'a self, message: impl ToString, node: &'a Node) -> ParseErrorBuilder {
 		ParseErrorBuilder::new(message, node, self)
@@ -1168,10 +1147,7 @@
 					methods.push((method_name, func_def))
 				}
 				"class_field" => {
-<<<<<<< HEAD
-					let Ok(class_field) = self.build_class_field(class_element, class_phase) else {
-						continue;
-=======
+==== BASE ====
 					let is_static = class_element.child_by_field_name("static").is_some();
 					if is_static {
 						report_diagnostic(Diagnostic {
@@ -1179,7 +1155,6 @@
 								.to_string(),
 							span: Some(self.node_span(&class_element)),
 							annotations: vec![],
-							hints: vec![],
 						});
 					}
 
@@ -1188,7 +1163,7 @@
 					let phase = match class_element.child_by_field_name("phase_modifier") {
 						None => class_phase,
 						Some(_) => Phase::Inflight,
->>>>>>> aa347163
+==== BASE ====
 					};
 
 					fields.push(class_field)
