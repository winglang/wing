use indexmap::IndexSet;
use phf::phf_map;
use std::cell::RefCell;
use std::collections::{BTreeMap, HashSet};
use std::{str, vec};
use tree_sitter::Node;
use tree_sitter_traversal::{traverse, Order};

use crate::ast::{
	ArgList, BinaryOperator, CatchBlock, Class, ClassField, Constructor, ElifBlock, Expr, ExprKind, FunctionDefinition,
	FunctionSignature, InterpolatedString, InterpolatedStringPart, Literal, Phase, Reference, Scope, Stmt, StmtKind,
	Symbol, TypeAnnotation, UnaryOperator, UserDefinedType,
};
use crate::diagnostic::{Diagnostic, DiagnosticLevel, DiagnosticResult, Diagnostics, WingSpan};

pub struct Parser<'a> {
	pub source: &'a [u8],
	pub source_name: String,
	pub error_nodes: RefCell<HashSet<usize>>,
	pub diagnostics: RefCell<Diagnostics>,
}

// A custom struct could be used to better maintain metadata and issue tracking, though ideally
// this is meant to serve as a bandaide to be removed once wing is further developed.
// k=grammar, v=optional_message, example: ("generic", "targed impl: 1.0.0")
static UNIMPLEMENTED_GRAMMARS: phf::Map<&'static str, &'static str> = phf_map! {
	"struct_definition" => "see https://github.com/winglang/wing/issues/120",
	"any" => "see https://github.com/winglang/wing/issues/434",
	"void" => "see https://github.com/winglang/wing/issues/432",
	"nil" => "see https://github.com/winglang/wing/issues/433",
	"Promise" => "see https://github.com/winglang/wing/issues/529",
	"preflight_closure" => "see https://github.com/winglang/wing/issues/474",
	"inflight_closure" => "see https://github.com/winglang/wing/issues/474",
	"pure_closure" => "see https://github.com/winglang/wing/issues/435",
	"storage_modifier" => "see https://github.com/winglang/wing/issues/107",
	"access_modifier" => "see https://github.com/winglang/wing/issues/108",
	"await_expression" => "see https://github.com/winglang/wing/issues/116",
	"defer_expression" => "see https://github.com/winglang/wing/issues/116",
	"for_in_loop" => "see https://github.com/winglang/wing/issues/118",
	"=>" => "see https://github.com/winglang/wing/issues/474",
};

impl Parser<'_> {
	pub fn wingit(&self, root: &Node) -> Scope {
		let scope = match root.kind() {
			"source" => self.build_scope(&root),
			other => {
				panic!("Unexpected root node type {} at {}", other, self.node_span(root));
			}
		};

		self.report_unhandled_errors(&root);

		scope
	}

	fn add_error<T>(&self, message: String, node: &Node) -> Result<T, ()> {
		let diag = Diagnostic {
			message,
			span: Some(self.node_span(node)),
			level: DiagnosticLevel::Error,
		};
		// TODO terrible to clone here to avoid move
		self.diagnostics.borrow_mut().push(diag);

		// Track that we have produced a diagnostic for this node
		// (note: it may not necessarily refer to a tree-sitter "ERROR" node)
		self.error_nodes.borrow_mut().insert(node.id());

		// TODO: Seems to me like we should avoid using Rust's Result and `?` semantics here since we actually just want to "log"
		// the error and continue parsing.
		Err(())
	}

	fn report_unimplemented_grammar<T>(
		&self,
		grammar_element: &str,
		grammar_context: &str,
		node: &Node,
	) -> DiagnosticResult<T> {
		if let Some(entry) = UNIMPLEMENTED_GRAMMARS.get(&grammar_element) {
			self.add_error(
				format!(
					"{} \"{}\" is not supported yet {}",
					grammar_context, grammar_element, entry
				),
				node,
			)?
		} else {
			self.add_error(format!("Unexpected {} \"{}\"", grammar_context, grammar_element), node)?
		}
	}

	fn node_text<'a>(&'a self, node: &Node) -> &'a str {
		return str::from_utf8(&self.source[node.byte_range()]).unwrap();
	}

	fn check_error<'a>(&'a self, node: Node<'a>, expected: &str) -> DiagnosticResult<Node> {
		if node.has_error() {
			self.add_error(format!("Expected {}", expected), &node)
		} else {
			Ok(node)
		}
	}

	fn get_child_field<'a>(&'a self, node: &'a Node<'a>, field: &str) -> DiagnosticResult<Node> {
		let checked_node = self.check_error(*node, field)?;
		let child = checked_node.child_by_field_name(field);
		if let Some(child) = child {
			self.check_error(child, field)
		} else {
			self.add_error(format!("Expected {}", field), &node)
		}
	}

	fn node_symbol<'a>(&'a self, node: &Node) -> DiagnosticResult<Symbol> {
		let checked_node = self.check_error(*node, "symbol")?;
		Ok(Symbol {
			span: self.node_span(&checked_node),
			name: self.node_text(&checked_node).to_string(),
		})
	}

	fn build_duration(&self, node: &Node) -> DiagnosticResult<Literal> {
		let value = self.check_error(node.named_child(0).unwrap(), "duration")?;
		let value_text = self.node_text(&self.get_child_field(&value, "value")?);

		match value.kind() {
			"seconds" => Ok(Literal::Duration(value_text.parse().expect("Duration string"))),
			"minutes" => Ok(Literal::Duration(
				// Specific "Minutes" duration needed here
				value_text.parse::<f64>().expect("Duration string") * 60_f64,
			)),
			"hours" => Ok(Literal::Duration(
				value_text.parse::<f64>().expect("Duration string") * 3600_f64,
			)),
			"ERROR" => self.add_error(format!("Expected duration type"), &node),
			other => self.report_unimplemented_grammar(other, "duration type", node),
		}
	}

	fn node_span(&self, node: &Node) -> WingSpan {
		WingSpan {
			start: node.range().start_point,
			end: node.range().end_point,
			start_byte: node.byte_range().start,
			end_byte: node.byte_range().end,
			// TODO: Implement multi-file support
			file_id: self.source_name.to_string(),
		}
	}

	fn build_scope<'a>(&self, scope_node: &Node) -> Scope {
		let mut cursor = scope_node.walk();

		Scope {
			statements: scope_node
				.named_children(&mut cursor)
				.filter(|child| !child.is_extra())
				.enumerate()
				.filter_map(|(i, st_node)| self.build_statement(&st_node, i).ok())
				.collect(),
			env: RefCell::new(None), // env should be set later when scope is type-checked
		}
	}

	fn build_statement(&self, statement_node: &Node, idx: usize) -> DiagnosticResult<Stmt> {
		let stmt_kind = match statement_node.kind() {
			"short_import_statement" => self.build_bring_statement(statement_node)?,

			"variable_definition_statement" => self.build_variable_def_statement(statement_node)?,
			"variable_assignment_statement" => self.build_assignment_statement(statement_node)?,

			"expression_statement" => StmtKind::Expression(self.build_expression(&statement_node.named_child(0).unwrap())?),
			"block" => StmtKind::Scope(self.build_scope(statement_node)),
			"if_statement" => self.build_if_statement(statement_node)?,
			"for_in_loop" => self.build_for_statement(statement_node)?,
			"while_statement" => self.build_while_statement(statement_node)?,
			"return_statement" => self.build_return_statement(statement_node)?,
			"class_definition" => self.build_class_statement(statement_node, false)?,
			"resource_definition" => self.build_class_statement(statement_node, true)?,
			"enum_definition" => self.build_enum_statement(statement_node)?,
			"try_catch_statement" => self.build_try_catch_statement(statement_node)?,
			"ERROR" => return self.add_error(format!("Expected statement"), statement_node),
			other => return self.report_unimplemented_grammar(other, "statement", statement_node),
		};

		Ok(Stmt {
			kind: stmt_kind,
			span: self.node_span(statement_node),
			idx,
		})
	}

	fn build_try_catch_statement(&self, statement_node: &Node) -> DiagnosticResult<StmtKind> {
		let try_statements = self.build_scope(&statement_node.child_by_field_name("block").unwrap());
		let catch_block = if let Some(catch_block) = statement_node.child_by_field_name("catch_block") {
			Some(CatchBlock {
				statements: self.build_scope(&catch_block),
				exception_var: if let Some(exception_var_node) = statement_node.child_by_field_name("exception_identifier") {
					Some(self.node_symbol(&exception_var_node)?)
				} else {
					None
				},
			})
		} else {
			None
		};

		let finally_statements = if let Some(finally_node) = statement_node.child_by_field_name("finally_block") {
			Some(self.build_scope(&finally_node))
		} else {
			None
		};

		// If both catch and finally are missing, report an error
		if catch_block.is_none() && finally_statements.is_none() {
			return self.add_error::<StmtKind>(
				String::from("Missing `catch` or `finally` blocks for this try statement"),
				&statement_node,
			);
		}

		Ok(StmtKind::TryCatch {
			try_statements,
			catch_block,
			finally_statements,
		})
	}

	fn build_return_statement(&self, statement_node: &Node) -> DiagnosticResult<StmtKind> {
		Ok(StmtKind::Return(
			if let Some(return_expression_node) = statement_node.child_by_field_name("expression") {
				Some(self.build_expression(&return_expression_node)?)
			} else {
				None
			},
		))
	}

	fn build_while_statement(&self, statement_node: &Node) -> DiagnosticResult<StmtKind> {
		Ok(StmtKind::While {
			condition: self.build_expression(&statement_node.child_by_field_name("condition").unwrap())?,
			statements: self.build_scope(&statement_node.child_by_field_name("block").unwrap()),
		})
	}

	fn build_for_statement(&self, statement_node: &Node) -> DiagnosticResult<StmtKind> {
		Ok(StmtKind::ForLoop {
			iterator: self.node_symbol(&statement_node.child_by_field_name("iterator").unwrap())?,
			iterable: self.build_expression(&statement_node.child_by_field_name("iterable").unwrap())?,
			statements: self.build_scope(&statement_node.child_by_field_name("block").unwrap()),
		})
	}

	fn build_if_statement(&self, statement_node: &Node) -> DiagnosticResult<StmtKind> {
		let if_block = self.build_scope(&statement_node.child_by_field_name("block").unwrap());
		let mut elif_vec = vec![];
		let mut cursor = statement_node.walk();
		for node in statement_node.children_by_field_name("elif_block", &mut cursor) {
			let conditions = self.build_expression(&node.child_by_field_name("condition").unwrap());
			let statements = self.build_scope(&node.child_by_field_name("block").unwrap());
			let elif = ElifBlock {
				condition: conditions.unwrap(),
				statements: statements,
			};
			elif_vec.push(elif);
		}
		let else_block = if let Some(else_block) = statement_node.child_by_field_name("else_block") {
			Some(self.build_scope(&else_block))
		} else {
			None
		};
		Ok(StmtKind::If {
			condition: self.build_expression(&statement_node.child_by_field_name("condition").unwrap())?,
			statements: if_block,
			elif_statements: elif_vec,
			else_statements: else_block,
		})
	}

	fn build_assignment_statement(&self, statement_node: &Node) -> DiagnosticResult<StmtKind> {
		Ok(StmtKind::Assignment {
			variable: self.build_reference(&statement_node.child_by_field_name("name").unwrap())?,
			value: self.build_expression(&statement_node.child_by_field_name("value").unwrap())?,
		})
	}

	fn build_variable_def_statement(&self, statement_node: &Node) -> DiagnosticResult<StmtKind> {
		let type_ = if let Some(type_node) = statement_node.child_by_field_name("type") {
			Some(self.build_type_annotation(&type_node)?)
		} else {
			None
		};
		Ok(StmtKind::VariableDef {
			reassignable: statement_node.child_by_field_name("reassignable").is_some(),
			var_name: self.node_symbol(&statement_node.child_by_field_name("name").unwrap())?,
			initial_value: self.build_expression(&statement_node.child_by_field_name("value").unwrap())?,
			type_,
		})
	}

	fn build_bring_statement(&self, statement_node: &Node) -> DiagnosticResult<StmtKind> {
		Ok(StmtKind::Bring {
			module_name: self.node_symbol(&statement_node.child_by_field_name("module_name").unwrap())?,
			identifier: if let Some(identifier) = statement_node.child_by_field_name("alias") {
				Some(self.node_symbol(&identifier)?)
			} else {
				None
			},
		})
	}

	fn build_enum_statement(&self, statement_node: &Node) -> DiagnosticResult<StmtKind> {
		let name = self.node_symbol(&statement_node.child_by_field_name("enum_name").unwrap());
		if name.is_err() {
			self
				.add_error::<Node>(String::from("Invalid enum name"), &statement_node)
				.err();
		}

		let mut cursor = statement_node.walk();
		let mut values = IndexSet::<Symbol>::new();
		for node in statement_node.named_children(&mut cursor) {
			if node.kind() != "enum_field" {
				continue;
			}

			let diagnostic = self.node_symbol(&node);
			if diagnostic.is_err() {
				self.add_error::<Node>(String::from("Invalid enum value"), &node).err();
				continue;
			}

			let symbol = diagnostic.unwrap();
			let success = values.insert(symbol.clone());
			if !success {
				self
					.add_error::<Node>(format!("Duplicated enum value {}", symbol.name), &node)
					.err();
			}
		}

		Ok(StmtKind::Enum {
			name: name.unwrap(),
			values,
		})
	}

	fn build_class_statement(&self, statement_node: &Node, is_resource: bool) -> DiagnosticResult<StmtKind> {
		let mut cursor = statement_node.walk();
		let mut fields = vec![];
		let mut methods = vec![];
		let mut constructor = None;
		let name = self.node_symbol(&statement_node.child_by_field_name("name").unwrap())?;
		for class_element in statement_node
			.child_by_field_name("implementation")
			.unwrap()
			.named_children(&mut cursor)
		{
			if class_element.is_extra() {
				continue;
			}
			match (class_element.kind(), is_resource) {
				("function_definition", true) => {
					let method_name = self.node_symbol(&class_element.child_by_field_name("name").unwrap());
					let func_def = self.build_function_definition(&class_element, Phase::Preflight);
					match (method_name, func_def) {
						(Ok(method_name), Ok(func_def)) => methods.push((method_name, func_def)),
						_ => {}
					}
				}
				("inflight_function_definition", _) => {
					let method_name = self.node_symbol(&class_element.child_by_field_name("name").unwrap());
					let func_def = self.build_function_definition(&class_element, Phase::Inflight);
					match (method_name, func_def) {
						(Ok(method_name), Ok(func_def)) => methods.push((method_name, func_def)),
						_ => {}
					}
				}
				("class_member", _) => fields.push(ClassField {
					name: self.node_symbol(&class_element.child_by_field_name("name").unwrap())?,
					member_type: self.build_type_annotation(&class_element.child_by_field_name("type").unwrap())?,
					reassignable: class_element.child_by_field_name("reassignable").is_some(),
					flight: Phase::Preflight,
				}),
				("inflight_class_member", _) => fields.push(ClassField {
					name: self.node_symbol(&class_element.child_by_field_name("name").unwrap())?,
					member_type: self.build_type_annotation(&class_element.child_by_field_name("type").unwrap())?,
					reassignable: class_element.child_by_field_name("reassignable").is_some(),
					flight: Phase::Inflight,
				}),
				("constructor", _) => {
					if let Some(_) = constructor {
						self
							.add_error::<Node>(
								format!("Multiple constructors defined in class {:?}", statement_node),
								&class_element,
							)
							.err();
					}
					let parameters = self.build_parameter_list(&class_element.child_by_field_name("parameter_list").unwrap())?;
					constructor = Some(Constructor {
						parameters: parameters.iter().map(|p| (p.0.clone(), p.2)).collect(),
						statements: self.build_scope(&class_element.child_by_field_name("block").unwrap()),
						signature: FunctionSignature {
							parameters: parameters.iter().map(|p| p.1.clone()).collect(),
							return_type: Some(Box::new(TypeAnnotation::UserDefined(UserDefinedType {
								root: name.clone(),
								fields: vec![],
							}))),
							flight: if is_resource { Phase::Preflight } else { Phase::Inflight }, // TODO: for now classes can only be constructed inflight
						},
					})
				}
				("ERROR", _) => {
					self
						.add_error::<Node>(format!("Expected class element node"), &class_element)
						.err();
				}
				(other, _) => {
					panic!(
						"Unexpected {} element node type {} || {:#?}",
						if is_resource { "resource" } else { "class" },
						other,
						class_element
					);
				}
			}
		}
		if constructor.is_none() {
			self.add_error::<Node>(
				format!(
					"No constructor defined in {} {:?}",
					if is_resource { "resource" } else { "class" },
					statement_node
				),
				&statement_node,
			)?;
		}

		let parent = if let Some(parent_node) = statement_node.child_by_field_name("parent") {
			let parent_type = self.build_type_annotation(&parent_node)?;
			match parent_type {
				TypeAnnotation::UserDefined(parent_type) => Some(parent_type),
				_ => {
					self.add_error::<Node>(
						format!("Parent type must be a user defined type, found {}", parent_type),
						&parent_node,
					)?;
					None
				}
			}
		} else {
			None
		};
		Ok(StmtKind::Class(Class {
			name,
			fields,
			methods,
			parent,
			constructor: constructor.unwrap(),
			is_resource,
		}))
	}

	fn build_anonymous_closure(&self, anon_closure_node: &Node, flight: Phase) -> DiagnosticResult<FunctionDefinition> {
		self.build_function_definition(anon_closure_node, flight)
	}

	fn build_function_definition(&self, func_def_node: &Node, flight: Phase) -> DiagnosticResult<FunctionDefinition> {
		let parameters = self.build_parameter_list(&func_def_node.child_by_field_name("parameter_list").unwrap())?;
		Ok(FunctionDefinition {
			parameters: parameters.iter().map(|p| (p.0.clone(), p.2)).collect(),
			statements: self.build_scope(&func_def_node.child_by_field_name("block").unwrap()),
			signature: FunctionSignature {
				parameters: parameters.iter().map(|p| p.1.clone()).collect(),
				return_type: if let Some(rt) = func_def_node.child_by_field_name("type") {
					Some(Box::new(self.build_type_annotation(&rt)?))
				} else {
					None
				},
				flight,
			},
			captures: RefCell::new(None),
		})
	}

	/// Builds a vector of all parameters defined in `parameter_list_node`.
	///
	/// # Returns
	/// A vector of tuples for each parameter in the list. The tuples are the name, type and a bool letting
	/// us know whether the parameter is reassignable or not respectively.
	fn build_parameter_list(&self, parameter_list_node: &Node) -> DiagnosticResult<Vec<(Symbol, TypeAnnotation, bool)>> {
		let mut res = vec![];
		let mut cursor = parameter_list_node.walk();
		for parameter_definition_node in parameter_list_node.named_children(&mut cursor) {
			if parameter_definition_node.is_extra() {
				continue;
			}

			res.push((
				self.node_symbol(&parameter_definition_node.child_by_field_name("name").unwrap())?,
				self.build_type_annotation(&parameter_definition_node.child_by_field_name("type").unwrap())?,
				parameter_definition_node.child_by_field_name("reassignable").is_some(),
			))
		}

		Ok(res)
	}

	fn build_type_annotation(&self, type_node: &Node) -> DiagnosticResult<TypeAnnotation> {
		match type_node.kind() {
			"builtin_type" => match self.node_text(type_node) {
				"num" => Ok(TypeAnnotation::Number),
				"str" => Ok(TypeAnnotation::String),
				"bool" => Ok(TypeAnnotation::Bool),
				"duration" => Ok(TypeAnnotation::Duration),
				"ERROR" => self.add_error(format!("Expected builtin type"), type_node),
				other => return self.report_unimplemented_grammar(other, "builtin", type_node),
			},
			"optional" => {
				let inner_type = self.build_type_annotation(&type_node.named_child(0).unwrap()).unwrap();
				Ok(TypeAnnotation::Optional(Box::new(inner_type)))
			}
			"custom_type" => Ok(self.build_udt_annotation(&type_node)?),
			"function_type" => {
				let param_type_list_node = type_node.child_by_field_name("parameter_types").unwrap();
				let mut cursor = param_type_list_node.walk();
				let parameters = param_type_list_node
					.named_children(&mut cursor)
					.filter_map(|param_type| self.build_type_annotation(&param_type).ok())
					.collect::<Vec<TypeAnnotation>>();
				let return_type = type_node
					.child_by_field_name("return_type")
					.map(|n| Box::new(self.build_type_annotation(&n).unwrap()));
				Ok(TypeAnnotation::FunctionSignature(FunctionSignature {
					parameters,
					return_type,
					flight: if type_node.child_by_field_name("inflight").is_some() {
						Phase::Inflight
					} else {
						Phase::Preflight
					},
				}))
			}
			"mutable_container_type" | "immutable_container_type" => {
				let container_type = self.node_text(&type_node.child_by_field_name("collection_type").unwrap());
				let element_type = type_node.child_by_field_name("type_parameter").unwrap();
				match container_type {
					"Map" => Ok(TypeAnnotation::Map(Box::new(
						self.build_type_annotation(&element_type)?,
					))),
					"MutMap" => Ok(TypeAnnotation::MutMap(Box::new(
						self.build_type_annotation(&element_type)?,
					))),
					"Array" => Ok(TypeAnnotation::Array(Box::new(
						self.build_type_annotation(&element_type)?,
					))),
					"MutArray" => Ok(TypeAnnotation::MutArray(Box::new(
						self.build_type_annotation(&element_type)?,
					))),
					"Set" => Ok(TypeAnnotation::Set(Box::new(
						self.build_type_annotation(&element_type)?,
					))),
					"MutSet" => Ok(TypeAnnotation::MutSet(Box::new(
						self.build_type_annotation(&element_type)?,
					))),
					"ERROR" => self.add_error(format!("Expected builtin container type"), type_node)?,
					other => self.report_unimplemented_grammar(other, "builtin container type", type_node),
				}
			}
			"ERROR" => self.add_error(format!("Expected type"), type_node),
			other => self.report_unimplemented_grammar(other, "type", type_node),
		}
	}

	fn build_nested_identifier(&self, nested_node: &Node) -> DiagnosticResult<Reference> {
		if nested_node.has_error() {
			return self.add_error(format!("Syntax error"), &nested_node);
		}
		Ok(Reference::NestedIdentifier {
			object: Box::new(self.build_expression(&nested_node.child_by_field_name("object").unwrap())?),
			property: self.node_symbol(&nested_node.child_by_field_name("property").unwrap())?,
		})
	}

	fn build_udt_annotation(&self, nested_node: &Node) -> DiagnosticResult<TypeAnnotation> {
		let mut cursor = nested_node.walk();
		Ok(TypeAnnotation::UserDefined(UserDefinedType {
			root: self.node_symbol(&nested_node.child_by_field_name("object").unwrap())?,
			fields: nested_node
				.children_by_field_name("fields", &mut cursor)
				.map(|n| self.node_symbol(&n).unwrap())
				.collect(),
		}))
	}

	fn build_reference(&self, reference_node: &Node) -> DiagnosticResult<Reference> {
		let actual_node = reference_node.named_child(0).unwrap();
		match actual_node.kind() {
			"identifier" => Ok(Reference::Identifier(self.node_symbol(&actual_node)?)),
			"nested_identifier" => Ok(self.build_nested_identifier(&actual_node)?),
			"ERROR" => self.add_error(format!("Expected type || {:#?}", reference_node), &actual_node),
			other => self.report_unimplemented_grammar(other, "type node", &actual_node),
		}
	}

	fn build_arg_list(&self, arg_list_node: &Node) -> DiagnosticResult<ArgList> {
		let mut pos_args = vec![];
		let mut named_args = BTreeMap::new();

		let mut cursor = arg_list_node.walk();
		let mut seen_keyword_args = false;
		for child in arg_list_node.named_children(&mut cursor) {
			if child.is_extra() {
				continue;
			}
			match child.kind() {
				"positional_argument" => {
					if seen_keyword_args {
						self.add_error(format!("Positional arguments must come before named arguments"), &child)?;
					}
					pos_args.push(self.build_expression(&child)?);
				}
				"keyword_argument" => {
					seen_keyword_args = true;
					let arg_name_node = &child.named_child(0).unwrap();
					let arg_name = self.node_symbol(arg_name_node)?;
					if named_args.contains_key(&arg_name) {
						_ = self.add_error::<ArgList>(format!("Duplicate argument name"), arg_name_node);
					} else {
						named_args.insert(arg_name, self.build_expression(&child.named_child(1).unwrap())?);
					}
				}
				"ERROR" => {
					self.add_error::<ArgList>(format!("Invalid argument(s)"), &child)?;
				}
				other => panic!("Unexpected argument type {} || {:#?}", other, child),
			}
		}

		Ok(ArgList { pos_args, named_args })
	}

	fn build_expression(&self, exp_node: &Node) -> DiagnosticResult<Expr> {
		let expression_node = &self.check_error(*exp_node, "expression")?;
		let expression_span = self.node_span(expression_node);
		match expression_node.kind() {
			"new_expression" => {
				let class = self.build_type_annotation(&expression_node.child_by_field_name("class").unwrap())?;

				let arg_list = if let Some(args_node) = expression_node.child_by_field_name("args") {
					self.build_arg_list(&args_node)
				} else {
					Ok(ArgList::new())
				};

				let obj_id = expression_node.child_by_field_name("id").map(|n| {
					let id_str = self.node_text(&n.named_child(0).unwrap());
					id_str[1..id_str.len() - 1].to_string()
				});
				let obj_scope = if let Some(scope_expr_node) = expression_node.child_by_field_name("scope") {
					Some(Box::new(self.build_expression(&scope_expr_node)?))
				} else {
					None
				};
				Ok(Expr::new(
					ExprKind::New {
						class,
						obj_id,
						arg_list: arg_list?,
						obj_scope,
					},
					expression_span,
				))
			}
			"binary_expression" => Ok(Expr::new(
				ExprKind::Binary {
					left: Box::new(self.build_expression(&expression_node.child_by_field_name("left").unwrap())?),
					right: Box::new(self.build_expression(&expression_node.child_by_field_name("right").unwrap())?),
					op: match self.node_text(&expression_node.child_by_field_name("op").unwrap()) {
						"+" => BinaryOperator::Add,
						"-" => BinaryOperator::Sub,
						"==" => BinaryOperator::Equal,
						"!=" => BinaryOperator::NotEqual,
						">" => BinaryOperator::Greater,
						">=" => BinaryOperator::GreaterOrEqual,
						"<" => BinaryOperator::Less,
						"<=" => BinaryOperator::LessOrEqual,
						"&&" => BinaryOperator::LogicalAnd,
						"||" => BinaryOperator::LogicalOr,
						"%" => BinaryOperator::Mod,
						"*" => BinaryOperator::Mul,
						"/" => BinaryOperator::Div,
<<<<<<< HEAD
						"\\" => BinaryOperator::FloorDiv,
						"^" => BinaryOperator::Exponent,
=======
						"**" => BinaryOperator::Power,
>>>>>>> 73cd19d4
						"ERROR" => self.add_error::<BinaryOperator>(format!("Expected binary operator"), expression_node)?,
						other => return self.report_unimplemented_grammar(other, "binary operator", expression_node),
					},
				},
				expression_span,
			)),
			"unary_expression" => Ok(Expr::new(
				ExprKind::Unary {
					op: match self.node_text(&expression_node.child_by_field_name("op").unwrap()) {
						"-" => UnaryOperator::Minus,
						"!" => UnaryOperator::Not,
						"ERROR" => self.add_error::<UnaryOperator>(format!("Expected unary operator"), expression_node)?,
						other => return self.report_unimplemented_grammar(other, "unary operator", expression_node),
					},
					exp: Box::new(self.build_expression(&expression_node.child_by_field_name("arg").unwrap())?),
				},
				expression_span,
			)),
			"string" => {
				if expression_node.named_child_count() == 0 {
					Ok(Expr::new(
						ExprKind::Literal(Literal::String(self.node_text(&expression_node).into())),
						expression_span,
					))
				} else {
					// We must go over the string and separate it into parts (static and expr)
					let mut cursor = expression_node.walk();
					let mut parts = Vec::new();

					// Skip first and last quote
					let end = expression_node.end_byte() - 1;
					let start = expression_node.start_byte() + 1;
					let mut last_start = start;
					let mut last_end = end;
					let mut start_from = last_end;

					for interpolation_node in expression_node.named_children(&mut cursor) {
						if interpolation_node.is_extra() {
							continue;
						}
						let interpolation_start = interpolation_node.start_byte();
						let interpolation_end = interpolation_node.end_byte();

						if start == last_start && interpolation_start < last_end {
							start_from = last_start;
						}

						if interpolation_start != last_start {
							parts.push(InterpolatedStringPart::Static(
								str::from_utf8(&self.source[start_from..interpolation_start])
									.unwrap()
									.into(),
							));
						}

						parts.push(InterpolatedStringPart::Expr(
							self.build_expression(&interpolation_node.named_child(0).unwrap())?,
						));

						last_start = interpolation_start;
						last_end = interpolation_end;
						start_from = last_end;
					}

					if last_end != end {
						parts.push(InterpolatedStringPart::Static(
							str::from_utf8(&self.source[last_end..end]).unwrap().into(),
						));
					}

					Ok(Expr::new(
						ExprKind::Literal(Literal::InterpolatedString(InterpolatedString { parts })),
						expression_span,
					))
				}
			}

			"number" => Ok(Expr::new(
				ExprKind::Literal(Literal::Number(
					self.node_text(&expression_node).parse().expect("Number string"),
				)),
				expression_span,
			)),
			"bool" => Ok(Expr::new(
				ExprKind::Literal(Literal::Boolean(match self.node_text(&expression_node) {
					"true" => true,
					"false" => false,
					"ERROR" => self.add_error::<bool>(format!("Expected boolean literal"), expression_node)?,
					other => return self.report_unimplemented_grammar(other, "boolean literal", expression_node),
				})),
				expression_span,
			)),
			"duration" => Ok(Expr::new(
				ExprKind::Literal(self.build_duration(&expression_node)?),
				expression_span,
			)),
			"reference" => Ok(Expr::new(
				ExprKind::Reference(self.build_reference(&expression_node)?),
				expression_span,
			)),
			"positional_argument" => self.build_expression(&expression_node.named_child(0).unwrap()),
			"keyword_argument_value" => self.build_expression(&expression_node.named_child(0).unwrap()),
			"call" => Ok(Expr::new(
				ExprKind::Call {
					function: Box::new(self.build_expression(&expression_node.child_by_field_name("caller").unwrap())?),
					arg_list: self.build_arg_list(&expression_node.child_by_field_name("args").unwrap())?,
				},
				expression_span,
			)),
			"parenthesized_expression" => self.build_expression(&expression_node.named_child(0).unwrap()),
			"preflight_closure" => Ok(Expr::new(
				ExprKind::FunctionClosure(self.build_anonymous_closure(&expression_node, Phase::Preflight)?),
				expression_span,
			)),
			"inflight_closure" => Ok(Expr::new(
				ExprKind::FunctionClosure(self.build_anonymous_closure(&expression_node, Phase::Inflight)?),
				expression_span,
			)),
			"pure_closure" => self.add_error(
				format!("Pure phased anonymous closures not implemented yet"),
				expression_node,
			),
			"array_literal" => {
				let array_type = if let Some(type_node) = expression_node.child_by_field_name("type") {
					Some(self.build_type_annotation(&type_node)?)
				} else {
					None
				};

				let mut items = Vec::new();
				let mut cursor = expression_node.walk();
				for element_node in expression_node.children_by_field_name("element", &mut cursor) {
					items.push(self.build_expression(&element_node)?);
				}

				Ok(Expr::new(
					ExprKind::ArrayLiteral {
						items,
						type_: array_type,
					},
					expression_span,
				))
			}
			"map_literal" => {
				let map_type = if let Some(type_node) = expression_node.child_by_field_name("type") {
					Some(self.build_type_annotation(&type_node)?)
				} else {
					None
				};

				let mut fields = BTreeMap::new();
				let mut cursor = expression_node.walk();
				for field_node in expression_node.children_by_field_name("member", &mut cursor) {
					if field_node.is_extra() {
						continue;
					}
					let key_node = field_node.named_child(0).unwrap();
					let key = match key_node.kind() {
						"string" => {
							let s = self.node_text(&key_node);
							// Remove quotes, we assume this is a valid key for a map
							s[1..s.len() - 1].to_string()
						}
						"identifier" => self.node_text(&key_node).to_string(),
						other => panic!("Unexpected map key type {} at {:?}", other, key_node),
					};
					let value_node = field_node.named_child(1).unwrap();
					if fields.contains_key(&key) {
						_ = self.add_error::<()>(format!("Duplicate key {} in map literal", key), &key_node);
					} else {
						fields.insert(key, self.build_expression(&value_node)?);
					}
				}

				// Special case: empty {} (which is detected as map by tree-sitter) -
				// if it is annotated as a Set/MutSet we should treat it as a set literal
				if let Some(TypeAnnotation::Set(_)) | Some(TypeAnnotation::MutSet(_)) = map_type {
					if fields.is_empty() {
						return self.build_set_literal(expression_node);
					}
				}

				Ok(Expr::new(
					ExprKind::MapLiteral {
						fields,
						type_: map_type,
					},
					expression_span,
				))
			}
			"set_literal" => self.build_set_literal(expression_node),
			"struct_literal" => {
				let type_ = self.build_type_annotation(&expression_node.child_by_field_name("type").unwrap());
				let mut fields = BTreeMap::new();
				let mut cursor = expression_node.walk();
				for field in expression_node.children_by_field_name("fields", &mut cursor) {
					if !field.is_named() || field.is_extra() {
						continue;
					}
					let field_name = self.node_symbol(&field.named_child(0).unwrap());
					let field_value = self.build_expression(&field.named_child(1).unwrap());
					// Add fields to our struct literal, if some are missing or aren't part of the type we'll fail on type checking
					if let (Ok(k), Ok(v)) = (field_name, field_value) {
						if fields.contains_key(&k) {
							// TODO: ugly, we need to change add_error to not return anything and have a wrapper `raise_error` that returns a Result
							_ = self.add_error::<()>(format!("Duplicate field {} in struct literal", k), expression_node);
						} else {
							fields.insert(k, v);
						}
					}
				}
				Ok(Expr::new(
					ExprKind::StructLiteral { type_: type_?, fields },
					expression_span,
				))
			}
			other => self.report_unimplemented_grammar(other, "expression", expression_node),
		}
	}

	fn build_set_literal(&self, expression_node: &Node) -> Result<Expr, ()> {
		let expression_span = self.node_span(expression_node);
		let set_type = if let Some(type_node) = expression_node.child_by_field_name("type") {
			Some(self.build_type_annotation(&type_node)?)
		} else {
			None
		};
		let mut items = Vec::new();
		let mut cursor = expression_node.walk();
		for element_node in expression_node.children_by_field_name("element", &mut cursor) {
			items.push(self.build_expression(&element_node)?);
		}
		Ok(Expr::new(
			ExprKind::SetLiteral { items, type_: set_type },
			expression_span,
		))
	}

	fn report_unhandled_errors(&self, root: &Node) {
		let iter = traverse(root.walk(), Order::Pre);
		for node in iter {
			if !self.error_nodes.borrow().contains(&node.id()) {
				if node.is_error() {
					_ = self.add_error::<()>(String::from("Unknown parser error."), &node);
				} else if node.is_missing() {
					_ = self.add_error::<()>(format!("'{}' expected.", node.kind()), &node);
				}
			}
		}
	}
}<|MERGE_RESOLUTION|>--- conflicted
+++ resolved
@@ -693,12 +693,8 @@
 						"%" => BinaryOperator::Mod,
 						"*" => BinaryOperator::Mul,
 						"/" => BinaryOperator::Div,
-<<<<<<< HEAD
 						"\\" => BinaryOperator::FloorDiv,
-						"^" => BinaryOperator::Exponent,
-=======
 						"**" => BinaryOperator::Power,
->>>>>>> 73cd19d4
 						"ERROR" => self.add_error::<BinaryOperator>(format!("Expected binary operator"), expression_node)?,
 						other => return self.report_unimplemented_grammar(other, "binary operator", expression_node),
 					},
