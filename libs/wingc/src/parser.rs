use indexmap::{IndexMap, IndexSet};
use phf::phf_map;
use std::cell::RefCell;
use std::collections::HashSet;
use std::{str, vec};
use tree_sitter::Node;
use tree_sitter_traversal::{traverse, Order};

use crate::ast::{
	ArgList, BinaryOperator, CatchBlock, Class, ClassField, ElifBlock, Expr, ExprKind, FunctionBody, FunctionDefinition,
	FunctionParameter, FunctionSignature, FunctionTypeAnnotation, Interface, InterpolatedString, InterpolatedStringPart,
	Literal, Phase, Reference, Scope, Stmt, StmtKind, StructField, Symbol, TypeAnnotation, TypeAnnotationKind,
	UnaryOperator, UserDefinedType,
};
use crate::diagnostic::{Diagnostic, DiagnosticResult, Diagnostics, WingSpan};
use crate::{compiler_dbg_panic, set_compilation_context, WINGSDK_STD_MODULE, WINGSDK_TEST_CLASS_NAME};

pub struct Parser<'a> {
	pub source: &'a [u8],
	pub source_name: String,
	pub error_nodes: RefCell<HashSet<usize>>,
	pub diagnostics: RefCell<Diagnostics>,
	is_in_loop: RefCell<bool>,
}

// A custom struct could be used to better maintain metadata and issue tracking, though ideally
// this is meant to serve as a bandaide to be removed once wing is further developed.
// k=grammar, v=optional_message, example: ("generic", "targed impl: 1.0.0")
static UNIMPLEMENTED_GRAMMARS: phf::Map<&'static str, &'static str> = phf_map! {
	"any" => "see https://github.com/winglang/wing/issues/434",
	"Promise" => "see https://github.com/winglang/wing/issues/529",
	"preflight_closure" => "see https://github.com/winglang/wing/issues/474",
	"pure_closure" => "see https://github.com/winglang/wing/issues/474",
	"storage_modifier" => "see https://github.com/winglang/wing/issues/107",
	"access_modifier" => "see https://github.com/winglang/wing/issues/108",
	"await_expression" => "see https://github.com/winglang/wing/issues/116",
	"defer_expression" => "see https://github.com/winglang/wing/issues/116",
	"=>" => "see https://github.com/winglang/wing/issues/474",
};

impl<'s> Parser<'s> {
	pub fn new(source: &'s [u8], source_name: String) -> Self {
		Self {
			source,
			source_name,
			error_nodes: RefCell::new(HashSet::new()),
			diagnostics: RefCell::new(Diagnostics::new()),
			is_in_loop: RefCell::new(false),
		}
	}

	pub fn wingit(&self, root: &Node) -> Scope {
		let scope = match root.kind() {
			"source" => self.build_scope(&root, Phase::Preflight),
			_ => Scope {
				env: RefCell::new(None),
				span: Default::default(),
				statements: vec![],
			},
		};

		self.report_unhandled_errors(&root);

		scope
	}

	fn add_error<T>(&self, message: impl ToString, node: &Node) -> Result<T, ()> {
		let diag = Diagnostic {
			message: message.to_string(),
			span: Some(self.node_span(node)),
		};
		// TODO terrible to clone here to avoid move
		self.diagnostics.borrow_mut().push(diag);

		// Track that we have produced a diagnostic for this node
		// (note: it may not necessarily refer to a tree-sitter "ERROR" node)
		self.error_nodes.borrow_mut().insert(node.id());

		// TODO: Seems to me like we should avoid using Rust's Result and `?` semantics here since we actually just want to "log"
		// the error and continue parsing.
		Err(())
	}

	fn report_unimplemented_grammar<T>(
		&self,
		grammar_element: &str,
		grammar_context: &str,
		node: &Node,
	) -> DiagnosticResult<T> {
		if let Some(entry) = UNIMPLEMENTED_GRAMMARS.get(&grammar_element) {
			self.add_error(
				format!(
					"{} \"{}\" is not supported yet {}",
					grammar_context, grammar_element, entry
				),
				node,
			)?
		} else {
			self.add_error(format!("Unexpected {} \"{}\"", grammar_context, grammar_element), node)?
		}
	}

	fn node_text<'a>(&'a self, node: &Node) -> &'a str {
		return str::from_utf8(&self.source[node.byte_range()]).unwrap();
	}

	fn check_error<'a>(&'a self, node: Node<'a>, expected: &str) -> DiagnosticResult<Node> {
		if node.is_error() {
			self.add_error(format!("Expected {}", expected), &node)
		} else {
			Ok(node)
		}
	}

	fn get_child_field<'a>(&'a self, node: &'a Node<'a>, field: &str) -> DiagnosticResult<Node> {
		let checked_node = self.check_error(*node, field)?;
		let child = checked_node.child_by_field_name(field);
		if let Some(child) = child {
			self.check_error(child, field)
		} else {
			self.add_error(format!("Expected {}", field), &node)
		}
	}

	fn node_symbol(&self, node: &Node) -> DiagnosticResult<Symbol> {
		let checked_node = self.check_error(*node, "symbol")?;
		Ok(Symbol {
			span: self.node_span(&checked_node),
			name: self.node_text(&checked_node).to_string(),
		})
	}

	fn build_duration(&self, node: &Node) -> DiagnosticResult<Literal> {
		let value = self.check_error(node.named_child(0).unwrap(), "duration")?;
		let value_text = self.node_text(&self.get_child_field(&value, "value")?);

		match value.kind() {
			"seconds" => Ok(Literal::Duration(value_text.parse().expect("Duration string"))),
			"minutes" => Ok(Literal::Duration(
				// Specific "Minutes" duration needed here
				value_text.parse::<f64>().expect("Duration string") * 60_f64,
			)),
			"hours" => Ok(Literal::Duration(
				value_text.parse::<f64>().expect("Duration string") * 3600_f64,
			)),
			"ERROR" => self.add_error("Expected duration type", &node),
			other => self.report_unimplemented_grammar(other, "duration type", node),
		}
	}

	fn node_span(&self, node: &Node) -> WingSpan {
		let node_range = node.range();
		WingSpan {
			start: node_range.start_point.into(),
			end: node_range.end_point.into(),
			// TODO: Implement multi-file support
			file_id: self.source_name.to_string(),
		}
	}

<<<<<<< HEAD
	fn build_scope(&self, scope_node: &Node) -> Scope {
		let span = self.node_span(scope_node);
		set_compilation_context("parsing", &span);
=======
	fn build_scope(&self, scope_node: &Node, phase: Phase) -> Scope {
>>>>>>> 15ae9222
		let mut cursor = scope_node.walk();

		Scope {
			statements: scope_node
				.named_children(&mut cursor)
				.filter(|child| !child.is_extra() && child.kind() != "AUTOMATIC_BLOCK")
				.enumerate()
				.filter_map(|(i, st_node)| self.build_statement(&st_node, i, phase).ok())
				.collect(),
			env: RefCell::new(None), // env should be set later when scope is type-checked
			span,
		}
	}

<<<<<<< HEAD
	fn build_statement(&self, statement_node: &Node, idx: usize) -> DiagnosticResult<Stmt> {
		let span = self.node_span(statement_node);
		set_compilation_context("parsing", &span);
=======
	fn build_statement(&self, statement_node: &Node, idx: usize, phase: Phase) -> DiagnosticResult<Stmt> {
>>>>>>> 15ae9222
		let stmt_kind = match statement_node.kind() {
			"short_import_statement" => self.build_bring_statement(statement_node)?,

			"variable_definition_statement" => self.build_variable_def_statement(statement_node, phase)?,
			"variable_assignment_statement" => self.build_assignment_statement(statement_node, phase)?,

			"expression_statement" => {
				StmtKind::Expression(self.build_expression(&statement_node.named_child(0).unwrap(), phase)?)
			}
			"block" => StmtKind::Scope(self.build_scope(statement_node, phase)),
			"if_statement" => self.build_if_statement(statement_node, phase)?,
			"if_let_statement" => self.build_if_let_statement(statement_node, phase)?,
			"for_in_loop" => self.build_for_statement(statement_node, phase)?,
			"while_statement" => self.build_while_statement(statement_node, phase)?,
			"break_statement" => self.build_break_statement(statement_node)?,
			"continue_statement" => self.build_continue_statement(statement_node)?,
			"return_statement" => self.build_return_statement(statement_node, phase)?,
			"class_definition" => self.build_class_statement(statement_node, Phase::Inflight)?, // `inflight class` is always "inflight"
			"resource_definition" => self.build_class_statement(statement_node, phase)?, // `class` without a modifier inherits from scope
			"interface_definition" => self.build_interface_statement(statement_node, phase)?,
			"enum_definition" => self.build_enum_statement(statement_node)?,
			"try_catch_statement" => self.build_try_catch_statement(statement_node, phase)?,
			"struct_definition" => self.build_struct_definition_statement(statement_node, phase)?,
			"test_statement" => self.build_test_statement(statement_node)?,
			"ERROR" => return self.add_error("Expected statement", statement_node),
			other => return self.report_unimplemented_grammar(other, "statement", statement_node),
		};

		Ok(Stmt {
			kind: stmt_kind,
			span,
			idx,
		})
	}

	fn build_try_catch_statement(&self, statement_node: &Node, phase: Phase) -> DiagnosticResult<StmtKind> {
		let try_statements = self.build_scope(&statement_node.child_by_field_name("block").unwrap(), phase);
		let catch_block = if let Some(catch_block) = statement_node.child_by_field_name("catch_block") {
			Some(CatchBlock {
				statements: self.build_scope(&catch_block, phase),
				exception_var: if let Some(exception_var_node) = statement_node.child_by_field_name("exception_identifier") {
					Some(self.node_symbol(&exception_var_node)?)
				} else {
					None
				},
			})
		} else {
			None
		};

		let finally_statements = if let Some(finally_node) = statement_node.child_by_field_name("finally_block") {
			Some(self.build_scope(&finally_node, phase))
		} else {
			None
		};

		// If both catch and finally are missing, report an error
		if catch_block.is_none() && finally_statements.is_none() {
			return self.add_error::<StmtKind>(
				String::from("Missing `catch` or `finally` blocks for this try statement"),
				&statement_node,
			);
		}

		Ok(StmtKind::TryCatch {
			try_statements,
			catch_block,
			finally_statements,
		})
	}

	fn build_return_statement(&self, statement_node: &Node, phase: Phase) -> DiagnosticResult<StmtKind> {
		Ok(StmtKind::Return(
			if let Some(return_expression_node) = statement_node.child_by_field_name("expression") {
				Some(self.build_expression(&return_expression_node, phase)?)
			} else {
				None
			},
		))
	}

	/// Builds scope statements for a loop (while/for), and maintains the is_in_loop flag
	/// for the duration of the loop. So that later break statements inside can be validated
	/// without traversing the AST.
	fn build_in_loop_scope(&self, scope_node: &Node, phase: Phase) -> Scope {
		let prev_is_in_loop = *self.is_in_loop.borrow();
		*self.is_in_loop.borrow_mut() = true;
		let scope = self.build_scope(scope_node, phase);
		*self.is_in_loop.borrow_mut() = prev_is_in_loop;
		scope
	}

	fn build_while_statement(&self, statement_node: &Node, phase: Phase) -> DiagnosticResult<StmtKind> {
		Ok(StmtKind::While {
			condition: self.build_expression(&statement_node.child_by_field_name("condition").unwrap(), phase)?,
			statements: self.build_in_loop_scope(&statement_node.child_by_field_name("block").unwrap(), phase),
		})
	}

	fn build_for_statement(&self, statement_node: &Node, phase: Phase) -> DiagnosticResult<StmtKind> {
		Ok(StmtKind::ForLoop {
			iterator: self.node_symbol(&statement_node.child_by_field_name("iterator").unwrap())?,
			iterable: self.build_expression(&statement_node.child_by_field_name("iterable").unwrap(), phase)?,
			statements: self.build_in_loop_scope(&statement_node.child_by_field_name("block").unwrap(), phase),
		})
	}

	fn build_break_statement(&self, statement_node: &Node) -> DiagnosticResult<StmtKind> {
		if !*self.is_in_loop.borrow() {
			return self.add_error::<StmtKind>(
				"Expected break statement to be inside of a loop (while/for)",
				statement_node,
			);
		}
		Ok(StmtKind::Break)
	}

	fn build_continue_statement(&self, statement_node: &Node) -> DiagnosticResult<StmtKind> {
		if !*self.is_in_loop.borrow() {
			return self.add_error::<StmtKind>(
				"Expected continue statement to be inside of a loop (while/for)",
				statement_node,
			);
		}
		Ok(StmtKind::Continue)
	}

	fn build_if_let_statement(&self, statement_node: &Node, phase: Phase) -> DiagnosticResult<StmtKind> {
		let if_block = self.build_scope(&statement_node.child_by_field_name("block").unwrap(), phase);
		let value = self.build_expression(&statement_node.child_by_field_name("value").unwrap(), phase)?;
		let name = self.node_symbol(&statement_node.child_by_field_name("name").unwrap())?;
		let else_block = if let Some(else_block) = statement_node.child_by_field_name("else_block") {
			Some(self.build_scope(&else_block, phase))
		} else {
			None
		};
		Ok(StmtKind::IfLet {
			var_name: name,
			value,
			statements: if_block,
			else_statements: else_block,
		})
	}

	fn build_if_statement(&self, statement_node: &Node, phase: Phase) -> DiagnosticResult<StmtKind> {
		let if_block = self.build_scope(&statement_node.child_by_field_name("block").unwrap(), phase);
		let mut elif_vec = vec![];
		let mut cursor = statement_node.walk();
		for node in statement_node.children_by_field_name("elif_block", &mut cursor) {
			let conditions = self.build_expression(&node.child_by_field_name("condition").unwrap(), phase);
			let statements = self.build_scope(&node.child_by_field_name("block").unwrap(), phase);
			let elif = ElifBlock {
				condition: conditions.unwrap(),
				statements: statements,
			};
			elif_vec.push(elif);
		}
		let else_block = if let Some(else_block) = statement_node.child_by_field_name("else_block") {
			Some(self.build_scope(&else_block, phase))
		} else {
			None
		};
		Ok(StmtKind::If {
			condition: self.build_expression(&statement_node.child_by_field_name("condition").unwrap(), phase)?,
			statements: if_block,
			elif_statements: elif_vec,
			else_statements: else_block,
		})
	}

	fn build_assignment_statement(&self, statement_node: &Node, phase: Phase) -> DiagnosticResult<StmtKind> {
		let reference = self.build_reference(&statement_node.child_by_field_name("name").unwrap(), phase)?;
		if let ExprKind::Reference(r) = reference.kind {
			Ok(StmtKind::Assignment {
				variable: r,
				value: self.build_expression(&statement_node.child_by_field_name("value").unwrap(), phase)?,
			})
		} else {
			self.add_error(
				"Expected a reference on the left hand side of an assignment",
				statement_node,
			)
		}
	}

	fn build_struct_definition_statement(&self, statement_node: &Node, phase: Phase) -> DiagnosticResult<StmtKind> {
		let name = self.node_symbol(&self.get_child_field(&statement_node, "name")?)?;

		let mut cursor = statement_node.walk();
		let mut members = vec![];

		for field_node in statement_node.children_by_field_name("field", &mut cursor) {
			let identifier = self.node_symbol(&self.get_child_field(&field_node, "name")?)?;
			let type_ = &self.get_child_field(&field_node, "type")?;
			let f = StructField {
				name: identifier,
				member_type: self.build_type_annotation(&type_, phase)?,
			};
			members.push(f);
		}

		let mut extends = vec![];
		for super_node in statement_node.children_by_field_name("extends", &mut cursor) {
			let super_type = self.build_type_annotation(&super_node, phase)?;
			match super_type.kind {
				TypeAnnotationKind::UserDefined(t) => {
					extends.push(t);
				}
				_ => {
					self.add_error::<Node>(
						format!("Extended type must be a user defined type, found {}", super_type),
						&super_node,
					)?;
				}
			}
		}

		Ok(StmtKind::Struct {
			name,
			extends,
			fields: members,
		})
	}

	fn build_variable_def_statement(&self, statement_node: &Node, phase: Phase) -> DiagnosticResult<StmtKind> {
		let type_ = if let Some(type_node) = statement_node.child_by_field_name("type") {
			Some(self.build_type_annotation(&type_node, phase)?)
		} else {
			None
		};
		Ok(StmtKind::Let {
			reassignable: statement_node.child_by_field_name("reassignable").is_some(),
			var_name: self.node_symbol(&statement_node.child_by_field_name("name").unwrap())?,
			initial_value: self.build_expression(&statement_node.child_by_field_name("value").unwrap(), phase)?,
			type_,
		})
	}

	fn build_bring_statement(&self, statement_node: &Node) -> DiagnosticResult<StmtKind> {
		Ok(StmtKind::Bring {
			module_name: self.node_symbol(&statement_node.child_by_field_name("module_name").unwrap())?,
			identifier: if let Some(identifier) = statement_node.child_by_field_name("alias") {
				Some(self.node_symbol(&identifier)?)
			} else {
				None
			},
		})
	}

	fn build_enum_statement(&self, statement_node: &Node) -> DiagnosticResult<StmtKind> {
		let name = self.node_symbol(&statement_node.child_by_field_name("enum_name").unwrap());
		if name.is_err() {
			self
				.add_error::<Node>(String::from("Invalid enum name"), &statement_node)
				.err();
		}

		let mut cursor = statement_node.walk();
		let mut values = IndexSet::<Symbol>::new();
		for node in statement_node.named_children(&mut cursor) {
			if node.kind() != "enum_field" {
				continue;
			}

			let diagnostic = self.node_symbol(&node);
			if diagnostic.is_err() {
				self.add_error::<Node>(String::from("Invalid enum value"), &node).err();
				continue;
			}

			let symbol = diagnostic.unwrap();
			let success = values.insert(symbol.clone());
			if !success {
				self
					.add_error::<Node>(format!("Duplicated enum value {}", symbol.name), &node)
					.err();
			}
		}

		Ok(StmtKind::Enum {
			name: name.unwrap(),
			values,
		})
	}

	fn build_class_statement(&self, statement_node: &Node, class_phase: Phase) -> DiagnosticResult<StmtKind> {
		let mut cursor = statement_node.walk();
		let mut fields = vec![];
		let mut methods = vec![];
		let mut initializer = None;
		let mut inflight_initializer = None;
		let name = self.node_symbol(&statement_node.child_by_field_name("name").unwrap())?;
		for class_element in statement_node
			.child_by_field_name("implementation")
			.unwrap()
			.named_children(&mut cursor)
		{
			if class_element.is_extra() {
				continue;
			}
			match class_element.kind() {
				"method_definition" => {
					let method_name = self.node_symbol(&class_element.child_by_field_name("name").unwrap());
					let is_static = class_element.child_by_field_name("static").is_some();
					let func_def = self.build_function_definition(&class_element, class_phase, is_static);
					match (method_name, func_def) {
						(Ok(method_name), Ok(func_def)) => methods.push((method_name, func_def)),
						_ => {}
					}
				}
				"inflight_method_definition" => {
					let method_name = self.node_symbol(&class_element.child_by_field_name("name").unwrap());
					let is_static = class_element.child_by_field_name("static").is_some();
					let func_def = self.build_function_definition(&class_element, Phase::Inflight, is_static);
					match (method_name, func_def) {
						(Ok(method_name), Ok(func_def)) => methods.push((method_name, func_def)),
						_ => {}
					}
				}
				"class_field" => {
					let is_static = class_element.child_by_field_name("static").is_some();
					if is_static {
						self.diagnostics.borrow_mut().push(Diagnostic {
							message: "Static class fields not supported yet, see https://github.com/winglang/wing/issues/1668"
								.to_string(),
							span: Some(self.node_span(&class_element)),
						});
					}

					// if there is no "phase_modifier", then inherit from the class phase
					// currently "phase_modifier" can only be "inflight".
					let phase = match class_element.child_by_field_name("phase_modifier") {
						None => class_phase,
						Some(_) => Phase::Inflight,
					};

					fields.push(ClassField {
						name: self.node_symbol(&class_element.child_by_field_name("name").unwrap())?,
						member_type: self.build_type_annotation(&class_element.child_by_field_name("type").unwrap(), phase)?,
						reassignable: class_element.child_by_field_name("reassignable").is_some(),
						is_static,
						phase,
					})
				}
				"initializer" => {
					// the initializer is considered an inflight initializer if either the class is inflight
					// (and then everything inside it is inflight by definition) or if there's an "inflight"
					// modifier.
					let is_inflight = class_phase == Phase::Inflight || class_element.child_by_field_name("inflight").is_some();
					if initializer.is_some() && !is_inflight {
						self
							.add_error::<Node>(
								format!("Multiple initializers defined in class {}", name.name),
								&class_element,
							)
							.err();
					} else if inflight_initializer.is_some() && is_inflight {
						self
							.add_error::<Node>(
								format!("Multiple inflight initializers defined in class {}", name.name),
								&class_element,
							)
							.err();
					}
					let parameters_node = class_element.child_by_field_name("parameter_list").unwrap();
					let parameters = self.build_parameter_list(&parameters_node, class_phase)?;
					if !parameters.is_empty() && is_inflight && class_phase == Phase::Preflight {
						self
							.add_error::<Node>("Inflight initializers cannot have parameters", &parameters_node)
							.err();
					}

					let return_type = Some(Box::new(TypeAnnotation {
						kind: TypeAnnotationKind::UserDefined(UserDefinedType {
							root: name.clone(),
							fields: vec![],
							span: name.span.clone(),
						}),
						span: self.node_span(&class_element),
					}));

					if is_inflight {
						inflight_initializer = Some(FunctionDefinition {
							body: FunctionBody::Statements(
								self.build_scope(&class_element.child_by_field_name("block").unwrap(), Phase::Inflight),
							),
							signature: FunctionSignature {
								parameters,
								return_type,
								phase: Phase::Inflight,
							},
							is_static: false,
							span: self.node_span(&class_element),
						})
					} else {
						initializer = Some(FunctionDefinition {
							body: FunctionBody::Statements(
								self.build_scope(&class_element.child_by_field_name("block").unwrap(), Phase::Preflight),
							),
							is_static: false,
							signature: FunctionSignature {
								parameters,
								return_type,
								phase: Phase::Preflight,
							},
							span: self.node_span(&class_element),
						})
					}
				}
				"ERROR" => {
					self
						.add_error::<Node>("Expected class element node", &class_element)
						.err();
				}
				other => {
					panic!("Unexpected class element node type {} || {:#?}", other, class_element);
				}
			}
		}

		let initializer = match initializer {
			Some(init) => init,
			// add a default initializer if none is defined
			None => FunctionDefinition {
				signature: FunctionSignature {
					parameters: vec![],
					return_type: Some(Box::new(TypeAnnotation {
						kind: TypeAnnotationKind::UserDefined(UserDefinedType {
							root: name.clone(),
							fields: vec![],
							span: WingSpan::default(),
						}),
						span: WingSpan::default(),
					})),
					phase: Phase::Preflight,
				},
				body: FunctionBody::Statements(Scope::new(vec![], WingSpan::default())),
				is_static: false,
				span: name.span.clone(),
			},
		};

		let inflight_initializer = match inflight_initializer {
			Some(init) => init,

			// add a default inflight initializer if none is defined
			None => FunctionDefinition {
				signature: FunctionSignature {
					parameters: vec![],
					return_type: Some(Box::new(TypeAnnotation {
						kind: TypeAnnotationKind::UserDefined(UserDefinedType {
							root: name.clone(),
							fields: vec![],
							span: WingSpan::default(),
						}),
						span: WingSpan::default(),
					})),
					phase: Phase::Inflight,
				},
				body: FunctionBody::Statements(Scope::new(vec![], WingSpan::default())),
				is_static: false,
				span: name.span.clone(),
			},
		};

		let parent = if let Some(parent_node) = statement_node.child_by_field_name("parent") {
			let parent_type = self.build_type_annotation(&parent_node, class_phase)?;
			match parent_type.kind {
				TypeAnnotationKind::UserDefined(parent_type) => Some(parent_type),
				_ => {
					self.add_error::<Node>(
						format!("Parent type must be a user defined type, found {}", parent_type),
						&parent_node,
					)?;
					None
				}
			}
		} else {
			None
		};

		let mut implements = vec![];
		for type_node in statement_node.children_by_field_name("implements", &mut cursor) {
			// ignore comments
			if type_node.is_extra() {
				continue;
			}

			// ignore commas
			if !type_node.is_named() {
				continue;
			}

			let interface_type = self.build_type_annotation(&type_node, class_phase)?;
			match interface_type.kind {
				TypeAnnotationKind::UserDefined(interface_type) => implements.push(interface_type),
				_ => {
					self.add_error::<Node>(
						format!(
							"Implemented interface must be a user defined type, found {}",
							interface_type
						),
						&type_node,
					)?;
				}
			}
		}

		Ok(StmtKind::Class(Class {
			name,
			fields,
			methods,
			parent,
			implements,
			initializer,
			phase: class_phase,
			inflight_initializer,
		}))
	}

	fn build_interface_statement(&self, statement_node: &Node, phase: Phase) -> DiagnosticResult<StmtKind> {
		let mut cursor = statement_node.walk();
		let mut extends = vec![];
		let mut methods = vec![];
		let name = self.node_symbol(&statement_node.child_by_field_name("name").unwrap())?;

		for interface_element in statement_node
			.child_by_field_name("implementation")
			.unwrap()
			.named_children(&mut cursor)
		{
			if interface_element.is_extra() {
				continue;
			}
			match interface_element.kind() {
				"method_signature" => {
					let method_name = self.node_symbol(&interface_element.child_by_field_name("name").unwrap());
					let func_sig = self.build_function_signature(&interface_element, phase);
					match (method_name, func_sig) {
						(Ok(method_name), Ok(func_sig)) => methods.push((method_name, func_sig)),
						_ => {}
					}
				}
				"inflight_method_signature" => {
					if let Ok((method_name, func_sig)) = self.build_interface_method(interface_element, Phase::Inflight) {
						methods.push((method_name, func_sig))
					}
				}
				"class_field" => {
					self
						.add_error::<Node>("Properties are not supported in interfaces", &interface_element)
						.err();
				}
				"ERROR" => {
					self
						.add_error::<Node>("Expected interface element node", &interface_element)
						.err();
				}
				other => {
					panic!(
						"Unexpected interface element node type {} || {:#?}",
						other, interface_element
					);
				}
			}
		}

		for extend in statement_node.children_by_field_name("extends", &mut cursor) {
			// ignore comments
			if extend.is_extra() {
				continue;
			}

			// ignore commas
			if !extend.is_named() {
				continue;
			}

			if let Ok(TypeAnnotation {
				kind: TypeAnnotationKind::UserDefined(interface_type),
				..
			}) = self.build_udt_annotation(&extend)
			{
				extends.push(interface_type);
			}
		}

		Ok(StmtKind::Interface(Interface { name, methods, extends }))
	}

	fn build_interface_method(
		&self,
		interface_element: Node,
		phase: Phase,
	) -> DiagnosticResult<(Symbol, FunctionSignature)> {
		let name = interface_element.child_by_field_name("name").unwrap();
		let method_name = self.node_symbol(&name)?;
		let func_sig = self.build_function_signature(&interface_element, phase)?;
		match func_sig.return_type {
			Some(_) => Ok((method_name, func_sig)),
			None => {
				self.add_error::<(Symbol, FunctionSignature)>("Expected method return type".to_string(), &interface_element)
			}
		}
	}

	fn build_function_signature(&self, func_sig_node: &Node, phase: Phase) -> DiagnosticResult<FunctionSignature> {
		let parameters = self.build_parameter_list(&func_sig_node.child_by_field_name("parameter_list").unwrap(), phase)?;
		let return_type = if let Some(rt) = func_sig_node.child_by_field_name("type") {
			Some(Box::new(self.build_type_annotation(&rt, phase)?))
		} else {
			None
		};
		Ok(FunctionSignature {
			parameters,
			return_type,
			phase,
		})
	}

	fn build_anonymous_closure(&self, anon_closure_node: &Node, phase: Phase) -> DiagnosticResult<FunctionDefinition> {
		self.build_function_definition(anon_closure_node, phase, true)
	}

	fn build_function_definition(
		&self,
		func_def_node: &Node,
		phase: Phase,
		is_static: bool,
	) -> DiagnosticResult<FunctionDefinition> {
		let signature = self.build_function_signature(func_def_node, phase)?;
		let statements = if let Some(external) = func_def_node.child_by_field_name("extern_modifier") {
			let node_text = self.node_text(&external.named_child(0).unwrap());
			let node_text = &node_text[1..node_text.len() - 1];
			FunctionBody::External(node_text.to_string())
		} else {
			FunctionBody::Statements(self.build_scope(&self.get_child_field(func_def_node, "block")?, phase))
		};

		Ok(FunctionDefinition {
			body: statements,
			signature,
			is_static,
			span: self.node_span(func_def_node),
		})
	}

	/// Builds a vector of all parameters defined in `parameter_list_node`.
	///
	/// # Returns
	/// A vector of tuples for each parameter in the list. The tuples are the name, type and a bool letting
	/// us know whether the parameter is reassignable or not respectively.
	fn build_parameter_list(&self, parameter_list_node: &Node, phase: Phase) -> DiagnosticResult<Vec<FunctionParameter>> {
		let mut res = vec![];
		let mut cursor = parameter_list_node.walk();
		for parameter_definition_node in parameter_list_node.named_children(&mut cursor) {
			if parameter_definition_node.is_extra() {
				continue;
			}

			res.push(FunctionParameter {
				name: self.node_symbol(&parameter_definition_node.child_by_field_name("name").unwrap())?,
				type_annotation: self
					.build_type_annotation(&parameter_definition_node.child_by_field_name("type").unwrap(), phase)?,
				reassignable: parameter_definition_node.child_by_field_name("reassignable").is_some(),
			});
		}

		Ok(res)
	}

	fn build_type_annotation(&self, type_node: &Node, phase: Phase) -> DiagnosticResult<TypeAnnotation> {
		let span = self.node_span(type_node);
		match type_node.kind() {
			"builtin_type" => match self.node_text(type_node) {
				"num" => Ok(TypeAnnotation {
					kind: TypeAnnotationKind::Number,
					span,
				}),
				"str" => Ok(TypeAnnotation {
					kind: TypeAnnotationKind::String,
					span,
				}),
				"bool" => Ok(TypeAnnotation {
					kind: TypeAnnotationKind::Bool,
					span,
				}),
				"duration" => Ok(TypeAnnotation {
					kind: TypeAnnotationKind::Duration,
					span,
				}),
				"void" => Ok(TypeAnnotation {
					kind: TypeAnnotationKind::Void,
					span,
				}),
				"ERROR" => self.add_error("Expected builtin type", type_node),
				other => return self.report_unimplemented_grammar(other, "builtin", type_node),
			},
			"optional" => {
				let inner_type = self
					.build_type_annotation(&type_node.named_child(0).unwrap(), phase)
					.unwrap();
				Ok(TypeAnnotation {
					kind: TypeAnnotationKind::Optional(Box::new(inner_type)),
					span,
				})
			}
			"custom_type" => Ok(self.build_udt_annotation(&type_node)?),
			"function_type" => {
				let param_type_list_node = type_node.child_by_field_name("parameter_types").unwrap();
				let mut cursor = param_type_list_node.walk();
				let param_types = param_type_list_node
					.named_children(&mut cursor)
					.filter_map(|param_type| self.build_type_annotation(&param_type, phase).ok())
					.collect::<Vec<TypeAnnotation>>();
				match type_node.child_by_field_name("return_type") {
					Some(return_type) => Ok(TypeAnnotation {
						kind: TypeAnnotationKind::Function(FunctionTypeAnnotation {
							param_types,
							return_type: Box::new(self.build_type_annotation(&return_type, phase)?),
							phase: if type_node.child_by_field_name("inflight").is_some() {
								Phase::Inflight
							} else {
								phase // inherit from scope
							},
						}),
						span,
					}),
					None => self.add_error("Expected function return type".to_string(), &type_node),
				}
			}
			"json_container_type" => {
				let container_type = self.node_text(&type_node);
				match container_type {
					"Json" => Ok(TypeAnnotation {
						kind: TypeAnnotationKind::Json,
						span,
					}),
					"MutJson" => Ok(TypeAnnotation {
						kind: TypeAnnotationKind::MutJson,
						span,
					}),
					other => self.add_error(format!("invalid json container type {}", other), &type_node),
				}
			}
			"mutable_container_type" | "immutable_container_type" => {
				let container_type = self.node_text(&type_node.child_by_field_name("collection_type").unwrap());
				let element_type = type_node.child_by_field_name("type_parameter").unwrap();
				match container_type {
					"Map" => Ok(TypeAnnotation {
						kind: TypeAnnotationKind::Map(Box::new(self.build_type_annotation(&element_type, phase)?)),
						span,
					}),
					"MutMap" => Ok(TypeAnnotation {
						kind: TypeAnnotationKind::MutMap(Box::new(self.build_type_annotation(&element_type, phase)?)),
						span,
					}),
					"Array" => Ok(TypeAnnotation {
						kind: TypeAnnotationKind::Array(Box::new(self.build_type_annotation(&element_type, phase)?)),
						span,
					}),
					"MutArray" => Ok(TypeAnnotation {
						kind: TypeAnnotationKind::MutArray(Box::new(self.build_type_annotation(&element_type, phase)?)),
						span,
					}),
					"Set" => Ok(TypeAnnotation {
						kind: TypeAnnotationKind::Set(Box::new(self.build_type_annotation(&element_type, phase)?)),
						span,
					}),
					"MutSet" => Ok(TypeAnnotation {
						kind: TypeAnnotationKind::MutSet(Box::new(self.build_type_annotation(&element_type, phase)?)),
						span,
					}),
					"ERROR" => self.add_error("Expected builtin container type", type_node)?,
					other => self.report_unimplemented_grammar(other, "builtin container type", type_node),
				}
			}
			"ERROR" => self.add_error("Expected type", type_node),
			other => self.report_unimplemented_grammar(other, "type", type_node),
		}
	}

	fn build_nested_identifier(&self, nested_node: &Node, phase: Phase) -> DiagnosticResult<Expr> {
		if nested_node.has_error() {
			return self.add_error("Syntax error", &nested_node);
		}

		let object_expr = self.get_child_field(nested_node, "object")?;

		if let Some(property) = nested_node.child_by_field_name("property") {
			let object_expr = if object_expr.kind() == "json_container_type" {
				Expr {
					kind: ExprKind::Reference(Reference::TypeMember {
						type_: UserDefinedType {
							root: Symbol {
								name: WINGSDK_STD_MODULE.to_string(),
								span: Default::default(),
							},
							fields: vec![self.node_symbol(&object_expr)?],
							span: self.node_span(&object_expr),
						},
						property: self.node_symbol(&property)?,
					}),
					span: self.node_span(&object_expr),
					evaluated_type: RefCell::new(None),
				}
			} else {
				self.build_expression(&object_expr, phase)?
			};
			let accessor_sym = self.node_symbol(&self.get_child_field(nested_node, "accessor_type")?)?;
			let optional_accessor = match accessor_sym.name.as_str() {
				"?." => true,
				_ => false,
			};
			Ok(Expr {
				kind: ExprKind::Reference(Reference::InstanceMember {
					object: Box::new(object_expr),
					property: self.node_symbol(&property)?,
					optional_accessor,
				}),
				span: self.node_span(&nested_node),
				evaluated_type: RefCell::new(None),
			})
		} else {
			// we are missing the last property, but we can still parse the rest of the expression
			let err = self.add_error(
				"Expected property",
				&nested_node
					.child(nested_node.child_count() - 1)
					.expect("Nested identifier should have at least one child"),
			);
			if object_expr.kind() == "reference" {
				self.build_reference(&object_expr, phase)
			} else {
				err
			}
		}
	}

	fn build_udt_annotation(&self, nested_node: &Node) -> DiagnosticResult<TypeAnnotation> {
		// check if last node is a "."
		let last_child = nested_node
			.child(nested_node.child_count() - 1)
			.expect("If node is a custom type, it will have at least one child");
		if last_child.kind() == "." {
			// even though we're missing a field, we can still parse the rest of the type
			let _ = self.add_error::<()>("Expected namespaced type", &last_child);
		}

		let mut cursor = nested_node.walk();
		let kind = TypeAnnotationKind::UserDefined(UserDefinedType {
			root: self.node_symbol(&nested_node.child_by_field_name("object").unwrap())?,
			fields: nested_node
				.children_by_field_name("fields", &mut cursor)
				.map(|n| self.node_symbol(&n).unwrap())
				.collect(),
			span: self.node_span(&nested_node),
		});
		Ok(TypeAnnotation {
			kind,
			span: self.node_span(&nested_node),
		})
	}

	fn build_reference(&self, reference_node: &Node, phase: Phase) -> DiagnosticResult<Expr> {
		let actual_node = reference_node.named_child(0).unwrap();
		let actual_node_span = self.node_span(&actual_node);
		match actual_node.kind() {
			"reference_identifier" => Ok(Expr {
				kind: ExprKind::Reference(Reference::Identifier(self.node_symbol(&actual_node)?)),
				span: actual_node_span,
				evaluated_type: RefCell::new(None),
			}),
			"nested_identifier" => Ok(self.build_nested_identifier(&actual_node, phase)?),
			"structured_access_expression" => {
				self.report_unimplemented_grammar("structured_access_expression", "reference", &actual_node)
			}
			other => self.add_error(format!("Expected reference, got {other}"), &actual_node),
		}
	}

	fn build_arg_list(&self, arg_list_node: &Node, phase: Phase) -> DiagnosticResult<ArgList> {
		let mut pos_args = vec![];
		let mut named_args = IndexMap::new();

		let mut cursor = arg_list_node.walk();
		let mut seen_keyword_args = false;
		for child in arg_list_node.named_children(&mut cursor) {
			if child.is_extra() {
				continue;
			}
			match child.kind() {
				"positional_argument" => {
					if seen_keyword_args {
						self.add_error("Positional arguments must come before named arguments", &child)?;
					}
					pos_args.push(self.build_expression(&child, phase)?);
				}
				"keyword_argument" => {
					seen_keyword_args = true;
					let arg_name_node = &child.named_child(0).unwrap();
					let arg_name = self.node_symbol(arg_name_node)?;
					if named_args.contains_key(&arg_name) {
						_ = self.add_error::<ArgList>("Duplicate argument name", arg_name_node);
					} else {
						named_args.insert(arg_name, self.build_expression(&child.named_child(1).unwrap(), phase)?);
					}
				}
				"ERROR" => {
					self.add_error::<ArgList>("Invalid argument(s)", &child)?;
				}
				other => panic!("Unexpected argument type {} || {:#?}", other, child),
			}
		}

		Ok(ArgList { pos_args, named_args })
	}

<<<<<<< HEAD
	fn build_expression(&self, exp_node: &Node) -> DiagnosticResult<Expr> {
		let expression_span = self.node_span(exp_node);
		set_compilation_context("parsing", &expression_span);
=======
	fn build_expression(&self, exp_node: &Node, phase: Phase) -> DiagnosticResult<Expr> {
>>>>>>> 15ae9222
		let expression_node = &self.check_error(*exp_node, "expression")?;
		match expression_node.kind() {
			"new_expression" => {
				let class = self.build_type_annotation(&expression_node.child_by_field_name("class").unwrap(), phase)?;

				let arg_list = if let Ok(args_node) = self.get_child_field(expression_node, "args") {
					self.build_arg_list(&args_node, phase)
				} else {
					Ok(ArgList::new())
				};

				let obj_id = expression_node.child_by_field_name("id").map(|n| {
					let id_str = self.node_text(&n.named_child(0).unwrap());
					id_str[1..id_str.len() - 1].to_string()
				});
				let obj_scope = if let Some(scope_expr_node) = expression_node.child_by_field_name("scope") {
					Some(Box::new(self.build_expression(&scope_expr_node, phase)?))
				} else {
					None
				};
				Ok(Expr::new(
					ExprKind::New {
						class,
						obj_id,
						arg_list: arg_list?,
						obj_scope,
					},
					expression_span,
				))
			}
			"binary_expression" => Ok(Expr::new(
				ExprKind::Binary {
					left: Box::new(self.build_expression(&expression_node.child_by_field_name("left").unwrap(), phase)?),
					right: Box::new(self.build_expression(&expression_node.child_by_field_name("right").unwrap(), phase)?),
					op: match self.node_text(&expression_node.child_by_field_name("op").unwrap()) {
						"+" => BinaryOperator::AddOrConcat,
						"-" => BinaryOperator::Sub,
						"==" => BinaryOperator::Equal,
						"!=" => BinaryOperator::NotEqual,
						">" => BinaryOperator::Greater,
						">=" => BinaryOperator::GreaterOrEqual,
						"<" => BinaryOperator::Less,
						"<=" => BinaryOperator::LessOrEqual,
						"&&" => BinaryOperator::LogicalAnd,
						"||" => BinaryOperator::LogicalOr,
						"%" => BinaryOperator::Mod,
						"*" => BinaryOperator::Mul,
						"/" => BinaryOperator::Div,
						"\\" => BinaryOperator::FloorDiv,
						"**" => BinaryOperator::Power,
						"??" => BinaryOperator::UnwrapOr,
						"ERROR" => self.add_error::<BinaryOperator>("Expected binary operator", expression_node)?,
						other => return self.report_unimplemented_grammar(other, "binary operator", expression_node),
					},
				},
				expression_span,
			)),
			"unary_expression" => Ok(Expr::new(
				ExprKind::Unary {
					op: match self.node_text(&expression_node.child_by_field_name("op").unwrap()) {
						"-" => UnaryOperator::Minus,
						"!" => UnaryOperator::Not,
						"ERROR" => self.add_error::<UnaryOperator>("Expected unary operator", expression_node)?,
						other => return self.report_unimplemented_grammar(other, "unary operator", expression_node),
					},
					exp: Box::new(self.build_expression(&expression_node.child_by_field_name("arg").unwrap(), phase)?),
				},
				expression_span,
			)),
			"string" => {
				if expression_node.named_child_count() == 0 {
					Ok(Expr::new(
						ExprKind::Literal(Literal::String(self.node_text(&expression_node).into())),
						expression_span,
					))
				} else {
					// We must go over the string and separate it into parts (static and expr)
					let mut cursor = expression_node.walk();
					let mut parts = Vec::new();

					// Skip first and last quote
					let end = expression_node.end_byte() - 1;
					let start = expression_node.start_byte() + 1;
					let mut last_start = start;
					let mut last_end = end;
					let mut start_from = last_end;

					for interpolation_node in expression_node.named_children(&mut cursor) {
						if interpolation_node.is_extra() {
							continue;
						}
						let interpolation_start = interpolation_node.start_byte();
						let interpolation_end = interpolation_node.end_byte();

						if start == last_start && interpolation_start < last_end {
							start_from = last_start;
						}

						if interpolation_start != last_start {
							parts.push(InterpolatedStringPart::Static(
								str::from_utf8(&self.source[start_from..interpolation_start])
									.unwrap()
									.into(),
							));
						}

						parts.push(InterpolatedStringPart::Expr(
							self.build_expression(&interpolation_node.named_child(0).unwrap(), phase)?,
						));

						last_start = interpolation_start;
						last_end = interpolation_end;
						start_from = last_end;
					}

					if last_end != end {
						parts.push(InterpolatedStringPart::Static(
							str::from_utf8(&self.source[last_end..end]).unwrap().into(),
						));
					}

					Ok(Expr::new(
						ExprKind::Literal(Literal::InterpolatedString(InterpolatedString { parts })),
						expression_span,
					))
				}
			}
			"loop_range" => {
				let inclusive = if expression_node.child_by_field_name("inclusive").is_some() {
					Some(true)
				} else {
					Some(false)
				};
				Ok(Expr::new(
					ExprKind::Range {
						start: Box::new(
							self.build_expression(
								&expression_node
									.child_by_field_name("start")
									.expect("range expression should always include start"),
								phase,
							)?,
						),
						inclusive: inclusive,
						end: Box::new(
							self.build_expression(
								&expression_node
									.child_by_field_name("end")
									.expect("range expression should always include end"),
								phase,
							)?,
						),
					},
					expression_span,
				))
			}
			"number" => Ok(Expr::new(
				ExprKind::Literal(Literal::Number(
					self.node_text(&expression_node).parse().expect("Number string"),
				)),
				expression_span,
			)),
			"nil_value" => Ok(Expr::new(ExprKind::Literal(Literal::Nil), expression_span)),
			"bool" => Ok(Expr::new(
				ExprKind::Literal(Literal::Boolean(match self.node_text(&expression_node) {
					"true" => true,
					"false" => false,
					"ERROR" => self.add_error::<bool>("Expected boolean literal", expression_node)?,
					other => return self.report_unimplemented_grammar(other, "boolean literal", expression_node),
				})),
				expression_span,
			)),
			"duration" => Ok(Expr::new(
				ExprKind::Literal(self.build_duration(&expression_node)?),
				expression_span,
			)),
			"reference" => self.build_reference(&expression_node, phase),
			"positional_argument" => self.build_expression(&expression_node.named_child(0).unwrap(), phase),
			"keyword_argument_value" => self.build_expression(&expression_node.named_child(0).unwrap(), phase),
			"call" => Ok(Expr::new(
				ExprKind::Call {
					callee: Box::new(self.build_expression(&expression_node.child_by_field_name("caller").unwrap(), phase)?),
					arg_list: self.build_arg_list(&expression_node.child_by_field_name("args").unwrap(), phase)?,
				},
				expression_span,
			)),
			"parenthesized_expression" => self.build_expression(&expression_node.named_child(0).unwrap(), phase),
			"preflight_closure" => Ok(Expr::new(
				ExprKind::FunctionClosure(self.build_anonymous_closure(&expression_node, phase)?),
				expression_span,
			)),
			"inflight_closure" => Ok(Expr::new(
				ExprKind::FunctionClosure(self.build_anonymous_closure(&expression_node, Phase::Inflight)?),
				expression_span,
			)),
			"pure_closure" => self.add_error("Pure phased anonymous closures not implemented yet", expression_node),
			"array_literal" => {
				let array_type = if let Some(type_node) = expression_node.child_by_field_name("type") {
					Some(self.build_type_annotation(&type_node, phase)?)
				} else {
					None
				};

				let mut items = Vec::new();
				let mut cursor = expression_node.walk();
				for element_node in expression_node.children_by_field_name("element", &mut cursor) {
					items.push(self.build_expression(&element_node, phase)?);
				}

				Ok(Expr::new(
					ExprKind::ArrayLiteral {
						items,
						type_: array_type,
					},
					expression_span,
				))
			}
			"map_literal" => {
				let map_type = if let Some(type_node) = expression_node.child_by_field_name("type") {
					Some(self.build_type_annotation(&type_node, phase)?)
				} else {
					None
				};

				let mut fields = IndexMap::new();
				let mut cursor = expression_node.walk();
				for field_node in expression_node.children_by_field_name("member", &mut cursor) {
					if field_node.is_extra() {
						continue;
					}
					let key_node = field_node.named_child(0).unwrap();
					let key = match key_node.kind() {
						"string" => {
							let s = self.node_text(&key_node);
							// Remove quotes, we assume this is a valid key for a map
							s[1..s.len() - 1].to_string()
						}
						"identifier" => self.node_text(&key_node).to_string(),
						other => panic!("Unexpected map key type {} at {:?}", other, key_node),
					};
					let value_node = field_node.named_child(1).unwrap();
					if fields.contains_key(&key) {
						_ = self.add_error::<()>(format!("Duplicate key {} in map literal", key), &key_node);
					} else {
						fields.insert(key, self.build_expression(&value_node, phase)?);
					}
				}

				// Special case: empty {} (which is detected as map by tree-sitter) -
				// if it is annotated as a Set/MutSet we should treat it as a set literal
				if let Some(TypeAnnotation { kind, .. }) = &map_type {
					if matches!(kind, TypeAnnotationKind::Set(_) | TypeAnnotationKind::MutSet(_)) && fields.is_empty() {
						return self.build_set_literal(expression_node, phase);
					}
				}

				Ok(Expr::new(
					ExprKind::MapLiteral {
						fields,
						type_: map_type,
					},
					expression_span,
				))
			}
			"json_literal" => {
				let type_node = expression_node
					.child_by_field_name("type")
					.expect("Json literal should always have type node");
				let is_mut = match self.node_text(&type_node) {
					"MutJson" => true,
					_ => false,
				};

				let element_node = expression_node
					.child_by_field_name("element")
					.expect("Should always have element");

				let named_element_child = element_node.named_child(0);
				let exp = if element_node.kind() == "reference"
					&& named_element_child
						.expect("references always have a child")
						.is_missing()
				{
					_ = self.add_error::<()>("Json literal must have an element", &named_element_child.unwrap());
					Expr {
						evaluated_type: RefCell::new(None),
						kind: ExprKind::Literal(Literal::Number(0.0)),
						span: self.node_span(&element_node),
					}
				} else {
					self.build_expression(&element_node, phase)?
				};

				let element = Box::new(exp);

				Ok(Expr::new(ExprKind::JsonLiteral { is_mut, element }, expression_span))
			}
			"set_literal" => self.build_set_literal(expression_node, phase),
			"struct_literal" => {
				let type_ = self.build_type_annotation(&expression_node.child_by_field_name("type").unwrap(), phase);
				let mut fields = IndexMap::new();
				let mut cursor = expression_node.walk();
				for field in expression_node.children_by_field_name("fields", &mut cursor) {
					if !field.is_named() || field.is_extra() {
						continue;
					}
					let field_name = self.node_symbol(&field.named_child(0).unwrap());
					let field_value = self.build_expression(&field.named_child(1).unwrap(), phase);
					// Add fields to our struct literal, if some are missing or aren't part of the type we'll fail on type checking
					if let (Ok(k), Ok(v)) = (field_name, field_value) {
						if fields.contains_key(&k) {
							// TODO: ugly, we need to change add_error to not return anything and have a wrapper `raise_error` that returns a Result
							_ = self.add_error::<()>(format!("Duplicate field {} in struct literal", k), expression_node);
						} else {
							fields.insert(k, v);
						}
					}
				}
				Ok(Expr::new(
					ExprKind::StructLiteral { type_: type_?, fields },
					expression_span,
				))
			}
			"optional_test" => {
				let expression = self.build_expression(&expression_node.named_child(0).unwrap(), phase);
				Ok(Expr::new(
					ExprKind::Unary {
						op: UnaryOperator::OptionalTest,
						exp: Box::new(expression?),
					},
					expression_span,
				))
			}
			"compiler_dbg_panic" => {
				// Handle the debug panic expression (during parsing)
				compiler_dbg_panic();
				Ok(Expr::new(ExprKind::CompilerDebugPanic, expression_span))
			}
			other => self.report_unimplemented_grammar(other, "expression", expression_node),
		}
	}

	fn build_set_literal(&self, expression_node: &Node, phase: Phase) -> Result<Expr, ()> {
		let expression_span = self.node_span(expression_node);
		let set_type = if let Some(type_node) = expression_node.child_by_field_name("type") {
			Some(self.build_type_annotation(&type_node, phase)?)
		} else {
			None
		};
		let mut items = Vec::new();
		let mut cursor = expression_node.walk();
		for element_node in expression_node.children_by_field_name("element", &mut cursor) {
			items.push(self.build_expression(&element_node, phase)?);
		}
		Ok(Expr::new(
			ExprKind::SetLiteral { items, type_: set_type },
			expression_span,
		))
	}

	fn report_unhandled_errors(&self, root: &Node) {
		let iter = traverse(root.walk(), Order::Pre);
		for node in iter {
			if node.kind() == "AUTOMATIC_SEMICOLON" {
				_ = self.add_error::<()>("Expected ';'", &node);
			} else if node.kind() == "AUTOMATIC_BLOCK" {
				_ = self.add_error::<()>("Expected block", &node);
			} else if !self.error_nodes.borrow().contains(&node.id()) {
				if node.is_error() {
					if node.named_child_count() == 0 {
						_ = self.add_error::<()>(String::from("Unknown parser error"), &node);
					} else {
						let mut cursor = node.walk();
						let children = node.named_children(&mut cursor);
						for child in children {
							_ = self.add_error::<()>(format!("Unexpected '{}'", child.kind()), &child);
						}
					}
				} else if node.is_missing() {
					_ = self.add_error::<()>(format!("Expected '{}'", node.kind()), &node);
				}
			}
		}
	}

	fn build_test_statement(&self, statement_node: &Node) -> Result<StmtKind, ()> {
		let name_node = statement_node.child_by_field_name("name").unwrap();
		let name_text = self.node_text(&name_node);
		let test_id = format!("test:{}", &name_text[1..name_text.len() - 1]);
<<<<<<< HEAD
		let statements = self.build_scope(&statement_node.child_by_field_name("block").unwrap());
		let statements_span = statements.span.clone();
		let span = self.node_span(statement_node);
=======
		let statements = self.build_scope(&statement_node.child_by_field_name("block").unwrap(), Phase::Inflight);
>>>>>>> 15ae9222

		let inflight_closure = Expr {
			kind: ExprKind::FunctionClosure(FunctionDefinition {
				body: FunctionBody::Statements(statements),
				signature: FunctionSignature {
					parameters: vec![],
					return_type: None,
					phase: Phase::Inflight,
				},
				is_static: true,
				span: statements_span.clone(),
			}),
			span: statements_span.clone(),
			evaluated_type: RefCell::new(None),
		};

		let type_span = self.node_span(&statement_node.child(0).unwrap());
		Ok(StmtKind::Expression(Expr {
			kind: ExprKind::New {
				class: TypeAnnotation {
					kind: TypeAnnotationKind::UserDefined(UserDefinedType {
						root: Symbol::global(WINGSDK_STD_MODULE),
						fields: vec![Symbol::global(WINGSDK_TEST_CLASS_NAME)],
						span: type_span.clone(),
					}),
					span: type_span.clone(),
				},
				obj_id: Some(test_id),
				obj_scope: None,
				arg_list: ArgList {
					pos_args: vec![inflight_closure],
					named_args: IndexMap::new(),
				},
			},
			span,
			evaluated_type: RefCell::new(None),
		}))
	}
}<|MERGE_RESOLUTION|>--- conflicted
+++ resolved
@@ -158,13 +158,9 @@
 		}
 	}
 
-<<<<<<< HEAD
-	fn build_scope(&self, scope_node: &Node) -> Scope {
+	fn build_scope(&self, scope_node: &Node, phase: Phase) -> Scope {
 		let span = self.node_span(scope_node);
 		set_compilation_context("parsing", &span);
-=======
-	fn build_scope(&self, scope_node: &Node, phase: Phase) -> Scope {
->>>>>>> 15ae9222
 		let mut cursor = scope_node.walk();
 
 		Scope {
@@ -179,13 +175,9 @@
 		}
 	}
 
-<<<<<<< HEAD
-	fn build_statement(&self, statement_node: &Node, idx: usize) -> DiagnosticResult<Stmt> {
+	fn build_statement(&self, statement_node: &Node, idx: usize, phase: Phase) -> DiagnosticResult<Stmt> {
 		let span = self.node_span(statement_node);
 		set_compilation_context("parsing", &span);
-=======
-	fn build_statement(&self, statement_node: &Node, idx: usize, phase: Phase) -> DiagnosticResult<Stmt> {
->>>>>>> 15ae9222
 		let stmt_kind = match statement_node.kind() {
 			"short_import_statement" => self.build_bring_statement(statement_node)?,
 
@@ -1104,13 +1096,9 @@
 		Ok(ArgList { pos_args, named_args })
 	}
 
-<<<<<<< HEAD
-	fn build_expression(&self, exp_node: &Node) -> DiagnosticResult<Expr> {
+	fn build_expression(&self, exp_node: &Node, phase: Phase) -> DiagnosticResult<Expr> {
 		let expression_span = self.node_span(exp_node);
 		set_compilation_context("parsing", &expression_span);
-=======
-	fn build_expression(&self, exp_node: &Node, phase: Phase) -> DiagnosticResult<Expr> {
->>>>>>> 15ae9222
 		let expression_node = &self.check_error(*exp_node, "expression")?;
 		match expression_node.kind() {
 			"new_expression" => {
@@ -1500,13 +1488,9 @@
 		let name_node = statement_node.child_by_field_name("name").unwrap();
 		let name_text = self.node_text(&name_node);
 		let test_id = format!("test:{}", &name_text[1..name_text.len() - 1]);
-<<<<<<< HEAD
-		let statements = self.build_scope(&statement_node.child_by_field_name("block").unwrap());
+		let statements = self.build_scope(&statement_node.child_by_field_name("block").unwrap(), Phase::Inflight);
 		let statements_span = statements.span.clone();
 		let span = self.node_span(statement_node);
-=======
-		let statements = self.build_scope(&statement_node.child_by_field_name("block").unwrap(), Phase::Inflight);
->>>>>>> 15ae9222
 
 		let inflight_closure = Expr {
 			kind: ExprKind::FunctionClosure(FunctionDefinition {
