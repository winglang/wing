#![allow(clippy::all)]
#![deny(clippy::correctness)]
#![deny(clippy::suspicious)]
#![deny(clippy::complexity)]
#![allow(clippy::vec_box)]

#[macro_use]
extern crate lazy_static;

use ast::{Scope, Symbol, UtilityFunctions};
use camino::{Utf8Path, Utf8PathBuf};
use closure_transform::ClosureTransformer;
use comp_ctx::set_custom_panic_hook;
use diagnostic::{found_errors, report_diagnostic, Diagnostic};
use file_graph::FileGraph;
use files::Files;
use fold::Fold;
use indexmap::IndexMap;
use jsify::JSifier;
use lifting::LiftVisitor;
use parser::parse_wing_project;
use type_check::jsii_importer::JsiiImportSpec;
use type_check::symbol_env::StatementIdx;
use type_check::{FunctionSignature, SymbolKind, Type};
use type_check_assert::TypeCheckAssert;
use valid_json_visitor::ValidJsonVisitor;
use visit::Visit;
use wasm_util::{ptr_to_string, string_to_combined_ptr, WASM_RETURN_ERROR};
use wingii::type_system::TypeSystem;

use crate::docs::Docs;
use std::alloc::{alloc, dealloc, Layout};

use std::{fs, mem};

use crate::ast::Phase;
use crate::type_check::symbol_env::SymbolEnv;
use crate::type_check::{FunctionParameter, TypeChecker, Types};

#[macro_use]
#[cfg(test)]
mod test_utils;

pub mod ast;
pub mod closure_transform;
mod comp_ctx;
pub mod debug;
pub mod diagnostic;
mod docs;
mod file_graph;
mod files;
pub mod fold;
pub mod jsify;
mod lifting;
pub mod lsp;
pub mod parser;
pub mod type_check;
mod type_check_assert;
mod valid_json_visitor;
pub mod visit;
mod visit_context;
mod visit_types;
mod wasm_util;

const WINGSDK_ASSEMBLY_NAME: &'static str = "@winglang/sdk";

pub const WINGSDK_STD_MODULE: &'static str = "std";
const WINGSDK_CLOUD_MODULE: &'static str = "cloud";
const WINGSDK_UTIL_MODULE: &'static str = "util";
const WINGSDK_HTTP_MODULE: &'static str = "http";
const WINGSDK_MATH_MODULE: &'static str = "math";
const WINGSDK_AWS_MODULE: &'static str = "aws";
const WINGSDK_EX_MODULE: &'static str = "ex";
<<<<<<< HEAD
const WINGSDK_TESTING_MODULE: &'static str = "testing";
=======
const WINGSDK_REGEX_MODULE: &'static str = "regex";
>>>>>>> 17208d58

const WINGSDK_BRINGABLE_MODULES: [&'static str; 7] = [
	WINGSDK_CLOUD_MODULE,
	WINGSDK_UTIL_MODULE,
	WINGSDK_HTTP_MODULE,
	WINGSDK_MATH_MODULE,
	WINGSDK_AWS_MODULE,
	WINGSDK_EX_MODULE,
<<<<<<< HEAD
	WINGSDK_TESTING_MODULE,
=======
	WINGSDK_REGEX_MODULE,
>>>>>>> 17208d58
];

const WINGSDK_DURATION: &'static str = "std.Duration";
const WINGSDK_MAP: &'static str = "std.Map";
const WINGSDK_MUT_MAP: &'static str = "std.MutMap";
const WINGSDK_ARRAY: &'static str = "std.Array";
const WINGSDK_MUT_ARRAY: &'static str = "std.MutArray";
const WINGSDK_SET: &'static str = "std.Set";
const WINGSDK_MUT_SET: &'static str = "std.MutSet";
const WINGSDK_STRING: &'static str = "std.String";
const WINGSDK_JSON: &'static str = "std.Json";
const WINGSDK_MUT_JSON: &'static str = "std.MutJson";
const WINGSDK_RESOURCE: &'static str = "std.Resource";
const WINGSDK_STRUCT: &'static str = "std.Struct";
const WINGSDK_TEST_CLASS_NAME: &'static str = "Test";

const CONSTRUCT_BASE_CLASS: &'static str = "constructs.Construct";

const MACRO_REPLACE_SELF: &'static str = "$self$";
const MACRO_REPLACE_ARGS: &'static str = "$args$";
const MACRO_REPLACE_ARGS_TEXT: &'static str = "$args_text$";

pub struct CompilerOutput {}

/// Exposes an allocation function to the WASM host
///
/// _This implementation is copied from wasm-bindgen_
#[no_mangle]
pub unsafe extern "C" fn wingc_malloc(size: usize) -> *mut u8 {
	let align = mem::align_of::<usize>();
	let layout = Layout::from_size_align(size, align).expect("Invalid layout");
	if layout.size() > 0 {
		let ptr = alloc(layout);
		if !ptr.is_null() {
			return ptr;
		} else {
			std::alloc::handle_alloc_error(layout);
		}
	} else {
		return align as *mut u8;
	}
}

/// Expose a deallocation function to the WASM host
///
/// _This implementation is copied from wasm-bindgen_
#[no_mangle]
pub unsafe extern "C" fn wingc_free(ptr: *mut u8, size: usize) {
	// This happens for zero-length slices, and in that case `ptr` is
	// likely bogus so don't actually send this to the system allocator
	if size == 0 {
		return;
	}
	let align = mem::align_of::<usize>();
	let layout = Layout::from_size_align_unchecked(size, align);
	dealloc(ptr, layout);
}

/// Expose one time-initiliazation function to the WASM host,
/// should be called before any other function
#[no_mangle]
pub unsafe extern "C" fn wingc_init() {
	// Setup a custom panic hook to report panics as compilation diagnostics
	set_custom_panic_hook();
}

#[no_mangle]
pub unsafe extern "C" fn wingc_compile(ptr: u32, len: u32) -> u64 {
	let args = ptr_to_string(ptr, len);

	let split = args.split(";").collect::<Vec<&str>>();
	let source_file = Utf8Path::new(split[0]);
	let output_dir = split.get(1).map(|s| Utf8Path::new(s));
	let absolute_project_dir = split.get(2).map(|s| Utf8Path::new(s));

	if !source_file.exists() {
		report_diagnostic(Diagnostic {
			message: format!("Source file cannot be found: {}", source_file),
			span: None,
		});
		return WASM_RETURN_ERROR;
	}

	if source_file.is_dir() {
		report_diagnostic(Diagnostic {
			message: format!("Source path must be a file (not a directory): {}", source_file),
			span: None,
		});
		return WASM_RETURN_ERROR;
	}

	let source_text = match fs::read_to_string(&source_file) {
		Ok(text) => text,
		Err(e) => {
			report_diagnostic(Diagnostic {
				message: format!("Could not read file \"{}\": {}", source_file, e),
				span: None,
			});
			return WASM_RETURN_ERROR;
		}
	};

	let results = compile(source_file, source_text, output_dir, absolute_project_dir);
	if results.is_err() {
		WASM_RETURN_ERROR
	} else {
		string_to_combined_ptr("winged it!".to_string())
	}
}

pub fn type_check(
	scope: &mut Scope,
	types: &mut Types,
	file_path: &Utf8Path,
	jsii_types: &mut TypeSystem,
	jsii_imports: &mut Vec<JsiiImportSpec>,
) {
	let env = types.add_symbol_env(SymbolEnv::new(None, types.void(), false, false, Phase::Preflight, 0));
	types.set_scope_env(scope, env);

	// note: Globals are emitted here and wrapped in "{ ... }" blocks. Wrapping makes these emissions, actual
	// statements and not expressions. this makes the runtime panic if these are used in place of expressions.
	add_builtin(
		UtilityFunctions::Log.to_string().as_str(),
		Type::Function(FunctionSignature {
			this_type: None,
			parameters: vec![FunctionParameter {
				name: "message".into(),
				typeref: types.string(),
				docs: Docs::with_summary("The message to log"),
				variadic: false,
			}],
			return_type: types.void(),
			phase: Phase::Independent,
			js_override: Some("{console.log($args$)}".to_string()),
			docs: Docs::with_summary("Logs a message"),
		}),
		scope,
		types,
	);
	add_builtin(
		UtilityFunctions::Assert.to_string().as_str(),
		Type::Function(FunctionSignature {
			this_type: None,
			parameters: vec![FunctionParameter {
				name: "condition".into(),
				typeref: types.bool(),
				docs: Docs::with_summary("The condition to assert"),
				variadic: false,
			}],
			return_type: types.void(),
			phase: Phase::Independent,
			js_override: Some(
				"{((cond) => {if (!cond) throw new Error(\"assertion failed: $args_text$\")})($args$)}".to_string(),
			),
			docs: Docs::with_summary("Asserts that a condition is true"),
		}),
		scope,
		types,
	);

	let mut scope_env = types.get_scope_env(&scope);
	let mut tc = TypeChecker::new(types, file_path, jsii_types, jsii_imports);
	tc.add_module_to_env(
		&mut scope_env,
		WINGSDK_ASSEMBLY_NAME.to_string(),
		vec![WINGSDK_STD_MODULE.to_string()],
		&Symbol::global(WINGSDK_STD_MODULE),
		None,
	);

	tc.type_check_file(file_path, scope);
}

// TODO: refactor this (why is scope needed?) (move to separate module?)
fn add_builtin(name: &str, typ: Type, scope: &mut Scope, types: &mut Types) {
	let sym = Symbol::global(name);
	let mut scope_env = types.get_scope_env(&scope);
	scope_env
		.define(
			&sym,
			SymbolKind::make_free_variable(sym.clone(), types.add_type(typ), false, Phase::Independent),
			StatementIdx::Top,
		)
		.expect("Failed to add builtin");
}

pub fn compile(
	source_path: &Utf8Path,
	source_text: String,
	out_dir: Option<&Utf8Path>,
	absolute_project_root: Option<&Utf8Path>,
) -> Result<CompilerOutput, ()> {
	let file_name = source_path.file_name().unwrap();
	let default_out_dir = Utf8PathBuf::from(format!("{}.out", file_name));
	let out_dir = out_dir.unwrap_or(default_out_dir.as_ref());

	// -- PARSING PHASE --
	let mut files = Files::new();
	let mut file_graph = FileGraph::default();
	let mut tree_sitter_trees = IndexMap::new();
	let mut asts = IndexMap::new();
	let topo_sorted_files = parse_wing_project(
		&source_path,
		source_text,
		&mut files,
		&mut file_graph,
		&mut tree_sitter_trees,
		&mut asts,
	);

	// -- DESUGARING PHASE --

	// Transform all inflight closures defined in preflight into single-method resources
	let mut asts = asts
		.into_iter()
		.map(|(path, scope)| {
			let mut inflight_transformer = ClosureTransformer::new();
			let scope = inflight_transformer.fold_scope(scope);
			(path, scope)
		})
		.collect::<IndexMap<Utf8PathBuf, Scope>>();

	// -- TYPECHECKING PHASE --

	// Create universal types collection (need to keep this alive during entire compilation)
	let mut types = Types::new();
	let mut jsii_types = TypeSystem::new();

	// Create a universal JSII import spec (need to keep this alive during entire compilation)
	let mut jsii_imports = vec![];

	// Type check all files in topological order (start with files that don't require any other
	// Wing files, then move on to files that depend on those, etc.)
	for file in &topo_sorted_files {
		let mut scope = asts.get_mut(file).expect("matching AST not found");
		type_check(&mut scope, &mut types, &file, &mut jsii_types, &mut jsii_imports);

		// Validate the type checker didn't miss anything - see `TypeCheckAssert` for details
		let mut tc_assert = TypeCheckAssert::new(&types, found_errors());
		tc_assert.check(&scope);

		// Validate all Json literals to make sure their values are legal
		let mut json_checker = ValidJsonVisitor::new(&types);
		json_checker.check(&scope);
	}

	let project_dir = absolute_project_root
		.unwrap_or(source_path.parent().unwrap())
		.to_path_buf();

	// Verify that the project dir is absolute
	if !is_project_dir_absolute(&project_dir) {
		report_diagnostic(Diagnostic {
			message: format!("Project directory must be absolute: {}", project_dir),
			span: None,
		});
		return Err(());
	}

	let mut jsifier = JSifier::new(&mut types, &files, &source_path, &project_dir);

	// -- LIFTING PHASE --

	let mut asts = asts
		.into_iter()
		.map(|(path, scope)| {
			let mut lift = LiftVisitor::new(&jsifier);
			lift.visit_scope(&scope);
			(path, scope)
		})
		.collect::<IndexMap<Utf8PathBuf, Scope>>();

	// bail out now (before jsification) if there are errors (no point in jsifying)
	if found_errors() {
		return Err(());
	}

	// -- JSIFICATION PHASE --

	for file in &topo_sorted_files {
		let scope = asts.get_mut(file).expect("matching AST not found");
		jsifier.jsify(file, &scope);
	}

	let files = jsifier.output_files.borrow_mut();
	match files.emit_files(out_dir) {
		Ok(()) => {}
		Err(err) => report_diagnostic(err.into()),
	}

	if found_errors() {
		return Err(());
	}

	return Ok(CompilerOutput {});
}

fn is_project_dir_absolute(project_dir: &Utf8PathBuf) -> bool {
	if project_dir.starts_with("/") {
		return true;
	}

	let project_dir = project_dir.as_str();
	// Check if this is a Windows path instead by checking if the second char is a colon
	// Note: Cannot use Utf8Path::is_absolute() because it doesn't work with Windows paths on WASI
	if project_dir.len() < 2 || project_dir.chars().nth(1).expect("Project dir has second character") != ':' {
		return false;
	}

	return true;
}

#[cfg(test)]
mod sanity {
	use camino::Utf8PathBuf;

	use crate::{compile, diagnostic::assert_no_panics};
	use std::{fs, path::Path};

	fn get_wing_files<P>(dir: P) -> impl Iterator<Item = Utf8PathBuf>
	where
		P: AsRef<Path>,
	{
		fs::read_dir(dir)
			.unwrap()
			.map(|entry| Utf8PathBuf::from_path_buf(entry.unwrap().path()).expect("invalid unicode path"))
			.filter(|path| path.is_file() && path.extension().map(|ext| ext == "w").unwrap_or(false))
	}

	fn compile_test(test_dir: &str, expect_failure: bool) {
		for test_file in get_wing_files(test_dir) {
			println!("\n=== {} ===\n", test_file);

			let mut out_dir = test_file.parent().unwrap().to_path_buf();
			out_dir.push(format!("target/wingc/{}.out", test_file.file_name().unwrap()));

			// reset out_dir
			if out_dir.exists() {
				fs::remove_dir_all(&out_dir).expect("remove out dir");
			}

			let test_text = fs::read_to_string(&test_file).expect("read test file");

			let result = compile(
				&test_file,
				test_text,
				Some(&out_dir),
				Some(test_file.canonicalize_utf8().unwrap().parent().unwrap()),
			);

			if result.is_err() {
				assert!(
					expect_failure,
					"{}: Expected compilation success, but failed: {:#?}",
					test_file,
					result.err().unwrap()
				);

				// Even if the test fails when we expect it to, none of the failures should be due to a compiler bug
				assert_no_panics();
			} else {
				assert!(
					!expect_failure,
					"{}: Expected compilation failure, but succeeded",
					test_file,
				);
			}
		}
	}

	#[test]
	fn can_compile_valid_files() {
		compile_test("../../examples/tests/valid", false);
	}

	#[test]
	fn can_compile_error_files() {
		compile_test("../../examples/tests/error", false);
	}

	#[test]
	fn cannot_compile_invalid_files() {
		compile_test("../../examples/tests/invalid", true);
	}
}<|MERGE_RESOLUTION|>--- conflicted
+++ resolved
@@ -71,11 +71,8 @@
 const WINGSDK_MATH_MODULE: &'static str = "math";
 const WINGSDK_AWS_MODULE: &'static str = "aws";
 const WINGSDK_EX_MODULE: &'static str = "ex";
-<<<<<<< HEAD
 const WINGSDK_TESTING_MODULE: &'static str = "testing";
-=======
 const WINGSDK_REGEX_MODULE: &'static str = "regex";
->>>>>>> 17208d58
 
 const WINGSDK_BRINGABLE_MODULES: [&'static str; 7] = [
 	WINGSDK_CLOUD_MODULE,
@@ -84,11 +81,8 @@
 	WINGSDK_MATH_MODULE,
 	WINGSDK_AWS_MODULE,
 	WINGSDK_EX_MODULE,
-<<<<<<< HEAD
 	WINGSDK_TESTING_MODULE,
-=======
 	WINGSDK_REGEX_MODULE,
->>>>>>> 17208d58
 ];
 
 const WINGSDK_DURATION: &'static str = "std.Duration";
