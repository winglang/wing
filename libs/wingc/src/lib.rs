--- conflicted
+++ resolved
@@ -84,11 +84,7 @@
 
 pub const UTIL_CLASS_NAME: &'static str = "Util";
 
-<<<<<<< HEAD
-const WINGSDK_BRINGABLE_MODULES: [&'static str; 8] = [
-=======
-const WINGSDK_BRINGABLE_MODULES: [&'static str; 9] = [
->>>>>>> 2b00ad4c
+const WINGSDK_BRINGABLE_MODULES: [&'static str; 10] = [
 	WINGSDK_CLOUD_MODULE,
 	WINGSDK_UTIL_MODULE,
 	WINGSDK_HTTP_MODULE,
