--- conflicted
+++ resolved
@@ -53,7 +53,6 @@
 mod lifting;
 pub mod lsp;
 pub mod parser;
-mod reset;
 pub mod type_check;
 mod type_check_assert;
 pub mod visit;
@@ -160,42 +159,6 @@
 	}
 }
 
-<<<<<<< HEAD
-pub fn parse(source_path: &Path) -> (Files, Scope) {
-	let language = tree_sitter_wing::language();
-	let mut parser = tree_sitter::Parser::new();
-	parser.set_language(language).unwrap();
-
-	let source = match fs::read(&source_path) {
-		Ok(source) => source,
-		Err(err) => {
-			report_diagnostic(Diagnostic {
-				message: format!("Error reading source file: {}: {:?}", source_path.display(), err),
-				span: None,
-			});
-
-			// Set up a dummy scope to return
-			let empty_scope = Scope::empty();
-			return (Files::default(), empty_scope);
-		}
-	};
-
-	let tree = match parser.parse(&source, None) {
-		Some(tree) => tree,
-		None => {
-			panic!("Failed parsing source file: {}", source_path.display());
-		}
-	};
-
-	let mut files = Files::new();
-	let wing_parser = Parser::new(&source, source_path.to_str().unwrap().to_string(), &mut files);
-	let scope = wing_parser.wingit(&tree.root_node());
-
-	(files, scope)
-}
-
-=======
->>>>>>> 6338ad7b
 pub fn type_check(
 	scope: &mut Scope,
 	types: &mut Types,
@@ -283,9 +246,8 @@
 		types,
 	);
 
-<<<<<<< HEAD
 	let mut scope_env = types.get_scope_env(&scope);
-	let mut tc = TypeChecker::new(types, source_path, jsii_types, jsii_imports);
+	let mut tc = TypeChecker::new(types, file_path, jsii_types, jsii_imports);
 	tc.add_module_to_env(
 		&mut scope_env,
 		WINGSDK_ASSEMBLY_NAME.to_string(),
@@ -293,10 +255,6 @@
 		&Symbol::global(WINGSDK_STD_MODULE),
 		None,
 	);
-=======
-	let mut tc = TypeChecker::new(types, file_path, jsii_types, jsii_imports);
-	tc.add_globals(scope);
->>>>>>> 6338ad7b
 
 	tc.type_check_file(file_path, scope);
 }
