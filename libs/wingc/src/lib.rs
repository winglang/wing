#![allow(clippy::all)]
#![deny(clippy::correctness)]
#![deny(clippy::suspicious)]
#![deny(clippy::complexity)]
#![allow(clippy::vec_box)]

#[macro_use]
extern crate lazy_static;

use ast::{Scope, Symbol, UtilityFunctions};
use camino::{Utf8Path, Utf8PathBuf};
use closure_transform::ClosureTransformer;
use comp_ctx::set_custom_panic_hook;
use diagnostic::{found_errors, report_diagnostic, Diagnostic};
use file_graph::FileGraph;
use files::Files;
use fold::Fold;
use indexmap::IndexMap;
use jsify::JSifier;

use lifting::LiftVisitor;
use parser::parse_wing_project;
use struct_schema::StructSchemaVisitor;
use type_check::jsii_importer::JsiiImportSpec;
use type_check::symbol_env::{StatementIdx, SymbolEnvKind};
use type_check::{FunctionSignature, SymbolKind, Type};
use type_check_assert::TypeCheckAssert;
use valid_json_visitor::ValidJsonVisitor;
use visit::Visit;
use wasm_util::{ptr_to_string, string_to_combined_ptr, WASM_RETURN_ERROR};
use wingii::type_system::TypeSystem;

use crate::docs::Docs;
use crate::parser::normalize_path;
use std::alloc::{alloc, dealloc, Layout};

use std::mem;

use crate::ast::Phase;
use crate::type_check::symbol_env::SymbolEnv;
use crate::type_check::{FunctionParameter, TypeChecker, Types};

#[macro_use]
#[cfg(test)]
mod test_utils;

pub mod ast;
pub mod closure_transform;
mod comp_ctx;
pub mod debug;
pub mod diagnostic;
mod docs;
mod file_graph;
mod files;
pub mod fold;
pub mod jsify;
pub mod json_schema_generator;
mod lifting;
pub mod lsp;
pub mod parser;
pub mod struct_schema;
pub mod type_check;
mod type_check_assert;
mod valid_json_visitor;
pub mod visit;
mod visit_context;
mod visit_types;
mod wasm_util;

const WINGSDK_ASSEMBLY_NAME: &'static str = "@winglang/sdk";

pub const WINGSDK_STD_MODULE: &'static str = "std";
const WINGSDK_CLOUD_MODULE: &'static str = "cloud";
const WINGSDK_UTIL_MODULE: &'static str = "util";
const WINGSDK_HTTP_MODULE: &'static str = "http";
const WINGSDK_MATH_MODULE: &'static str = "math";
const WINGSDK_AWS_MODULE: &'static str = "aws";
const WINGSDK_EX_MODULE: &'static str = "ex";
const WINGSDK_REGEX_MODULE: &'static str = "regex";

pub const UTIL_CLASS_NAME: &'static str = "Util";

const WINGSDK_BRINGABLE_MODULES: [&'static str; 7] = [
	WINGSDK_CLOUD_MODULE,
	WINGSDK_UTIL_MODULE,
	WINGSDK_HTTP_MODULE,
	WINGSDK_MATH_MODULE,
	WINGSDK_AWS_MODULE,
	WINGSDK_EX_MODULE,
	WINGSDK_REGEX_MODULE,
];

const WINGSDK_DURATION: &'static str = "std.Duration";
const WINGSDK_MAP: &'static str = "std.Map";
const WINGSDK_MUT_MAP: &'static str = "std.MutMap";
const WINGSDK_ARRAY: &'static str = "std.Array";
const WINGSDK_MUT_ARRAY: &'static str = "std.MutArray";
const WINGSDK_SET: &'static str = "std.Set";
const WINGSDK_MUT_SET: &'static str = "std.MutSet";
const WINGSDK_STRING: &'static str = "std.String";
const WINGSDK_JSON: &'static str = "std.Json";
const WINGSDK_MUT_JSON: &'static str = "std.MutJson";
const WINGSDK_RESOURCE: &'static str = "std.Resource";
const WINGSDK_STRUCT: &'static str = "std.Struct";
const WINGSDK_TEST_CLASS_NAME: &'static str = "Test";

const CONSTRUCT_BASE_CLASS: &'static str = "constructs.Construct";

const MACRO_REPLACE_SELF: &'static str = "$self$";
const MACRO_REPLACE_ARGS: &'static str = "$args$";
const MACRO_REPLACE_ARGS_TEXT: &'static str = "$args_text$";

pub const GLOBAL_SYMBOLS: [&'static str; 4] = [WINGSDK_STD_MODULE, "assert", "log", "unsafeCast"];

pub struct CompilerOutput {}

/// Exposes an allocation function to the WASM host
///
/// _This implementation is copied from wasm-bindgen_
#[no_mangle]
pub unsafe extern "C" fn wingc_malloc(size: usize) -> *mut u8 {
	let align = mem::align_of::<usize>();
	let layout = Layout::from_size_align(size, align).expect("Invalid layout");
	if layout.size() > 0 {
		let ptr = alloc(layout);
		if !ptr.is_null() {
			return ptr;
		} else {
			std::alloc::handle_alloc_error(layout);
		}
	} else {
		return align as *mut u8;
	}
}

/// Expose a deallocation function to the WASM host
///
/// _This implementation is copied from wasm-bindgen_
#[no_mangle]
pub unsafe extern "C" fn wingc_free(ptr: *mut u8, size: usize) {
	// This happens for zero-length slices, and in that case `ptr` is
	// likely bogus so don't actually send this to the system allocator
	if size == 0 {
		return;
	}
	let align = mem::align_of::<usize>();
	let layout = Layout::from_size_align_unchecked(size, align);
	dealloc(ptr, layout);
}

/// Expose one time-initiliazation function to the WASM host,
/// should be called before any other function
#[no_mangle]
pub unsafe extern "C" fn wingc_init() {
	// Setup a custom panic hook to report panics as compilation diagnostics
	set_custom_panic_hook();
}

#[no_mangle]
pub unsafe extern "C" fn wingc_compile(ptr: u32, len: u32) -> u64 {
	let args = ptr_to_string(ptr, len);

	let split = args.split(";").collect::<Vec<&str>>();
<<<<<<< HEAD
	let source_file = Utf8Path::new(split[0]);
	let output_dir = split.get(1).map(|s| Utf8Path::new(s)).expect("output dir not provided");
	let project_dir = split
		.get(2)
		.map(|s| Utf8Path::new(s))
		.expect("project dir not provided");

	if !source_file.exists() {
=======
	if split.len() != 3 {
>>>>>>> 8c8124f3
		report_diagnostic(Diagnostic {
			message: format!("Expected 3 arguments to wingc_compile, got {}", split.len()),
			span: None,
			annotations: vec![],
		});
		return WASM_RETURN_ERROR;
	}
	let source_path = Utf8Path::new(split[0]);
	let output_dir = split.get(1).map(|s| Utf8Path::new(s)).unwrap();
	let absolute_project_dir = split.get(2).map(|s| Utf8Path::new(s)).unwrap();

	if !source_path.exists() {
		report_diagnostic(Diagnostic {
			message: format!("Source path cannot be found: {}", source_path),
			span: None,
			annotations: vec![],
		});
		return WASM_RETURN_ERROR;
	}

<<<<<<< HEAD
	let source_text = match fs::read_to_string(&source_file) {
		Ok(text) => text,
		Err(e) => {
			report_diagnostic(Diagnostic {
				message: format!("Could not read file \"{}\": {}", source_file, e),
				span: None,
			});
			return WASM_RETURN_ERROR;
		}
	};

	let results = compile(project_dir, source_file, source_text, output_dir);
=======
	let results = compile(source_path, None, output_dir, absolute_project_dir);
>>>>>>> 8c8124f3
	if results.is_err() {
		WASM_RETURN_ERROR
	} else {
		string_to_combined_ptr("winged it!".to_string())
	}
}

pub fn type_check(
	scope: &mut Scope,
	types: &mut Types,
	file_path: &Utf8Path,
	file_graph: &FileGraph,
	jsii_types: &mut TypeSystem,
	jsii_imports: &mut Vec<JsiiImportSpec>,
) {
	let env = types.add_symbol_env(SymbolEnv::new(None, SymbolEnvKind::Scope, Phase::Preflight, 0));
	types.set_scope_env(scope, env);

	// note: Globals are emitted here and wrapped in "{ ... }" blocks. Wrapping makes these emissions, actual
	// statements and not expressions. this makes the runtime panic if these are used in place of expressions.
	add_builtin(
		UtilityFunctions::Log.to_string().as_str(),
		Type::Function(FunctionSignature {
			this_type: None,
			parameters: vec![FunctionParameter {
				name: "message".into(),
				typeref: types.string(),
				docs: Docs::with_summary("The message to log"),
				variadic: false,
			}],
			return_type: types.void(),
			phase: Phase::Independent,
			js_override: Some("{console.log($args$)}".to_string()),
			docs: Docs::with_summary("Logs a message"),
		}),
		scope,
		types,
	);
	add_builtin(
		UtilityFunctions::Assert.to_string().as_str(),
		Type::Function(FunctionSignature {
			this_type: None,
			parameters: vec![FunctionParameter {
				name: "condition".into(),
				typeref: types.bool(),
				docs: Docs::with_summary("The condition to assert"),
				variadic: false,
			}],
			return_type: types.void(),
			phase: Phase::Independent,
			js_override: Some(
				"{((cond) => {if (!cond) throw new Error(\"assertion failed: $args_text$\")})($args$)}".to_string(),
			),
			docs: Docs::with_summary("Asserts that a condition is true"),
		}),
		scope,
		types,
	);
	add_builtin(
		UtilityFunctions::UnsafeCast.to_string().as_str(),
		Type::Function(FunctionSignature {
			this_type: None,
			parameters: vec![FunctionParameter {
				name: "value".into(),
				typeref: types.anything(),
				docs: Docs::with_summary("The value to cast into a different type"),
				variadic: false,
			}],
			return_type: types.anything(),
			phase: Phase::Independent,
			js_override: Some("$args$".to_string()),
			docs: Docs::with_summary("Casts a value into a different type. This is unsafe and can cause runtime errors"),
		}),
		scope,
		types,
	);

	let mut scope_env = types.get_scope_env(&scope);
	let mut tc = TypeChecker::new(types, file_path, file_graph, jsii_types, jsii_imports);
	tc.add_jsii_module_to_env(
		&mut scope_env,
		WINGSDK_ASSEMBLY_NAME.to_string(),
		vec![WINGSDK_STD_MODULE.to_string()],
		&Symbol::global(WINGSDK_STD_MODULE),
		None,
	);

	tc.type_check_file_or_dir(file_path, scope);
}

// TODO: refactor this (why is scope needed?) (move to separate module?)
fn add_builtin(name: &str, typ: Type, scope: &mut Scope, types: &mut Types) {
	let sym = Symbol::global(name);
	let mut scope_env = types.get_scope_env(&scope);
	scope_env
		.define(
			&sym,
			SymbolKind::make_free_variable(sym.clone(), types.add_type(typ), false, Phase::Independent),
			StatementIdx::Top,
		)
		.expect("Failed to add builtin");
}

pub fn compile(
	project_dir: &Utf8Path,
	source_path: &Utf8Path,
<<<<<<< HEAD
	source_text: String,
	out_dir: &Utf8Path,
) -> Result<CompilerOutput, ()> {
	assert!(is_absolute(&project_dir));
	assert!(is_absolute(&source_path));
	assert!(is_absolute(&out_dir));
=======
	source_text: Option<String>,
	out_dir: &Utf8Path,
	absolute_project_root: &Utf8Path,
) -> Result<CompilerOutput, ()> {
	let source_path = normalize_path(source_path, None);
>>>>>>> 8c8124f3

	// -- PARSING PHASE --
	let mut files = Files::new();
	let mut file_graph = FileGraph::default();
	let mut tree_sitter_trees = IndexMap::new();
	let mut asts = IndexMap::new();
	let topo_sorted_files = parse_wing_project(
		&source_path,
		source_text,
		&mut files,
		&mut file_graph,
		&mut tree_sitter_trees,
		&mut asts,
	);

	// -- DESUGARING PHASE --

	// Transform all inflight closures defined in preflight into single-method resources
	let mut asts = asts
		.into_iter()
		.map(|(path, scope)| {
			let mut inflight_transformer = ClosureTransformer::new();
			let scope = inflight_transformer.fold_scope(scope);
			(path, scope)
		})
		.collect::<IndexMap<Utf8PathBuf, Scope>>();

	// -- TYPECHECKING PHASE --

	// Create universal types collection (need to keep this alive during entire compilation)
	let mut types = Types::new();
	let mut jsii_types = TypeSystem::new();

	// Create a universal JSII import spec (need to keep this alive during entire compilation)
	let mut jsii_imports = vec![];

	// Type check all files in topological order (start with files that don't bring any other
	// Wing files, then move on to files that depend on those, and repeat)
	for file in &topo_sorted_files {
		let mut scope = asts.get_mut(file).expect("matching AST not found");
		type_check(
			&mut scope,
			&mut types,
			&file,
			&file_graph,
			&mut jsii_types,
			&mut jsii_imports,
		);

		// Validate the type checker didn't miss anything - see `TypeCheckAssert` for details
		let mut tc_assert = TypeCheckAssert::new(&types, found_errors());
		tc_assert.check(&scope);

		// Validate all Json literals to make sure their values are legal
		let mut json_checker = ValidJsonVisitor::new(&types);
		json_checker.check(&scope);
	}

<<<<<<< HEAD
	let mut jsifier = JSifier::new(&mut types, &files, &source_path);
=======
	let project_dir = absolute_project_root;

	// Verify that the project dir is absolute
	if !is_absolute_path(&project_dir) {
		report_diagnostic(Diagnostic {
			message: format!("Project directory must be absolute: {}", project_dir),
			span: None,
			annotations: vec![],
		});
		return Err(());
	}

	let mut jsifier = JSifier::new(&mut types, &files, &file_graph, &source_path, &project_dir);
>>>>>>> 8c8124f3

	// -- LIFTING PHASE --

	let mut asts = asts
		.into_iter()
		.map(|(path, scope)| {
			let mut lift = LiftVisitor::new(&jsifier);
			lift.visit_scope(&scope);
			(path, scope)
		})
		.collect::<IndexMap<Utf8PathBuf, Scope>>();

	// bail out now (before jsification) if there are errors (no point in jsifying)
	if found_errors() {
		return Err(());
	}

	// -- STRUCT SCHEMA GENERATION PHASE --
	// Need to do this before jsification so that we know what struct schemas need to be generated
	asts = asts
		.into_iter()
		.map(|(path, scope)| {
			let mut reference_visitor = StructSchemaVisitor::new(&jsifier);
			reference_visitor.visit_scope(&scope);
			(path, scope)
		})
		.collect::<IndexMap<Utf8PathBuf, Scope>>();

	// -- JSIFICATION PHASE --

	for file in &topo_sorted_files {
		let scope = asts.get_mut(file).expect("matching AST not found");
		jsifier.jsify(file, &scope);
	}

	let files = jsifier.output_files.borrow_mut();
	match files.emit_files(out_dir) {
		Ok(()) => {}
		Err(err) => report_diagnostic(err.into()),
	}

	if found_errors() {
		return Err(());
	}

	return Ok(CompilerOutput {});
}

<<<<<<< HEAD
fn is_absolute(path: &Utf8Path) -> bool {
=======
pub fn is_absolute_path(path: &Utf8Path) -> bool {
>>>>>>> 8c8124f3
	if path.starts_with("/") {
		return true;
	}

<<<<<<< HEAD
	let path = path.as_str();
	// Check if this is a Windows path instead by checking if the second char is a colon
	// Note: Cannot use Utf8Path::is_absolute() because it doesn't work with Windows paths on WASI
	if path.len() < 2 || path.chars().nth(1).expect("path has second character") != ':' {
=======
	// Check if this is a Windows path instead by checking if the second char is a colon
	// Note: Cannot use Utf8Path::is_absolute() because it doesn't work with Windows paths on WASI
	let chars = path.as_str().chars().collect::<Vec<char>>();
	if chars.len() < 2 || chars[1] != ':' {
>>>>>>> 8c8124f3
		return false;
	}

	return true;
}

#[cfg(test)]
mod sanity {
	use camino::{Utf8Path, Utf8PathBuf};

	use crate::{compile, diagnostic::assert_no_panics};
	use std::fs;

	fn get_wing_files<P>(dir: P) -> impl Iterator<Item = Utf8PathBuf>
	where
		P: AsRef<Utf8Path>,
	{
		fs::read_dir(dir.as_ref())
			.unwrap()
			.map(|entry| Utf8PathBuf::from_path_buf(entry.unwrap().path()).expect("invalid unicode path"))
			.filter(|path| path.is_file() && path.extension().map(|ext| ext == "w").unwrap_or(false))
	}

	fn compile_test(test_dir: &str, expect_failure: bool) {
		let test_dir = Utf8Path::new(test_dir).canonicalize_utf8().unwrap();
		for test_file in get_wing_files(&test_dir) {
			println!("\n=== {} ===\n", test_file);

			let out_dir = test_dir.join(format!("target/wingc/{}.out", test_file.file_name().unwrap()));

			// reset out_dir
			if out_dir.exists() {
				fs::remove_dir_all(&out_dir).expect("remove out dir");
			}

<<<<<<< HEAD
			let test_text = fs::read_to_string(&test_file).expect("read test file");

			let result = compile(&test_dir, &test_file, test_text, &out_dir);
=======
			let result = compile(
				&test_file,
				None,
				&out_dir,
				test_file.canonicalize_utf8().unwrap().parent().unwrap(),
			);
>>>>>>> 8c8124f3

			if result.is_err() {
				assert!(
					expect_failure,
					"{}: Expected compilation success, but failed: {:#?}",
					test_file,
					result.err().unwrap()
				);

				// Even if the test fails when we expect it to, none of the failures should be due to a compiler bug
				assert_no_panics();
			} else {
				assert!(
					!expect_failure,
					"{}: Expected compilation failure, but succeeded",
					test_file,
				);
			}
		}
	}

	#[test]
	fn can_compile_valid_files() {
		compile_test("../../examples/tests/valid", false);
	}

	#[test]
	fn can_compile_error_files() {
		compile_test("../../examples/tests/error", false);
	}

	#[test]
	fn cannot_compile_invalid_files() {
		compile_test("../../examples/tests/invalid", true);
	}
}<|MERGE_RESOLUTION|>--- conflicted
+++ resolved
@@ -161,18 +161,7 @@
 	let args = ptr_to_string(ptr, len);
 
 	let split = args.split(";").collect::<Vec<&str>>();
-<<<<<<< HEAD
-	let source_file = Utf8Path::new(split[0]);
-	let output_dir = split.get(1).map(|s| Utf8Path::new(s)).expect("output dir not provided");
-	let project_dir = split
-		.get(2)
-		.map(|s| Utf8Path::new(s))
-		.expect("project dir not provided");
-
-	if !source_file.exists() {
-=======
 	if split.len() != 3 {
->>>>>>> 8c8124f3
 		report_diagnostic(Diagnostic {
 			message: format!("Expected 3 arguments to wingc_compile, got {}", split.len()),
 			span: None,
@@ -181,8 +170,11 @@
 		return WASM_RETURN_ERROR;
 	}
 	let source_path = Utf8Path::new(split[0]);
-	let output_dir = split.get(1).map(|s| Utf8Path::new(s)).unwrap();
-	let absolute_project_dir = split.get(2).map(|s| Utf8Path::new(s)).unwrap();
+	let output_dir = split.get(1).map(|s| Utf8Path::new(s)).expect("output dir not provided");
+	let project_dir = split
+		.get(2)
+		.map(|s| Utf8Path::new(s))
+		.expect("project dir not provided");
 
 	if !source_path.exists() {
 		report_diagnostic(Diagnostic {
@@ -193,22 +185,7 @@
 		return WASM_RETURN_ERROR;
 	}
 
-<<<<<<< HEAD
-	let source_text = match fs::read_to_string(&source_file) {
-		Ok(text) => text,
-		Err(e) => {
-			report_diagnostic(Diagnostic {
-				message: format!("Could not read file \"{}\": {}", source_file, e),
-				span: None,
-			});
-			return WASM_RETURN_ERROR;
-		}
-	};
-
-	let results = compile(project_dir, source_file, source_text, output_dir);
-=======
-	let results = compile(source_path, None, output_dir, absolute_project_dir);
->>>>>>> 8c8124f3
+	let results = compile(project_dir, source_path, None, output_dir);
 	if results.is_err() {
 		WASM_RETURN_ERROR
 	} else {
@@ -315,20 +292,10 @@
 pub fn compile(
 	project_dir: &Utf8Path,
 	source_path: &Utf8Path,
-<<<<<<< HEAD
-	source_text: String,
+	source_text: Option<String>,
 	out_dir: &Utf8Path,
 ) -> Result<CompilerOutput, ()> {
-	assert!(is_absolute(&project_dir));
-	assert!(is_absolute(&source_path));
-	assert!(is_absolute(&out_dir));
-=======
-	source_text: Option<String>,
-	out_dir: &Utf8Path,
-	absolute_project_root: &Utf8Path,
-) -> Result<CompilerOutput, ()> {
 	let source_path = normalize_path(source_path, None);
->>>>>>> 8c8124f3
 
 	// -- PARSING PHASE --
 	let mut files = Files::new();
@@ -387,11 +354,6 @@
 		json_checker.check(&scope);
 	}
 
-<<<<<<< HEAD
-	let mut jsifier = JSifier::new(&mut types, &files, &source_path);
-=======
-	let project_dir = absolute_project_root;
-
 	// Verify that the project dir is absolute
 	if !is_absolute_path(&project_dir) {
 		report_diagnostic(Diagnostic {
@@ -402,8 +364,7 @@
 		return Err(());
 	}
 
-	let mut jsifier = JSifier::new(&mut types, &files, &file_graph, &source_path, &project_dir);
->>>>>>> 8c8124f3
+	let mut jsifier = JSifier::new(&mut types, &files, &file_graph, &source_path);
 
 	// -- LIFTING PHASE --
 
@@ -452,26 +413,15 @@
 	return Ok(CompilerOutput {});
 }
 
-<<<<<<< HEAD
-fn is_absolute(path: &Utf8Path) -> bool {
-=======
 pub fn is_absolute_path(path: &Utf8Path) -> bool {
->>>>>>> 8c8124f3
 	if path.starts_with("/") {
 		return true;
 	}
 
-<<<<<<< HEAD
-	let path = path.as_str();
-	// Check if this is a Windows path instead by checking if the second char is a colon
-	// Note: Cannot use Utf8Path::is_absolute() because it doesn't work with Windows paths on WASI
-	if path.len() < 2 || path.chars().nth(1).expect("path has second character") != ':' {
-=======
 	// Check if this is a Windows path instead by checking if the second char is a colon
 	// Note: Cannot use Utf8Path::is_absolute() because it doesn't work with Windows paths on WASI
 	let chars = path.as_str().chars().collect::<Vec<char>>();
 	if chars.len() < 2 || chars[1] != ':' {
->>>>>>> 8c8124f3
 		return false;
 	}
 
@@ -507,18 +457,12 @@
 				fs::remove_dir_all(&out_dir).expect("remove out dir");
 			}
 
-<<<<<<< HEAD
-			let test_text = fs::read_to_string(&test_file).expect("read test file");
-
-			let result = compile(&test_dir, &test_file, test_text, &out_dir);
-=======
 			let result = compile(
+				test_file.canonicalize_utf8().unwrap().parent().unwrap(),
 				&test_file,
 				None,
 				&out_dir,
-				test_file.canonicalize_utf8().unwrap().parent().unwrap(),
 			);
->>>>>>> 8c8124f3
 
 			if result.is_err() {
 				assert!(
