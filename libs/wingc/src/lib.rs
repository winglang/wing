#![allow(clippy::all)]
#![deny(clippy::correctness)]
#![deny(clippy::suspicious)]
#![deny(clippy::complexity)]
#![allow(clippy::vec_box)]

#[macro_use]
extern crate lazy_static;

use ast::{Scope, Stmt, Symbol, UtilityFunctions};
use closure_transform::ClosureTransformer;
use comp_ctx::set_custom_panic_hook;
use diagnostic::{Diagnostic, Diagnostics};
use fold::Fold;
use jsify::JSifier;
use type_check::symbol_env::StatementIdx;
use type_check::{FunctionSignature, SymbolKind, Type};
use wasm_util::{ptr_to_string, string_to_combined_ptr, WASM_RETURN_ERROR};
use wingii::type_system::TypeSystem;

use crate::parser::Parser;
use std::alloc::{alloc, dealloc, Layout};
use std::cell::RefCell;

use std::fs;
use std::mem;
use std::path::{Path, PathBuf};

use crate::ast::Phase;
use crate::type_check::symbol_env::SymbolEnv;
use crate::type_check::{TypeChecker, Types};

pub mod ast;
pub mod closure_transform;
mod comp_ctx;
pub mod debug;
pub mod diagnostic;
pub mod fold;
pub mod jsify;
pub mod lsp;
pub mod parser;
pub mod type_check;
pub mod visit;
mod wasm_util;

const WINGSDK_ASSEMBLY_NAME: &'static str = "@winglang/sdk";

const WINGSDK_STD_MODULE: &'static str = "std";
const WINGSDK_REDIS_MODULE: &'static str = "redis";
const WINGSDK_CLOUD_MODULE: &'static str = "cloud";
const WINGSDK_UTIL_MODULE: &'static str = "util";

const WINGSDK_DURATION: &'static str = "std.Duration";
const WINGSDK_MAP: &'static str = "std.ImmutableMap";
const WINGSDK_MUT_MAP: &'static str = "std.MutableMap";
const WINGSDK_ARRAY: &'static str = "std.ImmutableArray";
const WINGSDK_MUT_ARRAY: &'static str = "std.MutableArray";
const WINGSDK_SET: &'static str = "std.ImmutableSet";
const WINGSDK_MUT_SET: &'static str = "std.MutableSet";
const WINGSDK_STRING: &'static str = "std.String";
const WINGSDK_JSON: &'static str = "std.Json";
const WINGSDK_MUT_JSON: &'static str = "std.MutJson";
const WINGSDK_RESOURCE: &'static str = "std.Resource";
const WINGSDK_INFLIGHT: &'static str = "core.Inflight";
const WINGSDK_TEST_CLASS_NAME: &'static str = "Test";

const CONSTRUCT_BASE_CLASS: &'static str = "constructs.Construct";

const MACRO_REPLACE_SELF: &'static str = "$self$";
const MACRO_REPLACE_ARGS: &'static str = "$args$";

pub struct CompilerOutput {
	pub diagnostics: Diagnostics,
}

/// Exposes an allocation function to the WASM host
///
/// _This implementation is copied from wasm-bindgen_
#[no_mangle]
pub unsafe extern "C" fn wingc_malloc(size: usize) -> *mut u8 {
	let align = mem::align_of::<usize>();
	let layout = Layout::from_size_align(size, align).expect("Invalid layout");
	if layout.size() > 0 {
		let ptr = alloc(layout);
		if !ptr.is_null() {
			return ptr;
		} else {
			std::alloc::handle_alloc_error(layout);
		}
	} else {
		return align as *mut u8;
	}
}

/// Expose a deallocation function to the WASM host
///
/// _This implementation is copied from wasm-bindgen_
#[no_mangle]
pub unsafe extern "C" fn wingc_free(ptr: *mut u8, size: usize) {
	// This happens for zero-length slices, and in that case `ptr` is
	// likely bogus so don't actually send this to the system allocator
	if size == 0 {
		return;
	}
	let align = mem::align_of::<usize>();
	let layout = Layout::from_size_align_unchecked(size, align);
	dealloc(ptr, layout);
}

#[no_mangle]
pub unsafe extern "C" fn wingc_compile(ptr: u32, len: u32) -> u64 {
	let args = ptr_to_string(ptr, len);

	let split = args.split(";").collect::<Vec<&str>>();
	let source_file = Path::new(split[0]);
	let output_dir = split.get(1).map(|s| Path::new(s));
	let absolute_project_dir = split.get(2).map(|s| Path::new(s));

	let results = compile(source_file, output_dir, absolute_project_dir);
	if let Err(diagnostics) = results {
		// Output diagnostics as a stringified JSON array
		let json = serde_json::to_string(&diagnostics).unwrap();

		string_to_combined_ptr(json)
	} else {
		WASM_RETURN_ERROR
	}
}

pub fn parse(source_path: &Path) -> (Scope, Diagnostics) {
	let language = tree_sitter_wing::language();
	let mut parser = tree_sitter::Parser::new();
	parser.set_language(language).unwrap();

	let source = match fs::read(&source_path) {
		Ok(source) => source,
		Err(err) => {
			let mut diagnostics = Diagnostics::new();

			diagnostics.push(Diagnostic {
				message: format!("Error reading source file: {}: {:?}", source_path.display(), err),
				span: None,
			});

			// Set up a dummy scope to return
			let empty_scope = Scope {
				statements: Vec::<Stmt>::new(),
				env: RefCell::new(None),
				span: Default::default(),
			};
			return (empty_scope, diagnostics);
		}
	};

	let tree = match parser.parse(&source[..], None) {
		Some(tree) => tree,
		None => {
			panic!("Failed parsing source file: {}", source_path.display());
		}
	};

	let wing_parser = Parser::new(&source[..], source_path.to_str().unwrap().to_string());

	let scope = wing_parser.wingit(&tree.root_node());

	(scope, wing_parser.diagnostics.into_inner())
}

pub fn type_check(
	scope: &mut Scope,
	types: &mut Types,
	source_path: &Path,
	jsii_types: &mut TypeSystem,
) -> Diagnostics {
	assert!(scope.env.borrow().is_none(), "Scope should not have an env yet");
	let env = SymbolEnv::new(None, types.void(), false, Phase::Preflight, 0);
	scope.set_env(env);

	// note: Globals are emitted here and wrapped in "{ ... }" blocks. Wrapping makes these emissions, actual
	// statements and not expressions. this makes the runtime panic if these are used in place of expressions.
	add_builtin(
		UtilityFunctions::Log.to_string().as_str(),
		Type::Function(FunctionSignature {
			this_type: None,
			parameters: vec![types.string()],
			return_type: types.void(),
			phase: Phase::Independent,
			js_override: Some("{console.log($args$)}".to_string()),
		}),
		scope,
		types,
	);
	add_builtin(
		UtilityFunctions::Assert.to_string().as_str(),
		Type::Function(FunctionSignature {
			this_type: None,
			parameters: vec![types.bool()],
			return_type: types.void(),
			phase: Phase::Independent,
			js_override: Some("{((cond) => {if (!cond) throw new Error(`assertion failed: '$args$'`)})($args$)}".to_string()),
		}),
		scope,
		types,
	);
	add_builtin(
		UtilityFunctions::Throw.to_string().as_str(),
		Type::Function(FunctionSignature {
			this_type: None,
			parameters: vec![types.string()],
			return_type: types.void(),
			phase: Phase::Independent,
			js_override: Some("{((msg) => {throw new Error(msg)})($args$)}".to_string()),
		}),
		scope,
		types,
	);
	add_builtin(
		UtilityFunctions::Panic.to_string().as_str(),
		Type::Function(FunctionSignature {
			this_type: None,
			parameters: vec![types.string()],
			return_type: types.void(),
			phase: Phase::Independent,
			js_override: Some("{((msg) => {console.error(msg, (new Error()).stack);process.exit(1)})($args$)}".to_string()),
		}),
		scope,
		types,
	);

	let mut tc = TypeChecker::new(types, source_path, jsii_types);
	tc.add_globals(scope);

	tc.type_check_scope(scope);

	tc.diagnostics.into_inner()
}

// TODO: refactor this (why is scope needed?) (move to separate module?)
fn add_builtin(name: &str, typ: Type, scope: &mut Scope, types: &mut Types) {
	let sym = Symbol::global(name);
	scope
		.env
		.borrow_mut()
		.as_mut()
		.unwrap()
		.define(
			&sym,
			SymbolKind::make_variable(types.add_type(typ), false, true, Phase::Independent),
			StatementIdx::Top,
		)
		.expect("Failed to add builtin");
}

pub fn compile(
	source_path: &Path,
	out_dir: Option<&Path>,
	absolute_project_root: Option<&Path>,
) -> Result<CompilerOutput, Diagnostics> {
	if !source_path.exists() {
		return Err(vec![Diagnostic {
			message: format!("Source file cannot be found: {}", source_path.display()),
			span: None,
		}]);
	}

	if !source_path.is_file() {
		return Err(vec![Diagnostic {
			message: format!(
				"Source path must be a file (not a directory or symlink): {}",
				source_path.display()
			),
			span: None,
		}]);
	}

	let file_name = source_path.file_name().unwrap().to_str().unwrap();
	let default_out_dir = PathBuf::from(format!("{}.out", file_name));
	let out_dir = out_dir.unwrap_or(default_out_dir.as_ref());

	// Setup a custom panic hook to report panics as complitation diagnostics
	set_custom_panic_hook();

	// -- PARSING PHASE --
	let (scope, parse_diagnostics) = parse(&source_path);

	// -- DESUGARING PHASE --

	// Transform all inflight closures defined in preflight into single-method resources
	let mut inflight_transformer = ClosureTransformer::new();
	let mut scope = inflight_transformer.fold_scope(scope);

	// -- TYPECHECKING PHASE --

	// Create universal types collection (need to keep this alive during entire compilation)
	let mut types = Types::new();
	let mut jsii_types = TypeSystem::new();

	// Type check everything and build typed symbol environment
	let type_check_diagnostics = if scope.statements.len() > 0 {
		type_check(&mut scope, &mut types, &source_path, &mut jsii_types)
	} else {
		// empty scope, no type checking needed
		Diagnostics::new()
	};

	// Validate that every Expr has been type checked
	types.check_all_exprs_type_checked();

	// Collect all diagnostics
	let mut diagnostics = parse_diagnostics;
	diagnostics.extend(type_check_diagnostics);

	// bail out now (before jsification) if there are errors (no point in jsifying)
	if diagnostics.len() > 0 {
		return Err(diagnostics);
	}

	// -- JSIFICATION PHASE --

	let app_name = source_path.file_stem().unwrap().to_str().unwrap();
	let project_dir = absolute_project_root
		.unwrap_or(source_path.parent().unwrap())
		.to_path_buf();

	// Verify that the project dir is absolute
	if !is_project_dir_absolute(&project_dir) {
		diagnostics.push(Diagnostic {
			message: format!("Project directory must be absolute: {}", project_dir.display()),
			span: None,
		});
		return Err(diagnostics);
	}

<<<<<<< HEAD
	let mut jsifier = JSifier::new(app_name, &project_dir, true);
	jsifier.jsify(&scope);
	jsifier.emit_files(&out_dir);
=======
	let mut jsifier = JSifier::new(&types, out_dir, app_name, project_dir.as_path(), true);
>>>>>>> 7d28dc43

	if jsifier.diagnostics.len() > 0 {
		return Err(jsifier.diagnostics);
	}

	return Ok(CompilerOutput { diagnostics });
}

fn is_project_dir_absolute(project_dir: &PathBuf) -> bool {
	if project_dir.starts_with("/") {
		return true;
	}

	let dir_str = project_dir.to_str().expect("Project dir is valid UTF-8");
	// Check if this is a Windows path instead by checking if the second char is a colon
	// Note: Cannot use Path::is_absolute() because it doesn't work with Windows paths on WASI
	if dir_str.len() < 2 || dir_str.chars().nth(1).expect("Project dir has second character") != ':' {
		return false;
	}

	return true;
}

#[cfg(test)]
mod sanity {
	use crate::compile;
	use std::{
		fs,
		path::{Path, PathBuf},
	};

	fn get_wing_files<P>(dir: P) -> impl Iterator<Item = PathBuf>
	where
		P: AsRef<Path>,
	{
		fs::read_dir(dir)
			.unwrap()
			.map(|entry| entry.unwrap().path())
			.filter(|path| path.is_file() && path.extension().map(|ext| ext == "w").unwrap_or(false))
	}

	fn compile_test(test_dir: &str, expect_failure: bool) {
		for test_file in get_wing_files(test_dir) {
			println!("\n=== {} ===\n", test_file.display());

			let mut out_dir = test_file.parent().unwrap().to_path_buf();
			out_dir.push(format!(
				"target/wingc/{}.out",
				test_file.file_name().unwrap().to_str().unwrap()
			));

			// reset out_dir
			if out_dir.exists() {
				fs::remove_dir_all(&out_dir).expect("remove out dir");
			}

			let result = compile(
				&test_file,
				Some(&out_dir),
				Some(test_file.canonicalize().unwrap().parent().unwrap()),
			);

			if result.is_err() {
				assert!(
					expect_failure,
					"{}: Expected compilation success, but failed: {:#?}",
					test_file.display(),
					result.err().unwrap()
				);
			} else {
				assert!(
					!expect_failure,
					"{}: Expected compilation failure, but succeeded",
					test_file.display()
				);
			}
		}
	}

	#[test]
	fn can_compile_valid_files() {
		compile_test("../../examples/tests/valid", false);
	}

	#[test]
	fn can_compile_error_files() {
		compile_test("../../examples/tests/error", false);
	}

	#[test]
	fn cannot_compile_invalid_files() {
		compile_test("../../examples/tests/invalid", true);
	}
}<|MERGE_RESOLUTION|>--- conflicted
+++ resolved
@@ -331,13 +331,9 @@
 		return Err(diagnostics);
 	}
 
-<<<<<<< HEAD
-	let mut jsifier = JSifier::new(app_name, &project_dir, true);
+	let mut jsifier = JSifier::new(&types, app_name, &project_dir, true);
 	jsifier.jsify(&scope);
 	jsifier.emit_files(&out_dir);
-=======
-	let mut jsifier = JSifier::new(&types, out_dir, app_name, project_dir.as_path(), true);
->>>>>>> 7d28dc43
 
 	if jsifier.diagnostics.len() > 0 {
 		return Err(jsifier.diagnostics);
