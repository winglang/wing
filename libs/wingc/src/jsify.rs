#[macro_use]
pub mod codemaker;
mod tests;
use aho_corasick::AhoCorasick;
use camino::{Utf8Path, Utf8PathBuf};
use const_format::formatcp;
use indexmap::{IndexMap, IndexSet};
use itertools::Itertools;
use parcel_sourcemap::utils::make_relative_path;

use std::{borrow::Borrow, cell::RefCell, cmp::Ordering, collections::BTreeMap, vec};

use crate::{
	ast::{
		AccessModifier, ArgList, AssignmentKind, BinaryOperator, BringSource, CalleeKind, Class as AstClass, Elifs, Enum,
		Expr, ExprKind, FunctionBody, FunctionDefinition, IfLet, InterpolatedStringPart, IntrinsicKind, Literal, New,
		Phase, Reference, Scope, Stmt, StmtKind, Symbol, UnaryOperator, UserDefinedType,
	},
	comp_ctx::{CompilationContext, CompilationPhase},
	dbg_panic,
	diagnostic::{report_diagnostic, Diagnostic, WingSpan},
	dtsify::extern_dtsify::ExternDTSifier,
	file_graph::FileGraph,
	files::Files,
	parser::{is_entrypoint_file, normalize_path},
	type_check::{
		is_udt_struct_type,
		lifts::{LiftQualification, Liftable, Lifts},
		resolve_super_method, resolve_user_defined_type,
		symbol_env::{SymbolEnv, SymbolEnvKind},
		ClassLike, Type, TypeRef, Types, CLASS_INFLIGHT_INIT_NAME,
	},
	visit_context::{VisitContext, VisitorWithContext},
	MACRO_REPLACE_ARGS, MACRO_REPLACE_ARGS_TEXT, MACRO_REPLACE_SELF, WINGSDK_ASSEMBLY_NAME, WINGSDK_AUTOID_RESOURCE,
	WINGSDK_RESOURCE, WINGSDK_STD_MODULE,
};

use self::codemaker::CodeMaker;

const PREFLIGHT_FILE_NAME: &str = "preflight.cjs";

const STDLIB: &str = "$stdlib";
const STDLIB_CORE: &str = formatcp!("{STDLIB}.core");
const STDLIB_CORE_RESOURCE: &str = formatcp!("{}.{}", STDLIB, WINGSDK_RESOURCE);
const STDLIB_CORE_AUTOID_RESOURCE: &str = formatcp!("{}.{}", STDLIB, WINGSDK_AUTOID_RESOURCE);
const STDLIB_MODULE: &str = WINGSDK_ASSEMBLY_NAME;

const ENV_WING_IS_TEST: &str = "$wing_is_test";
const OUTDIR_VAR: &str = "$outdir";
const PLATFORMS_VAR: &str = "$platforms";
const HELPERS_VAR: &str = "$helpers";
const EXTERN_VAR: &str = "$extern";

const ROOT_CLASS: &str = "$Root";
const JS_CONSTRUCTOR: &str = "constructor";
const NODE_MODULES_DIR: &str = "node_modules";
const NODE_MODULES_SCOPE_SPECIFIER: &str = "@";
const __DIRNAME: &str = "__dirname";

const SUPER_CLASS_INFLIGHT_INIT_NAME: &str = formatcp!("super_{CLASS_INFLIGHT_INIT_NAME}");

const SCOPE_PARAM: &str = "$scope";

pub struct JSifyContext<'a> {
	pub lifts: Option<&'a Lifts>,
	pub visit_ctx: &'a mut VisitContext,
	pub source_path: Option<&'a Utf8Path>,
}

pub struct JSifier<'a> {
	pub types: &'a mut Types,
	/// Store the output files here.
	pub output_files: RefCell<Files>,
	/// Stored struct schemas that are referenced in the code.
	pub referenced_struct_schemas: RefCell<IndexMap<Utf8PathBuf, BTreeMap<String, CodeMaker>>>,
	/// Counter for generating unique preflight file names.
	preflight_file_counter: RefCell<usize>,

	/// Counter for generating unique inflight file names.
	inflight_file_counter: RefCell<usize>,
	/// Map from source file IDs to safe counters.
	inflight_file_map: RefCell<IndexMap<String, usize>>,

	/// Map from source file paths to the JS file names they are emitted to.
	/// e.g. "bucket.w" -> "preflight.bucket-1.cjs"
	pub preflight_file_map: RefCell<IndexMap<Utf8PathBuf, String>>,
	source_files: &'a Files,
	source_file_graph: &'a FileGraph,
	/// The path that compilation started at (file or directory)
	compilation_init_path: &'a Utf8Path,
	out_dir: &'a Utf8Path,
}

impl VisitorWithContext for JSifyContext<'_> {
	fn ctx(&mut self) -> &mut VisitContext {
		&mut self.visit_ctx
	}
}

/// Preflight classes have two types of host binding methods:
/// `Type` for binding static fields and methods to the host and
/// `instance` for binding instance fields and methods to the host.
#[derive(PartialEq, Eq)]
enum BindMethod {
	Type,
	Instance,
}

impl<'a> JSifier<'a> {
	pub fn new(
		types: &'a mut Types,
		source_files: &'a Files,
		source_file_graph: &'a FileGraph,
		compilation_init_path: &'a Utf8Path,
		out_dir: &'a Utf8Path,
	) -> Self {
		let output_files = Files::default();
		Self {
			types,
			source_files,
			source_file_graph,
			compilation_init_path,
			out_dir,
			referenced_struct_schemas: RefCell::new(IndexMap::new()),
			inflight_file_counter: RefCell::new(0),
			inflight_file_map: RefCell::new(IndexMap::new()),
			preflight_file_counter: RefCell::new(0),
			preflight_file_map: RefCell::new(IndexMap::new()),
			output_files: RefCell::new(output_files),
		}
	}

	pub fn jsify(&mut self, source_path: &Utf8Path, scope: &Scope) {
		CompilationContext::set(CompilationPhase::Jsifying, &scope.span);
		let mut js = CodeMaker::default();
		let mut imports = CodeMaker::default();

		let mut visit_ctx = VisitContext::new();
		let mut jsify_context = JSifyContext {
			visit_ctx: &mut visit_ctx,
			lifts: None,
			source_path: Some(source_path),
		};
		jsify_context.visit_ctx.push_env(self.types.get_scope_env(&scope));
		for statement in scope.statements.iter().sorted_by(|a, b| match (&a.kind, &b.kind) {
			// Put type definitions first so JS won't complain of unknown types
			(StmtKind::Enum(_), StmtKind::Enum(_)) => Ordering::Equal,
			(StmtKind::Enum(_), _) => Ordering::Less,
			(_, StmtKind::Enum(_)) => Ordering::Greater,
			(StmtKind::Class(_), StmtKind::Class(_)) => Ordering::Equal,
			(StmtKind::Class(_), _) => Ordering::Less,
			(_, StmtKind::Class(_)) => Ordering::Greater,
			_ => Ordering::Equal,
		}) {
			let scope_env = self.types.get_scope_env(&scope);
			let s = self.jsify_statement(&scope_env, statement, &mut jsify_context); // top level statements are always preflight
			if let StmtKind::Bring {
				identifier: _,
				source: _,
			} = statement.kind
			{
				imports.add_code(s);
			} else {
				js.add_code(s);
			}
		}

		let mut output = CodeMaker::default();

		let is_compilation_init = source_path == self.compilation_init_path;
		let is_entrypoint = is_entrypoint_file(source_path);
		let is_directory = source_path.is_dir();

		output.line("\"use strict\";");

		output.line(format!("const {STDLIB} = require('{STDLIB_MODULE}');"));

		if is_entrypoint {
			output.line(format!(
				"const {} = ((s) => !s ? [] : s.split(';'))(process.env.WING_PLATFORMS);",
				PLATFORMS_VAR
			));
			output.line(format!("const {} = process.env.WING_SYNTH_DIR ?? \".\";", OUTDIR_VAR));
			output.line(format!(
				"const {} = process.env.WING_IS_TEST === \"true\";",
				ENV_WING_IS_TEST
			));
		}

		// "std" is implicitly imported
		output.line(format!("const std = {STDLIB}.{WINGSDK_STD_MODULE};"));
		output.line(format!("const {HELPERS_VAR} = {STDLIB}.helpers;"));
		output.line(format!(
			"const {EXTERN_VAR} = {HELPERS_VAR}.createExternRequire({__DIRNAME});"
		));
		output.add_code(imports);

		if is_entrypoint {
			output.line(format!(
				"const $PlatformManager = new $stdlib.platform.PlatformManager({{platformPaths: {}}});",
				PLATFORMS_VAR
			));
			output.line("const $PolyconFactory = $PlatformManager.createPolyconFactory();".to_string());

			let mut root_class = CodeMaker::default();
			root_class.open(format!("class {} extends {} {{", ROOT_CLASS, STDLIB_CORE_RESOURCE));
			root_class.open(format!("{JS_CONSTRUCTOR}({SCOPE_PARAM}, $id) {{"));
			root_class.line(format!("super({SCOPE_PARAM}, $id);"));
			root_class.add_code(self.jsify_struct_schemas(source_path));
			root_class.add_code(js);
			root_class.close("}");
			root_class.close("}");

			output.add_code(root_class);
			let app_name = source_path.file_stem().unwrap();
			output.line(format!(
				"const $APP = $PlatformManager.createApp({{ outdir: {}, name: \"{}\", rootConstruct: {}, isTestEnvironment: {}, entrypointDir: process.env['WING_SOURCE_DIR'], rootId: process.env['WING_ROOT_ID'], polyconFactory: $PolyconFactory }});",
				OUTDIR_VAR, app_name, ROOT_CLASS, ENV_WING_IS_TEST
			));
			// output.line("$PolyconFactory.register($APP);".to_string());
			output.line("$APP.synth();".to_string());
		} else if is_directory {
			let directory_children = self.source_file_graph.dependencies_of(source_path);
			let preflight_file_map = self.preflight_file_map.borrow();

			// supposing a directory has two files and two subdirectories in it,
			// we generate code like this:
			// ```
			// module.exports = {
			//   get inner_directory1() { return require("./preflight.inner-directory1.cjs") },
			//   get inner_directory2() { return require("./preflight.inner-directory2.cjs") },
			//   ...require("./preflight.inner-file1.cjs"),
			//   ...require("./preflight.inner-file2.cjs"),
			// };
			// ```
			output.open("module.exports = {");
			for file in directory_children {
				let preflight_file_name = preflight_file_map.get(file).expect("no emitted JS file found");
				if file.is_dir() {
					let directory_name = file.file_stem().unwrap();
					output.line(format!(
						"get {directory_name}() {{ return require(\"./{preflight_file_name}\") }},"
					));
				} else {
					output.line(format!("...require(\"./{preflight_file_name}\"),"));
				}
			}
			output.close("};");
		} else {
			output.add_code(self.jsify_struct_schemas(source_path));
			output.add_code(js);
			let exports = get_public_symbols(&scope);
			output.line(format!(
				"module.exports = {{ {} }};",
				exports.iter().map(ToString::to_string).join(", ")
			));
		}

		// Generate a name for the JS file this preflight code will be written to
		let preflight_file_name = if is_compilation_init {
			PREFLIGHT_FILE_NAME.to_string()
		} else {
			// remove all non-alphanumeric characters
			let sanitized_name = source_path
				.file_stem()
				.unwrap()
				.chars()
				.filter(|c| c.is_alphanumeric())
				.collect::<String>();
			// add a number to the end to avoid name collisions
			let mut preflight_file_counter = self.preflight_file_counter.borrow_mut();
			*preflight_file_counter += 1;
			format!("preflight.{}-{}.cjs", sanitized_name, preflight_file_counter)
		};

		// Store the file name in a map so if anyone tries to "bring" it as a module,
		// we can look up what JS file needs to be imported.
		self
			.preflight_file_map
			.borrow_mut()
			.insert(source_path.to_path_buf(), preflight_file_name.clone());

		let sourcemap_path = format!("{}.map", preflight_file_name);
		output.line(format!("//# sourceMappingURL={sourcemap_path}"));
		let source_content = self.source_files.get_file(source_path.as_str()).unwrap();

		let output_base = output.to_string();
		let output_sourcemap = output.generate_sourcemap(
			&make_relative_path(self.out_dir.as_str(), source_path.as_str()),
			source_content,
			&preflight_file_name,
		);

		// Emit the file
		match self
			.output_files
			.borrow_mut()
			.add_file(preflight_file_name.clone(), output_base)
		{
			Ok(()) => {}
			Err(err) => report_diagnostic(err.into()),
		}
		match self
			.output_files
			.borrow_mut()
			.add_file(sourcemap_path, output_sourcemap)
		{
			Ok(()) => {}
			Err(err) => report_diagnostic(err.into()),
		}
	}

	fn jsify_struct_schemas(&self, source_path: &Utf8Path) -> CodeMaker {
		// For each struct schema that is referenced in the code
		// (this is determined by the StructSchemaVisitor before jsification starts)
		// we write an inline call to stdlib struct class to instantiate the schema object
		// preflight root class.
		let mut code = CodeMaker::default();
		let file_schemas = self.referenced_struct_schemas.borrow();
		let Some(file_schemas) = file_schemas.get(source_path) else {
			return code;
		};
		for (name, schema_code) in file_schemas.iter() {
			let flat_name = name.replace(".", "_");

			code.line(format!(
				"const {flat_name} = $stdlib.std.Struct._createJsonSchema({});",
				schema_code.to_string().replace("\n", "").replace(" ", "")
			));
		}
		code
	}

	fn jsify_scope_body(&self, scope: &Scope, ctx: &mut JSifyContext) -> CodeMaker {
		CompilationContext::set(CompilationPhase::Jsifying, &scope.span);
		let mut code = CodeMaker::with_source(&scope.span);

		let scope_env = self.types.get_scope_env(&scope);
		ctx.visit_ctx.push_env(scope_env);
		for statement in scope.statements.iter() {
			let statement_code = self.jsify_statement(&scope_env, statement, ctx);
			code.add_code(statement_code);
		}
		ctx.visit_ctx.pop_env();

		code
	}

	pub fn jsify_reference(&self, reference: &Reference, ctx: &mut JSifyContext) -> CodeMaker {
		match reference {
			Reference::Identifier(identifier) => new_code!(&identifier.span, &identifier.name),
			Reference::InstanceMember {
				object,
				property,
				optional_accessor,
			} => new_code!(
				&property.span,
				self.jsify_expression(object, ctx),
				if *optional_accessor { "?." } else { "." },
				&property.to_string()
			),
			Reference::TypeMember { type_name, property } => {
				new_code!(
					&property.span,
					self.jsify_user_defined_type(type_name, ctx),
					".",
					&property.name
				)
			}
			Reference::ElementAccess { object, index } => new_code!(
				&object.span,
				"$helpers.lookup(",
				self.jsify_expression(object, ctx),
				", ",
				self.jsify_expression(index, ctx),
				")"
			),
		}
	}

	fn jsify_arg_list(
		&self,
		arg_list: &ArgList,
		scope: Option<String>,
		id: Option<String>,
		ctx: &mut JSifyContext,
	) -> CodeMaker {
		let mut args = vec![];
		let mut structure_args = vec![];

		if let Some(scope_str) = scope {
			args.push(new_code!(&arg_list.span, scope_str));
		}

		if let Some(id_str) = id {
			args.push(new_code!(&arg_list.span, id_str));
		}

		for arg in arg_list.pos_args.iter() {
			args.push(self.jsify_expression(arg, ctx));
		}

		for arg in arg_list.named_args.iter() {
			structure_args.push(new_code!(
				&arg_list.span,
				&arg.0.name,
				": ",
				self.jsify_expression(arg.1, ctx)
			));
		}

		if !structure_args.is_empty() || self.types.append_empty_struct_to_arglist.contains(&arg_list.id) {
			args.push(new_code!(&arg_list.span, "{ ", structure_args, " }"));
		}

		new_code!(&arg_list.span, args)
	}

	pub fn jsify_type(typ: &Type) -> Option<String> {
		match typ {
			Type::Struct(t) => Some(t.name.name.clone()),
			Type::String => Some("string".to_string()),
			Type::Number => Some("number".to_string()),
			Type::Boolean => Some("boolean".to_string()),
			Type::Array(t) => {
				if let Some(inner) = Self::jsify_type(&t) {
					Some(format!("{}[]", inner))
				} else {
					None
				}
			}
			Type::Optional(t) => {
				if let Some(inner) = Self::jsify_type(&t) {
					Some(format!("{}?", inner))
				} else {
					None
				}
			}
			_ => None,
		}
	}

	pub fn jsify_user_defined_type(&self, udt: &UserDefinedType, ctx: &mut JSifyContext) -> CodeMaker {
		if ctx.visit_ctx.current_phase() == Phase::Inflight {
			if let Some(lifts) = &ctx.lifts {
				if let Some(t) = lifts.token_for_liftable(&Liftable::Type(udt.clone())) {
					return new_code!(&udt.span, t);
				}
			}
		}

		if is_udt_struct_type(udt, ctx.visit_ctx.current_env().unwrap()) {
			// For struct type, we emit the name as a flattened string. I.E. mylib.MyStruct becomes mylib_MyStruct
			return new_code!(&udt.span, udt.full_path_str().replace(".", "_"));
		}
		new_code!(&udt.span, udt.full_path_str())
	}

	pub fn jsify_expression(&self, expression: &Expr, ctx: &mut JSifyContext) -> CodeMaker {
		CompilationContext::set(CompilationPhase::Jsifying, &expression.span);
		let expr_span = &expression.span;

		// if we are in inflight and there's a lifting/capturing token associated with this expression
		// then emit the token instead of the expression.
		if ctx.visit_ctx.current_phase() == Phase::Inflight {
			if let Some(lifts) = &ctx.lifts {
				if let Some(t) = lifts.token_for_liftable(&Liftable::Expr(expression.id)) {
					return new_code!(expr_span, t);
				}
			}
		}

		// if we are in preflight phase and we see an inflight expression (which is not "this."), then
		// this is an error. this can happen if we render a lifted preflight expression that references
		// an e.g. variable from inflight (`myarr.get(i)` where `myarr` is preflight and `i` is an
		// inflight variable). in this case we need to bail out.
		if ctx.visit_ctx.current_phase() == Phase::Preflight {
			if let Some(expr_phase) = self.types.get_expr_phase(expression) {
				if expr_phase == Phase::Inflight {
					report_diagnostic(Diagnostic {
						message: "Cannot reference an inflight value from within a preflight expression".to_string(),
						span: Some(expression.span.clone()),
						annotations: vec![],
						hints: vec![],
					});

					return new_code!(expr_span, "<ERROR>");
				}
			}
		}

		let auto_await = match ctx.visit_ctx.current_phase() {
			Phase::Inflight => "await ",
			_ => "",
		};
		match &expression.kind {
			ExprKind::New(new) => {
				let New {
					class,
					obj_id,
					arg_list,
					obj_scope,
				} = new;

				let expression_type = self.types.get_expr_type(&expression);
				let is_preflight_class = expression_type.is_preflight_class();

				let class_type = if let Some(class_type) = expression_type.as_class() {
					class_type
				} else {
					return new_code!(expr_span, "");
				};
				// if we have an FQN, we emit a call to the "new" factory method to allow
				// targets and plugins to inject alternative implementations for types. otherwise (e.g.
				// user-defined types), we simply instantiate the type directly (maybe in the future we will
				// allow customizations of user-defined types as well, but for now we don't).

				let ctor = self.jsify_user_defined_type(class, ctx);

				let scope = if is_preflight_class && class_type.std_construct_args {
					if let Some(scope) = obj_scope {
						Some(self.jsify_expression(scope, ctx).to_string())
					} else {
						// If the current method has an implicit scope arg then use it, if not we can assume `this` is available
						if ctx.visit_ctx.current_method_env().map_or(false, |e| {
							let SymbolEnvKind::Function { sig, .. } = e.kind else {
								panic!("Method env not a function env");
							};
							sig.as_function_sig().unwrap().implicit_scope_param
						}) {
							Some(SCOPE_PARAM.to_string())
						} else {
							// By default use `this` as the scope.
							// If we're inside an argument to a `super()` call then `this` isn't avialble, in which case
							// we can safely use the ctor's `$scope` arg.
							if ctx.visit_ctx.current_stmt_is_super_call() {
								Some(SCOPE_PARAM.to_string())
							} else {
								Some("this".to_string())
							}
						}
					}
				} else {
					None
				};

				let id = if is_preflight_class && class_type.std_construct_args {
					Some(if let Some(id_exp) = obj_id {
						self.jsify_expression(id_exp, ctx).to_string()
					} else {
						// take only the last part of the fully qualified name (the class name) because any
						// leading parts like the namespace are volatile and can be changed easily by the user
						let s = ctor.to_string();
						let class_name = s.split(".").last().unwrap().to_string();
						format!("\"{}\"", class_name)
					})
				} else {
					None
				};

				let fqn = class_type.fqn.clone();

				let scope_arg = if fqn.is_none() {
					scope.clone()
				} else {
					match scope.clone() {
						None => None,
						Some(scope) => Some(if scope == "this" {
							"this".to_string()
						} else {
							SCOPE_PARAM.to_string()
						}),
					}
				};

				let args = self.jsify_arg_list(&arg_list, scope_arg, id, ctx);

				if let (true, Some(fqn)) = (is_preflight_class, fqn) {
					// determine the scope to use for finding the root object
					let node_scope = if let Some(scope) = scope {
						scope
					} else {
						"this".to_string()
					};

					// if a scope is defined, use it to find the root object, otherwise use "this"
					if node_scope != "this" {
						new_code!(
							expr_span,
							format!("({SCOPE_PARAM} => {SCOPE_PARAM}.node.root.new(\""),
							fqn,
							"\", ",
							ctor,
							", ",
							args,
							"))(",
							node_scope,
							")"
						)
					} else {
						new_code!(expr_span, "$PolyconFactory.new(\"", fqn, "\", ", ctor, ", ", args, ")")
					}
				} else {
					// If we're inflight and this new expression evaluates to a type with an inflight init (that's not empty)
					// make sure it's called before we return the object.
					if ctx.visit_ctx.current_phase() == Phase::Inflight
						&& expression_type
							.as_class()
							.expect("a class")
							.get_method(&Symbol::global(CLASS_INFLIGHT_INIT_NAME))
							.is_some()
					{
						new_code!(
							expr_span,
							"(await (async () => {const o = new ",
							ctor,
							"(",
							args,
							"); await o.",
							CLASS_INFLIGHT_INIT_NAME,
							"?.(); return o; })())"
						)
					} else {
						new_code!(expr_span, "new ", ctor, "(", args, ")")
					}
				}
			}
			ExprKind::Literal(lit) => match lit {
				Literal::Nil => new_code!(expr_span, "undefined"),
				Literal::NonInterpolatedString(s) => {
					// escape newlines
					let s = s.replace("\r", "\\r").replace("\n", "\\n");
					new_code!(expr_span, s)
				}
				Literal::String(s) => {
					// Unescape our string interpolation braces because in JS they don't need escaping
					let s = s.replace("\\{", "{");
					// escape newlines
					let s = s.replace("\r", "\\r").replace("\n", "\\n");
					new_code!(expr_span, s)
				}
				Literal::InterpolatedString(s) => {
					let statics = s
						.parts
						.iter()
						.filter_map(|p| match p {
							InterpolatedStringPart::Static(static_string) => {
								// Unescape our string interpolation braces because in JS they don't need escaping
								let static_string = static_string.replace("\\{", "{");
								// escape any raw newlines in the string because js `"` strings can't contain them
								let escaped = static_string.replace("\r\n", "\\r\\n").replace("\n", "\\n");

								Some(new_code!(expr_span, "\"", escaped, "\""))
							}
							InterpolatedStringPart::Expr(_) => None,
						})
						.collect_vec();
					let exprs = s
						.parts
						.iter()
						.filter_map(|p| match p {
							InterpolatedStringPart::Static(_) => None,
							InterpolatedStringPart::Expr(e) => Some(match *self.types.get_expr_type(e) {
								Type::Json(_) | Type::MutJson => {
									new_code!(expr_span, "JSON.stringify(", self.jsify_expression(e, ctx), ")")
								}
								_ => self.jsify_expression(e, ctx),
							}),
						})
						.collect_vec();

					new_code!(expr_span, "String.raw({ raw: [", statics, "] }, ", exprs, ")")
				}
				Literal::Number(n) => new_code!(expr_span, n.to_string()),
				Literal::Boolean(b) => new_code!(expr_span, (if *b { "true" } else { "false" }).to_string()),
			},
			ExprKind::Range { start, inclusive, end } => new_code!(
				expr_span,
				format!("{HELPERS_VAR}.range("),
				self.jsify_expression(start, ctx),
				",",
				self.jsify_expression(end, ctx),
				",",
				inclusive.unwrap().to_string(),
				")"
			),
			ExprKind::Reference(_ref) => new_code!(expr_span, self.jsify_reference(&_ref, ctx)),
			ExprKind::Intrinsic(intrinsic) => match intrinsic.kind {
				IntrinsicKind::Unknown => new_code!(expr_span, ""),
				IntrinsicKind::Dirname => {
					let Some(source_path) = ctx.source_path else {
						// Only happens inflight, so we can assume an error was caught earlier
						return new_code!(expr_span, "");
					};
					let relative_source_path = make_relative_path(
						self.out_dir.as_str(),
						source_path
							.parent()
							.expect("source path is file in a directory")
							.as_str(),
					);
					new_code!(
						expr_span,
						HELPERS_VAR,
						".resolveDirname(",
						__DIRNAME,
						", \"",
						relative_source_path,
						"\")"
					)
				}
				IntrinsicKind::Inflight => {
					let arg_list = intrinsic.arg_list.as_ref().unwrap();

					let mut export_name = new_code!(&expression.span, "\"default\"");
					let mut lifts: IndexMap<String, (&Expr, Option<&Vec<Expr>>, CodeMaker)> = IndexMap::new();
					for x in &arg_list.named_args {
						if x.0.name == "export" {
							export_name = self.jsify_expression(&x.1, ctx);
						} else if x.0.name == "lifts" {
							let items = match &x.1.kind {
								ExprKind::JsonLiteral { element, .. } => {
									if let ExprKind::ArrayLiteral { items, .. } = &element.kind {
										items
									} else {
										panic!("Must specify an statically-known array of lifts");
									}
								}
								ExprKind::ArrayLiteral { items, .. } => items,
								_ => {
									report_diagnostic(Diagnostic {
										message: "Must specify an statically-known array of lifts".to_string(),
										annotations: vec![],
										hints: vec![],
										span: Some(x.1.span.clone()),
									});
									continue;
								}
							};
							for item in items {
								if let ExprKind::JsonLiteral { element, .. } = &item.kind {
									if let ExprKind::JsonMapLiteral { fields } = &element.kind {
										let Some(obj_expression) = fields.get("obj") else {
											report_diagnostic(Diagnostic {
												message: "Must specify an \"obj\" to lift".to_string(),
												annotations: vec![],
												hints: vec![],
												span: Some(item.span.clone()),
											});
											continue;
										};
										let ops = fields.get("ops").and_then(|ops| {
											if let ExprKind::ArrayLiteral { items, .. } = &ops.kind {
												Some(items)
											} else {
												None
											}
										});

										let alias = if let Some(alias) = fields.get("alias") {
											if let Some(alias) = alias.as_static_string() {
												alias.to_string()
											} else {
												report_diagnostic(Diagnostic {
													message: "\"alias\" must be a non-interpolated string literal".to_string(),
													annotations: vec![],
													hints: vec![],
													span: Some(alias.span.clone()),
												});
												continue;
											}
										} else {
											match &obj_expression.kind {
												ExprKind::Reference(reference) => {
													if let Reference::Identifier(identifier) = reference {
														identifier.name.clone()
													} else {
														report_diagnostic(Diagnostic {
															message: "Must specify an \"alias\"  for a non-identifier reference".to_string(),
															annotations: vec![],
															hints: vec![],
															span: Some(obj_expression.span.clone()),
														});
														continue;
													}
												}
												_ => {
													report_diagnostic(Diagnostic {
														message: "Must specify an \"alias\" to lift this expression".to_string(),
														annotations: vec![],
														hints: vec![],
														span: Some(obj_expression.span.clone()),
													});
													continue;
												}
											}
										};

										// manually build the expression to inject the alias
										let mut expr_text = CodeMaker::default();
										expr_text.append("({ obj: ");
										expr_text.append(self.jsify_expression(obj_expression, ctx));
										if let Some(ops) = ops {
											expr_text.append(", ops: [");
											for op in ops {
												expr_text.append(self.jsify_expression(op, ctx));
												expr_text.append(", ");
											}
											expr_text.append("]");
										}
										expr_text.append(", alias: \"");
										expr_text.append(&alias);
										expr_text.append("\" })");

										lifts.insert(alias, (obj_expression, ops, expr_text));
									}
								}
							}
						}
					}

					let mut dts = ExternDTSifier::new(self.types);
					let function_type = self.types.get_expr_type(expression);
					let function_type = self.types.maybe_unwrap_inference(function_type);
					let shim = dts.dtsify_inflight(&function_type, &lifts);

					let inflight_absolute_path = if let Some(ss) = &arg_list.pos_args[0].as_static_string() {
						let extern_path = Utf8Path::new(&ss);

						// TODO Warn if path does not exist or create it automatically?
						normalize_path(extern_path, ctx.source_path)
					} else {
						report_diagnostic(Diagnostic {
							message: "Inflight path must be a non-interpolated string literal".to_string(),
							span: Some(arg_list.pos_args[0].span.clone()),
							annotations: vec![],
							hints: vec![],
						});

						return CodeMaker::default();
					};
					let shim_path = inflight_absolute_path
						.with_file_name(format!(".{}", inflight_absolute_path.file_name().unwrap()))
						.with_extension("inflight.ts");
					let shim_path = make_relative_path(self.out_dir.as_str(), shim_path.as_str());

					self
						.output_files
						.borrow_mut()
						.add_file(&shim_path, shim.to_string())
						.unwrap();

					let mut lift_string = new_code!(expr_span, STDLIB_CORE, ".importInflight(");

					let require_path = self.get_require_path(&inflight_absolute_path, expr_span);
					if let Some(require_path) = require_path {
						lift_string.append("`require('");
						lift_string.append(require_path);
						lift_string.append("')[");
						lift_string.append(export_name);
						lift_string.append("]`");
					}

					if arg_list.named_args.get("lifts").is_some() {
						let list = lifts
							.iter()
							.map(|(.., (.., expr_code))| expr_code.clone())
							.collect_vec();
						lift_string.append(", [");
						lift_string.append(CodeMaker::from(list));
						lift_string.append("]");
					}

					lift_string.append(")");

					return lift_string;
				}
			},
			ExprKind::Call { callee, arg_list } => {
				let function_type = match callee {
					CalleeKind::Expr(expr) => self.types.get_expr_type(expr),
					CalleeKind::SuperCall(method) => {
						resolve_super_method(method, ctx.visit_ctx.current_env().expect("an env"), self.types)
							.expect("valid super method")
							.0
					}
				};
				let is_option = function_type.is_option();
				let function_type = function_type.maybe_unwrap_option();
				let function_sig = function_type.as_function_sig();

				let expr_string = match callee {
					CalleeKind::Expr(expr) => self.jsify_expression(expr, ctx).to_string(),
					CalleeKind::SuperCall(method) => format!("super.{}", method),
				};
				let mut args_string = self.jsify_arg_list(&arg_list, None, None, ctx).to_string();

				let mut args_text_string = lookup_span(&arg_list.span, &self.source_files);
				if args_text_string.len() > 0 {
					// remove the parens
					args_text_string = args_text_string[1..args_text_string.len() - 1].to_string();
				}
				let args_text_string = escape_javascript_string(&args_text_string);

				if let Some(function_sig) = function_sig {
					if let Some(js_override) = &function_sig.js_override {
						let self_string = match callee {
							CalleeKind::Expr(expr) => match &expr.kind {
								// for "loose" macros, e.g. `print()`, $self$ is the global object
								ExprKind::Reference(Reference::Identifier(_)) => "global".to_string(),
								ExprKind::Reference(Reference::InstanceMember { object, .. }) => {
									self.jsify_expression(&object, ctx).to_string()
								}
								ExprKind::Reference(Reference::TypeMember { property, .. }) => {
									// remove the property name from the expression string
									expr_string.split(".").filter(|s| s != &property.name).join(".")
								}
								_ => expr_string,
							},
							CalleeKind::SuperCall { .. } =>
							// Note: in case of a $self$ macro override of a super call there's no clear definition of what $self$ should be,
							// "this" is a decent option because it'll refer to the object where "super" was used, but depending on how
							// $self$ is used in the macro it might lead to unexpected results if $self$.some_method() is called and is
							// defined differently in the parent class of "this".
							{
								"this".to_string()
							}
						};
						let patterns = &[MACRO_REPLACE_SELF, MACRO_REPLACE_ARGS, MACRO_REPLACE_ARGS_TEXT];
						let replace_with = &[self_string, args_string, args_text_string];
						let ac = AhoCorasick::new(patterns).expect("Failed to create macro pattern");
						return new_code!(expr_span, ac.replace_all(js_override, replace_with));
					}

					// If this function requires an implicit scope argument, we need to add it to the args string
					if function_sig.implicit_scope_param {
						// If the current function we're in also has an implicit scope parameter then use it
						// TODO: make a helper function to get the `current_function_type`
						let implicit_scope_arg_available = ctx.visit_ctx.current_function_env().map_or(false, |e| {
							if let SymbolEnvKind::Function { sig, .. } = e.kind {
								sig.as_function_sig().expect("a function sig").implicit_scope_param
							} else {
								false
							}
						});

						let prepend_scope_arg = if implicit_scope_arg_available {
							SCOPE_PARAM.to_string()
						} else {
							// Otherwise, we can just use `this`. We can assume `this` is available since othesize we should have had an implicit scope arg available.
							"this".to_string()
						};
						if args_string.len() > 0 {
							args_string = format!("{}, {}", prepend_scope_arg, args_string);
						} else {
							args_string = prepend_scope_arg;
						}
					}
				}

				let optional_access = if is_option { "?." } else { "" };

				// NOTE: if the expression is a "handle" class, the object itself is callable (see
				// `jsify_class_inflight` below), so we can just call it as-is.
				new_code!(
					expr_span,
					"(",
					auto_await,
					expr_string,
					optional_access,
					"(",
					args_string,
					"))"
				)
			}
			ExprKind::Unary { op, exp } => {
				let js_exp = self.jsify_expression(exp, ctx);
				match op {
					UnaryOperator::Minus => new_code!(expr_span, "(-", js_exp, ")"),
					UnaryOperator::Not => new_code!(expr_span, "(!", js_exp, ")"),
					UnaryOperator::OptionalTest => {
						// We use the abstract inequality operator here because we want to check for null or undefined
						new_code!(expr_span, "((", js_exp, ") != null)")
					}
					UnaryOperator::OptionalUnwrap => {
						new_code!(expr_span, "$helpers.unwrap(", js_exp, ")")
					}
				}
			}
			ExprKind::Binary { op, left, right } => {
				let js_left = self.jsify_expression(left, ctx);
				let js_right = self.jsify_expression(right, ctx);

				let js_op = match op {
					BinaryOperator::AddOrConcat => "+",
					BinaryOperator::Sub => "-",
					BinaryOperator::Mul => "*",
					BinaryOperator::Div => "/",
					BinaryOperator::FloorDiv => return new_code!(expr_span, "Math.trunc(", js_left, " / ", js_right, ")"),
					BinaryOperator::Mod => "%",
					BinaryOperator::Power => "**",
					BinaryOperator::Greater => ">",
					BinaryOperator::GreaterOrEqual => ">=",
					BinaryOperator::Less => "<",
					BinaryOperator::LessOrEqual => "<=",
					BinaryOperator::Equal => return new_code!(expr_span, HELPERS_VAR, ".eq(", js_left, ", ", js_right, ")"),
					BinaryOperator::NotEqual => return new_code!(expr_span, HELPERS_VAR, ".neq(", js_left, ", ", js_right, ")"),
					BinaryOperator::LogicalAnd => "&&",
					BinaryOperator::LogicalOr => "||",
					BinaryOperator::UnwrapOr => {
						// Use JS nullish coalescing operator which treats undefined and null the same
						// this is inline with how wing jsifies optionals
						"??"
					}
				};
				new_code!(expr_span, "(", js_left, " ", js_op, " ", js_right, ")")
			}
			ExprKind::ArrayLiteral { items, .. } => {
				let item_list = items.iter().map(|expr| self.jsify_expression(expr, ctx)).collect_vec();

				new_code!(expr_span, "[", item_list, "]")
			}
			ExprKind::StructLiteral { fields, .. } => {
				new_code!(
					expr_span,
					"({",
					fields
						.iter()
						.map(|(name, expr)| new_code!(expr_span, "\"", &name.name, "\": ", self.jsify_expression(expr, ctx)))
						.collect_vec(),
					"})"
				)
			}
			ExprKind::JsonLiteral { element, .. } => {
				ctx.visit_ctx.push_json();
				let js_out = self.jsify_expression(element, ctx);
				ctx.visit_ctx.pop_json();
				js_out
			}
			ExprKind::JsonMapLiteral { fields } => {
				let f = fields
					.iter()
					.map(|(key, expr)| new_code!(expr_span, "\"", &key.name, "\": ", self.jsify_expression(expr, ctx)))
					.collect_vec();
				new_code!(expr_span, "({", f, "})")
			}
			ExprKind::MapLiteral { fields, .. } => {
				let f = fields
					.iter()
					.map(|(key, value)| {
						let mut kv = new_code!(&key.span, "[", self.jsify_expression(key, ctx), "]: ");
						kv.append(new_code!(&value.span, self.jsify_expression(value, ctx)));
						kv
					})
					.collect_vec();
				new_code!(expr_span, "({", f, "})")
			}
			ExprKind::SetLiteral { items, .. } => {
				let item_list = items.iter().map(|expr| self.jsify_expression(expr, ctx)).collect_vec();
				new_code!(expr_span, "new Set([", item_list, "])")
			}
			ExprKind::FunctionClosure(func_def) => self.jsify_function(None, func_def, true, ctx),
			ExprKind::CompilerDebugPanic => {
				// Handle the debug panic expression (during jsifying)
				dbg_panic!();
				new_code!(expr_span, "")
			}
		}
	}

	// To avoid a performance penalty when evaluating assignments made in the elif statement,
	// it was necessary to nest the if statements.
	//
	// Thus, this code in Wing:
	//
	// if let x = tryA() {
	//  ...
	// } elif let x = tryB() {
	// 	 ...
	// } elif let x = TryC() {
	// 	 ...
	// } else {
	// 	...
	// }
	//
	// In JavaScript, will become this:
	//
	// const $if_let_value = tryA();
	// if ($if_let_value !== undefined) {
	// 	...
	// } else {
	// 	let $elif_let_value0 = tryB();
	// 	if ($elif_let_value0 !== undefined) {
	// 		 ...
	// 	} else {
	// 		 let $elif_let_value1 = tryC();
	// 		 if ($elif_let_value1 !== undefined) {
	// 				...
	// 		 } else {
	// 				...
	// 		 }
	// 	}
	// }
	fn jsify_elif_statements(
		&self,
		code: &mut CodeMaker,
		elif_statements: &Vec<Elifs>,
		index: usize,
		else_statements: &Option<Scope>,
		ctx: &mut JSifyContext,
	) {
		match elif_statements.get(index).unwrap() {
			Elifs::ElifLetBlock(elif_let_to_jsify) => {
				// Emit a JavaScript "else {" for each Wing "elif_let_block",
				// and emit the closing "}" bracket in jsify_statement()'s StmtKind::IfLet match case
				code.open("else {");
				let elif_let_value = "$elif_let_value";

				let value = format!("{}{}", elif_let_value, index);

				code.line(new_code!(
					&elif_let_to_jsify.value.span,
					"const ",
					value,
					" = ",
					self.jsify_expression(&elif_let_to_jsify.value, ctx),
					";"
				));
				let value = format!("{}{}", elif_let_value, index);
				code.open(format!("if ({value} != undefined) {{"));
				if elif_let_to_jsify.reassignable {
					code.line(format!("let {} = {};", elif_let_to_jsify.var_name, value));
				} else {
					code.line(format!("const {} = {};", elif_let_to_jsify.var_name, value));
				}

				code.add_code(self.jsify_scope_body(&elif_let_to_jsify.statements, ctx));
				code.close("}");
			}
			Elifs::ElifBlock(elif_to_jsify) => {
				let condition = self.jsify_expression(&elif_to_jsify.condition, ctx);
				// TODO: this puts the "else if" in a separate line from the closing block but
				// technically that shouldn't be a problem, its just ugly
				code.open(new_code!(&elif_to_jsify.condition.span, "else if (", condition, ") {"));
				code.add_code(self.jsify_scope_body(&elif_to_jsify.statements, ctx));
				code.close("}");
			}
		}
		if index < elif_statements.len() - 1 {
			self.jsify_elif_statements(code, elif_statements, index + 1, else_statements, ctx);
		} else if let Some(else_scope) = else_statements {
			code.open("else {");
			code.add_code(self.jsify_scope_body(else_scope, ctx));
			code.close("}");
		}
		return;
	}

	fn jsify_statement(&self, env: &SymbolEnv, statement: &Stmt, ctx: &mut JSifyContext) -> CodeMaker {
		let mut code = CodeMaker::with_source(&statement.span);

		CompilationContext::set(CompilationPhase::Jsifying, &statement.span);
		ctx.visit_ctx.push_stmt(statement);
		match &statement.kind {
			StmtKind::Bring { source, identifier } => match source {
				BringSource::BuiltinModule(name) => {
					let var_name = identifier.as_ref().unwrap_or(&name);

					code.line(format!("const {var_name} = {STDLIB}.{name};"))
				}
				BringSource::TrustedModule(name, module_dir) => {
					let preflight_file_map = self.preflight_file_map.borrow();
					let preflight_file_name = preflight_file_map.get(module_dir).unwrap();
					let var_name = identifier.as_ref().unwrap_or(&name);
					code.line(format!("const {var_name} = require(\"./{preflight_file_name}\");"))
				}
				BringSource::JsiiModule(name) => {
					// checked during type checking
					let var_name = identifier.as_ref().unwrap_or(&name);
					code.line(format!("const {var_name} = require(\"{name}\");"))
				}
				BringSource::WingLibrary(_, module_dir) => {
					// checked during type checking
					let var_name = identifier.as_ref().expect("bring wing library requires an alias");
					let preflight_file_map = self.preflight_file_map.borrow();
					let preflight_file_name = preflight_file_map.get(module_dir).unwrap();
					code.line(format!("const {var_name} = require(\"./{preflight_file_name}\");"))
				}
				BringSource::WingFile(path) => {
					// checked during type checking
					let var_name = identifier.as_ref().expect("bring wing file requires an alias");
					let preflight_file_map = self.preflight_file_map.borrow();
					let preflight_file_name = preflight_file_map.get(path).unwrap();
					code.line(format!("const {var_name} = require(\"./{preflight_file_name}\");"))
				}
				BringSource::Directory(path) => {
					// checked during type checking
					let preflight_file_map = self.preflight_file_map.borrow();
					let preflight_file_name = preflight_file_map.get(path).unwrap();
					let var_name = identifier.as_ref().expect("bring wing directory requires an alias");
					code.line(format!("const {var_name} = require(\"./{preflight_file_name}\");"))
				}
			},
			StmtKind::SuperConstructor { arg_list } => {
				let args = self.jsify_arg_list(&arg_list, None, None, ctx);
				match parent_class_phase(ctx) {
					Phase::Inflight => code.line(new_code!(
						&arg_list.span,
						"await this.super_",
						CLASS_INFLIGHT_INIT_NAME,
						"?.(",
						args,
						");"
					)),
					Phase::Preflight => code.line(new_code!(
						&arg_list.span,
						format!("super({SCOPE_PARAM}, $id, "),
						args,
						");"
					)),
					Phase::Independent => {
						// If our parent is phase independent then we don't call its super, instead a call to its super will be
						// generated in `jsify_inflight_init` when we generate the inflight init for this class.
						// Note: this is only true for inflight clases which are the only type of classes that can have a phase independent parent.
						// when/if this changes we'll need to be move verbose here.
					}
				}
			}
			StmtKind::Let {
				reassignable,
				var_name,
				initial_value,
				type_: _,
			} => {
				let initial_value = self.jsify_expression(initial_value, ctx);
				if *reassignable {
					code.line(new_code!(
						&statement.span,
						"let ",
						jsify_symbol(&var_name),
						" = ",
						initial_value,
						";"
					))
				} else {
					let new_thing = new_code!(
						&statement.span,
						"const ",
						jsify_symbol(&var_name),
						" = ",
						initial_value,
						";"
					);
					code.line(new_thing)
				}
			}
			StmtKind::ForLoop {
				iterator,
				iterable,
				statements,
			} => {
				code.open(new_code!(
					&statement.span,
					"for (const ",
					jsify_symbol(&iterator),
					" of ",
					self.jsify_expression(iterable, ctx),
					") {"
				));
				code.add_code(self.jsify_scope_body(statements, ctx));
				code.close("}");
			}
			StmtKind::While { condition, statements } => {
				code.open(new_code!(
					&condition.span,
					"while (",
					self.jsify_expression(condition, ctx),
					") {"
				));
				code.add_code(self.jsify_scope_body(statements, ctx));
				code.close("}");
			}
			StmtKind::Break => code.line("break;"),
			StmtKind::Continue => code.line("continue;"),
			StmtKind::IfLet(IfLet {
				reassignable,
				value,
				statements,
				var_name,
				elif_statements,
				else_statements,
			}) => {
				// To enable shadowing variables in if let statements, the following does some scope trickery
				// take for example the following wing code:
				// let x: str? = "hello";
				// if let x = x {
				//   log(x);
				// }
				//
				// If we attempted to just do the following JS code
				//
				// const x = "hello"
				// if (x != undefined) {
				//   const x = x;  <== Reference error, "Cannot access 'x' before initialization"
				//   log(x);
				// }
				//
				// To work around this, we can generate a temporary scope, then use an intermediate variable to carry the
				// shadowed value, like so:
				// const x = "hello"
				// {
				//  const $IF_LET_VALUE = x; <== intermediate variable that expires at the end of the scope
				//  if ($IF_LET_VALUE != undefined) {
				//    const x = $IF_LET_VALUE;
				//    log(x);
				//  }
				// }
				// The temporary scope is created so that intermediate variables created by consecutive `if let` clauses
				// do not interfere with each other.
				code.open("{");
				let if_let_value = "$if_let_value";
				code.line(new_code!(
					&var_name.span,
					"const ",
					if_let_value,
					" = ",
					self.jsify_expression(value, ctx),
					";"
				));

				code.open(format!("if ({if_let_value} != undefined) {{"));
				if *reassignable {
					code.line(format!("let {} = {};", var_name, if_let_value));
				} else {
					code.line(format!("const {} = {};", var_name, if_let_value));
				}
				code.add_code(self.jsify_scope_body(statements, ctx));
				code.close("}");

				if elif_statements.len() > 0 {
					self.jsify_elif_statements(&mut code, elif_statements, 0, else_statements, ctx);
					for elif_statement in elif_statements {
						if let Elifs::ElifLetBlock(_) = elif_statement {
							// "elif_let_block" statements emit "else {" in jsify_elif_statements(),
							//  but no closing bracket "}". The closing brackets are emitted here instead to
							// deal with properly nesting "elif_let_block", "elif_block", and "else" statements
							code.close("}");
						}
					}
				} else if let Some(else_scope) = else_statements {
					code.open("else {");
					code.add_code(self.jsify_scope_body(else_scope, ctx));
					code.close("}");
				}

				code.close("}");
			}
			StmtKind::If {
				condition,
				statements,
				elif_statements,
				else_statements,
			} => {
				code.open(new_code!(
					&condition.span,
					"if (",
					self.jsify_expression(condition, ctx),
					") {"
				));
				code.add_code(self.jsify_scope_body(statements, ctx));
				code.close("}");

				for elif_block in elif_statements {
					let condition = self.jsify_expression(&elif_block.condition, ctx);
					// TODO: this puts the "else if" in a separate line from the closing block but
					// technically that shouldn't be a problem, its just ugly
					code.open(new_code!(&elif_block.condition.span, "else if (", condition, ") {"));
					code.add_code(self.jsify_scope_body(&elif_block.statements, ctx));
					code.close("}");
				}

				if let Some(else_scope) = else_statements {
					code.open("else {");
					code.add_code(self.jsify_scope_body(else_scope, ctx));
					code.close("}");
				}
			}
			StmtKind::Expression(e) => code.line(new_code!(&e.span, self.jsify_expression(e, ctx), ";")),

			StmtKind::Assignment { kind, variable, value } => {
				let operator = match kind {
					AssignmentKind::Assign => "=",
					AssignmentKind::AssignIncr => "+=",
					AssignmentKind::AssignDecr => "-=",
				};

				match variable {
					Reference::ElementAccess { object, index } => {
						let object = self.jsify_expression(object, ctx);
						let index = self.jsify_expression(index, ctx);
						code.line(new_code!(
							&statement.span,
							"$helpers.assign(",
							object,
							", ",
							index,
							", \"",
							operator,
							"\", ",
							self.jsify_expression(value, ctx),
							");"
						));
					}
					_ => {
						code.line(new_code!(
							&statement.span,
							self.jsify_reference(variable, ctx),
							" ",
							operator,
							" ",
							self.jsify_expression(value, ctx),
							";"
						));
					}
				};
			}
			StmtKind::Scope(scope) => {
				if !scope.statements.is_empty() {
					code.open("{");
					code.add_code(self.jsify_scope_body(scope, ctx));
					code.close("}");
				}
			}
			StmtKind::Return(exp) => {
				if let Some(exp) = exp {
					code.line(new_code!(&exp.span, "return ", self.jsify_expression(exp, ctx), ";"))
				} else {
					code.line("return;")
				}
			}
			StmtKind::Throw(exp) => code.line(new_code!(
				&statement.span,
				"throw new Error(",
				self.jsify_expression(exp, ctx),
				");"
			)),
			StmtKind::Class(class) => code.add_code(self.jsify_class(env, class, ctx)),
			StmtKind::Interface { .. } => {
				// This is a no-op in JS
			}
			StmtKind::Struct(_) => {
				// Struct schemas are emitted before jsification phase
			}
			StmtKind::Enum(enu) => {
				let Enum {
					name,
					values,
					access: _,
				} = enu;
				code.open(format!("const {name} ="));
				code.add_code(self.jsify_enum(name, values));
				code.close(";");
			}
			StmtKind::TryCatch {
				try_statements,
				catch_block,
				finally_statements,
			} => {
				code.open("try {");
				code.add_code(self.jsify_scope_body(try_statements, ctx));
				code.close("}");

				if let Some(catch_block) = catch_block {
					if let Some(exception_var_symbol) = &catch_block.exception_var {
						code.open(format!("catch ($error_{exception_var_symbol}) {{"));
						code.line(format!(
							"const {exception_var_symbol} = $error_{exception_var_symbol}.message;"
						));
					} else {
						code.open("catch {");
					}

					code.add_code(self.jsify_scope_body(&catch_block.statements, ctx));
					code.close("}");
				}

				if let Some(finally_statements) = finally_statements {
					code.open("finally {");
					code.add_code(self.jsify_scope_body(finally_statements, ctx));
					code.close("}");
				}
			}
			StmtKind::CompilerDebugEnv => {}
			StmtKind::ExplicitLift(explicit_lift_block) => {
				code.open("{");
				code.add_code(self.jsify_scope_body(&explicit_lift_block.statements, ctx));
				code.close("}");
			}
		};
		ctx.visit_ctx.pop_stmt();
		code
	}

	fn jsify_enum(&self, name: &Symbol, values: &IndexMap<Symbol, Option<String>>) -> CodeMaker {
		let mut code = CodeMaker::with_source(&name.span);
		let mut value_index = 0;

		code.open("(function (tmp) {");

		for value in values.keys() {
			code.line(new_code!(
				&value.span,
				"tmp[\"",
				jsify_symbol(value),
				"\"] = \"",
				jsify_symbol(value),
				"\";"
			));

			value_index = value_index + 1;
		}

		code.line("return tmp;");

		code.close("})({})");
		code
	}

	fn jsify_inflight_init(
		&self,
		func_def: &FunctionDefinition,
		class_phase: Phase,
		ctx: &mut JSifyContext,
	) -> CodeMaker {
		assert!(ctx.visit_ctx.current_phase() == Phase::Inflight);

		let FunctionBody::Statements(body_scope) = &func_def.body else {
			panic!("inflight init must have a scope body")
		};

		// Create the async init function that'll capture the ctor's args
		let mut async_init_body_code = CodeMaker::with_source(&func_def.span);
		// Define this as a closure if we're inside a regulat ctor (inflight class)
		async_init_body_code.open(if class_phase == Phase::Inflight {
			// A closure that'll capture the ctor args
			format!("this.{CLASS_INFLIGHT_INIT_NAME} = async () => {{")
		} else {
			// Preflight class's inflight inits have no args
			format!("async {CLASS_INFLIGHT_INIT_NAME}() {{")
		});
		async_init_body_code.add_code(self.jsify_scope_body(body_scope, ctx));
		async_init_body_code.close("}");

		// If this is an inflight init of an inflight class then we also need to generate a normal ctor, if it's a preflight class
		// then we generate a binding ctor seperately see `jsify_inflight_binding_constructor`
		let code = if class_phase == Phase::Inflight {
			// let mut code = CodeMaker::with_source(&func_def.span);

			let mut code = new_code!(
				&func_def.span,
				JS_CONSTRUCTOR,
				"(",
				jsify_function_parameters(func_def),
				"){"
			);
			code.indent();

			// Issue a call to the parent class's regular ctor
			if let Some(Stmt {
				kind: StmtKind::SuperConstructor { arg_list },
				..
			}) = body_scope.statements.iter().next()
			{
				let args = self.jsify_arg_list(&arg_list, None, None, ctx);
				code.line("super(");
				code.append(args);
				code.append(");");

				// If our parent's phase in inflight then backup a reference to the paren't inflight init to be used in the super ctor call
				if parent_class_phase(ctx) == Phase::Inflight {
					code.line(format!(
						"this.{SUPER_CLASS_INFLIGHT_INIT_NAME} = this.{CLASS_INFLIGHT_INIT_NAME};"
					));
				}
			}

			code.add_code(async_init_body_code);

			code.close("}");
			code
		} else {
			assert!(func_def.signature.parameters.is_empty());
			async_init_body_code
		};

		code
	}

	fn jsify_function(
		&self,
		class_type: Option<TypeRef>,
		func_def: &FunctionDefinition,
		is_closure: bool,
		ctx: &mut JSifyContext,
	) -> CodeMaker {
		let parameters = jsify_function_parameters(func_def);

		// If this function requires an implicit scope parameter then add it to the parameters
		let parameters = if class_type.map_or(false, |t| {
			t.as_class()
				.unwrap()
				.get_method(func_def.name.as_ref().unwrap())
				.unwrap()
				.type_
				.as_function_sig()
				.unwrap()
				.implicit_scope_param
		}) {
			let mut res = CodeMaker::one_line(SCOPE_PARAM);
			if !parameters.is_empty() {
				res.append(", ");
				res.append(parameters);
			}
			res
		} else {
			parameters
		};

		let (name, arrow) = match &func_def.name {
			Some(name) => (name.name.clone(), " ".to_string()),
			None => ("".to_string(), " => ".to_string()),
		};

		let body = match &func_def.body {
			FunctionBody::Statements(scope) => {
				let function_env = self.types.get_scope_env(&scope);
				ctx.with_function_def(
					func_def.name.as_ref(),
					&func_def.signature,
					func_def.is_static,
					function_env,
					|ctx| self.jsify_scope_body(scope, ctx),
				)
			}
			FunctionBody::External(extern_path) => {
				// check if the first part of the path is the node module directory
				let require_path = self.get_require_path(extern_path, &func_def.span);

				if let Some(require_path) = require_path {
					let require = if ctx.visit_ctx.current_phase() == Phase::Inflight {
						"require"
					} else {
						EXTERN_VAR
					};

					new_code!(
						&func_def.span,
						format!("return ({require}(\"{require_path}\")[\"{name}\"])("),
						parameters.clone(),
						")"
					)
				} else {
					CodeMaker::default()
				}
			}
		};
		let mut prefix = vec![];

		if func_def.is_static && class_type.is_some() {
			prefix.push("static")
		}

		// if this is "constructor" it cannot be async
		if name != JS_CONSTRUCTOR && matches!(func_def.signature.phase, Phase::Inflight) {
			prefix.push("async")
		}

		if !name.is_empty() {
			prefix.push(name.borrow());
		} else if !prefix.is_empty() {
			prefix.push("");
		}

		let func_prefix = prefix.join(" ");
		let mut code = new_code!(&func_def.span, func_prefix, "(", parameters.clone(), ")", arrow, "{");
		code.indent();

		code.add_code(body);
		code.close("}");

		// if the function is a closure, we need to wrap it in `(`, `)`
		if is_closure {
			new_code!(&func_def.span, "(", code, ")")
		} else {
			code
		}
	}

	fn get_require_path(&self, absolute_target: &Utf8PathBuf, span: &WingSpan) -> Option<String> {
		let entrypoint_is_file = self.compilation_init_path.is_file();
		let entrypoint_dir = if entrypoint_is_file {
			self.compilation_init_path.parent().unwrap()
		} else {
			self.compilation_init_path
		};

		if !entrypoint_is_file {
			// We are possibly compiling a package, so we need to make sure all externs
			// are actually contained in this directory to make sure it gets packaged

			if !absolute_target.starts_with(entrypoint_dir) {
				report_diagnostic(Diagnostic {
					message: format!("{absolute_target} must be a sub directory of {entrypoint_dir}"),
					annotations: vec![],
					hints: vec![],
					span: Some(span.clone()),
				});
				return None;
			}
		}

		let rel_path = make_relative_path(entrypoint_dir.as_str(), absolute_target.as_str());
		let rel_path = Utf8PathBuf::from(rel_path);

		let mut path_components = rel_path.components();

		// check if the first part of the path is the node module directory
		let path = if path_components.next().expect("extern path must not be empty").as_str() == NODE_MODULES_DIR {
			// We are loading an extern from a node module, so we want that path to be relative to the package itself
			// e.g. require("../node_modules/@winglibs/blah/util.js") should be require("@winglibs/blah/util.js") instead

			// the second part of the path will either be the package name or the package scope
			let second_component = path_components
				.next()
				.expect("extern path in node module must have at least two components")
				.as_str();

			let module_name = if second_component.starts_with(NODE_MODULES_SCOPE_SPECIFIER) {
				// scoped package, prepend the scope to the next part of the path
				format!(
					"{second_component}/{}",
					path_components
						.next()
						.expect("extern path in scoped node module must have at least three components")
				)
			} else {
				// regular package
				second_component.to_string()
			};

			// combine the module name with the rest of the iterator to get the full import path
			format!("{module_name}/{}", path_components.join("/"))
		} else {
			// go from the out_dir to the entrypoint dir
			let up_dirs = "../".repeat(self.out_dir.components().count() - entrypoint_dir.components().count());

			format!("{up_dirs}{rel_path}")
		};
		Some(path)
	}

	fn jsify_class(&self, env: &SymbolEnv, class: &AstClass, ctx: &mut JSifyContext) -> CodeMaker {
		ctx.with_class(class, |ctx| {
			// lookup the class type
			let class_type = env.lookup(&class.name, None).unwrap().as_type().unwrap();

			// find the nearest lifts object. this could be in the current scope (in which case there will
			// be a `lifts` fields in the `class_type` or the parent scope.
			let lifts = if let Some(lifts) = &class_type.as_class().unwrap().lifts {
				Some(lifts)
			} else {
				ctx.lifts
			};

			let ctx = &mut JSifyContext {
				lifts,
				visit_ctx: &mut ctx.visit_ctx,
				source_path: ctx.source_path,
			};

			// emit the inflight side of the class into a separate file
			let inflight_class_code = self.jsify_class_inflight(class_type, &class, ctx);

			// if this is inflight/independent, class, just emit the inflight class code inline and move on
			// with your life.
			if ctx.visit_ctx.current_phase() != Phase::Preflight {
				return inflight_class_code;
			}

			// emit the inflight file
			self.emit_inflight_file(&class, inflight_class_code, ctx);

			// lets write the code for the preflight side of the class
			// TODO: why would we want to do this for inflight classes?? maybe return here in that case?
			let mut code = new_code!(&class.span, "class ", jsify_symbol(&class.name));

			if let Some(parent) = &class.parent {
				// If this is an imported type (with a package fqn) attemp to go through the stdlib target dep-injection mechanism
				let parent_type = class_type.as_class().unwrap().parent.unwrap();
				if let Some(fqn) = &parent_type.as_class().unwrap().fqn {
					code.append(new_code!(
						&class.name.span,
<<<<<<< HEAD
						// TODO: extends ($PolyconFactory.typeForFqn(
						" extends (this.node.root.typeForFqn(\"",
=======
						" extends (this?.node?.root?.typeForFqn(\"",
>>>>>>> 25f6c934
						fqn,
						"\") ?? ",
						self.jsify_user_defined_type(parent, ctx),
						")"
					));
				} else {
					code.append(new_code!(
						&class.name.span,
						" extends ",
						self.jsify_user_defined_type(parent, ctx)
					));
				}
			} else {
				// default base class for preflight classes is `core.Resource`
				code.append(new_code!(
					&class.name.span,
					" extends ",
					if class.auto_id {
						STDLIB_CORE_AUTOID_RESOURCE
					} else {
						STDLIB_CORE_RESOURCE
					}
				));
			};

			code.append(" {");
			code.indent();

			// TODO Hack to make sure closures match the IInflight contract from wingsdk
			if class_type.is_closure() {
				code.line(format!("_id = {STDLIB_CORE}.closureId();"))
			}

			// emit the preflight constructor
			code.add_code(self.jsify_preflight_constructor(&class, ctx));

			// emit preflight methods
			for m in class.preflight_methods(false) {
				code.line(self.jsify_function(Some(class_type), m, false, ctx));
			}

			// emit the `_toInflight` and `_toInflightType` methods (TODO: renamed to `_liftObject` and
			// `_liftType`).
			code.add_code(self.jsify_to_inflight_type_method(&class, ctx));
			code.add_code(self.jsify_to_inflight_method(&class.name, class_type));

			// emit `onLift` and `onLiftType` to bind permissions and environment variables to inflight hosts
			code.add_code(self.jsify_register_bind_method(class, class_type, BindMethod::Instance, ctx));
			code.add_code(self.jsify_register_bind_method(class, class_type, BindMethod::Type, ctx));

			code.close("}");
			code
		})
	}

	fn jsify_preflight_constructor(&self, class: &AstClass, ctx: &mut JSifyContext) -> CodeMaker {
		let mut code = new_code!(
			&class.name.span,
			JS_CONSTRUCTOR,
			format!("({SCOPE_PARAM}, $id, "),
			jsify_function_parameters(&class.initializer),
			") {"
		);
		code.indent();

		let init_statements = match &class.initializer.body {
			FunctionBody::Statements(s) => s,
			FunctionBody::External(_) => panic!("'init' cannot be 'extern'"),
		};

		// Check if the first statement is a super constructor call, if not we need to add one
		let super_called = if let Some(s) = init_statements.statements.iter().find(|s| !s.kind.is_type_def()) {
			matches!(s.kind, StmtKind::SuperConstructor { .. })
		} else {
			false
		};

		let mut body_code = CodeMaker::with_source(&class.name.span);

		// we always need a super() call because even if the class doesn't have an explicit parent, it
		// will inherit from core.Resource.
		if !super_called {
			body_code.line(format!("super({SCOPE_PARAM}, $id);"));
		}
		let init_code = ctx.with_function_def(
			class.initializer.name.as_ref(),
			&class.initializer.signature,
			class.initializer.is_static,
			self.types.get_scope_env(init_statements),
			|ctx| self.jsify_scope_body(init_statements, ctx),
		);
		body_code.add_code(init_code);

		code.add_code(body_code);

		code.close("}");
		code
	}

	fn jsify_to_inflight_type_method(&self, class: &AstClass, ctx: &JSifyContext) -> CodeMaker {
		let client_path = self.inflight_filename(class);

		let mut code = CodeMaker::with_source(&class.name.span);

		code.open("static _toInflightType() {");

		code.open("return `");

		code.open(format!(
			"require(\"${{{HELPERS_VAR}.normalPath({__DIRNAME})}}/{client_path}\")({{"
		));

		if let Some(lifts) = &ctx.lifts {
			for (token, capture) in lifts.captures.iter().filter(|(_, cap)| !cap.is_field) {
				let lift_type = format!("{STDLIB_CORE}.liftObject({})", capture.code);
				code.line(format!("{}: ${{{}}},", token, lift_type));
			}
		}

		code.close("})");

		code.close("`;");

		code.close("}");
		code
	}

	// Recursively get all lifted fields from a class and its ancestry
	fn class_lifted_fields(class_type: TypeRef) -> IndexMap<String, String> {
		let mut res = IndexMap::new();
		let class_type = class_type.as_class().unwrap();

		if let Some(lifts) = &class_type.lifts {
			res.extend(lifts.lifted_fields());
		}

		if let Some(parent) = class_type.parent {
			res.extend(Self::class_lifted_fields(parent));
		}

		res
	}

	fn jsify_to_inflight_method(&self, class_name: &Symbol, class_type: TypeRef) -> CodeMaker {
		let mut code = CodeMaker::with_source(&class_name.span);

		code.open("_toInflight() {");

		code.open("return `");

		code.open("(await (async () => {");

		code.line(format!(
			"const {}Client = ${{{}._toInflightType()}};",
			class_name.name, class_name.name,
		));

		code.open(format!("const client = new {}Client({{", class_name.name));

		// Get lifted fields from entire class ancestry
		let lifts = Self::class_lifted_fields(class_type);

		for (token, obj) in lifts {
			code.line(format!("{token}: ${{{STDLIB_CORE}.liftObject({obj})}},"));
		}

		code.close("});");

		code.line(format!(
			"if (client.{CLASS_INFLIGHT_INIT_NAME}) {{ await client.{CLASS_INFLIGHT_INIT_NAME}(); }}"
		));
		code.line("return client;");

		code.close("})())");

		code.close("`;");

		code.close("}");
		code
	}

	// Write a class's inflight to a file
	fn jsify_class_inflight(&self, class_type: TypeRef, class: &AstClass, mut ctx: &mut JSifyContext) -> CodeMaker {
		ctx.visit_ctx.push_phase(Phase::Inflight);

		let mut class_code = new_code!(&class.name.span, "class ", &class.name.name);

		if let Some(parent) = &class.parent {
			class_code.append(" extends ");
			class_code.append(self.jsify_user_defined_type(&parent, ctx));
		}

		class_code.append(" {");
		class_code.indent();

		// if this is a preflight class, emit the binding constructor
		if class.phase == Phase::Preflight {
			self.jsify_inflight_binding_constructor(class, class_type, &mut class_code);
		}

		for def in class.inflight_methods(false) {
			class_code.line(self.jsify_function(Some(class_type), def, false, ctx));
		}

		// emit the $inflight_init function (if it has a body).
		if let FunctionBody::Statements(s) = &class.inflight_initializer.body {
			if !s.statements.is_empty() {
				class_code.line(self.jsify_inflight_init(&class.inflight_initializer, class.phase, &mut ctx));
			}
		}

		class_code.close("}");
		ctx.visit_ctx.pop_phase();
		class_code
	}

	pub fn add_referenced_struct_schema(&self, file_path: &Utf8Path, struct_name: String, schema: CodeMaker) {
		let mut struct_schemas = self.referenced_struct_schemas.borrow_mut();
		struct_schemas
			.entry(file_path.into())
			.or_default()
			.insert(struct_name, schema);
	}

	fn emit_inflight_file(&self, class: &AstClass, inflight_class_code: CodeMaker, ctx: &mut JSifyContext) {
		let name = &class.name.name;
		let mut code = CodeMaker::with_source(&class.name.span);

		let inputs = if let Some(lifts) = &ctx.lifts {
			lifts
				.captures
				.iter()
				.filter_map(|(token, cap)| if !cap.is_field { Some(token) } else { None })
				.join(", ")
		} else {
			Default::default()
		};

		let filename = self.inflight_filename(class);
		let sourcemap_file = format!("{}.map", filename);

		code.line("\"use strict\";");
		code.line(format!("const {HELPERS_VAR} = require(\"@winglang/sdk/lib/helpers\");"));
		code.open(format!("module.exports = function({{ {inputs} }}) {{"));
		code.add_code(inflight_class_code);
		code.line(format!("return {name};"));
		code.close("}");
		code.line(format!("//# sourceMappingURL={sourcemap_file}"));

		let root_source = ctx.source_path.unwrap().to_string();

		// emit the inflight class to a file
		match self
			.output_files
			.borrow_mut()
			.add_file(filename.clone(), code.to_string())
		{
			Ok(()) => {}
			Err(err) => report_diagnostic(err.into()),
		}

		match self.output_files.borrow_mut().add_file(
			sourcemap_file,
			code.generate_sourcemap(
				&make_relative_path(self.out_dir.as_str(), &root_source),
				self.source_files.get_file(root_source.as_str()).unwrap(),
				filename.as_str(),
			),
		) {
			Ok(()) => {}
			Err(err) => report_diagnostic(err.into()),
		}
	}

	fn jsify_inflight_binding_constructor(&self, class: &AstClass, class_type: TypeRef, class_code: &mut CodeMaker) {
		let class_type = class_type.as_class().unwrap();

		// Get the fields that are lifted by this class but not by its parent, they will be initialized
		// in the generated constructor
		let lifted_fields = if let Some(lifts) = &class_type.lifts {
			lifts.lifted_fields().map(|(f, _)| f.clone()).collect()
		} else {
			IndexSet::new()
		};

		let parent_fields = if let Some(parent) = class_type.parent {
			Self::class_lifted_fields(parent).keys().cloned().collect()
		} else {
			IndexSet::new()
		};

		class_code.open(format!(
			"{JS_CONSTRUCTOR}({{ {} }}) {{",
			lifted_fields
				.union(&parent_fields)
				.map(|token| { token.clone() })
				.collect_vec()
				.join(", ")
		));

		if class.parent.is_some() {
			class_code.line(format!("super({{ {} }});", parent_fields.iter().join(", ")));
		}

		for token in &lifted_fields {
			class_code.line(format!("this.{} = {};", token, token));
		}

		// if this class has a "handle" method, we are going to turn it into a callable function
		// so that instances of this class can also be called like regular functions
		if let Some(handle) = class.closure_handle_method() {
			class_code.line(format!(
				"const $obj = (...args) => this.{}(...args);",
				handle.name.clone().unwrap()
			));
			class_code.line("Object.setPrototypeOf($obj, this);");
			class_code.line("return $obj;");
		}

		class_code.close("}");
	}

	fn jsify_register_bind_method(
		&self,
		class: &AstClass,
		class_type: TypeRef,
		bind_method_kind: BindMethod,
		ctx: &JSifyContext,
	) -> CodeMaker {
		let mut bind_method = CodeMaker::with_source(&class.span);
		let (modifier, bind_method_name) = match bind_method_kind {
			BindMethod::Type => ("static ", "_liftTypeMap"),
			BindMethod::Instance => ("", "_liftMap"),
		};

		let class_name = class.name.to_string();

		let Some(lifts) = ctx.lifts else {
			return bind_method;
		};

		let mut lift_qualifications: Vec<(&String, &BTreeMap<String, LiftQualification>)> = vec![];
		let empty_map = BTreeMap::new();

		// Collect all the methods and fields that are accessible inflight on this class
		// and their lift qualifications, if any.
		// Even if a method does not require any other permissions (for example, it just
		// logs something), it is still included in the map as a way of indicating
		// it's a supported operation.
		//
		// Methods on the parent class are not included here, as they are inherited
		// and will be included in the parent's _liftMap or _liftTypeMap instead
		for m in class.all_methods(true) {
			let name = m.name.as_ref().unwrap();
			let method = class_type.as_class().unwrap().get_method(&name);
			let var_info = method.expect(&format!("method \"{name}\" doesn't exist in {class_name}"));

			let is_static = m.is_static;
			let is_inflight = var_info.phase == Phase::Inflight;
			let filter = match bind_method_kind {
				BindMethod::Instance => is_inflight && !is_static,
				BindMethod::Type => is_inflight && is_static && name.name != CLASS_INFLIGHT_INIT_NAME,
			};
			if filter {
				if let Some(quals) = lifts.lifts_qualifications.get(&name.name) {
					lift_qualifications.push((&name.name, quals));
				} else {
					lift_qualifications.push((&name.name, &empty_map));
				}
			}
		}

		for m in class.inflight_fields() {
			let name = &m.name;
			let is_static = m.is_static;
			let filter = match bind_method_kind {
				BindMethod::Instance => !is_static,
				BindMethod::Type => is_static,
			};
			if filter {
				if let Some(quals) = lifts.lifts_qualifications.get(&name.name) {
					lift_qualifications.push((&name.name, quals));
				} else {
					lift_qualifications.push((&name.name, &empty_map));
				}
			}
		}

		// Skip jsifying this method if there are no lifts (in this case we'll use super's lifting methods)
		if lift_qualifications.is_empty() {
			return bind_method;
		}

		bind_method.open(format!("{modifier}get {bind_method_name}() {{"));

		if !lift_qualifications.is_empty() {
			if bind_method_kind == BindMethod::Instance && class.parent.is_some() {
				// mergeLiftDeps is a helper method that combines the lift deps of the parent class with the
				// lift deps of this class
				bind_method.open(format!("return {STDLIB_CORE}.mergeLiftDeps(super._liftMap, {{"));
			} else {
				bind_method.open("return ({".to_string());
			}

			for (method_name, method_qual) in lift_qualifications {
				bind_method.open(format!("\"{method_name}\": [",));
				for (code, method_lift_qual) in method_qual {
					let ops = method_lift_qual.ops.iter().join(", ");
					// To keep the code concise treat no ops, single op and multiple ops differenly here, although the multiple ops is the generic case
					if method_lift_qual.ops.len() == 0 {
						bind_method.line(format!("[{code}, []],"));
					} else if method_lift_qual.ops.len() == 1 {
						bind_method.line(format!("[{code}, {ops}],"));
					} else {
						bind_method.line(format!("[{code}, [].concat({ops})],"));
					}
				}
				bind_method.close("],");
			}

			bind_method.close("});");
		}

		bind_method.close("}");
		bind_method
	}

	fn inflight_filename(&self, class: &AstClass) -> String {
		let mut file_map = self.inflight_file_map.borrow_mut();
		let id: usize = if file_map.contains_key(&class.name.span.file_id) {
			file_map[&class.name.span.file_id]
		} else {
			let mut id = self.inflight_file_counter.borrow_mut();
			*id += 1;
			file_map.insert(class.name.span.file_id.clone(), *id);
			*id
		};
		format!("inflight.{}-{}.cjs", class.name.name, id)
	}
}

fn jsify_function_parameters(func_def: &FunctionDefinition) -> CodeMaker {
	let mut parameter_list = vec![];

	for p in &func_def.signature.parameters {
		if p.variadic {
			parameter_list.push(new_code!(&func_def.span, "...", jsify_symbol(&p.name)));
		} else {
			parameter_list.push(jsify_symbol(&p.name));
		}
	}

	new_code!(&func_def.span, parameter_list)
}

fn jsify_symbol(symbol: &Symbol) -> CodeMaker {
	new_code!(&symbol.span, &symbol.name)
}

fn parent_class_type(ctx: &JSifyContext<'_>) -> TypeRef {
	// Get the current class type
	let current_class_type = resolve_user_defined_type(
		ctx.visit_ctx.current_class().expect("a class"),
		ctx.visit_ctx.current_env().expect("an env"),
		ctx.visit_ctx.current_stmt_idx(),
	)
	.expect("a class type");
	// Return the parent class type
	current_class_type
		.as_class()
		.expect("a class")
		.parent
		.expect("a parent class")
}

fn parent_class_phase(ctx: &JSifyContext<'_>) -> Phase {
	parent_class_type(ctx).as_class().expect("a class").phase
}

fn get_public_symbols(scope: &Scope) -> Vec<Symbol> {
	let mut symbols = Vec::new();

	for stmt in &scope.statements {
		match &stmt.kind {
			StmtKind::Bring { .. } => {}
			StmtKind::SuperConstructor { .. } => {}
			StmtKind::Let { .. } => {}
			StmtKind::ForLoop { .. } => {}
			StmtKind::While { .. } => {}
			StmtKind::IfLet(IfLet { .. }) => {}
			StmtKind::If { .. } => {}
			StmtKind::Break => {}
			StmtKind::Continue => {}
			StmtKind::Return(_) => {}
			StmtKind::Throw(_) => {}
			StmtKind::Expression(_) => {}
			StmtKind::Assignment { .. } => {}
			StmtKind::Scope(_) => {}
			StmtKind::Class(class) => {
				if class.access == AccessModifier::Public {
					symbols.push(class.name.clone());
				}
			}
			// interfaces are bringable, but there's nothing to emit
			StmtKind::Interface(_) => {}
			// structs are bringable, but we don't emit anything for them
			// unless a static method is called on them
			StmtKind::Struct(_) => {}
			StmtKind::Enum(enu) => {
				if enu.access == AccessModifier::Public {
					symbols.push(enu.name.clone());
				}
			}
			StmtKind::TryCatch { .. } => {}
			StmtKind::CompilerDebugEnv => {}
			StmtKind::ExplicitLift(_) => {}
		}
	}

	symbols
}

fn lookup_span(span: &WingSpan, files: &Files) -> String {
	let source = files
		.get_file(&span.file_id)
		.expect(&format!("failed to find source file with id {}", span.file_id));
	let lines = source.lines().collect_vec();

	let start_line = span.start.line as usize;
	let end_line = span.end.line as usize;

	let start_col = span.start.col as usize;
	let end_col = span.end.col as usize;

	let mut result = String::new();

	if start_line == end_line {
		result.push_str(&lines[start_line][start_col..end_col]);
	} else {
		result.push_str(&lines[start_line][start_col..]);
		result.push('\n');

		for line in lines[start_line + 1..end_line].iter() {
			result.push_str(line);
			result.push('\n');
		}

		result.push_str(&lines[end_line][..end_col]);
	}

	result
}

fn escape_javascript_string(s: &str) -> String {
	let mut result = String::new();

	// escape all escapable characters -- see the section "Escape sequences" in
	// https://developer.mozilla.org/en-US/docs/Web/JavaScript/Reference/Lexical_grammar#literals
	for c in s.chars() {
		match c {
			'\0' => result.push_str("\\0"),
			'\'' => result.push_str("\\'"),
			'"' => result.push_str("\\\""),
			'\\' => result.push_str("\\\\"),
			'\n' => result.push_str("\\n"),
			'\r' => result.push_str("\\r"),
			'\t' => result.push_str("\\t"),
			_ => result.push(c),
		}
	}

	result
}<|MERGE_RESOLUTION|>--- conflicted
+++ resolved
@@ -1800,12 +1800,8 @@
 				if let Some(fqn) = &parent_type.as_class().unwrap().fqn {
 					code.append(new_code!(
 						&class.name.span,
-<<<<<<< HEAD
 						// TODO: extends ($PolyconFactory.typeForFqn(
-						" extends (this.node.root.typeForFqn(\"",
-=======
 						" extends (this?.node?.root?.typeForFqn(\"",
->>>>>>> 25f6c934
 						fqn,
 						"\") ?? ",
 						self.jsify_user_defined_type(parent, ctx),
