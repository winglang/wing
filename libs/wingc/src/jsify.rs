--- conflicted
+++ resolved
@@ -1145,7 +1145,7 @@
 			&init_statements,
 			&mut JSifyContext {
 				in_json: ctx.in_json,
-				phase: ctx.phase,
+				phase: Phase::Preflight,
 				lifts: ctx.lifts,
 				current_method_name: CLASS_INIT_NAME.into(),
 			},
@@ -1459,155 +1459,7 @@
 					_ => {}
 				};
 
-<<<<<<< HEAD
 				visit::visit_reference(self, node);
-=======
-				let obj = self.analyze_expr(&object);
-				return [obj, prop].concat();
-			}
-			Reference::TypeMember { type_, property } => {
-				let env = self.env.unwrap();
-
-				// Get the type we're accessing a member of
-				let Ok(t) = resolve_user_defined_type(type_, &env, self.statement_index) else {
-					return vec![];
-				};
-				// If the type we're referencing isn't a preflight class then skip it
-				let Some(class) = t.as_preflight_class() else {
-					return vec![];
-				};
-
-				// To obtain information about the variable we're referencing (like its type and
-				// whether it's reassignable), we look it up in the class's env.
-				let var = class
-					.env
-					.lookup(&property, None)
-					.expect("lookup")
-					.as_variable()
-					.expect("variable");
-
-				return vec![
-					Component {
-						text: format!("{type_}"),
-						span: type_.span.clone(),
-						kind: ComponentKind::ClassType(t),
-					},
-					Component {
-						text: property.name.clone(),
-						span: property.span.clone(),
-						kind: ComponentKind::Member(var),
-					},
-				];
-			}
-		}
-	}
-
-	fn determine_component_kind_from_type(obj_type: UnsafeRef<Type>, property: &Symbol) -> Option<ComponentKind> {
-		match &*obj_type {
-			// Invalid cases, should be caught by typechecker
-			Type::Void | Type::Function(_) | Type::Unresolved => None,
-
-			// all fields / methods / values of these types are phase-independent so we can skip them
-			Type::Anything
-			| Type::Number
-			| Type::String
-			| Type::Duration
-			| Type::Boolean
-			| Type::Json
-			| Type::MutJson
-			| Type::Nil
-			| Type::Enum(_) => None,
-
-			Type::Optional(t) => Self::determine_component_kind_from_type(*t, property),
-
-			// TODO: collection types are unsupported for now
-			Type::Array(_) | Type::MutArray(_) | Type::Map(_) | Type::MutMap(_) | Type::Set(_) | Type::MutSet(_) => {
-				Some(ComponentKind::Unsupported)
-			}
-
-			Type::Class(cls) => Some(ComponentKind::Member(cls.env.lookup(&property, None)?.as_variable()?)),
-			Type::Interface(iface) => Some(ComponentKind::Member(iface.env.lookup(&property, None)?.as_variable()?)),
-			Type::Struct(st) => Some(ComponentKind::Member(st.env.lookup(&property, None)?.as_variable()?)),
-		}
-	}
-}
-
-/// Visitor that finds all the types and variables used within an inflight method but defined in its
-/// parent environment
-struct CaptureScanner<'a> {
-	/// Set of user types referenced inside the method
-	captured_types: IndexMap<Vec<Symbol>, TypeRef>,
-
-	/// The set of free variables referenced by the method
-	captured_vars: IndexSet<String>,
-
-	/// The root scope of the function we're analyzing
-	function_scope: &'a Scope,
-
-	/// The method env, used to lookup the type
-	method_env: SymbolEnvRef,
-
-	/// The current environment (tracked via the visitor)
-	current_env: SymbolEnvRef,
-
-	/// The index of the last visited statement.
-	current_index: usize,
-}
-
-impl<'a> CaptureScanner<'a> {
-	pub fn new(function_scope: &'a Scope) -> Self {
-		let env = function_scope.env.borrow().as_ref().unwrap().get_ref();
-		Self {
-			captured_types: IndexMap::new(),
-			captured_vars: IndexSet::new(),
-			function_scope,
-			method_env: env,
-			current_env: env,
-			current_index: 0,
-		}
-	}
-
-	pub fn scan(&mut self) {
-		self.visit_scope(self.function_scope);
-	}
-
-	fn consider_reference(&mut self, path: &Vec<Symbol>) {
-		let fullname = path.iter().map(|s| s.name.clone()).collect_vec().join(".");
-
-		let lookup = self
-			.current_env
-			.lookup_nested(&path.iter().collect_vec(), Some(self.current_index));
-
-		// if the symbol is defined later in the current environment, it means we can't capture a
-		// reference to a symbol with the same name from a parent so bail out.
-		if let LookupResult::DefinedLater = lookup {
-			let sym = path.first().unwrap();
-
-			report_diagnostic(Diagnostic {
-				span: Some(sym.span.clone()),
-				message: format!(
-					"Cannot capture symbol \"{fullname}\" because it is shadowed by another symbol with the same name"
-				),
-			});
-
-			return;
-		}
-
-		// any other lookup failure is likely a an invalid reference so we can skip it
-		let LookupResult::Found(kind, symbol_info) = lookup else {
-			return;
-		};
-
-		// now, we need to determine if the environment this symbol is defined in is a parent of the
-		// method's environment. if it is, we need to capture it.
-		if symbol_info.env.is_same(&self.method_env) || symbol_info.env.is_child_of(&self.method_env) {
-			return;
-		}
-
-		match kind {
-			SymbolKind::Type(t) => {
-				self.captured_types.insert(path.clone(), *t);
->>>>>>> e71cac11
 			}
 		}
 
