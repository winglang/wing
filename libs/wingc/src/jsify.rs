use itertools::Itertools;
use std::{cell::RefCell, cmp::Ordering, fs, path::PathBuf};

use sha2::{Digest, Sha256};

use crate::{
	ast::{
		ArgList, BinaryOperator, ClassMember, Constructor, Expr, ExprKind, FunctionDefinition, InterpolatedStringPart,
		Literal, Phase, Reference, Scope, Stmt, StmtKind, Symbol, Type, UnaryOperator, UtilityFunctions,
	},
	capture::CaptureKind,
	utilities::snake_case_to_camel_case,
	WINGSDK_RESOURCE,
};

const STDLIB: &str = "$stdlib";
const STDLIB_MODULE: &str = "@winglang/sdk";

const TARGET_CODE: &str = r#"
function __app(target) {
	switch (target) {
		case "sim":
			return $stdlib.sim.App;
		case "tfaws":
		case "tf-aws":
			return $stdlib.tfaws.App;
    case "tf-azure":
      return $stdlib.tfazure.App;
		default:
			throw new Error(`Unknown WING_TARGET value: "${process.env.WING_TARGET ?? ""}"`);
	}
}
const $App = __app(process.env.WING_TARGET);
"#;
const TARGET_APP: &str = "$App";

const INFLIGHT_OBJ_PREFIX: &str = "$Inflight";

pub struct JSifier {
	pub out_dir: PathBuf,
	shim: bool,
	app_name: String,
	inflight_counter: RefCell<usize>,
}

impl JSifier {
	pub fn new(out_dir: PathBuf, app_name: &str, shim: bool) -> Self {
		Self {
			out_dir,
			shim,
			app_name: app_name.to_string(),
			inflight_counter: RefCell::new(0),
		}
	}

	fn render_block(statements: impl IntoIterator<Item = impl core::fmt::Display>) -> String {
		let mut lines = vec![];
		lines.push("{".to_string());

		for statement in statements {
			let statement_str = format!("{}", statement);
			let result = statement_str.split("\n");
			for l in result {
				lines.push(format!("  {}", l));
			}
		}

		lines.push("}".to_string());
		lines.join("\n")
	}

	pub fn jsify(&self, scope: &Scope) -> String {
		let mut js = vec![];
		let mut imports = vec![];

		for statement in scope.statements.iter().sorted_by(|a, b| match (&a.kind, &b.kind) {
			// Put type definitions first so JS won't complain of unknown types
			(StmtKind::Class { .. }, StmtKind::Class { .. }) => Ordering::Equal,
			(StmtKind::Class { .. }, _) => Ordering::Less,
			(_, StmtKind::Class { .. }) => Ordering::Greater,
			_ => Ordering::Equal,
		}) {
			let line = self.jsify_statement(statement, Phase::Preflight); // top level statements are always preflight
			if line.is_empty() {
				continue;
			}
			if let StmtKind::Use {
				identifier: _,
				module_name: _,
			} = statement.kind
			{
				imports.push(line);
			} else {
				js.push(line);
			}
		}

		let mut output = vec![];

		if self.shim {
			output.push(format!("const {} = require('{}');", STDLIB, STDLIB_MODULE));
			output.push(format!("const $outdir = process.env.WINGSDK_SYNTH_DIR ?? \".\";"));
			output.push(TARGET_CODE.to_owned());
		}

		output.append(&mut imports);

		if self.shim {
			js.insert(
				0,
				format!("super({{ outdir: $outdir, name: \"{}\" }});\n", self.app_name),
			);
			output.push(format!(
				"class MyApp extends {} {{\nconstructor() {}\n}}",
				TARGET_APP,
				JSifier::render_block(js)
			));
			output.push(format!("new MyApp().synth();"));
		} else {
			output.append(&mut js);
		}
		output.join("\n")
	}

	fn jsify_scope(&self, scope: &Scope, phase: Phase) -> String {
		let mut lines = vec![];
		lines.push("{".to_string());

		for statement in scope.statements.iter() {
			let statement_str = format!("{}", self.jsify_statement(statement, phase));
			let result = statement_str.split("\n");
			for l in result {
				lines.push(format!("  {}", l));
			}
		}

		lines.push("}".to_string());
		lines.join("\n")
	}

	fn jsify_reference(&self, reference: &Reference, case_convert: Option<bool>, phase: Phase) -> String {
		let symbolize = if case_convert.unwrap_or(false) {
			Self::jsify_symbol_case_converted
		} else {
			Self::jsify_symbol
		};
		match reference {
			Reference::Identifier(identifier) => symbolize(self, identifier),
			Reference::NestedIdentifier { object, property } => {
				self.jsify_expression(object, phase) + "." + &symbolize(self, property)
			}
		}
	}
	// note: Globals are emitted here and wrapped in "{{ ... }}" blocks. Wrapping makes these emissions, actual
	// statements and not expressions. this makes the runtime panic if these are used in place of expressions.
	fn jsify_global_utility_function(&self, args: &ArgList, function_type: UtilityFunctions, phase: Phase) -> String {
		match function_type {
			UtilityFunctions::Assert => {
				return format!(
					"{{((cond) => {{if (!cond) throw new Error(`assertion failed: '{0}'`)}})({0})}}",
					self.jsify_arg_list(args, None, None, false, phase)
				);
			}
			UtilityFunctions::Print => {
				return format!(
					"{{console.log({})}}",
					self.jsify_arg_list(args, None, None, false, phase)
				);
			}
			UtilityFunctions::Throw => {
				return format!(
					"{{((msg) => {{throw new Error(msg)}})({})}}",
					self.jsify_arg_list(args, None, None, false, phase)
				);
			}
			UtilityFunctions::Panic => {
				return format!(
					"{{((msg) => {{console.error(msg, (new Error()).stack);process.exit(1)}})({})}}",
					self.jsify_arg_list(args, None, None, false, phase)
				);
			}
		}
	}

	fn jsify_symbol_case_converted(&self, symbol: &Symbol) -> String {
		let mut result = symbol.name.clone();
		result = snake_case_to_camel_case(&result);
		return format!("{}", result);
	}

	fn jsify_symbol(&self, symbol: &Symbol) -> String {
		return format!("{}", symbol.name);
	}

	fn jsify_arg_list(
		&self,
		arg_list: &ArgList,
		scope: Option<&str>,
		id: Option<&str>,
		case_convert: bool,
		phase: Phase,
	) -> String {
		let mut args = vec![];
		let mut structure_args = vec![];

		if let Some(scope_str) = scope {
			args.push(scope_str.to_string());
		}

		if let Some(id_str) = id {
			args.push(format!("\"{}\"", id_str));
		}

		for arg in arg_list.pos_args.iter() {
			args.push(self.jsify_expression(arg, phase));
		}

		for arg in arg_list.named_args.iter() {
			// convert snake to camel case
			structure_args.push(format!(
				"{}: {}",
				if case_convert {
					snake_case_to_camel_case(&arg.0.name)
				} else {
					arg.0.name.clone()
				},
				self.jsify_expression(arg.1, Phase::Independent)
			));
		}

		if !structure_args.is_empty() {
			args.push(format!("{{ {} }}", structure_args.join(", ")));
		}

		if args.is_empty() {
			"".to_string()
		} else {
			args.join(",")
		}
	}

	fn jsify_type(&self, typ: &Type) -> String {
		match typ {
			Type::CustomType { root, fields } => {
				if fields.is_empty() {
					return self.jsify_symbol(root);
				} else {
					format!(
						"{}.{}",
						self.jsify_symbol(root),
						fields
							.iter()
							.map(|f| self.jsify_symbol(f))
							.collect::<Vec<String>>()
							.join(".")
					)
				}
			}
			_ => todo!(),
		}
	}

	fn jsify_expression(&self, expression: &Expr, phase: Phase) -> String {
		let auto_await = match phase {
			Phase::Inflight => "await ",
			_ => "",
		};
		match &expression.kind {
			ExprKind::New {
				class,
				obj_id,
				arg_list,
				obj_scope: _, // TODO
			} => {
				let expression_type = expression.evaluated_type.borrow();
				let is_resource = if let Some(evaluated_type) = expression.evaluated_type.borrow().as_ref() {
					evaluated_type.as_resource().is_some()
				} else {
					// TODO Hack: This object type is not known. How can we tell if it's a resource or not?
					true
				};
				let should_case_convert = if let Some(cls) = expression_type.unwrap().as_class_or_resource() {
					cls.should_case_convert_jsii
				} else {
					// This should only happen in the case of `any`, which are almost certainly JSII imports.
					true
				};

				// If this is a resource then add the scope and id to the arg list
				if is_resource {
					format!(
						"new {}({})",
						self.jsify_type(class),
						self.jsify_arg_list(
							&arg_list,
							Some("this"),
							Some(&format!("{}", obj_id.as_ref().unwrap_or(&self.jsify_type(class)))),
							should_case_convert,
							phase
						)
					)
				} else {
					format!(
						"new {}({})",
						self.jsify_type(&class),
						self.jsify_arg_list(&arg_list, None, None, should_case_convert, phase)
					)
				}
			}
			ExprKind::Literal(lit) => match lit {
				Literal::String(s) => format!("{}", s),
				Literal::InterpolatedString(s) => format!(
					"`{}`",
					s.parts
						.iter()
						.map(|p| match p {
							InterpolatedStringPart::Static(l) => format!("{}", l),
							InterpolatedStringPart::Expr(e) => format!("${{{}}}", self.jsify_expression(e, phase)),
						})
						.collect::<Vec<String>>()
						.join("")
				),
				Literal::Number(n) => format!("{}", n),
				Literal::Duration(sec) => format!("{}.std.Duration.fromSeconds({})", STDLIB, sec),
				Literal::Boolean(b) => format!("{}", if *b { "true" } else { "false" }),
			},
			ExprKind::Reference(_ref) => self.jsify_reference(&_ref, None, phase),
			ExprKind::Call { function, args } => {
				let mut needs_case_conversion = false;
				if matches!(&function, Reference::Identifier(Symbol { name, .. }) if name == UtilityFunctions::Print.to_string().as_str())
				{
					return self.jsify_global_utility_function(&args, UtilityFunctions::Print, phase);
				} else if matches!(&function, Reference::Identifier(Symbol { name, .. }) if name == UtilityFunctions::Assert.to_string().as_str())
				{
					return self.jsify_global_utility_function(&args, UtilityFunctions::Assert, phase);
				} else if matches!(&function, Reference::Identifier(Symbol { name, .. }) if name == UtilityFunctions::Panic.to_string().as_str())
				{
					return self.jsify_global_utility_function(&args, UtilityFunctions::Panic, phase);
				} else if matches!(&function, Reference::Identifier(Symbol { name, .. }) if name == UtilityFunctions::Throw.to_string().as_str())
				{
					return self.jsify_global_utility_function(&args, UtilityFunctions::Throw, phase);
				} else if let Reference::NestedIdentifier { object, .. } = function {
					let object_type = object.evaluated_type.borrow().unwrap();

					needs_case_conversion = if let Some(obj) = object_type.as_class_or_resource() {
						obj.should_case_convert_jsii
					} else {
						// There are two reasons this could happen:
						// 1. The object is a `any` type, which is either something unimplemented or an explicit `any` from JSII.
						// 2. The object is a builtin type (e.g. Array) but the call reference intentionally resolves to a JSII class.
						// In either case, it's probably safe to assume that case conversion is required.
						true
					};
				}
				format!(
					"({}{}({}))",
					auto_await,
					self.jsify_reference(&function, Some(needs_case_conversion), phase),
					self.jsify_arg_list(&args, None, None, needs_case_conversion, phase)
				)
			}
			ExprKind::Unary { op, exp } => {
				let op = match op {
					UnaryOperator::Plus => "+",
					UnaryOperator::Minus => "-",
					UnaryOperator::Not => "!",
				};
				format!("({}{})", op, self.jsify_expression(exp, phase))
			}
			ExprKind::Binary { op, lexp, rexp } => {
				let op = match op {
					BinaryOperator::Add => "+",
					BinaryOperator::Sub => "-",
					BinaryOperator::Mul => "*",
					BinaryOperator::Div => "/",
					BinaryOperator::Mod => "%",
					BinaryOperator::Greater => ">",
					BinaryOperator::GreaterOrEqual => ">=",
					BinaryOperator::Less => "<",
					BinaryOperator::LessOrEqual => "<=",
					BinaryOperator::Equal => "===",
					BinaryOperator::NotEqual => "!==",
					BinaryOperator::LogicalAnd => "&&",
					BinaryOperator::LogicalOr => "||",
				};
				format!(
					"({} {} {})",
					self.jsify_expression(lexp, phase),
					op,
					self.jsify_expression(rexp, phase)
				)
			}
			ExprKind::ArrayLiteral { items, .. } => {
				let item_list = items
					.iter()
					.map(|expr| self.jsify_expression(expr, phase))
					.collect::<Vec<String>>()
					.join(", ");

				if is_mutable_collection(expression) {
					format!("[{}]", item_list)
				} else {
					format!("Object.freeze([{}])", item_list)
				}
			}
			ExprKind::StructLiteral { fields, .. } => {
				format!(
					"{{\n{}}}\n",
					fields
						.iter()
						.map(|(name, expr)| format!("\"{}\": {},", name.name, self.jsify_expression(expr, phase)))
						.collect::<Vec<String>>()
						.join("\n")
				)
			}
			ExprKind::MapLiteral { fields, .. } => {
				format!(
					"Object.freeze(new Map([{}]))",
					fields
						.iter()
						.map(|(key, expr)| format!("[ \"{}\", {} ]", key, self.jsify_expression(expr, phase)))
						.collect::<Vec<String>>()
						.join(", ")
				)
			}
			ExprKind::SetLiteral { items, .. } => {
				let item_list = items
					.iter()
					.map(|expr| self.jsify_expression(expr, phase))
					.collect::<Vec<String>>()
					.join(", ");

				if is_mutable_collection(expression) {
					format!("new Set([{}])", item_list)
				} else {
					format!("Object.freeze(new Set([{}]))", item_list)
				}
			}
			ExprKind::FunctionClosure(func_def) => match func_def.signature.flight {
				Phase::Inflight => self.jsify_inflight_function(func_def),
				Phase::Independent => unimplemented!(),
				Phase::Preflight => self.jsify_function(None, &func_def.parameters, &func_def.statements, phase),
			},
		}
	}

	fn jsify_statement(&self, statement: &Stmt, phase: Phase) -> String {
		match &statement.kind {
			StmtKind::Use {
				module_name,
				identifier,
			} => {
				format!(
					"const {} = {};",
					self.jsify_symbol(if let Some(identifier) = identifier {
						// use alias
						identifier
					} else {
						module_name
					}),
					if module_name.name.starts_with("\"./") {
						// TODO so many assumptions here, would only wort with a JS file
						format!("require({})", module_name.name)
					} else {
						format!("require('{}').{}", STDLIB_MODULE, module_name.name)
					}
				)
			}
			StmtKind::VariableDef {
				reassignable,
				var_name,
				initial_value,
				type_: _,
			} => {
				let initial_value = self.jsify_expression(initial_value, phase);
				return if *reassignable {
					format!("let {} = {};", self.jsify_symbol(var_name), initial_value)
				} else {
					format!("const {} = {};", self.jsify_symbol(var_name), initial_value)
				};
			}
			StmtKind::ForLoop {
				iterator,
				iterable,
				statements,
			} => format!(
				"for (const {} of {}) {}",
				self.jsify_symbol(iterator),
				self.jsify_expression(iterable, phase),
				self.jsify_scope(statements, phase)
			),
			StmtKind::While { condition, statements } => {
				format!(
					"while ({}) {}",
					self.jsify_expression(condition, phase),
					self.jsify_scope(statements, phase),
				)
			}
			StmtKind::If {
				condition,
				statements,
				else_statements,
			} => {
				if let Some(else_scope) = else_statements {
					format!(
						"if ({}) {} else {}",
						self.jsify_expression(condition, phase),
						self.jsify_scope(statements, phase),
						self.jsify_scope(else_scope, phase)
					)
				} else {
					format!(
						"if ({}) {}",
						self.jsify_expression(condition, phase),
						self.jsify_scope(statements, phase)
					)
				}
			}
			StmtKind::Expression(e) => format!("{};", self.jsify_expression(e, phase)),
			StmtKind::Assignment { variable, value } => {
				format!(
					"{} = {};",
					self.jsify_reference(&variable, None, phase),
					self.jsify_expression(value, phase)
				)
			}
			StmtKind::Scope(scope) => self.jsify_scope(scope, phase),
			StmtKind::Return(exp) => {
				if let Some(exp) = exp {
					format!("return {};", self.jsify_expression(exp, phase))
				} else {
					"return;".into()
				}
			}
			StmtKind::Class {
				name,
				members,
				methods,
				parent,
				constructor,
				is_resource,
<<<<<<< HEAD
			} => self.jsify_class(
				name,
				is_resource,
				phase,
				parent,
				constructor,
				&members.iter().collect::<Vec<_>>(),
				&methods.iter().collect::<Vec<_>>(),
			),
=======
			} => {
				assert!(!*is_resource || phase == Phase::Preflight);
				if *is_resource {
					// TODO... jsify inflight (client)...
				}

				format!(
					"class {}{}\n{{\n{}\n{}\n{}\n}}",
					self.jsify_symbol(name),
					if let Some(parent) = parent {
						format!(" extends {}", self.jsify_type(parent))
					} else {
						"".to_string()
					},
					self.jsify_function(
						Some("constructor"),
						&constructor.parameters,
						&constructor.statements,
						phase
					),
					members
						.iter()
						.map(|m| self.jsify_class_member(m))
						.collect::<Vec<String>>()
						.join("\n"),
					methods
						.iter()
						.map(|(n, m)| format!(
							"{} = {}",
							n.name,
							self.jsify_function(None, &m.parameters, &m.statements, phase)
						))
						.collect::<Vec<String>>()
						.join("\n")
				)
			}
>>>>>>> b08ce992
			StmtKind::Struct { name, extends, members } => {
				format!(
					"interface {}{} {{\n{}\n}}",
					self.jsify_symbol(name),
					if !extends.is_empty() {
						format!(
							" extends {}",
							extends
								.iter()
								.map(|s| self.jsify_symbol(s))
								.collect::<Vec<String>>()
								.join(", ")
						)
					} else {
						"".to_string()
					},
					members
						.iter()
						.map(|m| self.jsify_class_member(m))
						.collect::<Vec<String>>()
						.join("\n")
				)
			}
			StmtKind::Enum { name, values } => {
				let name = self.jsify_symbol(name);
				let mut value_index = 0;
				format!(
					"const {} = Object.freeze((function ({}) {{\n{}\n  return {};\n}})({{}}));",
					name,
					name,
					values
						.iter()
						.map(|value| {
							let text = format!(
								"  {}[{}[\"{}\"] = {}] = \"{}\";",
								name, name, value.name, value_index, value.name
							);
							value_index = value_index + 1;
							text
						})
						.collect::<Vec<String>>()
						.join("\n"),
					name,
				)
			}
		}
	}

	fn jsify_inflight_function(&self, func_def: &FunctionDefinition) -> String {
		let mut parameter_list = vec![];
		for p in func_def.parameters.iter() {
			parameter_list.push(p.0.name.clone());
		}
		let block = self.jsify_scope(&func_def.statements, Phase::Inflight);
		let procid = base16ct::lower::encode_string(&Sha256::new().chain_update(&block).finalize());
		let mut resource_bindings = vec![];
		let mut data_bindings = vec![];
		let mut capture_names = vec![];

		for (symbol, cap_kind) in func_def.captures.borrow().as_ref().unwrap().iter() {
			capture_names.push(symbol.clone());
			let mut methods: Vec<String> = vec![];

			for kind in cap_kind.iter() {
				match kind {
					CaptureKind::ImmutableData => {
						data_bindings.push(format!("{}: {},", symbol, symbol,));
					}
					CaptureKind::Resource(def) => {
						methods.push(def.method.clone());
					}
				}
			}

			if !methods.is_empty() {
				resource_bindings.push(format!(
					"{}: {},",
					symbol,
					Self::render_block([
						format!("resource: {},", symbol),
						format!("ops: [{}]", methods.iter().map(|x| format!("\"{}\"", x)).join(","))
					])
				));
			}
		}
		let mut proc_source = vec![];
		let body = format!("{{ const {{ {} }} = this; {} }}", capture_names.join(", "), block);
		proc_source.push(format!("async handle({}) {};", parameter_list.join(", "), body));
		let proc_dir = format!("{}/proc.{}", self.out_dir.to_string_lossy(), procid);
		fs::create_dir_all(&proc_dir).expect("Creating inflight proc dir");
		let file_path = format!("{}/index.js", proc_dir);
		let relative_file_path = format!("proc.{}/index.js", procid);
		fs::write(&file_path, proc_source.join("\n")).expect("Writing inflight proc source");
		let props_block = Self::render_block([
			format!(
				"code: {}.core.NodeJsCode.fromFile(require('path').resolve(__dirname, \"{}\")),",
				STDLIB, &relative_file_path
			),
			format!(
				"bindings: {}",
				Self::render_block([
					if !resource_bindings.is_empty() {
						format!("resources: {},", Self::render_block(&resource_bindings))
					} else {
						"".to_string()
					},
					if !data_bindings.is_empty() {
						format!("data: {},", Self::render_block(&data_bindings))
					} else {
						"".to_string()
					},
				])
			),
		]);
		let mut inflight_counter = self.inflight_counter.borrow_mut();
		*inflight_counter += 1;
		let inflight_obj_id = format!("{}{}", INFLIGHT_OBJ_PREFIX, inflight_counter);
		format!(
			"new {}.core.Inflight(this, \"{}\", {})",
			STDLIB, inflight_obj_id, props_block
		)
	}

	fn jsify_function(&self, name: Option<&str>, parameters: &[(Symbol, bool)], body: &Scope, phase: Phase) -> String {
		let mut parameter_list = vec![];
		for p in parameters.iter() {
			parameter_list.push(self.jsify_symbol(&p.0));
		}

		let (name, arrow) = match name {
			Some(name) => (name, ""),
			None => ("", "=> "),
		};

		format!(
			"{}({}) {}{}",
			name,
			parameter_list.iter().map(|x| x.as_str()).collect::<Vec<_>>().join(", "),
			arrow,
			self.jsify_scope(body, phase)
		)
	}

	fn jsify_class_member(&self, member: &ClassMember) -> String {
		format!("{};", self.jsify_symbol(&member.name))
	}

<<<<<<< HEAD
	fn jsify_resource(
		&self,
		name: &Symbol,
		phase: Phase,
		parent: &Option<Type>,
		constructor: &Constructor,
		members: &[&ClassMember],
		methods: &[&(Symbol, FunctionDefinition)],
	) -> String {
		assert!(phase == Phase::Preflight);

		// If have no parent then we simply extent the wingsdk's resource base
		let parent = if parent.is_none() {
			let mut parts = WINGSDK_RESOURCE.split('.');
			Some(Type::CustomType {
				root: Symbol::global(parts.next().unwrap()),
				fields: parts.map(|f| Symbol::global(f)).collect(),
			})
		} else {
			parent.clone()
		};

		// Jsify inflight client
		self.jsify_resource_client(
			name,
			phase,
			&parent,
			constructor,
			&members
				.iter()
				.filter(|m| m.flight == Phase::Inflight)
				.map(|m| *m)
				.collect::<Vec<_>>(),
			&methods
				.iter()
				.filter(|(_, m)| m.signature.flight == Phase::Inflight)
				.map(|t| *t)
				.collect::<Vec<_>>(),
		);

		// TODO...
		// Jsify client
		// Add bind method

		let preflight_members = members
			.iter()
			.filter(|m| m.flight != Phase::Inflight)
			.map(|m| *m)
			.collect::<Vec<_>>();
		let preflight_methods = methods
			.iter()
			.filter(|(_, m)| m.signature.flight != Phase::Inflight)
			.map(|t| *t)
			.collect::<Vec<_>>();

		// Jsify class
		let resource_class = self.jsify_class(
			name,
			&false,
			phase,
			&parent,
			constructor,
			&preflight_members,
			&preflight_methods,
		);
		let bind_method = self.jsify_bind_method(name, preflight_members);

		return format!("{}\n{}.prototype._bind = {}", name.name, resource_class, bind_method,);
	}

	fn jsify_bind_method(&self, name: &Symbol, preflight_members: &[&ClassMember]) {
		let lines = vec![];
		for m in preflight_members {}
	}

	fn jsify_resource_client(
		&self,
		name: &Symbol,
		phase: Phase,
		parent: &Option<Type>,
		constructor: &Constructor,
		members: &[&ClassMember],
		methods: &[&(Symbol, FunctionDefinition)],
	) {
		methods.iter().for_each(|(n, m)| {
			let captures = m.captures.borrow();
			println!("Inflight method: {} captures: {:?}", n, captures.as_ref().unwrap());
		});
		// let constructor_content = format!(
		// 	"constructor({}) {{\n{}\n}}",
		// 	,
		// 	self.jsify_scope(&constructor.body, phase)
		// );

		// let content = format!(
		// 	"class {}_Inflight {}\n{{\n{}\n{}\n{}\n}}",
		// 	self.jsify_symbol(name),
		// 	constructor_content
		// );
	}

	fn jsify_class(
		&self,
		name: &Symbol,
		is_resource: &bool,
		phase: Phase,
		parent: &Option<Type>,
		constructor: &Constructor,
		members: &[&ClassMember],
		methods: &[&(Symbol, FunctionDefinition)],
	) -> String {
		if *is_resource {
			return self.jsify_resource(name, phase, parent, constructor, members, methods);
		}

		format!(
			"class {}{}\n{{\n{}\n{}\n{}\n}}",
			self.jsify_symbol(name),
			if let Some(parent) = parent {
				format!(" extends {}", self.jsify_type(parent))
			} else {
				"".to_string()
			},
			self.jsify_function(
				Some("constructor"),
				&constructor.parameters,
				&constructor.statements,
				phase
			),
			members
				.iter()
				.map(|m| self.jsify_class_member(m))
				.collect::<Vec<String>>()
				.join("\n"),
			methods
				.iter()
				.map(|(n, m)| format!(
					"{} = {}",
					n.name,
					self.jsify_function(None, &m.parameter_names, &m.statements, phase)
				))
				.collect::<Vec<String>>()
				.join("\n")
		)
	}
}

=======
>>>>>>> b08ce992
fn is_mutable_collection(expression: &Expr) -> bool {
	if let Some(evaluated_type) = expression.evaluated_type.borrow().as_ref() {
		evaluated_type.is_mutable_collection()
	} else {
		false
	}
}<|MERGE_RESOLUTION|>--- conflicted
+++ resolved
@@ -539,7 +539,6 @@
 				parent,
 				constructor,
 				is_resource,
-<<<<<<< HEAD
 			} => self.jsify_class(
 				name,
 				is_resource,
@@ -549,44 +548,6 @@
 				&members.iter().collect::<Vec<_>>(),
 				&methods.iter().collect::<Vec<_>>(),
 			),
-=======
-			} => {
-				assert!(!*is_resource || phase == Phase::Preflight);
-				if *is_resource {
-					// TODO... jsify inflight (client)...
-				}
-
-				format!(
-					"class {}{}\n{{\n{}\n{}\n{}\n}}",
-					self.jsify_symbol(name),
-					if let Some(parent) = parent {
-						format!(" extends {}", self.jsify_type(parent))
-					} else {
-						"".to_string()
-					},
-					self.jsify_function(
-						Some("constructor"),
-						&constructor.parameters,
-						&constructor.statements,
-						phase
-					),
-					members
-						.iter()
-						.map(|m| self.jsify_class_member(m))
-						.collect::<Vec<String>>()
-						.join("\n"),
-					methods
-						.iter()
-						.map(|(n, m)| format!(
-							"{} = {}",
-							n.name,
-							self.jsify_function(None, &m.parameters, &m.statements, phase)
-						))
-						.collect::<Vec<String>>()
-						.join("\n")
-				)
-			}
->>>>>>> b08ce992
 			StmtKind::Struct { name, extends, members } => {
 				format!(
 					"interface {}{} {{\n{}\n}}",
@@ -734,7 +695,6 @@
 		format!("{};", self.jsify_symbol(&member.name))
 	}
 
-<<<<<<< HEAD
 	fn jsify_resource(
 		&self,
 		name: &Symbol,
@@ -882,12 +842,10 @@
 	}
 }
 
-=======
->>>>>>> b08ce992
 fn is_mutable_collection(expression: &Expr) -> bool {
-	if let Some(evaluated_type) = expression.evaluated_type.borrow().as_ref() {
-		evaluated_type.is_mutable_collection()
-	} else {
-		false
-	}
+    if let Some(evaluated_type) = expression.evaluated_type.borrow().as_ref() {
+			evaluated_type.is_mutable_collection()
+		} else {
+			false
+		}
 }