use itertools::Itertools;
use std::{cmp::Ordering, fs, path::PathBuf};

use sha2::{Digest, Sha256};

use crate::{
	ast::{
		ArgList, BinaryOperator, ClassMember, Expr, ExprKind, FunctionDefinition, InterpolatedStringPart, Literal, Phase,
		Reference, Scope, Stmt, StmtKind, Symbol, Type, UnaryOperator,
	},
	utilities::snake_case_to_camel_case,
};

const STDLIB: &str = "$stdlib";
const STDLIB_MODULE: &str = "@winglang/wingsdk";

const TARGET_CODE: &str = r#"
function __app(target) {
	switch (target) {
		case "sim":
			return $stdlib.sim.App;
		case "tfaws":
		case "tf-aws":
			return $stdlib.tfaws.App;
		default:
			throw new Error(`Unknown WING_TARGET value: "${process.env.WING_TARGET ?? ""}"`);
	}
}
const $App = __app(process.env.WING_TARGET);
"#;
const TARGET_APP: &str = "$App";

pub struct JSifier {
	pub out_dir: PathBuf,
	shim: bool,
}

impl JSifier {
	pub fn new(out_dir: PathBuf, shim: bool) -> Self {
		Self { out_dir, shim }
	}

	fn render_block(statements: impl IntoIterator<Item = impl core::fmt::Display>) -> String {
		let mut lines = vec![];
		lines.push("{".to_string());

<<<<<<< HEAD
		for statement in statements {
			let statement_str = format!("{}", statement);
			let result = statement_str.split("\n");
			for l in result {
				lines.push(format!("  {}", l));
			}
=======
pub fn jsify(scope: &Scope, out_dir: &PathBuf, app_name: &str, shim: bool) -> String {
	let mut js = vec![];
	let mut imports = vec![];

	for statement in scope.statements.iter().sorted_by(|a, b| match (&a.kind, &b.kind) {
		// Put type definitions first so JS won't complain of unknown types
		(StmtKind::Class { .. }, StmtKind::Class { .. }) => Ordering::Equal,
		(StmtKind::Class { .. }, _) => Ordering::Less,
		(_, StmtKind::Class { .. }) => Ordering::Greater,
		_ => Ordering::Equal,
	}) {
		let line = jsify_statement(statement, &out_dir);
		if line.is_empty() {
			continue;
		}
		if let StmtKind::Use {
			identifier: _,
			module_name: _,
		} = statement.kind
		{
			imports.push(line);
		} else {
			js.push(line);
>>>>>>> c299a2ee
		}

		lines.push("}".to_string());
		return lines.join("\n");
	}

	pub fn jsify(&self, scope: &Scope) -> String {
		let mut js = vec![];
		let mut imports = vec![];

		for statement in scope.statements.iter().sorted_by(|a, b| match (&a.kind, &b.kind) {
			// Put type definitions first so JS won't complain of unknown types
			(StmtKind::Class { .. }, StmtKind::Class { .. }) => Ordering::Equal,
			(StmtKind::Class { .. }, _) => Ordering::Less,
			(_, StmtKind::Class { .. }) => Ordering::Greater,
			_ => Ordering::Equal,
		}) {
			let line = self.jsify_statement(statement);
			if line.is_empty() {
				continue;
			}
			if let StmtKind::Use {
				identifier: _,
				module_name: _,
			} = statement.kind
			{
				imports.push(line);
			} else {
				js.push(line);
			}
		}

		let mut output = vec![];

		if self.shim {
			output.push(format!("const {} = require('{}');", STDLIB, STDLIB_MODULE));
			output.push(format!("const $outdir = process.env.WINGSDK_SYNTH_DIR ?? \".\";"));
			output.push(TARGET_CODE.to_owned());
		}

<<<<<<< HEAD
		output.append(&mut imports);

		if self.shim {
			js.insert(0, format!("super({{ outdir: $outdir }});\n"));
			output.push(format!(
				"class MyApp extends {} {{\nconstructor() {}\n}}",
				TARGET_APP,
				JSifier::render_block(js)
			));
			output.push("new MyApp().synth();".to_string());
		} else {
			output.append(&mut js);
		}
		output.join("\n")
=======
	if shim {
		js.insert(0, format!("super({{ outdir: $outdir, name: \"{}\" }});\n", app_name));
		output.push(format!(
			"class MyApp extends {} {{\nconstructor() {}\n}}",
			TARGET_APP,
			render_block(js)
		));
		output.push(format!("new MyApp().synth();"));
	} else {
		output.append(&mut js);
>>>>>>> c299a2ee
	}

	fn jsify_scope(&self, scope: &Scope) -> String {
		let mut lines = vec![];
		lines.push("{".to_string());

		for statement in scope.statements.iter() {
			let statement_str = format!("{}", self.jsify_statement(statement));
			let result = statement_str.split("\n");
			for l in result {
				lines.push(format!("  {}", l));
			}
		}

		lines.push("}".to_string());
		return lines.join("\n");
	}

	fn jsify_reference(&self, reference: &Reference) -> String {
		match reference {
			Reference::Identifier(identifier) => self.jsify_symbol(identifier),
			Reference::NestedIdentifier { object, property } => {
				self.jsify_expression(object) + "." + &self.jsify_symbol(property)
			}
		}
	}

<<<<<<< HEAD
	fn jsify_symbol(&self, symbol: &Symbol) -> String {
		return format!("{}", symbol.name);
=======
fn jsify_reference(reference: &Reference, case_convert: Option<bool>) -> String {
	let symbolize = if case_convert.unwrap_or(false) {
		jsify_symbol_case_converted
	} else {
		jsify_symbol
	};
	match reference {
		Reference::Identifier(identifier) => symbolize(identifier),
		Reference::NestedIdentifier { object, property } => jsify_expression(object) + "." + &symbolize(property),
>>>>>>> c299a2ee
	}

<<<<<<< HEAD
	fn jsify_arg_list(&self, arg_list: &ArgList, scope: Option<&str>, id: Option<&str>) -> String {
		if !arg_list.pos_args.is_empty() && !arg_list.named_args.is_empty() {
			// TODO?
			// JS doesn't support named args, this is probably to pass props to a construct. Can't mix that with positional args.
			panic!("Cannot use positional and named arguments in the same call");
		}

		let mut args = vec![];

		if let Some(scope_str) = scope {
			args.push(scope_str.to_string());
		}
=======
fn jsify_symbol_case_converted(symbol: &Symbol) -> String {
	let mut result = symbol.name.clone();
	result = snake_case_to_camel_case(&result);
	return format!("{}", result);
}
fn jsify_symbol(symbol: &Symbol) -> String {
	return format!("{}", symbol.name);
}

fn jsify_arg_list(arg_list: &ArgList, scope: Option<&str>, id: Option<&str>) -> String {
	let mut args = vec![];
	let mut structure_args = vec![];
>>>>>>> c299a2ee

		if let Some(id_str) = id {
			args.push(format!("\"{}\"", id_str));
		}

		if !arg_list.pos_args.is_empty() || !args.is_empty() {
			for arg in arg_list.pos_args.iter() {
				args.push(self.jsify_expression(arg));
			}
			return args.join(",");
		} else if !arg_list.named_args.is_empty() {
			for arg in arg_list.named_args.iter() {
				args.push(format!("{}: {}", arg.0.name, self.jsify_expression(arg.1)));
			}
			return format!("{{{}}}", args.join(","));
		} else {
			return "".to_string();
		}
	}

<<<<<<< HEAD
	fn jsify_type(&self, typ: &Type) -> String {
		match typ {
			Type::CustomType { root, fields } => {
				if fields.is_empty() {
					return self.jsify_symbol(root);
				} else {
					format!(
						"{}.{}",
						self.jsify_symbol(root),
						fields
							.iter()
							.map(|f| self.jsify_symbol(f))
							.collect::<Vec<String>>()
							.join(".")
					)
				}
			}
			_ => todo!(),
		}
=======
	for arg in arg_list.pos_args.iter() {
		args.push(jsify_expression(arg));
	}

	for arg in arg_list.named_args.iter() {
		// convert snake to camel case
		structure_args.push(format!(
			"{}: {}",
			snake_case_to_camel_case(&arg.0.name),
			jsify_expression(arg.1)
		));
	}

	if !structure_args.is_empty() {
		args.push(format!("{{ {} }}", structure_args.join(", ")));
	}

	if args.is_empty() {
		"".to_string()
	} else {
		args.join(",")
>>>>>>> c299a2ee
	}

	fn jsify_expression(&self, expression: &Expr) -> String {
		match &expression.kind {
			ExprKind::New {
				class,
				obj_id,
				arg_list,
				obj_scope: _, // TODO
			} => {
				let is_resource = if let Some(evaluated_type) = expression.evaluated_type.borrow().as_ref() {
					evaluated_type.as_resource_object().is_some()
				} else {
					// TODO Hack: This object type is not known. How can we tell if it's a resource or not?
					// Currently, this occurs when a JSII import is untyped, such as when `WINGC_SKIP_JSII` is enabled and `bring cloud` is used.
					true
				};

				// If this is a resource then add the scope and id to the arg list
				if is_resource {
					format!(
						"new {}({})",
						self.jsify_type(class),
						self.jsify_arg_list(
							&arg_list,
							Some("this"),
							Some(&format!("{}", obj_id.as_ref().unwrap_or(&self.jsify_type(class))))
						)
					)
				} else {
					format!(
						"new {}({})",
						self.jsify_type(&class),
						self.jsify_arg_list(&arg_list, None, None)
					)
				}
			}
			ExprKind::Literal(lit) => match lit {
				Literal::String(s) => format!("{}", s),
				Literal::InterpolatedString(s) => format!(
					"`{}`",
					s.parts
						.iter()
						.map(|p| match p {
							InterpolatedStringPart::Static(l) => format!("{}", l),
							InterpolatedStringPart::Expr(e) => format!("${{{}}}", self.jsify_expression(e)),
						})
						.collect::<Vec<String>>()
						.join("")
				),
				Literal::Number(n) => format!("{}", n),
				Literal::Duration(sec) => format!("{}.core.Duration.fromSeconds({})", STDLIB, sec),
				Literal::Boolean(b) => format!("{}", if *b { "true" } else { "false" }),
			},
			ExprKind::Reference(_ref) => self.jsify_reference(&_ref),
			ExprKind::Call { function, args } => {
				// TODO: implement "print" to use Logger resource
				// see: https://github.com/winglang/wing/issues/50
				if matches!(&function, Reference::Identifier(Symbol { name, .. }) if name == "print") {
					return format!("console.log({})", self.jsify_arg_list(args, None, None));
				}
				format!(
					"{}({})",
					self.jsify_reference(&function),
					self.jsify_arg_list(&args, None, None)
				)
			}
			ExprKind::Unary { op, exp } => {
				let op = match op {
					UnaryOperator::Plus => "+",
					UnaryOperator::Minus => "-",
					UnaryOperator::Not => "!",
				};
				format!("({}{})", op, self.jsify_expression(exp))
			}
			ExprKind::Binary { op, lexp, rexp } => {
				let op = match op {
					BinaryOperator::Add => "+",
					BinaryOperator::Sub => "-",
					BinaryOperator::Mul => "*",
					BinaryOperator::Div => "/",
					BinaryOperator::Mod => "%",
					BinaryOperator::Greater => ">",
					BinaryOperator::GreaterOrEqual => ">=",
					BinaryOperator::Less => "<",
					BinaryOperator::LessOrEqual => "<=",
					BinaryOperator::Equal => "===",
					BinaryOperator::NotEqual => "!==",
					BinaryOperator::LogicalAnd => "&&",
					BinaryOperator::LogicalOr => "||",
				};
				format!(
					"({} {} {})",
					self.jsify_expression(lexp),
					op,
					self.jsify_expression(rexp)
				)
			}
			ExprKind::StructLiteral { fields, .. } => {
				format!(
<<<<<<< HEAD
					"{{\n{}}}\n",
					fields
						.iter()
						.map(|(name, expr)| format!("\"{}\": {},", name.name, self.jsify_expression(expr)))
						.collect::<Vec<String>>()
						.join("\n")
=======
					"{}.{}",
					jsify_symbol(root),
					fields.iter().map(jsify_symbol).collect::<Vec<String>>().join(".")
>>>>>>> c299a2ee
				)
			}
			ExprKind::MapLiteral { fields, .. } => {
				format!(
					"{{\n{}\n}}",
					fields
						.iter()
						.map(|(key, expr)| format!("\"{}\": {},", key, self.jsify_expression(expr)))
						.collect::<Vec<String>>()
						.join("\n")
				)
			}
			ExprKind::FunctionDefinition(func_def) => match func_def.signature.flight {
				Phase::Inflight => self.jsify_inflight_function(func_def),
				Phase::Independent => unimplemented!(),
				Phase::Preflight => self.jsify_function(None, &func_def.parameter_names, &func_def.statements),
			},
		}
	}

	fn jsify_statement(&self, statement: &Stmt) -> String {
		match &statement.kind {
			StmtKind::Use {
				module_name,
				identifier,
			} => {
				format!(
					"const {} = {};",
					self.jsify_symbol(if let Some(identifier) = identifier {
						// use alias
						identifier
					} else {
						module_name
					}),
					if module_name.name.starts_with("\"./") {
						// TODO so many assumptions here, would only wort with a JS file
						format!("require({})", module_name.name)
					} else {
						format!("require('{}').{}", STDLIB_MODULE, module_name.name)
					}
				)
			}
<<<<<<< HEAD
			StmtKind::VariableDef {
				var_name,
				initial_value,
				type_: _,
			} => {
				let initial_value = self.jsify_expression(initial_value);
				format!("let {} = {};", self.jsify_symbol(var_name), initial_value)
			}
			StmtKind::ForLoop {
				iterator,
				iterable,
				statements,
			} => format!(
				"for(const {} of {}) {}",
				self.jsify_symbol(iterator),
				self.jsify_expression(iterable),
				self.jsify_scope(statements)
			),
			StmtKind::If {
				condition,
				statements,
				else_statements,
			} => {
				if let Some(else_scope) = else_statements {
					format!(
						"if ({}) {} else {}",
						self.jsify_expression(condition),
						self.jsify_scope(statements),
						self.jsify_scope(else_scope)
					)
=======
		}
		ExprKind::Literal(lit) => match lit {
			Literal::String(s) => format!("{}", s),
			Literal::InterpolatedString(s) => format!(
				"`{}`",
				s.parts
					.iter()
					.map(|p| match p {
						InterpolatedStringPart::Static(l) => format!("{}", l),
						InterpolatedStringPart::Expr(e) => format!("${{{}}}", jsify_expression(e)),
					})
					.collect::<Vec<String>>()
					.join("")
			),
			Literal::Number(n) => format!("{}", n),
			Literal::Duration(sec) => format!("{}.core.Duration.fromSeconds({})", STDLIB, sec),
			Literal::Boolean(b) => format!("{}", if *b { "true" } else { "false" }),
		},
		ExprKind::Reference(_ref) => jsify_reference(&_ref, None),
		ExprKind::Call { function, args } => {
			// TODO: implement "print" to use Logger resource
			// see: https://github.com/winglang/wing/issues/50
			let mut needs_case_conversion = false;
			if matches!(&function, Reference::Identifier(Symbol { name, .. }) if name == "print") {
				return format!("console.log({})", jsify_arg_list(args, None, None));
			} else if let Reference::NestedIdentifier { object, .. } = function {
				let object_type = object.evaluated_type.borrow().unwrap();
				needs_case_conversion = object_type
					.as_class_or_resource_object()
					.unwrap()
					.should_case_convert_jsii;
			}
			format!(
				"{}({})",
				jsify_reference(&function, Some(needs_case_conversion)),
				jsify_arg_list(&args, None, None)
			)
		}
		ExprKind::Unary { op, exp } => {
			let op = match op {
				UnaryOperator::Plus => "+",
				UnaryOperator::Minus => "-",
				UnaryOperator::Not => "!",
			};
			format!("({}{})", op, jsify_expression(exp))
		}
		ExprKind::Binary { op, lexp, rexp } => {
			let op = match op {
				BinaryOperator::Add => "+",
				BinaryOperator::Sub => "-",
				BinaryOperator::Mul => "*",
				BinaryOperator::Div => "/",
				BinaryOperator::Mod => "%",
				BinaryOperator::Greater => ">",
				BinaryOperator::GreaterOrEqual => ">=",
				BinaryOperator::Less => "<",
				BinaryOperator::LessOrEqual => "<=",
				BinaryOperator::Equal => "===",
				BinaryOperator::NotEqual => "!==",
				BinaryOperator::LogicalAnd => "&&",
				BinaryOperator::LogicalOr => "||",
			};
			format!("({} {} {})", jsify_expression(lexp), op, jsify_expression(rexp))
		}
		ExprKind::StructLiteral { fields, .. } => {
			format!(
				"{{\n{}}}\n",
				fields
					.iter()
					.map(|(name, expr)| format!("\"{}\": {},", name.name, jsify_expression(expr)))
					.collect::<Vec<String>>()
					.join("\n")
			)
		}
		ExprKind::MapLiteral { fields, .. } => {
			format!(
				"{{\n{}\n}}",
				fields
					.iter()
					.map(|(key, expr)| format!("\"{}\": {},", key, jsify_expression(expr)))
					.collect::<Vec<String>>()
					.join("\n")
			)
		}
	}
}

fn jsify_statement(statement: &Stmt, out_dir: &PathBuf) -> String {
	match &statement.kind {
		StmtKind::Use {
			module_name,
			identifier,
		} => {
			format!(
				"const {} = {};",
				jsify_symbol(if let Some(identifier) = identifier {
					// use alias
					identifier
				} else {
					module_name
				}),
				if module_name.name.starts_with("\"./") {
					// TODO so many assumptions here, would only wort with a JS file
					format!("require({})", module_name.name)
>>>>>>> c299a2ee
				} else {
					format!(
						"if ({}) {}",
						self.jsify_expression(condition),
						self.jsify_scope(statements)
					)
				}
			}
			StmtKind::Expression(e) => format!("{};", self.jsify_expression(e)),
			StmtKind::Assignment { variable, value } => {
				format!(
					"{} = {};",
					self.jsify_reference(&variable),
					self.jsify_expression(value)
				)
			}
			StmtKind::Scope(scope) => self.jsify_scope(scope),
			StmtKind::Return(exp) => {
				if let Some(exp) = exp {
					format!("return {};", self.jsify_expression(exp))
				} else {
					"return;".into()
				}
			}
			StmtKind::Class {
				name,
				members,
				methods,
				parent,
				constructor,
				is_resource,
			} => {
				if *is_resource {
					// TODO...
				}

				format!(
					"class {}{}\n{{\n{}\n{}\n{}\n}}",
					self.jsify_symbol(name),
					if let Some(parent) = parent {
						format!(" extends {}", self.jsify_type(parent))
					} else {
						"".to_string()
					},
					self.jsify_function(Some("constructor"), &constructor.parameters, &constructor.statements),
					members
						.iter()
						.map(|m| self.jsify_class_member(m))
						.collect::<Vec<String>>()
						.join("\n"),
					methods
						.iter()
						.map(|(n, m)| format!(
							"{} = {}",
							n.name,
							self.jsify_function(None, &m.parameter_names, &m.statements)
						))
						.collect::<Vec<String>>()
						.join("\n")
				)
			}
<<<<<<< HEAD
			StmtKind::Struct { name, extends, members } => {
				format!(
					"interface {}{} {{\n{}\n}}",
					self.jsify_symbol(name),
					if !extends.is_empty() {
						format!(
							" extends {}",
							extends
								.iter()
								.map(|s| self.jsify_symbol(s))
								.collect::<Vec<String>>()
								.join(", ")
						)
					} else {
						"".to_string()
					},
					members
						.iter()
						.map(|m| self.jsify_class_member(m))
						.collect::<Vec<String>>()
						.join("\n")
				)
=======
		}
		StmtKind::Expression(e) => format!("{};", jsify_expression(e)),
		StmtKind::Assignment { variable, value } => {
			format!("{} = {};", jsify_reference(&variable, None), jsify_expression(value))
		}
		StmtKind::Scope(scope) => jsify_scope(scope, &out_dir),
		StmtKind::Return(exp) => {
			if let Some(exp) = exp {
				format!("return {};", jsify_expression(exp))
			} else {
				"return;".into()
>>>>>>> c299a2ee
			}
		}
	}

<<<<<<< HEAD
	fn jsify_inflight_function(&self, func_def: &FunctionDefinition) -> String {
		let mut parameter_list = vec![];
		for p in func_def.parameter_names.iter() {
			parameter_list.push(p.name.clone());
=======
			format!(
				"class {}{}\n{{\n{}\n{}\n{}\n}}",
				jsify_symbol(name),
				if let Some(parent) = parent {
					format!(" extends {}", jsify_type(parent))
				} else {
					"".to_string()
				},
				jsify_function(
					"constructor",
					&constructor.parameters,
					&constructor.statements,
					&out_dir
				),
				members
					.iter()
					.map(jsify_class_member)
					.collect::<Vec<String>>()
					.join("\n"),
				methods
					.iter()
					.map(|f| jsify_function(jsify_symbol(&f.name).as_str(), &f.parameters, &f.statements, &out_dir))
					.collect::<Vec<String>>()
					.join("\n")
			)
>>>>>>> c299a2ee
		}
		let block = self.jsify_scope(&func_def.statements);
		let procid = base16ct::lower::encode_string(&Sha256::new().chain_update(&block).finalize());
		let mut bindings = vec![];
		let mut capture_names = vec![];
		for (obj, cap_def) in func_def.captures.borrow().as_ref().unwrap().iter() {
			capture_names.push(obj.name.clone());
			bindings.push(format!(
				"{}: {},",
				obj.name,
				Self::render_block([
					format!("resource: {},", obj.name),
					format!(
						"methods: [{}]",
						cap_def
							.iter()
							.map(|x| format!("\"{}\"", x.method))
							.collect::<Vec<_>>()
							.join(",")
					)
<<<<<<< HEAD
				])
			));
		}
		let mut proc_source = vec![];
		proc_source.push(format!(
			"async function $proc({{ {} }}, {}) {};",
			capture_names.join(", "),
			parameter_list.join(", "),
			block
=======
				} else {
					"".to_string()
				},
				members
					.iter()
					.map(jsify_class_member)
					.collect::<Vec<String>>()
					.join("\n")
			)
		}
	}
}

fn jsify_inflight_function(func_def: &FunctionDefinition, out_dir: &PathBuf) -> String {
	let mut parameter_list = vec![];
	for p in func_def.parameters.iter() {
		parameter_list.push(p.name.clone());
	}
	let block = jsify_scope(&func_def.statements, &out_dir);
	let procid = base16ct::lower::encode_string(&Sha256::new().chain_update(&block).finalize());
	let mut bindings = vec![];
	let mut capture_names = vec![];
	for (obj, cap_def) in func_def.captures.borrow().as_ref().unwrap().iter() {
		capture_names.push(obj.clone());
		bindings.push(format!(
			"{}: {},",
			obj,
			render_block([
				format!("resource: {},", obj),
				format!(
					"methods: [{}]",
					cap_def
						.iter()
						.map(|x| format!("\"{}\"", x.method))
						.collect::<Vec<_>>()
						.join(",")
				)
			])
>>>>>>> c299a2ee
		));
		let proc_dir = format!("{}/proc.{}", self.out_dir.to_string_lossy(), procid);
		fs::create_dir_all(&proc_dir).expect("Creating inflight proc dir");
		let file_path = format!("{}/index.js", proc_dir);
		let relative_file_path = format!("proc.{}/index.js", procid);
		fs::write(&file_path, proc_source.join("\n")).expect("Writing inflight proc source");
		let props_block = Self::render_block([
			format!(
				"code: {}.core.NodeJsCode.fromFile(require('path').resolve(__dirname, \"{}\")),",
				STDLIB, &relative_file_path
			),
			format!("entrypoint: \"$proc\","),
			if !bindings.is_empty() {
				format!("captures: {}", Self::render_block(&bindings))
			} else {
				"".to_string()
			},
		]);
		format!("new {}.core.Inflight({});", STDLIB, props_block)
	}

<<<<<<< HEAD
	fn jsify_function(&self, name: Option<&str>, parameters: &Vec<Symbol>, body: &Scope) -> String {
		let mut parameter_list = vec![];
		for p in parameters.iter() {
			parameter_list.push(self.jsify_symbol(p));
		}
=======
fn jsify_function(name: &str, parameters: &[Symbol], body: &Scope, out_dir: &PathBuf) -> String {
	let mut parameter_list = vec![];
	for p in parameters.iter() {
		parameter_list.push(jsify_symbol(p));
	}
>>>>>>> c299a2ee

		let (name, arrow) = match name {
			Some(name) => (name, ""),
			None => ("", "=> "),
		};

		format!(
			"{}({}) {}{}",
			name,
			parameter_list.iter().map(|x| x.as_str()).collect::<Vec<_>>().join(", "),
			arrow,
			self.jsify_scope(body)
		)
	}

	fn jsify_class_member(&self, member: &ClassMember) -> String {
		format!("{};", self.jsify_symbol(&member.name))
	}
}<|MERGE_RESOLUTION|>--- conflicted
+++ resolved
@@ -3,12 +3,9 @@
 
 use sha2::{Digest, Sha256};
 
-use crate::{
-	ast::{
-		ArgList, BinaryOperator, ClassMember, Expr, ExprKind, FunctionDefinition, InterpolatedStringPart, Literal, Phase,
-		Reference, Scope, Stmt, StmtKind, Symbol, Type, UnaryOperator,
-	},
-	utilities::snake_case_to_camel_case,
+use crate::ast::{
+	ArgList, BinaryOperator, ClassMember, Expr, ExprKind, FunctionDefinition, InterpolatedStringPart, Literal, Phase,
+	Reference, Scope, Stmt, StmtKind, Symbol, Type, UnaryOperator,
 };
 
 const STDLIB: &str = "$stdlib";
@@ -44,38 +41,12 @@
 		let mut lines = vec![];
 		lines.push("{".to_string());
 
-<<<<<<< HEAD
 		for statement in statements {
 			let statement_str = format!("{}", statement);
 			let result = statement_str.split("\n");
 			for l in result {
 				lines.push(format!("  {}", l));
 			}
-=======
-pub fn jsify(scope: &Scope, out_dir: &PathBuf, app_name: &str, shim: bool) -> String {
-	let mut js = vec![];
-	let mut imports = vec![];
-
-	for statement in scope.statements.iter().sorted_by(|a, b| match (&a.kind, &b.kind) {
-		// Put type definitions first so JS won't complain of unknown types
-		(StmtKind::Class { .. }, StmtKind::Class { .. }) => Ordering::Equal,
-		(StmtKind::Class { .. }, _) => Ordering::Less,
-		(_, StmtKind::Class { .. }) => Ordering::Greater,
-		_ => Ordering::Equal,
-	}) {
-		let line = jsify_statement(statement, &out_dir);
-		if line.is_empty() {
-			continue;
-		}
-		if let StmtKind::Use {
-			identifier: _,
-			module_name: _,
-		} = statement.kind
-		{
-			imports.push(line);
-		} else {
-			js.push(line);
->>>>>>> c299a2ee
 		}
 
 		lines.push("}".to_string());
@@ -116,33 +87,24 @@
 			output.push(TARGET_CODE.to_owned());
 		}
 
-<<<<<<< HEAD
 		output.append(&mut imports);
 
 		if self.shim {
 			js.insert(0, format!("super({{ outdir: $outdir }});\n"));
+			js.insert(
+				0,
+				format!("super({{ outdir: $outdir, name: \"{}\" }});\n", self.app_name),
+			);
 			output.push(format!(
 				"class MyApp extends {} {{\nconstructor() {}\n}}",
 				TARGET_APP,
 				JSifier::render_block(js)
 			));
-			output.push("new MyApp().synth();".to_string());
+			output.push(format!("new MyApp().synth();"));
 		} else {
 			output.append(&mut js);
 		}
 		output.join("\n")
-=======
-	if shim {
-		js.insert(0, format!("super({{ outdir: $outdir, name: \"{}\" }});\n", app_name));
-		output.push(format!(
-			"class MyApp extends {} {{\nconstructor() {}\n}}",
-			TARGET_APP,
-			render_block(js)
-		));
-		output.push(format!("new MyApp().synth();"));
-	} else {
-		output.append(&mut js);
->>>>>>> c299a2ee
 	}
 
 	fn jsify_scope(&self, scope: &Scope) -> String {
@@ -161,79 +123,66 @@
 		return lines.join("\n");
 	}
 
-	fn jsify_reference(&self, reference: &Reference) -> String {
+	fn jsify_reference(&self, reference: &Reference, case_convert: Option<bool>) -> String {
+		let symbolize = if case_convert.unwrap_or(false) {
+			Self::jsify_symbol_case_converted
+		} else {
+			Self::jsify_symbol
+		};
 		match reference {
-			Reference::Identifier(identifier) => self.jsify_symbol(identifier),
+			Reference::Identifier(identifier) => symbolize(self, identifier),
 			Reference::NestedIdentifier { object, property } => {
-				self.jsify_expression(object) + "." + &self.jsify_symbol(property)
-			}
-		}
-	}
-
-<<<<<<< HEAD
+				self.jsify_expression(object) + "." + &symbolize(self, property)
+			}
+		}
+	}
+
+	fn jsify_symbol_case_converted(&self, symbol: &Symbol) -> String {
+		let mut result = symbol.name.clone();
+		result = snake_case_to_camel_case(&result);
+		return format!("{}", result);
+	}
+
 	fn jsify_symbol(&self, symbol: &Symbol) -> String {
 		return format!("{}", symbol.name);
-=======
-fn jsify_reference(reference: &Reference, case_convert: Option<bool>) -> String {
-	let symbolize = if case_convert.unwrap_or(false) {
-		jsify_symbol_case_converted
-	} else {
-		jsify_symbol
-	};
-	match reference {
-		Reference::Identifier(identifier) => symbolize(identifier),
-		Reference::NestedIdentifier { object, property } => jsify_expression(object) + "." + &symbolize(property),
->>>>>>> c299a2ee
-	}
-
-<<<<<<< HEAD
+	}
+
 	fn jsify_arg_list(&self, arg_list: &ArgList, scope: Option<&str>, id: Option<&str>) -> String {
-		if !arg_list.pos_args.is_empty() && !arg_list.named_args.is_empty() {
-			// TODO?
-			// JS doesn't support named args, this is probably to pass props to a construct. Can't mix that with positional args.
-			panic!("Cannot use positional and named arguments in the same call");
-		}
-
 		let mut args = vec![];
+		let mut structure_args = vec![];
 
 		if let Some(scope_str) = scope {
 			args.push(scope_str.to_string());
 		}
-=======
-fn jsify_symbol_case_converted(symbol: &Symbol) -> String {
-	let mut result = symbol.name.clone();
-	result = snake_case_to_camel_case(&result);
-	return format!("{}", result);
-}
-fn jsify_symbol(symbol: &Symbol) -> String {
-	return format!("{}", symbol.name);
-}
-
-fn jsify_arg_list(arg_list: &ArgList, scope: Option<&str>, id: Option<&str>) -> String {
-	let mut args = vec![];
-	let mut structure_args = vec![];
->>>>>>> c299a2ee
 
 		if let Some(id_str) = id {
 			args.push(format!("\"{}\"", id_str));
 		}
 
-		if !arg_list.pos_args.is_empty() || !args.is_empty() {
-			for arg in arg_list.pos_args.iter() {
-				args.push(self.jsify_expression(arg));
-			}
-			return args.join(",");
-		} else if !arg_list.named_args.is_empty() {
-			for arg in arg_list.named_args.iter() {
-				args.push(format!("{}: {}", arg.0.name, self.jsify_expression(arg.1)));
-			}
-			return format!("{{{}}}", args.join(","));
+		for arg in arg_list.pos_args.iter() {
+			args.push(self.jsify_expression(arg));
+		}
+
+		for arg in arg_list.named_args.iter() {
+			// convert snake to camel case
+			structure_args.push(format!(
+				"{}: {}",
+				snake_case_to_camel_case(&arg.0.name),
+				self.jsify_expression(arg.1)
+			));
+		}
+
+		if !structure_args.is_empty() {
+			args.push(format!("{{ {} }}", structure_args.join(", ")));
+		}
+
+		if args.is_empty() {
+			"".to_string()
 		} else {
-			return "".to_string();
-		}
-	}
-
-<<<<<<< HEAD
+			args.join(",")
+		}
+	}
+
 	fn jsify_type(&self, typ: &Type) -> String {
 		match typ {
 			Type::CustomType { root, fields } => {
@@ -253,29 +202,6 @@
 			}
 			_ => todo!(),
 		}
-=======
-	for arg in arg_list.pos_args.iter() {
-		args.push(jsify_expression(arg));
-	}
-
-	for arg in arg_list.named_args.iter() {
-		// convert snake to camel case
-		structure_args.push(format!(
-			"{}: {}",
-			snake_case_to_camel_case(&arg.0.name),
-			jsify_expression(arg.1)
-		));
-	}
-
-	if !structure_args.is_empty() {
-		args.push(format!("{{ {} }}", structure_args.join(", ")));
-	}
-
-	if args.is_empty() {
-		"".to_string()
-	} else {
-		args.join(",")
->>>>>>> c299a2ee
 	}
 
 	fn jsify_expression(&self, expression: &Expr) -> String {
@@ -330,16 +256,23 @@
 				Literal::Duration(sec) => format!("{}.core.Duration.fromSeconds({})", STDLIB, sec),
 				Literal::Boolean(b) => format!("{}", if *b { "true" } else { "false" }),
 			},
-			ExprKind::Reference(_ref) => self.jsify_reference(&_ref),
+			ExprKind::Reference(_ref) => self.jsify_reference(&_ref, None),
 			ExprKind::Call { function, args } => {
 				// TODO: implement "print" to use Logger resource
 				// see: https://github.com/winglang/wing/issues/50
+				let mut needs_case_conversion = false;
 				if matches!(&function, Reference::Identifier(Symbol { name, .. }) if name == "print") {
 					return format!("console.log({})", self.jsify_arg_list(args, None, None));
+				} else if let Reference::NestedIdentifier { object, .. } = function {
+					let object_type = object.evaluated_type.borrow().unwrap();
+					needs_case_conversion = object_type
+						.as_class_or_resource_object()
+						.unwrap()
+						.should_case_convert_jsii;
 				}
 				format!(
 					"{}({})",
-					self.jsify_reference(&function),
+					self.jsify_reference(&function, Some(needs_case_conversion)),
 					self.jsify_arg_list(&args, None, None)
 				)
 			}
@@ -376,18 +309,12 @@
 			}
 			ExprKind::StructLiteral { fields, .. } => {
 				format!(
-<<<<<<< HEAD
 					"{{\n{}}}\n",
 					fields
 						.iter()
 						.map(|(name, expr)| format!("\"{}\": {},", name.name, self.jsify_expression(expr)))
 						.collect::<Vec<String>>()
 						.join("\n")
-=======
-					"{}.{}",
-					jsify_symbol(root),
-					fields.iter().map(jsify_symbol).collect::<Vec<String>>().join(".")
->>>>>>> c299a2ee
 				)
 			}
 			ExprKind::MapLiteral { fields, .. } => {
@@ -430,7 +357,6 @@
 					}
 				)
 			}
-<<<<<<< HEAD
 			StmtKind::VariableDef {
 				var_name,
 				initial_value,
@@ -461,112 +387,6 @@
 						self.jsify_scope(statements),
 						self.jsify_scope(else_scope)
 					)
-=======
-		}
-		ExprKind::Literal(lit) => match lit {
-			Literal::String(s) => format!("{}", s),
-			Literal::InterpolatedString(s) => format!(
-				"`{}`",
-				s.parts
-					.iter()
-					.map(|p| match p {
-						InterpolatedStringPart::Static(l) => format!("{}", l),
-						InterpolatedStringPart::Expr(e) => format!("${{{}}}", jsify_expression(e)),
-					})
-					.collect::<Vec<String>>()
-					.join("")
-			),
-			Literal::Number(n) => format!("{}", n),
-			Literal::Duration(sec) => format!("{}.core.Duration.fromSeconds({})", STDLIB, sec),
-			Literal::Boolean(b) => format!("{}", if *b { "true" } else { "false" }),
-		},
-		ExprKind::Reference(_ref) => jsify_reference(&_ref, None),
-		ExprKind::Call { function, args } => {
-			// TODO: implement "print" to use Logger resource
-			// see: https://github.com/winglang/wing/issues/50
-			let mut needs_case_conversion = false;
-			if matches!(&function, Reference::Identifier(Symbol { name, .. }) if name == "print") {
-				return format!("console.log({})", jsify_arg_list(args, None, None));
-			} else if let Reference::NestedIdentifier { object, .. } = function {
-				let object_type = object.evaluated_type.borrow().unwrap();
-				needs_case_conversion = object_type
-					.as_class_or_resource_object()
-					.unwrap()
-					.should_case_convert_jsii;
-			}
-			format!(
-				"{}({})",
-				jsify_reference(&function, Some(needs_case_conversion)),
-				jsify_arg_list(&args, None, None)
-			)
-		}
-		ExprKind::Unary { op, exp } => {
-			let op = match op {
-				UnaryOperator::Plus => "+",
-				UnaryOperator::Minus => "-",
-				UnaryOperator::Not => "!",
-			};
-			format!("({}{})", op, jsify_expression(exp))
-		}
-		ExprKind::Binary { op, lexp, rexp } => {
-			let op = match op {
-				BinaryOperator::Add => "+",
-				BinaryOperator::Sub => "-",
-				BinaryOperator::Mul => "*",
-				BinaryOperator::Div => "/",
-				BinaryOperator::Mod => "%",
-				BinaryOperator::Greater => ">",
-				BinaryOperator::GreaterOrEqual => ">=",
-				BinaryOperator::Less => "<",
-				BinaryOperator::LessOrEqual => "<=",
-				BinaryOperator::Equal => "===",
-				BinaryOperator::NotEqual => "!==",
-				BinaryOperator::LogicalAnd => "&&",
-				BinaryOperator::LogicalOr => "||",
-			};
-			format!("({} {} {})", jsify_expression(lexp), op, jsify_expression(rexp))
-		}
-		ExprKind::StructLiteral { fields, .. } => {
-			format!(
-				"{{\n{}}}\n",
-				fields
-					.iter()
-					.map(|(name, expr)| format!("\"{}\": {},", name.name, jsify_expression(expr)))
-					.collect::<Vec<String>>()
-					.join("\n")
-			)
-		}
-		ExprKind::MapLiteral { fields, .. } => {
-			format!(
-				"{{\n{}\n}}",
-				fields
-					.iter()
-					.map(|(key, expr)| format!("\"{}\": {},", key, jsify_expression(expr)))
-					.collect::<Vec<String>>()
-					.join("\n")
-			)
-		}
-	}
-}
-
-fn jsify_statement(statement: &Stmt, out_dir: &PathBuf) -> String {
-	match &statement.kind {
-		StmtKind::Use {
-			module_name,
-			identifier,
-		} => {
-			format!(
-				"const {} = {};",
-				jsify_symbol(if let Some(identifier) = identifier {
-					// use alias
-					identifier
-				} else {
-					module_name
-				}),
-				if module_name.name.starts_with("\"./") {
-					// TODO so many assumptions here, would only wort with a JS file
-					format!("require({})", module_name.name)
->>>>>>> c299a2ee
 				} else {
 					format!(
 						"if ({}) {}",
@@ -579,7 +399,7 @@
 			StmtKind::Assignment { variable, value } => {
 				format!(
 					"{} = {};",
-					self.jsify_reference(&variable),
+					self.jsify_reference(&variable, None),
 					self.jsify_expression(value)
 				)
 			}
@@ -628,7 +448,6 @@
 						.join("\n")
 				)
 			}
-<<<<<<< HEAD
 			StmtKind::Struct { name, extends, members } => {
 				format!(
 					"interface {}{} {{\n{}\n}}",
@@ -651,67 +470,26 @@
 						.collect::<Vec<String>>()
 						.join("\n")
 				)
-=======
-		}
-		StmtKind::Expression(e) => format!("{};", jsify_expression(e)),
-		StmtKind::Assignment { variable, value } => {
-			format!("{} = {};", jsify_reference(&variable, None), jsify_expression(value))
-		}
-		StmtKind::Scope(scope) => jsify_scope(scope, &out_dir),
-		StmtKind::Return(exp) => {
-			if let Some(exp) = exp {
-				format!("return {};", jsify_expression(exp))
-			} else {
-				"return;".into()
->>>>>>> c299a2ee
-			}
-		}
-	}
-
-<<<<<<< HEAD
+			}
+		}
+	}
+
 	fn jsify_inflight_function(&self, func_def: &FunctionDefinition) -> String {
 		let mut parameter_list = vec![];
 		for p in func_def.parameter_names.iter() {
 			parameter_list.push(p.name.clone());
-=======
-			format!(
-				"class {}{}\n{{\n{}\n{}\n{}\n}}",
-				jsify_symbol(name),
-				if let Some(parent) = parent {
-					format!(" extends {}", jsify_type(parent))
-				} else {
-					"".to_string()
-				},
-				jsify_function(
-					"constructor",
-					&constructor.parameters,
-					&constructor.statements,
-					&out_dir
-				),
-				members
-					.iter()
-					.map(jsify_class_member)
-					.collect::<Vec<String>>()
-					.join("\n"),
-				methods
-					.iter()
-					.map(|f| jsify_function(jsify_symbol(&f.name).as_str(), &f.parameters, &f.statements, &out_dir))
-					.collect::<Vec<String>>()
-					.join("\n")
-			)
->>>>>>> c299a2ee
 		}
 		let block = self.jsify_scope(&func_def.statements);
 		let procid = base16ct::lower::encode_string(&Sha256::new().chain_update(&block).finalize());
 		let mut bindings = vec![];
 		let mut capture_names = vec![];
 		for (obj, cap_def) in func_def.captures.borrow().as_ref().unwrap().iter() {
-			capture_names.push(obj.name.clone());
+			capture_names.push(obj.clone());
 			bindings.push(format!(
 				"{}: {},",
-				obj.name,
+				obj,
 				Self::render_block([
-					format!("resource: {},", obj.name),
+					format!("resource: {},", obj),
 					format!(
 						"methods: [{}]",
 						cap_def
@@ -720,7 +498,6 @@
 							.collect::<Vec<_>>()
 							.join(",")
 					)
-<<<<<<< HEAD
 				])
 			));
 		}
@@ -730,46 +507,6 @@
 			capture_names.join(", "),
 			parameter_list.join(", "),
 			block
-=======
-				} else {
-					"".to_string()
-				},
-				members
-					.iter()
-					.map(jsify_class_member)
-					.collect::<Vec<String>>()
-					.join("\n")
-			)
-		}
-	}
-}
-
-fn jsify_inflight_function(func_def: &FunctionDefinition, out_dir: &PathBuf) -> String {
-	let mut parameter_list = vec![];
-	for p in func_def.parameters.iter() {
-		parameter_list.push(p.name.clone());
-	}
-	let block = jsify_scope(&func_def.statements, &out_dir);
-	let procid = base16ct::lower::encode_string(&Sha256::new().chain_update(&block).finalize());
-	let mut bindings = vec![];
-	let mut capture_names = vec![];
-	for (obj, cap_def) in func_def.captures.borrow().as_ref().unwrap().iter() {
-		capture_names.push(obj.clone());
-		bindings.push(format!(
-			"{}: {},",
-			obj,
-			render_block([
-				format!("resource: {},", obj),
-				format!(
-					"methods: [{}]",
-					cap_def
-						.iter()
-						.map(|x| format!("\"{}\"", x.method))
-						.collect::<Vec<_>>()
-						.join(",")
-				)
-			])
->>>>>>> c299a2ee
 		));
 		let proc_dir = format!("{}/proc.{}", self.out_dir.to_string_lossy(), procid);
 		fs::create_dir_all(&proc_dir).expect("Creating inflight proc dir");
@@ -791,19 +528,11 @@
 		format!("new {}.core.Inflight({});", STDLIB, props_block)
 	}
 
-<<<<<<< HEAD
-	fn jsify_function(&self, name: Option<&str>, parameters: &Vec<Symbol>, body: &Scope) -> String {
+	fn jsify_function(&self, name: Option<&str>, parameters: &[Symbol], body: &Scope) -> String {
 		let mut parameter_list = vec![];
 		for p in parameters.iter() {
 			parameter_list.push(self.jsify_symbol(p));
 		}
-=======
-fn jsify_function(name: &str, parameters: &[Symbol], body: &Scope, out_dir: &PathBuf) -> String {
-	let mut parameter_list = vec![];
-	for p in parameters.iter() {
-		parameter_list.push(jsify_symbol(p));
-	}
->>>>>>> c299a2ee
 
 		let (name, arrow) = match name {
 			Some(name) => (name, ""),
