mod codemaker;

use aho_corasick::AhoCorasick;
use const_format::formatcp;
use indexmap::{indexmap, indexset, IndexMap, IndexSet};
use itertools::Itertools;

use std::{
	cmp::Ordering,
	collections::{BTreeMap, BTreeSet},
	fmt::Display,
	fs,
	path::Path,
	slice::Iter,
	vec,
};

use crate::{
	ast::{
		ArgList, BinaryOperator, Class as AstClass, ClassField, Expr, ExprKind, FunctionBody, FunctionBodyRef,
		FunctionDefinition, Initializer, InterpolatedStringPart, Literal, MethodLike, Phase, Reference, Scope, Stmt,
		StmtKind, Symbol, TypeAnnotationKind, UnaryOperator, UserDefinedType,
	},
	debug,
	diagnostic::{Diagnostic, DiagnosticLevel, Diagnostics},
	type_check::{
		resolve_user_defined_type,
		symbol_env::{LookupResult, SymbolEnv, SymbolEnvRef},
		SymbolKind, Type, TypeRef, VariableInfo, CLASS_INFLIGHT_INIT_NAME,
	},
	visit::{self, Visit},
	MACRO_REPLACE_ARGS, MACRO_REPLACE_SELF, WINGSDK_ASSEMBLY_NAME, WINGSDK_RESOURCE,
};

use self::codemaker::CodeMaker;

const STDLIB: &str = "$stdlib";
const STDLIB_CORE_RESOURCE: &str = formatcp!("{}.{}", STDLIB, WINGSDK_RESOURCE);
const STDLIB_MODULE: &str = WINGSDK_ASSEMBLY_NAME;

const INFLIGHT_CLIENTS_DIR: &str = "clients";

const TARGET_CODE: &str = "const $AppBase = $stdlib.core.App.for(process.env.WING_TARGET);";

const ENV_WING_IS_TEST: &str = "$wing_is_test";
const OUTDIR_VAR: &str = "$outdir";

const APP_CLASS: &str = "$App";
const APP_BASE_CLASS: &str = "$AppBase";

const ROOT_CLASS: &str = "$Root";

pub struct JSifyContext {
	pub in_json: bool,
	/// The current execution phase of the AST traversal.
	/// The root of any Wing app starts with the preflight phase, and
	/// the `inflight` keyword specifies scopes that are inflight.
	pub phase: Phase,
}

pub struct JSifier<'a> {
	pub diagnostics: Diagnostics,
	pub out_dir: &'a Path,
	absolute_project_root: &'a Path,
	shim: bool,
	app_name: String,
}

impl<'a> JSifier<'a> {
	pub fn new(out_dir: &'a Path, app_name: &str, absolute_project_root: &'a Path, shim: bool) -> Self {
		Self {
			diagnostics: Diagnostics::new(),
			out_dir,
			shim,
			app_name: app_name.to_string(),
			absolute_project_root,
		}
	}

	fn js_resolve_path(path_name: &str) -> String {
		format!("\"./{}\".replace(/\\\\/g, \"/\")", path_name)
	}

	pub fn jsify(&mut self, scope: &Scope) -> String {
		let mut js = CodeMaker::default();
		let mut imports = CodeMaker::default();

		for statement in scope.statements.iter().sorted_by(|a, b| match (&a.kind, &b.kind) {
			// Put type definitions first so JS won't complain of unknown types
			(StmtKind::Class(AstClass { .. }), StmtKind::Class(AstClass { .. })) => Ordering::Equal,
			(StmtKind::Class(AstClass { .. }), _) => Ordering::Less,
			(_, StmtKind::Class(AstClass { .. })) => Ordering::Greater,
			_ => Ordering::Equal,
		}) {
			let jsify_context = JSifyContext {
				in_json: false,
				phase: Phase::Preflight,
			};
			let s = self.jsify_statement(scope.env.borrow().as_ref().unwrap(), statement, &jsify_context); // top level statements are always preflight
			if let StmtKind::Bring {
				identifier: _,
				module_name: _,
			} = statement.kind
			{
				imports.add_code(s);
			} else {
				js.add_code(s);
			}
		}

		let mut output = CodeMaker::default();

		if self.shim {
			output.line(format!("const {} = require('{}');", STDLIB, STDLIB_MODULE));
			output.line(format!("const {} = process.env.WING_SYNTH_DIR ?? \".\";", OUTDIR_VAR));
			output.line(format!(
				"const {} = process.env.WING_IS_TEST === \"true\";",
				ENV_WING_IS_TEST
			));
			output.line(TARGET_CODE.to_owned());
		}

		output.add_code(imports);

		if self.shim {
			let mut root_class = CodeMaker::default();
			root_class.open(format!("class {} extends {} {{", ROOT_CLASS, STDLIB_CORE_RESOURCE));
			root_class.open("constructor(scope, id) {");
			root_class.line("super(scope, id);");
			root_class.add_code(js);
			root_class.close("}");
			root_class.close("}");

			let mut app_wrapper = CodeMaker::default();
			app_wrapper.open(format!("class {} extends {} {{", APP_CLASS, APP_BASE_CLASS));
			app_wrapper.open("constructor() {");
			app_wrapper.line(format!(
				"super({{ outdir: {}, name: \"{}\", plugins: $plugins, isTestEnvironment: {} }});",
				OUTDIR_VAR, self.app_name, ENV_WING_IS_TEST
			));
			app_wrapper.open(format!("if ({}) {{", ENV_WING_IS_TEST));
			app_wrapper.line(format!("new {}(this, \"env0\");", ROOT_CLASS));
			app_wrapper.line("const $test_runner = this.testRunner;");
			app_wrapper.line("const $tests = $test_runner.findTests();");
			app_wrapper.open("for (let $i = 1; $i < $tests.length; $i++) {");
			app_wrapper.line(format!("new {}(this, \"env\" + $i);", ROOT_CLASS));
			app_wrapper.close("}");
			app_wrapper.close("} else {");
			app_wrapper.indent();
			app_wrapper.line(format!("new {}(this, \"Default\");", ROOT_CLASS));
			app_wrapper.close("}");
			app_wrapper.close("}");
			app_wrapper.close("}");

			output.add_code(root_class);
			output.add_code(app_wrapper);

			output.line(format!("new {}().synth();", APP_CLASS));
		} else {
			output.add_code(js);
		}

		output.to_string()
	}

	fn jsify_scope_body(&mut self, scope: &Scope, ctx: &JSifyContext) -> CodeMaker {
		let mut code = CodeMaker::default();

		for statement in scope.statements.iter() {
			let statement_code = self.jsify_statement(scope.env.borrow().as_ref().unwrap(), statement, ctx);
			code.add_code(statement_code);
		}

		code
	}

<<<<<<< HEAD
	fn jsify_reference(&mut self, reference: &Reference, case_convert: Option<bool>, ctx: &JSifyContext) -> String {
		let symbolize = if case_convert.unwrap_or(false) {
			Self::jsify_symbol_case_converted
		} else {
			Self::jsify_symbol
		};
=======
	fn jsify_reference(&mut self, reference: &Reference, context: &JSifyContext) -> String {
>>>>>>> 37adcb27
		match reference {
			Reference::Identifier(identifier) => self.jsify_symbol(identifier),
			Reference::InstanceMember { object, property } => {
<<<<<<< HEAD
				self.jsify_expression(object, ctx) + "." + &symbolize(self, property)
=======
				self.jsify_expression(object, context) + "." + &self.jsify_symbol(property)
>>>>>>> 37adcb27
			}
			Reference::TypeMember { type_, property } => {
				self.jsify_type(&TypeAnnotationKind::UserDefined(type_.clone())) + "." + &self.jsify_symbol(property)
			}
		}
	}

	fn jsify_symbol(&self, symbol: &Symbol) -> String {
		return symbol.name.to_string();
	}

	fn jsify_arg_list(
		&mut self,
		arg_list: &ArgList,
		scope: Option<&str>,
		id: Option<&str>,
<<<<<<< HEAD
		case_convert: bool,
		ctx: &JSifyContext,
=======
		context: &JSifyContext,
>>>>>>> 37adcb27
	) -> String {
		let mut args = vec![];
		let mut structure_args = vec![];

		if let Some(scope_str) = scope {
			args.push(scope_str.to_string());
		}

		if let Some(id_str) = id {
			args.push(format!("\"{}\"", id_str));
		}

		for arg in arg_list.pos_args.iter() {
			args.push(self.jsify_expression(arg, &ctx));
		}

		for arg in arg_list.named_args.iter() {
			// convert snake to camel case
			structure_args.push(format!(
				"{}: {}",
				arg.0.name.clone(),
				self.jsify_expression(
					arg.1,
					&JSifyContext {
						in_json: ctx.in_json,
						phase: Phase::Independent,
					}
				)
			));
		}

		if !structure_args.is_empty() {
			args.push(format!("{{ {} }}", structure_args.join(", ")));
		}

		if args.is_empty() {
			"".to_string()
		} else {
			args.join(",")
		}
	}

	fn jsify_type(&self, typ: &TypeAnnotationKind) -> String {
		match typ {
			TypeAnnotationKind::UserDefined(user_defined_type) => self.jsify_user_defined_type(user_defined_type),
			_ => todo!(),
		}
	}

	fn jsify_user_defined_type(&self, user_defined_type: &UserDefinedType) -> String {
		if user_defined_type.fields.is_empty() {
			return self.jsify_symbol(&user_defined_type.root);
		} else {
			format!(
				"{}.{}",
				self.jsify_symbol(&user_defined_type.root),
				user_defined_type
					.fields
					.iter()
					.map(|f| self.jsify_symbol(f))
					.collect::<Vec<String>>()
					.join(".")
			)
		}
	}

	fn jsify_expression(&mut self, expression: &Expr, ctx: &JSifyContext) -> String {
		let auto_await = match ctx.phase {
			Phase::Inflight => "await ",
			_ => "",
		};
		match &expression.kind {
			ExprKind::New {
				class,
				obj_id,
				arg_list,
				obj_scope: _, // TODO
			} => {
				let expression_type = expression.evaluated_type.borrow();
				let is_resource = if let Some(evaluated_type) = expression_type.as_ref() {
					evaluated_type.as_resource().is_some()
				} else {
					// TODO Hack: This object type is not known. How can we tell if it's a resource or not?
					true
				};
				let is_abstract = if let Some(cls) = expression_type.unwrap().as_class_or_resource() {
					cls.is_abstract
				} else {
					false
				};

				// if we have an FQN, we emit a call to the "new" (or "newAbstract") factory method to allow
				// targets and plugins to inject alternative implementations for types. otherwise (e.g.
				// user-defined types), we simply instantiate the type directly (maybe in the future we will
				// allow customizations of user-defined types as well, but for now we don't).

				let ctor = self.jsify_type(&class.kind);

				let scope = if is_resource { Some("this") } else { None };

				let id = if is_resource {
					Some(obj_id.as_ref().unwrap_or(&ctor).as_str())
				} else {
					None
				};

<<<<<<< HEAD
				let args = self.jsify_arg_list(&arg_list, scope, id, should_case_convert, ctx);
=======
				let args = self.jsify_arg_list(&arg_list, scope, id, context);
>>>>>>> 37adcb27

				let fqn = if is_resource {
					expression_type
						.expect("expected expression")
						.as_resource()
						.expect("expected resource")
						.fqn
						.clone()
				} else {
					None
				};

				if let (true, Some(fqn)) = (is_resource, fqn) {
					if is_abstract {
						format!("this.node.root.newAbstract(\"{}\",{})", fqn, args)
					} else {
						format!("this.node.root.new(\"{}\",{},{})", fqn, ctor, args)
					}
				} else {
					format!("new {}({})", ctor, args)
				}
			}
			ExprKind::Literal(lit) => match lit {
				Literal::String(s) => s.to_string(),
				Literal::InterpolatedString(s) => format!(
					"`{}`",
					s.parts
						.iter()
						.map(|p| match p {
							InterpolatedStringPart::Static(l) => l.to_string(),
							InterpolatedStringPart::Expr(e) => {
								match *e.evaluated_type.borrow().expect("Should have type") {
									Type::Json | Type::MutJson => {
										format!("${{JSON.stringify({}, null, 2)}}", self.jsify_expression(e, ctx))
									}
									_ => format!("${{{}}}", self.jsify_expression(e, ctx)),
								}
							}
						})
						.collect::<Vec<String>>()
						.join("")
				),
				Literal::Number(n) => format!("{}", n),
				Literal::Duration(sec) => format!("{}.std.Duration.fromSeconds({})", STDLIB, sec),
				Literal::Boolean(b) => (if *b { "true" } else { "false" }).to_string(),
			},
			ExprKind::Range { start, inclusive, end } => {
				match ctx.phase {
					Phase::Inflight => format!(
						"((s,e,i) => {{ function* iterator(start,end,inclusive) {{ let i = start; let limit = inclusive ? ((end < start) ? end - 1 : end + 1) : end; while (i < limit) yield i++; while (i > limit) yield i--; }}; return iterator(s,e,i); }})({},{},{})",
						self.jsify_expression(start, ctx),
						self.jsify_expression(end, ctx),
						inclusive.unwrap()
					),
					_ => format!(
						"{}.std.Range.of({}, {}, {})",
						STDLIB,
						self.jsify_expression(start, ctx),
						self.jsify_expression(end, ctx),
						inclusive.unwrap()
					)
				}
			}
<<<<<<< HEAD
			ExprKind::Reference(_ref) => self.jsify_reference(&_ref, None, ctx),
=======
			ExprKind::Reference(_ref) => self.jsify_reference(&_ref, context),
>>>>>>> 37adcb27
			ExprKind::Call { function, arg_list } => {
				let function_type = function.evaluated_type.borrow().unwrap();
				let function_sig = function_type.as_function_sig();
				assert!(
					function_sig.is_some() || function_type.is_anything(),
					"Expected expression to be callable"
				);

				let expr_string = match &function.kind {
<<<<<<< HEAD
					ExprKind::Reference(reference) => {
						if let Reference::InstanceMember { object, .. } = reference {
							let object_type = object.evaluated_type.borrow().unwrap();
							if let Some(class) = object_type.as_class_or_resource() {
								needs_case_conversion = class.should_case_convert_jsii;
							} else {
								// TODO I think in this case we shouldn't convert tye case but originally we had code that
								// set `needs_case_conversion` to true for `any` and builtin types, and I'm not sure why..
								needs_case_conversion = false;
							}
						} else if let Reference::TypeMember { .. } = reference {
							let st_type = expression.evaluated_type.borrow().unwrap();
							if let Some(class) = st_type.as_class_or_resource() {
								needs_case_conversion = class.should_case_convert_jsii;
							}
						}
						self.jsify_reference(reference, Some(needs_case_conversion), ctx)
					}
					_ => format!("({})", self.jsify_expression(function, ctx)),
				};
				let arg_string = self.jsify_arg_list(&arg_list, None, None, needs_case_conversion, ctx);
=======
					ExprKind::Reference(reference) => self.jsify_reference(reference, context),
					_ => format!("({})", self.jsify_expression(function, context)),
				};
				let arg_string = self.jsify_arg_list(&arg_list, None, None, context);
>>>>>>> 37adcb27

				if let Some(function_sig) = function_sig {
					if let Some(js_override) = &function_sig.js_override {
						let self_string = &match &function.kind {
							// for "loose" macros, e.g. `print()`, $self$ is the global object
							ExprKind::Reference(Reference::Identifier(_)) => "global".to_string(),
							ExprKind::Reference(Reference::InstanceMember { object, .. }) => {
								self.jsify_expression(object, ctx)
							}

							_ => expr_string,
						};
						let patterns = &[MACRO_REPLACE_SELF, MACRO_REPLACE_ARGS];
						let replace_with = &[self_string, &arg_string];
						let ac = AhoCorasick::new(patterns);
						return ac.replace_all(js_override, replace_with);
					}
				}

				format!("({}{}({}))", auto_await, expr_string, arg_string)
			}
			ExprKind::Unary { op, exp } => {
				let js_exp = self.jsify_expression(exp, ctx);
				match op {
					UnaryOperator::Minus => format!("(-{})", js_exp),
					UnaryOperator::Not => format!("(!{})", js_exp),
					UnaryOperator::OptionalTest => {
						// We use the abstract inequality operator here because we want to check for null or undefined
						format!("(({}) != null)", js_exp)
					}
				}
			}
			ExprKind::Binary { op, left, right } => {
				let js_left = self.jsify_expression(left, ctx);
				let js_right = self.jsify_expression(right, ctx);

				let js_op = match op {
					BinaryOperator::AddOrConcat => "+",
					BinaryOperator::Sub => "-",
					BinaryOperator::Mul => "*",
					BinaryOperator::Div => "/",
					BinaryOperator::FloorDiv => {
						return format!("Math.trunc({} / {})", js_left, js_right);
					}
					BinaryOperator::Mod => "%",
					BinaryOperator::Power => "**",
					BinaryOperator::Greater => ">",
					BinaryOperator::GreaterOrEqual => ">=",
					BinaryOperator::Less => "<",
					BinaryOperator::LessOrEqual => "<=",
					BinaryOperator::Equal => "===",
					BinaryOperator::NotEqual => "!==",
					BinaryOperator::LogicalAnd => "&&",
					BinaryOperator::LogicalOr => "||",
					BinaryOperator::UnwrapOr => {
						// Use JS nullish coalescing operator which treats undefined and null the same
						// this is inline with how wing jsifies optionals
						"??"
					}
				};
				format!("({} {} {})", js_left, js_op, js_right)
			}
			ExprKind::ArrayLiteral { items, .. } => {
				let item_list = items
					.iter()
					.map(|expr| self.jsify_expression(expr, ctx))
					.collect::<Vec<String>>()
					.join(", ");

				if is_mutable_collection(expression) || ctx.in_json {
					// json arrays dont need frozen at nested level
					format!("[{}]", item_list)
				} else {
					format!("Object.freeze([{}])", item_list)
				}
			}
			ExprKind::StructLiteral { fields, .. } => {
				format!(
					"{{\n{}}}\n",
					fields
						.iter()
<<<<<<< HEAD
						.map(|(name, expr)| format!("\"{}\": {},", {
              if st.should_case_convert_jsii {
                snake_case_to_camel_case(&name.name)
              } else {
                name.name.clone()
              }
            }, self.jsify_expression(expr, ctx)))
=======
						.map(|(name, expr)| format!("\"{}\": {},", name.name, self.jsify_expression(expr, context)))
>>>>>>> 37adcb27
						.collect::<Vec<String>>()
						.join("\n")
				)
			}
			ExprKind::JsonLiteral { is_mut, element } => {
				let json_context = &JSifyContext {
					in_json: true,
					phase: ctx.phase,
				};
				let js_out = match &element.kind {
					ExprKind::MapLiteral { .. } => {
						if *is_mut {
							self.jsify_expression(element, json_context)
						} else {
							format!("Object.freeze({})", self.jsify_expression(element, json_context))
						}
					}
					_ => self.jsify_expression(element, json_context)
				};
				js_out
			}
			ExprKind::MapLiteral { fields, .. } => {
				let f = fields
					.iter()
					.map(|(key, expr)| format!("\"{}\":{}", key, self.jsify_expression(expr, ctx)))
					.collect::<Vec<String>>()
					.join(",");

				if is_mutable_collection(expression) || ctx.in_json {
					// json maps dont need frozen in the nested level
					format!("{{{}}}", f)
				} else {
					format!("Object.freeze({{{}}})", f)
				}
			}
			ExprKind::SetLiteral { items, .. } => {
				let item_list = items
					.iter()
					.map(|expr| self.jsify_expression(expr, ctx))
					.collect::<Vec<String>>()
					.join(", ");

				if is_mutable_collection(expression) {
					format!("new Set([{}])", item_list)
				} else {
					format!("Object.freeze(new Set([{}]))", item_list)
				}
			}
			ExprKind::FunctionClosure(func_def) => match func_def.signature.phase {
				Phase::Inflight => {
					assert!(ctx.phase == Phase::Inflight, "inflight closures should have been transformed into preflight handler classes in the closure_transform compiler phase");
					self.jsify_function(None, func_def, ctx).to_string()
				},
				Phase::Independent => unimplemented!(),
				Phase::Preflight => self.jsify_function(None, func_def, ctx).to_string(),
			},
		}
	}

	fn jsify_statement(&mut self, env: &SymbolEnv, statement: &Stmt, ctx: &JSifyContext) -> CodeMaker {
		match &statement.kind {
			StmtKind::Bring {
				module_name,
				identifier,
			} => {
				CodeMaker::one_line(format!(
					"const {} = {};",
					self.jsify_symbol(if let Some(identifier) = identifier {
						// use alias
						identifier
					} else {
						module_name
					}),
					if module_name.name.starts_with("\"") {
						// TODO so many assumptions here, would only work with a JS file, see:
						// https://github.com/winglang/wing/issues/477
						// https://github.com/winglang/wing/issues/478
						// https://github.com/winglang/wing/issues/1027
						format!("require({})", module_name.name)
					} else {
						format!("require('{}').{}", STDLIB_MODULE, module_name.name)
					}
				))
			}
			StmtKind::VariableDef {
				reassignable,
				var_name,
				initial_value,
				type_: _,
			} => {
				let initial_value = self.jsify_expression(initial_value, ctx);
				return if *reassignable {
					CodeMaker::one_line(format!("let {} = {};", self.jsify_symbol(var_name), initial_value))
				} else {
					CodeMaker::one_line(format!("const {} = {};", self.jsify_symbol(var_name), initial_value))
				};
			}
			StmtKind::ForLoop {
				iterator,
				iterable,
				statements,
			} => {
				let mut code = CodeMaker::default();
				code.open(format!(
					"for (const {} of {}) {{",
					self.jsify_symbol(iterator),
					self.jsify_expression(iterable, ctx)
				));
				code.add_code(self.jsify_scope_body(statements, ctx));
				code.close("}");
				code
			}
			StmtKind::While { condition, statements } => {
				let mut code = CodeMaker::default();
				code.open(format!("while ({}) {{", self.jsify_expression(condition, ctx)));
				code.add_code(self.jsify_scope_body(statements, ctx));
				code.close("}");
				code
			}
			StmtKind::Break => CodeMaker::one_line("break;"),
			StmtKind::Continue => CodeMaker::one_line("continue;"),
			StmtKind::If {
				condition,
				statements,
				elif_statements,
				else_statements,
			} => {
				let mut code = CodeMaker::default();

				code.open(format!("if ({}) {{", self.jsify_expression(condition, ctx)));
				code.add_code(self.jsify_scope_body(statements, ctx));
				code.close("}");

				for elif_block in elif_statements {
					let condition = self.jsify_expression(&elif_block.condition, ctx);
					// TODO: this puts the "else if" in a separate line from the closing block but
					// technically that shouldn't be a problem, its just ugly
					code.open(format!("else if ({}) {{", condition));
					code.add_code(self.jsify_scope_body(&elif_block.statements, ctx));
					code.close("}");
				}

				if let Some(else_scope) = else_statements {
					code.open("else {");
					code.add_code(self.jsify_scope_body(else_scope, ctx));
					code.close("}");
				}

				code
			}
			StmtKind::Expression(e) => CodeMaker::one_line(format!("{};", self.jsify_expression(e, ctx))),
			StmtKind::Assignment { variable, value } => CodeMaker::one_line(format!(
				"{} = {};",
<<<<<<< HEAD
				self.jsify_reference(&variable, None, ctx),
				self.jsify_expression(value, ctx)
=======
				self.jsify_reference(&variable, context),
				self.jsify_expression(value, context)
>>>>>>> 37adcb27
			)),
			StmtKind::Scope(scope) => {
				let mut code = CodeMaker::default();
				code.open("{");
				code.add_code(self.jsify_scope_body(scope, ctx));
				code.close("}");
				code
			}
			StmtKind::Return(exp) => {
				if let Some(exp) = exp {
					CodeMaker::one_line(format!("return {};", self.jsify_expression(exp, ctx)))
				} else {
					CodeMaker::one_line("return;")
				}
			}
			StmtKind::Class(class) => self.jsify_class(env, class, ctx),
			StmtKind::Interface { .. } => {
				// This is a no-op in JS
				CodeMaker::default()
			}
			StmtKind::Struct { .. } => {
				// This is a no-op in JS
				CodeMaker::default()
			}
			StmtKind::Enum { name, values } => {
				let mut code = CodeMaker::default();
				code.open(format!("const {} = ", self.jsify_symbol(name)));
				code.add_code(self.jsify_enum(values));
				code.close(";");
				code
			}
			StmtKind::TryCatch {
				try_statements,
				catch_block,
				finally_statements,
			} => {
				let mut code = CodeMaker::default();

				code.open("try {");
				code.add_code(self.jsify_scope_body(try_statements, ctx));
				code.close("}");

				if let Some(catch_block) = catch_block {
					if let Some(exception_var_symbol) = &catch_block.exception_var {
						let exception_var_str = self.jsify_symbol(exception_var_symbol);
						code.open(format!("catch ($error_{exception_var_str}) {{"));
						code.line(format!(
							"const {exception_var_str} = $error_{exception_var_str}.message;"
						));
					} else {
						code.open("catch {");
					}

					code.add_code(self.jsify_scope_body(&catch_block.statements, ctx));
					code.close("}");
				}

				if let Some(finally_statements) = finally_statements {
					code.open("finally {");
					code.add_code(self.jsify_scope_body(finally_statements, ctx));
					code.close("}");
				}

				code
			}
		}
	}

<<<<<<< HEAD
	fn jsify_constructor(&mut self, name: Option<&str>, func_def: &Initializer, ctx: &JSifyContext) -> CodeMaker {
=======
	fn jsify_enum(&mut self, values: &IndexSet<Symbol>) -> CodeMaker {
		let mut code = CodeMaker::default();
		let mut value_index = 0;

		code.open("Object.freeze((function (tmp) {");

		for value in values {
			code.line(format!(
				"tmp[tmp[\"{}\"] = {}] = \"{}\";",
				value.name, value_index, value.name
			));

			value_index = value_index + 1;
		}

		code.line("return tmp;");

		code.close("})({}))");
		code
	}

	fn jsify_inflight_function(&mut self, func_def: &FunctionDefinition, context: &JSifyContext) -> CodeMaker {
		let parameters = func_def
			.parameters()
			.iter()
			.map(|p| self.jsify_symbol(&p.name))
			.join(", ");

		let block = match &func_def.body {
			FunctionBody::Statements(scope) => self.jsify_scope_body(
				scope,
				&JSifyContext {
					in_json: context.in_json,
					phase: Phase::Inflight,
				},
			),
			FunctionBody::External(_) => CodeMaker::one_line("throw new Error(\"extern with closures is not supported\");"),
		};

		let mut bindings = vec![];
		let mut capture_names = vec![];

		for capture in func_def.captures.borrow().as_ref().unwrap().iter() {
			capture_names.push(capture.symbol.name.clone());

			let mut binding = CodeMaker::default();
			binding.open(format!("{}: {{", capture.symbol.name));
			binding.line(format!("obj: {},", capture.symbol.name));
			binding.line(format!(
				"ops: [{}]",
				capture.ops.iter().map(|x| format!("\"{}\"", x.member)).join(",")
			));
			binding.close("},");
			bindings.push(binding);
		}

		let mut proc_source = CodeMaker::default();
		proc_source.open(format!("async handle({parameters}) {{"));
		proc_source.line(format!("const {{ {} }} = this;", capture_names.join(", ")));
		proc_source.add_code(block);
		proc_source.close("}");

		let mut proc_counter = self.proc_counter.borrow_mut();
		*proc_counter += 1;
		let proc_dir = format!("{}/proc{}", self.out_dir.to_string_lossy(), proc_counter);
		fs::create_dir_all(&proc_dir).expect("Creating inflight proc dir");
		let file_path = format!("{}/index.js", proc_dir);
		let relative_file_path = format!("proc{}/index.js", proc_counter);
		fs::write(&file_path, proc_source.to_string()).expect("Writing inflight proc source");

		let mut props_block = CodeMaker::default();
		props_block.line(format!(
			"code: {}.core.NodeJsCode.fromFile(require.resolve({})),",
			STDLIB,
			Self::js_resolve_path(&relative_file_path)
		));
		props_block.open("bindings: {");
		for binding in bindings {
			props_block.add_code(binding);
		}
		props_block.close("}");

		let mut inflight_counter = self.inflight_counter.borrow_mut();
		*inflight_counter += 1;
		let inflight_obj_id = format!("{}{}", INFLIGHT_OBJ_PREFIX, inflight_counter);

		let mut code = CodeMaker::default();
		code.open(format!(
			"new {}.core.Inflight(this, \"{}\", {{",
			STDLIB, inflight_obj_id
		));
		code.add_code(props_block);
		code.close("})");

		code
	}

	fn jsify_constructor(&mut self, name: Option<&str>, func_def: &Initializer, context: &JSifyContext) -> CodeMaker {
>>>>>>> 37adcb27
		let mut parameter_list = vec![];

		for p in func_def.parameters() {
			parameter_list.push(self.jsify_symbol(&p.name));
		}

		let (name, arrow) = match name {
			Some(name) => (name, ""),
			None => ("", "=> "),
		};

		let parameters = parameter_list.iter().map(|x| x.as_str()).collect::<Vec<_>>().join(", ");

		let mut code = CodeMaker::default();
		code.open(format!("{name}({parameters}) {arrow} {{"));
		code.add_code(self.jsify_scope_body(&func_def.statements, ctx));
		code.close("}");

		code
	}

	fn jsify_function(&mut self, name: Option<&str>, func_def: &impl MethodLike<'a>, ctx: &JSifyContext) -> CodeMaker {
		let mut parameter_list = vec![];

		for p in func_def.parameters() {
			parameter_list.push(self.jsify_symbol(&p.name));
		}

		let (name, arrow) = match name {
			Some(name) => (name, ""),
			None => ("", "=> "),
		};

		let parameters = parameter_list.iter().map(|x| x.as_str()).collect::<Vec<_>>().join(", ");

		let body = match &func_def.body() {
			FunctionBodyRef::Statements(scope) => {
				let mut code = CodeMaker::default();
				code.open("{");
				code.add_code(self.jsify_scope_body(scope, ctx));
				code.close("}");
				code
			}
			FunctionBodyRef::External(external_spec) => {
				debug!(
					"Resolving extern \"{}\" from \"{}\"",
					external_spec,
					self.absolute_project_root.display()
				);
				let resolved_path =
					match wingii::node_resolve::resolve_from(&external_spec, Path::new(&self.absolute_project_root)) {
						Ok(resolved_path) => resolved_path
							.to_str()
							.expect("Converting extern path to string")
							.replace("\\", "/"),
						Err(err) => {
							self.diagnostics.push(Diagnostic {
								message: format!("Failed to resolve extern \"{external_spec}\": {err}"),
								span: Some(func_def.span()),
								level: DiagnosticLevel::Error,
							});
							format!("/* unresolved: \"{external_spec}\" */")
						}
					};
				CodeMaker::one_line(format!(
					"return (require(\"{resolved_path}\")[\"{name}\"])({parameters})"
				))
			}
		};
		let mut modifiers = vec![];
		if func_def.is_static() {
			modifiers.push("static")
		}
		if matches!(func_def.signature().phase, Phase::Inflight) {
			modifiers.push("async")
		}
		let modifiers = modifiers.join(" ");

		let mut code = CodeMaker::default();
		code.open(format!("{modifiers} {name}({parameters}) {arrow} {{"));
		code.add_code(body);
		code.close("}");

		code
	}

	fn jsify_class_member(&mut self, member: &ClassField) -> CodeMaker {
		CodeMaker::one_line(format!("{};", self.jsify_symbol(&member.name)))
	}

	/// Jsify a resource
	/// This performs two things:
	/// 1) It returns the JS code for the resource which includes:
	/// 	- A JS class which inherits from `core.Resource` with all the preflight code of the resource.
	/// 	- A `_toInflight` method in that class that creates inflight client for the resource. This code creates inflight
	///     clients for all inner resources and passes them to the inflight client constructor.
	///   - Calls to `core.Resource._annotateInflight` to annotate the inflight client's methods with binding information.
	///     * Note that at this point the binding information includes ALL methods of all the captured resources. For all
	///       client methods. In the future this needs to be generated based on the compiler's capture usage analysis
	/// 		  in capture.rs. (see https://github.com/winglang/wing/issues/76, https://github.com/winglang/wing/issues/1449).
	/// 2) It generates the JS code for the resource's inflight client and writes it to a JS file.
	///
	/// # Example
	///
	///  ```wing
	/// bring cloud;
	/// resource Foo {
	///   init() {
	/// 	  this.b = new cloud.Bucket();
	///   }
	///   inflight my_put() {
	/// 	  this.b.put("foo", "bar");
	/// 	}
	/// }
	/// ```
	/// Will produce the following **preflight** JS code:
	/// ```js
	/// class Foo extends core.Resource {
	///  constructor(scope, id) {
	/// 	 super(scope, id);
	/// 	 this.b = new cloud.Bucket(scope, id);
	/// 	}
	/// }
	/// _toInflight() {
	/// 	const b_client = this._lift(b);
	///  	const self_client_path = require('path').resolve(__dirname, "clients/MyResource.inflight.js");
	///   return $stdlib.core.NodeJsCode.fromInline(`(new (require("${self_client_path}")).MyResource_inflight({b: ${b_client}}))`);
	/// }
	/// MyResource._annotateInflight("my_put", {"this.b": { ops: ["put"]}});
	/// ```
	/// And generated Foo client will go into a file called `clients/Foo.inflight.js` that'll look like this:
	/// ```js
	/// export class Foo_inflight {
	///   constructor({ b }) {
	///     this.b = b;
	///   }
	///   async my_put() {
	///     await this.b.put("foo","bar");
	///   }
	/// }
	/// ```
	fn jsify_resource(&mut self, env: &SymbolEnv, class: &AstClass, ctx: &JSifyContext) -> CodeMaker {
		assert!(ctx.phase == Phase::Preflight);

		// Lookup the resource type
		let resource_type = env.lookup(&class.name, None).unwrap().as_type().unwrap();

		// Find all free variables in the resource, and return a list of their symbols
		let free_vars = self.find_free_vars(class);

		// Get all references between inflight methods and preflight values
		let mut refs = self.find_inflight_references(class, &free_vars);

		// After calling find_inflight_references, we don't really need the exact symbols anymore, only their names
		let free_vars: IndexSet<String> = free_vars.iter().map(|s| s.name.clone()).into_iter().collect();

		// Get fields to be captured by resource's client
		let captured_fields = self.get_capturable_field_names(resource_type);

		// Add inflight init's refs
		// By default all captured fields are needed in the inflight init method
		let init_refs = BTreeMap::from_iter(captured_fields.iter().map(|f| (format!("this.{f}"), BTreeSet::new())));
		// Check what's actually used in the init method
		let init_refs_entry = refs.entry(CLASS_INFLIGHT_INIT_NAME.to_string()).or_default();
		// Add the init refs to the refs map
		for (k, v) in init_refs {
			if !init_refs_entry.contains_key(&k) {
				init_refs_entry.insert(k, v);
			}
		}

		// Jsify inflight client
		let inflight_methods = class
			.methods
			.iter()
			.filter(|(_, m)| m.signature.phase == Phase::Inflight)
			.collect_vec();
<<<<<<< HEAD

		let inflight_fields = class.fields.iter().filter(|f| f.phase == Phase::Inflight).collect_vec();

		self.jsify_resource_client(env, &class, &captured_fields, &inflight_methods, &free_vars, ctx);
=======
		let referenced_preflight_types = self.get_preflight_types_referenced_in_resource(class, &inflight_methods);
		self.jsify_resource_client(
			env,
			&class,
			&captured_fields,
			&inflight_methods,
			free_vars
				.iter()
				.chain(referenced_preflight_types.iter().map(|(n, _)| n)),
			context,
		);
>>>>>>> 37adcb27

		// Get all preflight methods to be jsified to the preflight class
		let preflight_methods = class
			.methods
			.iter()
			.filter(|(_, m)| m.signature.phase != Phase::Inflight)
			.collect_vec();

		let mut code = CodeMaker::default();

		let extends = if let Some(parent) = &class.parent {
			format!(" extends {}", self.jsify_user_defined_type(parent))
		} else {
			format!(" extends {}", STDLIB_CORE_RESOURCE)
		};

		code.open(format!("class {}{} {{", self.jsify_symbol(&class.name), extends));
		code.add_code(self.jsify_resource_constructor(
			&class.initializer,
			class.parent.is_none(),
			&inflight_methods,
			&inflight_fields,
			ctx,
		));

		for (n, m) in preflight_methods {
			code.add_code(self.jsify_function(Some(&n.name), m, ctx));
		}

		code.add_code(self.jsify_to_inflight_type_method(&class.name, &free_vars, &referenced_preflight_types));
		code.add_code(self.jsify_toinflight_method(&class.name, &captured_fields));

		let mut bind_method = CodeMaker::default();
		bind_method.open("_registerBind(host, ops) {");
		for (method_name, method_refs) in refs {
			bind_method.open(format!("if (ops.includes(\"{method_name}\")) {{"));
			for (field, ops) in method_refs {
				let ops_strings = ops.iter().map(|op| format!("\"{}\"", op)).join(", ");
				bind_method.line(format!("this._registerBindObject({field}, host, [{ops_strings}]);",));
			}
			bind_method.close("}");
		}
		bind_method.line("super._registerBind(host, ops);");
		bind_method.close("}");

		code.add_code(bind_method);

		code.close("}");

		// Return the preflight resource class
		code
	}

	fn jsify_resource_constructor(
		&mut self,
		constructor: &Initializer,
		no_parent: bool,
		inflight_methods: &[&(Symbol, FunctionDefinition)],
		inflight_fields: &[&ClassField],
		ctx: &JSifyContext,
	) -> CodeMaker {
		let mut code = CodeMaker::default();
		code.open(format!(
			"constructor(scope, id, {}) {{",
			constructor
				.parameters()
				.iter()
				.map(|p| self.jsify_symbol(&p.name))
				.collect::<Vec<_>>()
				.join(", "),
		));

		if no_parent {
			code.line("super(scope, id);");
		}

		if inflight_methods.len() + inflight_fields.len() > 0 {
			let inflight_method_names = inflight_methods.iter().map(|(name, _)| name.name.clone()).collect_vec();
			let inflight_field_names = inflight_fields.iter().map(|f| f.name.name.clone()).collect_vec();
			let inflight_ops_string = inflight_method_names
				.iter()
				.chain(inflight_field_names.iter())
				.map(|name| format!("\"{}\"", name))
				.join(", ");
			code.line(format!("this._addInflightOps({inflight_ops_string});"));
		}

		code.add_code(self.jsify_scope_body(
			&constructor.statements,
			&JSifyContext {
				in_json: ctx.in_json,
				phase: Phase::Preflight,
			},
		));

		code.close("}");
		code
	}

	fn jsify_to_inflight_type_method(
		&mut self,
		resource_name: &Symbol,
		free_inflight_variables: &IndexSet<String>,
		referenced_preflight_types: &IndexMap<String, TypeRef>,
	) -> CodeMaker {
		let client_path = Self::js_resolve_path(&format!("{INFLIGHT_CLIENTS_DIR}/{}.inflight.js", resource_name.name));

		let mut code = CodeMaker::default();

		code.open("static _toInflightType(context) {"); // TODO: consider removing the context and making _lift a static method

		code.line(format!("const self_client_path = {client_path};"));

		// create an inflight client for each object that is captured from the environment
		for var_name in free_inflight_variables {
			code.line(format!("const {var_name}_client = context._lift({var_name});",));
		}

		// create an inflight type for each referenced preflight type
		for (n, t) in referenced_preflight_types {
			match &**t {
				Type::Resource(_) => {
					code.line(format!("const {n}Client = {n}._toInflightType(context);"));
				}
				Type::Enum(e) => {
					code.open(format!("const {n}Client = {STDLIB}.core.NodeJsCode.fromInline(`"));
					code.add_code(self.jsify_enum(&e.values));
					code.close("`);");
				}
				_ => panic!("Unexpected type: \"{t}\" referenced inflight"),
			}
		}

		code.open(format!("return {STDLIB}.core.NodeJsCode.fromInline(`"));

		code.open("require(\"${self_client_path}\")({");
		for var_name in free_inflight_variables {
			code.line(format!("{var_name}: ${{{var_name}_client}},"));
		}
		for (type_name, _) in referenced_preflight_types {
			code.line(format!("{type_name}: ${{{type_name}Client.text}},"));
		}
		code.close("})");

		code.close("`);");

		code.close("}");
		code
	}

	fn jsify_toinflight_method(&mut self, resource_name: &Symbol, captured_fields: &[String]) -> CodeMaker {
		let mut code = CodeMaker::default();

		code.open("_toInflight() {");

		// create an inflight client for each "child" object
		for inner_member_name in captured_fields {
			code.line(format!(
				"const {}_client = this._lift(this.{});",
				inner_member_name, inner_member_name,
			));
		}

		code.open(format!("return {STDLIB}.core.NodeJsCode.fromInline(`"));

		code.open("(await (async () => {");

		code.line(format!(
			"const {}Client = ${{{}._toInflightType(this).text}};",
			resource_name.name, resource_name.name,
		));

		code.open(format!("const client = new {}Client({{", resource_name.name));

		for inner_member_name in captured_fields {
			code.line(format!("{inner_member_name}: ${{{inner_member_name}_client}},"));
		}

		code.close("});");

		code.line(format!(
			"if (client.{CLASS_INFLIGHT_INIT_NAME}) {{ await client.{CLASS_INFLIGHT_INIT_NAME}(); }}"
		));
		code.line("return client;");

		code.close("})())");

		code.close("`);");

		code.close("}");
		code
	}

	/// Get preflight types that are referenced by the given resource
	fn get_preflight_types_referenced_in_resource(
		&self,
		resource: &AstClass,
		inflight_methods: &[&(Symbol, FunctionDefinition)],
	) -> IndexMap<String, TypeRef> {
		let mut referenced_preflight_types = indexmap![];
		for (_, m) in inflight_methods {
			if let FunctionBody::Statements(scope) = &m.body {
				let preflight_ref_visitor = PreflightTypeRefVisitor::new(scope);
				let refs = preflight_ref_visitor.find_preflight_type_refs();
				referenced_preflight_types.extend(refs);
			}
		}
		// Remove myself from the list of referenced preflight types because I don't need to import myself
		referenced_preflight_types.remove(&resource.name.name);
		referenced_preflight_types
	}

	// Write a client class to a file for the given resource
	fn jsify_resource_client(
		&mut self,
		env: &SymbolEnv,
		resource: &AstClass,
		captured_fields: &[String],
		inflight_methods: &[&(Symbol, FunctionDefinition)],
<<<<<<< HEAD
		free_variables: &BTreeSet<String>,
		ctx: &JSifyContext,
=======
		input_symbols: impl Iterator<Item = impl Display>,
		context: &JSifyContext,
>>>>>>> 37adcb27
	) {
		// Handle parent class: Need to call super and pass its captured fields (we assume the parent client is already written)
		let mut parent_captures = vec![];
		if let Some(parent) = &resource.parent {
			let parent_type = resolve_user_defined_type(parent, env, 0).unwrap();
			parent_captures.extend(self.get_capturable_field_names(parent_type));
		}

		// Get the fields that are captured by this resource but not by its parent, they will be initialized in the generated constructor
		let my_captures = captured_fields
			.iter()
			.filter(|name| !parent_captures.iter().any(|n| n == *name))
			.collect_vec();

		let mut class_code = CodeMaker::default();

		let name = &resource.name.name;
		class_code.open(format!(
			"class {} {name} {{",
			if let Some(parent) = &resource.parent {
				format!("extends {}", self.jsify_user_defined_type(parent))
			} else {
				"".to_string()
			}
		));

		class_code.open(format!(
			"constructor({{ {} }}) {{",
			captured_fields
				.iter()
				.map(|name| { name.clone() })
				.collect_vec()
				.join(", ")
		));

		if resource.parent.is_some() {
			class_code.line(format!(
				"super({});",
				parent_captures.iter().map(|name| name.clone()).collect_vec().join(", ")
			));
		}

		for name in &my_captures {
			class_code.line(format!("this.{} = {};", name, name));
		}

		class_code.close("}");

		if let Some(inflight_init) = &resource.inflight_initializer {
			class_code.add_code(self.jsify_function(
				Some(CLASS_INFLIGHT_INIT_NAME),
				inflight_init,
				&JSifyContext {
					in_json: ctx.in_json,
					phase: inflight_init.signature.phase,
				},
			));
		}

		for (name, def) in inflight_methods {
			class_code.add_code(self.jsify_function(
				Some(&name.name),
				def,
				&JSifyContext {
					in_json: ctx.in_json,
					phase: def.signature.phase,
				},
			));
		}

		class_code.close("}");

		// export the main class from this file
		let mut code = CodeMaker::default();
		let inputs = input_symbols.map(|i| format!("{}", i)).collect_vec().join(", ");
		code.open(format!("module.exports = function({{ {inputs} }}) {{"));
		code.add_code(class_code);
		code.line(format!("return {name};"));
		code.close("}");

		let clients_dir = format!("{}/{INFLIGHT_CLIENTS_DIR}", self.out_dir.to_string_lossy());
		fs::create_dir_all(&clients_dir).expect("Creating inflight clients");
		let client_file_name = format!("{name}.inflight.js");
		let relative_file_path = format!("{}/{}", clients_dir, client_file_name);
		fs::write(&relative_file_path, code.to_string()).expect("Writing client inflight source");
	}

	fn jsify_class(&mut self, env: &SymbolEnv, class: &AstClass, ctx: &JSifyContext) -> CodeMaker {
		if class.is_resource {
			return self.jsify_resource(env, class, ctx);
		}

		let mut code = CodeMaker::default();
		code.open(format!(
			"class {}{} {{",
			self.jsify_symbol(&class.name),
			if let Some(parent) = &class.parent {
				format!(" extends {}", self.jsify_user_defined_type(parent))
			} else {
				"".to_string()
			},
		));

		code.add_code(self.jsify_constructor(Some("constructor"), &class.initializer, ctx));

		for m in class.fields.iter() {
			code.add_code(self.jsify_class_member(&m));
		}

		for (n, m) in class.methods.iter() {
			code.add_code(self.jsify_function(Some(&n.name), m, ctx));
		}

		code.close("}");
		code
	}

	/// Get the type and capture info for fields that are captured in the client of the given resource
	/// Returns a map from method name to a map from field name to a set of operations
	fn find_inflight_references(
		&mut self,
		resource_class: &AstClass,
		free_vars: &IndexSet<Symbol>,
	) -> BTreeMap<String, BTreeMap<String, BTreeSet<String>>> {
		let inflight_methods = resource_class
			.methods
			.iter()
			.filter(|(_, m)| m.signature.phase == Phase::Inflight);

		let mut result = BTreeMap::new();

		for (method_name, function_def) in inflight_methods {
			// visit statements of method and find all references to fields ("this.xxx")
			let visitor = FieldReferenceVisitor::new(&function_def, free_vars);
			let (refs, find_diags) = visitor.find_refs();

			self.diagnostics.extend(find_diags);

			// add the references to the result
			result.insert(method_name.name.clone(), refs);
		}

		// Also add field rerferences from the inflight initializer
		if let Some(inflight_init) = &resource_class.inflight_initializer {
			let visitor = FieldReferenceVisitor::new(inflight_init, free_vars);
			let (refs, find_diags) = visitor.find_refs();

			self.diagnostics.extend(find_diags);

			result.insert(CLASS_INFLIGHT_INIT_NAME.to_string(), refs);
		}

		return result;
	}

	// Get the type and capture info for fields that are captured in the client of the given resource
	fn get_capturable_field_names(&self, resource_type: TypeRef) -> Vec<String> {
		resource_type
			.as_resource()
			.unwrap()
			.env
			.iter(true)
			.filter(|(_, kind, _)| {
				let var = kind.as_variable().unwrap();
				// We capture preflight non-reassignable fields
				var.phase != Phase::Inflight && !var.reassignable && var.type_.is_capturable()
			})
			.map(|(name, ..)| name)
			.collect_vec()
	}

	fn find_free_vars(&self, class: &AstClass) -> IndexSet<Symbol> {
		let mut scanner = FreeVariableScanner::new();
		scanner.visit_class(class);
		scanner.free_vars
	}
}

fn is_mutable_collection(expression: &Expr) -> bool {
	if let Some(evaluated_type) = expression.evaluated_type.borrow().as_ref() {
		evaluated_type.is_mutable_collection()
	} else {
		false
	}
}

/// Analysizes a resource inflight method and returns a list of fields that are referenced from the
/// method and which operations are performed on them.
struct FieldReferenceVisitor<'a> {
	/// The key is field name, value is a list of operations performed on this field
	references: BTreeMap<String, BTreeSet<String>>,

	/// The resource type's symbol env (used to resolve field types)
	function_def: &'a FunctionDefinition,

	/// A list of free variables preloaded into the visitor. Whenever the visitor encounters a
	/// reference to a free variable, it will be added to list of references since the
	/// resource needs to bind to it.
	free_vars: &'a IndexSet<Symbol>,

	/// The current symbol env, option just so we can initialize it to None
	env: Option<SymbolEnvRef>,

	/// The current statement index
	statement_index: usize,

	diagnostics: Diagnostics,
}

impl<'a> FieldReferenceVisitor<'a> {
	pub fn new(function_def: &'a FunctionDefinition, free_vars: &'a IndexSet<Symbol>) -> Self {
		Self {
			references: BTreeMap::new(),
			function_def,
			diagnostics: Diagnostics::new(),
			env: None,
			free_vars,
			statement_index: 0,
		}
	}

	pub fn find_refs(mut self) -> (BTreeMap<String, BTreeSet<String>>, Diagnostics) {
		if let FunctionBody::Statements(statements) = &self.function_def.body {
			self.visit_scope(statements);
		}
		(self.references, self.diagnostics)
	}
}

impl<'ast> Visit<'ast> for FieldReferenceVisitor<'ast> {
	fn visit_scope(&mut self, node: &'ast Scope) {
		let backup_env = self.env;
		self.env = Some(node.env.borrow().as_ref().unwrap().get_ref());
		visit::visit_scope(self, node);
		self.env = backup_env;
	}

	fn visit_stmt(&mut self, node: &'ast Stmt) {
		self.statement_index = node.idx;
		visit::visit_stmt(self, node);
	}

	fn visit_expr(&mut self, node: &'ast Expr) {
		let parts = self.analyze_expr(node);

		let is_field_reference = match parts.first() {
			Some(first) => first.text == "this" && parts.len() > 1,
			None => false,
		};

		let is_free_var = match parts.first() {
			// TODO: chnge this "==" to make sure first.symbol is the same variable definition as something in free_vars
			// todo this i'll need to have a "unique id" on the variable definition stored in the environment and then
			// do a lookup for first.symbol and compare the id's
			Some(first) => self.free_vars.iter().any(|v| v.name == first.symbol.name),
			None => false,
		};

		if !is_field_reference && !is_free_var {
			visit::visit_expr(self, node);
			return;
		}

		let mut index = if is_field_reference {
			// we know i[0] is "this" and that we have at least 2 parts
			1
		} else {
			0
		};

		// iterate over the components of the expression and determine
		// what are we capturing from preflight.
		let mut capture = vec![];

		while index < parts.len() {
			let curr = parts.get(index).unwrap();

			let Some(variable) = &curr.variable else {
				panic!("unexpected - all components should have a variable at this point");
			};

			// we have lift off (reached an inflight component)! break our search.
			if variable.phase == Phase::Inflight {
				break;
			}

			// now we need to verify that the component can be captured.
			// (1) non-reassignable
			// (2) capturable type (immutable/resource).

			// if the variable is reassignable, bail out
			if variable.reassignable {
				self.diagnostics.push(Diagnostic {
					level: DiagnosticLevel::Error,
					message: format!("Cannot capture reassignable field '{}'", curr.text),
					span: Some(curr.expr.span.clone()),
				});

				return;
			}

			// if this type is not capturable, bail out
			if !variable.type_.is_capturable() {
				self.diagnostics.push(Diagnostic {
					level: DiagnosticLevel::Error,
					message: format!(
						"Cannot capture field '{}' with non-capturable type '{}'",
						curr.text, variable.type_
					),
					span: Some(curr.expr.span.clone()),
				});

				return;
			}

			// okay, so we have a non-reassignable, capturable type.
			// one more special case is collections. we currently only support
			// collections which do not include resources because we cannot
			// qualify the capture.
			if let Some(inner_type) = variable.type_.collection_item_type() {
				if inner_type.as_resource().is_some() {
					self.diagnostics.push(Diagnostic {
						level: DiagnosticLevel::Error,
						message: format!(
							"Capturing collection of resources is not supported yet (type is '{}')",
							variable.type_,
						),
						span: Some(curr.expr.span.clone()),
					});

					return;
				}
			}

			// accumulate "curr" into capture
			capture.push(curr);
			index = index + 1;

			// if "curr" is a collection, break here because the following
			// components are going to be simple identifiers (TODO: is this a bug in
			// how we model the API of collections?)
			if variable.type_.collection_item_type().is_some() {
				break;
			}
		}

		// if capture is empty, it means this is a reference to an inflight field, so we can just move
		// on
		if capture.is_empty() {
			return;
		}

		// now that we have "capture", the rest of the expression
		// is the "qualification" of the capture
		let binding = parts.iter().collect::<Vec<_>>();
		let qualification = binding.split_at(index).1.iter();

		let fmt = |x: Iter<&Component>| x.map(|f| f.text.to_string()).collect_vec();
		let mut key = fmt(capture.iter()).join(".");
		if is_field_reference {
			key = format!("this.{}", key);
		}

		// if our last captured component is a resource and we don't have
		// a qualification for it, it's currently an error.
		if let Some(c) = capture.last() {
			if let Some(v) = &c.variable {
				if v.type_.as_resource().is_some() {
					if qualification.len() == 0 {
						self.diagnostics.push(Diagnostic {
							level: DiagnosticLevel::Error,
							message: format!(
								"Unable to qualify which operations are performed on '{}' of type '{}'. This is not supported yet.",
								key, v.type_,
							),
							span: Some(node.span.clone()),
						});

						return;
					}
				}
			}
		}

		let ops = fmt(qualification);

		self.references.entry(key).or_default().extend(ops);
	}
}

#[derive(Clone, Debug)]

struct Component<'a> {
	expr: &'a Expr,
	symbol: Symbol,
	text: String,
	variable: Option<VariableInfo>,
}

impl Display for Component<'_> {
	fn fmt(&self, f: &mut std::fmt::Formatter<'_>) -> std::fmt::Result {
		write!(f, "{}", self.text)
	}
}

impl<'a> FieldReferenceVisitor<'a> {
	fn analyze_expr(&self, node: &'a Expr) -> Vec<Component> {
		match &node.kind {
			ExprKind::Reference(Reference::Identifier(x)) => {
				let env = self.env.unwrap();

				// To obtain information about the variable we're referencing (like its type and
				// whether it's reassignable), we look it up in the function's symbol environment.
				let var = env
					.lookup(&x, Some(self.statement_index))
					.expect("covered by type checking")
					.as_variable()
					.expect("reference to a non-variable");

				// If the reference isn't a preflight (lifted) variable then skip it
				if var.phase != Phase::Preflight {
					return vec![];
				}

				return vec![Component {
					expr: node,
					symbol: x.clone(),
					text: x.name.to_string(),
					variable: Some(var),
				}];
			}

			ExprKind::Reference(Reference::InstanceMember { object, property }) => {
				let obj_type = object.evaluated_type.borrow().unwrap();
				let var = match &*obj_type {
					Type::Void => unreachable!("cannot reference a member of void"),
					Type::Function(_) => unreachable!("cannot reference a member of a function"),
					Type::Optional(_) => unreachable!("cannot reference a member of an optional"),
					// all fields / methods / values of these types are phase-independent so we can skip them
					Type::Anything
					| Type::Number
					| Type::String
					| Type::Duration
					| Type::Boolean
					| Type::Json
					| Type::MutJson
					| Type::Enum(_) => return vec![],
					// TODO: collection types are unsupported for now
					Type::Array(_) | Type::MutArray(_) | Type::Map(_) | Type::MutMap(_) | Type::Set(_) | Type::MutSet(_) => None,
					Type::Class(cls) => Some(
						cls
							.env
							.lookup(&property, None)
							.expect("covered by type checking")
							.as_variable()
							.unwrap(),
					),
					Type::Resource(cls) => Some(
						cls
							.env
							.lookup(&property, None)
							.expect("covered by type checking")
							.as_variable()
							.unwrap(),
					),
					Type::Interface(iface) => Some(
						iface
							.env
							.lookup(&property, None)
							.expect("covered by type checking")
							.as_variable()
							.unwrap(),
					),
					Type::Struct(st) => Some(
						st.env
							.lookup(&property, None)
							.expect("covered by type checking")
							.as_variable()
							.unwrap(),
					),
				};

				let prop = vec![Component {
					expr: node,
					symbol: property.clone(),
					variable: var,
					text: property.name.to_string(),
				}];

				let obj = self.analyze_expr(&object);
				return [obj, prop].concat();
			}

			_ => vec![],
		}
	}
}

/// Visitor that finds all the types defined in preflight that
/// are referenced inside a scope (used on inflight methods)
struct PreflightTypeRefVisitor<'a> {
	/// Set of user types referenced inside the method
	references: IndexMap<String, TypeRef>,

	/// The root scope of the function we're analyzing
	function_scope: &'a Scope,

	/// The current env, used to lookup the type
	env: SymbolEnvRef,
}

impl<'a> PreflightTypeRefVisitor<'a> {
	pub fn new(function_scope: &'a Scope) -> Self {
		Self {
			references: IndexMap::new(),
			function_scope,
			env: function_scope.env.borrow().as_ref().unwrap().get_ref(),
		}
	}

	pub fn find_preflight_type_refs(mut self) -> IndexMap<String, TypeRef> {
		self.visit_scope(self.function_scope);
		self.references
	}
}

impl<'ast> Visit<'ast> for PreflightTypeRefVisitor<'ast> {
	fn visit_scope(&mut self, node: &'ast Scope) {
		let backup_env = self.env;
		self.env = node.env.borrow().as_ref().unwrap().get_ref();
		visit::visit_scope(self, node);
		self.env = backup_env;
	}

	fn visit_reference(&mut self, node: &'ast Reference) {
		if let Reference::TypeMember { type_, .. } = node {
			let type_name = type_.to_string();
			// Lookup the type in the current env and see where it was defined
			if let LookupResult::Found(kind, info) = (*self.env).lookup_nested_str(&type_name, None) {
				// This must be a type reference
				if let SymbolKind::Type(t) = kind {
					// If this user type was defined preflight then store it
					if info.phase == Phase::Preflight {
						self.references.insert(type_name, *t);
					}
				} else {
					panic!("Expected {type_name} to be a type");
				}
			} else {
				panic!("Unknown symbol: {type_name}, should be covered by type checking");
			}
		}
	}
}

/// Scans AST nodes for free variables.
///
/// A free variable is a variable that is used in the body of a function but not
/// defined in the function's scope. Here is an example where "x" is a free variable:
/// ```wing
/// let x = 5;
/// let foo = () => {
///  return x + 3;
/// }
/// ```
///
/// For more info see https://en.wikipedia.org/wiki/Free_variables_and_bound_variables
struct FreeVariableScanner {
	/// A list of all free variables the scanner has found so far.
	/// This collects the exact symbols (not just the names of variables) since
	/// this scanner may be used to scan an entire class, and a class may have
	/// multiple methods. It's possible that in method A, a variable "x" is a
	/// free variable, but in method B, "x" is a bound variable:
	/// ```wing
	/// let x = 5;
	/// class Foo {
	///   methodA() {
	///     return x + 3;
	///   }
	///   methodB(x) {
	///     return x + 3;
	///   }
	/// }
	/// ```
	free_vars: IndexSet<Symbol>,

	/// The current scopes env during traversal
	env: Option<SymbolEnvRef>,
	/// The current statement index
	statement_index: usize,
	/// The last symbol we visited
	last_symb: Symbol,
}

impl FreeVariableScanner {
	pub fn new() -> Self {
		Self {
			free_vars: indexset![],
			env: None,
			statement_index: 0,
			last_symb: Symbol::global("badger"),
		}
	}
}

impl Visit<'_> for FreeVariableScanner {
	// invariant: adds zero bound variables
	fn visit_reference(&mut self, node: &Reference) {
		if let Reference::Identifier(ref symb) = node {
			// Skip "this" symbol since it's never a free var even though it refers to a preflight type
			if symb.name != "this" {
				// Lookup the reference int the current environment
				let lookup_result = self
					.env
					.as_ref()
					.unwrap()
					.lookup(symb, Some(self.statement_index))
					.expect("covered by type checking");

				// If this reference is a capturable, non-reassignable, preflight
				// variable then it's a capture
				if let SymbolKind::Variable(v) = lookup_result {
					if v.type_.is_capturable() && !v.reassignable && v.phase == Phase::Preflight {
						self.free_vars.insert(symb.clone());
					}
				}
			}
		};

		return visit::visit_reference(self, node);
	}

	fn visit_scope(&mut self, scope: &Scope) {
		let curr_env = scope.env.borrow().as_ref().unwrap().get_ref();
		// Don't look for free vars in non-inflight scopes
		if curr_env.phase != Phase::Inflight {
			return;
		}
		let old_env = self.env;
		self.env = Some(curr_env);
		visit::visit_scope(self, scope);
		self.env = old_env;
	}

	fn visit_stmt(&mut self, stmt: &Stmt) {
		let old_statement_index = self.statement_index;
		self.statement_index = stmt.idx;
		visit::visit_stmt(self, stmt);
		self.statement_index = old_statement_index;
	}

<<<<<<< HEAD
	// invariant: adds zero bound variables
	fn visit_function_definition(&mut self, node: &FunctionDefinition) {
		let FunctionDefinition {
			signature,
			body,
			is_static: _,
			span: _,
		} = node;

		for param in &signature.parameters {
			self.bound_vars.push(param.name.clone());
		}

		self.visit_function_signature(signature);

		let _new_body = match body {
			FunctionBody::Statements(statements) => {
				self.visit_scope(statements);
			}
			FunctionBody::External(_) => {}
		};

		for _ in &signature.parameters {
			self.bound_vars.pop();
		}
	}

	// invariant: adds zero bound variables
	// e.g. in `let x: Foo = 5;` we don't want to add `Foo` to the list of bound variables
	fn visit_type_annotation(&mut self, _node: &TypeAnnotation) {
		// do nothing
=======
	fn visit_symbol(&mut self, node: &Symbol) {
		self.last_symb = node.clone();
>>>>>>> 37adcb27
	}
}<|MERGE_RESOLUTION|>--- conflicted
+++ resolved
@@ -174,24 +174,11 @@
 		code
 	}
 
-<<<<<<< HEAD
-	fn jsify_reference(&mut self, reference: &Reference, case_convert: Option<bool>, ctx: &JSifyContext) -> String {
-		let symbolize = if case_convert.unwrap_or(false) {
-			Self::jsify_symbol_case_converted
-		} else {
-			Self::jsify_symbol
-		};
-=======
-	fn jsify_reference(&mut self, reference: &Reference, context: &JSifyContext) -> String {
->>>>>>> 37adcb27
+	fn jsify_reference(&mut self, reference: &Reference, ctx: &JSifyContext) -> String {
 		match reference {
 			Reference::Identifier(identifier) => self.jsify_symbol(identifier),
 			Reference::InstanceMember { object, property } => {
-<<<<<<< HEAD
-				self.jsify_expression(object, ctx) + "." + &symbolize(self, property)
-=======
-				self.jsify_expression(object, context) + "." + &self.jsify_symbol(property)
->>>>>>> 37adcb27
+				self.jsify_expression(object, ctx) + "." + &self.jsify_symbol(property)
 			}
 			Reference::TypeMember { type_, property } => {
 				self.jsify_type(&TypeAnnotationKind::UserDefined(type_.clone())) + "." + &self.jsify_symbol(property)
@@ -208,12 +195,7 @@
 		arg_list: &ArgList,
 		scope: Option<&str>,
 		id: Option<&str>,
-<<<<<<< HEAD
-		case_convert: bool,
 		ctx: &JSifyContext,
-=======
-		context: &JSifyContext,
->>>>>>> 37adcb27
 	) -> String {
 		let mut args = vec![];
 		let mut structure_args = vec![];
@@ -320,11 +302,7 @@
 					None
 				};
 
-<<<<<<< HEAD
-				let args = self.jsify_arg_list(&arg_list, scope, id, should_case_convert, ctx);
-=======
-				let args = self.jsify_arg_list(&arg_list, scope, id, context);
->>>>>>> 37adcb27
+				let args = self.jsify_arg_list(&arg_list, scope, id, ctx);
 
 				let fqn = if is_resource {
 					expression_type
@@ -388,11 +366,7 @@
 					)
 				}
 			}
-<<<<<<< HEAD
-			ExprKind::Reference(_ref) => self.jsify_reference(&_ref, None, ctx),
-=======
-			ExprKind::Reference(_ref) => self.jsify_reference(&_ref, context),
->>>>>>> 37adcb27
+			ExprKind::Reference(_ref) => self.jsify_reference(&_ref, ctx),
 			ExprKind::Call { function, arg_list } => {
 				let function_type = function.evaluated_type.borrow().unwrap();
 				let function_sig = function_type.as_function_sig();
@@ -402,34 +376,10 @@
 				);
 
 				let expr_string = match &function.kind {
-<<<<<<< HEAD
-					ExprKind::Reference(reference) => {
-						if let Reference::InstanceMember { object, .. } = reference {
-							let object_type = object.evaluated_type.borrow().unwrap();
-							if let Some(class) = object_type.as_class_or_resource() {
-								needs_case_conversion = class.should_case_convert_jsii;
-							} else {
-								// TODO I think in this case we shouldn't convert tye case but originally we had code that
-								// set `needs_case_conversion` to true for `any` and builtin types, and I'm not sure why..
-								needs_case_conversion = false;
-							}
-						} else if let Reference::TypeMember { .. } = reference {
-							let st_type = expression.evaluated_type.borrow().unwrap();
-							if let Some(class) = st_type.as_class_or_resource() {
-								needs_case_conversion = class.should_case_convert_jsii;
-							}
-						}
-						self.jsify_reference(reference, Some(needs_case_conversion), ctx)
-					}
+					ExprKind::Reference(reference) => self.jsify_reference(reference, ctx),
 					_ => format!("({})", self.jsify_expression(function, ctx)),
 				};
-				let arg_string = self.jsify_arg_list(&arg_list, None, None, needs_case_conversion, ctx);
-=======
-					ExprKind::Reference(reference) => self.jsify_reference(reference, context),
-					_ => format!("({})", self.jsify_expression(function, context)),
-				};
-				let arg_string = self.jsify_arg_list(&arg_list, None, None, context);
->>>>>>> 37adcb27
+				let arg_string = self.jsify_arg_list(&arg_list, None, None, ctx);
 
 				if let Some(function_sig) = function_sig {
 					if let Some(js_override) = &function_sig.js_override {
@@ -511,17 +461,7 @@
 					"{{\n{}}}\n",
 					fields
 						.iter()
-<<<<<<< HEAD
-						.map(|(name, expr)| format!("\"{}\": {},", {
-              if st.should_case_convert_jsii {
-                snake_case_to_camel_case(&name.name)
-              } else {
-                name.name.clone()
-              }
-            }, self.jsify_expression(expr, ctx)))
-=======
-						.map(|(name, expr)| format!("\"{}\": {},", name.name, self.jsify_expression(expr, context)))
->>>>>>> 37adcb27
+						.map(|(name, expr)| format!("\"{}\": {},", name.name, self.jsify_expression(expr, ctx)))
 						.collect::<Vec<String>>()
 						.join("\n")
 				)
@@ -675,13 +615,8 @@
 			StmtKind::Expression(e) => CodeMaker::one_line(format!("{};", self.jsify_expression(e, ctx))),
 			StmtKind::Assignment { variable, value } => CodeMaker::one_line(format!(
 				"{} = {};",
-<<<<<<< HEAD
-				self.jsify_reference(&variable, None, ctx),
+				self.jsify_reference(&variable, ctx),
 				self.jsify_expression(value, ctx)
-=======
-				self.jsify_reference(&variable, context),
-				self.jsify_expression(value, context)
->>>>>>> 37adcb27
 			)),
 			StmtKind::Scope(scope) => {
 				let mut code = CodeMaker::default();
@@ -750,9 +685,6 @@
 		}
 	}
 
-<<<<<<< HEAD
-	fn jsify_constructor(&mut self, name: Option<&str>, func_def: &Initializer, ctx: &JSifyContext) -> CodeMaker {
-=======
 	fn jsify_enum(&mut self, values: &IndexSet<Symbol>) -> CodeMaker {
 		let mut code = CodeMaker::default();
 		let mut value_index = 0;
@@ -774,84 +706,7 @@
 		code
 	}
 
-	fn jsify_inflight_function(&mut self, func_def: &FunctionDefinition, context: &JSifyContext) -> CodeMaker {
-		let parameters = func_def
-			.parameters()
-			.iter()
-			.map(|p| self.jsify_symbol(&p.name))
-			.join(", ");
-
-		let block = match &func_def.body {
-			FunctionBody::Statements(scope) => self.jsify_scope_body(
-				scope,
-				&JSifyContext {
-					in_json: context.in_json,
-					phase: Phase::Inflight,
-				},
-			),
-			FunctionBody::External(_) => CodeMaker::one_line("throw new Error(\"extern with closures is not supported\");"),
-		};
-
-		let mut bindings = vec![];
-		let mut capture_names = vec![];
-
-		for capture in func_def.captures.borrow().as_ref().unwrap().iter() {
-			capture_names.push(capture.symbol.name.clone());
-
-			let mut binding = CodeMaker::default();
-			binding.open(format!("{}: {{", capture.symbol.name));
-			binding.line(format!("obj: {},", capture.symbol.name));
-			binding.line(format!(
-				"ops: [{}]",
-				capture.ops.iter().map(|x| format!("\"{}\"", x.member)).join(",")
-			));
-			binding.close("},");
-			bindings.push(binding);
-		}
-
-		let mut proc_source = CodeMaker::default();
-		proc_source.open(format!("async handle({parameters}) {{"));
-		proc_source.line(format!("const {{ {} }} = this;", capture_names.join(", ")));
-		proc_source.add_code(block);
-		proc_source.close("}");
-
-		let mut proc_counter = self.proc_counter.borrow_mut();
-		*proc_counter += 1;
-		let proc_dir = format!("{}/proc{}", self.out_dir.to_string_lossy(), proc_counter);
-		fs::create_dir_all(&proc_dir).expect("Creating inflight proc dir");
-		let file_path = format!("{}/index.js", proc_dir);
-		let relative_file_path = format!("proc{}/index.js", proc_counter);
-		fs::write(&file_path, proc_source.to_string()).expect("Writing inflight proc source");
-
-		let mut props_block = CodeMaker::default();
-		props_block.line(format!(
-			"code: {}.core.NodeJsCode.fromFile(require.resolve({})),",
-			STDLIB,
-			Self::js_resolve_path(&relative_file_path)
-		));
-		props_block.open("bindings: {");
-		for binding in bindings {
-			props_block.add_code(binding);
-		}
-		props_block.close("}");
-
-		let mut inflight_counter = self.inflight_counter.borrow_mut();
-		*inflight_counter += 1;
-		let inflight_obj_id = format!("{}{}", INFLIGHT_OBJ_PREFIX, inflight_counter);
-
-		let mut code = CodeMaker::default();
-		code.open(format!(
-			"new {}.core.Inflight(this, \"{}\", {{",
-			STDLIB, inflight_obj_id
-		));
-		code.add_code(props_block);
-		code.close("})");
-
-		code
-	}
-
-	fn jsify_constructor(&mut self, name: Option<&str>, func_def: &Initializer, context: &JSifyContext) -> CodeMaker {
->>>>>>> 37adcb27
+	fn jsify_constructor(&mut self, name: Option<&str>, func_def: &Initializer, ctx: &JSifyContext) -> CodeMaker {
 		let mut parameter_list = vec![];
 
 		for p in func_def.parameters() {
@@ -1029,12 +884,8 @@
 			.iter()
 			.filter(|(_, m)| m.signature.phase == Phase::Inflight)
 			.collect_vec();
-<<<<<<< HEAD
-
 		let inflight_fields = class.fields.iter().filter(|f| f.phase == Phase::Inflight).collect_vec();
 
-		self.jsify_resource_client(env, &class, &captured_fields, &inflight_methods, &free_vars, ctx);
-=======
 		let referenced_preflight_types = self.get_preflight_types_referenced_in_resource(class, &inflight_methods);
 		self.jsify_resource_client(
 			env,
@@ -1044,9 +895,8 @@
 			free_vars
 				.iter()
 				.chain(referenced_preflight_types.iter().map(|(n, _)| n)),
-			context,
+			ctx,
 		);
->>>>>>> 37adcb27
 
 		// Get all preflight methods to be jsified to the preflight class
 		let preflight_methods = class
@@ -1266,13 +1116,8 @@
 		resource: &AstClass,
 		captured_fields: &[String],
 		inflight_methods: &[&(Symbol, FunctionDefinition)],
-<<<<<<< HEAD
-		free_variables: &BTreeSet<String>,
+		input_symbols: impl Iterator<Item = impl Display>,
 		ctx: &JSifyContext,
-=======
-		input_symbols: impl Iterator<Item = impl Display>,
-		context: &JSifyContext,
->>>>>>> 37adcb27
 	) {
 		// Handle parent class: Need to call super and pass its captured fields (we assume the parent client is already written)
 		let mut parent_captures = vec![];
@@ -1895,7 +1740,8 @@
 				// If this reference is a capturable, non-reassignable, preflight
 				// variable then it's a capture
 				if let SymbolKind::Variable(v) = lookup_result {
-					if v.type_.is_capturable() && !v.reassignable && v.phase == Phase::Preflight {
+					// TODO: if we see a reassignable or non-capturable variable, should we emit an error?
+					if v.phase == Phase::Preflight {
 						self.free_vars.insert(symb.clone());
 					}
 				}
@@ -1924,41 +1770,7 @@
 		self.statement_index = old_statement_index;
 	}
 
-<<<<<<< HEAD
-	// invariant: adds zero bound variables
-	fn visit_function_definition(&mut self, node: &FunctionDefinition) {
-		let FunctionDefinition {
-			signature,
-			body,
-			is_static: _,
-			span: _,
-		} = node;
-
-		for param in &signature.parameters {
-			self.bound_vars.push(param.name.clone());
-		}
-
-		self.visit_function_signature(signature);
-
-		let _new_body = match body {
-			FunctionBody::Statements(statements) => {
-				self.visit_scope(statements);
-			}
-			FunctionBody::External(_) => {}
-		};
-
-		for _ in &signature.parameters {
-			self.bound_vars.pop();
-		}
-	}
-
-	// invariant: adds zero bound variables
-	// e.g. in `let x: Foo = 5;` we don't want to add `Foo` to the list of bound variables
-	fn visit_type_annotation(&mut self, _node: &TypeAnnotation) {
-		// do nothing
-=======
 	fn visit_symbol(&mut self, node: &Symbol) {
 		self.last_symb = node.clone();
->>>>>>> 37adcb27
 	}
 }