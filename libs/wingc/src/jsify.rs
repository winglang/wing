--- conflicted
+++ resolved
@@ -835,11 +835,7 @@
 		code
 	}
 
-<<<<<<< HEAD
-	fn jsify_constructor(&mut self, name: Option<&str>, func_def: &Initializer, context: &JSifyContext) -> String {
-=======
-	fn jsify_constructor(&mut self, name: Option<&str>, func_def: &Constructor, context: &JSifyContext) -> CodeMaker {
->>>>>>> 798870d9
+	fn jsify_constructor(&mut self, name: Option<&str>, func_def: &Initializer, context: &JSifyContext) -> CodeMaker {
 		let mut parameter_list = vec![];
 
 		for p in func_def.parameters() {
@@ -861,11 +857,12 @@
 		code
 	}
 
-<<<<<<< HEAD
-	fn jsify_function(&mut self, name: Option<&str>, func_def: &impl MethodLike<'a>, context: &JSifyContext) -> String {
-=======
-	fn jsify_function(&mut self, name: Option<&str>, func_def: &FunctionDefinition, context: &JSifyContext) -> CodeMaker {
->>>>>>> 798870d9
+	fn jsify_function(
+		&mut self,
+		name: Option<&str>,
+		func_def: &impl MethodLike<'a>,
+		context: &JSifyContext,
+	) -> CodeMaker {
 		let mut parameter_list = vec![];
 
 		for p in func_def.parameters() {
@@ -879,20 +876,15 @@
 
 		let parameters = parameter_list.iter().map(|x| x.as_str()).collect::<Vec<_>>().join(", ");
 
-<<<<<<< HEAD
-		let body = match func_def.body() {
-			FunctionBodyRef::Statements(scope) => self.jsify_scope(scope, context),
-			FunctionBodyRef::External(external_spec) => format!("return (require(require.resolve(\"{external_spec}\", {{paths: [process.env.WING_PROJECT_DIR]}}))[\"{name}\"])({parameters})")
-=======
-		let body = match &func_def.body {
-			FunctionBody::Statements(scope) => {
+		let body = match &func_def.body() {
+			FunctionBodyRef::Statements(scope) => {
 				let mut code = CodeMaker::default();
 				code.open("{");
 				code.add_code(self.jsify_scope_body(scope, context));
 				code.close("}");
 				code
 			}
-			FunctionBody::External(external_spec) => {
+			FunctionBodyRef::External(external_spec) => {
 				debug!(
 					"Resolving extern \"{}\" from \"{}\"",
 					external_spec,
@@ -907,7 +899,7 @@
 						Err(err) => {
 							self.diagnostics.push(Diagnostic {
 								message: format!("Failed to resolve extern \"{external_spec}\": {err}"),
-								span: Some(func_def.span.clone()),
+								span: Some(func_def.span()),
 								level: DiagnosticLevel::Error,
 							});
 							format!("/* unresolved: \"{external_spec}\" */")
@@ -917,7 +909,6 @@
 					"return (require(\"{resolved_path}\")[\"{name}\"])({parameters})"
 				))
 			}
->>>>>>> 798870d9
 		};
 		let mut modifiers = vec![];
 		if func_def.is_static() {
@@ -1040,29 +1031,6 @@
 
 		let mut code = CodeMaker::default();
 
-<<<<<<< HEAD
-		// Jsify class
-		let resource_class = formatdoc!(
-			"
-			class {}{} {{
-				{}
-				{}
-				{toinflight_method}
-			}}",
-			self.jsify_symbol(&class.name),
-			if let Some(parent) = &class.parent {
-				format!(" extends {}", self.jsify_user_defined_type(parent))
-			} else {
-				format!(" extends {}", STDLIB_CORE_RESOURCE)
-			},
-			self.jsify_resource_constructor(&class.initializer, class.parent.is_none(), context),
-			preflight_methods
-				.iter()
-				.map(|(n, m)| self.jsify_function(Some(&n.name), m, context))
-				.collect::<Vec<String>>()
-				.join("\n"),
-		);
-=======
 		let extends = if let Some(parent) = &class.parent {
 			format!(" extends {}", self.jsify_user_defined_type(parent))
 		} else {
@@ -1070,16 +1038,15 @@
 		};
 
 		code.open(format!("class {}{} {{", self.jsify_symbol(&class.name), extends));
-		code.add_code(self.jsify_resource_constructor(&class.constructor, class.parent.is_none(), context));
+		code.add_code(self.jsify_resource_constructor(&class.initializer, class.parent.is_none(), context));
 
 		for (n, m) in preflight_methods {
-			code.add_code(self.jsify_function(Some(&n.name), &m, context));
+			code.add_code(self.jsify_function(Some(&n.name), m, context));
 		}
 
 		code.add_code(self.jsify_toinflight_method(&class.name, &captured_fields));
 
 		code.close("}");
->>>>>>> 798870d9
 
 		// go over all bindings and produce inflight annotations
 		for (method_name, refs) in refs {
@@ -1137,27 +1104,6 @@
 
 	fn jsify_toinflight_method(&mut self, resource_name: &Symbol, captured_fields: &[String]) -> CodeMaker {
 		let client_path = Self::js_resolve_path(&format!("{}/{}.inflight.js", INFLIGHT_CLIENTS_DIR, resource_name.name));
-<<<<<<< HEAD
-		let captured_fields = captured_fields
-			.iter()
-			.map(|inner_member_name| format!("{}: ${{{}_client}}", inner_member_name, inner_member_name))
-			.join(", ");
-		formatdoc!(
-			"
-			_toInflight() {{
-				{inner_clients}
-				const self_client_path = {client_path};
-				return {STDLIB}.core.NodeJsCode.fromInline(`(
-					await (async () => {{ 
-						const tmp = new (require(\"${{self_client_path}}\")).{resource_name}({{{captured_fields}}}); 
-						if (tmp.{CLASS_INFLIGHT_INIT_NAME}) {{ await tmp.{CLASS_INFLIGHT_INIT_NAME}(); }}
-						return tmp; 
-					}})()
-				)`);
-			}}",
-			resource_name = resource_name.name,
-		)
-=======
 
 		let mut code = CodeMaker::default();
 
@@ -1174,8 +1120,10 @@
 
 		code.open(format!("return {STDLIB}.core.NodeJsCode.fromInline(`"));
 
+		code.open("(await (async () => {");
+
 		code.open(format!(
-			"(new (require(\"${{self_client_path}}\")).{}({{",
+			"const tmp = new (require(\"${{self_client_path}}\")).{}({{",
 			resource_name.name
 		));
 
@@ -1183,13 +1131,19 @@
 			code.line(format!("{}: ${{{}_client}},", inner_member_name, inner_member_name));
 		}
 
-		code.close("}))");
+		code.close("});");
+
+		code.line(format!(
+			"if (tmp.{CLASS_INFLIGHT_INIT_NAME}) {{ await tmp.{CLASS_INFLIGHT_INIT_NAME}(); }}"
+		));
+		code.line("return tmp;");
+
+		code.close("})())");
 
 		code.close("`);");
 
 		code.close("}");
 		code
->>>>>>> 798870d9
 	}
 
 	// Write a client class to a file for the given resource
@@ -1216,44 +1170,6 @@
 			.filter(|name| !parent_captures.iter().any(|n| n == *name))
 			.collect_vec();
 
-<<<<<<< HEAD
-		let super_call = if parent.is_some() {
-			format!(
-				"  super({});",
-				parent_captures.iter().map(|name| name.clone()).collect_vec().join(", ")
-			)
-		} else {
-			"".to_string()
-		};
-
-		let mut client_methods = inflight_methods
-			.iter()
-			.map(|(name, def)| {
-				self.jsify_function(
-					Some(&name.name),
-					def,
-					&JSifyContext {
-						in_json: context.in_json.clone(),
-						phase: def.signature.phase,
-					},
-				)
-			})
-			.collect_vec();
-
-		// add the inflight init method to the list of client methods
-		if let Some(inflight_init) = inflight_init {
-			let inflight_init = self.jsify_function(
-				Some(CLASS_INFLIGHT_INIT_NAME),
-				inflight_init,
-				&JSifyContext {
-					in_json: context.in_json.clone(),
-					phase: inflight_init.signature.phase,
-				},
-			);
-			client_methods.push(inflight_init);
-		}
-=======
-		// TODO jsify inflight fields: https://github.com/winglang/wing/issues/864
 		let mut code = CodeMaker::default();
 
 		code.open(format!(
@@ -1265,7 +1181,6 @@
 				"".to_string()
 			}
 		));
->>>>>>> 798870d9
 
 		code.open(format!(
 			"constructor({{ {} }}) {{",
@@ -1276,21 +1191,6 @@
 				.join(", ")
 		));
 
-<<<<<<< HEAD
-		let client_source = format!(
-			"class {} {} {{\n{}\n{}}}\nexports.{} = {};",
-			name.name,
-			if let Some(parent) = parent {
-				format!("extends {}", self.jsify_user_defined_type(parent))
-			} else {
-				"".to_string()
-			},
-			client_constructor,
-			client_methods.join("\n"),
-			name.name,
-			name.name
-		);
-=======
 		if parent.is_some() {
 			code.line(format!(
 				"super({});",
@@ -1304,10 +1204,21 @@
 
 		code.close("}");
 
+		if let Some(inflight_init) = inflight_init {
+			code.add_code(self.jsify_function(
+				Some(CLASS_INFLIGHT_INIT_NAME),
+				inflight_init,
+				&JSifyContext {
+					in_json: context.in_json,
+					phase: inflight_init.signature.phase,
+				},
+			));
+		}
+
 		for (name, def) in inflight_methods {
 			code.add_code(self.jsify_function(
 				Some(&name.name),
-				&def,
+				def,
 				&JSifyContext {
 					in_json: context.in_json,
 					phase: def.signature.phase,
@@ -1319,7 +1230,6 @@
 
 		// export all classes from this file
 		code.line(format!("exports.{} = {};", name.name, name.name));
->>>>>>> 798870d9
 
 		let clients_dir = format!("{}/clients", self.out_dir.to_string_lossy());
 		fs::create_dir_all(&clients_dir).expect("Creating inflight clients");
@@ -1342,37 +1252,20 @@
 			} else {
 				"".to_string()
 			},
-<<<<<<< HEAD
-			self.jsify_constructor(Some("constructor"), &class.initializer, context),
-			class
-				.fields
-				.iter()
-				.map(|m| self.jsify_class_member(m))
-				.collect::<Vec<String>>()
-				.join("\n"),
-			class
-				.methods
-				.iter()
-				.map(|(n, m)| self.jsify_function(Some(&n.name), m, context))
-				.collect::<Vec<String>>()
-				.join("\n")
-		)
-=======
 		));
 
-		code.add_code(self.jsify_constructor(Some("constructor"), &class.constructor, context));
+		code.add_code(self.jsify_constructor(Some("constructor"), &class.initializer, context));
 
 		for m in class.fields.iter() {
 			code.add_code(self.jsify_class_member(&m));
 		}
 
 		for (n, m) in class.methods.iter() {
-			code.add_code(self.jsify_function(Some(&n.name), &m, context));
+			code.add_code(self.jsify_function(Some(&n.name), m, context));
 		}
 
 		code.close("}");
 		code
->>>>>>> 798870d9
 	}
 
 	/// Get the type and capture info for fields that are captured in the client of the given resource
