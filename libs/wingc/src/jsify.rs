pub mod codemaker;
mod tests;
use aho_corasick::AhoCorasick;
use camino::{Utf8Path, Utf8PathBuf};
use const_format::formatcp;
use indexmap::{IndexMap, IndexSet};
use itertools::Itertools;

use std::{borrow::Borrow, cell::RefCell, cmp::Ordering, collections::BTreeMap, vec};

use crate::{
	ast::{
		AccessModifier, ArgList, AssignmentKind, BinaryOperator, BringSource, CalleeKind, Class as AstClass, ElifLetBlock,
		Expr, ExprKind, FunctionBody, FunctionDefinition, IfLet, InterpolatedStringPart, Literal, New, Phase, Reference,
		Scope, Stmt, StmtKind, Symbol, UnaryOperator, UserDefinedType,
	},
	comp_ctx::{CompilationContext, CompilationPhase},
	dbg_panic,
	diagnostic::{report_diagnostic, Diagnostic, WingSpan},
	file_graph::FileGraph,
	files::Files,
	parser::is_entrypoint_file,
	type_check::{
		is_udt_struct_type,
		lifts::{Liftable, Lifts},
		resolve_super_method, resolve_user_defined_type,
		symbol_env::SymbolEnv,
		ClassLike, Type, TypeRef, Types, VariableKind, CLASS_INFLIGHT_INIT_NAME,
	},
	visit_context::{VisitContext, VisitorWithContext},
	MACRO_REPLACE_ARGS, MACRO_REPLACE_ARGS_TEXT, MACRO_REPLACE_SELF, WINGSDK_ASSEMBLY_NAME, WINGSDK_RESOURCE,
	WINGSDK_STD_MODULE,
};

use self::codemaker::CodeMaker;

const PREFLIGHT_FILE_NAME: &str = "preflight.js";

const STDLIB: &str = "$stdlib";
const STDLIB_CORE_RESOURCE: &str = formatcp!("{}.{}", STDLIB, WINGSDK_RESOURCE);
const STDLIB_MODULE: &str = WINGSDK_ASSEMBLY_NAME;

const ENV_WING_IS_TEST: &str = "$wing_is_test";
const OUTDIR_VAR: &str = "$outdir";
const PLUGINS_VAR: &str = "$plugins";

const ROOT_CLASS: &str = "$Root";
const JS_CONSTRUCTOR: &str = "constructor";

pub struct JSifyContext<'a> {
	pub lifts: Option<&'a Lifts>,
	pub visit_ctx: &'a mut VisitContext,
}

pub struct JSifier<'a> {
	pub types: &'a mut Types,
	/// Store the output files here.
	pub output_files: RefCell<Files>,
	/// Stored struct schemas that are referenced in the code.
	pub referenced_struct_schemas: RefCell<BTreeMap<String, CodeMaker>>,
	/// Counter for generating unique preflight file names.
	preflight_file_counter: RefCell<usize>,

	/// Counter for generating unique inflight file names.
	inflight_file_counter: RefCell<usize>,
	/// Map from source file IDs to safe counters.
	inflight_file_map: RefCell<IndexMap<String, usize>>,

	/// Map from source file paths to the JS file names they are emitted to.
	/// e.g. "bucket.w" -> "preflight.bucket-1.js"
	preflight_file_map: RefCell<IndexMap<Utf8PathBuf, String>>,
	source_files: &'a Files,
	source_file_graph: &'a FileGraph,
	/// The path that compilation started at (file or directory)
	compilation_init_path: &'a Utf8Path,
}

impl VisitorWithContext for JSifyContext<'_> {
	fn ctx(&mut self) -> &mut VisitContext {
		&mut self.visit_ctx
	}
}

/// Preflight classes have two types of host binding methods:
/// `Type` for binding static fields and methods to the host and
/// `instance` for binding instance fields and methods to the host.
enum BindMethod {
	Type,
	Instance,
}

impl<'a> JSifier<'a> {
	pub fn new(
		types: &'a mut Types,
		source_files: &'a Files,
		source_file_graph: &'a FileGraph,
		compilation_init_path: &'a Utf8Path,
	) -> Self {
		let output_files = Files::default();
		Self {
			types,
			source_files,
			source_file_graph,
			compilation_init_path,
			referenced_struct_schemas: RefCell::new(BTreeMap::new()),
			inflight_file_counter: RefCell::new(0),
			inflight_file_map: RefCell::new(IndexMap::new()),
			preflight_file_counter: RefCell::new(0),
			preflight_file_map: RefCell::new(IndexMap::new()),
			output_files: RefCell::new(output_files),
		}
	}

	pub fn jsify(&mut self, source_path: &Utf8Path, scope: &Scope) {
		CompilationContext::set(CompilationPhase::Jsifying, &scope.span);
		let mut js = CodeMaker::default();
		let mut imports = CodeMaker::default();

		let mut visit_ctx = VisitContext::new();
		let mut jsify_context = JSifyContext {
			visit_ctx: &mut visit_ctx,
			lifts: None,
		};
		jsify_context.visit_ctx.push_env(self.types.get_scope_env(&scope));
		for statement in scope.statements.iter().sorted_by(|a, b| match (&a.kind, &b.kind) {
			// Put type definitions first so JS won't complain of unknown types
			(StmtKind::Class(AstClass { .. }), StmtKind::Class(AstClass { .. })) => Ordering::Equal,
			(StmtKind::Class(AstClass { .. }), _) => Ordering::Less,
			(_, StmtKind::Class(AstClass { .. })) => Ordering::Greater,
			_ => Ordering::Equal,
		}) {
			let scope_env = self.types.get_scope_env(&scope);
			let s = self.jsify_statement(&scope_env, statement, &mut jsify_context); // top level statements are always preflight
			if let StmtKind::Bring {
				identifier: _,
				source: _,
			} = statement.kind
			{
				imports.add_code(s);
			} else {
				js.add_code(s);
			}
		}

		let mut output = CodeMaker::default();

		let is_compilation_init = source_path == self.compilation_init_path;
		let is_entrypoint = is_entrypoint_file(source_path);
		let is_directory = source_path.is_dir();

		output.line("\"use strict\";");

		if is_entrypoint {
			output.line(format!("const {} = require('{}');", STDLIB, STDLIB_MODULE));
			output.line(format!(
				"const {} = ((s) => !s ? [] : s.split(';'))(process.env.WING_PLUGIN_PATHS);",
				PLUGINS_VAR
			));
			output.line(format!("const {} = process.env.WING_SYNTH_DIR ?? \".\";", OUTDIR_VAR));
			output.line(format!(
				"const {} = process.env.WING_IS_TEST === \"true\";",
				ENV_WING_IS_TEST
			));
		} else {
			output.open(format!("module.exports = function({{ {} }}) {{", STDLIB));
		}

		// "std" is implicitly imported
		output.line(format!("const std = {STDLIB}.{WINGSDK_STD_MODULE};"));
		output.add_code(imports);

		if is_entrypoint {
			let mut root_class = CodeMaker::default();
			root_class.open(format!("class {} extends {} {{", ROOT_CLASS, STDLIB_CORE_RESOURCE));
			root_class.open(format!("{JS_CONSTRUCTOR}(scope, id) {{"));
			root_class.line("super(scope, id);");
			root_class.add_code(self.jsify_struct_schemas());
			root_class.add_code(js);
			root_class.close("}");
			root_class.close("}");

			output.add_code(root_class);
			output.line("const $App = $stdlib.core.App.for(process.env.WING_TARGET);".to_string());
			let app_name = source_path.file_stem().unwrap();
			output.line(format!(
				"new $App({{ outdir: {}, name: \"{}\", rootConstruct: {}, plugins: {}, isTestEnvironment: {}, entrypointDir: process.env['WING_SOURCE_DIR'], rootId: process.env['WING_ROOT_ID'] }}).synth();",
				OUTDIR_VAR, app_name, ROOT_CLASS, PLUGINS_VAR, ENV_WING_IS_TEST
			));
		} else if is_directory {
			let directory_children = self.source_file_graph.dependencies_of(source_path);
			let preflight_file_map = self.preflight_file_map.borrow();

			// supposing a directory has two files and two subdirectories in it,
			// we generate code like this:
			// ```
			// return {
			//   inner_directory1: require("./preflight.inner-directory1.js")({ $stdlib }),
			//   inner_directory2: require("./preflight.inner-directory2.js")({ $stdlib }),
			//   ...require("./preflight.inner-file1.js")({ $stdlib }),
			//   ...require("./preflight.inner-file2.js")({ $stdlib }),
			// };
			// ```
			output.open("return {");
			for file in directory_children {
				let preflight_file_name = preflight_file_map.get(file).expect("no emitted JS file found");
				if file.is_dir() {
					let directory_name = file.file_stem().unwrap();
					output.line(format!(
						"{}: require(\"./{}\")({{ {} }}),",
						directory_name, preflight_file_name, STDLIB
					));
				} else {
					output.line(format!("...require(\"./{}\")({{ {} }}),", preflight_file_name, STDLIB));
				}
			}
			output.close("};");
			output.close("};");
		} else {
			output.add_code(self.jsify_struct_schemas());
			output.add_code(js);
			let exports = get_public_symbols(&scope);
			output.line(format!(
				"return {{ {} }};",
				exports.iter().map(ToString::to_string).join(", ")
			));
			output.close("};");
		}

		// Generate a name for the JS file this preflight code will be written to
		let preflight_file_name = if is_compilation_init {
			PREFLIGHT_FILE_NAME.to_string()
		} else {
			// remove all non-alphanumeric characters
			let sanitized_name = source_path
				.file_stem()
				.unwrap()
				.chars()
				.filter(|c| c.is_alphanumeric())
				.collect::<String>();
			// add a number to the end to avoid name collisions
			let mut preflight_file_counter = self.preflight_file_counter.borrow_mut();
			*preflight_file_counter += 1;
			format!("preflight.{}-{}.js", sanitized_name, preflight_file_counter)
		};

		// Store the file name in a map so if anyone tries to "bring" it as a module,
		// we can look up what JS file needs to be imported.
		self
			.preflight_file_map
			.borrow_mut()
			.insert(source_path.to_path_buf(), preflight_file_name.clone());

		// Emit the file
		match self
			.output_files
			.borrow_mut()
			.add_file(preflight_file_name, output.to_string())
		{
			Ok(()) => {}
			Err(err) => report_diagnostic(err.into()),
		}
	}

	fn jsify_struct_schemas(&self) -> CodeMaker {
		// For each struct schema that is referenced in the code
		// (this is determined by the StructSchemaVisitor before jsification starts)
		// we write an inline call to stdlib struct class to instantiate the schema object
		// preflight root class.
		let mut code = CodeMaker::default();
		for (name, schema_code) in self.referenced_struct_schemas.borrow().iter() {
			let flat_name = name.replace(".", "_");

			code.line(format!(
				"const {flat_name} = $stdlib.std.Struct._createJsonSchema({});",
				schema_code.to_string().replace("\n", "").replace(" ", "")
			));
		}
		code
	}

	fn jsify_scope_body(&self, scope: &Scope, ctx: &mut JSifyContext) -> CodeMaker {
		CompilationContext::set(CompilationPhase::Jsifying, &scope.span);
		let mut code = CodeMaker::default();

		let scope_env = self.types.get_scope_env(&scope);
		ctx.visit_ctx.push_env(scope_env);
		for statement in scope.statements.iter() {
			let statement_code = self.jsify_statement(&scope_env, statement, ctx);
			code.add_code(statement_code);
		}
		ctx.visit_ctx.pop_env();

		code
	}

	fn jsify_reference(&self, reference: &Reference, ctx: &mut JSifyContext) -> String {
		match reference {
			Reference::Identifier(identifier) => identifier.to_string(),
			Reference::InstanceMember {
				object,
				property,
				optional_accessor,
			} => self.jsify_expression(object, ctx) + (if *optional_accessor { "?." } else { "." }) + &property.to_string(),
			Reference::TypeMember { type_name, property } => {
				let typename = self.jsify_user_defined_type(type_name, ctx);
				typename + "." + &property.to_string()
			}
		}
	}

	fn jsify_arg_list(
		&self,
		arg_list: &ArgList,
		scope: Option<String>,
		id: Option<String>,
		ctx: &mut JSifyContext,
	) -> String {
		let mut args = vec![];
		let mut structure_args = vec![];

		if let Some(scope_str) = scope {
			args.push(scope_str.to_string());
		}

		if let Some(id_str) = id {
			args.push(id_str);
		}

		for arg in arg_list.pos_args.iter() {
			args.push(self.jsify_expression(arg, ctx));
		}

		for arg in arg_list.named_args.iter() {
			structure_args.push(format!("{}: {}", arg.0.name.clone(), self.jsify_expression(arg.1, ctx)));
		}

		if !structure_args.is_empty() {
			args.push(format!("{{ {} }}", structure_args.join(", ")));
		}

		if args.is_empty() {
			"".to_string()
		} else {
			args.join(",")
		}
	}

	pub fn jsify_type(typ: &Type) -> Option<String> {
		match typ {
			Type::Struct(t) => Some(t.name.name.clone()),
			Type::String => Some("string".to_string()),
			Type::Number => Some("number".to_string()),
			Type::Boolean => Some("boolean".to_string()),
			Type::Array(t) => {
				if let Some(inner) = Self::jsify_type(&t) {
					Some(format!("{}[]", inner))
				} else {
					None
				}
			}
			Type::Optional(t) => {
				if let Some(inner) = Self::jsify_type(&t) {
					Some(format!("{}?", inner))
				} else {
					None
				}
			}
			_ => None,
		}
	}

	pub fn jsify_user_defined_type(&self, udt: &UserDefinedType, ctx: &mut JSifyContext) -> String {
		if ctx.visit_ctx.current_phase() == Phase::Inflight {
			if let Some(lifts) = &ctx.lifts {
				if let Some(t) = lifts.token_for_liftable(&Liftable::Type(udt.clone())) {
					return t.clone();
				}
			}
		}

		if is_udt_struct_type(udt, ctx.visit_ctx.current_env().unwrap()) {
			// For struct type, we emit the name as a flattened string. I.E. mylib.MyStruct becomes mylib_MyStruct
			return udt.full_path_str().replace(".", "_");
		}
		udt.full_path_str()
	}

	pub fn jsify_expression(&self, expression: &Expr, ctx: &mut JSifyContext) -> String {
		CompilationContext::set(CompilationPhase::Jsifying, &expression.span);

		// if we are in inflight and there's a lifting/capturing token associated with this expression
		// then emit the token instead of the expression.
		if ctx.visit_ctx.current_phase() == Phase::Inflight {
			if let Some(lifts) = &ctx.lifts {
				if let Some(t) = lifts.token_for_liftable(&Liftable::Expr(expression.id)) {
					return t.clone();
				}
			}
		}

		// if we are in preflight phase and we see an inflight expression (which is not "this."), then
		// this is an error. this can happen if we render a lifted preflight expression that references
		// an e.g. variable from inflight (`myarr.get(i)` where `myarr` is preflight and `i` is an
		// inflight variable). in this case we need to bail out.
		if ctx.visit_ctx.current_phase() == Phase::Preflight {
			if let Some(expr_phase) = self.types.get_expr_phase(expression) {
				if expr_phase == Phase::Inflight {
					report_diagnostic(Diagnostic {
						message: "Cannot reference an inflight value from within a preflight expression".to_string(),
						span: Some(expression.span.clone()),
						annotations: vec![],
					});

					return "<ERROR>".to_string();
				}
			}
		}

		let auto_await = match ctx.visit_ctx.current_phase() {
			Phase::Inflight => "await ",
			_ => "",
		};
		match &expression.kind {
			ExprKind::New(new) => {
				let New { class, obj_id, arg_list, obj_scope } = new;

				let expression_type = self.types.get_expr_type(&expression);
				let is_preflight_class = expression_type.is_preflight_class();

				let class_type = if let Some(class_type) = expression_type.as_class() { class_type } else {
					return "".to_string();
				};
				let is_abstract = class_type.is_abstract;

				// if we have an FQN, we emit a call to the "new" (or "newAbstract") factory method to allow
				// targets and plugins to inject alternative implementations for types. otherwise (e.g.
				// user-defined types), we simply instantiate the type directly (maybe in the future we will
				// allow customizations of user-defined types as well, but for now we don't).

				let ctor = self.jsify_user_defined_type(class, ctx);

				let scope = if is_preflight_class && class_type.std_construct_args {
					if let Some(scope) = obj_scope {
						Some(self.jsify_expression(scope, ctx))
					} else {
						Some("this".to_string()) 
					}
				} else {
					None
			 	};

				let id = if is_preflight_class && class_type.std_construct_args {
					Some(if let Some(id_exp) = obj_id {
						self.jsify_expression(id_exp, ctx)
					} else {
						format!("\"{ctor}\"")
					})
				} else {
					None
				};

				let args = self.jsify_arg_list(&arg_list, scope, id, ctx);

				let fqn = class_type.fqn.clone();
				if let (true, Some(fqn)) = (is_preflight_class, fqn) {
					if is_abstract {
						format!("this.node.root.newAbstract(\"{}\",{})", fqn, args)
					} else {
						format!("this.node.root.new(\"{}\",{},{})", fqn, ctor, args)
					}
				} else {
					// If we're inflight and this new expression evaluates to a type with an inflight init (that's not empty)
					// make sure it's called before we return the object.
					if ctx.visit_ctx.current_phase() == Phase::Inflight && expression_type.as_class().expect("a class").get_method(&Symbol::global(CLASS_INFLIGHT_INIT_NAME)).is_some() {
						format!("(await (async () => {{const o = new {ctor}({args}); await o.{CLASS_INFLIGHT_INIT_NAME}?.(); return o; }})())")
					} else {
						format!("new {}({})", ctor, args)
					}
				}
			}
			ExprKind::Literal(lit) => match lit {
				Literal::Nil => "undefined".to_string(),
				Literal::String(s) => s.to_string(),
				Literal::InterpolatedString(s) => {
					let comma_separated_statics = s
						.parts
						.iter()
						.filter_map(|p| match p {
							InterpolatedStringPart::Static(static_string) => {
								// escape any raw newlines in the string because js `"` strings can't contain them
								let escaped = static_string
								.replace("\r\n", "\\r\\n")
								.replace("\n", "\\n");

								Some(format!("\"{escaped}\""))
							},
							InterpolatedStringPart::Expr(_) => None,
						})
						.collect::<Vec<String>>()
						.join(", ");
					let comma_separated_exprs = s
						.parts
						.iter()
						.filter_map(|p| match p {
							InterpolatedStringPart::Static(_) => None,
							InterpolatedStringPart::Expr(e) => Some(match *self.types.get_expr_type(e) {
								Type::Json(_) | Type::MutJson => {
									format!("JSON.stringify({})", self.jsify_expression(e, ctx))
								}
								_ => self.jsify_expression(e, ctx),
							})
						})
						.collect::<Vec<String>>()
						.join(", ");
					format!("String.raw({{ raw: [{}] }}, {})", comma_separated_statics, comma_separated_exprs)
				},
				Literal::Number(n) => format!("{}", n),
				Literal::Boolean(b) => (if *b { "true" } else { "false" }).to_string(),
			},
			ExprKind::Range { start, inclusive, end } => {
				match ctx.visit_ctx.current_phase() {
					Phase::Inflight => format!(
						"((s,e,i) => {{ function* iterator(start,end,inclusive) {{ let i = start; let limit = inclusive ? ((end < start) ? end - 1 : end + 1) : end; while (i < limit) yield i++; while (i > limit) yield i--; }}; return iterator(s,e,i); }})({},{},{})",
						self.jsify_expression(start, ctx),
						self.jsify_expression(end, ctx),
						inclusive.unwrap()
					),
					_ => format!(
						"{}.std.Range.of({}, {}, {})",
						STDLIB,
						self.jsify_expression(start, ctx),
						self.jsify_expression(end, ctx),
						inclusive.unwrap()
					)
				}
			}
			ExprKind::Reference(_ref) => self.jsify_reference(&_ref, ctx),
			ExprKind::Call { callee, arg_list } => {

				let function_type = match callee {
					CalleeKind::Expr(expr) => self.types.get_expr_type(expr),
					CalleeKind::SuperCall(method) => resolve_super_method(method, ctx.visit_ctx.current_env().expect("an env"), self.types).expect("valid super method").0
				};
				let is_option = function_type.is_option();
				let function_type = function_type.maybe_unwrap_option();
				let function_sig = function_type.as_function_sig();
				let expr_string = match callee {
					CalleeKind::Expr(expr) => self.jsify_expression(expr, ctx),
					CalleeKind::SuperCall(method) => format!("super.{}", method),
				};
				let args_string = self.jsify_arg_list(&arg_list, None, None, ctx);
				let mut args_text_string = lookup_span(&arg_list.span, &self.source_files);
				if args_text_string.len() > 0 {
					// remove the parens
					args_text_string = args_text_string[1..args_text_string.len() - 1].to_string();
				}
				let args_text_string = escape_javascript_string(&args_text_string);

				if let Some(function_sig) = function_sig {
					if let Some(js_override) = &function_sig.js_override {
						let self_string = match callee {
							CalleeKind::Expr(expr) => match &expr.kind {
								// for "loose" macros, e.g. `print()`, $self$ is the global object
								ExprKind::Reference(Reference::Identifier(_)) => "global".to_string(),
								ExprKind::Reference(Reference::InstanceMember { object, .. }) => {
									self.jsify_expression(&object, ctx)
								},
                ExprKind::Reference(Reference::TypeMember { property, .. }) => {
                  // remove the property name from the expression string
                  expr_string.split(".").filter(|s| s != &property.name).join(".")
                },
								_ => expr_string,
							}
							CalleeKind::SuperCall{..} =>
								// Note: in case of a $self$ macro override of a super call there's no clear definition of what $self$ should be,
								// "this" is a decent option because it'll refer to the object where "super" was used, but depending on how 
								// $self$ is used in the macro it might lead to unexpected results if $self$.some_method() is called and is
								// defined differently in the parent class of "this".
								"this".to_string(),
						};
						let patterns = &[MACRO_REPLACE_SELF, MACRO_REPLACE_ARGS, MACRO_REPLACE_ARGS_TEXT];
						let replace_with = &[self_string, args_string, args_text_string];
						let ac = AhoCorasick::new(patterns).expect("Failed to create macro pattern");
						return ac.replace_all(js_override, replace_with);
					}
				}

				let optional_access = if is_option {
					"?."
				} else {
					""
				};

				// NOTE: if the expression is a "handle" class, the object itself is callable (see
				// `jsify_class_inflight` below), so we can just call it as-is.
				format!("({auto_await}{expr_string}{optional_access}({args_string}))")
			}
			ExprKind::Unary { op, exp } => {
				let js_exp = self.jsify_expression(exp, ctx);
				match op {
					UnaryOperator::Minus => format!("(-{})", js_exp),
					UnaryOperator::Not => format!("(!{})", js_exp),
					UnaryOperator::OptionalTest => {
						// We use the abstract inequality operator here because we want to check for null or undefined
						format!("(({}) != null)", js_exp)
					}
				}
			}
			ExprKind::Binary { op, left, right } => {
				let js_left = self.jsify_expression(left, ctx);
				let js_right = self.jsify_expression(right, ctx);

				let js_op = match op {
					BinaryOperator::AddOrConcat => "+",
					BinaryOperator::Sub => "-",
					BinaryOperator::Mul => "*",
					BinaryOperator::Div => "/",
					BinaryOperator::FloorDiv => {
						return format!("Math.trunc({} / {})", js_left, js_right);
					}
					BinaryOperator::Mod => "%",
					BinaryOperator::Power => "**",
					BinaryOperator::Greater => ">",
					BinaryOperator::GreaterOrEqual => ">=",
					BinaryOperator::Less => "<",
					BinaryOperator::LessOrEqual => "<=",
					BinaryOperator::Equal => {
						return format!("(((a,b) => {{ try {{ return require('assert').deepStrictEqual(a,b) === undefined; }} catch {{ return false; }} }})({},{}))", js_left, js_right)
					},
					BinaryOperator::NotEqual => {
						return format!("(((a,b) => {{ try {{ return require('assert').notDeepStrictEqual(a,b) === undefined; }} catch {{ return false; }} }})({},{}))", js_left, js_right)
					},
					BinaryOperator::LogicalAnd => "&&",
					BinaryOperator::LogicalOr => "||",
					BinaryOperator::UnwrapOr => {
						// Use JS nullish coalescing operator which treats undefined and null the same
						// this is inline with how wing jsifies optionals
						"??"
					}
				};
				format!("({} {} {})", js_left, js_op, js_right)
			}
			ExprKind::ArrayLiteral { items, .. } => {
				let item_list = items
					.iter()
					.map(|expr| self.jsify_expression(expr, ctx))
					.collect::<Vec<String>>()
					.join(", ");

				format!("[{}]", item_list)
			}
			ExprKind::StructLiteral { fields, .. } => {
				format!(
					"({{{}}})",
					fields
						.iter()
						.map(|(name, expr)| format!("\"{}\": {}", name.name, self.jsify_expression(expr, ctx)))
						.collect::<Vec<String>>()
						.join(",")
				)
			}
			ExprKind::JsonLiteral { element, .. } => {
				ctx.visit_ctx.push_json();
				let js_out = self.jsify_expression(element, ctx);
				ctx.visit_ctx.pop_json();
				js_out
			}
			ExprKind::JsonMapLiteral { fields } => {
				let f = fields
					.iter()
					.map(|(key, expr)| format!("\"{}\": {}", key, self.jsify_expression(expr, ctx)))
					.collect::<Vec<String>>()
					.join(",");
				format!("({{{}}})", f)
			}
			ExprKind::MapLiteral { fields, .. } => {
				let f = fields
					.iter()
					.map(|(key, expr)| format!("\"{}\": {}", key, self.jsify_expression(expr, ctx)))
					.collect::<Vec<String>>()
					.join(",");
				format!("({{{}}})", f)
			}
			ExprKind::SetLiteral { items, .. } => {
				let item_list = items
					.iter()
					.map(|expr| self.jsify_expression(expr, ctx))
					.collect::<Vec<String>>()
					.join(", ");
				format!("new Set([{}])", item_list)
			}
			ExprKind::FunctionClosure(func_def) => self.jsify_function(None, func_def, ctx).to_string(),
			ExprKind::CompilerDebugPanic => {
				// Handle the debug panic expression (during jsifying)
				dbg_panic!();
				"".to_string()
			},
		}
	}

	// To avoid a performance penalty when evaluating assignments made in the elif statement,
	// it was necessary to nest the if statements.
	//
	// Thus, this code in Wing:
	//
	// if let x = tryA() {
	//  ...
	// } elif let x = tryB() {
	// 	 ...
	// } elif let x = TryC() {
	// 	 ...
	// } else {
	// 	...
	// }
	//
	// In JavaScript, will become this:
	//
	// const $if_let_value = tryA();
	// if ($if_let_value !== undefined) {
	// 	...
	// } else {
	// 	let $elif_let_value0 = tryB();
	// 	if ($elif_let_value0 !== undefined) {
	// 		 ...
	// 	} else {
	// 		 let $elif_let_value1 = tryC();
	// 		 if ($elif_let_value1 !== undefined) {
	// 				...
	// 		 } else {
	// 				...
	// 		 }
	// 	}
	// }
	fn jsify_elif_statements(
		&self,
		code: &mut CodeMaker,
		elif_statements: &Vec<ElifLetBlock>,
		index: usize,
		else_statements: &Option<Scope>,
		ctx: &mut JSifyContext,
	) {
		let elif_let_value = "$elif_let_value";

		let value = format!("{}{}", elif_let_value, index);
		code.line(format!(
			"const {} = {};",
			value,
			self.jsify_expression(&elif_statements.get(index).unwrap().value, ctx)
		));
		let value = format!("{}{}", elif_let_value, index);
		code.open(format!("if ({value} != undefined) {{"));
		let elif_block = elif_statements.get(index).unwrap();
		if elif_block.reassignable {
			code.line(format!("let {} = {};", elif_block.var_name, value));
		} else {
			code.line(format!("const {} = {};", elif_block.var_name, value));
		}
		code.add_code(self.jsify_scope_body(&elif_block.statements, ctx));
		code.close("}");

		if index < elif_statements.len() - 1 {
			code.open("else {");
			self.jsify_elif_statements(code, elif_statements, index + 1, else_statements, ctx);
			code.close("}");
		} else if let Some(else_scope) = else_statements {
			code.open("else {");
			code.add_code(self.jsify_scope_body(else_scope, ctx));
			code.close("}");
		}
		return;
	}

	fn jsify_statement(&self, env: &SymbolEnv, statement: &Stmt, ctx: &mut JSifyContext) -> CodeMaker {
		CompilationContext::set(CompilationPhase::Jsifying, &statement.span);
		ctx.visit_ctx.push_stmt(statement.idx);
		let code = match &statement.kind {
			StmtKind::Bring { source, identifier } => match source {
				BringSource::BuiltinModule(name) => CodeMaker::one_line(format!("const {} = {}.{};", name, STDLIB, name)),
				BringSource::JsiiModule(name) => CodeMaker::one_line(format!(
					"const {} = require(\"{}\");",
					// checked during type checking
					identifier.as_ref().expect("bring jsii module requires an alias"),
					name
				)),
				BringSource::WingLibrary(_, module_dir) => {
					let preflight_file_map = self.preflight_file_map.borrow();
					let preflight_file_name = preflight_file_map.get(module_dir).unwrap();
					CodeMaker::one_line(format!(
						"const {} = require(\"./{}\")({{ {} }});",
						// checked during type checking
						identifier.as_ref().expect("bring wing file requires an alias"),
						preflight_file_name,
						STDLIB,
					))
				}
				BringSource::WingFile(name) => {
					let preflight_file_map = self.preflight_file_map.borrow();
					let preflight_file_name = preflight_file_map.get(Utf8Path::new(&name.name)).unwrap();
					CodeMaker::one_line(format!(
						"const {} = require(\"./{}\")({{ {} }});",
						// checked during type checking
						identifier.as_ref().expect("bring wing file requires an alias"),
						preflight_file_name,
						STDLIB,
					))
				}
				BringSource::Directory(name) => {
					let preflight_file_map = self.preflight_file_map.borrow();
					let preflight_file_name = preflight_file_map.get(Utf8Path::new(&name.name)).unwrap();
					CodeMaker::one_line(format!(
						"const {} = require(\"./{}\")({{ {} }});",
						// checked during type checking
						identifier.as_ref().expect("bring wing file requires an alias"),
						preflight_file_name,
						STDLIB,
					))
				}
			},
			StmtKind::SuperConstructor { arg_list } => {
				let args = self.jsify_arg_list(&arg_list, None, None, ctx);
				match parent_class_phase(ctx) {
					Phase::Inflight => CodeMaker::one_line(format!("await this.super_{CLASS_INFLIGHT_INIT_NAME}?.({args});")),
					Phase::Preflight => CodeMaker::one_line(format!("super(scope,id,{args});")),
					Phase::Independent => {
						// If our parent is phase independent then we don't call its super, instead a call to its supper will be
						// generated in `jsify_inflight_init` when we generate the inflight init for this class.
						// Note: this is only true for inflight clases which are the only type of classes that can have a phase independent parent.
						// when/if this changes we'll need to be move verbose here.
						CodeMaker::default()
					}
				}
			}
			StmtKind::Let {
				reassignable,
				var_name,
				initial_value,
				type_: _,
			} => {
				let initial_value = self.jsify_expression(initial_value, ctx);
				if *reassignable {
					CodeMaker::one_line(format!("let {var_name} = {initial_value};"))
				} else {
					CodeMaker::one_line(format!("const {var_name} = {initial_value};"))
				}
			}
			StmtKind::ForLoop {
				iterator,
				iterable,
				statements,
			} => {
				let mut code = CodeMaker::default();
				code.open(format!(
					"for (const {iterator} of {}) {{",
					self.jsify_expression(iterable, ctx)
				));
				code.add_code(self.jsify_scope_body(statements, ctx));
				code.close("}");
				code
			}
			StmtKind::While { condition, statements } => {
				let mut code = CodeMaker::default();
				code.open(format!("while ({}) {{", self.jsify_expression(condition, ctx)));
				code.add_code(self.jsify_scope_body(statements, ctx));
				code.close("}");
				code
			}
			StmtKind::Break => CodeMaker::one_line("break;"),
			StmtKind::Continue => CodeMaker::one_line("continue;"),
			StmtKind::IfLet(IfLet {
				reassignable,
				value,
				statements,
				var_name,
				elif_statements,
				else_statements,
			}) => {
				let mut code = CodeMaker::default();
				// To enable shadowing variables in if let statements, the following does some scope trickery
				// take for example the following wing code:
				// let x: str? = "hello";
				// if let x = x {
				//   log(x);
				// }
				//
				// If we attempted to just do the following JS code
				//
				// const x = "hello"
				// if (x != undefined) {
				//   const x = x;  <== Reference error, "Cannot access 'x' before initialization"
				//   log(x);
				// }
				//
				// To work around this, we can generate a temporary scope, then use an intermediate variable to carry the
				// shadowed value, like so:
				// const x = "hello"
				// {
				//  const $IF_LET_VALUE = x; <== intermediate variable that expires at the end of the scope
				//  if ($IF_LET_VALUE != undefined) {
				//    const x = $IF_LET_VALUE;
				//    log(x);
				//  }
				// }
				// The temporary scope is created so that intermediate variables created by consecutive `if let` clauses
				// do not interfere with each other.
				code.open("{");
				let if_let_value = "$if_let_value".to_string();
				code.line(format!(
					"const {} = {};",
					if_let_value,
					self.jsify_expression(value, ctx)
				));

				code.open(format!("if ({if_let_value} != undefined) {{"));
				if *reassignable {
					code.line(format!("let {} = {};", var_name, if_let_value));
				} else {
					code.line(format!("const {} = {};", var_name, if_let_value));
				}
				code.add_code(self.jsify_scope_body(statements, ctx));
				code.close("}");

				if elif_statements.len() > 0 {
					code.open("else {");
					self.jsify_elif_statements(&mut code, elif_statements, 0, else_statements, ctx);
					code.close("}");
				} else if let Some(else_scope) = else_statements {
					code.open("else {");
					code.add_code(self.jsify_scope_body(else_scope, ctx));
					code.close("}");
				}

				code.close("}");
				code
			}
			StmtKind::If {
				condition,
				statements,
				elif_statements,
				else_statements,
			} => {
				let mut code = CodeMaker::default();

				code.open(format!("if ({}) {{", self.jsify_expression(condition, ctx)));
				code.add_code(self.jsify_scope_body(statements, ctx));
				code.close("}");

				for elif_block in elif_statements {
					let condition = self.jsify_expression(&elif_block.condition, ctx);
					// TODO: this puts the "else if" in a separate line from the closing block but
					// technically that shouldn't be a problem, its just ugly
					code.open(format!("else if ({}) {{", condition));
					code.add_code(self.jsify_scope_body(&elif_block.statements, ctx));
					code.close("}");
				}

				if let Some(else_scope) = else_statements {
					code.open("else {");
					code.add_code(self.jsify_scope_body(else_scope, ctx));
					code.close("}");
				}

				code
			}
			StmtKind::Expression(e) => CodeMaker::one_line(format!("{};", self.jsify_expression(e, ctx))),

			StmtKind::Assignment { kind, variable, value } => {
				let operator = match kind {
					AssignmentKind::Assign => "=",
					AssignmentKind::AssignIncr => "+=",
					AssignmentKind::AssignDecr => "-=",
				};

				CodeMaker::one_line(format!(
					"{} {} {};",
					self.jsify_reference(variable, ctx),
					operator,
					self.jsify_expression(value, ctx)
				))
			}
			StmtKind::Scope(scope) => {
				let mut code = CodeMaker::default();
				if !scope.statements.is_empty() {
					code.open("{");
					code.add_code(self.jsify_scope_body(scope, ctx));
					code.close("}");
				}
				code
			}
			StmtKind::Return(exp) => {
				if let Some(exp) = exp {
					CodeMaker::one_line(format!("return {};", self.jsify_expression(exp, ctx)))
				} else {
					CodeMaker::one_line("return;")
				}
			}
			StmtKind::Throw(exp) => CodeMaker::one_line(format!("throw new Error({});", self.jsify_expression(exp, ctx))),
			StmtKind::Class(class) => self.jsify_class(env, class, ctx),
			StmtKind::Interface { .. } => {
				// This is a no-op in JS
				CodeMaker::default()
			}
			StmtKind::Struct { .. } => {
				// Struct schemas are emitted before jsification phase
				CodeMaker::default()
			}
			StmtKind::Enum { name, values, .. } => {
				let mut code = CodeMaker::default();
				code.open(format!("const {name} ="));
				code.add_code(self.jsify_enum(values));
				code.close(";");
				code
			}
			StmtKind::TryCatch {
				try_statements,
				catch_block,
				finally_statements,
			} => {
				let mut code = CodeMaker::default();

				code.open("try {");
				code.add_code(self.jsify_scope_body(try_statements, ctx));
				code.close("}");

				if let Some(catch_block) = catch_block {
					if let Some(exception_var_symbol) = &catch_block.exception_var {
						code.open(format!("catch ($error_{exception_var_symbol}) {{"));
						code.line(format!(
							"const {exception_var_symbol} = $error_{exception_var_symbol}.message;"
						));
					} else {
						code.open("catch {");
					}

					code.add_code(self.jsify_scope_body(&catch_block.statements, ctx));
					code.close("}");
				}

				if let Some(finally_statements) = finally_statements {
					code.open("finally {");
					code.add_code(self.jsify_scope_body(finally_statements, ctx));
					code.close("}");
				}

				code
			}
			StmtKind::CompilerDebugEnv => CodeMaker::default(),
		};
		ctx.visit_ctx.pop_stmt();
		code
	}

	fn jsify_enum(&self, values: &IndexSet<Symbol>) -> CodeMaker {
		let mut code = CodeMaker::default();
		let mut value_index = 0;

		code.open("(function (tmp) {");

		for value in values {
			code.line(format!(
				"tmp[tmp[\"{}\"] = {}] = \"{}\";",
				value.name, value_index, value.name
			));

			value_index = value_index + 1;
		}

		code.line("return tmp;");

		code.close("})({})");
		code
	}

	fn jsify_inflight_init(&self, func_def: &FunctionDefinition, class_phase: Phase, ctx: &mut JSifyContext) -> String {
		assert!(ctx.visit_ctx.current_phase() == Phase::Inflight);

		let FunctionBody::Statements(body_scope) = &func_def.body else {
			panic!("inflight init must have a scope body")
		};

		// Create the async init function that'll capture the ctor's args
		let mut async_init_body_code = CodeMaker::default();
		// Define this as a closure if we're inside a regulat ctor (inflight class)
		async_init_body_code.open(if class_phase == Phase::Inflight {
			// A closure that'll capture the ctor args
			format!("this.{CLASS_INFLIGHT_INIT_NAME} = async () => {{")
		} else {
			// Preflight class's inflight inits have no args
			format!("async {CLASS_INFLIGHT_INIT_NAME}() {{")
		});
		async_init_body_code.add_code(self.jsify_scope_body(body_scope, ctx));
		async_init_body_code.close("}");

		// If this is an inflight init of an inflight class then we also need to generate a normat ctor, if it's a preflight class
		// then we generate a binding ctor seperately see `jsify_inflight_binding_constructor`
		let code = if class_phase == Phase::Inflight {
			let mut code = CodeMaker::default();
			let mut parameter_list = vec![];

			for p in &func_def.signature.parameters {
				if p.variadic {
					parameter_list.push("...".to_string() + &p.name.to_string());
				} else {
					parameter_list.push(p.name.to_string());
				}
			}

			let parameters = parameter_list.iter().map(|x| x.as_str()).collect::<Vec<_>>().join(", ");

			code.open(format!("constructor({parameters}){{"));

			// Issue a call to the parent class's regular ctor
			if let Some(Stmt {
				kind: StmtKind::SuperConstructor { arg_list },
				..
			}) = body_scope.statements.iter().next()
			{
				let args = self.jsify_arg_list(&arg_list, None, None, ctx);
				code.line(format!("super({args});"));

				// If our parent's phase in inflight then backup a reference to the paren't inflight init to be used in the super ctor call
				if parent_class_phase(ctx) == Phase::Inflight {
					code.line(format!(
						"this.super_{CLASS_INFLIGHT_INIT_NAME} = this.{CLASS_INFLIGHT_INIT_NAME};"
					));
				}
			}

			code.add_code(async_init_body_code);

			code.close("}");
			code
		} else {
			assert!(func_def.signature.parameters.is_empty());
			async_init_body_code
		};

		code.to_string()
	}

	fn jsify_function(&self, class: Option<&AstClass>, func_def: &FunctionDefinition, ctx: &mut JSifyContext) -> String {
		let mut parameter_list = vec![];

		for p in &func_def.signature.parameters {
			if p.variadic {
				parameter_list.push("...".to_string() + &p.name.to_string());
			} else {
				parameter_list.push(p.name.to_string());
			}
		}

		let (name, arrow) = match &func_def.name {
			Some(name) => (name.name.clone(), " ".to_string()),
			None => ("".to_string(), " => ".to_string()),
		};

		let parameters = parameter_list.iter().map(|x| x.as_str()).collect::<Vec<_>>().join(", ");

		let body = match &func_def.body {
			FunctionBody::Statements(scope) => {
				let mut code = CodeMaker::default();
				code.add_code(self.jsify_scope_body(scope, ctx));
				code
			}
			FunctionBody::External(file_path) => {
				CodeMaker::one_line(format!("return (require(\"{file_path}\")[\"{name}\"])({parameters})"))
			}
		};
		let mut prefix = vec![];

		if func_def.is_static && class.is_some() {
			prefix.push("static")
		}

		// if this is "constructor" it cannot be async
		if name != JS_CONSTRUCTOR && matches!(func_def.signature.phase, Phase::Inflight) {
			prefix.push("async")
		}

		if !name.is_empty() {
			prefix.push(name.borrow());
		} else if !prefix.is_empty() {
			prefix.push("");
		}

		let mut code = CodeMaker::default();
		code.open(format!("{}({parameters}){arrow}{{", prefix.join(" ")));
		code.add_code(body);
		code.close("}");

		// if prefix is empty it means this is a closure, so we need to wrap it in `(`, `)`.
		if prefix.is_empty() {
			format!("({})", code.to_string().trim().to_string())
		} else {
			code.to_string()
		}
	}

	fn jsify_class(&self, env: &SymbolEnv, class: &AstClass, ctx: &mut JSifyContext) -> CodeMaker {
		ctx.with_class(class, |ctx| {
			// lookup the class type
			let class_type = env.lookup(&class.name, None).unwrap().as_type().unwrap();

			// find the nearest lifts object. this could be in the current scope (in which case there will
			// be a `lifts` fields in the `class_type` or the parent scope.
			let lifts = if let Some(lifts) = &class_type.as_class().unwrap().lifts {
				Some(lifts)
			} else {
				ctx.lifts
			};

			let ctx = &mut JSifyContext {
				lifts,
				visit_ctx: &mut ctx.visit_ctx,
			};

			// emit the inflight side of the class into a separate file
			let inflight_class_code = self.jsify_class_inflight(&class, ctx);

			// if this is inflight/independent, class, just emit the inflight class code inline and move on
			// with your life.
			if ctx.visit_ctx.current_phase() != Phase::Preflight {
				return inflight_class_code;
			}

			// emit the inflight file
			self.emit_inflight_file(&class, inflight_class_code, ctx);

			// lets write the code for the preflight side of the class
			// TODO: why would we want to do this for inflight classes?? maybe return here in that case?
			let mut code = CodeMaker::default();

			// default base class for preflight classes is `core.Resource`
			let extends = if let Some(parent) = &class.parent {
				format!(" extends {}", self.jsify_user_defined_type(parent, ctx)) //bg! we think we're inflight but...
			} else {
				format!(" extends {}", STDLIB_CORE_RESOURCE)
			};

			code.open(format!("class {}{extends} {{", class.name));

			// emit the preflight constructor
			code.add_code(self.jsify_preflight_constructor(&class, ctx));

			// emit preflight methods
			for m in class.preflight_methods(false) {
				code.line(self.jsify_function(Some(class), m, ctx));
			}

			// emit the `_toInflight` and `_toInflightType` methods (TODO: renamed to `_liftObject` and
			// `_liftType`).
			code.add_code(self.jsify_to_inflight_type_method(&class, ctx));
			code.add_code(self.jsify_to_inflight_method(&class.name, ctx));
			code.add_code(self.jsify_get_inflight_ops_method(&class));

<<<<<<< HEAD
			// emit `_registerBindObject` to register bindings (for type & instance binds)
			code.add_code(self.jsify_register_bind_method(class, class_type, BindMethod::Instance, ctx));
			code.add_code(self.jsify_register_bind_method(class, class_type, BindMethod::Type, ctx));
=======
		// emit `_registerOnLiftObject` to register bindings (for type & instance binds)
		code.add_code(self.jsify_register_bind_method(class, class_type, BindMethod::Instance, ctx));
		code.add_code(self.jsify_register_bind_method(class, class_type, BindMethod::Type, ctx));
>>>>>>> 2b00ad4c

			code.close("}");
			code
		})
	}

	fn jsify_preflight_constructor(&self, class: &AstClass, ctx: &mut JSifyContext) -> CodeMaker {
		let mut code = CodeMaker::default();
		code.open(format!(
			"constructor(scope, id, {}) {{",
			class
				.initializer
				.signature
				.parameters
				.iter()
				.map(|p| p.name.to_string())
				.collect_vec()
				.join(", "),
		));

		let init_statements = match &class.initializer.body {
			FunctionBody::Statements(s) => s,
			FunctionBody::External(_) => panic!("'init' cannot be 'extern'"),
		};

		// Check if the first statement is a super constructor call, if not we need to add one
		let super_called = if let Some(s) = init_statements.statements.first() {
			matches!(s.kind, StmtKind::SuperConstructor { .. })
		} else {
			false
		};

		let mut body_code = CodeMaker::default();

		// we always need a super() call because even if the class doesn't have an explicit parent, it
		// will inherit from core.Resource.
		if !super_called {
			body_code.line("super(scope, id);");
		}
		body_code.add_code(self.jsify_scope_body(&init_statements, ctx));

		code.add_code(body_code);

		code.close("}");
		code
	}

	fn jsify_get_inflight_ops_method(&self, class: &AstClass) -> CodeMaker {
		let mut code = CodeMaker::default();

		code.open("_getInflightOps() {");

		let mut ops = vec![];
		for field in class.inflight_fields() {
			ops.push(format!("\"{}\"", field.name.name));
		}
		for method in class.inflight_methods(true) {
			ops.push(format!("\"{}\"", method.name.as_ref().unwrap().name));
		}

		code.line(format!("return [{}];", ops.join(", ")));
		code.close("}");
		code
	}

	fn jsify_to_inflight_type_method(&self, class: &AstClass, ctx: &JSifyContext) -> CodeMaker {
		let client_path = self.inflight_filename(class);

		let mut code = CodeMaker::default();

		code.open("static _toInflightType(context) {"); // TODO: consider removing the context and making _lift a static method

		code.open("return `");

		code.open(format!("require(\"{client_path}\")({{"));

		if let Some(lifts) = &ctx.lifts {
			for (token, capture) in lifts.captures.iter().filter(|(_, cap)| !cap.is_field) {
				let lift_type = format!("context._lift({})", capture.code);
				code.line(format!("{}: ${{{}}},", token, lift_type));
			}
		}

		code.close("})");

		code.close("`;");

		code.close("}");
		code
	}

	fn jsify_to_inflight_method(&self, resource_name: &Symbol, ctx: &JSifyContext) -> CodeMaker {
		let mut code = CodeMaker::default();

		code.open("_toInflight() {");

		code.open("return `");

		code.open("(await (async () => {");

		code.line(format!(
			"const {}Client = ${{{}._toInflightType(this)}};",
			resource_name.name, resource_name.name,
		));

		code.open(format!("const client = new {}Client({{", resource_name.name));

		if let Some(lifts) = &ctx.lifts {
			for (token, obj) in lifts.lifted_fields() {
				code.line(format!("{token}: ${{this._lift({obj})}},"));
			}
		}

		code.close("});");

		code.line(format!(
			"if (client.{CLASS_INFLIGHT_INIT_NAME}) {{ await client.{CLASS_INFLIGHT_INIT_NAME}(); }}"
		));
		code.line("return client;");

		code.close("})())");

		code.close("`;");

		code.close("}");
		code
	}

	// Write a class's inflight to a file
	fn jsify_class_inflight(&self, class: &AstClass, mut ctx: &mut JSifyContext) -> CodeMaker {
		ctx.visit_ctx.push_phase(Phase::Inflight);

		let mut class_code = CodeMaker::default();

		let name = &class.name.name;
		class_code.open(format!(
			"class {name}{} {{",
			if let Some(parent) = &class.parent {
				format!(" extends {}", self.jsify_user_defined_type(&parent, ctx))
			} else {
				"".to_string()
			}
		));

		// if this is a preflight class, emit the binding constructor
		if class.phase == Phase::Preflight {
			self.jsify_inflight_binding_constructor(class, &mut class_code, &ctx);
		}

		for def in class.inflight_methods(false) {
			class_code.line(self.jsify_function(Some(class), def, &mut ctx));
		}

		// emit the $inflight_init function (if it has a body).
		if let FunctionBody::Statements(s) = &class.inflight_initializer.body {
			if !s.statements.is_empty() {
				class_code.line(self.jsify_inflight_init(&class.inflight_initializer, class.phase, &mut ctx));
			}
		}

		class_code.close("}");
		ctx.visit_ctx.pop_phase();
		class_code
	}

	pub fn add_referenced_struct_schema(&self, struct_name: String, schema: CodeMaker) {
		let mut struct_schemas = self.referenced_struct_schemas.borrow_mut();
		struct_schemas.insert(struct_name, schema);
	}

	fn emit_inflight_file(&self, class: &AstClass, inflight_class_code: CodeMaker, ctx: &mut JSifyContext) {
		let name = &class.name.name;
		let mut code = CodeMaker::default();

		let inputs = if let Some(lifts) = &ctx.lifts {
			lifts
				.captures
				.iter()
				.filter_map(|(token, cap)| if !cap.is_field { Some(token) } else { None })
				.join(", ")
		} else {
			Default::default()
		};

		code.line("\"use strict\";");
		code.open(format!("module.exports = function({{ {inputs} }}) {{"));
		code.add_code(inflight_class_code);
		code.line(format!("return {name};"));
		code.close("}");

		// emit the inflight class to a file
		match self
			.output_files
			.borrow_mut()
			.add_file(self.inflight_filename(class), code.to_string())
		{
			Ok(()) => {}
			Err(err) => report_diagnostic(err.into()),
		}
	}

	fn jsify_inflight_binding_constructor(&self, class: &AstClass, class_code: &mut CodeMaker, ctx: &JSifyContext) {
		// Get the fields that are lifted by this class but not by its parent, they will be initialized
		// in the generated constructor
		let lifted_fields = if let Some(lifts) = &ctx.lifts {
			lifts.lifted_fields().keys().map(|f| f.clone()).collect_vec()
		} else {
			vec![]
		};

		let parent_fields = if let Some(parent) = &class.parent {
			let parent_type = resolve_user_defined_type(
				parent,
				ctx.visit_ctx.current_env().expect("an env"),
				ctx.visit_ctx.current_stmt_idx(),
			)
			.expect("resolved type");
			if let Some(parent_lifts) = &parent_type.as_class().unwrap().lifts {
				parent_lifts.lifted_fields().keys().map(|f| f.clone()).collect_vec()
			} else {
				vec![]
			}
		} else {
			vec![]
		};

		class_code.open(format!(
			"{JS_CONSTRUCTOR}({{ {} }}) {{",
			lifted_fields
				.iter()
				.merge(parent_fields.iter())
				.map(|token| { token.clone() })
				.collect_vec()
				.join(", ")
		));

		if class.parent.is_some() {
			class_code.line(format!("super({{ {} }});", parent_fields.join(", ")));
		}

		for token in &lifted_fields {
			class_code.line(format!("this.{} = {};", token, token));
		}

		// if this class has a "handle" method, we are going to turn it into a callable function
		// so that instances of this class can also be called like regular functions
		if let Some(handle) = class.closure_handle_method() {
			class_code.line(format!(
				"const $obj = (...args) => this.{}(...args);",
				handle.name.clone().unwrap()
			));
			class_code.line("Object.setPrototypeOf($obj, this);");
			class_code.line("return $obj;");
		}

		class_code.close("}");
	}

	fn jsify_register_bind_method(
		&self,
		class: &AstClass,
		class_type: TypeRef,
		bind_method_kind: BindMethod,
		ctx: &JSifyContext,
	) -> CodeMaker {
		let mut bind_method = CodeMaker::default();
		let (modifier, bind_method_name) = match bind_method_kind {
			BindMethod::Type => ("static ", "_registerTypeOnLift"),
			BindMethod::Instance => ("", "_registerOnLift"),
		};

		let class_name = class.name.to_string();

		let Some(lifts) = ctx.lifts else {
			return bind_method;
		};

		let lift_qualifications = lifts
			.lifts_qualifications
			.iter()
			.filter(|(m, _)| {
				let var_kind = &class_type
					.as_class()
					.unwrap()
					.get_method(&m.as_str().into())
					.as_ref()
					.expect(&format!("method \"{m}\" doesn't exist in {class_name}"))
					.kind;
				let is_static = matches!(var_kind, VariableKind::StaticMember);
				(*m == CLASS_INFLIGHT_INIT_NAME || !is_static) ^ (matches!(bind_method_kind, BindMethod::Type))
			})
			.collect_vec();

		// Skip jsifying this method if there are no lifts (in this case we'll use super's register bind method)
		if lift_qualifications.is_empty() {
			return bind_method;
		}

		bind_method.open(format!("{modifier}{bind_method_name}(host, ops) {{"));
		for (method_name, method_qual) in lift_qualifications {
			bind_method.open(format!("if (ops.includes(\"{method_name}\")) {{"));
			for (code, method_lift_qual) in method_qual {
				let ops_strings = method_lift_qual.ops.iter().map(|op| format!("\"{}\"", op)).join(", ");

				bind_method.line(format!(
					"{class_name}._registerOnLiftObject({code}, host, [{ops_strings}]);",
				));
			}
			bind_method.close("}");
		}
		bind_method.line(format!("super.{bind_method_name}(host, ops);"));
		bind_method.close("}");
		bind_method
	}

	fn inflight_filename(&self, class: &AstClass) -> String {
		let mut file_map = self.inflight_file_map.borrow_mut();
		let id: usize = if file_map.contains_key(&class.name.span.file_id) {
			file_map[&class.name.span.file_id]
		} else {
			let mut id = self.inflight_file_counter.borrow_mut();
			*id += 1;
			file_map.insert(class.name.span.file_id.clone(), *id);
			*id
		};
		format!("./inflight.{}-{}.js", class.name.name, id)
	}
}

fn parent_class_phase(ctx: &JSifyContext<'_>) -> Phase {
	let current_class_type = resolve_user_defined_type(
		ctx.visit_ctx.current_class().expect("a class"),
		ctx.visit_ctx.current_env().expect("an env"),
		ctx.visit_ctx.current_stmt_idx(),
	)
	.expect("a class type");
	let parent_class_phase = current_class_type
		.as_class()
		.expect("a class")
		.parent
		.expect("a parent class")
		.as_class()
		.expect("a class")
		.phase;
	parent_class_phase
}

fn get_public_symbols(scope: &Scope) -> Vec<Symbol> {
	let mut symbols = Vec::new();

	for stmt in &scope.statements {
		match &stmt.kind {
			StmtKind::Bring { .. } => {}
			StmtKind::SuperConstructor { .. } => {}
			StmtKind::Let { .. } => {}
			StmtKind::ForLoop { .. } => {}
			StmtKind::While { .. } => {}
			StmtKind::IfLet(IfLet { .. }) => {}
			StmtKind::If { .. } => {}
			StmtKind::Break => {}
			StmtKind::Continue => {}
			StmtKind::Return(_) => {}
			StmtKind::Throw(_) => {}
			StmtKind::Expression(_) => {}
			StmtKind::Assignment { .. } => {}
			StmtKind::Scope(_) => {}
			StmtKind::Class(class) => {
				if class.access == AccessModifier::Public {
					symbols.push(class.name.clone());
				}
			}
			// interfaces are bringable, but there's nothing to emit
			StmtKind::Interface(_) => {}
			// structs are bringable, but we don't emit anything for them
			// unless a static method is called on them
			StmtKind::Struct { .. } => {}
			StmtKind::Enum { name, access, .. } => {
				if *access == AccessModifier::Public {
					symbols.push(name.clone());
				}
			}
			StmtKind::TryCatch { .. } => {}
			StmtKind::CompilerDebugEnv => {}
		}
	}

	symbols
}

fn lookup_span(span: &WingSpan, files: &Files) -> String {
	let source = files
		.get_file(&span.file_id)
		.expect(&format!("failed to find source file with id {}", span.file_id));
	let lines = source.lines().collect_vec();

	let start_line = span.start.line as usize;
	let end_line = span.end.line as usize;

	let start_col = span.start.col as usize;
	let end_col = span.end.col as usize;

	let mut result = String::new();

	if start_line == end_line {
		result.push_str(&lines[start_line][start_col..end_col]);
	} else {
		result.push_str(&lines[start_line][start_col..]);
		result.push('\n');

		for line in lines[start_line + 1..end_line].iter() {
			result.push_str(line);
			result.push('\n');
		}

		result.push_str(&lines[end_line][..end_col]);
	}

	result
}

fn escape_javascript_string(s: &str) -> String {
	let mut result = String::new();

	// escape all escapable characters -- see the section "Escape sequences" in
	// https://developer.mozilla.org/en-US/docs/Web/JavaScript/Reference/Lexical_grammar#literals
	for c in s.chars() {
		match c {
			'\0' => result.push_str("\\0"),
			'\'' => result.push_str("\\'"),
			'"' => result.push_str("\\\""),
			'\\' => result.push_str("\\\\"),
			'\n' => result.push_str("\\n"),
			'\r' => result.push_str("\\r"),
			'\t' => result.push_str("\\t"),
			_ => result.push(c),
		}
	}

	result
}<|MERGE_RESOLUTION|>--- conflicted
+++ resolved
@@ -1252,15 +1252,9 @@
 			code.add_code(self.jsify_to_inflight_method(&class.name, ctx));
 			code.add_code(self.jsify_get_inflight_ops_method(&class));
 
-<<<<<<< HEAD
-			// emit `_registerBindObject` to register bindings (for type & instance binds)
+			// emit `_registerOnLiftObject` to register bindings (for type & instance binds)
 			code.add_code(self.jsify_register_bind_method(class, class_type, BindMethod::Instance, ctx));
 			code.add_code(self.jsify_register_bind_method(class, class_type, BindMethod::Type, ctx));
-=======
-		// emit `_registerOnLiftObject` to register bindings (for type & instance binds)
-		code.add_code(self.jsify_register_bind_method(class, class_type, BindMethod::Instance, ctx));
-		code.add_code(self.jsify_register_bind_method(class, class_type, BindMethod::Type, ctx));
->>>>>>> 2b00ad4c
 
 			code.close("}");
 			code
