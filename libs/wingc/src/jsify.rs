--- conflicted
+++ resolved
@@ -1188,13 +1188,8 @@
 
 		let name = &class.name.name;
 		class_code.open(format!(
-<<<<<<< HEAD
-			"class  {name}{} {{",
+			"class {name}{} {{",
 			if let Some(parent) = &class.parent {
-=======
-			"class {name}{} {{",
-			if let Some(parent) = &resource.parent {
->>>>>>> 94bd3a9e
 				format!(" extends {}", self.jsify_user_defined_type(parent))
 			} else {
 				"".to_string()
@@ -1234,23 +1229,11 @@
 			class_code.close("}");				
 		}
 
-<<<<<<< HEAD
 		let inflight_init_name = if class.phase == Phase::Preflight {
 			CLASS_INFLIGHT_INIT_NAME
 		} else {
 			JS_CONSTRUCTOR
 		};
-=======
-		// if this class has a "handle" method, we are going to turn it into a callable function
-		// so that instances of this class can also be called like regular functions
-		if inflight_methods.iter().find(|(name, _)| name.name == HANDLE_METHOD_NAME).is_some() {
-			class_code.line(format!("const $obj = (...args) => this.{HANDLE_METHOD_NAME}(...args);"));
-			class_code.line("Object.setPrototypeOf($obj, this);");
-			class_code.line("return $obj;");
-		}
-
-		class_code.close("}");
->>>>>>> 94bd3a9e
 
 		class_code.add_code(self.jsify_function(
 			Some(inflight_init_name),
