--- conflicted
+++ resolved
@@ -1920,8 +1920,7 @@
 }
 
 fn inflight_filename(class: &AstClass) -> String {
-<<<<<<< HEAD
-	format!("{}.inflight.js", class.name.name)
+	format!("inflight.{}.js", class.name.name)
 }
 
 fn jsify_type_name(t: &Vec<Symbol>, phase: Phase) -> String {
@@ -1933,7 +1932,4 @@
 	} else {
 		p.join(".")
 	}
-=======
-	format!("inflight.{}.js", class.name.name)
->>>>>>> 223c1cbd
 }