pub mod codemaker;
mod tests;
use aho_corasick::AhoCorasick;
use const_format::formatcp;
use indexmap::IndexSet;
use itertools::Itertools;

use std::{borrow::Borrow, cmp::Ordering, collections::BTreeMap, path::Path, vec};

use crate::{
	ast::{
		ArgList, BinaryOperator, Class as AstClass, Expr, ExprKind, FunctionBody, FunctionDefinition,
		InterpolatedStringPart, Literal, NewExpr, Phase, Reference, Scope, Stmt, StmtKind, Symbol, TypeAnnotationKind,
		UnaryOperator, UserDefinedType,
	},
	comp_ctx::{CompilationContext, CompilationPhase},
	dbg_panic, debug,
	diagnostic::{report_diagnostic, Diagnostic, WingSpan},
	files::Files,
	type_check::{
		lifts::Lifts, symbol_env::SymbolEnv, ClassLike, Type, TypeRef, Types, VariableKind, CLASS_INFLIGHT_INIT_NAME,
	},
	MACRO_REPLACE_ARGS, MACRO_REPLACE_ARGS_TEXT, MACRO_REPLACE_SELF, WINGSDK_ASSEMBLY_NAME, WINGSDK_RESOURCE,
	WINGSDK_STD_MODULE,
};

use self::codemaker::CodeMaker;

const PREFLIGHT_FILE_NAME: &str = "preflight.js";

const STDLIB: &str = "$stdlib";
const STDLIB_CORE_RESOURCE: &str = formatcp!("{}.{}", STDLIB, WINGSDK_RESOURCE);
const STDLIB_MODULE: &str = WINGSDK_ASSEMBLY_NAME;

// const TARGET_CODE: &str = "const $AppBase = $stdlib.core.App.for(process.env.WING_TARGET);";

const ENV_WING_IS_TEST: &str = "$wing_is_test";
const OUTDIR_VAR: &str = "$outdir";

const ROOT_CLASS: &str = "$Root";
const JS_CONSTRUCTOR: &str = "constructor";

pub struct JSifyContext<'a> {
	pub in_json: bool,
	/// The current execution phase of the AST traversal.
	/// The root of any Wing app starts with the preflight phase, and
	/// the `inflight` keyword specifies scopes that are inflight.
	pub phase: Phase,
	pub files: &'a mut Files,
	pub lifts: Option<&'a Lifts>,
}

pub struct JSifier<'a> {
	pub types: &'a mut Types,
	source_files: &'a Files,
	/// Root of the project, used for resolving extern modules
	absolute_project_root: &'a Path,
	shim: bool,
	app_name: &'a str,
}

/// Preflight classes have two types of host binding methods:
/// `Type` for binding static fields and methods to the host and
/// `instance` for binding instance fields and methods to the host.
enum BindMethod {
	Type,
	Instance,
}

impl<'a> JSifier<'a> {
	pub fn new(
		types: &'a mut Types,
		source_files: &'a Files,
		app_name: &'a str,
		absolute_project_root: &'a Path,
		shim: bool,
	) -> Self {
		Self {
			types,
			source_files,
			shim,
			app_name,
			absolute_project_root,
		}
	}

	pub fn jsify(&mut self, scope: &Scope) -> Files {
		CompilationContext::set(CompilationPhase::Jsifying, &scope.span);
		let mut files = Files::default();
		let mut js = CodeMaker::default();
		let mut imports = CodeMaker::default();

		for statement in scope.statements.iter().sorted_by(|a, b| match (&a.kind, &b.kind) {
			// Put type definitions first so JS won't complain of unknown types
			(StmtKind::Class(AstClass { .. }), StmtKind::Class(AstClass { .. })) => Ordering::Equal,
			(StmtKind::Class(AstClass { .. }), _) => Ordering::Less,
			(_, StmtKind::Class(AstClass { .. })) => Ordering::Greater,
			_ => Ordering::Equal,
		}) {
			let mut jsify_context = JSifyContext {
				in_json: false,
				phase: Phase::Preflight,
				files: &mut files,
				lifts: None,
			};
			let s = self.jsify_statement(scope.env.borrow().as_ref().unwrap(), statement, &mut jsify_context); // top level statements are always preflight
			if let StmtKind::Bring {
				identifier: _,
				module_name: _,
			} = statement.kind
			{
				imports.add_code(s);
			} else {
				js.add_code(s);
			}
		}

		let mut output = CodeMaker::default();

		if self.shim {
			output.line(format!("const {} = require('{}');", STDLIB, STDLIB_MODULE));
			output.line(format!("const {} = process.env.WING_SYNTH_DIR ?? \".\";", OUTDIR_VAR));
			// "std" is implicitly imported
			output.line(format!("const std = {STDLIB}.{WINGSDK_STD_MODULE};"));
			output.line(format!(
				"const {} = process.env.WING_IS_TEST === \"true\";",
				ENV_WING_IS_TEST
			));
		}

		output.add_code(imports);

		if self.shim {
			let mut root_class = CodeMaker::default();
			root_class.open(format!("class {} extends {} {{", ROOT_CLASS, STDLIB_CORE_RESOURCE));
			root_class.open(format!("{JS_CONSTRUCTOR}(scope, id) {{"));
			root_class.line("super(scope, id);");
			root_class.add_code(js);
			root_class.close("}");
			root_class.close("}");

			output.add_code(root_class);
			output.line("const $App = $stdlib.core.App.for(process.env.WING_TARGET);".to_string());
			output.line(format!(
				"new $App({{ outdir: {}, name: \"{}\", rootConstruct: {}, plugins: $plugins, isTestEnvironment: {} }}).synth();",
				OUTDIR_VAR, self.app_name, ROOT_CLASS, ENV_WING_IS_TEST
			));
		} else {
			output.add_code(js);
		}

		match files.add_file(PREFLIGHT_FILE_NAME, output.to_string()) {
			Ok(()) => {}
			Err(err) => report_diagnostic(err.into()),
		}

		files
	}

	fn jsify_scope_body(&self, scope: &Scope, ctx: &mut JSifyContext) -> CodeMaker {
		CompilationContext::set(CompilationPhase::Jsifying, &scope.span);
		let mut code = CodeMaker::default();

		for statement in scope.statements.iter() {
			let statement_code = self.jsify_statement(scope.env.borrow().as_ref().unwrap(), statement, ctx);
			code.add_code(statement_code);
		}

		code
	}

	fn jsify_reference(&self, reference: &Reference, ctx: &mut JSifyContext) -> String {
		match reference {
			Reference::Identifier(identifier) => identifier.to_string(),
			Reference::InstanceMember {
				object,
				property,
				optional_accessor,
			} => self.jsify_expression(object, ctx) + (if *optional_accessor { "?." } else { "." }) + &property.to_string(),
			Reference::TypeReference(udt) => self.jsify_type(&TypeAnnotationKind::UserDefined(udt.clone())),
			Reference::TypeMember { typeobject, property } => {
				let typename = self.jsify_expression(typeobject, ctx);
				typename + "." + &property.to_string()
			}
		}
	}

	fn jsify_arg_list(
		&self,
		arg_list: &ArgList,
		scope: Option<String>,
		id: Option<String>,
		ctx: &mut JSifyContext,
	) -> String {
		let mut args = vec![];
		let mut structure_args = vec![];

		if let Some(scope_str) = scope {
			args.push(scope_str.to_string());
		}

		if let Some(id_str) = id {
			args.push(id_str);
		}

		for arg in arg_list.pos_args.iter() {
			args.push(self.jsify_expression(arg, ctx));
		}

		for arg in arg_list.named_args.iter() {
			structure_args.push(format!("{}: {}", arg.0.name.clone(), self.jsify_expression(arg.1, ctx)));
		}

		if !structure_args.is_empty() {
			args.push(format!("{{ {} }}", structure_args.join(", ")));
		}

		if args.is_empty() {
			"".to_string()
		} else {
			args.join(",")
		}
	}

	fn jsify_type(&self, typ: &TypeAnnotationKind) -> String {
		match typ {
			TypeAnnotationKind::UserDefined(t) => self.jsify_user_defined_type(&t),
			_ => todo!(),
		}
	}

	fn jsify_user_defined_type(&self, udt: &UserDefinedType) -> String {
		udt.full_path_str()
	}

	pub fn jsify_expression(&self, expression: &Expr, ctx: &mut JSifyContext) -> String {
		CompilationContext::set(CompilationPhase::Jsifying, &expression.span);

		// if we are in inflight and there's a lifting/capturing token associated with this expression
		// then emit the token instead of the expression.
		if ctx.phase == Phase::Inflight {
			if let Some(lifts) = &ctx.lifts {
				if let Some(t) = lifts.token_for_expr(&expression.id) {
					return t.clone();
				}
			}
		}

		// if we are in preflight phase and we see an inflight expression (which is not "this."), then
		// this is an error. this can happen if we render a lifted preflight expression that references
		// an e.g. variable from inflight (`myarr.get(i)` where `myarr` is preflight and `i` is an
		// inflight variable). in this case we need to bail out.
		if ctx.phase == Phase::Preflight {
			if let Some(expr_phase) = self.types.get_expr_phase(expression) {
				if expr_phase == Phase::Inflight {
					report_diagnostic(Diagnostic {
						message: "Cannot reference an inflight value from within a preflight expression".to_string(),
						span: Some(expression.span.clone()),
					});

					return "<ERROR>".to_string();
				}
			}
		}

		let auto_await = match ctx.phase {
			Phase::Inflight => "await ",
			_ => "",
		};
		match &expression.kind {
<<<<<<< HEAD
			ExprKind::New(new_expr) => {
				let NewExpr { class, obj_id, arg_list, obj_scope } = new_expr;
				let expression_type = self.get_expr_type(&expression);
=======
			ExprKind::New {
				class,
				obj_id,
				arg_list,
				obj_scope
			} => {
				let expression_type = self.types.get_expr_type(&expression);
>>>>>>> c99e5ea9
				let is_preflight_class = expression_type.is_preflight_class();

				let class_type = if let Some(class_type) = expression_type.as_class() { class_type } else {
					return "".to_string();
				};
				let is_abstract = class_type.is_abstract;

				// if we have an FQN, we emit a call to the "new" (or "newAbstract") factory method to allow
				// targets and plugins to inject alternative implementations for types. otherwise (e.g.
				// user-defined types), we simply instantiate the type directly (maybe in the future we will
				// allow customizations of user-defined types as well, but for now we don't).

				let ctor = self.jsify_expression(class, ctx);

				let scope = if is_preflight_class && class_type.std_construct_args {
					if let Some(scope) = obj_scope {
						Some(self.jsify_expression(scope, ctx))
					} else {
						Some("this".to_string()) 
					}
				} else {
					None
			 	};

				let id = if is_preflight_class && class_type.std_construct_args {
					Some(if let Some(id_exp) = obj_id {
						self.jsify_expression(id_exp, ctx)
					} else {
						format!("\"{ctor}\"")
					})
				} else {
					None
				};

				let args = self.jsify_arg_list(&arg_list, scope, id, ctx);

				let fqn = class_type.fqn.clone();
				if let (true, Some(fqn)) = (is_preflight_class, fqn) {
					if is_abstract {
						format!("this.node.root.newAbstract(\"{}\",{})", fqn, args)
					} else {
						format!("this.node.root.new(\"{}\",{},{})", fqn, ctor, args)
					}
				} else {
					format!("new {}({})", ctor, args)
				}
			}
			ExprKind::Literal(lit) => match lit {
				Literal::Nil => "undefined".to_string(),
				Literal::String(s) => s.to_string(),
				Literal::InterpolatedString(s) => {
					let comma_separated_statics = s
						.parts
						.iter()
						.filter_map(|p| match p {
							InterpolatedStringPart::Static(static_string) => {
								// escape any raw newlines in the string because js `"` strings can't contain them
								let escaped = static_string
								.replace("\r\n", "\\r\\n")
								.replace("\n", "\\n");

								Some(format!("\"{escaped}\""))
							},
							InterpolatedStringPart::Expr(_) => None,
						})
						.collect::<Vec<String>>()
						.join(", ");
					let comma_separated_exprs = s
						.parts
						.iter()
						.filter_map(|p| match p {
							InterpolatedStringPart::Static(_) => None,
							InterpolatedStringPart::Expr(e) => Some(match *self.types.get_expr_type(e) {
								Type::Json | Type::MutJson => {
									format!("((e) => typeof e === 'string' ? e : JSON.stringify(e, null, 2))({})", self.jsify_expression(e, ctx))
								}
								_ => self.jsify_expression(e, ctx),
							})
						})
						.collect::<Vec<String>>()
						.join(", ");
					format!("String.raw({{ raw: [{}] }}, {})", comma_separated_statics, comma_separated_exprs)
				},
				Literal::Number(n) => format!("{}", n),
				Literal::Boolean(b) => (if *b { "true" } else { "false" }).to_string(),
			},
			ExprKind::Range { start, inclusive, end } => {
				match ctx.phase {
					Phase::Inflight => format!(
						"((s,e,i) => {{ function* iterator(start,end,inclusive) {{ let i = start; let limit = inclusive ? ((end < start) ? end - 1 : end + 1) : end; while (i < limit) yield i++; while (i > limit) yield i--; }}; return iterator(s,e,i); }})({},{},{})",
						self.jsify_expression(start, ctx),
						self.jsify_expression(end, ctx),
						inclusive.unwrap()
					),
					_ => format!(
						"{}.std.Range.of({}, {}, {})",
						STDLIB,
						self.jsify_expression(start, ctx),
						self.jsify_expression(end, ctx),
						inclusive.unwrap()
					)
				}
			}
			ExprKind::Reference(_ref) => self.jsify_reference(&_ref, ctx),
			ExprKind::Call { callee, arg_list } => {
				let function_type = self.types.get_expr_type(callee);
				let is_option = function_type.is_option();
				let function_type = function_type.maybe_unwrap_option();
				let function_sig = function_type.as_function_sig();
				let expr_string = self.jsify_expression(callee, ctx);
				let args_string = self.jsify_arg_list(&arg_list, None, None, ctx);
				let mut args_text_string = lookup_span(&arg_list.span, &self.source_files);
				if args_text_string.len() > 0 {
					// remove the parens
					args_text_string = args_text_string[1..args_text_string.len() - 1].to_string();
				}
				let args_text_string = escape_javascript_string(&args_text_string);

				if let Some(function_sig) = function_sig {
					if let Some(js_override) = &function_sig.js_override {
						let self_string = &match &callee.kind {
							// for "loose" macros, e.g. `print()`, $self$ is the global object
							ExprKind::Reference(Reference::Identifier(_)) => "global".to_string(),
							ExprKind::Reference(Reference::InstanceMember { object, .. }) => {
								self.jsify_expression(object, ctx)
							}

							_ => expr_string,
						};
						let patterns = &[MACRO_REPLACE_SELF, MACRO_REPLACE_ARGS, MACRO_REPLACE_ARGS_TEXT];
						let replace_with = &[self_string, &args_string, &args_text_string];
						let ac = AhoCorasick::new(patterns);
						return ac.replace_all(js_override, replace_with);
					}
				}

				let optional_access = if is_option {
					"?."
				} else {
					""
				};

				// NOTE: if the expression is a "handle" class, the object itself is callable (see
				// `jsify_class_inflight` below), so we can just call it as-is.
				format!("({auto_await}{expr_string}{optional_access}({args_string}))")
			}
			ExprKind::Unary { op, exp } => {
				let js_exp = self.jsify_expression(exp, ctx);
				match op {
					UnaryOperator::Minus => format!("(-{})", js_exp),
					UnaryOperator::Not => format!("(!{})", js_exp),
					UnaryOperator::OptionalTest => {
						// We use the abstract inequality operator here because we want to check for null or undefined
						format!("(({}) != null)", js_exp)
					}
				}
			}
			ExprKind::Binary { op, left, right } => {
				let js_left = self.jsify_expression(left, ctx);
				let js_right = self.jsify_expression(right, ctx);

				let js_op = match op {
					BinaryOperator::AddOrConcat => "+",
					BinaryOperator::Sub => "-",
					BinaryOperator::Mul => "*",
					BinaryOperator::Div => "/",
					BinaryOperator::FloorDiv => {
						return format!("Math.trunc({} / {})", js_left, js_right);
					}
					BinaryOperator::Mod => "%",
					BinaryOperator::Power => "**",
					BinaryOperator::Greater => ">",
					BinaryOperator::GreaterOrEqual => ">=",
					BinaryOperator::Less => "<",
					BinaryOperator::LessOrEqual => "<=",
					BinaryOperator::Equal => "===",
					BinaryOperator::NotEqual => "!==",
					BinaryOperator::LogicalAnd => "&&",
					BinaryOperator::LogicalOr => "||",
					BinaryOperator::UnwrapOr => {
						// Use JS nullish coalescing operator which treats undefined and null the same
						// this is inline with how wing jsifies optionals
						"??"
					}
				};
				format!("({} {} {})", js_left, js_op, js_right)
			}
			ExprKind::ArrayLiteral { items, .. } => {
				let item_list = items
					.iter()
					.map(|expr| self.jsify_expression(expr, ctx))
					.collect::<Vec<String>>()
					.join(", ");

				if self.types.get_expr_type(expression).is_mutable_collection() || ctx.in_json {
					// json arrays dont need frozen at nested level
					format!("[{}]", item_list)
				} else {
					format!("Object.freeze([{}])", item_list)
				}
			}
			ExprKind::StructLiteral { fields, .. } => {
				format!(
					"{{\n{}}}\n",
					fields
						.iter()
						.map(|(name, expr)| format!("\"{}\": {},", name.name, self.jsify_expression(expr, ctx)))
						.collect::<Vec<String>>()
						.join("\n")
				)
			}
			ExprKind::JsonLiteral { is_mut, element } => {
				let json_context = &mut JSifyContext {
					in_json: true,
					phase: ctx.phase,
					files: ctx.files,
					lifts: ctx.lifts,
				};
				let js_out = match &element.kind {
					ExprKind::JsonMapLiteral { .. } => {
						if *is_mut {
							self.jsify_expression(element, json_context)
						} else {
							format!("Object.freeze({})", self.jsify_expression(element, json_context))
						}
					}
					_ => self.jsify_expression(element, json_context)
				};
				js_out
			}
      ExprKind::JsonMapLiteral { fields } => {
        let f = fields
					.iter()
					.map(|(key, expr)| format!("\"{}\":{}", key, self.jsify_expression(expr, ctx)))
					.collect::<Vec<String>>()
					.join(",");

        format!("{{{}}}", f)
      }
			ExprKind::MapLiteral { fields, .. } => {
				let f = fields
					.iter()
					.map(|(key, expr)| format!("\"{}\":{}", key, self.jsify_expression(expr, ctx)))
					.collect::<Vec<String>>()
					.join(",");

				if self.types.get_expr_type(expression).is_mutable_collection() || ctx.in_json {
					// json maps dont need frozen in the nested level
					format!("{{{}}}", f)
				} else {
					format!("Object.freeze({{{}}})", f)
				}
			}
			ExprKind::SetLiteral { items, .. } => {
				let item_list = items
					.iter()
					.map(|expr| self.jsify_expression(expr, ctx))
					.collect::<Vec<String>>()
					.join(", ");

				if self.types.get_expr_type(expression).is_mutable_collection() {
					format!("new Set([{}])", item_list)
				} else {
					format!("Object.freeze(new Set([{}]))", item_list)
				}
			}
			ExprKind::FunctionClosure(func_def) => self.jsify_function(None, func_def, ctx).to_string(),
			ExprKind::CompilerDebugPanic => {
				// Handle the debug panic expression (during jsifying)
				dbg_panic!();
				"".to_string()
			},
		}
	}

	fn jsify_statement(&self, env: &SymbolEnv, statement: &Stmt, ctx: &mut JSifyContext) -> CodeMaker {
		CompilationContext::set(CompilationPhase::Jsifying, &statement.span);
		match &statement.kind {
			StmtKind::SuperConstructor { arg_list } => {
				let args = self.jsify_arg_list(&arg_list, None, None, ctx);
				match ctx.phase {
					Phase::Preflight => CodeMaker::one_line(format!("super(scope,id,{});", args)),
					_ => CodeMaker::one_line(format!("super({});", args)),
				}
			}
			StmtKind::Bring {
				module_name,
				identifier,
			} => {
				CodeMaker::one_line(format!(
					"const {} = {};",
					if let Some(identifier) = identifier {
						// use alias
						identifier
					} else {
						module_name
					},
					if module_name.name.starts_with("\"") {
						// TODO so many assumptions here, would only work with a JS file, see:
						// https://github.com/winglang/wing/issues/477
						// https://github.com/winglang/wing/issues/478
						// https://github.com/winglang/wing/issues/1027
						format!("require({})", module_name.name)
					} else {
						format!("require('{}').{}", STDLIB_MODULE, module_name.name)
					}
				))
			}
			StmtKind::Let {
				reassignable,
				var_name,
				initial_value,
				type_: _,
			} => {
				let initial_value = self.jsify_expression(initial_value, ctx);
				return if *reassignable {
					CodeMaker::one_line(format!("let {var_name} = {initial_value};"))
				} else {
					CodeMaker::one_line(format!("const {var_name} = {initial_value};"))
				};
			}
			StmtKind::ForLoop {
				iterator,
				iterable,
				statements,
			} => {
				let mut code = CodeMaker::default();
				code.open(format!(
					"for (const {iterator} of {}) {{",
					self.jsify_expression(iterable, ctx)
				));
				code.add_code(self.jsify_scope_body(statements, ctx));
				code.close("}");
				code
			}
			StmtKind::While { condition, statements } => {
				let mut code = CodeMaker::default();
				code.open(format!("while ({}) {{", self.jsify_expression(condition, ctx)));
				code.add_code(self.jsify_scope_body(statements, ctx));
				code.close("}");
				code
			}
			StmtKind::Break => CodeMaker::one_line("break;"),
			StmtKind::Continue => CodeMaker::one_line("continue;"),
			StmtKind::IfLet {
				value,
				statements,
				var_name,
				else_statements,
			} => {
				let mut code = CodeMaker::default();
				// To enable shadowing variables in if let statements, the following does some scope trickery
				// take for example the following wing code:
				// let x: str? = "hello";
				// if let x = x {
				//   log(x);
				// }
				//
				// If we attempted to just do the following JS code
				//
				// const x = "hello"
				// if (x != undefined) {
				//   const x = x;  <== Reference error, "Cannot access 'x' before initialization"
				//   log(x);
				// }
				//
				// To work around this, we can generate a temporary scope, then use an intermediate variable to carry the
				// shadowed value, like so:
				// const x = "hello"
				// {
				//  const $IF_LET_VALUE = x; <== intermediate variable that expires at the end of the scope
				//  if ($IF_LET_VALUE != undefined) {
				//    const x = $IF_LET_VALUE;
				//    log(x);
				//  }
				// }
				// The temporary scope is created so that intermediate variables created by consecutive `if let` clauses
				// do not interfere with each other.
				code.open("{");
				let if_let_value = "$IF_LET_VALUE".to_string();
				code.line(format!(
					"const {} = {};",
					if_let_value,
					self.jsify_expression(value, ctx)
				));
				code.open(format!("if ({if_let_value} != undefined) {{"));
				code.line(format!("const {} = {};", var_name, if_let_value));
				code.add_code(self.jsify_scope_body(statements, ctx));
				code.close("}");

				if let Some(else_scope) = else_statements {
					code.open("else {");
					code.add_code(self.jsify_scope_body(else_scope, ctx));
					code.close("}");
				}

				code.close("}");
				code
			}
			StmtKind::If {
				condition,
				statements,
				elif_statements,
				else_statements,
			} => {
				let mut code = CodeMaker::default();

				code.open(format!("if ({}) {{", self.jsify_expression(condition, ctx)));
				code.add_code(self.jsify_scope_body(statements, ctx));
				code.close("}");

				for elif_block in elif_statements {
					let condition = self.jsify_expression(&elif_block.condition, ctx);
					// TODO: this puts the "else if" in a separate line from the closing block but
					// technically that shouldn't be a problem, its just ugly
					code.open(format!("else if ({}) {{", condition));
					code.add_code(self.jsify_scope_body(&elif_block.statements, ctx));
					code.close("}");
				}

				if let Some(else_scope) = else_statements {
					code.open("else {");
					code.add_code(self.jsify_scope_body(else_scope, ctx));
					code.close("}");
				}

				code
			}
			StmtKind::Expression(e) => CodeMaker::one_line(format!("{};", self.jsify_expression(e, ctx))),
			StmtKind::Assignment { variable, value } => CodeMaker::one_line(format!(
				"{} = {};",
				self.jsify_expression(variable, ctx),
				self.jsify_expression(value, ctx)
			)),
			StmtKind::Scope(scope) => {
				let mut code = CodeMaker::default();
				if !scope.statements.is_empty() {
					code.open("{");
					code.add_code(self.jsify_scope_body(scope, ctx));
					code.close("}");
				}
				code
			}
			StmtKind::Return(exp) => {
				if let Some(exp) = exp {
					CodeMaker::one_line(format!("return {};", self.jsify_expression(exp, ctx)))
				} else {
					CodeMaker::one_line("return;")
				}
			}
			StmtKind::Class(class) => self.jsify_class(env, class, ctx),
			StmtKind::Interface { .. } => {
				// This is a no-op in JS
				CodeMaker::default()
			}
			StmtKind::Struct { .. } => {
				// This is a no-op in JS
				CodeMaker::default()
			}
			StmtKind::Enum { name, values } => {
				let mut code = CodeMaker::default();
				code.open(format!("const {name} = "));
				code.add_code(self.jsify_enum(values));
				code.close(";");
				code
			}
			StmtKind::TryCatch {
				try_statements,
				catch_block,
				finally_statements,
			} => {
				let mut code = CodeMaker::default();

				code.open("try {");
				code.add_code(self.jsify_scope_body(try_statements, ctx));
				code.close("}");

				if let Some(catch_block) = catch_block {
					if let Some(exception_var_symbol) = &catch_block.exception_var {
						code.open(format!("catch ($error_{exception_var_symbol}) {{"));
						code.line(format!(
							"const {exception_var_symbol} = $error_{exception_var_symbol}.message;"
						));
					} else {
						code.open("catch {");
					}

					code.add_code(self.jsify_scope_body(&catch_block.statements, ctx));
					code.close("}");
				}

				if let Some(finally_statements) = finally_statements {
					code.open("finally {");
					code.add_code(self.jsify_scope_body(finally_statements, ctx));
					code.close("}");
				}

				code
			}
			StmtKind::CompilerDebugEnv => CodeMaker::default(),
		}
	}

	fn jsify_enum(&self, values: &IndexSet<Symbol>) -> CodeMaker {
		let mut code = CodeMaker::default();
		let mut value_index = 0;

		code.open("Object.freeze((function (tmp) {");

		for value in values {
			code.line(format!(
				"tmp[tmp[\"{}\"] = {}] = \"{}\";",
				value.name, value_index, value.name
			));

			value_index = value_index + 1;
		}

		code.line("return tmp;");

		code.close("})({}))");
		code
	}

	fn jsify_function(&self, class: Option<&AstClass>, func_def: &FunctionDefinition, ctx: &mut JSifyContext) -> String {
		let mut parameter_list = vec![];

		for p in &func_def.signature.parameters {
			parameter_list.push(p.name.to_string());
		}

		let (name, arrow) = match &func_def.name {
			Some(name) => {
				let mut result = name.name.clone();

				// if this is an inflight class, we need to rename the constructor to "constructor" because
				// it's "just a class" basically.
				if let Some(class) = class {
					if result == CLASS_INFLIGHT_INIT_NAME && class.phase == Phase::Inflight {
						result = JS_CONSTRUCTOR.to_string();
					}
				}

				(result, " ".to_string())
			}
			None => ("".to_string(), " => ".to_string()),
		};

		let parameters = parameter_list.iter().map(|x| x.as_str()).collect::<Vec<_>>().join(", ");

		let body = match &func_def.body {
			FunctionBody::Statements(scope) => {
				let mut code = CodeMaker::default();
				code.add_code(self.jsify_scope_body(scope, ctx));
				code
			}
			FunctionBody::External(external_spec) => {
				debug!(
					"Resolving extern \"{}\" from \"{}\"",
					external_spec,
					self.absolute_project_root.display()
				);
				let resolved_path =
					match wingii::node_resolve::resolve_from(&external_spec, Path::new(&self.absolute_project_root)) {
						Ok(resolved_path) => resolved_path
							.to_str()
							.expect("Converting extern path to string")
							.replace("\\", "/"),
						Err(err) => {
							report_diagnostic(Diagnostic {
								message: format!("Failed to resolve extern \"{external_spec}\": {err}"),
								span: Some(func_def.span.clone()),
							});
							format!("/* unresolved: \"{external_spec}\" */")
						}
					};
				CodeMaker::one_line(format!(
					"return (require(\"{resolved_path}\")[\"{name}\"])({parameters})"
				))
			}
		};
		let mut prefix = vec![];

		if func_def.is_static && class.is_some() {
			prefix.push("static")
		}

		// if this is "constructor" it cannot be async
		if name != JS_CONSTRUCTOR && matches!(func_def.signature.phase, Phase::Inflight) {
			prefix.push("async")
		}

		if !name.is_empty() {
			prefix.push(name.borrow());
		} else if !prefix.is_empty() {
			prefix.push("");
		}

		let mut code = CodeMaker::default();
		code.open(format!("{}({parameters}){arrow}{{", prefix.join(" ")));
		code.add_code(body);
		code.close("}");

		// if prefix is empty it means this is a closure, so we need to wrap it in `(`, `)`.
		if prefix.is_empty() {
			format!("({})", code.to_string().trim().to_string())
		} else {
			code.to_string()
		}
	}

	fn jsify_class(&self, env: &SymbolEnv, class: &AstClass, ctx: &mut JSifyContext) -> CodeMaker {
		// lookup the class type
		let class_type = env.lookup(&class.name, None).unwrap().as_type().unwrap();

		// find the nearest lifts object. this could be in the current scope (in which case there will
		// be a `lifts` fields in the `class_type` or the parent scope.
		let lifts = if let Some(lifts) = &class_type.as_class().unwrap().lifts {
			Some(lifts)
		} else {
			ctx.lifts
		};

		let ctx = &mut JSifyContext {
			in_json: ctx.in_json,
			phase: ctx.phase,
			files: ctx.files,
			lifts,
		};

		// emit the inflight side of the class into a separate file
		let inflight_class_code = self.jsify_class_inflight(&class, ctx);

		// if this is inflight/independent, class, just emit the inflight class code inline and move on
		// with your life.
		if ctx.phase != Phase::Preflight {
			return inflight_class_code;
		}

		// emit the inflight file
		self.emit_inflight_file(&class, inflight_class_code, ctx);

		// lets write the code for the preflight side of the class
		let mut code = CodeMaker::default();

		// default base class for preflight classes is `core.Resource`
		let extends = if let Some(parent) = &class.parent {
			let base = parent.as_type_reference().expect("resolve parent type");

			format!(" extends {}", base)
		} else {
			format!(" extends {}", STDLIB_CORE_RESOURCE)
		};

		code.open(format!("class {}{extends} {{", class.name.name));

		// emit the preflight constructor
		code.add_code(self.jsify_preflight_constructor(&class, ctx));

		// emit preflight methods
		for m in class.preflight_methods(false) {
			code.line(self.jsify_function(Some(class), m, ctx));
		}

		// emit the `_toInflight` and `_toInflightType` methods (TODO: renamed to `_liftObject` and
		// `_liftType`).
		code.add_code(self.jsify_to_inflight_type_method(&class, ctx));
		code.add_code(self.jsify_to_inflight_method(&class.name, ctx));

		// emit `_registerBindObject` to register bindings (for type & instance binds)
		code.add_code(self.jsify_register_bind_method(class, class_type, BindMethod::Instance, ctx));
		code.add_code(self.jsify_register_bind_method(class, class_type, BindMethod::Type, ctx));

		code.close("}");
		code
	}

	fn jsify_preflight_constructor(&self, class: &AstClass, ctx: &mut JSifyContext) -> CodeMaker {
		let mut code = CodeMaker::default();
		code.open(format!(
			"constructor(scope, id, {}) {{",
			class
				.initializer
				.signature
				.parameters
				.iter()
				.map(|p| p.name.to_string())
				.collect_vec()
				.join(", "),
		));

		let init_statements = match &class.initializer.body {
			FunctionBody::Statements(s) => s,
			FunctionBody::External(_) => panic!("'init' cannot be 'extern'"),
		};

		// Check if the first statement is a super constructor call, if not we need to add one
		let super_called = if let Some(s) = init_statements.statements.first() {
			matches!(s.kind, StmtKind::SuperConstructor { .. })
		} else {
			false
		};

		// we always need a super() call because even if the class doesn't have an explicit parent, it
		// will inherit from core.Resource.
		if !super_called {
			code.line("super(scope, id);");
		}

		// We must jsify the statements in the constructor before adding any additional code blew
		// this is to ensure if there are calls to super constructor within the statements,
		// they will be jsified before any attempts to call `this` are made.
		code.add_code(self.jsify_scope_body(&init_statements, ctx));

		let inflight_fields = class.inflight_fields();
		let inflight_methods = class.inflight_methods(true);

		if inflight_fields.len() + inflight_methods.len() > 0 {
			let inflight_method_names = inflight_methods
				.iter()
				.filter_map(|m| m.name.clone())
				.map(|s| s.name)
				.collect_vec();

			let inflight_field_names = inflight_fields.iter().map(|f| f.name.name.clone()).collect_vec();
			let inflight_ops_string = inflight_method_names
				.iter()
				.chain(inflight_field_names.iter())
				.map(|name| format!("\"{}\"", name))
				.join(", ");
			code.line(format!("this._addInflightOps({inflight_ops_string});"));
		}

		code.close("}");
		code
	}

	fn jsify_to_inflight_type_method(&self, class: &AstClass, ctx: &JSifyContext) -> CodeMaker {
		let client_path = inflight_filename(class);

		let mut code = CodeMaker::default();

		code.open("static _toInflightType(context) {"); // TODO: consider removing the context and making _lift a static method

		code.open(format!("return {STDLIB}.core.NodeJsCode.fromInline(`"));

		code.open(format!("require(\"{client_path}\")({{"));

		if let Some(lifts) = &ctx.lifts {
			for capture in lifts.captures() {
				let preflight = capture.code.clone();
				let lift_type = format!("context._lift({})", preflight);
				code.line(format!("{}: ${{{}}},", capture.token, lift_type));
			}
		}

		code.close("})");

		code.close("`);");

		code.close("}");
		code
	}

	fn jsify_to_inflight_method(&self, resource_name: &Symbol, ctx: &JSifyContext) -> CodeMaker {
		let mut code = CodeMaker::default();

		code.open("_toInflight() {");

		code.open(format!("return {STDLIB}.core.NodeJsCode.fromInline(`"));

		code.open("(await (async () => {");

		code.line(format!(
			"const {}Client = ${{{}._toInflightType(this).text}};",
			resource_name.name, resource_name.name,
		));

		code.open(format!("const client = new {}Client({{", resource_name.name));

		if let Some(lifts) = &ctx.lifts {
			for (token, obj) in lifts.lifted_fields() {
				code.line(format!("{token}: ${{this._lift({obj})}},"));
			}
		}

		code.close("});");

		code.line(format!(
			"if (client.{CLASS_INFLIGHT_INIT_NAME}) {{ await client.{CLASS_INFLIGHT_INIT_NAME}(); }}"
		));
		code.line("return client;");

		code.close("})())");

		code.close("`);");

		code.close("}");
		code
	}

	// Write a class's inflight to a file
	fn jsify_class_inflight(&self, class: &AstClass, ctx: &mut JSifyContext) -> CodeMaker {
		let mut ctx = JSifyContext {
			phase: Phase::Inflight,
			in_json: false,
			files: ctx.files,
			lifts: ctx.lifts,
		};

		let mut class_code = CodeMaker::default();

		let name = &class.name.name;
		class_code.open(format!(
			"class {name}{} {{",
			if let Some(parent) = &class.parent {
				format!(" extends {}", self.jsify_expression(&parent, &mut ctx))
			} else {
				"".to_string()
			}
		));

		// if this is a preflight class, emit the binding constructor
		if class.phase == Phase::Preflight {
			self.jsify_inflight_binding_constructor(class, &mut class_code, &ctx);
		}

		for def in class.inflight_methods(false) {
			class_code.line(self.jsify_function(Some(class), def, &mut ctx));
		}

		// emit the $inflight_init function (if it has a body).
		if let FunctionBody::Statements(s) = &class.inflight_initializer.body {
			if !s.statements.is_empty() {
				class_code.line(self.jsify_function(Some(class), &class.inflight_initializer, &mut ctx));
			}
		}

		class_code.close("}");
		class_code
	}

	fn emit_inflight_file(&self, class: &AstClass, inflight_class_code: CodeMaker, ctx: &mut JSifyContext) {
		let name = &class.name.name;
		let mut code = CodeMaker::default();

		let inputs = if let Some(lifts) = &ctx.lifts {
			lifts.captures().iter().map(|c| c.token.clone()).join(", ")
		} else {
			Default::default()
		};

		code.open(format!("module.exports = function({{ {inputs} }}) {{"));
		code.add_code(inflight_class_code);
		code.line(format!("return {name};"));
		code.close("}");

		// emit the inflight class to a file
		match ctx.files.add_file(inflight_filename(class), code.to_string()) {
			Ok(()) => {}
			Err(err) => report_diagnostic(err.into()),
		}
	}

	fn jsify_inflight_binding_constructor(&self, class: &AstClass, class_code: &mut CodeMaker, ctx: &JSifyContext) {
		// Get the fields that are lifted by this class but not by its parent, they will be initialized
		// in the generated constructor
		let lifted_fields = if let Some(lifts) = &ctx.lifts {
			lifts.lifted_fields().keys().map(|f| f.clone()).collect_vec()
		} else {
			vec![]
		};

		let parent_fields = if let Some(parent) = &class.parent {
			let parent_type = self.types.get_expr_type(parent);
			if let Some(parent_lifts) = &parent_type.as_class().unwrap().lifts {
				parent_lifts.lifted_fields().keys().map(|f| f.clone()).collect_vec()
			} else {
				vec![]
			}
		} else {
			vec![]
		};

		class_code.open(format!(
			"{JS_CONSTRUCTOR}({{ {} }}) {{",
			lifted_fields
				.iter()
				.merge(parent_fields.iter())
				.map(|token| { token.clone() })
				.collect_vec()
				.join(", ")
		));

		if class.parent.is_some() {
			class_code.line(format!("super({{ {} }});", parent_fields.join(", ")));
		}

		for token in &lifted_fields {
			class_code.line(format!("this.{} = {};", token, token));
		}

		// if this class has a "handle" method, we are going to turn it into a callable function
		// so that instances of this class can also be called like regular functions
		if let Some(handle) = class.closure_handle_method() {
			class_code.line(format!(
				"const $obj = (...args) => this.{}(...args);",
				handle.name.clone().unwrap()
			));
			class_code.line("Object.setPrototypeOf($obj, this);");
			class_code.line("return $obj;");
		}

		class_code.close("}");
	}

	fn jsify_register_bind_method(
		&self,
		class: &AstClass,
		class_type: TypeRef,
		bind_method_kind: BindMethod,
		ctx: &JSifyContext,
	) -> CodeMaker {
		let mut bind_method = CodeMaker::default();
		let (modifier, bind_method_name) = match bind_method_kind {
			BindMethod::Type => ("static ", "_registerTypeBind"),
			BindMethod::Instance => ("", "_registerBind"),
		};

		let class_name = class.name.to_string();

		let lifts_per_method = if let Some(lifts) = &ctx.lifts {
			lifts.lifts_per_method()
		} else {
			BTreeMap::default()
		};

		let lifts = lifts_per_method
			.iter()
			.filter(|(m, _)| {
				let var_kind = class_type
					.as_class()
					.unwrap()
					.get_method(&m.as_str().into())
					.expect(&format!("method \"{m}\" doesn't exist in {class_name}"))
					.kind;
				let is_static = matches!(var_kind, VariableKind::StaticMember);
				(*m == CLASS_INFLIGHT_INIT_NAME || !is_static) ^ (matches!(bind_method_kind, BindMethod::Type))
			})
			.collect_vec();

		// Skip jsifying this method if there are no lifts (in this case we'll use super's register bind method)
		if lifts.is_empty() {
			return bind_method;
		}

		bind_method.open(format!("{modifier}{bind_method_name}(host, ops) {{"));
		for (method_name, method_lifts) in lifts {
			bind_method.open(format!("if (ops.includes(\"{method_name}\")) {{"));
			for lift in method_lifts {
				let ops_strings = lift.ops.iter().map(|op| format!("\"{}\"", op)).join(", ");
				let field = lift.code.clone();

				bind_method.line(format!(
					"{class_name}._registerBindObject({field}, host, [{ops_strings}]);",
				));
			}
			bind_method.close("}");
		}
		bind_method.line(format!("super.{bind_method_name}(host, ops);"));
		bind_method.close("}");
		bind_method
	}
}

fn inflight_filename(class: &AstClass) -> String {
	format!("./inflight.{}.js", class.name.name)
}

fn lookup_span(span: &WingSpan, files: &Files) -> String {
	let source = files
		.get_file(&span.file_id)
		.expect(&format!("failed to find source file with id {}", span.file_id));
	let lines = source.lines().collect_vec();

	let start_line = span.start.line as usize;
	let end_line = span.end.line as usize;

	let start_col = span.start.col as usize;
	let end_col = span.end.col as usize;

	let mut result = String::new();

	if start_line == end_line {
		result.push_str(&lines[start_line][start_col..end_col]);
	} else {
		result.push_str(&lines[start_line][start_col..]);
		result.push('\n');

		for line in lines[start_line + 1..end_line].iter() {
			result.push_str(line);
			result.push('\n');
		}

		result.push_str(&lines[end_line][..end_col]);
	}

	result
}

fn escape_javascript_string(s: &str) -> String {
	let mut result = String::new();

	// escape all escapable characters -- see the section "Escape sequences" in
	// https://developer.mozilla.org/en-US/docs/Web/JavaScript/Reference/Lexical_grammar#literals
	for c in s.chars() {
		match c {
			'\0' => result.push_str("\\0"),
			'\'' => result.push_str("\\'"),
			'"' => result.push_str("\\\""),
			'\\' => result.push_str("\\\\"),
			'\n' => result.push_str("\\n"),
			'\r' => result.push_str("\\r"),
			'\t' => result.push_str("\\t"),
			_ => result.push(c),
		}
	}

	result
}<|MERGE_RESOLUTION|>--- conflicted
+++ resolved
@@ -268,19 +268,10 @@
 			_ => "",
 		};
 		match &expression.kind {
-<<<<<<< HEAD
 			ExprKind::New(new_expr) => {
 				let NewExpr { class, obj_id, arg_list, obj_scope } = new_expr;
-				let expression_type = self.get_expr_type(&expression);
-=======
-			ExprKind::New {
-				class,
-				obj_id,
-				arg_list,
-				obj_scope
-			} => {
+
 				let expression_type = self.types.get_expr_type(&expression);
->>>>>>> c99e5ea9
 				let is_preflight_class = expression_type.is_preflight_class();
 
 				let class_type = if let Some(class_type) = expression_type.as_class() { class_type } else {
