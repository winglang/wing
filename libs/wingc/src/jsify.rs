--- conflicted
+++ resolved
@@ -1224,23 +1224,9 @@
 				));
 			}
 
-<<<<<<< HEAD
-		// if this class has a "handle" method, we are going to turn it into a callable function
-		// so that instances of this class can also be called like regular functions
-		if inflight_methods
-			.iter()
-			.find(|(name, _)| name.name == HANDLE_METHOD_NAME)
-			.is_some()
-		{
-			class_code.line(format!("const $obj = (...args) => this.{HANDLE_METHOD_NAME}(...args);"));
-			class_code.line("Object.setPrototypeOf($obj, this);");
-			class_code.line("return $obj;");
-		}
-=======
 			for name in &my_captures {
 				class_code.line(format!("this.{} = {};", name, name));
 			}
->>>>>>> 15ae9222
 
 			// if this class has a "handle" method, we are going to turn it into a callable function
 			// so that instances of this class can also be called like regular functions
