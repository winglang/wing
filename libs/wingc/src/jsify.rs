--- conflicted
+++ resolved
@@ -114,15 +114,9 @@
 		output.join("\n")
 	}
 
-<<<<<<< HEAD
 	fn jsify_scope(&self, scope: &Scope) -> String {
 		let mut lines = vec![];
 		lines.push("{".to_string());
-=======
-fn jsify_arg_list(arg_list: &ArgList, scope: Option<&str>, id: Option<&str>, case_convert: bool) -> String {
-	let mut args = vec![];
-	let mut structure_args = vec![];
->>>>>>> 4080ef1e
 
 		for statement in scope.statements.iter() {
 			let statement_str = format!("{}", self.jsify_statement(statement));
@@ -150,38 +144,23 @@
 		}
 	}
 
-<<<<<<< HEAD
 	fn jsify_symbol_case_converted(&self, symbol: &Symbol) -> String {
 		let mut result = symbol.name.clone();
 		result = snake_case_to_camel_case(&result);
 		return format!("{}", result);
-=======
-	for arg in arg_list.named_args.iter() {
-		// convert snake to camel case
-		structure_args.push(format!(
-			"{}: {}",
-			if case_convert {
-				snake_case_to_camel_case(&arg.0.name)
-			} else {
-				arg.0.name.clone()
-			},
-			jsify_expression(arg.1)
-		));
->>>>>>> 4080ef1e
 	}
 
 	fn jsify_symbol(&self, symbol: &Symbol) -> String {
 		return format!("{}", symbol.name);
 	}
 
-	fn jsify_arg_list(&self, arg_list: &ArgList, scope: Option<&str>, id: Option<&str>) -> String {
+	fn jsify_arg_list(&self, arg_list: &ArgList, scope: Option<&str>, id: Option<&str>, case_convert: bool) -> String {
 		let mut args = vec![];
 		let mut structure_args = vec![];
 
 		if let Some(scope_str) = scope {
 			args.push(scope_str.to_string());
 		}
-<<<<<<< HEAD
 
 		if let Some(id_str) = id {
 			args.push(format!("\"{}\"", id_str));
@@ -189,98 +168,17 @@
 
 		for arg in arg_list.pos_args.iter() {
 			args.push(self.jsify_expression(arg));
-=======
-		_ => todo!(),
-	}
-}
-
-fn jsify_expression(expression: &Expr) -> String {
-	match &expression.kind {
-		ExprKind::New {
-			class,
-			obj_id,
-			arg_list,
-			obj_scope: _, // TODO
-		} => {
-			let expression_type = expression.evaluated_type.borrow();
-			let is_resource = if let Some(evaluated_type) = expression_type.as_ref() {
-				evaluated_type.as_resource_object().is_some()
-			} else {
-				// TODO Hack: This object type is not known. How can we tell if it's a resource or not?
-				// Currently, this occurs when a JSII import is untyped, such as when `WINGC_SKIP_JSII` is enabled and `bring cloud` is used.
-				true
-			};
-			let should_case_convert = if let Some(cls) = expression_type.unwrap().as_class_or_resource_object() {
-				cls.should_case_convert_jsii
-			} else {
-				// This should only happen in the case of `any`, which are almost certainly JSII imports.
-				true
-			};
-
-			// If this is a resource then add the scope and id to the arg list
-			if is_resource {
-				format!(
-					"new {}({})",
-					jsify_type(class),
-					jsify_arg_list(
-						&arg_list,
-						Some("this"),
-						Some(&format!("{}", obj_id.as_ref().unwrap_or(&jsify_type(class)))),
-						should_case_convert
-					)
-				)
-			} else {
-				format!(
-					"new {}({})",
-					jsify_type(&class),
-					jsify_arg_list(&arg_list, None, None, should_case_convert)
-				)
-			}
-		}
-		ExprKind::Literal(lit) => match lit {
-			Literal::String(s) => format!("{}", s),
-			Literal::InterpolatedString(s) => format!(
-				"`{}`",
-				s.parts
-					.iter()
-					.map(|p| match p {
-						InterpolatedStringPart::Static(l) => format!("{}", l),
-						InterpolatedStringPart::Expr(e) => format!("${{{}}}", jsify_expression(e)),
-					})
-					.collect::<Vec<String>>()
-					.join("")
-			),
-			Literal::Number(n) => format!("{}", n),
-			Literal::Duration(sec) => format!("{}.core.Duration.fromSeconds({})", STDLIB, sec),
-			Literal::Boolean(b) => format!("{}", if *b { "true" } else { "false" }),
-		},
-		ExprKind::Reference(_ref) => jsify_reference(&_ref, None),
-		ExprKind::Call { function, args } => {
-			// TODO: implement "print" to use Logger resource
-			// see: https://github.com/winglang/wing/issues/50
-			let mut needs_case_conversion = false;
-			if matches!(&function, Reference::Identifier(Symbol { name, .. }) if name == "print") {
-				return format!("console.log({})", jsify_arg_list(args, None, None, false));
-			} else if let Reference::NestedIdentifier { object, .. } = function {
-				let object_type = object.evaluated_type.borrow().unwrap();
-				needs_case_conversion = object_type
-					.as_class_or_resource_object()
-					.unwrap()
-					.should_case_convert_jsii;
-			}
-			format!(
-				"{}({})",
-				jsify_reference(&function, Some(needs_case_conversion)),
-				jsify_arg_list(&args, None, None, needs_case_conversion)
-			)
->>>>>>> 4080ef1e
 		}
 
 		for arg in arg_list.named_args.iter() {
 			// convert snake to camel case
 			structure_args.push(format!(
 				"{}: {}",
-				snake_case_to_camel_case(&arg.0.name),
+				if case_convert {
+					snake_case_to_camel_case(&arg.0.name)
+				} else {
+					arg.0.name.clone()
+				},
 				self.jsify_expression(arg.1)
 			));
 		}
@@ -325,11 +223,18 @@
 				arg_list,
 				obj_scope: _, // TODO
 			} => {
+				let expression_type = expression.evaluated_type.borrow();
 				let is_resource = if let Some(evaluated_type) = expression.evaluated_type.borrow().as_ref() {
 					evaluated_type.as_resource_object().is_some()
 				} else {
 					// TODO Hack: This object type is not known. How can we tell if it's a resource or not?
 					// Currently, this occurs when a JSII import is untyped, such as when `WINGC_SKIP_JSII` is enabled and `bring cloud` is used.
+					true
+				};
+				let should_case_convert = if let Some(cls) = expression_type.unwrap().as_class_or_resource_object() {
+					cls.should_case_convert_jsii
+				} else {
+					// This should only happen in the case of `any`, which are almost certainly JSII imports.
 					true
 				};
 
@@ -341,14 +246,15 @@
 						self.jsify_arg_list(
 							&arg_list,
 							Some("this"),
-							Some(&format!("{}", obj_id.as_ref().unwrap_or(&self.jsify_type(class))))
+							Some(&format!("{}", obj_id.as_ref().unwrap_or(&self.jsify_type(class)))),
+							should_case_convert
 						)
 					)
 				} else {
 					format!(
 						"new {}({})",
 						self.jsify_type(&class),
-						self.jsify_arg_list(&arg_list, None, None)
+						self.jsify_arg_list(&arg_list, None, None, should_case_convert)
 					)
 				}
 			}
@@ -375,7 +281,7 @@
 				// see: https://github.com/winglang/wing/issues/50
 				let mut needs_case_conversion = false;
 				if matches!(&function, Reference::Identifier(Symbol { name, .. }) if name == "print") {
-					return format!("console.log({})", self.jsify_arg_list(args, None, None));
+					return format!("console.log({})", self.jsify_arg_list(args, None, None, false));
 				} else if let Reference::NestedIdentifier { object, .. } = function {
 					let object_type = object.evaluated_type.borrow().unwrap();
 					needs_case_conversion = object_type
@@ -386,7 +292,7 @@
 				format!(
 					"{}({})",
 					self.jsify_reference(&function, Some(needs_case_conversion)),
-					self.jsify_arg_list(&args, None, None)
+					self.jsify_arg_list(&args, None, None, needs_case_conversion)
 				)
 			}
 			ExprKind::Unary { op, exp } => {
