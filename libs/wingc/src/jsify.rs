--- conflicted
+++ resolved
@@ -1866,11 +1866,7 @@
 		};
 
 		// Check if the first statement is a super constructor call, if not we need to add one
-<<<<<<< HEAD
-		let super_called = if let Some(s) = ctx.ast.get_scope(init_statements).get_statements(ctx.ast).next() {
-=======
-		let super_called = if let Some(s) = init_statements.statements.iter().find(|s| !s.kind.is_type_def()) {
->>>>>>> 31ba2e08
+		let super_called = if let Some(s) = ctx.ast.get_scope(init_statements).get_statements(ctx.ast).find(|s| !s.kind.is_type_def()) {
 			matches!(s.kind, StmtKind::SuperConstructor { .. })
 		} else {
 			false
