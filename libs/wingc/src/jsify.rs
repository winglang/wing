mod codemaker;

use aho_corasick::AhoCorasick;
use const_format::formatcp;
use indexmap::{indexmap, IndexMap, IndexSet};
use itertools::Itertools;

use std::{
	cell::RefCell,
	cmp::Ordering,
	collections::{BTreeMap, BTreeSet},
	fmt::Display,
	fs,
	path::Path,
	slice::Iter,
	vec,
};

use crate::{
	ast::{
		ArgList, BinaryOperator, Class as AstClass, ClassField, Expr, ExprKind, FunctionBody, FunctionBodyRef,
		FunctionDefinition, Initializer, InterpolatedStringPart, Literal, MethodLike, Phase, Reference, Scope, Stmt,
		StmtKind, Symbol, TypeAnnotation, TypeAnnotationKind, UnaryOperator, UserDefinedType, UtilityFunctions,
	},
	debug,
	diagnostic::{Diagnostic, DiagnosticLevel, Diagnostics},
	type_check::{
		resolve_user_defined_type,
		symbol_env::{LookupResult, SymbolEnv, SymbolEnvRef},
		SymbolKind, Type, TypeRef, VariableInfo, CLASS_INFLIGHT_INIT_NAME,
	},
	utilities::snake_case_to_camel_case,
	visit::{self, Visit},
	MACRO_REPLACE_ARGS, MACRO_REPLACE_SELF, WINGSDK_ASSEMBLY_NAME, WINGSDK_RESOURCE,
};

use self::codemaker::CodeMaker;

const STDLIB: &str = "$stdlib";
const STDLIB_CORE_RESOURCE: &str = formatcp!("{}.{}", STDLIB, WINGSDK_RESOURCE);
const STDLIB_MODULE: &str = WINGSDK_ASSEMBLY_NAME;

const INFLIGHT_CLIENTS_DIR: &str = "clients";

const TARGET_CODE: &str = "const $AppBase = $stdlib.core.App.for(process.env.WING_TARGET);";

const ENV_WING_IS_TEST: &str = "$wing_is_test";
const OUTDIR_VAR: &str = "$outdir";

const APP_CLASS: &str = "$App";
const APP_BASE_CLASS: &str = "$AppBase";

const ROOT_CLASS: &str = "$Root";

const INFLIGHT_OBJ_PREFIX: &str = "$Inflight";

pub struct JSifyContext {
	pub in_json: bool,
	pub phase: Phase,
}

pub struct JSifier<'a> {
	pub diagnostics: Diagnostics,
	pub out_dir: &'a Path,
	absolute_project_root: &'a Path,
	shim: bool,
	app_name: String,
	inflight_counter: RefCell<usize>,
	proc_counter: RefCell<usize>,
}

impl<'a> JSifier<'a> {
	pub fn new(out_dir: &'a Path, app_name: &str, absolute_project_root: &'a Path, shim: bool) -> Self {
		Self {
			diagnostics: Diagnostics::new(),
			out_dir,
			shim,
			app_name: app_name.to_string(),
			inflight_counter: RefCell::new(0),
			proc_counter: RefCell::new(0),
			absolute_project_root,
		}
	}

	fn js_resolve_path(path_name: &str) -> String {
		format!("\"./{}\".replace(/\\\\/g, \"/\")", path_name)
	}

	pub fn jsify(&mut self, scope: &Scope) -> String {
		let mut js = CodeMaker::default();
		let mut imports = CodeMaker::default();

		for statement in scope.statements.iter().sorted_by(|a, b| match (&a.kind, &b.kind) {
			// Put type definitions first so JS won't complain of unknown types
			(StmtKind::Class(AstClass { .. }), StmtKind::Class(AstClass { .. })) => Ordering::Equal,
			(StmtKind::Class(AstClass { .. }), _) => Ordering::Less,
			(_, StmtKind::Class(AstClass { .. })) => Ordering::Greater,
			_ => Ordering::Equal,
		}) {
			let jsify_context = JSifyContext {
				in_json: false,
				phase: Phase::Preflight,
			};
			let s = self.jsify_statement(scope.env.borrow().as_ref().unwrap(), statement, &jsify_context); // top level statements are always preflight
			if let StmtKind::Bring {
				identifier: _,
				module_name: _,
			} = statement.kind
			{
				imports.add_code(s);
			} else {
				js.add_code(s);
			}
		}

		let mut output = CodeMaker::default();

		if self.shim {
			output.line(format!("const {} = require('{}');", STDLIB, STDLIB_MODULE));
			output.line(format!("const {} = process.env.WING_SYNTH_DIR ?? \".\";", OUTDIR_VAR));
			output.line(format!(
				"const {} = process.env.WING_IS_TEST === \"true\";",
				ENV_WING_IS_TEST
			));
			output.line(TARGET_CODE.to_owned());
		}

		output.add_code(imports);

		if self.shim {
			let mut root_class = CodeMaker::default();
			root_class.open(format!("class {} extends {} {{", ROOT_CLASS, STDLIB_CORE_RESOURCE));
			root_class.open("constructor(scope, id) {");
			root_class.line("super(scope, id);");
			root_class.add_code(js);
			root_class.close("}");
			root_class.close("}");

			let mut app_wrapper = CodeMaker::default();
			app_wrapper.open(format!("class {} extends {} {{", APP_CLASS, APP_BASE_CLASS));
			app_wrapper.open("constructor() {");
			app_wrapper.line(format!(
				"super({{ outdir: {}, name: \"{}\", plugins: $plugins, isTestEnvironment: {} }});",
				OUTDIR_VAR, self.app_name, ENV_WING_IS_TEST
			));
			app_wrapper.open(format!("if ({}) {{", ENV_WING_IS_TEST));
			app_wrapper.line(format!("new {}(this, \"env0\");", ROOT_CLASS));
			app_wrapper.line("const $test_runner = this.testRunner;");
			app_wrapper.line("const $tests = $test_runner.findTests();");
			app_wrapper.open("for (let $i = 1; $i < $tests.length; $i++) {");
			app_wrapper.line(format!("new {}(this, \"env\" + $i);", ROOT_CLASS));
			app_wrapper.close("}");
			app_wrapper.close("} else {");
			app_wrapper.indent();
			app_wrapper.line(format!("new {}(this, \"Default\");", ROOT_CLASS));
			app_wrapper.close("}");
			app_wrapper.close("}");
			app_wrapper.close("}");

			output.add_code(root_class);
			output.add_code(app_wrapper);

			output.line(format!("new {}().synth();", APP_CLASS));
		} else {
			output.add_code(js);
		}

		output.to_string()
	}

	fn jsify_scope_body(&mut self, scope: &Scope, context: &JSifyContext) -> CodeMaker {
		let mut code = CodeMaker::default();

		for statement in scope.statements.iter() {
			let statement_code = self.jsify_statement(scope.env.borrow().as_ref().unwrap(), statement, context);
			code.add_code(statement_code);
		}

		code
	}

	fn jsify_reference(&mut self, reference: &Reference, case_convert: Option<bool>, context: &JSifyContext) -> String {
		let symbolize = if case_convert.unwrap_or(false) {
			Self::jsify_symbol_case_converted
		} else {
			Self::jsify_symbol
		};
		match reference {
			Reference::Identifier(identifier) => symbolize(self, identifier),
			Reference::InstanceMember { object, property } => {
				self.jsify_expression(object, context) + "." + &symbolize(self, property)
			}
			Reference::TypeMember { type_, property } => {
				self.jsify_type(&TypeAnnotationKind::UserDefined(type_.clone())) + "." + &symbolize(self, property)
			}
		}
	}

	fn jsify_symbol_case_converted(&self, symbol: &Symbol) -> String {
		let result = symbol.name.clone();
		return snake_case_to_camel_case(&result);
	}

	fn jsify_symbol(&self, symbol: &Symbol) -> String {
		return symbol.name.to_string();
	}

	fn jsify_arg_list(
		&mut self,
		arg_list: &ArgList,
		scope: Option<&str>,
		id: Option<&str>,
		case_convert: bool,
		context: &JSifyContext,
	) -> String {
		let mut args = vec![];
		let mut structure_args = vec![];

		if let Some(scope_str) = scope {
			args.push(scope_str.to_string());
		}

		if let Some(id_str) = id {
			args.push(format!("\"{}\"", id_str));
		}

		for arg in arg_list.pos_args.iter() {
			args.push(self.jsify_expression(arg, &context));
		}

		for arg in arg_list.named_args.iter() {
			// convert snake to camel case
			structure_args.push(format!(
				"{}: {}",
				if case_convert {
					snake_case_to_camel_case(&arg.0.name)
				} else {
					arg.0.name.clone()
				},
				self.jsify_expression(
					arg.1,
					&JSifyContext {
						in_json: context.in_json,
						phase: Phase::Independent,
					}
				)
			));
		}

		if !structure_args.is_empty() {
			args.push(format!("{{ {} }}", structure_args.join(", ")));
		}

		if args.is_empty() {
			"".to_string()
		} else {
			args.join(",")
		}
	}

	fn jsify_type(&self, typ: &TypeAnnotationKind) -> String {
		match typ {
			TypeAnnotationKind::UserDefined(user_defined_type) => self.jsify_user_defined_type(user_defined_type),
			_ => todo!(),
		}
	}

	fn jsify_user_defined_type(&self, user_defined_type: &UserDefinedType) -> String {
		if user_defined_type.fields.is_empty() {
			return self.jsify_symbol(&user_defined_type.root);
		} else {
			format!(
				"{}.{}",
				self.jsify_symbol(&user_defined_type.root),
				user_defined_type
					.fields
					.iter()
					.map(|f| self.jsify_symbol(f))
					.collect::<Vec<String>>()
					.join(".")
			)
		}
	}

	fn jsify_expression(&mut self, expression: &Expr, context: &JSifyContext) -> String {
		let auto_await = match context.phase {
			Phase::Inflight => "await ",
			_ => "",
		};
		match &expression.kind {
			ExprKind::New {
				class,
				obj_id,
				arg_list,
				obj_scope: _, // TODO
			} => {
				let expression_type = expression.evaluated_type.borrow();
				let is_resource = if let Some(evaluated_type) = expression_type.as_ref() {
					evaluated_type.as_resource().is_some()
				} else {
					// TODO Hack: This object type is not known. How can we tell if it's a resource or not?
					true
				};
				let should_case_convert = if let Some(cls) = expression_type.expect("expression type").as_class_or_resource() {
					cls.should_case_convert_jsii
				} else {
					// This should only happen in the case of `any`, which are almost certainly JSII imports.
					true
				};
				let is_abstract = if let Some(cls) = expression_type.unwrap().as_class_or_resource() {
					cls.is_abstract
				} else {
					false
				};

				// if we have an FQN, we emit a call to the "new" (or "newAbstract") factory method to allow
				// targets and plugins to inject alternative implementations for types. otherwise (e.g.
				// user-defined types), we simply instantiate the type directly (maybe in the future we will
				// allow customizations of user-defined types as well, but for now we don't).

				let ctor = self.jsify_type(&class.kind);

				let scope = if is_resource { Some("this") } else { None };

				let id = if is_resource {
					Some(obj_id.as_ref().unwrap_or(&ctor).as_str())
				} else {
					None
				};

				let args = self.jsify_arg_list(&arg_list, scope, id, should_case_convert, context);

				let fqn = if is_resource {
					expression_type
						.expect("expected expression")
						.as_resource()
						.expect("expected resource")
						.fqn
						.clone()
				} else {
					None
				};

				if let (true, Some(fqn)) = (is_resource, fqn) {
					if is_abstract {
						format!("this.node.root.newAbstract(\"{}\",{})", fqn, args)
					} else {
						format!("this.node.root.new(\"{}\",{},{})", fqn, ctor, args)
					}
				} else {
					format!("new {}({})", ctor, args)
				}
			}
			ExprKind::Literal(lit) => match lit {
				Literal::String(s) => s.to_string(),
				Literal::InterpolatedString(s) => format!(
					"`{}`",
					s.parts
						.iter()
						.map(|p| match p {
							InterpolatedStringPart::Static(l) => l.to_string(),
							InterpolatedStringPart::Expr(e) => {
								match *e.evaluated_type.borrow().expect("Should have type") {
									Type::Json | Type::MutJson => {
										format!("${{JSON.stringify({}, null, 2)}}", self.jsify_expression(e, context))
									}
									_ => format!("${{{}}}", self.jsify_expression(e, context)),
								}
							}
						})
						.collect::<Vec<String>>()
						.join("")
				),
				Literal::Number(n) => format!("{}", n),
				Literal::Duration(sec) => format!("{}.std.Duration.fromSeconds({})", STDLIB, sec),
				Literal::Boolean(b) => (if *b { "true" } else { "false" }).to_string(),
			},
			ExprKind::Range { start, inclusive, end } => {
				match context.phase {
					Phase::Inflight => format!(
						"((s,e,i) => {{ function* iterator(start,end,inclusive) {{ let i = start; let limit = inclusive ? ((end < start) ? end - 1 : end + 1) : end; while (i < limit) yield i++; while (i > limit) yield i--; }}; return iterator(s,e,i); }})({},{},{})",
						self.jsify_expression(start, context),
						self.jsify_expression(end, context),
						inclusive.unwrap()
					),
					_ => format!(
						"{}.std.Range.of({}, {}, {})",
						STDLIB,
						self.jsify_expression(start, context),
						self.jsify_expression(end, context),
						inclusive.unwrap()
					)
				}
			}
			ExprKind::Reference(_ref) => self.jsify_reference(&_ref, None, context),
			ExprKind::Call { function, arg_list } => {
				let function_type = function.evaluated_type.borrow().unwrap();
				let function_sig = function_type.as_function_sig();
				assert!(
					function_sig.is_some() || function_type.is_anything(),
					"Expected expression to be callable"
				);
				let mut needs_case_conversion = false;

				let expr_string = match &function.kind {
					ExprKind::Reference(reference) => {
						if let Reference::InstanceMember { object, .. } = reference {
							let object_type = object.evaluated_type.borrow().unwrap();
							if let Some(class) = object_type.as_class_or_resource() {
								needs_case_conversion = class.should_case_convert_jsii;
							} else {
								// TODO I think in this case we shouldn't convert tye case but originally we had code that
								// set `needs_case_conversion` to true for `any` and builtin types, and I'm not sure why..
								needs_case_conversion = false;
							}
						}
						self.jsify_reference(reference, Some(needs_case_conversion), context)
					}
					_ => format!("({})", self.jsify_expression(function, context)),
				};
				let arg_string = self.jsify_arg_list(&arg_list, None, None, needs_case_conversion, context);

				if let Some(function_sig) = function_sig {
					if let Some(js_override) = &function_sig.js_override {
						let self_string = &match &function.kind {
							// for "loose" macros, e.g. `print()`, $self$ is the global object
							ExprKind::Reference(Reference::Identifier(_)) => "global".to_string(),
							ExprKind::Reference(Reference::InstanceMember { object, .. }) => {
								self.jsify_expression(object, context)
							}

							_ => expr_string,
						};
						let patterns = &[MACRO_REPLACE_SELF, MACRO_REPLACE_ARGS];
						let replace_with = &[self_string, &arg_string];
						let ac = AhoCorasick::new(patterns);
						return ac.replace_all(js_override, replace_with);
					}
				}

				format!("({}{}({}))", auto_await, expr_string, arg_string)
			}
			ExprKind::Unary { op, exp } => {
				let js_exp = self.jsify_expression(exp, context);
				match op {
					UnaryOperator::Minus => format!("(-{})", js_exp),
					UnaryOperator::Not => format!("(!{})", js_exp),
					UnaryOperator::OptionalTest => {
						// We use the abstract inequality operator here because we want to check for null or undefined
						format!("(({}) != null)", js_exp)
					}
				}
			}
			ExprKind::Binary { op, left, right } => {
				let js_left = self.jsify_expression(left, context);
				let js_right = self.jsify_expression(right, context);

				let js_op = match op {
					BinaryOperator::Add => "+",
					BinaryOperator::Sub => "-",
					BinaryOperator::Mul => "*",
					BinaryOperator::Div => "/",
					BinaryOperator::FloorDiv => {
						return format!("Math.trunc({} / {})", js_left, js_right);
					}
					BinaryOperator::Mod => "%",
					BinaryOperator::Power => "**",
					BinaryOperator::Greater => ">",
					BinaryOperator::GreaterOrEqual => ">=",
					BinaryOperator::Less => "<",
					BinaryOperator::LessOrEqual => "<=",
					BinaryOperator::Equal => "===",
					BinaryOperator::NotEqual => "!==",
					BinaryOperator::LogicalAnd => "&&",
					BinaryOperator::LogicalOr => "||",
					BinaryOperator::UnwrapOr => {
						// Use JS nullish coalescing operator which treats undefined and null the same
						// this is inline with how wing jsifies optionals
						"??"
					}
				};
				format!("({} {} {})", js_left, js_op, js_right)
			}
			ExprKind::ArrayLiteral { items, .. } => {
				let item_list = items
					.iter()
					.map(|expr| self.jsify_expression(expr, context))
					.collect::<Vec<String>>()
					.join(", ");

				if is_mutable_collection(expression) || context.in_json {
					// json arrays dont need frozen at nested level
					format!("[{}]", item_list)
				} else {
					format!("Object.freeze([{}])", item_list)
				}
			}
			ExprKind::StructLiteral { fields, .. } => {
        let st_type = expression.evaluated_type.borrow().unwrap();
        let st = st_type.as_struct().unwrap();

				format!(
					"{{\n{}}}\n",
					fields
						.iter()
						.map(|(name, expr)| format!("\"{}\": {},", {
              if st.should_case_convert_jsii {
                snake_case_to_camel_case(&name.name)
              } else {
                name.name.clone()
              }
            }, self.jsify_expression(expr, context)))
						.collect::<Vec<String>>()
						.join("\n")
				)
			}
			ExprKind::JsonLiteral { is_mut, element } => {
				let json_context = &JSifyContext {
					in_json: true,
					phase: context.phase,
				};
				let js_out = match &element.kind {
					ExprKind::MapLiteral { .. } => {
						if *is_mut {
							self.jsify_expression(element, json_context)
						} else {
							format!("Object.freeze({})", self.jsify_expression(element, json_context))
						}
					}
					_ => self.jsify_expression(element, json_context)
				};
				js_out
			}
			ExprKind::MapLiteral { fields, .. } => {
				let f = fields
					.iter()
					.map(|(key, expr)| format!("\"{}\":{}", key, self.jsify_expression(expr, context)))
					.collect::<Vec<String>>()
					.join(",");

				if is_mutable_collection(expression) || context.in_json {
					// json maps dont need frozen in the nested level
					format!("{{{}}}", f)
				} else {
					format!("Object.freeze({{{}}})", f)
				}
			}
			ExprKind::SetLiteral { items, .. } => {
				let item_list = items
					.iter()
					.map(|expr| self.jsify_expression(expr, context))
					.collect::<Vec<String>>()
					.join(", ");

				if is_mutable_collection(expression) {
					format!("new Set([{}])", item_list)
				} else {
					format!("Object.freeze(new Set([{}]))", item_list)
				}
			}
			ExprKind::FunctionClosure(func_def) => match func_def.signature.phase {
				Phase::Inflight => self.jsify_inflight_function(func_def, context).to_string(),
				Phase::Independent => unimplemented!(),
				Phase::Preflight => self.jsify_function(None, func_def, context).to_string(),
			},
		}
	}

	fn jsify_statement(&mut self, env: &SymbolEnv, statement: &Stmt, context: &JSifyContext) -> CodeMaker {
		match &statement.kind {
			StmtKind::Bring {
				module_name,
				identifier,
			} => {
				CodeMaker::one_line(format!(
					"const {} = {};",
					self.jsify_symbol(if let Some(identifier) = identifier {
						// use alias
						identifier
					} else {
						module_name
					}),
					if module_name.name.starts_with("\"") {
						// TODO so many assumptions here, would only work with a JS file, see:
						// https://github.com/winglang/wing/issues/477
						// https://github.com/winglang/wing/issues/478
						// https://github.com/winglang/wing/issues/1027
						format!("require({})", module_name.name)
					} else {
						format!("require('{}').{}", STDLIB_MODULE, module_name.name)
					}
				))
			}
			StmtKind::VariableDef {
				reassignable,
				var_name,
				initial_value,
				type_: _,
			} => {
				let initial_value = self.jsify_expression(initial_value, context);
				return if *reassignable {
					CodeMaker::one_line(format!("let {} = {};", self.jsify_symbol(var_name), initial_value))
				} else {
					CodeMaker::one_line(format!("const {} = {};", self.jsify_symbol(var_name), initial_value))
				};
			}
			StmtKind::ForLoop {
				iterator,
				iterable,
				statements,
			} => {
				let mut code = CodeMaker::default();
				code.open(format!(
					"for (const {} of {}) {{",
					self.jsify_symbol(iterator),
					self.jsify_expression(iterable, context)
				));
				code.add_code(self.jsify_scope_body(statements, context));
				code.close("}");
				code
			}
			StmtKind::While { condition, statements } => {
				let mut code = CodeMaker::default();
				code.open(format!("while ({}) {{", self.jsify_expression(condition, context)));
				code.add_code(self.jsify_scope_body(statements, context));
				code.close("}");
				code
			}
			StmtKind::Break => CodeMaker::one_line("break;"),
			StmtKind::Continue => CodeMaker::one_line("continue;"),
			StmtKind::If {
				condition,
				statements,
				elif_statements,
				else_statements,
			} => {
				let mut code = CodeMaker::default();

				code.open(format!("if ({}) {{", self.jsify_expression(condition, context)));
				code.add_code(self.jsify_scope_body(statements, context));
				code.close("}");

				for elif_block in elif_statements {
					let condition = self.jsify_expression(&elif_block.condition, context);
					// TODO: this puts the "else if" in a separate line from the closing block but
					// technically that shouldn't be a problem, its just ugly
					code.open(format!("else if ({}) {{", condition));
					code.add_code(self.jsify_scope_body(&elif_block.statements, context));
					code.close("}");
				}

				if let Some(else_scope) = else_statements {
					code.open("else {");
					code.add_code(self.jsify_scope_body(else_scope, context));
					code.close("}");
				}

				code
			}
			StmtKind::Expression(e) => CodeMaker::one_line(format!("{};", self.jsify_expression(e, context))),
			StmtKind::Assignment { variable, value } => CodeMaker::one_line(format!(
				"{} = {};",
				self.jsify_reference(&variable, None, context),
				self.jsify_expression(value, context)
			)),
			StmtKind::Scope(scope) => {
				let mut code = CodeMaker::default();
				code.open("{");
				code.add_code(self.jsify_scope_body(scope, context));
				code.close("}");
				code
			}
			StmtKind::Return(exp) => {
				if let Some(exp) = exp {
					CodeMaker::one_line(format!("return {};", self.jsify_expression(exp, context)))
				} else {
					CodeMaker::one_line("return;")
				}
			}
			StmtKind::Class(class) => self.jsify_class(env, class, context),
			StmtKind::Interface { .. } => {
				// This is a no-op in JS
				CodeMaker::default()
			}
			StmtKind::Struct { .. } => {
				// This is a no-op in JS
				CodeMaker::default()
			}
<<<<<<< HEAD
			StmtKind::Enum { name, values } => self.jsify_enum(name, values),
=======
			StmtKind::Enum { name, values } => {
				let mut code = CodeMaker::default();
				let name = self.jsify_symbol(name);
				let mut value_index = 0;

				code.open(format!("const {} = Object.freeze((function ({}) {{", name, name));

				for value in values {
					code.line(format!(
						"{}[{}[\"{}\"] = {}] = \"{}\";",
						name, name, value.name, value_index, value.name
					));

					value_index = value_index + 1;
				}

				code.line(format!("return {};", name));

				code.close("})({}));");
				code
			}
>>>>>>> e1e1b501
			StmtKind::TryCatch {
				try_statements,
				catch_block,
				finally_statements,
			} => {
				let mut code = CodeMaker::default();

				code.open("try {");
				code.add_code(self.jsify_scope_body(try_statements, context));
				code.close("}");

				if let Some(catch_block) = catch_block {
					if let Some(exception_var_symbol) = &catch_block.exception_var {
						let exception_var_str = self.jsify_symbol(exception_var_symbol);
						code.open(format!("catch ($error_{exception_var_str}) {{"));
						code.line(format!(
							"const {exception_var_str} = $error_{exception_var_str}.message;"
						));
					} else {
						code.open("catch {");
					}

					code.add_code(self.jsify_scope_body(&catch_block.statements, context));
					code.close("}");
				}

				if let Some(finally_statements) = finally_statements {
					code.open("finally {");
					code.add_code(self.jsify_scope_body(finally_statements, context));
					code.close("}");
				}

				code
			}
		}
	}

	fn jsify_enum(&mut self, name: &Symbol, values: &IndexSet<Symbol>) -> CodeMaker {
		let mut code = CodeMaker::default();
		let name = self.jsify_symbol(name);
		let mut value_index = 0;

		code.open(format!("const {name} = Object.freeze((function ({name}) {{"));

		for value in values {
			code.line(format!(
				"{name}[{name}[\"{}\"] = {}] = \"{}\";",
				value.name, value_index, value.name
			));

			value_index = value_index + 1;
		}

		code.line(format!("return {name};"));

		code.close("})({}));".to_string());
		code
	}

	fn jsify_inflight_function(&mut self, func_def: &FunctionDefinition, context: &JSifyContext) -> CodeMaker {
		let parameters = func_def
			.parameters()
			.iter()
			.map(|p| self.jsify_symbol(&p.name))
			.join(", ");

		let block = match &func_def.body {
			FunctionBody::Statements(scope) => self.jsify_scope_body(
				scope,
				&JSifyContext {
					in_json: context.in_json,
					phase: Phase::Inflight,
				},
			),
			FunctionBody::External(_) => CodeMaker::one_line("throw new Error(\"extern with closures is not supported\");"),
		};

		let mut bindings = vec![];
		let mut capture_names = vec![];

		for capture in func_def.captures.borrow().as_ref().unwrap().iter() {
			capture_names.push(capture.symbol.name.clone());

			let mut binding = CodeMaker::default();
			binding.open(format!("{}: {{", capture.symbol.name));
			binding.line(format!("obj: {},", capture.symbol.name));
			binding.line(format!(
				"ops: [{}]",
				capture.ops.iter().map(|x| format!("\"{}\"", x.member)).join(",")
			));
			binding.close("},");
			bindings.push(binding);
		}

		let mut proc_source = CodeMaker::default();
		proc_source.open(format!("async handle({parameters}) {{"));
		proc_source.line(format!("const {{ {} }} = this;", capture_names.join(", ")));
		proc_source.add_code(block);
		proc_source.close("}");

		let mut proc_counter = self.proc_counter.borrow_mut();
		*proc_counter += 1;
		let proc_dir = format!("{}/proc{}", self.out_dir.to_string_lossy(), proc_counter);
		fs::create_dir_all(&proc_dir).expect("Creating inflight proc dir");
		let file_path = format!("{}/index.js", proc_dir);
		let relative_file_path = format!("proc{}/index.js", proc_counter);
		fs::write(&file_path, proc_source.to_string()).expect("Writing inflight proc source");

		let mut props_block = CodeMaker::default();
		props_block.line(format!(
			"code: {}.core.NodeJsCode.fromFile(require.resolve({})),",
			STDLIB,
			Self::js_resolve_path(&relative_file_path)
		));
		props_block.open("bindings: {");
		for binding in bindings {
			props_block.add_code(binding);
		}
		props_block.close("}");

		let mut inflight_counter = self.inflight_counter.borrow_mut();
		*inflight_counter += 1;
		let inflight_obj_id = format!("{}{}", INFLIGHT_OBJ_PREFIX, inflight_counter);

		let mut code = CodeMaker::default();
		code.open(format!(
			"new {}.core.Inflight(this, \"{}\", {{",
			STDLIB, inflight_obj_id
		));
		code.add_code(props_block);
		code.close("})");

		code
	}

	fn jsify_constructor(&mut self, name: Option<&str>, func_def: &Initializer, context: &JSifyContext) -> CodeMaker {
		let mut parameter_list = vec![];

		for p in func_def.parameters() {
			parameter_list.push(self.jsify_symbol(&p.name));
		}

		let (name, arrow) = match name {
			Some(name) => (name, ""),
			None => ("", "=> "),
		};

		let parameters = parameter_list.iter().map(|x| x.as_str()).collect::<Vec<_>>().join(", ");

		let mut code = CodeMaker::default();
		code.open(format!("{name}({parameters}) {arrow} {{"));
		code.add_code(self.jsify_scope_body(&func_def.statements, context));
		code.close("}");

		code
	}

	fn jsify_function(
		&mut self,
		name: Option<&str>,
		func_def: &impl MethodLike<'a>,
		context: &JSifyContext,
	) -> CodeMaker {
		let mut parameter_list = vec![];

		for p in func_def.parameters() {
			parameter_list.push(self.jsify_symbol(&p.name));
		}

		let (name, arrow) = match name {
			Some(name) => (name, ""),
			None => ("", "=> "),
		};

		let parameters = parameter_list.iter().map(|x| x.as_str()).collect::<Vec<_>>().join(", ");

		let body = match &func_def.body() {
			FunctionBodyRef::Statements(scope) => {
				let mut code = CodeMaker::default();
				code.open("{");
				code.add_code(self.jsify_scope_body(scope, context));
				code.close("}");
				code
			}
			FunctionBodyRef::External(external_spec) => {
				debug!(
					"Resolving extern \"{}\" from \"{}\"",
					external_spec,
					self.absolute_project_root.display()
				);
				let resolved_path =
					match wingii::node_resolve::resolve_from(&external_spec, Path::new(&self.absolute_project_root)) {
						Ok(resolved_path) => resolved_path
							.to_str()
							.expect("Converting extern path to string")
							.replace("\\", "/"),
						Err(err) => {
							self.diagnostics.push(Diagnostic {
								message: format!("Failed to resolve extern \"{external_spec}\": {err}"),
								span: Some(func_def.span()),
								level: DiagnosticLevel::Error,
							});
							format!("/* unresolved: \"{external_spec}\" */")
						}
					};
				CodeMaker::one_line(format!(
					"return (require(\"{resolved_path}\")[\"{name}\"])({parameters})"
				))
			}
		};
		let mut modifiers = vec![];
		if func_def.is_static() {
			modifiers.push("static")
		}
		if matches!(func_def.signature().phase, Phase::Inflight) {
			modifiers.push("async")
		}
		let modifiers = modifiers.join(" ");

		let mut code = CodeMaker::default();
		code.open(format!("{modifiers} {name}({parameters}) {arrow} {{"));
		code.add_code(body);
		code.close("}");

		code
	}

	fn jsify_class_member(&mut self, member: &ClassField) -> CodeMaker {
		CodeMaker::one_line(format!("{};", self.jsify_symbol(&member.name)))
	}

	/// Jsify a resource
	/// This performs two things:
	/// 1) It returns the JS code for the resource which includes:
	/// 	- A JS class which inherits from `core.Resource` with all the preflight code of the resource.
	/// 	- A `_toInflight` method in that class that creates inflight client for the resource. This code creates inflight
	///     clients for all inner resources and passes them to the inflight client constructor.
	///   - Calls to `core.Resource._annotateInflight` to annotate the inflight client's methods with binding information.
	///     * Note that at this point the binding information includes ALL methods of all the captured resources. For all
	///       client methods. In the future this needs to be generated based on the compiler's capture usage analysis
	/// 		  in capture.rs. (see https://github.com/winglang/wing/issues/76, https://github.com/winglang/wing/issues/1449).
	/// 2) It generates the JS code for the resource's inflight client and writes it to a JS file.
	///
	/// # Example
	///
	///  ```wing
	/// bring cloud;
	/// resource Foo {
	///   init() {
	/// 	  this.b = new cloud.Bucket();
	///   }
	///   inflight my_put() {
	/// 	  this.b.put("foo", "bar");
	/// 	}
	/// }
	/// ```
	/// Will produce the following **preflight** JS code:
	/// ```js
	/// class Foo extends core.Resource {
	///  constructor(scope, id) {
	/// 	 super(scope, id);
	/// 	 this.b = new cloud.Bucket(scope, id);
	/// 	}
	/// }
	/// _toInflight() {
	/// 	const b_client = this._lift(b);
	///  	const self_client_path = require('path').resolve(__dirname, "clients/MyResource.inflight.js");
	///   return $stdlib.core.NodeJsCode.fromInline(`(new (require("${self_client_path}")).MyResource_inflight({b: ${b_client}}))`);
	/// }
	/// MyResource._annotateInflight("my_put", {"this.b": { ops: ["put"]}});
	/// ```
	/// And generated Foo client will go into a file called `clients/Foo.inflight.js` that'll look like this:
	/// ```js
	/// export class Foo_inflight {
	///   constructor({ b }) {
	///     this.b = b;
	///   }
	///   async my_put() {
	///     await this.b.put("foo","bar");
	///   }
	/// }
	/// ```
	fn jsify_resource(&mut self, env: &SymbolEnv, class: &AstClass, context: &JSifyContext) -> CodeMaker {
		assert!(context.phase == Phase::Preflight);

		// Lookup the resource type
		let resource_type = env.lookup(&class.name.name, None).unwrap().as_type().unwrap();

		// Find all free variables in the resource, and return a list of their symbols
		let free_vars = self.find_free_vars(class);

		// Get all references between inflight methods and preflight values
		let mut refs = self.find_inflight_references(class, &free_vars);

		// After calling find_inflight_references, we don't really need the exact symbols anymore, only their names
		let free_vars: BTreeSet<String> = free_vars.iter().map(|s| s.name.clone()).into_iter().collect();

		// Get fields to be captured by resource's client
		let captured_fields = self.get_capturable_field_names(resource_type);

		// Add inflight init's refs
		// By default all captured fields are needed in the inflight init method
		let init_refs = BTreeMap::from_iter(captured_fields.iter().map(|f| (format!("this.{f}"), BTreeSet::new())));
		// Check what's actually used in the init method
		let init_refs_entry = refs.entry(CLASS_INFLIGHT_INIT_NAME.to_string()).or_default();
		// Add the init refs to the refs map
		for (k, v) in init_refs {
			if !init_refs_entry.contains_key(&k) {
				init_refs_entry.insert(k, v);
			}
		}

		// Jsify inflight client
		let inflight_methods = class
			.methods
			.iter()
			.filter(|(_, m)| m.signature.phase == Phase::Inflight)
			.collect_vec();
		self.jsify_resource_client(env, &class, &captured_fields, &inflight_methods, &free_vars, context);

		// Get all preflight methods to be jsified to the preflight class
		let preflight_methods = class
			.methods
			.iter()
			.filter(|(_, m)| m.signature.phase != Phase::Inflight)
			.collect_vec();

		let mut code = CodeMaker::default();

		let extends = if let Some(parent) = &class.parent {
			format!(" extends {}", self.jsify_user_defined_type(parent))
		} else {
			format!(" extends {}", STDLIB_CORE_RESOURCE)
		};

		code.open(format!("class {}{} {{", self.jsify_symbol(&class.name), extends));
		code.add_code(self.jsify_resource_constructor(
			&class.initializer,
			class.parent.is_none(),
			&inflight_methods,
			context,
		));

		for (n, m) in preflight_methods {
			code.add_code(self.jsify_function(Some(&n.name), m, context));
		}

		code.add_code(self.jsify_toinflight_method(&class.name, &captured_fields, &free_vars));

		let mut bind_method = CodeMaker::default();
		bind_method.open("_registerBind(host, ops) {");
		for (method_name, method_refs) in refs {
			bind_method.open(format!("if (ops.includes(\"{method_name}\")) {{"));
			for (field, ops) in method_refs {
				let ops_strings = ops.iter().map(|op| format!("\"{}\"", op)).join(", ");
				bind_method.line(format!("this._registerBindObject({field}, host, [{ops_strings}]);",));
			}
			bind_method.close("}");
		}
		bind_method.line("super._registerBind(host, ops);");
		bind_method.close("}");

		code.add_code(bind_method);

		code.close("}");

		// Return the preflight resource class
		code
	}

	fn jsify_resource_constructor(
		&mut self,
		constructor: &Initializer,
		no_parent: bool,
		inflight_methods: &[&(Symbol, FunctionDefinition)],
		context: &JSifyContext,
	) -> CodeMaker {
		let mut code = CodeMaker::default();
		code.open(format!(
			"constructor(scope, id, {}) {{",
			constructor
				.parameters()
				.iter()
				.map(|p| self.jsify_symbol(&p.name))
				.collect::<Vec<_>>()
				.join(", "),
		));

		if no_parent {
			code.line("super(scope, id);");
		}

		if inflight_methods.len() > 0 {
			let inflight_ops_string = inflight_methods
				.iter()
				.map(|(name, _)| format!("\"{}\"", name.name))
				.join(", ");
			code.line(format!("this._addInflightOps({inflight_ops_string});"));
		}

		code.add_code(self.jsify_scope_body(
			&constructor.statements,
			&JSifyContext {
				in_json: context.in_json,
				phase: Phase::Preflight,
			},
		));

		code.close("}");
		code
	}

	fn jsify_toinflight_method(
		&mut self,
		resource_name: &Symbol,
		captured_fields: &[String],
		free_inflight_variables: &BTreeSet<String>,
	) -> CodeMaker {
		let client_path = Self::js_resolve_path(&format!("{}/{}.inflight.js", INFLIGHT_CLIENTS_DIR, resource_name.name));

		let mut code = CodeMaker::default();

		code.open("_toInflight() {");

		// create an inflight client for each "child" object
		for inner_member_name in captured_fields {
			code.line(format!(
				"const {}_client = this._lift(this.{});",
				inner_member_name, inner_member_name,
			));
		}

		// create an inflight client for each object that is captured from the environment
		for var_name in free_inflight_variables {
			code.line(format!("const {var_name}_client = this._lift({var_name});",));
		}

		code.line(format!("const self_client_path = {client_path};"));

		code.open(format!("return {STDLIB}.core.NodeJsCode.fromInline(`"));

		code.open("(await (async () => {");

		if free_inflight_variables.len() > 0 {
			code.open(format!(
				"const {} = require(\"${{self_client_path}}\")({{",
				resource_name.name
			));
			for var_name in free_inflight_variables {
				code.line(format!("{var_name}: ${{{var_name}_client}},"));
			}
			code.close("});");
		} else {
			code.line(format!(
				"const {} = require(\"${{self_client_path}}\")({{}});",
				resource_name.name
			));
		}

		code.open(format!("const client = new {}({{", resource_name.name));

		for inner_member_name in captured_fields {
			code.line(format!("{}: ${{{}_client}},", inner_member_name, inner_member_name));
		}

		code.close("});");

		code.line(format!(
			"if (client.{CLASS_INFLIGHT_INIT_NAME}) {{ await client.{CLASS_INFLIGHT_INIT_NAME}(); }}"
		));
		code.line("return client;");

		code.close("})())");

		code.close("`);");

		code.close("}");
		code
	}

	// Write a client class to a file for the given resource
	fn jsify_resource_client(
		&mut self,
		env: &SymbolEnv,
		resource: &AstClass,
		captured_fields: &[String],
		inflight_methods: &[&(Symbol, FunctionDefinition)],
		free_variables: &BTreeSet<String>,
		context: &JSifyContext,
	) {
		// Handle parent class: Need to call super and pass its captured fields (we assume the parent client is already written)
		let mut parent_captures = vec![];
		if let Some(parent) = &resource.parent {
			let parent_type = resolve_user_defined_type(parent, env, 0).unwrap();
			parent_captures.extend(self.get_capturable_field_names(parent_type));
		}

		// Get the fields that are captured by this resource but not by its parent, they will be initialized in the generated constructor
		let my_captures = captured_fields
			.iter()
			.filter(|name| !parent_captures.iter().any(|n| n == *name))
			.collect_vec();

<<<<<<< HEAD
		let mut referenced_preflight_types = indexmap![];
		for (_, m) in inflight_methods {
			if let FunctionBody::Statements(scope) = &m.body {
				let preflight_ref_visitor = PreflightTypeRefVisitor::new(scope);
				let refs = preflight_ref_visitor.find_preflight_type_refs();
				referenced_preflight_types.extend(refs);
			}
		}
		// Remove myself from the list of referenced preflight types because I don't need to import myself
		referenced_preflight_types.remove(&resource.name.name);

		let mut code = CodeMaker::default();
=======
		let mut class_code = CodeMaker::default();
>>>>>>> e1e1b501

		// Import all referenced types to this client
		for (type_name, t) in referenced_preflight_types {
			match &*t {
				Type::Resource(_) => {
					let client_path = format!("\"./{type_name}.inflight.js\"");
					code.line(format!("const {type_name} = require({client_path}).{type_name};"));
				}
				Type::Enum(e) => code.add_code(self.jsify_enum(&e.name, &e.values)),
				_ => panic!("Unexpected type: \"{t}\" referenced inflight"),
			}
		}

		let name = &resource.name.name;
		class_code.open(format!(
			"class {} {name} {{",
			if let Some(parent) = &resource.parent {
				format!("extends {}", self.jsify_user_defined_type(parent))
			} else {
				"".to_string()
			}
		));

		class_code.open(format!(
			"constructor({{ {} }}) {{",
			captured_fields
				.iter()
				.map(|name| { name.clone() })
				.collect_vec()
				.join(", ")
		));

		if resource.parent.is_some() {
			class_code.line(format!(
				"super({});",
				parent_captures.iter().map(|name| name.clone()).collect_vec().join(", ")
			));
		}

		for name in &my_captures {
			class_code.line(format!("this.{} = {};", name, name));
		}

		class_code.close("}");

		if let Some(inflight_init) = &resource.inflight_initializer {
			class_code.add_code(self.jsify_function(
				Some(CLASS_INFLIGHT_INIT_NAME),
				inflight_init,
				&JSifyContext {
					in_json: context.in_json,
					phase: inflight_init.signature.phase,
				},
			));
		}

		for (name, def) in inflight_methods {
			class_code.add_code(self.jsify_function(
				Some(&name.name),
				def,
				&JSifyContext {
					in_json: context.in_json,
					phase: def.signature.phase,
				},
			));
		}

		class_code.close("}");

		// export the main class from this file
		let mut code = CodeMaker::default();
		if free_variables.len() > 0 {
			let free_variables_str = free_variables.iter().join(", ");
			code.open(format!("module.exports = function({{ {free_variables_str} }}) {{"));
		} else {
			code.open("module.exports = function() {");
		}
		code.add_code(class_code);
		code.line(format!("return {name};"));
		code.close("}");

		let clients_dir = format!("{}/clients", self.out_dir.to_string_lossy());
		fs::create_dir_all(&clients_dir).expect("Creating inflight clients");
		let client_file_name = format!("{name}.inflight.js");
		let relative_file_path = format!("{}/{}", clients_dir, client_file_name);
		fs::write(&relative_file_path, code.to_string()).expect("Writing client inflight source");
	}

	fn jsify_class(&mut self, env: &SymbolEnv, class: &AstClass, context: &JSifyContext) -> CodeMaker {
		if class.is_resource {
			return self.jsify_resource(env, class, context);
		}

		let mut code = CodeMaker::default();
		code.open(format!(
			"class {}{} {{",
			self.jsify_symbol(&class.name),
			if let Some(parent) = &class.parent {
				format!(" extends {}", self.jsify_user_defined_type(parent))
			} else {
				"".to_string()
			},
		));

		code.add_code(self.jsify_constructor(Some("constructor"), &class.initializer, context));

		for m in class.fields.iter() {
			code.add_code(self.jsify_class_member(&m));
		}

		for (n, m) in class.methods.iter() {
			code.add_code(self.jsify_function(Some(&n.name), m, context));
		}

		code.close("}");
		code
	}

	/// Get the type and capture info for fields that are captured in the client of the given resource
	/// Returns a map from method name to a map from field name to a set of operations
	fn find_inflight_references(
		&mut self,
		resource_class: &AstClass,
		free_vars: &[Symbol],
	) -> BTreeMap<String, BTreeMap<String, BTreeSet<String>>> {
		let inflight_methods = resource_class
			.methods
			.iter()
			.filter(|(_, m)| m.signature.phase == Phase::Inflight);

		let mut result = BTreeMap::new();

		for (method_name, function_def) in inflight_methods {
			// visit statements of method and find all references to fields ("this.xxx")
			let visitor = FieldReferenceVisitor::new(&function_def, free_vars);
			let (refs, find_diags) = visitor.find_refs();

			self.diagnostics.extend(find_diags);

			// add the references to the result
			result.insert(method_name.name.clone(), refs);
		}

		// Also add field rerferences from the inflight initializer
		if let Some(inflight_init) = &resource_class.inflight_initializer {
			let visitor = FieldReferenceVisitor::new(inflight_init, free_vars);
			let (refs, find_diags) = visitor.find_refs();

			self.diagnostics.extend(find_diags);

			result.insert(CLASS_INFLIGHT_INIT_NAME.to_string(), refs);
		}

		return result;
	}

	// Get the type and capture info for fields that are captured in the client of the given resource
	fn get_capturable_field_names(&self, resource_type: TypeRef) -> Vec<String> {
		resource_type
			.as_resource()
			.unwrap()
			.env
			.iter(true)
			.filter(|(_, kind, _)| {
				let var = kind.as_variable().unwrap();
				// We capture preflight non-reassignable fields
				var.phase != Phase::Inflight && !var.reassignable && var.type_.is_capturable()
			})
			.map(|(name, ..)| name)
			.collect_vec()
	}

	fn find_free_vars(&self, class: &AstClass) -> Vec<Symbol> {
		let mut globals = UtilityFunctions::all()
			.iter()
			.map(|f| Symbol::global(f.to_string()))
			.collect_vec();
		globals.push(Symbol::global("this".to_string()));
		let mut scanner = FreeVariableScanner::new(globals);
		scanner.visit_class(class);
		scanner.free_vars
	}
}

fn is_mutable_collection(expression: &Expr) -> bool {
	if let Some(evaluated_type) = expression.evaluated_type.borrow().as_ref() {
		evaluated_type.is_mutable_collection()
	} else {
		false
	}
}

/// Analysizes a resource inflight method and returns a list of fields that are referenced from the
/// method and which operations are performed on them.
struct FieldReferenceVisitor<'a> {
	/// The key is field name, value is a list of operations performed on this field
	references: BTreeMap<String, BTreeSet<String>>,

	/// The resource type's symbol env (used to resolve field types)
	function_def: &'a FunctionDefinition,

	/// A list of free variables preloaded into the visitor. Whenever the visitor encounters a
	/// reference to a free variable, it will be added to list of references since the
	/// resource needs to bind to it.
	free_vars: &'a [Symbol],

	diagnostics: Diagnostics,
}

impl<'a> FieldReferenceVisitor<'a> {
	pub fn new(function_def: &'a FunctionDefinition, free_vars: &'a [Symbol]) -> Self {
		Self {
			references: BTreeMap::new(),
			function_def,
			free_vars,
			diagnostics: Diagnostics::new(),
		}
	}

	pub fn find_refs(mut self) -> (BTreeMap<String, BTreeSet<String>>, Diagnostics) {
		if let FunctionBody::Statements(statements) = &self.function_def.body {
			self.visit_scope(statements);
		}
		(self.references, self.diagnostics)
	}
}

impl<'ast> Visit<'ast> for FieldReferenceVisitor<'ast> {
	fn visit_expr(&mut self, node: &'ast Expr) {
		let parts = self.analyze_expr(node);

		let is_field_reference = match parts.first() {
			Some(first) => first.text == "this" && parts.len() > 1,
			None => false,
		};

		let is_free_var = match parts.first() {
			Some(first) => self.free_vars.iter().any(|v| v.same(&first.symbol)),
			None => false,
		};

		if !is_field_reference && !is_free_var {
			visit::visit_expr(self, node);
			return;
		}

		let mut index = if is_field_reference {
			// we know i[0] is "this" and that we have at least 2 parts
			1
		} else {
			0
		};

		// iterate over the components of the expression and determine
		// what are we capturing from preflight.
		let mut capture = vec![];

		while index < parts.len() {
			let curr = parts.get(index).unwrap();

			let Some(variable) = &curr.variable else {
				panic!("unexpected - all components should have a variable at this point");
			};

			// we have lift off (reached an inflight component)! break our search.
			if variable.phase == Phase::Inflight {
				break;
			}

			// now we need to verify that the component can be captured.
			// (1) non-reassignable
			// (2) capturable type (immutable/resource).

			// if the variable is reassignable, bail out
			if variable.reassignable {
				self.diagnostics.push(Diagnostic {
					level: DiagnosticLevel::Error,
					message: format!("Cannot capture reassignable field '{}'", curr.text),
					span: Some(curr.expr.span.clone()),
				});

				return;
			}

			// if this type is not capturable, bail out
			if !variable.type_.is_capturable() {
				self.diagnostics.push(Diagnostic {
					level: DiagnosticLevel::Error,
					message: format!(
						"Cannot capture field '{}' with non-capturable type '{}'",
						curr.text, variable.type_
					),
					span: Some(curr.expr.span.clone()),
				});

				return;
			}

			// okay, so we have a non-reassignable, capturable type.
			// one more special case is collections. we currently only support
			// collections which do not include resources because we cannot
			// qualify the capture.
			if let Some(inner_type) = variable.type_.collection_item_type() {
				if inner_type.as_resource().is_some() {
					self.diagnostics.push(Diagnostic {
						level: DiagnosticLevel::Error,
						message: format!(
							"Capturing collection of resources is not supported yet (type is '{}')",
							variable.type_,
						),
						span: Some(curr.expr.span.clone()),
					});

					return;
				}
			}

			// accumulate "curr" into capture
			capture.push(curr);
			index = index + 1;

			// if "curr" is a collection, break here because the following
			// components are going to be simple identifiers (TODO: is this a bug in
			// how we model the API of collections?)
			if variable.type_.collection_item_type().is_some() {
				break;
			}
		}

		// if capture is empty, it means this is a reference to an inflight field, so we can just move
		// on
		if capture.is_empty() {
			return;
		}

		// now that we have "capture", the rest of the expression
		// is the "qualification" of the capture
		let binding = parts.iter().collect::<Vec<_>>();
		let qualification = binding.split_at(index).1.iter();

		let fmt = |x: Iter<&Component>| x.map(|f| f.text.to_string()).collect_vec();
		let mut key = fmt(capture.iter()).join(".");
		if is_field_reference {
			key = format!("this.{}", key);
		}

		// if our last captured component is a resource and we don't have
		// a qualification for it, it's currently an error.
		if let Some(c) = capture.last() {
			if let Some(v) = &c.variable {
				if v.type_.as_resource().is_some() {
					if qualification.len() == 0 {
						self.diagnostics.push(Diagnostic {
							level: DiagnosticLevel::Error,
							message: format!(
								"Unable to qualify which operations are performed on '{}' of type '{}'. This is not supported yet.",
								key, v.type_,
							),
							span: Some(node.span.clone()),
						});

						return;
					}
				}
			}
		}

		let ops = fmt(qualification);

		self.references.entry(key).or_default().extend(ops);
	}
}

#[derive(Clone, Debug)]

struct Component<'a> {
	expr: &'a Expr,
	symbol: Symbol,
	text: String,
	variable: Option<VariableInfo>,
}

impl Display for Component<'_> {
	fn fmt(&self, f: &mut std::fmt::Formatter<'_>) -> std::fmt::Result {
		write!(f, "{}", self.text)
	}
}

impl<'a> FieldReferenceVisitor<'a> {
	fn analyze_expr(&self, node: &'a Expr) -> Vec<Component> {
		match &node.kind {
			ExprKind::Reference(Reference::Identifier(x)) => {
				// We know the expr we're analyzing is inside of a function. To obtain
				// information about the variable we're referencing (like its type and
				// whether it's reassignable), we look it up in the function's symbol environment.
				let scope = match &self.function_def.body {
					FunctionBody::Statements(scope) => scope,
					FunctionBody::External(_) => panic!("unexpected expression inside body of extern functions"),
				};
				let env = scope.env.borrow();
				let env = env.as_ref().expect("scope should have an env");
				let var = env
					.lookup(&x, None)
					.expect("covered by type checking")
					.as_variable()
					.expect("reference to a non-variable");

				return vec![Component {
					expr: node,
					symbol: x.clone(),
					text: x.name.to_string(),
					variable: Some(var),
				}];
			}

			ExprKind::Reference(Reference::InstanceMember { object, property }) => {
				let obj_type = object.evaluated_type.borrow().unwrap();
				let var = if let Some(cls) = obj_type.as_class_or_resource() {
					Some(
						cls
							.env
							.lookup(&property.name, None)
							.expect("covered by type checking")
							.as_variable()
							.unwrap(),
					)
				} else if let Some(iface) = obj_type.as_interface() {
					Some(
						iface
							.env
							.lookup(&property.name, None)
							.expect("covered by type checking")
							.as_variable()
							.unwrap(),
					)
				} else if let Some(s) = obj_type.as_struct() {
					Some(
						s.env
							.lookup(&property.name, None)
							.expect("covered by type checking")
							.as_variable()
							.unwrap(),
					)
				} else {
					None
				};

				let prop = vec![Component {
					expr: node,
					symbol: property.clone(),
					variable: var,
					text: property.name.to_string(),
				}];

				let obj = self.analyze_expr(&object);
				return [obj, prop].concat();
			}

			_ => vec![],
		}
	}
}

<<<<<<< HEAD
/// Visitor that finds all the types defined in preflight that
/// are referenced inside a scope (used on inflight methods)
struct PreflightTypeRefVisitor<'a> {
	/// Set of user types referenced inside the method
	references: IndexMap<String, TypeRef>,

	/// The root scope of the function we're analyzing
	function_scope: &'a Scope,

	/// The current env, used to lookup the type
	env: SymbolEnvRef,
}

impl<'a> PreflightTypeRefVisitor<'a> {
	pub fn new(function_scope: &'a Scope) -> Self {
		Self {
			references: IndexMap::new(),
			function_scope,
			env: function_scope.env.borrow().as_ref().unwrap().get_ref(),
		}
	}

	pub fn find_preflight_type_refs(mut self) -> IndexMap<String, TypeRef> {
		self.visit_scope(self.function_scope);
		self.references
	}
}

impl<'ast> Visit<'ast> for PreflightTypeRefVisitor<'ast> {
	fn visit_scope(&mut self, node: &'ast Scope) {
		self.env = node.env.borrow().as_ref().unwrap().get_ref();
		visit::visit_scope(self, node);
	}

	fn visit_reference(&mut self, node: &'ast Reference) {
		if let Reference::TypeMember { type_, .. } = node {
			let type_name = type_.to_string();
			// Lookup the type in the current env and see where it was defined
			if let LookupResult::Found(kind, info) = (*self.env).lookup_nested_str(&type_name, None) {
				// This must be a type reference
				if let SymbolKind::Type(t) = kind {
					// If this user type was defined preflight then store it
					if info.phase == Phase::Preflight {
						self.references.insert(type_name, *t);
					}
				} else {
					panic!("Expected {type_name} to be a type");
				}
			} else {
				panic!("Unknown symbol: {type_name}");
			}
		}
=======
/// Scans AST nodes for free variables.
///
/// A free variable is a variable that is used in the body of a function but not
/// defined in the function's scope. Here is an example where "x" is a free variable:
/// ```wing
/// let x = 5;
/// let foo = () => {
///  return x + 3;
/// }
/// ```
/// Variables that are defined in the function's scope are called "bound variables".
/// Function parameters and local variables are typically bound variables.
///
/// For more info see https://en.wikipedia.org/wiki/Free_variables_and_bound_variables
struct FreeVariableScanner {
	/// A list of all known bound variables in the current scope.
	///
	/// If a variable symbol appears is in a declaration-like position (such as a function parameter
	/// or a local variable assignment/definition), it's added to the list of bound variables.
	/// If a variable symbol appears in any other position (like in an expression), the scanner
	/// checks if it's in the list of bound variables. If it's not, it's recorded as a free variable.
	///
	/// Since the scanner traverses the AST in depth-first order, the list of bound variables
	/// may increase or decrease as it enters and exits different scopes.
	/// The AST methods are commented with a note about whether the list of bound variables
	/// is expected to increase or stay the same.
	bound_vars: Vec<Symbol>,

	/// A list of all free variables the scanner has found so far.
	/// This collects the exact symbols (not just the names of variables) since
	/// this scanner may be used to scan an entire class, and a class may have
	/// multiple methods. It's possible that in method A, a variable "x" is a
	/// free variable, but in method B, "x" is a bound variable:
	/// ```wing
	/// let x = 5;
	/// class Foo {
	///   methodA() {
	///     return x + 3;
	///   }
	///   methodB(x) {
	///     return x + 3;
	///   }
	/// }
	/// ```
	free_vars: Vec<Symbol>,
}

impl FreeVariableScanner {
	pub fn new(globals: Vec<Symbol>) -> Self {
		Self {
			bound_vars: globals,
			free_vars: Vec::new(),
		}
	}
}

impl Visit<'_> for FreeVariableScanner {
	// invariant: adds zero bound variables
	fn visit_reference(&mut self, node: &Reference) {
		if let Reference::Identifier(ref x) = node {
			// check if there is already a bound variable with the same name
			if !self.bound_vars.contains(x) {
				self.free_vars.push(x.clone());
			}
		};

		return visit::visit_reference(self, node);
	}

	// invariant: adds zero bound variables
	fn visit_scope(&mut self, scope: &Scope) {
		let old_bound_vars = self.bound_vars.clone();
		visit::visit_scope(self, scope);
		// remove the bound variables that were introduced in this scope
		self.bound_vars = old_bound_vars;
	}

	fn visit_stmt(&mut self, stmt: &Stmt) {
		match &stmt.kind {
			// invariant: may introduce bound variables!
			StmtKind::Bring {
				module_name,
				identifier,
			} => {
				self.visit_symbol(&module_name);

				// `bring cloud;`
				if !(module_name.name.starts_with('"') && module_name.name.ends_with('"')) {
					// add `cloud` to the list of bound variables
					self.bound_vars.push(module_name.clone());
				}

				// `bring "foo" as bar;`
				if let Some(ref id) = identifier {
					self.visit_symbol(&id);

					// add `bar` to the list of bound variables
					self.bound_vars.push(id.clone());
				}
			}
			// invariant: may introduce bound variables!
			// `let x = y;`
			StmtKind::VariableDef {
				reassignable: _,
				var_name,
				initial_value,
				type_,
			} => {
				self.visit_symbol(&var_name);
				self.visit_expr(&initial_value);
				if let Some(type_) = type_ {
					self.visit_type_annotation(&type_);
				}
				self.bound_vars.push(var_name.clone());
			}
			// invariant: adds zero bound variables
			StmtKind::ForLoop {
				iterator,
				iterable,
				statements,
			} => {
				self.visit_symbol(&iterator);
				self.visit_expr(&iterable);
				self.bound_vars.push(iterator.clone());
				self.visit_scope(&statements);
				self.bound_vars.pop();
			}
			// invariant: adds zero bound variables
			StmtKind::TryCatch {
				try_statements,
				catch_block,
				finally_statements,
			} => {
				self.visit_scope(&try_statements);

				if let Some(cb) = catch_block {
					if let Some(ref var) = cb.exception_var {
						self.visit_symbol(&var);
						self.bound_vars.push(var.clone());
					}
					self.visit_scope(&cb.statements);
					if cb.exception_var.is_some() {
						self.bound_vars.pop();
					}
				}

				if let Some(ref finally_statements) = finally_statements {
					self.visit_scope(&finally_statements);
				}
			}

			_ => return visit::visit_stmt(self, stmt),
		};
	}

	// invariant: adds zero bound variables
	fn visit_constructor(&mut self, node: &Initializer) {
		let Initializer {
			signature,
			statements,
			span: _,
		} = node;

		for param in &signature.parameters {
			self.bound_vars.push(param.name.clone());
		}

		self.visit_scope(statements);

		for _ in &signature.parameters {
			self.bound_vars.pop();
		}
	}

	// invariant: adds zero bound variables
	fn visit_function_definition(&mut self, node: &FunctionDefinition) {
		let FunctionDefinition {
			signature,
			body,
			captures: _,
			is_static: _,
			span: _,
		} = node;

		for param in &signature.parameters {
			self.bound_vars.push(param.name.clone());
		}

		self.visit_function_signature(signature);

		let _new_body = match body {
			FunctionBody::Statements(statements) => {
				self.visit_scope(statements);
			}
			FunctionBody::External(_) => {}
		};

		for _ in &signature.parameters {
			self.bound_vars.pop();
		}
	}

	// invariant: adds zero bound variables
	// e.g. in `let x: Foo = 5;` we don't want to add `Foo` to the list of bound variables
	fn visit_type_annotation(&mut self, _node: &TypeAnnotation) {
		// do nothing
>>>>>>> e1e1b501
	}
}<|MERGE_RESOLUTION|>--- conflicted
+++ resolved
@@ -686,31 +686,7 @@
 				// This is a no-op in JS
 				CodeMaker::default()
 			}
-<<<<<<< HEAD
 			StmtKind::Enum { name, values } => self.jsify_enum(name, values),
-=======
-			StmtKind::Enum { name, values } => {
-				let mut code = CodeMaker::default();
-				let name = self.jsify_symbol(name);
-				let mut value_index = 0;
-
-				code.open(format!("const {} = Object.freeze((function ({}) {{", name, name));
-
-				for value in values {
-					code.line(format!(
-						"{}[{}[\"{}\"] = {}] = \"{}\";",
-						name, name, value.name, value_index, value.name
-					));
-
-					value_index = value_index + 1;
-				}
-
-				code.line(format!("return {};", name));
-
-				code.close("})({}));");
-				code
-			}
->>>>>>> e1e1b501
 			StmtKind::TryCatch {
 				try_statements,
 				catch_block,
@@ -766,7 +742,7 @@
 
 		code.line(format!("return {name};"));
 
-		code.close("})({}));".to_string());
+		code.close("})({}));");
 		code
 	}
 
@@ -1214,7 +1190,6 @@
 			.filter(|name| !parent_captures.iter().any(|n| n == *name))
 			.collect_vec();
 
-<<<<<<< HEAD
 		let mut referenced_preflight_types = indexmap![];
 		for (_, m) in inflight_methods {
 			if let FunctionBody::Statements(scope) = &m.body {
@@ -1226,10 +1201,7 @@
 		// Remove myself from the list of referenced preflight types because I don't need to import myself
 		referenced_preflight_types.remove(&resource.name.name);
 
-		let mut code = CodeMaker::default();
-=======
 		let mut class_code = CodeMaker::default();
->>>>>>> e1e1b501
 
 		// Import all referenced types to this client
 		for (type_name, t) in referenced_preflight_types {
@@ -1693,7 +1665,6 @@
 	}
 }
 
-<<<<<<< HEAD
 /// Visitor that finds all the types defined in preflight that
 /// are referenced inside a scope (used on inflight methods)
 struct PreflightTypeRefVisitor<'a> {
@@ -1746,7 +1717,9 @@
 				panic!("Unknown symbol: {type_name}");
 			}
 		}
-=======
+	}
+}
+
 /// Scans AST nodes for free variables.
 ///
 /// A free variable is a variable that is used in the body of a function but not
@@ -1953,6 +1926,5 @@
 	// e.g. in `let x: Foo = 5;` we don't want to add `Foo` to the list of bound variables
 	fn visit_type_annotation(&mut self, _node: &TypeAnnotation) {
 		// do nothing
->>>>>>> e1e1b501
 	}
 }