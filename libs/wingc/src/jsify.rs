use aho_corasick::AhoCorasick;
use indoc::formatdoc;
use itertools::Itertools;

use std::{
	cell::RefCell,
	cmp::Ordering,
	collections::{BTreeMap, BTreeSet},
	fmt::Display,
	fs,
	path::Path,
	slice::Iter,
	vec,
};

use sha2::{Digest, Sha256};

use crate::{
	ast::{
		ArgList, BinaryOperator, Class as AstClass, ClassField, Constructor, Expr, ExprKind, FunctionDefinition,
		InterpolatedStringPart, Literal, Phase, Reference, Scope, Stmt, StmtKind, Symbol, TypeAnnotation, UnaryOperator,
		UserDefinedType,
	},
	diagnostic::{Diagnostic, DiagnosticLevel, Diagnostics},
	type_check::{resolve_user_defined_type, symbol_env::SymbolEnv, ClassLike, Type, TypeRef, VariableInfo},
	utilities::snake_case_to_camel_case,
	visit::{self, Visit},
	MACRO_REPLACE_ARGS, MACRO_REPLACE_SELF, WINGSDK_ASSEMBLY_NAME, WINGSDK_RESOURCE,
};

const STDLIB: &str = "$stdlib";
const STDLIB_MODULE: &str = WINGSDK_ASSEMBLY_NAME;
const INFLIGHT_CLIENTS_DIR: &str = "clients";

const TARGET_CODE: &str = r#"
function __app(target) {
	switch (target) {
		case "sim":
			return $stdlib.sim.App;
		case "tfaws":
		case "tf-aws":
			return $stdlib.tfaws.App;
		case "tf-gcp":
			return $stdlib.tfgcp.App;
		case "tf-azure":
			return $stdlib.tfazure.App;
		default:
			throw new Error(`Unknown WING_TARGET value: "${process.env.WING_TARGET ?? ""}"`);
	}
}
const $App = __app(process.env.WING_TARGET);
"#;
const TARGET_APP: &str = "$App";

const INFLIGHT_OBJ_PREFIX: &str = "$Inflight";

pub struct JSifyContext {
	pub in_json: bool,
	pub phase: Phase,
}

pub struct JSifier<'a> {
	pub diagnostics: Diagnostics,
	pub out_dir: &'a Path,
	shim: bool,
	app_name: String,
	inflight_counter: RefCell<usize>,
}

impl<'a> JSifier<'a> {
	pub fn new(out_dir: &'a Path, app_name: &str, shim: bool) -> Self {
		Self {
			diagnostics: Diagnostics::new(),
			out_dir,
			shim,
			app_name: app_name.to_string(),
			inflight_counter: RefCell::new(0),
		}
	}

	fn js_resolve_path(path_name: &str) -> String {
		format!(
			"require('path').resolve(__dirname, \"{}\").replace(/\\\\/g, \"/\")",
			path_name
		)
	}

	fn render_block(statements: impl IntoIterator<Item = impl core::fmt::Display>) -> String {
		let mut lines = vec![];
		lines.push("{".to_string());

		for statement in statements {
			let statement_str = format!("{}", statement);
			let result = statement_str.split("\n");
			for l in result {
				lines.push(format!("  {}", l));
			}
		}

		lines.push("}".to_string());
		lines.join("\n")
	}

	pub fn jsify(&mut self, scope: &Scope) -> String {
		let mut js = vec![];
		let mut imports = vec![];

		for statement in scope.statements.iter().sorted_by(|a, b| match (&a.kind, &b.kind) {
			// Put type definitions first so JS won't complain of unknown types
			(StmtKind::Class(AstClass { .. }), StmtKind::Class(AstClass { .. })) => Ordering::Equal,
			(StmtKind::Class(AstClass { .. }), _) => Ordering::Less,
			(_, StmtKind::Class(AstClass { .. })) => Ordering::Greater,
			_ => Ordering::Equal,
		}) {
			let jsify_context = JSifyContext {
				in_json: false,
				phase: Phase::Preflight,
			};
			let line = self.jsify_statement(scope.env.borrow().as_ref().unwrap(), statement, &jsify_context); // top level statements are always preflight
			if line.is_empty() {
				continue;
			}
			if let StmtKind::Bring {
				identifier: _,
				module_name: _,
			} = statement.kind
			{
				imports.push(line);
			} else {
				js.push(line);
			}
		}

		let mut output = vec![];

		if self.shim {
			output.push(format!("const {} = require('{}');", STDLIB, STDLIB_MODULE));
			output.push(format!("const $outdir = process.env.WINGSDK_SYNTH_DIR ?? \".\";"));
			output.push(TARGET_CODE.to_owned());
		}

		output.append(&mut imports);

		if self.shim {
			js.insert(
				0,
				format!(
					"super({{ outdir: $outdir, name: \"{}\", plugins: $plugins }});\n",
					self.app_name
				),
			);
			output.push(format!(
				"class MyApp extends {} {{\nconstructor() {}\n}}",
				TARGET_APP,
				JSifier::render_block(js)
			));
			output.push(format!("new MyApp().synth();"));
		} else {
			output.append(&mut js);
		}

		output.join("\n")
	}

	fn jsify_scope(&mut self, scope: &Scope, context: &JSifyContext) -> String {
		let mut lines = vec![];
		lines.push("{".to_string());

		for statement in scope.statements.iter() {
			let statement_str = self.jsify_statement(scope.env.borrow().as_ref().unwrap(), statement, context);
			let result = statement_str.split("\n");
			for l in result {
				lines.push(format!("  {}", l));
			}
		}

		lines.push("}".to_string());
		lines.join("\n")
	}

	fn jsify_reference(&mut self, reference: &Reference, case_convert: Option<bool>, context: &JSifyContext) -> String {
		let symbolize = if case_convert.unwrap_or(false) {
			Self::jsify_symbol_case_converted
		} else {
			Self::jsify_symbol
		};
		match reference {
			Reference::Identifier(identifier) => symbolize(self, identifier),
			Reference::InstanceMember { object, property } => {
				self.jsify_expression(object, context) + "." + &symbolize(self, property)
			}
			Reference::TypeMember { type_, property } => {
				self.jsify_type(&TypeAnnotation::UserDefined(type_.clone())) + "." + &symbolize(self, property)
			}
		}
	}

	fn jsify_symbol_case_converted(&self, symbol: &Symbol) -> String {
		let mut result = symbol.name.clone();
		result = snake_case_to_camel_case(&result);
		return format!("{}", result);
	}

	fn jsify_symbol(&self, symbol: &Symbol) -> String {
		return format!("{}", symbol.name);
	}

	fn jsify_arg_list(
		&mut self,
		arg_list: &ArgList,
		scope: Option<&str>,
		id: Option<&str>,
		case_convert: bool,
		context: &JSifyContext,
	) -> String {
		let mut args = vec![];
		let mut structure_args = vec![];

		if let Some(scope_str) = scope {
			args.push(scope_str.to_string());
		}

		if let Some(id_str) = id {
			args.push(format!("\"{}\"", id_str));
		}

		for arg in arg_list.pos_args.iter() {
			args.push(self.jsify_expression(arg, &context));
		}

		for arg in arg_list.named_args.iter() {
			// convert snake to camel case
			structure_args.push(format!(
				"{}: {}",
				if case_convert {
					snake_case_to_camel_case(&arg.0.name)
				} else {
					arg.0.name.clone()
				},
				self.jsify_expression(
					arg.1,
					&JSifyContext {
						in_json: context.in_json.clone(),
						phase: Phase::Independent,
					}
				)
			));
		}

		if !structure_args.is_empty() {
			args.push(format!("{{ {} }}", structure_args.join(", ")));
		}

		if args.is_empty() {
			"".to_string()
		} else {
			args.join(",")
		}
	}

	fn jsify_type(&self, typ: &TypeAnnotation) -> String {
		match typ {
			TypeAnnotation::UserDefined(user_defined_type) => self.jsify_user_defined_type(user_defined_type),
			_ => todo!(),
		}
	}

	fn jsify_user_defined_type(&self, user_defined_type: &UserDefinedType) -> String {
		if user_defined_type.fields.is_empty() {
			return self.jsify_symbol(&user_defined_type.root);
		} else {
			format!(
				"{}.{}",
				self.jsify_symbol(&user_defined_type.root),
				user_defined_type
					.fields
					.iter()
					.map(|f| self.jsify_symbol(f))
					.collect::<Vec<String>>()
					.join(".")
			)
		}
	}

	fn jsify_expression(&mut self, expression: &Expr, context: &JSifyContext) -> String {
		let auto_await = match context.phase {
			Phase::Inflight => "await ",
			_ => "",
		};
		match &expression.kind {
			ExprKind::New {
				class,
				obj_id,
				arg_list,
				obj_scope: _, // TODO
			} => {
				let expression_type = expression.evaluated_type.borrow();
				let is_resource = if let Some(evaluated_type) = expression_type.as_ref() {
					evaluated_type.as_resource().is_some()
				} else {
					// TODO Hack: This object type is not known. How can we tell if it's a resource or not?
					true
				};
				let should_case_convert = if let Some(cls) = expression_type.expect("expression type").as_class_or_resource() {
					cls.should_case_convert_jsii
				} else {
					// This should only happen in the case of `any`, which are almost certainly JSII imports.
					true
				};
				let is_abstract = if let Some(cls) = expression_type.unwrap().as_class_or_resource() {
					cls.is_abstract
				} else {
					false
				};

				// if we have an FQN, we emit a call to the "new" (or "newAbstract") factory method to allow
				// targets and plugins to inject alternative implementations for types. otherwise (e.g.
				// user-defined types), we simply instantiate the type directly (maybe in the future we will
				// allow customizations of user-defined types as well, but for now we don't).

				let ctor = self.jsify_type(class);

				let scope = if is_resource { Some("this") } else { None };

				let id = if is_resource {
					Some(obj_id.as_ref().unwrap_or(&ctor).as_str())
				} else {
					None
				};

				let args = self.jsify_arg_list(&arg_list, scope, id, should_case_convert, context);

				let fqn = if is_resource {
					expression_type
						.expect("expected expression")
						.as_resource()
						.expect("expected resource")
						.fqn
						.clone()
				} else {
					None
				};

				if let (true, Some(fqn)) = (is_resource, fqn) {
					if is_abstract {
						format!("this.node.root.newAbstract(\"{}\",{})", fqn, args)
					} else {
						format!("this.node.root.new(\"{}\",{},{})", fqn, ctor, args)
					}
				} else {
					format!("new {}({})", ctor, args)
				}
			}
			ExprKind::Literal(lit) => match lit {
				Literal::String(s) => format!("{}", s),
				Literal::InterpolatedString(s) => format!(
					"`{}`",
					s.parts
						.iter()
						.map(|p| match p {
							InterpolatedStringPart::Static(l) => format!("{}", l),
							InterpolatedStringPart::Expr(e) => {
								match *e.evaluated_type.borrow().expect("Should have type") {
									Type::Json | Type::MutJson => {
										format!("${{JSON.stringify({}, null, 2)}}", self.jsify_expression(e, context))
									}
									_ => format!("${{{}}}", self.jsify_expression(e, context)),
								}
							}
						})
						.collect::<Vec<String>>()
						.join("")
				),
				Literal::Number(n) => format!("{}", n),
				Literal::Duration(sec) => format!("{}.std.Duration.fromSeconds({})", STDLIB, sec),
				Literal::Boolean(b) => format!("{}", if *b { "true" } else { "false" }),
			},
			ExprKind::Reference(_ref) => self.jsify_reference(&_ref, None, context),
			ExprKind::Call { function, arg_list } => {
				let function_type = function.evaluated_type.borrow().unwrap();
				let function_sig = function_type
					.as_function_sig()
					.expect("Expected expression to be callable");
				let mut needs_case_conversion = false;

				let expr_string = match &function.kind {
					ExprKind::Reference(reference) => {
						if let Reference::InstanceMember { object, .. } = reference {
							let object_type = object.evaluated_type.borrow().unwrap();
							if let Some(class) = object_type.as_class_or_resource() {
								needs_case_conversion = class.should_case_convert_jsii;
							} else {
								// TODO I think in this case we shouldn't convert tye case but originally we had code that
								// set `needs_case_conversion` to true for `any` and builtin types, and I'm not sure why..
								needs_case_conversion = false;
							}
						}
						self.jsify_reference(reference, Some(needs_case_conversion), context)
					}
					_ => format!("({})", self.jsify_expression(function, context)),
				};
				let arg_string = self.jsify_arg_list(&arg_list, None, None, needs_case_conversion, context);

				if let Some(js_override) = &function_sig.js_override {
					let self_string = &match &function.kind {
						// for "loose" macros, e.g. `print()`, $self$ is the global object
						ExprKind::Reference(Reference::Identifier(_)) => "global".to_string(),
						ExprKind::Reference(Reference::InstanceMember { object, .. }) => {
							self.jsify_expression(object, context).clone()
						}

						_ => expr_string,
					};
					let patterns = &[MACRO_REPLACE_SELF, MACRO_REPLACE_ARGS];
					let replace_with = &[self_string, &arg_string];
					let ac = AhoCorasick::new(patterns);
					return ac.replace_all(js_override, replace_with);
				}

				format!("({}{}({}))", auto_await, expr_string, arg_string)
			}
			ExprKind::Unary { op, exp } => {
				let op = match op {
					UnaryOperator::Minus => "-",
					UnaryOperator::Not => "!",
				};
				format!("({}{})", op, self.jsify_expression(exp, context))
			}
			ExprKind::Binary { op, left, right } => {
				let js_left = self.jsify_expression(left, context);
				let js_right = self.jsify_expression(right, context);

				let js_op = match op {
					BinaryOperator::Add => "+",
					BinaryOperator::Sub => "-",
					BinaryOperator::Mul => "*",
					BinaryOperator::Div => "/",
					BinaryOperator::FloorDiv => {
						return format!("Math.trunc({} / {})", js_left, js_right);
					}
					BinaryOperator::Mod => "%",
					BinaryOperator::Power => "**",
					BinaryOperator::Greater => ">",
					BinaryOperator::GreaterOrEqual => ">=",
					BinaryOperator::Less => "<",
					BinaryOperator::LessOrEqual => "<=",
					BinaryOperator::Equal => "===",
					BinaryOperator::NotEqual => "!==",
					BinaryOperator::LogicalAnd => "&&",
					BinaryOperator::LogicalOr => "||",
					BinaryOperator::UnwrapOr => {
						// Use JS nullish coalescing operator which treats undefined and null the same
						// this is inline with how wing jsifies optionals
						"??"
					}
				};
				format!("({} {} {})", js_left, js_op, js_right)
			}
			ExprKind::ArrayLiteral { items, .. } => {
				let item_list = items
					.iter()
					.map(|expr| self.jsify_expression(expr, context))
					.collect::<Vec<String>>()
					.join(", ");

				if is_mutable_collection(expression) || context.in_json {
					// json arrays dont need frozen at nested level
					format!("[{}]", item_list)
				} else {
					format!("Object.freeze([{}])", item_list)
				}
			}
			ExprKind::StructLiteral { fields, .. } => {
				format!(
					"{{\n{}}}\n",
					fields
						.iter()
						.map(|(name, expr)| format!("\"{}\": {},", name.name, self.jsify_expression(expr, context)))
						.collect::<Vec<String>>()
						.join("\n")
				)
			}
			ExprKind::JsonLiteral { is_mut, element } => {
				let json_context = &JSifyContext {
					in_json: true,
					phase: context.phase.clone(),
				};
				let js_out = match &element.kind {
					ExprKind::MapLiteral { .. } => {
						if *is_mut {
							format!("{}", self.jsify_expression(element, json_context))
						} else {
							format!("Object.freeze({})", self.jsify_expression(element, json_context))
						}
					}
					_ => format!("{}", self.jsify_expression(element, json_context)),
				};
				js_out
			}
			ExprKind::MapLiteral { fields, .. } => {
				let f = fields
					.iter()
					.map(|(key, expr)| format!("\"{}\":{}", key, self.jsify_expression(expr, context)))
					.collect::<Vec<String>>()
					.join(",");

				if is_mutable_collection(expression) || context.in_json {
					// json maps dont need frozen in the nested level
					format!("{{{}}}", f)
				} else {
					format!("Object.freeze({{{}}})", f)
				}
			}
			ExprKind::SetLiteral { items, .. } => {
				let item_list = items
					.iter()
					.map(|expr| self.jsify_expression(expr, context))
					.collect::<Vec<String>>()
					.join(", ");

				if is_mutable_collection(expression) {
					format!("new Set([{}])", item_list)
				} else {
					format!("Object.freeze(new Set([{}]))", item_list)
				}
			}
			ExprKind::FunctionClosure(func_def) => match func_def.signature.phase {
				Phase::Inflight => self.jsify_inflight_function(func_def, context),
				Phase::Independent => unimplemented!(),
				Phase::Preflight => self.jsify_function(
					None,
					&func_def.parameters,
					&func_def.statements,
					func_def.is_static,
					context,
				),
			},
			ExprKind::OptionalTest { optional } => {
				// We use the abstract inequality operator here because we want to check for null or undefined
				format!("(({}) != null)", self.jsify_expression(optional, context))
			}
		}
	}

	fn jsify_statement(&mut self, env: &SymbolEnv, statement: &Stmt, context: &JSifyContext) -> String {
		match &statement.kind {
			StmtKind::Bring {
				module_name,
				identifier,
			} => {
				format!(
					"const {} = {};",
					self.jsify_symbol(if let Some(identifier) = identifier {
						// use alias
						identifier
					} else {
						module_name
					}),
					if module_name.name.starts_with("\"") {
						// TODO so many assumptions here, would only work with a JS file, see:
						// https://github.com/winglang/wing/issues/477
						// https://github.com/winglang/wing/issues/478
						// https://github.com/winglang/wing/issues/1027
						format!("require({})", module_name.name)
					} else {
						format!("require('{}').{}", STDLIB_MODULE, module_name.name)
					}
				)
			}
			StmtKind::VariableDef {
				reassignable,
				var_name,
				initial_value,
				type_: _,
			} => {
				let initial_value = self.jsify_expression(initial_value, context);
				return if *reassignable {
					format!("let {} = {};", self.jsify_symbol(var_name), initial_value)
				} else {
					format!("const {} = {};", self.jsify_symbol(var_name), initial_value)
				};
			}
			StmtKind::ForLoop {
				iterator,
				iterable,
				statements,
			} => format!(
				"for (const {} of {}) {}",
				self.jsify_symbol(iterator),
				self.jsify_expression(iterable, context),
				self.jsify_scope(statements, context)
			),
			StmtKind::While { condition, statements } => {
				format!(
					"while ({}) {}",
					self.jsify_expression(condition, context),
					self.jsify_scope(statements, context),
				)
			}
			StmtKind::Break => "break;".into(),
			StmtKind::Continue => "continue;".into(),
			StmtKind::If {
				condition,
				statements,
				elif_statements,
				else_statements,
			} => {
				let mut if_statement = format!(
					"if ({}) {}",
					self.jsify_expression(condition, context),
					self.jsify_scope(statements, context),
				);

				for elif_block in elif_statements {
					let elif_statement = format!(
						" else if ({}) {}",
						self.jsify_expression(&elif_block.condition, context),
						self.jsify_scope(&elif_block.statements, context),
					);
					if_statement.push_str(&elif_statement);
				}

				if let Some(else_scope) = else_statements {
					let else_statement = format!(" else {}", self.jsify_scope(else_scope, context));
					if_statement.push_str(&else_statement);
				}

				if_statement
			}
			StmtKind::Expression(e) => format!("{};", self.jsify_expression(e, context)),
			StmtKind::Assignment { variable, value } => {
				format!(
					"{} = {};",
					self.jsify_reference(&variable, None, context),
					self.jsify_expression(value, context)
				)
			}
			StmtKind::Scope(scope) => self.jsify_scope(scope, context),
			StmtKind::Return(exp) => {
				if let Some(exp) = exp {
					format!("return {};", self.jsify_expression(exp, context))
				} else {
					"return;".into()
				}
			}
			StmtKind::Class(class) => self.jsify_class(env, class, context),
			StmtKind::Struct { name, extends, members } => {
				format!(
					"interface {}{} {{\n{}\n}}",
					self.jsify_symbol(name),
					if !extends.is_empty() {
						format!(
							" extends {}",
							extends
								.iter()
								.map(|s| self.jsify_symbol(s))
								.collect::<Vec<String>>()
								.join(", ")
						)
					} else {
						"".to_string()
					},
					members
						.iter()
						.map(|m| self.jsify_class_member(m))
						.collect::<Vec<String>>()
						.join("\n")
				)
			}
			StmtKind::Enum { name, values } => {
				let name = self.jsify_symbol(name);
				let mut value_index = 0;
				format!(
					"const {} = Object.freeze((function ({}) {{\n{}\n  return {};\n}})({{}}));",
					name,
					name,
					values
						.iter()
						.map(|value| {
							let text = format!(
								"  {}[{}[\"{}\"] = {}] = \"{}\";",
								name, name, value.name, value_index, value.name
							);
							value_index = value_index + 1;
							text
						})
						.collect::<Vec<String>>()
						.join("\n"),
					name,
				)
			}
			StmtKind::TryCatch {
				try_statements,
				catch_block,
				finally_statements,
			} => {
				let try_block = self.jsify_scope(try_statements, context);
				let mut catch_statements = "".to_string();
				let mut js_exception_var = "".to_string();
				let mut exception_var_conversion = "".to_string();
				if let Some(catch_block) = catch_block {
					catch_statements = self.jsify_scope(&catch_block.statements, context);
					if let Some(exception_var_symbol) = &catch_block.exception_var {
						let exception_var_str = self.jsify_symbol(exception_var_symbol);
						js_exception_var = format!("($error_{exception_var_str})");
						exception_var_conversion = format!("const {exception_var_str} = $error_{exception_var_str}.message;");
					}
				}
				let finally_block = if let Some(finally_statements) = finally_statements {
					format!("{};", self.jsify_scope(finally_statements, context))
				} else {
					"".to_string()
				};
				formatdoc!(
					"
					try {{
						{try_block}
					}} catch {js_exception_var} {{
						{exception_var_conversion}
						{catch_statements}
					}} finally {{
						{finally_block}
					}}"
				)
			}
		}
	}

	fn jsify_inflight_function(&mut self, func_def: &FunctionDefinition, context: &JSifyContext) -> String {
		let mut parameter_list = vec![];
		for p in func_def.parameters.iter() {
			parameter_list.push(p.0.name.clone());
		}
		let block = self.jsify_scope(
			&func_def.statements,
			&JSifyContext {
				in_json: context.in_json.clone(),
				phase: Phase::Inflight,
			},
		);
		let procid = base16ct::lower::encode_string(&Sha256::new().chain_update(&block).finalize());
		let mut bindings = vec![];
		let mut capture_names = vec![];

		for capture in func_def.captures.borrow().as_ref().unwrap().iter() {
			capture_names.push(capture.symbol.name.clone());

			bindings.push(format!(
				"{}: {},",
				capture.symbol.name,
				Self::render_block([
					format!("obj: {},", capture.symbol.name),
					format!(
						"ops: [{}]",
						capture.ops.iter().map(|x| format!("\"{}\"", x.member)).join(",")
					)
				])
			));
		}
		let mut proc_source = vec![];
		let body = format!("{{ const {{ {} }} = this; {} }}", capture_names.join(", "), block);
		proc_source.push(format!("async handle({}) {};", parameter_list.join(", "), body));
		let proc_dir = format!("{}/proc.{}", self.out_dir.to_string_lossy(), procid);
		fs::create_dir_all(&proc_dir).expect("Creating inflight proc dir");
		let file_path = format!("{}/index.js", proc_dir);
		let relative_file_path = format!("proc.{}/index.js", procid);
		fs::write(&file_path, proc_source.join("\n")).expect("Writing inflight proc source");
		let props_block = Self::render_block([
			format!(
				"code: {}.core.NodeJsCode.fromFile({}),",
				STDLIB,
				Self::js_resolve_path(&relative_file_path)
			),
			format!("bindings: {}", Self::render_block(&bindings)),
		]);
		let mut inflight_counter = self.inflight_counter.borrow_mut();
		*inflight_counter += 1;
		let inflight_obj_id = format!("{}{}", INFLIGHT_OBJ_PREFIX, inflight_counter);
		format!(
			"new {}.core.Inflight(this, \"{}\", {})",
			STDLIB, inflight_obj_id, props_block
		)
	}

	fn jsify_function(
		&mut self,
		name: Option<&str>,
		parameters: &[(Symbol, bool)],
		body: &Scope,
		is_static: bool,
		context: &JSifyContext,
	) -> String {
		let mut parameter_list = vec![];
		for p in parameters.iter() {
			parameter_list.push(self.jsify_symbol(&p.0));
		}

		let (name, arrow) = match name {
			Some(name) => (name, ""),
			None => ("", "=> "),
		};

		let parameters = parameter_list.iter().map(|x| x.as_str()).collect::<Vec<_>>().join(", ");
		let body = self.jsify_scope(body, context);
		let static_modifier = if is_static { "static" } else { "" };

		formatdoc!(
			"
			{static_modifier} {name}({parameters}) {arrow} {{
				{body}
			}}"
		)
	}

	fn jsify_class_member(&mut self, member: &ClassField) -> String {
		format!("{};", self.jsify_symbol(&member.name))
	}

	/// Jsify a resource
	/// This performs two things:
	/// 1) It returns the JS code for the resource which includes:
	/// 	- A JS class which inherits from `core.Resource` with all the preflight code of the resource.
	/// 	- A `_toInflight` method in that class that creates inflight client for the resource. This code creates inflight
	///     clients for all inner resources and passes them to the inflight client constructor.
	///   - Calls to `core.Resource._annotateInflight` to annotate the inflight client's methods with binding information.
	///     * Note that at this point the binding information includes ALL methods of all the captured resources. For all
	///       client methods. In the future this needs to be generated based on the compiler's capture usage analysis
	/// 		  in capture.rs. (see https://github.com/winglang/wing/issues/76, https://github.com/winglang/wing/issues/1449).
	/// 2) It generates the JS code for the resource's inflight client and writes it to a JS file.
	///
	/// # Example
	///
	///  ```wing
	/// bring cloud;
	/// resource Foo {
	///   init() {
	/// 	  this.b = new cloud.Bucket();
	///   }
	///   inflight my_put() {
	/// 	  this.b.put("foo", "bar");
	/// 	}
	/// }
	/// ```
	/// Will produce the following **preflight** JS code:
	/// ```js
	/// class Foo extends core.Resource {
	///  constructor(scope, id) {
	/// 	 super(scope, id);
	/// 	 this.b = new cloud.Bucket(scope, id);
	/// 	}
	/// }
	/// _toInflight() {
	/// 	const b_client = this._lift(b);
	///  	const self_client_path = require('path').resolve(__dirname, "clients/MyResource.inflight.js");
	///   return $stdlib.core.NodeJsCode.fromInline(`(new (require("${self_client_path}")).MyResource_inflight({b: ${b_client}}))`);
	/// }
	/// MyResource._annotateInflight("my_put", {"this.b": { ops: ["put"]}});
	/// ```
	/// And generated Foo client will go into a file called `clients/Foo.inflight.js` that'll look like this:
	/// ```js
	/// export class Foo_inflight {
	///   constructor({ b }) {
	///     this.b = b;
	///   }
	///   async my_put() {
	///     await this.b.put("foo","bar");
	///   }
	/// }
	/// ```
	fn jsify_resource(&mut self, env: &SymbolEnv, class: &AstClass, context: &JSifyContext) -> String {
		assert!(context.phase == Phase::Preflight);

		// Lookup the resource type
		let resource_type = env.lookup(&class.name, None).unwrap().as_type().unwrap();

		// Get all references between inflight methods and preflight fields
		let refs = self.find_inflight_references(class);

		// Get fields to be captured by resource's client
		let captured_fields = self.get_captures(resource_type);

		// Jsify inflight client
		let inflight_methods = class
			.methods
			.iter()
			.filter(|(_, m)| m.signature.phase == Phase::Inflight)
			.collect::<Vec<_>>();
		self.jsify_resource_client(
			env,
			&class.name,
			&captured_fields,
			&inflight_methods,
			&class.parent,
			context,
		);

		// Get all preflight methods to be jsified to the preflight class
		let preflight_methods = class
			.methods
			.iter()
			.filter(|(_, m)| m.signature.phase != Phase::Inflight)
			.collect::<Vec<_>>();

		let toinflight_method = self.jsify_toinflight_method(&class.name, &captured_fields);

		// Jsify class
		let resource_class = formatdoc!(
			"
			class {}{} {{
				{}
				{}
				{toinflight_method}
			}}",
			self.jsify_symbol(&class.name),
			if let Some(parent) = &class.parent {
				format!(" extends {}", self.jsify_user_defined_type(parent))
			} else {
				format!(" extends {}.{}", STDLIB, WINGSDK_RESOURCE)
			},
			self.jsify_resource_constructor(&class.constructor, class.parent.is_none(), context),
			preflight_methods
				.iter()
				.map(|(n, m)| self.jsify_function(Some(&n.name), &m.parameters, &m.statements, m.is_static, context))
				.collect::<Vec<String>>()
				.join("\n"),
		);

		// go over all bindings and produce inflight annotations
		let mut inflight_annotations = vec![];
		for (method_name, refs) in refs {
			inflight_annotations.push(format!(
				"{}._annotateInflight(\"{}\", {{{}}});",
				class.name.name,
				method_name,
				refs
					.iter()
					.map(|(field, ops)| format!(
						"\"{}\": {{ ops: [{}] }}",
						field,
						ops.iter().map(|op| format!("\"{}\"", op)).join(",")
					))
					.join(",")
			));
		}

		// Return the preflight resource class
		return format!("{}\n{}", resource_class, inflight_annotations.join("\n"));
	}

	fn jsify_resource_constructor(
		&mut self,
		constructor: &Constructor,
		no_parent: bool,
		context: &JSifyContext,
	) -> String {
		format!(
			"constructor(scope, id, {}) {{\n{}\n{}\n}}",
			constructor
				.parameters
				.iter()
				.map(|(name, _)| name.name.clone())
				.collect::<Vec<_>>()
				.join(", "),
			// If there's no parent then this resource is derived from the base resource class (core.Resource) and we need
			// to manually call its super
			if no_parent { "	super(scope, id);" } else { "" },
			self.jsify_scope(
				&constructor.statements,
				&JSifyContext {
					in_json: context.in_json.clone(),
					phase: Phase::Preflight,
				}
			)
		)
	}

	fn jsify_toinflight_method(
		&mut self,
		resource_name: &Symbol,
		captured_fields: &[(String, TypeRef, Vec<String>)],
	) -> String {
		let inner_clients = captured_fields
			.iter()
			.map(|(inner_member_name, _, _)| {
				format!(
					"const {}_client = this._lift(this.{});",
					inner_member_name, inner_member_name,
				)
			})
			.collect_vec()
			.join("\n");

		let client_path = Self::js_resolve_path(&format!("{}/{}.inflight.js", INFLIGHT_CLIENTS_DIR, resource_name.name));
		let captured_fields = captured_fields
			.iter()
			.map(|(inner_member_name, _, _)| format!("{}: ${{{}_client}}", inner_member_name, inner_member_name))
			.join(", ");
		formatdoc!("
			_toInflight() {{
				{inner_clients}
				const self_client_path = {client_path};
				return {STDLIB}.core.NodeJsCode.fromInline(`(new (require(\"${{self_client_path}}\")).{resource_name}_inflight({{{captured_fields}}}))`);
			}}",
			resource_name = resource_name.name,
		)
	}

	// Write a client class for a file for the given resource
	fn jsify_resource_client(
		&mut self,
		env: &SymbolEnv,
		name: &Symbol,
		captured_fields: &[(String, TypeRef, Vec<String>)],
		inflight_methods: &[&(Symbol, FunctionDefinition)],
		parent: &Option<UserDefinedType>,
		context: &JSifyContext,
	) {
		// Handle parent class: Need to call super and pass its captured fields (we assume the parent client is already written)
		let mut parent_captures = vec![];
		if let Some(parent) = parent {
			let parent_type = resolve_user_defined_type(parent, env, 0).unwrap();
			parent_captures.extend(self.get_captures(parent_type));
		}

		// Get the fields that are captured by this resource but not by its parent, they will be initialized in the generated constructor
		let my_captures = captured_fields
			.iter()
			.filter(|(name, _, _)| !parent_captures.iter().any(|(n, _, _)| n == name))
			.collect_vec();

		let super_call = if parent.is_some() {
			format!(
				"  super({});",
				parent_captures
					.iter()
					.map(|(name, _, _)| name.clone())
					.collect_vec()
					.join(", ")
			)
		} else {
			"".to_string()
		};

		// TODO jsify inflight fields: https://github.com/winglang/wing/issues/864

		let client_constructor = format!(
			"constructor({{ {} }}) {{\n{}\n{}\n}}",
			captured_fields
				.iter()
				.map(|(name, _, _)| { name.clone() })
				.collect_vec()
				.join(", "),
			super_call,
			my_captures
				.iter()
				.map(|(name, _, _)| { format!("  this.{} = {};", name, name) })
				.collect_vec()
				.join("\n")
		);

		let client_methods = inflight_methods
			.iter()
			.map(|(name, def)| {
				format!(
					"async {}",
					self.jsify_function(
						Some(&name.name),
						&def.parameters,
						&def.statements,
						def.is_static,
						&JSifyContext {
							in_json: context.in_json.clone(),
							phase: def.signature.phase,
						}
					)
				)
			})
			.collect_vec();

		let client_source = format!(
			"export class {}_inflight {} {{\n{}\n{}}}",
			name.name,
			if let Some(parent) = parent {
				format!("extends {}_inflight", self.jsify_user_defined_type(parent))
			} else {
				"".to_string()
			},
			client_constructor,
			client_methods.join("\n")
		);

		let clients_dir = format!("{}/clients", self.out_dir.to_string_lossy());
		fs::create_dir_all(&clients_dir).expect("Creating inflight clients");
		let client_file_name = format!("{}.inflight.js", name.name);
		let relative_file_path = format!("{}/{}", clients_dir, client_file_name);
		fs::write(&relative_file_path, client_source).expect("Writing client inflight source");
	}

	fn jsify_class(&mut self, env: &SymbolEnv, class: &AstClass, context: &JSifyContext) -> String {
		if class.is_resource {
			return self.jsify_resource(env, class, context);
		}

		format!(
			"class {}{}\n{{\n{}\n{}\n{}\n}}",
			self.jsify_symbol(&class.name),
			if let Some(parent) = &class.parent {
				format!(" extends {}", self.jsify_user_defined_type(parent))
			} else {
				"".to_string()
			},
			self.jsify_function(
				Some("constructor"),
				&class.constructor.parameters,
				&class.constructor.statements,
				false, // Constructors are are kind of static, but we don't add the `static` modifier to ctors in js so we pass false here
				context
			),
			class
				.fields
				.iter()
				.map(|m| self.jsify_class_member(m))
				.collect::<Vec<String>>()
				.join("\n"),
			class
				.methods
				.iter()
				.map(|(n, m)| self.jsify_function(Some(&n.name), &m.parameters, &m.statements, m.is_static, context))
				.collect::<Vec<String>>()
				.join("\n")
		)
	}

	/// Get the type and capture info for fields that are captured in the client of the given resource
	/// Returns a map from method name to a map from field name to a set of operations
	fn find_inflight_references(
		&mut self,
		resource_class: &AstClass,
	) -> Vec<(String, BTreeMap<String, BTreeSet<String>>)> {
		let inflight_methods = resource_class
			.methods
			.iter()
			.filter(|(_, m)| m.signature.phase == Phase::Inflight);

		let mut result = vec![];

		for (method_name, function_def) in inflight_methods {
			// visit statements of method and find all references to fields ("this.xxx")
			let visitor = FieldReferenceVisitor::new(&function_def);
			let (refs, find_diags) = visitor.find_refs();

			self.diagnostics.extend(find_diags);

			// add the references to the result
			result.push((method_name.name.clone(), refs));
		}

		return result;
	}

	// Get the type and capture info for fields that are captured in the client of the given resource
	fn get_captures(&self, resource_type: TypeRef) -> Vec<(String, TypeRef, Vec<String>)> {
		resource_type
			.as_resource()
			.unwrap()
			.env
			.iter(true)
			.filter(|(_, kind, _)| {
				let var = kind.as_variable().unwrap();
				// We capture preflight non-reassignable fields
				var.phase != Phase::Inflight && !var.reassignable && var.type_.is_capturable()
			})
			.map(|(name, kind, _)| {
				let _type = kind.as_variable().unwrap().type_;
				// TODO: For now we collect all the inflight methods in the resource (in the future we
				// we'll need to analyze each inflight method to see what it does with the captured resource)
				let methods = if _type.as_resource().is_some() {
					_type
						.as_resource()
						.unwrap()
						.methods(true)
						.filter_map(|(name, sig)| {
							if sig.as_function_sig().unwrap().phase == Phase::Inflight {
								Some(name)
							} else {
								None
							}
						})
						.collect_vec()
				} else {
					vec![]
				};

				(name, _type, methods)
			})
			.collect_vec()
	}
}

fn is_mutable_collection(expression: &Expr) -> bool {
	if let Some(evaluated_type) = expression.evaluated_type.borrow().as_ref() {
		evaluated_type.is_mutable_collection()
	} else {
		false
	}
}

/// Analysizes a resource inflight method and returns a list of fields that are referenced from the
/// method and which operations are performed on them.
struct FieldReferenceVisitor<'a> {
	/// The key is field name, value is a list of operations performed on this field
	references: BTreeMap<String, BTreeSet<String>>,

	/// The resource type's symbol env (used to resolve field types)
	function_def: &'a FunctionDefinition,

	diagnostics: Diagnostics,
}

impl<'a> FieldReferenceVisitor<'a> {
	pub fn new(function_def: &'a FunctionDefinition) -> Self {
		Self {
			references: BTreeMap::new(),
			diagnostics: Diagnostics::new(),
			function_def,
		}
	}

	pub fn find_refs(mut self) -> (BTreeMap<String, BTreeSet<String>>, Diagnostics) {
		self.visit_scope(&self.function_def.statements);
		(self.references, self.diagnostics)
	}
}

impl<'ast> Visit<'ast> for FieldReferenceVisitor<'ast> {
	fn visit_expr(&mut self, node: &'ast Expr) {
		let parts = self.analyze_expr(node);

		let is_field_reference = match parts.first() {
			Some(first) => first.text == "this" && parts.len() > 1,
			None => false,
		};

		if !is_field_reference {
			visit::visit_expr(self, node);
			return;
		}

		let mut index = 1; // we know i[0] is "this" and that we have at least 2 parts

<<<<<<< HEAD
		// lookup our field in the class environment
		let field_kind = r
			.env
			.lookup(property, None)
			.expect("unable to find field in resource env")
			.as_variable()
			.expect("field is not a variable");

		// we only care about preflight fields (inflight fields are normal references)
		if field_kind.phase != Phase::Preflight {
			return false;
		}
=======
		// iterate over the components of the expression and determine
		// what are we capturing from preflight.
		let mut capture = vec![];
>>>>>>> c0374b28

		while index < parts.len() {
			let curr = parts.get(index).unwrap();

			let Some(variable) = &curr.variable else {
				panic!("unexpected - all components should have a variable at this point");
			};

			// we have lift off (reached an inflight component)! break our search.
			if variable.flight == Phase::Inflight {
				break;
			}

			// now we need to verify that the component can be captured.
			// (1) non-reassignable
			// (2) capturable type (immutable/resource).

			// if the variable is reassignable, bail out
			if variable.reassignable {
				self.diagnostics.push(Diagnostic {
					level: DiagnosticLevel::Error,
					message: format!("Cannot capture reassignable field '{}'", curr.text),
					span: Some(curr.expr.span.clone()),
				});

				return;
			}

			// if this type is not capturable, bail out
			if !variable.type_.is_capturable() {
				self.diagnostics.push(Diagnostic {
					level: DiagnosticLevel::Error,
					message: format!(
						"Cannot capture field '{}' with non-capturable type '{}'",
						curr.text, variable.type_
					),
					span: Some(curr.expr.span.clone()),
				});

				return;
			}

<<<<<<< HEAD
			// if we are referencing a resource, verify that the operation is an inflight method
			if let Some(r) = field_kind.type_.as_resource() {
				if r
					.get_method(&op)
					.filter(|v| v.phase == Phase::Inflight && !v.is_static)
					.is_none()
				{
=======
			// okay, so we have a non-reassignable, capturable type.
			// one more special case is collections. we currently only support
			// collections which do not include resources because we cannot
			// qualify the capture.
			if let Some(inner_type) = variable.type_.collection_item_type() {
				if inner_type.as_resource().is_some() {
>>>>>>> c0374b28
					self.diagnostics.push(Diagnostic {
						level: DiagnosticLevel::Error,
						message: format!(
							"Capturing collection of resources is not supported yet (type is '{}')",
							variable.type_,
						),
						span: Some(curr.expr.span.clone()),
					});

					return;
				}
			}

			// accumulate "curr" into capture
			capture.push(curr);
			index = index + 1;

			// if "curr" is a collection, break here because the following
			// components are going to be simple identifiers (TODO: is this a bug in
			// how we model the API of collections?)
			if variable.type_.collection_item_type().is_some() {
				break;
			}
		}

		// if capture is empty, it means this is a reference to an inflight field, so we can just move
		// on
		if capture.is_empty() {
			return;
		}

		// now that we have "capture", the rest of the expression
		// is the "qualification" of the capture
		let binding = parts.iter().collect::<Vec<_>>();
		let qualification = binding.split_at(index).1.iter();

		// if our last captured component is a resource and we don't have
		// a qualification for it, it's currently an error.
		if let Some(c) = capture.last() {
			if let Some(v) = &c.variable {
				if v.type_.as_resource().is_some() {
					if qualification.len() == 0 {
						self.diagnostics.push(Diagnostic {
							level: DiagnosticLevel::Error,
							message: format!(
								"Unable to qualify which operations are performed on 'this.{}' of type '{}'. This is not supported yet.",
								c.text, v.type_,
							),
							span: Some(c.expr.span.clone()),
						});

						return;
					}
				}
			}
		}

		let fmt = |x: Iter<&Component>| x.map(|f| format!("{}", f.text)).collect_vec();
		let key = format!("this.{}", fmt(capture.iter()).join("."));
		let ops = fmt(qualification);

		self.references.entry(key.to_string()).or_default().extend(ops);
	}
}

#[derive(Clone, Debug)]

struct Component<'a> {
	expr: &'a Expr,
	text: String,
	variable: Option<VariableInfo>,
}

impl Display for Component<'_> {
	fn fmt(&self, f: &mut std::fmt::Formatter<'_>) -> std::fmt::Result {
		write!(f, "{}", self.text)
	}
}

impl<'a> FieldReferenceVisitor<'a> {
	fn analyze_expr(&self, node: &'a Expr) -> Vec<Component> {
		match &node.kind {
			ExprKind::Reference(Reference::Identifier(x)) => {
				return vec![Component {
					expr: node,
					text: x.name.to_string(),
					variable: None,
				}];
			}

			ExprKind::Reference(Reference::InstanceMember { object, property }) => {
				let var = if let Some(cls) = object.evaluated_type.borrow().unwrap().as_class_or_resource() {
					Some(
						cls
							.env
							.lookup(&property, None)
							.expect("covered by type checking")
							.as_variable()
							.unwrap(),
					)
				} else {
					None
				};

				let prop = vec![Component {
					expr: node,
					variable: var,
					text: property.name.to_string(),
				}];

				let obj = self.analyze_expr(&object);
				return [obj, prop].concat();
			}

			_ => vec![],
		}
	}
}<|MERGE_RESOLUTION|>--- conflicted
+++ resolved
@@ -1248,24 +1248,9 @@
 
 		let mut index = 1; // we know i[0] is "this" and that we have at least 2 parts
 
-<<<<<<< HEAD
-		// lookup our field in the class environment
-		let field_kind = r
-			.env
-			.lookup(property, None)
-			.expect("unable to find field in resource env")
-			.as_variable()
-			.expect("field is not a variable");
-
-		// we only care about preflight fields (inflight fields are normal references)
-		if field_kind.phase != Phase::Preflight {
-			return false;
-		}
-=======
 		// iterate over the components of the expression and determine
 		// what are we capturing from preflight.
 		let mut capture = vec![];
->>>>>>> c0374b28
 
 		while index < parts.len() {
 			let curr = parts.get(index).unwrap();
@@ -1275,7 +1260,7 @@
 			};
 
 			// we have lift off (reached an inflight component)! break our search.
-			if variable.flight == Phase::Inflight {
+			if variable.phase == Phase::Inflight {
 				break;
 			}
 
@@ -1308,22 +1293,12 @@
 				return;
 			}
 
-<<<<<<< HEAD
-			// if we are referencing a resource, verify that the operation is an inflight method
-			if let Some(r) = field_kind.type_.as_resource() {
-				if r
-					.get_method(&op)
-					.filter(|v| v.phase == Phase::Inflight && !v.is_static)
-					.is_none()
-				{
-=======
 			// okay, so we have a non-reassignable, capturable type.
 			// one more special case is collections. we currently only support
 			// collections which do not include resources because we cannot
 			// qualify the capture.
 			if let Some(inner_type) = variable.type_.collection_item_type() {
 				if inner_type.as_resource().is_some() {
->>>>>>> c0374b28
 					self.diagnostics.push(Diagnostic {
 						level: DiagnosticLevel::Error,
 						message: format!(
