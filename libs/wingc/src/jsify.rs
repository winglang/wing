#[macro_use]
pub mod codemaker;
mod tests;
use aho_corasick::AhoCorasick;
use camino::{Utf8Path, Utf8PathBuf};
use const_format::formatcp;
use indexmap::{IndexMap, IndexSet};
use itertools::Itertools;
use parcel_sourcemap::utils::make_relative_path;

use std::{borrow::Borrow, cell::RefCell, cmp::Ordering, collections::BTreeMap, vec};

use crate::{
	ast::{
		AccessModifier, ArgList, AssignmentKind, BinaryOperator, BringSource, CalleeKind, Class as AstClass, Elifs, Enum,
		Expr, ExprKind, FunctionBody, FunctionDefinition, IfLet, InterpolatedStringPart, IntrinsicKind, Literal, New,
		Phase, Reference, Scope, Stmt, StmtKind, Symbol, UnaryOperator, UserDefinedType,
	},
	comp_ctx::{CompilationContext, CompilationPhase},
	dbg_panic,
	diagnostic::{report_diagnostic, Diagnostic, WingSpan},
	dtsify::extern_dtsify::ExternDTSifier,
	file_graph::FileGraph,
	files::Files,
	parser::{is_entrypoint_file, normalize_path},
	type_check::{
		is_udt_struct_type,
		lifts::{LiftQualification, Liftable, Lifts},
		resolve_super_method, resolve_user_defined_type,
		symbol_env::{SymbolEnv, SymbolEnvKind},
		ClassLike, Type, TypeRef, Types, CLASS_INFLIGHT_INIT_NAME,
	},
	visit_context::{VisitContext, VisitorWithContext},
	MACRO_REPLACE_ARGS, MACRO_REPLACE_ARGS_TEXT, MACRO_REPLACE_SELF, WINGSDK_ASSEMBLY_NAME, WINGSDK_AUTOID_RESOURCE,
	WINGSDK_RESOURCE, WINGSDK_STD_MODULE,
};

use self::codemaker::CodeMaker;

const PREFLIGHT_FILE_NAME: &str = "preflight.cjs";

const STDLIB: &str = "$stdlib";
const STDLIB_CORE: &str = formatcp!("{STDLIB}.core");
const STDLIB_CORE_RESOURCE: &str = formatcp!("{STDLIB}.{WINGSDK_RESOURCE}");
const STDLIB_CORE_AUTOID_RESOURCE: &str = formatcp!("{STDLIB}.{WINGSDK_AUTOID_RESOURCE}");
const STDLIB_MODULE: &str = WINGSDK_ASSEMBLY_NAME;

const ENV_WING_IS_TEST: &str = "$wing_is_test";
const OUTDIR_VAR: &str = "$outdir";
const PLATFORMS_VAR: &str = "$platforms";
const HELPERS_VAR: &str = "$helpers";
const MACROS_VAR: &str = "$macros";
const EXTERN_VAR: &str = "$extern";

const ROOT_CLASS: &str = "$Root";
const JS_CONSTRUCTOR: &str = "constructor";
const NODE_MODULES_DIR: &str = "node_modules";
const NODE_MODULES_SCOPE_SPECIFIER: &str = "@";
const __DIRNAME: &str = "__dirname";

const SUPER_CLASS_INFLIGHT_INIT_NAME: &str = formatcp!("super_{CLASS_INFLIGHT_INIT_NAME}");

<<<<<<< HEAD
pub const SCOPE_PARAM: &str = "$scope";
=======
const PREFLIGHT_TYPES_MAP: &str = "$helpers.nodeof(this).root.$preflightTypesMap";
const MODULE_PREFLIGHT_TYPES_MAP: &str = "$preflightTypesMap";

const SCOPE_PARAM: &str = "$scope";
>>>>>>> 5efb3d35

pub struct JSifyContext<'a> {
	pub lifts: Option<&'a Lifts>,
	pub visit_ctx: &'a mut VisitContext,
	pub source_path: Option<&'a Utf8Path>,
}

pub struct JSifier<'a> {
	pub types: &'a mut Types,
	/// Store the output files here.
	pub output_files: RefCell<Files>,
	/// Stored struct schemas that are referenced in the code.
	pub referenced_struct_schemas: RefCell<IndexMap<Utf8PathBuf, BTreeMap<String, CodeMaker>>>,
	/// Counter for generating unique preflight file names.
	preflight_file_counter: RefCell<usize>,

	/// Counter for generating unique inflight file names.
	inflight_file_counter: RefCell<usize>,
	/// Map from source file IDs to safe counters.
	inflight_file_map: RefCell<IndexMap<String, usize>>,

	/// Map from source file paths to the JS file names they are emitted to.
	/// e.g. "bucket.w" -> "preflight.bucket-1.cjs"
	pub preflight_file_map: RefCell<IndexMap<Utf8PathBuf, String>>,
	source_files: &'a Files,
	source_file_graph: &'a FileGraph,
	/// The path that compilation started at (file or directory)
	compilation_init_path: &'a Utf8Path,
	out_dir: &'a Utf8Path,
}

impl VisitorWithContext for JSifyContext<'_> {
	fn ctx(&mut self) -> &mut VisitContext {
		&mut self.visit_ctx
	}
}

/// Preflight classes have two types of host binding methods:
/// `Type` for binding static fields and methods to the host and
/// `instance` for binding instance fields and methods to the host.
#[derive(PartialEq)]
enum BindMethod {
	Type,
	Instance,
}

impl<'a> JSifier<'a> {
	pub fn new(
		types: &'a mut Types,
		source_files: &'a Files,
		source_file_graph: &'a FileGraph,
		compilation_init_path: &'a Utf8Path,
		out_dir: &'a Utf8Path,
	) -> Self {
		let output_files = Files::default();
		Self {
			types,
			source_files,
			source_file_graph,
			compilation_init_path,
			out_dir,
			referenced_struct_schemas: RefCell::new(IndexMap::new()),
			inflight_file_counter: RefCell::new(0),
			inflight_file_map: RefCell::new(IndexMap::new()),
			preflight_file_counter: RefCell::new(0),
			preflight_file_map: RefCell::new(IndexMap::new()),
			output_files: RefCell::new(output_files),
		}
	}

	pub fn jsify(&mut self, source_path: &Utf8Path, scope: &Scope) {
		CompilationContext::set(CompilationPhase::Jsifying, &scope.span);
		let mut js = CodeMaker::default();
		let mut imports = CodeMaker::default();

		let mut visit_ctx = VisitContext::new();
		let mut jsify_context = JSifyContext {
			visit_ctx: &mut visit_ctx,
			lifts: None,
			source_path: Some(source_path),
		};
		jsify_context.visit_ctx.push_env(self.types.get_scope_env(&scope));
		for statement in scope.statements.iter().sorted_by(|a, b| match (&a.kind, &b.kind) {
			// Put type definitions first so JS won't complain of unknown types
			(StmtKind::Enum(_), StmtKind::Enum(_)) => Ordering::Equal,
			(StmtKind::Enum(_), _) => Ordering::Less,
			(_, StmtKind::Enum(_)) => Ordering::Greater,
			(StmtKind::Class(_), StmtKind::Class(_)) => Ordering::Equal,
			(StmtKind::Class(_), _) => Ordering::Less,
			(_, StmtKind::Class(_)) => Ordering::Greater,
			_ => Ordering::Equal,
		}) {
			let scope_env = self.types.get_scope_env(&scope);
			let s = self.jsify_statement(&scope_env, statement, &mut jsify_context); // top level statements are always preflight
			if matches!(statement.kind, StmtKind::Bring { .. }) {
				imports.add_code(s);
			} else {
				js.add_code(s);
			}
		}

		let mut output = CodeMaker::default();

		let is_compilation_init = source_path == self.compilation_init_path;
		let is_entrypoint = is_entrypoint_file(source_path);
		let is_directory = source_path.is_dir();

		output.line("\"use strict\";");

		output.line(format!("const {STDLIB} = require('{STDLIB_MODULE}');"));
		output.line(format!("const {MACROS_VAR} = require(\"@winglang/sdk/lib/macros\");"));

		if is_entrypoint {
			output.line(format!(
				"const {} = ((s) => !s ? [] : s.split(';'))(process.env.WING_PLATFORMS);",
				PLATFORMS_VAR
			));
			output.line(format!("const {} = process.env.WING_SYNTH_DIR ?? \".\";", OUTDIR_VAR));
			output.line(format!(
				"const {} = process.env.WING_IS_TEST === \"true\";",
				ENV_WING_IS_TEST
			));
		}

		// "std" is implicitly imported
		output.line(format!("const std = {STDLIB}.{WINGSDK_STD_MODULE};"));
		output.line(format!("const {HELPERS_VAR} = {STDLIB}.helpers;"));
		output.line(format!(
			"const {EXTERN_VAR} = {HELPERS_VAR}.createExternRequire({__DIRNAME});"
		));

		if is_entrypoint {
			output.line(format!(
				"const $PlatformManager = new $stdlib.platform.PlatformManager({{platformPaths: {}}});",
				PLATFORMS_VAR
			));

			let mut root_class = CodeMaker::default();
			root_class.open(format!("class {} extends {} {{", ROOT_CLASS, STDLIB_CORE_RESOURCE));
			root_class.open(format!("{JS_CONSTRUCTOR}({SCOPE_PARAM}, $id) {{"));
			root_class.line(format!("super({SCOPE_PARAM}, $id);"));
			root_class.line(format!("{PREFLIGHT_TYPES_MAP} = {{ }};"));

			// The root preflight types map
			root_class.line(format!("let {MODULE_PREFLIGHT_TYPES_MAP} = {{}};"));

			root_class.add_code(imports);
			root_class.add_code(self.jsify_struct_schemas(source_path));

			// A global map pointing to the root preflight types map
			root_class.line(format!("{PREFLIGHT_TYPES_MAP} = {MODULE_PREFLIGHT_TYPES_MAP};"));

			root_class.add_code(js);
			root_class.close("}");
			root_class.close("}");

			output.add_code(root_class);
			let app_name = source_path.file_stem().unwrap();
			output.line(format!(
				"const $APP = $PlatformManager.createApp({{ outdir: {}, name: \"{}\", rootConstruct: {}, isTestEnvironment: {}, entrypointDir: process.env['WING_SOURCE_DIR'], rootId: process.env['WING_ROOT_ID'] }});",
				OUTDIR_VAR, app_name, ROOT_CLASS, ENV_WING_IS_TEST
			));
			output.line("$APP.synth();".to_string());
		} else if is_directory {
			let directory_children = self.source_file_graph.dependencies_of(source_path);
			let preflight_file_map = self.preflight_file_map.borrow();

			// supposing a directory has a file and a subdirectory in it,
			// we generate code like this:
			// ```
			// let $preflightTypesMap = {};
			// Object.assign(module.exports, $helpers.bringJs("./preflight.inner-file1.js", $preflightTypesMap));
			// Object.assign(module.exports, { get inner_directory1() { $helpers.bringJs("./preflight.inner-directory1.js", $preflightTypesMap); } });
			// module.exports = { ...module.exports, $preflightTypesMap };
			// ```

			// This module's preflight type map
			output.line(format!("const {MODULE_PREFLIGHT_TYPES_MAP} = {{}};"));

			for file in directory_children {
				let preflight_file_name = preflight_file_map.get(file).expect("no emitted JS file found");
				if file.is_dir() {
					let directory_name = file.file_stem().unwrap();
					output.line(format!(
						"Object.assign(module.exports, {{ get {directory_name}() {{ return $helpers.bringJs(`${{__dirname}}/{preflight_file_name}`, {MODULE_PREFLIGHT_TYPES_MAP}); }} }});"
					));
				} else {
					output.line(format!(
						"Object.assign(module.exports, $helpers.bringJs(`${{__dirname}}/{preflight_file_name}`, {MODULE_PREFLIGHT_TYPES_MAP}));"
					));
				}
			}
			output.line(format!(
				"module.exports = {{ ...module.exports, {MODULE_PREFLIGHT_TYPES_MAP} }};"
			));
		} else {
			// This module's preflight type map
			output.line(format!("let {MODULE_PREFLIGHT_TYPES_MAP} = {{}};"));
			output.add_code(imports);
			output.add_code(self.jsify_struct_schemas(source_path));
			output.add_code(js);
			let exports = get_public_symbols(&scope);
			output.line(format!(
				"module.exports = {{ {MODULE_PREFLIGHT_TYPES_MAP}, {} }};",
				exports.iter().map(ToString::to_string).join(", ")
			));
		}

		// Generate a name for the JS file this preflight code will be written to
		let preflight_file_name = if is_compilation_init {
			PREFLIGHT_FILE_NAME.to_string()
		} else {
			// remove all non-alphanumeric characters
			let sanitized_name = source_path
				.file_stem()
				.unwrap()
				.chars()
				.filter(|c| c.is_alphanumeric())
				.collect::<String>();
			// add a number to the end to avoid name collisions
			let mut preflight_file_counter = self.preflight_file_counter.borrow_mut();
			*preflight_file_counter += 1;
			format!("preflight.{}-{}.cjs", sanitized_name, preflight_file_counter)
		};

		// Store the file name in a map so if anyone tries to "bring" it as a module,
		// we can look up what JS file needs to be imported.
		self
			.preflight_file_map
			.borrow_mut()
			.insert(source_path.to_path_buf(), preflight_file_name.clone());

		let sourcemap_path = format!("{}.map", preflight_file_name);
		output.line(format!("//# sourceMappingURL={sourcemap_path}"));
		let source_content = self.source_files.get_file(source_path.as_str()).unwrap();

		let output_base = output.to_string();
		let output_sourcemap = output.generate_sourcemap(
			&make_relative_path(self.out_dir.as_str(), source_path.as_str()),
			source_content,
			&preflight_file_name,
		);

		// Emit the file
		match self
			.output_files
			.borrow_mut()
			.add_file(preflight_file_name.clone(), output_base)
		{
			Ok(()) => {}
			Err(err) => report_diagnostic(err.into()),
		}
		match self
			.output_files
			.borrow_mut()
			.add_file(sourcemap_path, output_sourcemap)
		{
			Ok(()) => {}
			Err(err) => report_diagnostic(err.into()),
		}
	}

	fn jsify_struct_schemas(&self, source_path: &Utf8Path) -> CodeMaker {
		// For each struct schema that is referenced in the code
		// (this is determined by the StructSchemaVisitor before jsification starts)
		// we write an inline call to stdlib struct class to instantiate the schema object
		// preflight root class.
		let mut code = CodeMaker::default();
		let file_schemas = self.referenced_struct_schemas.borrow();
		let Some(file_schemas) = file_schemas.get(source_path) else {
			return code;
		};
		for (name, schema_code) in file_schemas.iter() {
			let flat_name = name.replace(".", "_");

			code.line(format!(
				"const {flat_name} = $stdlib.std.Struct._createJsonSchema({});",
				schema_code.to_string().replace("\n", "").replace(" ", "")
			));
		}
		code
	}

	fn jsify_scope_body(&self, scope: &Scope, ctx: &mut JSifyContext) -> CodeMaker {
		CompilationContext::set(CompilationPhase::Jsifying, &scope.span);
		let mut code = CodeMaker::with_source(&scope.span);

		let scope_env = self.types.get_scope_env(&scope);
		ctx.visit_ctx.push_env(scope_env);
		for statement in scope.statements.iter() {
			let statement_code = self.jsify_statement(&scope_env, statement, ctx);
			code.add_code(statement_code);
		}
		ctx.visit_ctx.pop_env();

		code
	}

	pub fn jsify_reference(&self, reference: &Reference, ctx: &mut JSifyContext) -> CodeMaker {
		match reference {
			Reference::Identifier(identifier) => new_code!(&identifier.span, &identifier.name),
			Reference::InstanceMember {
				object,
				property,
				optional_accessor,
			} => new_code!(
				&property.span,
				self.jsify_expression(object, ctx),
				if *optional_accessor { "?." } else { "." },
				&property.to_string()
			),
			Reference::TypeMember { type_name, property } => {
				new_code!(
					&property.span,
					self.jsify_user_defined_type(type_name, ctx),
					".",
					&property.name
				)
			}
			Reference::ElementAccess { object, index } => new_code!(
				&object.span,
				"$helpers.lookup(",
				self.jsify_expression(object, ctx),
				", ",
				self.jsify_expression(index, ctx),
				")"
			),
		}
	}

	fn jsify_arg_list(
		&self,
		arg_list: &ArgList,
		scope: Option<String>,
		id: Option<String>,
		ctx: &mut JSifyContext,
	) -> CodeMaker {
		let mut args = vec![];
		let mut structure_args = vec![];

		if let Some(scope_str) = scope {
			args.push(new_code!(&arg_list.span, scope_str));
		}

		if let Some(id_str) = id {
			args.push(new_code!(&arg_list.span, id_str));
		}

		for arg in arg_list.pos_args.iter() {
			args.push(self.jsify_expression(arg, ctx));
		}

		for arg in arg_list.named_args.iter() {
			structure_args.push(new_code!(
				&arg_list.span,
				&arg.0.name,
				": ",
				self.jsify_expression(arg.1, ctx)
			));
		}

		if !structure_args.is_empty() || self.types.append_empty_struct_to_arglist.contains(&arg_list.id) {
			args.push(new_code!(&arg_list.span, "{ ", structure_args, " }"));
		}

		new_code!(&arg_list.span, args)
	}

	pub fn jsify_type(typ: &Type) -> Option<String> {
		match typ {
			Type::Struct(t) => Some(t.name.name.clone()),
			Type::String => Some("string".to_string()),
			Type::Number => Some("number".to_string()),
			Type::Boolean => Some("boolean".to_string()),
			Type::Array(t) => {
				if let Some(inner) = Self::jsify_type(&t) {
					Some(format!("{}[]", inner))
				} else {
					None
				}
			}
			Type::Optional(t) => {
				if let Some(inner) = Self::jsify_type(&t) {
					Some(format!("{}?", inner))
				} else {
					None
				}
			}
			_ => None,
		}
	}

	pub fn jsify_user_defined_type(&self, udt: &UserDefinedType, ctx: &mut JSifyContext) -> CodeMaker {
		if ctx.visit_ctx.current_phase() == Phase::Inflight {
			if let Some(lifts) = &ctx.lifts {
				if let Some(t) = lifts.token_for_liftable(&Liftable::Type(udt.clone())) {
					return new_code!(&udt.span, t);
				}
			}
		}

		if is_udt_struct_type(udt, ctx.visit_ctx.current_env().unwrap()) {
			// For struct type, we emit the name as a flattened string. I.E. mylib.MyStruct becomes mylib_MyStruct
			return new_code!(&udt.span, udt.full_path_str().replace(".", "_"));
		}
		new_code!(&udt.span, udt.full_path_str())
	}

	pub fn jsify_expression(&self, expression: &Expr, ctx: &mut JSifyContext) -> CodeMaker {
		CompilationContext::set(CompilationPhase::Jsifying, &expression.span);
		let expr_span = &expression.span;

		// if we are in inflight and there's a lifting/capturing token associated with this expression
		// then emit the token instead of the expression.
		if ctx.visit_ctx.current_phase() == Phase::Inflight {
			if let Some(lifts) = &ctx.lifts {
				if let Some(t) = lifts.token_for_liftable(&Liftable::Expr(expression.id)) {
					return new_code!(expr_span, t);
				}
			}
		}

		// if we are in preflight phase and we see an inflight expression (which is not "this."), then
		// this is an error. this can happen if we render a lifted preflight expression that references
		// an e.g. variable from inflight (`myarr.get(i)` where `myarr` is preflight and `i` is an
		// inflight variable). in this case we need to bail out.
		if ctx.visit_ctx.current_phase() == Phase::Preflight {
			if let Some(expr_phase) = self.types.get_expr_phase(expression) {
				if expr_phase == Phase::Inflight {
					report_diagnostic(Diagnostic {
						message: "Cannot reference an inflight value from within a preflight expression".to_string(),
						span: Some(expression.span.clone()),
						annotations: vec![],
						hints: vec![],
					});

					return new_code!(expr_span, "<ERROR>");
				}
			}
		}

		let auto_await = match ctx.visit_ctx.current_phase() {
			Phase::Inflight => "await ",
			_ => "",
		};
		match &expression.kind {
			ExprKind::New(new) => {
				let New {
					class,
					obj_id,
					arg_list,
					obj_scope,
				} = new;

				let expression_type = self.types.get_expr_type(&expression);
				let is_preflight_class = expression_type.is_preflight_class();

				let class_type = if let Some(class_type) = expression_type.as_class() {
					class_type
				} else {
					return new_code!(expr_span, "");
				};
				// if we have an FQN, we emit a call to the "new" factory method to allow
				// targets and plugins to inject alternative implementations for types. otherwise (e.g.
				// user-defined types), we simply instantiate the type directly (maybe in the future we will
				// allow customizations of user-defined types as well, but for now we don't).

				let ctor = self.jsify_user_defined_type(class, ctx);

				let scope = if is_preflight_class && class_type.std_construct_args {
					if let Some(scope) = obj_scope {
						Some(self.jsify_expression(scope, ctx).to_string())
					} else {
						// If the current method has an implicit scope arg then use it, if not we can assume `this` is available
						if ctx.visit_ctx.current_method_env().map_or(false, |e| {
							let SymbolEnvKind::Function { sig, .. } = e.kind else {
								panic!("Method env not a function env");
							};
							sig.as_function_sig().unwrap().implicit_scope_param
						}) {
							Some(SCOPE_PARAM.to_string())
						} else {
							// By default use `this` as the scope.
							// If we're inside an argument to a `super()` call then `this` isn't avialble, in which case
							// we can safely use the ctor's `$scope` arg.
							if ctx.visit_ctx.current_stmt_is_super_call() {
								Some(SCOPE_PARAM.to_string())
							} else {
								Some("this".to_string())
							}
						}
					}
				} else {
					None
				};

				let id = if is_preflight_class && class_type.std_construct_args {
					Some(if let Some(id_exp) = obj_id {
						self.jsify_expression(id_exp, ctx).to_string()
					} else {
						// take only the last part of the fully qualified name (the class name) because any
						// leading parts like the namespace are volatile and can be changed easily by the user
						let s = ctor.to_string();
						let class_name = s.split(".").last().unwrap().to_string();
						format!("\"{}\"", class_name)
					})
				} else {
					None
				};

				let fqn = class_type.fqn.clone();

				let scope_arg = if fqn.is_none() { scope.clone() } else { scope.clone() };

				let args = self.jsify_arg_list(&arg_list, scope_arg, id, ctx);

				if let (true, Some(fqn)) = (is_preflight_class, fqn) {
					new_code!(
						expr_span,
						"globalThis.$ClassFactory.new(\"",
						fqn,
						"\", ",
						ctor,
						", ",
						args,
						")"
					)
				} else {
					// If we're inflight and this new expression evaluates to a type with an inflight init (that's not empty)
					// make sure it's called before we return the object.
					if ctx.visit_ctx.current_phase() == Phase::Inflight
						&& expression_type
							.as_class()
							.expect("a class")
							.get_method(&Symbol::global(CLASS_INFLIGHT_INIT_NAME))
							.is_some()
					{
						new_code!(
							expr_span,
							"(await (async () => {const o = new ",
							ctor,
							"(",
							args,
							"); await o.",
							CLASS_INFLIGHT_INIT_NAME,
							"?.(); return o; })())"
						)
					} else {
						new_code!(expr_span, "new ", ctor, "(", args, ")")
					}
				}
			}
			ExprKind::Literal(lit) => match lit {
				Literal::Nil => new_code!(expr_span, "undefined"),
				Literal::NonInterpolatedString(s) => {
					// escape newlines
					let s = s.replace("\r", "\\r").replace("\n", "\\n");
					new_code!(expr_span, s)
				}
				Literal::String(s) => {
					// Unescape our string interpolation braces because in JS they don't need escaping
					let s = s.replace("\\{", "{");
					// escape newlines
					let s = s.replace("\r", "\\r").replace("\n", "\\n");
					new_code!(expr_span, s)
				}
				Literal::InterpolatedString(s) => {
					let statics = s
						.parts
						.iter()
						.filter_map(|p| match p {
							InterpolatedStringPart::Static(static_string) => {
								// Unescape our string interpolation braces because in JS they don't need escaping
								let static_string = static_string.replace("\\{", "{");
								// escape any raw newlines in the string because js `"` strings can't contain them
								let escaped = static_string.replace("\r\n", "\\r\\n").replace("\n", "\\n");

								Some(new_code!(expr_span, "\"", escaped, "\""))
							}
							InterpolatedStringPart::Expr(_) => None,
						})
						.collect_vec();
					let exprs = s
						.parts
						.iter()
						.filter_map(|p| match p {
							InterpolatedStringPart::Static(_) => None,
							InterpolatedStringPart::Expr(e) => Some(match *self.types.get_expr_type(e) {
								Type::Json(_) | Type::MutJson => {
									new_code!(expr_span, "JSON.stringify(", self.jsify_expression(e, ctx), ")")
								}
								_ => self.jsify_expression(e, ctx),
							}),
						})
						.collect_vec();

					new_code!(expr_span, "String.raw({ raw: [", statics, "] }, ", exprs, ")")
				}
				Literal::Number(n) => new_code!(expr_span, n.to_string()),
				Literal::Boolean(b) => new_code!(expr_span, (if *b { "true" } else { "false" }).to_string()),
			},
			ExprKind::Range { start, inclusive, end } => new_code!(
				expr_span,
				format!("{HELPERS_VAR}.range("),
				self.jsify_expression(start, ctx),
				",",
				self.jsify_expression(end, ctx),
				",",
				inclusive.unwrap().to_string(),
				")"
			),
			ExprKind::Reference(_ref) => new_code!(expr_span, self.jsify_reference(&_ref, ctx)),
			ExprKind::Intrinsic(intrinsic) => match intrinsic.kind {
				IntrinsicKind::Unknown => new_code!(expr_span, ""),
				IntrinsicKind::Dirname => {
					let Some(source_path) = ctx.source_path else {
						// Only happens inflight, so we can assume an error was caught earlier
						return new_code!(expr_span, "");
					};
					let relative_source_path = make_relative_path(
						self.out_dir.as_str(),
						source_path
							.parent()
							.expect("source path is file in a directory")
							.as_str(),
					);
					new_code!(
						expr_span,
						HELPERS_VAR,
						".resolveDirname(",
						__DIRNAME,
						", \"",
						relative_source_path,
						"\")"
					)
				}
				IntrinsicKind::Inflight => {
					// Use statically known data to generate the type information needed
					let mut export_name = new_code!(&expression.span, "\"default\"");
					let mut lifts: IndexMap<String, (&Expr, Option<&Vec<Expr>>, CodeMaker)> = IndexMap::new();

					let arg_list = intrinsic.arg_list.as_ref().unwrap();
					let fields = if arg_list.named_args.is_empty() && arg_list.pos_args.len() == 2 {
						// Trailing struct has been provided as a single positional argument, extract the named fields instead
						let second_arg = arg_list.pos_args.get(1).unwrap();
						match &second_arg.kind {
							ExprKind::JsonLiteral { element, .. } => match &element.kind {
								ExprKind::JsonMapLiteral { fields, .. } => fields,
								_ => return CodeMaker::default(),
							},
							ExprKind::StructLiteral { fields, .. } => fields,
							_ => return CodeMaker::default(),
						}
					} else {
						&arg_list.named_args
					};
					for x in fields {
						if x.0.name == "export" {
							export_name = self.jsify_expression(&x.1, ctx);
						} else if x.0.name == "lifts" {
							let items = match &x.1.kind {
								ExprKind::JsonLiteral { element, .. } => {
									if let ExprKind::ArrayLiteral { items, .. } = &element.kind {
										items
									} else {
										panic!("Must specify an statically-known array of lifts");
									}
								}
								ExprKind::ArrayLiteral { items, .. } => items,
								_ => {
									report_diagnostic(Diagnostic {
										message: "Must specify an statically-known array of lifts".to_string(),
										annotations: vec![],
										hints: vec![],
										span: Some(x.1.span.clone()),
									});
									continue;
								}
							};
							for item in items {
								if let ExprKind::JsonLiteral { element, .. } = &item.kind {
									if let ExprKind::JsonMapLiteral { fields } = &element.kind {
										let Some(obj_expression) = fields.get("obj") else {
											report_diagnostic(Diagnostic {
												message: "Must specify an \"obj\" to lift".to_string(),
												annotations: vec![],
												hints: vec![],
												span: Some(item.span.clone()),
											});
											continue;
										};
										let ops = fields.get("ops").and_then(|ops| {
											if let ExprKind::ArrayLiteral { items, .. } = &ops.kind {
												Some(items)
											} else {
												None
											}
										});

										let alias = if let Some(alias) = fields.get("alias") {
											if let Some(alias) = alias.as_static_string() {
												alias.to_string()
											} else {
												report_diagnostic(Diagnostic {
													message: "\"alias\" must be a non-interpolated string literal".to_string(),
													annotations: vec![],
													hints: vec![],
													span: Some(alias.span.clone()),
												});
												continue;
											}
										} else {
											match &obj_expression.kind {
												ExprKind::Reference(reference) => {
													if let Reference::Identifier(identifier) = reference {
														identifier.name.clone()
													} else {
														report_diagnostic(Diagnostic {
															message: "Must specify an \"alias\"  for a non-identifier reference".to_string(),
															annotations: vec![],
															hints: vec![],
															span: Some(obj_expression.span.clone()),
														});
														continue;
													}
												}
												_ => {
													report_diagnostic(Diagnostic {
														message: "Must specify an \"alias\" to lift this expression".to_string(),
														annotations: vec![],
														hints: vec![],
														span: Some(obj_expression.span.clone()),
													});
													continue;
												}
											}
										};

										// manually build the expression to inject the alias
										let mut expr_text = CodeMaker::default();
										expr_text.append("({ obj: ");
										expr_text.append(self.jsify_expression(obj_expression, ctx));
										if let Some(ops) = ops {
											expr_text.append(", ops: [");
											for op in ops {
												expr_text.append(self.jsify_expression(op, ctx));
												expr_text.append(", ");
											}
											expr_text.append("]");
										}
										expr_text.append(", alias: \"");
										expr_text.append(&alias);
										expr_text.append("\" })");

										lifts.insert(alias, (obj_expression, ops, expr_text));
									}
								}
							}
						}
					}

					let mut dts = ExternDTSifier::new(self.types);
					let function_type = self.types.get_expr_type(expression);
					let function_type = self.types.maybe_unwrap_inference(function_type);
					let shim = dts.dtsify_inflight(&function_type, &lifts);

					let inflight_absolute_path = if let Some(ss) = &arg_list.pos_args[0].as_static_string() {
						let extern_path = Utf8Path::new(&ss);

						// TODO Warn if path does not exist or create it automatically?
						normalize_path(extern_path, ctx.source_path)
					} else {
						report_diagnostic(Diagnostic {
							message: "Inflight path must be a non-interpolated string literal".to_string(),
							span: Some(arg_list.pos_args[0].span.clone()),
							annotations: vec![],
							hints: vec![],
						});

						return CodeMaker::default();
					};
					let shim_path = inflight_absolute_path
						.with_file_name(format!(".{}", inflight_absolute_path.file_name().unwrap()))
						.with_extension("inflight.ts");
					let shim_path = make_relative_path(self.out_dir.as_str(), shim_path.as_str());

					self
						.output_files
						.borrow_mut()
						.add_file(&shim_path, shim.to_string())
						.unwrap();

					let mut lift_string = new_code!(expr_span, STDLIB_CORE, ".importInflight(");

					let require_path = self.get_require_path(&inflight_absolute_path, expr_span);
					if let Some(require_path) = require_path {
						lift_string.append("`require('");
						lift_string.append(require_path);
						lift_string.append("')[");
						lift_string.append(export_name);
						lift_string.append("]`");
					}

					if !lifts.is_empty() {
						let list = lifts
							.iter()
							.map(|(.., (.., expr_code))| expr_code.clone())
							.collect_vec();
						lift_string.append(", [");
						lift_string.append(CodeMaker::from(list));
						lift_string.append("]");
					}

					lift_string.append(")");

					return lift_string;
				}
			},
			ExprKind::Call { callee, arg_list } => {
				let function_type = match callee {
					CalleeKind::Expr(expr) => self.types.get_expr_type(expr),
					CalleeKind::SuperCall(method) => {
						resolve_super_method(method, ctx.visit_ctx.current_env().expect("an env"), self.types)
							.expect("valid super method")
							.0
					}
				};
				let is_option = function_type.is_option();
				let function_type = function_type.maybe_unwrap_option();
				let function_sig = function_type.as_function_sig();

				let expr_string = match callee {
					CalleeKind::Expr(expr) => self.jsify_expression(expr, ctx).to_string(),
					CalleeKind::SuperCall(method) => format!("super.{}", method),
				};
				let mut args_string = self.jsify_arg_list(&arg_list, None, None, ctx).to_string();

				let mut args_text_string = lookup_span(&arg_list.span, &self.source_files);
				if args_text_string.len() > 0 {
					// remove the parens
					args_text_string = args_text_string[1..args_text_string.len() - 1].to_string();
				}
				let args_text_string = escape_javascript_string(&args_text_string);
				let mut is_optional = false;

				if let Some(function_sig) = function_sig {
					if let Some(js_override) = &function_sig.js_override {
						let self_string = match callee {
							CalleeKind::Expr(expr) => match &expr.kind {
								// for "loose" macros, e.g. `print()`, $self$ is the global object
								ExprKind::Reference(Reference::Identifier(_)) => "global".to_string(),
								ExprKind::Reference(Reference::InstanceMember {
									object,
									optional_accessor,
									..
								}) => {
									is_optional = *optional_accessor;
									self.jsify_expression(&object, ctx).to_string()
								}
								ExprKind::Reference(Reference::TypeMember { property, .. }) => {
									// remove the property name from the expression string
									expr_string.split(".").filter(|s| s != &property.name).join(".")
								}
								_ => expr_string,
							},
							CalleeKind::SuperCall { .. } =>
							// Note: in case of a $self$ macro override of a super call there's no clear definition of what $self$ should be,
							// "this" is a decent option because it'll refer to the object where "super" was used, but depending on how
							// $self$ is used in the macro it might lead to unexpected results if $self$.some_method() is called and is
							// defined differently in the parent class of "this".
							{
								"this".to_string()
							}
						};
						if function_sig.is_macro {
							return new_code!(
								expr_span,
								format!(
									"{}.{}({}, {}, {})",
									MACROS_VAR,
									js_override,
									is_optional.to_string(),
									self_string,
									args_string
								)
							);
						} else {
							let patterns = &[MACRO_REPLACE_SELF, MACRO_REPLACE_ARGS, MACRO_REPLACE_ARGS_TEXT];
							let replace_with = &[self_string, args_string, args_text_string];
							let ac = AhoCorasick::new(patterns).expect("Failed to create macro pattern");
							return new_code!(expr_span, ac.replace_all(js_override, replace_with));
						}
					}

					// If this function requires an implicit scope argument, we need to add it to the args string
					if function_sig.implicit_scope_param {
						// If the current function we're in also has an implicit scope parameter then use it
						// TODO: make a helper function to get the `current_function_type`
						let implicit_scope_arg_available = ctx.visit_ctx.current_function_env().map_or(false, |e| {
							if let SymbolEnvKind::Function { sig, .. } = e.kind {
								sig.as_function_sig().expect("a function sig").implicit_scope_param
							} else {
								false
							}
						});

						let prepend_scope_arg = if implicit_scope_arg_available {
							SCOPE_PARAM.to_string()
						} else {
							// Otherwise, we can just use `this`. We can assume `this` is available since othesize we should have had an implicit scope arg available.
							"this".to_string()
						};
						if args_string.len() > 0 {
							args_string = format!("{}, {}", prepend_scope_arg, args_string);
						} else {
							args_string = prepend_scope_arg;
						}
					}
				}

				let optional_access = if is_option { "?." } else { "" };

				// NOTE: if the expression is a "handle" class, the object itself is callable (see
				// `jsify_class_inflight` below), so we can just call it as-is.
				new_code!(
					expr_span,
					"(",
					auto_await,
					expr_string,
					optional_access,
					"(",
					args_string,
					"))"
				)
			}
			ExprKind::Unary { op, exp } => {
				let js_exp = self.jsify_expression(exp, ctx);
				match op {
					UnaryOperator::Minus => new_code!(expr_span, "(-", js_exp, ")"),
					UnaryOperator::Not => new_code!(expr_span, "(!", js_exp, ")"),
					UnaryOperator::OptionalUnwrap => {
						new_code!(expr_span, "$helpers.unwrap(", js_exp, ")")
					}
				}
			}
			ExprKind::Binary { op, left, right } => {
				let js_left = self.jsify_expression(left, ctx);
				let js_right = self.jsify_expression(right, ctx);

				let js_op = match op {
					BinaryOperator::AddOrConcat => "+",
					BinaryOperator::Sub => "-",
					BinaryOperator::Mul => "*",
					BinaryOperator::Div => "/",
					BinaryOperator::FloorDiv => return new_code!(expr_span, "Math.trunc(", js_left, " / ", js_right, ")"),
					BinaryOperator::Mod => "%",
					BinaryOperator::Power => "**",
					BinaryOperator::Greater => ">",
					BinaryOperator::GreaterOrEqual => ">=",
					BinaryOperator::Less => "<",
					BinaryOperator::LessOrEqual => "<=",
					BinaryOperator::Equal => return new_code!(expr_span, HELPERS_VAR, ".eq(", js_left, ", ", js_right, ")"),
					BinaryOperator::NotEqual => return new_code!(expr_span, HELPERS_VAR, ".neq(", js_left, ", ", js_right, ")"),
					BinaryOperator::LogicalAnd => "&&",
					BinaryOperator::LogicalOr => "||",
					BinaryOperator::UnwrapOr => {
						// Use JS nullish coalescing operator which treats undefined and null the same
						// this is inline with how wing jsifies optionals
						"??"
					}
				};
				new_code!(expr_span, "(", js_left, " ", js_op, " ", js_right, ")")
			}
			ExprKind::ArrayLiteral { items, .. } => {
				let item_list = items.iter().map(|expr| self.jsify_expression(expr, ctx)).collect_vec();

				new_code!(expr_span, "[", item_list, "]")
			}
			ExprKind::StructLiteral { fields, .. } => {
				new_code!(
					expr_span,
					"({",
					fields
						.iter()
						.map(|(name, expr)| new_code!(expr_span, "\"", &name.name, "\": ", self.jsify_expression(expr, ctx)))
						.collect_vec(),
					"})"
				)
			}
			ExprKind::JsonLiteral { element, .. } => {
				ctx.visit_ctx.push_json();
				let js_out = self.jsify_expression(element, ctx);
				ctx.visit_ctx.pop_json();
				js_out
			}
			ExprKind::JsonMapLiteral { fields } => {
				let f = fields
					.iter()
					.map(|(key, expr)| new_code!(expr_span, "\"", &key.name, "\": ", self.jsify_expression(expr, ctx)))
					.collect_vec();
				new_code!(expr_span, "({", f, "})")
			}
			ExprKind::MapLiteral { fields, .. } => {
				let f = fields
					.iter()
					.map(|(key, value)| {
						let mut kv = new_code!(&key.span, "[", self.jsify_expression(key, ctx), "]: ");
						kv.append(new_code!(&value.span, self.jsify_expression(value, ctx)));
						kv
					})
					.collect_vec();
				new_code!(expr_span, "({", f, "})")
			}
			ExprKind::SetLiteral { items, .. } => {
				let item_list = items.iter().map(|expr| self.jsify_expression(expr, ctx)).collect_vec();
				new_code!(expr_span, "new Set([", item_list, "])")
			}
			ExprKind::FunctionClosure(func_def) => self.jsify_function(None, func_def, true, ctx),
			ExprKind::CompilerDebugPanic => {
				// Handle the debug panic expression (during jsifying)
				dbg_panic!();
				new_code!(expr_span, "")
			}
		}
	}

	// To avoid a performance penalty when evaluating assignments made in the elif statement,
	// it was necessary to nest the if statements.
	//
	// Thus, this code in Wing:
	//
	// if let x = tryA() {
	//  ...
	// } elif let x = tryB() {
	// 	 ...
	// } elif let x = TryC() {
	// 	 ...
	// } else {
	// 	...
	// }
	//
	// In JavaScript, will become this:
	//
	// const $if_let_value = tryA();
	// if ($if_let_value !== undefined) {
	// 	...
	// } else {
	// 	let $elif_let_value0 = tryB();
	// 	if ($elif_let_value0 !== undefined) {
	// 		 ...
	// 	} else {
	// 		 let $elif_let_value1 = tryC();
	// 		 if ($elif_let_value1 !== undefined) {
	// 				...
	// 		 } else {
	// 				...
	// 		 }
	// 	}
	// }
	fn jsify_elif_statements(
		&self,
		code: &mut CodeMaker,
		elif_statements: &Vec<Elifs>,
		index: usize,
		else_statements: &Option<Scope>,
		ctx: &mut JSifyContext,
	) {
		match elif_statements.get(index).unwrap() {
			Elifs::ElifLetBlock(elif_let_to_jsify) => {
				// Emit a JavaScript "else {" for each Wing "elif_let_block",
				// and emit the closing "}" bracket in jsify_statement()'s StmtKind::IfLet match case
				code.open("else {");
				let elif_let_value = "$elif_let_value";

				let value = format!("{}{}", elif_let_value, index);

				code.line(new_code!(
					&elif_let_to_jsify.value.span,
					"const ",
					value,
					" = ",
					self.jsify_expression(&elif_let_to_jsify.value, ctx),
					";"
				));
				let value = format!("{}{}", elif_let_value, index);
				code.open(format!("if ({value} != undefined) {{"));
				if elif_let_to_jsify.reassignable {
					code.line(format!("let {} = {};", elif_let_to_jsify.var_name, value));
				} else {
					code.line(format!("const {} = {};", elif_let_to_jsify.var_name, value));
				}

				code.add_code(self.jsify_scope_body(&elif_let_to_jsify.statements, ctx));
				code.close("}");
			}
			Elifs::ElifBlock(elif_to_jsify) => {
				let condition = self.jsify_expression(&elif_to_jsify.condition, ctx);
				// TODO: this puts the "else if" in a separate line from the closing block but
				// technically that shouldn't be a problem, its just ugly
				code.open(new_code!(&elif_to_jsify.condition.span, "else if (", condition, ") {"));
				code.add_code(self.jsify_scope_body(&elif_to_jsify.statements, ctx));
				code.close("}");
			}
		}
		if index < elif_statements.len() - 1 {
			self.jsify_elif_statements(code, elif_statements, index + 1, else_statements, ctx);
		} else if let Some(else_scope) = else_statements {
			code.open("else {");
			code.add_code(self.jsify_scope_body(else_scope, ctx));
			code.close("}");
		}
		return;
	}

	fn jsify_statement(&self, env: &SymbolEnv, statement: &Stmt, ctx: &mut JSifyContext) -> CodeMaker {
		let mut code = CodeMaker::with_source(&statement.span);

		CompilationContext::set(CompilationPhase::Jsifying, &statement.span);
		ctx.visit_ctx.push_stmt(statement);
		match &statement.kind {
			StmtKind::Bring { source, identifier } => match source {
				BringSource::BuiltinModule(name) => {
					let var_name = identifier.as_ref().unwrap_or(&name);

					code.line(format!("const {var_name} = {STDLIB}.{name};"))
				}
				BringSource::TrustedModule(name, module_dir) => {
					code.append(self.jsify_bring_stmt(module_dir, &Some(identifier.as_ref().unwrap_or(name).clone())));
				}
				BringSource::JsiiModule(name) => {
					// checked during type checking
					let var_name = identifier.as_ref().unwrap_or(&name);
					code.line(format!("const {var_name} = require(\"{name}\");"))
				}
				BringSource::WingLibrary(_, module_dir) => {
					code.append(self.jsify_bring_stmt(module_dir, identifier));
				}
				BringSource::Directory(path) | BringSource::WingFile(path) => {
					code.append(self.jsify_bring_stmt(path, identifier));
				}
			},
			StmtKind::SuperConstructor { arg_list } => {
				let args = self.jsify_arg_list(&arg_list, None, None, ctx);
				match parent_class_phase(ctx) {
					Phase::Inflight => code.line(new_code!(
						&arg_list.span,
						"await this.super_",
						CLASS_INFLIGHT_INIT_NAME,
						"?.(",
						args,
						");"
					)),
					Phase::Preflight => code.line(new_code!(
						&arg_list.span,
						format!("super({SCOPE_PARAM}, $id, "),
						args,
						");"
					)),
					Phase::Independent => {
						// If our parent is phase independent then we don't call its super, instead a call to its super will be
						// generated in `jsify_inflight_init` when we generate the inflight init for this class.
						// Note: this is only true for inflight clases which are the only type of classes that can have a phase independent parent.
						// when/if this changes we'll need to be move verbose here.
					}
				}
			}
			StmtKind::Let {
				reassignable,
				var_name,
				initial_value,
				type_: _,
			} => {
				let initial_value = self.jsify_expression(initial_value, ctx);
				if *reassignable {
					code.line(new_code!(
						&statement.span,
						"let ",
						jsify_symbol(&var_name),
						" = ",
						initial_value,
						";"
					))
				} else {
					let new_thing = new_code!(
						&statement.span,
						"const ",
						jsify_symbol(&var_name),
						" = ",
						initial_value,
						";"
					);
					code.line(new_thing)
				}
			}
			StmtKind::ForLoop {
				iterator,
				iterable,
				statements,
			} => {
				code.open(new_code!(
					&statement.span,
					"for (const ",
					jsify_symbol(&iterator),
					" of ",
					self.jsify_expression(iterable, ctx),
					") {"
				));
				code.add_code(self.jsify_scope_body(statements, ctx));
				code.close("}");
			}
			StmtKind::While { condition, statements } => {
				code.open(new_code!(
					&condition.span,
					"while (",
					self.jsify_expression(condition, ctx),
					") {"
				));
				code.add_code(self.jsify_scope_body(statements, ctx));
				code.close("}");
			}
			StmtKind::Break => code.line("break;"),
			StmtKind::Continue => code.line("continue;"),
			StmtKind::IfLet(IfLet {
				reassignable,
				value,
				statements,
				var_name,
				elif_statements,
				else_statements,
			}) => {
				// To enable shadowing variables in if let statements, the following does some scope trickery
				// take for example the following wing code:
				// let x: str? = "hello";
				// if let x = x {
				//   log(x);
				// }
				//
				// If we attempted to just do the following JS code
				//
				// const x = "hello"
				// if (x != undefined) {
				//   const x = x;  <== Reference error, "Cannot access 'x' before initialization"
				//   log(x);
				// }
				//
				// To work around this, we can generate a temporary scope, then use an intermediate variable to carry the
				// shadowed value, like so:
				// const x = "hello"
				// {
				//  const $IF_LET_VALUE = x; <== intermediate variable that expires at the end of the scope
				//  if ($IF_LET_VALUE != undefined) {
				//    const x = $IF_LET_VALUE;
				//    log(x);
				//  }
				// }
				// The temporary scope is created so that intermediate variables created by consecutive `if let` clauses
				// do not interfere with each other.
				code.open("{");
				let if_let_value = "$if_let_value";
				code.line(new_code!(
					&var_name.span,
					"const ",
					if_let_value,
					" = ",
					self.jsify_expression(value, ctx),
					";"
				));

				code.open(format!("if ({if_let_value} != undefined) {{"));
				if *reassignable {
					code.line(format!("let {} = {};", var_name, if_let_value));
				} else {
					code.line(format!("const {} = {};", var_name, if_let_value));
				}
				code.add_code(self.jsify_scope_body(statements, ctx));
				code.close("}");

				if elif_statements.len() > 0 {
					self.jsify_elif_statements(&mut code, elif_statements, 0, else_statements, ctx);
					for elif_statement in elif_statements {
						if let Elifs::ElifLetBlock(_) = elif_statement {
							// "elif_let_block" statements emit "else {" in jsify_elif_statements(),
							//  but no closing bracket "}". The closing brackets are emitted here instead to
							// deal with properly nesting "elif_let_block", "elif_block", and "else" statements
							code.close("}");
						}
					}
				} else if let Some(else_scope) = else_statements {
					code.open("else {");
					code.add_code(self.jsify_scope_body(else_scope, ctx));
					code.close("}");
				}

				code.close("}");
			}
			StmtKind::If {
				condition,
				statements,
				elif_statements,
				else_statements,
			} => {
				code.open(new_code!(
					&condition.span,
					"if (",
					self.jsify_expression(condition, ctx),
					") {"
				));
				code.add_code(self.jsify_scope_body(statements, ctx));
				code.close("}");

				for elif_block in elif_statements {
					let condition = self.jsify_expression(&elif_block.condition, ctx);
					// TODO: this puts the "else if" in a separate line from the closing block but
					// technically that shouldn't be a problem, its just ugly
					code.open(new_code!(&elif_block.condition.span, "else if (", condition, ") {"));
					code.add_code(self.jsify_scope_body(&elif_block.statements, ctx));
					code.close("}");
				}

				if let Some(else_scope) = else_statements {
					code.open("else {");
					code.add_code(self.jsify_scope_body(else_scope, ctx));
					code.close("}");
				}
			}
			StmtKind::Expression(e) => code.line(new_code!(&e.span, self.jsify_expression(e, ctx), ";")),

			StmtKind::Assignment { kind, variable, value } => {
				let operator = match kind {
					AssignmentKind::Assign => "=",
					AssignmentKind::AssignIncr => "+=",
					AssignmentKind::AssignDecr => "-=",
				};

				match variable {
					Reference::ElementAccess { object, index } => {
						let object = self.jsify_expression(object, ctx);
						let index = self.jsify_expression(index, ctx);
						code.line(new_code!(
							&statement.span,
							"$helpers.assign(",
							object,
							", ",
							index,
							", \"",
							operator,
							"\", ",
							self.jsify_expression(value, ctx),
							");"
						));
					}
					_ => {
						code.line(new_code!(
							&statement.span,
							self.jsify_reference(variable, ctx),
							" ",
							operator,
							" ",
							self.jsify_expression(value, ctx),
							";"
						));
					}
				};
			}
			StmtKind::Scope(scope) => {
				if !scope.statements.is_empty() {
					code.open("{");
					code.add_code(self.jsify_scope_body(scope, ctx));
					code.close("}");
				}
			}
			StmtKind::Return(exp) => {
				if let Some(exp) = exp {
					code.line(new_code!(&exp.span, "return ", self.jsify_expression(exp, ctx), ";"))
				} else {
					code.line("return;")
				}
			}
			StmtKind::Throw(exp) => code.line(new_code!(
				&statement.span,
				"throw new Error(",
				self.jsify_expression(exp, ctx),
				");"
			)),
			StmtKind::Class(class) => code.add_code(self.jsify_class(env, class, ctx)),
			StmtKind::Interface { .. } => {
				// This is a no-op in JS
			}
			StmtKind::Struct(_) => {
				// Struct schemas are emitted before jsification phase
			}
			StmtKind::Enum(enu) => {
				let Enum {
					name,
					values,
					access: _,
				} = enu;
				code.open(format!("const {name} ="));
				code.add_code(self.jsify_enum(name, values));
				code.close(";");
			}
			StmtKind::TryCatch {
				try_statements,
				catch_block,
				finally_statements,
			} => {
				code.open("try {");
				code.add_code(self.jsify_scope_body(try_statements, ctx));
				code.close("}");

				if let Some(catch_block) = catch_block {
					if let Some(exception_var_symbol) = &catch_block.exception_var {
						code.open(format!("catch ($error_{exception_var_symbol}) {{"));
						code.line(format!(
							"const {exception_var_symbol} = $error_{exception_var_symbol}.message;"
						));
					} else {
						code.open("catch {");
					}

					code.add_code(self.jsify_scope_body(&catch_block.statements, ctx));
					code.close("}");
				}

				if let Some(finally_statements) = finally_statements {
					code.open("finally {");
					code.add_code(self.jsify_scope_body(finally_statements, ctx));
					code.close("}");
				}
			}
			StmtKind::CompilerDebugEnv => {}
			StmtKind::ExplicitLift(explicit_lift_block) => {
				code.open("{");
				code.add_code(self.jsify_scope_body(&explicit_lift_block.statements, ctx));
				code.close("}");
			}
		};
		ctx.visit_ctx.pop_stmt();
		code
	}

	fn jsify_bring_stmt(&self, path: &Utf8Path, identifier: &Option<Symbol>) -> CodeMaker {
		let mut code = CodeMaker::default();
		// checked during type checking
		let var_name = identifier.as_ref().expect("bring wing module requires an alias");
		let preflight_file_map = self.preflight_file_map.borrow();
		let preflight_file_name = preflight_file_map.get(path).unwrap();
		code.line(format!(
			"const {var_name} = $helpers.bringJs(`${{__dirname}}/{preflight_file_name}`, {MODULE_PREFLIGHT_TYPES_MAP});"
		));
		code
	}

	fn jsify_enum(&self, name: &Symbol, values: &IndexMap<Symbol, Option<String>>) -> CodeMaker {
		let mut code = CodeMaker::with_source(&name.span);
		let mut value_index = 0;

		code.open("(function (tmp) {");

		for value in values.keys() {
			code.line(new_code!(
				&value.span,
				"tmp[\"",
				jsify_symbol(value),
				"\"] = \"",
				jsify_symbol(value),
				"\";"
			));

			value_index = value_index + 1;
		}

		code.line("return tmp;");

		code.close("})({})");
		code
	}

	fn jsify_inflight_init(
		&self,
		func_def: &FunctionDefinition,
		class_phase: Phase,
		ctx: &mut JSifyContext,
	) -> CodeMaker {
		assert!(ctx.visit_ctx.current_phase() == Phase::Inflight);

		let FunctionBody::Statements(body_scope) = &func_def.body else {
			panic!("inflight init must have a scope body")
		};

		// Create the async init function that'll capture the ctor's args
		let mut async_init_body_code = CodeMaker::with_source(&func_def.span);
		// Define this as a closure if we're inside a regulat ctor (inflight class)
		async_init_body_code.open(if class_phase == Phase::Inflight {
			// A closure that'll capture the ctor args
			format!("this.{CLASS_INFLIGHT_INIT_NAME} = async () => {{")
		} else {
			// Preflight class's inflight inits have no args
			format!("async {CLASS_INFLIGHT_INIT_NAME}() {{")
		});
		async_init_body_code.add_code(self.jsify_scope_body(body_scope, ctx));
		async_init_body_code.close("}");

		// If this is an inflight init of an inflight class then we also need to generate a normal ctor, if it's a preflight class
		// then we generate a binding ctor seperately see `jsify_inflight_binding_constructor`
		let code = if class_phase == Phase::Inflight {
			// let mut code = CodeMaker::with_source(&func_def.span);

			let mut code = new_code!(
				&func_def.span,
				JS_CONSTRUCTOR,
				"(",
				jsify_function_parameters(func_def),
				"){"
			);
			code.indent();

			// Issue a call to the parent class's regular ctor
			if let Some(Stmt {
				kind: StmtKind::SuperConstructor { arg_list },
				..
			}) = body_scope.statements.iter().next()
			{
				let args = self.jsify_arg_list(&arg_list, None, None, ctx);
				code.line("super(");
				code.append(args);
				code.append(");");

				// If our parent's phase in inflight then backup a reference to the paren't inflight init to be used in the super ctor call
				if parent_class_phase(ctx) == Phase::Inflight {
					code.line(format!(
						"this.{SUPER_CLASS_INFLIGHT_INIT_NAME} = this.{CLASS_INFLIGHT_INIT_NAME};"
					));
				}
			}

			code.add_code(async_init_body_code);

			code.close("}");
			code
		} else {
			assert!(func_def.signature.parameters.is_empty());
			async_init_body_code
		};

		code
	}

	fn jsify_function(
		&self,
		class_type: Option<TypeRef>,
		func_def: &FunctionDefinition,
		is_closure: bool,
		ctx: &mut JSifyContext,
	) -> CodeMaker {
		let parameters = jsify_function_parameters(func_def);

		// If this function requires an implicit scope parameter then add it to the parameters
		let parameters = if class_type.map_or(false, |t| {
			t.as_class()
				.unwrap()
				.get_method(func_def.name.as_ref().unwrap())
				.unwrap()
				.type_
				.as_function_sig()
				.unwrap()
				.implicit_scope_param
		}) {
			let mut res = CodeMaker::one_line(SCOPE_PARAM);
			if !parameters.is_empty() {
				res.append(", ");
				res.append(parameters);
			}
			res
		} else {
			parameters
		};

		let (name, arrow) = match &func_def.name {
			Some(name) => (name.name.clone(), " ".to_string()),
			None => ("".to_string(), " => ".to_string()),
		};

		let body = match &func_def.body {
			FunctionBody::Statements(scope) => {
				let function_env = self.types.get_scope_env(&scope);
				ctx.with_function_def(
					func_def.name.as_ref(),
					&func_def.signature,
					func_def.is_static,
					function_env,
					|ctx| self.jsify_scope_body(scope, ctx),
				)
			}
			FunctionBody::External(extern_path) => {
				// check if the first part of the path is the node module directory
				let require_path = self.get_require_path(extern_path, &func_def.span);

				if let Some(require_path) = require_path {
					let require = if ctx.visit_ctx.current_phase() == Phase::Inflight {
						"require"
					} else {
						EXTERN_VAR
					};

					new_code!(
						&func_def.span,
						format!("return ({require}(\"{require_path}\")[\"{name}\"])("),
						parameters.clone(),
						")"
					)
				} else {
					CodeMaker::default()
				}
			}
		};
		let mut prefix = vec![];

		if func_def.is_static && class_type.is_some() {
			prefix.push("static")
		}

		// if this is "constructor" it cannot be async
		if name != JS_CONSTRUCTOR && matches!(func_def.signature.phase, Phase::Inflight) {
			prefix.push("async")
		}

		if !name.is_empty() {
			prefix.push(name.borrow());
		} else if !prefix.is_empty() {
			prefix.push("");
		}

		let func_prefix = prefix.join(" ");
		let mut code = new_code!(&func_def.span, func_prefix, "(", parameters.clone(), ")", arrow, "{");
		code.indent();

		code.add_code(body);
		code.close("}");

		// if the function is a closure, we need to wrap it in `(`, `)`
		if is_closure {
			new_code!(&func_def.span, "(", code, ")")
		} else {
			code
		}
	}

	fn get_require_path(&self, absolute_target: &Utf8PathBuf, span: &WingSpan) -> Option<String> {
		let entrypoint_is_file = self.compilation_init_path.is_file();
		let entrypoint_dir = if entrypoint_is_file {
			self.compilation_init_path.parent().unwrap()
		} else {
			self.compilation_init_path
		};

		if !entrypoint_is_file {
			// We are possibly compiling a package, so we need to make sure all externs
			// are actually contained in this directory to make sure it gets packaged

			if !absolute_target.starts_with(entrypoint_dir) {
				report_diagnostic(Diagnostic {
					message: format!("{absolute_target} must be a sub directory of {entrypoint_dir}"),
					annotations: vec![],
					hints: vec![],
					span: Some(span.clone()),
				});
				return None;
			}
		}

		let rel_path = make_relative_path(entrypoint_dir.as_str(), absolute_target.as_str());
		let rel_path = Utf8PathBuf::from(rel_path);

		let mut path_components = rel_path.components();

		// check if the first part of the path is the node module directory
		let path = if path_components.next().expect("extern path must not be empty").as_str() == NODE_MODULES_DIR {
			// We are loading an extern from a node module, so we want that path to be relative to the package itself
			// e.g. require("../node_modules/@winglibs/blah/util.js") should be require("@winglibs/blah/util.js") instead

			// the second part of the path will either be the package name or the package scope
			let second_component = path_components
				.next()
				.expect("extern path in node module must have at least two components")
				.as_str();

			let module_name = if second_component.starts_with(NODE_MODULES_SCOPE_SPECIFIER) {
				// scoped package, prepend the scope to the next part of the path
				format!(
					"{second_component}/{}",
					path_components
						.next()
						.expect("extern path in scoped node module must have at least three components")
				)
			} else {
				// regular package
				second_component.to_string()
			};

			// combine the module name with the rest of the iterator to get the full import path
			format!("{module_name}/{}", path_components.join("/"))
		} else {
			// go from the out_dir to the entrypoint dir
			let up_dirs = "../".repeat(self.out_dir.components().count() - entrypoint_dir.components().count());

			format!("{up_dirs}{rel_path}")
		};
		Some(path)
	}

	fn jsify_class(&self, env: &SymbolEnv, class: &AstClass, ctx: &mut JSifyContext) -> CodeMaker {
		ctx.with_class(class, |ctx| {
			// lookup the class type
			let class_type = env.lookup(&class.name, None).unwrap().as_type().unwrap();

			// find the nearest lifts object. this could be in the current scope (in which case there will
			// be a `lifts` fields in the `class_type` or the parent scope.
			let lifts = if let Some(lifts) = &class_type.as_class().unwrap().lifts {
				Some(lifts)
			} else {
				ctx.lifts
			};

			let ctx = &mut JSifyContext {
				lifts,
				visit_ctx: &mut ctx.visit_ctx,
				source_path: ctx.source_path,
			};

			// emit the inflight side of the class into a separate file
			let inflight_class_code = self.jsify_class_inflight(class_type, &class, ctx);

			// if this is inflight/independent, class, just emit the inflight class code inline and move on
			// with your life.
			if ctx.visit_ctx.current_phase() != Phase::Preflight {
				return inflight_class_code;
			}

			// emit the inflight file
			self.emit_inflight_file(&class, inflight_class_code, ctx);

			// lets write the code for the preflight side of the class
			// TODO: why would we want to do this for inflight classes?? maybe return here in that case?
			let mut code = new_code!(&class.span, "class ", jsify_symbol(&class.name));

			if let Some(parent) = &class.parent {
				// If this is an imported type (with a package fqn) attemp to go through the stdlib target dep-injection mechanism
				let parent_type = class_type.as_class().unwrap().parent.unwrap();
				if let Some(fqn) = &parent_type.as_class().unwrap().fqn {
					code.append(new_code!(
						&class.name.span,
						" extends (globalThis.$ClassFactory.resolveType(\"",
						fqn,
						"\") ?? ",
						self.jsify_user_defined_type(parent, ctx),
						")"
					));
				} else {
					code.append(new_code!(
						&class.name.span,
						" extends ",
						self.jsify_user_defined_type(parent, ctx)
					));
				}
			} else {
				// default base class for preflight classes is `core.Resource`
				code.append(new_code!(
					&class.name.span,
					" extends ",
					if class.auto_id {
						STDLIB_CORE_AUTOID_RESOURCE
					} else {
						STDLIB_CORE_RESOURCE
					}
				));
			};

			code.append(" {");
			code.indent();

			// TODO Hack to make sure closures match the IInflight contract from wingsdk
			if class_type.is_closure() {
				code.line(format!("_id = {STDLIB_CORE}.closureId();"))
			}

			// emit the preflight constructor
			code.add_code(self.jsify_preflight_constructor(&class, ctx));

			// emit preflight methods
			for m in class.preflight_methods(false) {
				code.line(self.jsify_function(Some(class_type), m, false, ctx));
			}

			// emit the `_toInflight` and `_toInflightType` methods (TODO: renamed to `_liftObject` and
			// `_liftType`).
			code.add_code(self.jsify_to_inflight_type_method(&class, ctx));
			code.add_code(self.jsify_lifted_fields(&class.name, class_type));

			// emit `onLift` and `onLiftType` to bind permissions and environment variables to inflight hosts
			code.add_code(self.jsify_register_bind_method(class, class_type, BindMethod::Instance, ctx));
			code.add_code(self.jsify_register_bind_method(class, class_type, BindMethod::Type, ctx));

			code.close("}");

			// Inflight classes might need to be lift-qualified (onLift), but their type name might not be necessarily available
			// at the scope when they are qualified (it might even be shadowed by another type name). We store a reference to these
			// class types in a global preflight types map indexed by the class's unique id.
			if class.phase == Phase::Inflight {
				code.line(format!(
					"if ({MODULE_PREFLIGHT_TYPES_MAP}[{}]) {{ throw new Error(\"{} is already in type map\"); }}",
					class_type.as_class().unwrap().uid,
					class.name
				));
				code.line(format!(
					"{MODULE_PREFLIGHT_TYPES_MAP}[{}] = {};",
					class_type.as_class().unwrap().uid,
					class.name
				));
			}

			code
		})
	}

	pub fn class_singleton(&self, type_: TypeRef) -> String {
		let c = type_.as_class().unwrap();
		format!("$helpers.preflightClassSingleton(this, {})", c.uid)
	}

	fn jsify_preflight_constructor(&self, class: &AstClass, ctx: &mut JSifyContext) -> CodeMaker {
		let mut code = new_code!(
			&class.name.span,
			JS_CONSTRUCTOR,
			format!("({SCOPE_PARAM}, $id, "),
			jsify_function_parameters(&class.initializer),
			") {"
		);
		code.indent();

		let init_statements = match &class.initializer.body {
			FunctionBody::Statements(s) => s,
			FunctionBody::External(_) => panic!("'init' cannot be 'extern'"),
		};

		// Check if some of the statements is the super constructor call, if not we need to add one
		// as the first statement.
		let super_called = init_statements
			.statements
			.iter()
			.any(|s| matches!(s.kind, StmtKind::SuperConstructor { .. }));

		let mut body_code = CodeMaker::with_source(&class.name.span);

		// we always need a super() call because even if the class doesn't have an explicit parent, it
		// will inherit from core.Resource.
		if !super_called {
			body_code.line(format!("super({SCOPE_PARAM}, $id);"));
		}
		let init_code = ctx.with_function_def(
			class.initializer.name.as_ref(),
			&class.initializer.signature,
			class.initializer.is_static,
			self.types.get_scope_env(init_statements),
			|ctx| self.jsify_scope_body(init_statements, ctx),
		);
		body_code.add_code(init_code);

		code.add_code(body_code);

		code.close("}");
		code
	}

	fn jsify_to_inflight_type_method(&self, class: &AstClass, ctx: &JSifyContext) -> CodeMaker {
		let client_path = self.inflight_filename(class);

		let mut code = CodeMaker::with_source(&class.name.span);

		code.open("static _toInflightType() {");

		code.open("return `");

		code.open(format!(
			"require(\"${{{HELPERS_VAR}.normalPath({__DIRNAME})}}/{client_path}\")({{"
		));

		if let Some(lifts) = &ctx.lifts {
			for (token, capture) in lifts.captures.iter().filter(|(_, cap)| !cap.is_field) {
				let lift_type = format!("{STDLIB_CORE}.liftObject({})", capture.code);
				code.line(format!("{}: ${{{}}},", token, lift_type));
			}
		}

		code.close("})");

		code.close("`;");

		code.close("}");
		code
	}

	// Recursively get all lifted fields from a class and its ancestry
	fn class_lifted_fields(class_type: TypeRef) -> IndexMap<String, String> {
		let mut res = IndexMap::new();
		let class_type = class_type.as_class().unwrap();

		if let Some(lifts) = &class_type.lifts {
			res.extend(lifts.lifted_fields());
		}

		if let Some(parent) = class_type.parent {
			res.extend(Self::class_lifted_fields(parent));
		}

		res
	}

	fn jsify_lifted_fields(&self, class_name: &Symbol, class_type: TypeRef) -> CodeMaker {
		let mut code = CodeMaker::with_source(&class_name.span);
		code.open("_liftedState() {");
		code.open("return {");
		code.line("...(super._liftedState?.() ?? {}),");

		// Get lifted fields from entire class ancestry
		let lifts = Self::class_lifted_fields(class_type);

		for (token, obj) in lifts {
			code.line(format!("{token}: {STDLIB_CORE}.liftObject({obj}),"));
		}

		code.close("};");
		code.close("}");
		code
	}

	// Write a class's inflight to a file
	fn jsify_class_inflight(&self, class_type: TypeRef, class: &AstClass, mut ctx: &mut JSifyContext) -> CodeMaker {
		ctx.visit_ctx.push_phase(Phase::Inflight);

		let mut class_code = new_code!(&class.name.span, "class ", &class.name.name);

		if let Some(parent) = &class.parent {
			class_code.append(" extends ");
			class_code.append(self.jsify_user_defined_type(&parent, ctx));
		}

		class_code.append(" {");
		class_code.indent();

		// if this is a preflight class, emit the binding constructor
		if class.phase == Phase::Preflight {
			self.jsify_inflight_binding_constructor(class, class_type, &mut class_code);
		}

		for def in class.inflight_methods(false) {
			class_code.line(self.jsify_function(Some(class_type), def, false, ctx));
		}

		// emit the $inflight_init function (if it has a body).
		if let FunctionBody::Statements(s) = &class.inflight_initializer.body {
			if !s.statements.is_empty() {
				class_code.line(self.jsify_inflight_init(&class.inflight_initializer, class.phase, &mut ctx));
			}
		}

		class_code.close("}");
		ctx.visit_ctx.pop_phase();
		class_code
	}

	pub fn add_referenced_struct_schema(&self, file_path: &Utf8Path, struct_name: String, schema: CodeMaker) {
		let mut struct_schemas = self.referenced_struct_schemas.borrow_mut();
		struct_schemas
			.entry(file_path.into())
			.or_default()
			.insert(struct_name, schema);
	}

	fn emit_inflight_file(&self, class: &AstClass, inflight_class_code: CodeMaker, ctx: &mut JSifyContext) {
		let name = &class.name.name;
		let mut code = CodeMaker::with_source(&class.name.span);

		let inputs = if let Some(lifts) = &ctx.lifts {
			lifts
				.captures
				.iter()
				.filter_map(|(token, cap)| if !cap.is_field { Some(token) } else { None })
				.join(", ")
		} else {
			Default::default()
		};

		let filename = self.inflight_filename(class);
		let sourcemap_file = format!("{}.map", filename);

		code.line("\"use strict\";");
		code.line(format!("const {HELPERS_VAR} = require(\"@winglang/sdk/lib/helpers\");"));
		code.line(format!("const {MACROS_VAR} = require(\"@winglang/sdk/lib/macros\");"));
		code.open(format!("module.exports = function({{ {inputs} }}) {{"));
		code.add_code(inflight_class_code);
		code.line(format!("return {name};"));
		code.close("}");
		code.line(format!("//# sourceMappingURL={sourcemap_file}"));

		let root_source = ctx.source_path.unwrap().to_string();

		// emit the inflight class to a file
		match self
			.output_files
			.borrow_mut()
			.add_file(filename.clone(), code.to_string())
		{
			Ok(()) => {}
			Err(err) => report_diagnostic(err.into()),
		}

		match self.output_files.borrow_mut().add_file(
			sourcemap_file,
			code.generate_sourcemap(
				&make_relative_path(self.out_dir.as_str(), &root_source),
				self.source_files.get_file(root_source.as_str()).unwrap(),
				filename.as_str(),
			),
		) {
			Ok(()) => {}
			Err(err) => report_diagnostic(err.into()),
		}
	}

	fn jsify_inflight_binding_constructor(&self, class: &AstClass, class_type: TypeRef, class_code: &mut CodeMaker) {
		let class_type = class_type.as_class().unwrap();

		// Get the fields that are lifted by this class but not by its parent, they will be initialized
		// in the generated constructor
		let lifted_fields = if let Some(lifts) = &class_type.lifts {
			lifts.lifted_fields().map(|(f, _)| f.clone()).collect()
		} else {
			IndexSet::new()
		};

		let parent_fields = if let Some(parent) = class_type.parent {
			Self::class_lifted_fields(parent).keys().cloned().collect()
		} else {
			IndexSet::new()
		};

		class_code.open(format!("{JS_CONSTRUCTOR}($args) {{",));
		class_code.line(format!(
			"const {{ {} }} = $args;",
			lifted_fields
				.union(&parent_fields)
				.map(|token| { token.clone() })
				.collect_vec()
				.join(", ")
		));

		if class.parent.is_some() {
			class_code.line("super($args);");
		}

		for token in &lifted_fields {
			class_code.line(format!("this.{} = {};", token, token));
		}

		// if this class has a "handle" method, we are going to turn it into a callable function
		// so that instances of this class can also be called like regular functions
		if let Some(handle) = class.closure_handle_method() {
			class_code.line(format!(
				"const $obj = (...args) => this.{}(...args);",
				handle.name.clone().unwrap()
			));
			class_code.line("Object.setPrototypeOf($obj, this);");
			class_code.line("return $obj;");
		}

		class_code.close("}");
	}

	fn jsify_register_bind_method(
		&self,
		class: &AstClass,
		class_type: TypeRef,
		bind_method_kind: BindMethod,
		ctx: &JSifyContext,
	) -> CodeMaker {
		let mut bind_method = CodeMaker::with_source(&class.span);
		let (modifier, bind_method_name) = match bind_method_kind {
			BindMethod::Type => ("static ", "_liftTypeMap"),
			BindMethod::Instance => ("", "_liftMap"),
		};

		let class_name = class.name.to_string();

		let Some(lifts) = ctx.lifts else {
			return bind_method;
		};

		let mut lift_qualifications: Vec<(&String, &BTreeMap<String, LiftQualification>)> = vec![];
		let empty_map = BTreeMap::new();

		// Collect all the methods and fields that are accessible inflight on this class
		// and their lift qualifications, if any.
		// Even if a method does not require any other permissions (for example, it just
		// logs something), it is still included in the map as a way of indicating
		// it's a supported operation.
		//
		// Methods on the parent class are not included here, as they are inherited
		// and will be included in the parent's _liftMap or _liftTypeMap instead
		for m in class.all_methods(true) {
			let name = m.name.as_ref().unwrap();
			let method = class_type.as_class().unwrap().get_method(&name);
			let var_info = method.expect(&format!("method \"{name}\" doesn't exist in {class_name}"));

			let is_static = m.is_static;
			let is_inflight = var_info.phase == Phase::Inflight;
			let filter = match bind_method_kind {
				BindMethod::Instance => is_inflight && !is_static,
				BindMethod::Type => is_inflight && is_static && name.name != CLASS_INFLIGHT_INIT_NAME,
			};
			if filter {
				if let Some(quals) = lifts.lifts_qualifications.get(&name.name) {
					lift_qualifications.push((&name.name, quals));
				} else {
					lift_qualifications.push((&name.name, &empty_map));
				}
			}
		}

		for f in class.inflight_fields() {
			let name = &f.name;
			let is_static = f.is_static;
			let filter = match bind_method_kind {
				BindMethod::Instance => !is_static,
				BindMethod::Type => is_static,
			};
			if filter {
				if let Some(quals) = lifts.lifts_qualifications.get(&name.name) {
					lift_qualifications.push((&name.name, quals));
				} else {
					lift_qualifications.push((&name.name, &empty_map));
				}
			}
		}

		// Skip jsifying this method if there are no lifts (in this case we'll use super's lifting methods)
		if lift_qualifications.is_empty() {
			return bind_method;
		}

		bind_method.open(format!("{modifier}get {bind_method_name}() {{"));

		if !lift_qualifications.is_empty() {
			if bind_method_kind == BindMethod::Instance && class.parent.is_some() {
				// mergeLiftDeps is a helper method that combines the lift deps of the parent class with the
				// lift deps of this class
				bind_method.open(format!(
					"return {STDLIB_CORE}.mergeLiftDeps(super.{bind_method_name}, {{"
				));
			} else {
				bind_method.open("return ({".to_string());
			}

			for (method_name, method_qual) in lift_qualifications {
				bind_method.open(format!("\"{method_name}\": [",));
				for (code, method_lift_qual) in method_qual {
					let ops = method_lift_qual.ops.iter().join(", ");
					// To keep the code concise treat no ops, single op and multiple ops differenly here, although the multiple ops is the generic case
					if method_lift_qual.ops.len() == 0 {
						bind_method.line(format!("[{code}, []],"));
					} else if method_lift_qual.ops.len() == 1 {
						bind_method.line(format!("[{code}, {ops}],"));
					} else {
						bind_method.line(format!("[{code}, [].concat({ops})],"));
					}
				}
				bind_method.close("],");
			}

			bind_method.close("});");
		}

		bind_method.close("}");
		bind_method
	}

	fn inflight_filename(&self, class: &AstClass) -> String {
		let mut file_map = self.inflight_file_map.borrow_mut();
		let id: usize = if file_map.contains_key(&class.name.span.file_id) {
			file_map[&class.name.span.file_id]
		} else {
			let mut id = self.inflight_file_counter.borrow_mut();
			*id += 1;
			file_map.insert(class.name.span.file_id.clone(), *id);
			*id
		};
		format!("inflight.{}-{}.cjs", class.name.name, id)
	}
}

fn jsify_function_parameters(func_def: &FunctionDefinition) -> CodeMaker {
	let mut parameter_list = vec![];

	for p in &func_def.signature.parameters {
		if p.variadic {
			parameter_list.push(new_code!(&func_def.span, "...", jsify_symbol(&p.name)));
		} else {
			parameter_list.push(jsify_symbol(&p.name));
		}
	}

	new_code!(&func_def.span, parameter_list)
}

fn jsify_symbol(symbol: &Symbol) -> CodeMaker {
	new_code!(&symbol.span, &symbol.name)
}

fn parent_class_type(ctx: &JSifyContext<'_>) -> TypeRef {
	// Get the current class type
	let current_class_type = resolve_user_defined_type(
		ctx.visit_ctx.current_class().expect("a class"),
		ctx.visit_ctx.current_env().expect("an env"),
		ctx.visit_ctx.current_stmt_idx(),
	)
	.expect("a class type");
	// Return the parent class type
	current_class_type
		.as_class()
		.expect("a class")
		.parent
		.expect("a parent class")
}

fn parent_class_phase(ctx: &JSifyContext<'_>) -> Phase {
	parent_class_type(ctx).as_class().expect("a class").phase
}

fn get_public_symbols(scope: &Scope) -> Vec<Symbol> {
	let mut symbols = Vec::new();

	for stmt in &scope.statements {
		match &stmt.kind {
			StmtKind::Bring { .. } => {}
			StmtKind::SuperConstructor { .. } => {}
			StmtKind::Let { .. } => {}
			StmtKind::ForLoop { .. } => {}
			StmtKind::While { .. } => {}
			StmtKind::IfLet(IfLet { .. }) => {}
			StmtKind::If { .. } => {}
			StmtKind::Break => {}
			StmtKind::Continue => {}
			StmtKind::Return(_) => {}
			StmtKind::Throw(_) => {}
			StmtKind::Expression(_) => {}
			StmtKind::Assignment { .. } => {}
			StmtKind::Scope(_) => {}
			StmtKind::Class(class) => {
				if class.access == AccessModifier::Public {
					symbols.push(class.name.clone());
				}
			}
			// interfaces are bringable, but there's nothing to emit
			StmtKind::Interface(_) => {}
			// structs are bringable, but we don't emit anything for them
			// unless a static method is called on them
			StmtKind::Struct(_) => {}
			StmtKind::Enum(enu) => {
				if enu.access == AccessModifier::Public {
					symbols.push(enu.name.clone());
				}
			}
			StmtKind::TryCatch { .. } => {}
			StmtKind::CompilerDebugEnv => {}
			StmtKind::ExplicitLift(_) => {}
		}
	}

	symbols
}

fn lookup_span(span: &WingSpan, files: &Files) -> String {
	let source = files
		.get_file(&span.file_id)
		.expect(&format!("failed to find source file with id {}", span.file_id));
	let lines = source.lines().collect_vec();

	let start_line = span.start.line as usize;
	let end_line = span.end.line as usize;

	let start_col = span.start.col as usize;
	let end_col = span.end.col as usize;

	let mut result = String::new();

	if start_line == end_line {
		result.push_str(&lines[start_line][start_col..end_col]);
	} else {
		result.push_str(&lines[start_line][start_col..]);
		result.push('\n');

		for line in lines[start_line + 1..end_line].iter() {
			result.push_str(line);
			result.push('\n');
		}

		result.push_str(&lines[end_line][..end_col]);
	}

	result
}

fn escape_javascript_string(s: &str) -> String {
	let mut result = String::new();

	// escape all escapable characters -- see the section "Escape sequences" in
	// https://developer.mozilla.org/en-US/docs/Web/JavaScript/Reference/Lexical_grammar#literals
	for c in s.chars() {
		match c {
			'\0' => result.push_str("\\0"),
			'\'' => result.push_str("\\'"),
			'"' => result.push_str("\\\""),
			'\\' => result.push_str("\\\\"),
			'\n' => result.push_str("\\n"),
			'\r' => result.push_str("\\r"),
			'\t' => result.push_str("\\t"),
			_ => result.push(c),
		}
	}

	result
}<|MERGE_RESOLUTION|>--- conflicted
+++ resolved
@@ -60,14 +60,9 @@
 
 const SUPER_CLASS_INFLIGHT_INIT_NAME: &str = formatcp!("super_{CLASS_INFLIGHT_INIT_NAME}");
 
-<<<<<<< HEAD
 pub const SCOPE_PARAM: &str = "$scope";
-=======
 const PREFLIGHT_TYPES_MAP: &str = "$helpers.nodeof(this).root.$preflightTypesMap";
 const MODULE_PREFLIGHT_TYPES_MAP: &str = "$preflightTypesMap";
-
-const SCOPE_PARAM: &str = "$scope";
->>>>>>> 5efb3d35
 
 pub struct JSifyContext<'a> {
 	pub lifts: Option<&'a Lifts>,
