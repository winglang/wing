--- conflicted
+++ resolved
@@ -643,17 +643,9 @@
 					symbol,
 					Self::render_block([
 						format!("resource: {},", symbol),
-<<<<<<< HEAD
-						format!("ops: [{}]", methods.join(","))
+						format!("ops: [{}]", methods.iter().map(|x| format!("\"{}\"", x)).join(","))
 					])
 				));
-=======
-						format!("ops: [{}]", methods
-							.iter()
-							.map(|x| format!("\"{}\"", x))
-							.join(","))
-					])));
->>>>>>> 7ab99f42
 			}
 		}
 		let mut proc_source = vec![];
