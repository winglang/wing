pub mod codemaker;
mod files;

use aho_corasick::AhoCorasick;
use const_format::formatcp;
use indexmap::{indexmap, indexset, IndexMap, IndexSet};
use itertools::Itertools;

use std::{
	cmp::Ordering,
	collections::{BTreeMap, BTreeSet},
	fmt::Display,
	path::Path,
	slice::Iter,
	vec,
};

use crate::{
	ast::{
		ArgList, BinaryOperator, Class as AstClass, ClassField, Expr, ExprKind, FunctionBody, FunctionDefinition,
		InterpolatedStringPart, Literal, Phase, Reference, Scope, Stmt, StmtKind, Symbol, TypeAnnotation,
		TypeAnnotationKind, UnaryOperator,
	},
	comp_ctx::{CompilationContext, CompilationPhase},
	dbg_panic, debug,
	diagnostic::{report_diagnostic, Diagnostic, WingSpan},
	type_check::{
		resolve_user_defined_type,
		symbol_env::{LookupResult, SymbolEnv, SymbolEnvRef},
		ClassLike, SymbolKind, Type, TypeRef, Types, UnsafeRef, VariableInfo, CLASS_INFLIGHT_INIT_NAME, HANDLE_METHOD_NAME,
	},
	visit::{self, Visit},
	MACRO_REPLACE_ARGS, MACRO_REPLACE_SELF, WINGSDK_ASSEMBLY_NAME, WINGSDK_RESOURCE, WINGSDK_STD_MODULE,
};

use self::{codemaker::CodeMaker, files::Files};

const PREFLIGHT_FILE_NAME: &str = "preflight.js";

const STDLIB: &str = "$stdlib";
const STDLIB_CORE_RESOURCE: &str = formatcp!("{}.{}", STDLIB, WINGSDK_RESOURCE);
const STDLIB_MODULE: &str = WINGSDK_ASSEMBLY_NAME;

const TARGET_CODE: &str = "const $AppBase = $stdlib.core.App.for(process.env.WING_TARGET);";

const ENV_WING_IS_TEST: &str = "$wing_is_test";
const OUTDIR_VAR: &str = "$outdir";

const APP_CLASS: &str = "$App";
const APP_BASE_CLASS: &str = "$AppBase";

const ROOT_CLASS: &str = "$Root";
const JS_CONSTRUCTOR: &str = "constructor";

pub struct JSifyContext {
	pub in_json: bool,
	/// The current execution phase of the AST traversal.
	/// The root of any Wing app starts with the preflight phase, and
	/// the `inflight` keyword specifies scopes that are inflight.
	pub phase: Phase,
}

pub struct JSifier<'a> {
	pub types: &'a Types,
	/// Stores all generated JS files in memory.
	files: Files,
	/// Root of the project, used for resolving extern modules
	absolute_project_root: &'a Path,
	shim: bool,
	app_name: &'a str,
}

/// Preflight classes have two types of host binding methods:
/// `Type` for binding static fields and methods to the host and
/// `instance` for binding instance fields and methods to the host.
enum BindMethod {
	Type,
	Instance,
}

impl<'a> JSifier<'a> {
	pub fn new(types: &'a Types, app_name: &'a str, absolute_project_root: &'a Path, shim: bool) -> Self {
		Self {
			types,
			files: Files::new(),
			shim,
			app_name,
			absolute_project_root,
		}
	}

	fn get_expr_type(&self, expr: &Expr) -> TypeRef {
		// Safety: JSifier is always run after type checking has finished, so all types should be resolved.
		self.types.get_expr_type(expr).unwrap()
	}

	fn js_resolve_path(path_name: &str) -> String {
		format!("\"./{}\"", path_name.replace("\\", "/"))
	}

	pub fn jsify(&mut self, scope: &Scope) {
		CompilationContext::set(CompilationPhase::Jsifying, &scope.span);
		let mut js = CodeMaker::default();
		let mut imports = CodeMaker::default();

		for statement in scope.statements.iter().sorted_by(|a, b| match (&a.kind, &b.kind) {
			// Put type definitions first so JS won't complain of unknown types
			(StmtKind::Class(AstClass { .. }), StmtKind::Class(AstClass { .. })) => Ordering::Equal,
			(StmtKind::Class(AstClass { .. }), _) => Ordering::Less,
			(_, StmtKind::Class(AstClass { .. })) => Ordering::Greater,
			_ => Ordering::Equal,
		}) {
			let jsify_context = JSifyContext {
				in_json: false,
				phase: Phase::Preflight,
			};
			let s = self.jsify_statement(scope.env.borrow().as_ref().unwrap(), statement, &jsify_context); // top level statements are always preflight
			if let StmtKind::Bring {
				identifier: _,
				module_name: _,
			} = statement.kind
			{
				imports.add_code(s);
			} else {
				js.add_code(s);
			}
		}

		let mut output = CodeMaker::default();

		if self.shim {
			output.line(format!("const {} = require('{}');", STDLIB, STDLIB_MODULE));
			output.line(format!("const {} = process.env.WING_SYNTH_DIR ?? \".\";", OUTDIR_VAR));
			// "std" is implicitly imported
			output.line(format!("const std = {STDLIB}.{WINGSDK_STD_MODULE};"));
			output.line(format!(
				"const {} = process.env.WING_IS_TEST === \"true\";",
				ENV_WING_IS_TEST
			));
			output.line(TARGET_CODE.to_owned());
		}

		output.add_code(imports);

		if self.shim {
			let mut root_class = CodeMaker::default();
			root_class.open(format!("class {} extends {} {{", ROOT_CLASS, STDLIB_CORE_RESOURCE));
			root_class.open(format!("{JS_CONSTRUCTOR}(scope, id) {{"));
			root_class.line("super(scope, id);");
			root_class.add_code(js);
			root_class.close("}");
			root_class.close("}");

			let mut app_wrapper = CodeMaker::default();
			app_wrapper.open(format!("class {} extends {} {{", APP_CLASS, APP_BASE_CLASS));
			app_wrapper.open(format!("{JS_CONSTRUCTOR}() {{"));
			app_wrapper.line(format!(
				"super({{ outdir: {}, name: \"{}\", plugins: $plugins, isTestEnvironment: {} }});",
				OUTDIR_VAR, self.app_name, ENV_WING_IS_TEST
			));
			app_wrapper.open(format!("if ({}) {{", ENV_WING_IS_TEST));
			app_wrapper.line(format!("new {}(this, \"env0\");", ROOT_CLASS));
			app_wrapper.line("const $test_runner = this.testRunner;");
			app_wrapper.line("const $tests = $test_runner.findTests();");
			app_wrapper.open("for (let $i = 1; $i < $tests.length; $i++) {");
			app_wrapper.line(format!("new {}(this, \"env\" + $i);", ROOT_CLASS));
			app_wrapper.close("}");
			app_wrapper.close("} else {");
			app_wrapper.indent();
			app_wrapper.line(format!("new {}(this, \"Default\");", ROOT_CLASS));
			app_wrapper.close("}");
			app_wrapper.close("}");
			app_wrapper.close("}");

			output.add_code(root_class);
			output.add_code(app_wrapper);

			output.line(format!("new {}().synth();", APP_CLASS));
		} else {
			output.add_code(js);
		}

		match self.files.add_file(PREFLIGHT_FILE_NAME, output.to_string()) {
			Ok(()) => {}
			Err(err) => report_diagnostic(err.into()),
		}
	}

	/// Write all files to the output directory
	pub fn emit_files(&mut self, out_dir: &Path) {
		match self.files.emit_files(out_dir) {
			Ok(()) => {}
			Err(err) => report_diagnostic(err.into()),
		}
	}

	fn jsify_scope_body(&mut self, scope: &Scope, ctx: &JSifyContext) -> CodeMaker {
		CompilationContext::set(CompilationPhase::Jsifying, &scope.span);
		let mut code = CodeMaker::default();

		for statement in scope.statements.iter() {
			let statement_code = self.jsify_statement(scope.env.borrow().as_ref().unwrap(), statement, ctx);
			code.add_code(statement_code);
		}

		code
	}

	fn jsify_reference(&mut self, reference: &Reference, ctx: &JSifyContext) -> String {
		match reference {
			Reference::Identifier(identifier) => identifier.to_string(),
			Reference::InstanceMember {
				object,
				property,
				optional_accessor: _,
			} => self.jsify_expression(object, ctx) + "." + &property.to_string(),
			Reference::TypeMember { type_, property } => {
				self.jsify_type(&TypeAnnotationKind::UserDefined(type_.clone()), ctx) + "." + &property.to_string()
			}
		}
	}

	fn jsify_arg_list(
		&mut self,
		arg_list: &ArgList,
		scope: Option<&str>,
		id: Option<&str>,
		ctx: &JSifyContext,
	) -> String {
		let mut args = vec![];
		let mut structure_args = vec![];

		if let Some(scope_str) = scope {
			args.push(scope_str.to_string());
		}

		if let Some(id_str) = id {
			args.push(format!("\"{}\"", id_str));
		}

		for arg in arg_list.pos_args.iter() {
			args.push(self.jsify_expression(arg, &ctx));
		}

		for arg in arg_list.named_args.iter() {
			// convert snake to camel case
			structure_args.push(format!(
				"{}: {}",
				arg.0.name.clone(),
				self.jsify_expression(
					arg.1,
					&JSifyContext {
						in_json: ctx.in_json,
						phase: Phase::Independent,
					}
				)
			));
		}

		if !structure_args.is_empty() {
			args.push(format!("{{ {} }}", structure_args.join(", ")));
		}

		if args.is_empty() {
			"".to_string()
		} else {
			args.join(",")
		}
	}

	fn jsify_type(&self, typ: &TypeAnnotationKind, ctx: &JSifyContext) -> String {
		match typ {
			TypeAnnotationKind::UserDefined(t) => jsify_type_name(&t.full_path(), ctx.phase),
			_ => todo!(),
		}
	}

	fn jsify_expression(&mut self, expression: &Expr, ctx: &JSifyContext) -> String {
		CompilationContext::set(CompilationPhase::Jsifying, &expression.span);
		let auto_await = match ctx.phase {
			Phase::Inflight => "await ",
			_ => "",
		};
		match &expression.kind {
			ExprKind::New {
				class,
				obj_id,
				arg_list,
				obj_scope: _, // TODO
			} => {
				let expression_type = self.get_expr_type(&expression);
				let is_preflight_class = expression_type.is_preflight_class();

				let class_type = if let Some(class_type) = expression_type.as_class() { class_type } else {
					return "".to_string();
				};
				let is_abstract = class_type.is_abstract;

				// if we have an FQN, we emit a call to the "new" (or "newAbstract") factory method to allow
				// targets and plugins to inject alternative implementations for types. otherwise (e.g.
				// user-defined types), we simply instantiate the type directly (maybe in the future we will
				// allow customizations of user-defined types as well, but for now we don't).

				let ctor = self.jsify_type(&class.kind, ctx);

				let scope = if is_preflight_class { Some("this") } else { None };

				let id = if is_preflight_class {
					Some(obj_id.as_ref().unwrap_or(&ctor).as_str())
				} else {
					None
				};

				let args = self.jsify_arg_list(&arg_list, scope, id, ctx);

				let fqn = class_type.fqn.clone();
				if let (true, Some(fqn)) = (is_preflight_class, fqn) {
					if is_abstract {
						format!("this.node.root.newAbstract(\"{}\",{})", fqn, args)
					} else {
						format!("this.node.root.new(\"{}\",{},{})", fqn, ctor, args)
					}
				} else {
					format!("new {}({})", ctor, args)
				}
			}
			ExprKind::Literal(lit) => match lit {
        Literal::Nil => "undefined".to_string(),
				Literal::String(s) => s.to_string(),
				Literal::InterpolatedString(s) => format!(
					"`{}`",
					s.parts
						.iter()
						.map(|p| match p {
							InterpolatedStringPart::Static(l) => l.to_string(),
							InterpolatedStringPart::Expr(e) => {
								match *self.get_expr_type(e) {
									Type::Json | Type::MutJson => {
										format!("${{JSON.stringify({}, null, 2)}}", self.jsify_expression(e, ctx))
									}
									_ => format!("${{{}}}", self.jsify_expression(e, ctx)),
								}
							}
						})
						.collect::<Vec<String>>()
						.join("")
				),
				Literal::Number(n) => format!("{}", n),
				Literal::Duration(sec) => format!("{}.std.Duration.fromSeconds({})", STDLIB, sec),
				Literal::Boolean(b) => (if *b { "true" } else { "false" }).to_string(),
			},
			ExprKind::Range { start, inclusive, end } => {
				match ctx.phase {
					Phase::Inflight => format!(
						"((s,e,i) => {{ function* iterator(start,end,inclusive) {{ let i = start; let limit = inclusive ? ((end < start) ? end - 1 : end + 1) : end; while (i < limit) yield i++; while (i > limit) yield i--; }}; return iterator(s,e,i); }})({},{},{})",
						self.jsify_expression(start, ctx),
						self.jsify_expression(end, ctx),
						inclusive.unwrap()
					),
					_ => format!(
						"{}.std.Range.of({}, {}, {})",
						STDLIB,
						self.jsify_expression(start, ctx),
						self.jsify_expression(end, ctx),
						inclusive.unwrap()
					)
				}
			}
			ExprKind::Reference(_ref) => self.jsify_reference(&_ref, ctx),
			ExprKind::Call { callee, arg_list } => {
				let function_type = self.get_expr_type(callee);
				let function_sig = function_type.as_function_sig();

				let expr_string = match &callee.kind {
					ExprKind::Reference(reference) => self.jsify_reference(reference, ctx),
					_ => format!("({})", self.jsify_expression(callee, ctx)),
				};
				let arg_string = self.jsify_arg_list(&arg_list, None, None, ctx);

				if let Some(function_sig) = function_sig {
					if let Some(js_override) = &function_sig.js_override {
						let self_string = &match &callee.kind {
							// for "loose" macros, e.g. `print()`, $self$ is the global object
							ExprKind::Reference(Reference::Identifier(_)) => "global".to_string(),
							ExprKind::Reference(Reference::InstanceMember { object, .. }) => {
								self.jsify_expression(object, ctx)
							}

							_ => expr_string,
						};
						let patterns = &[MACRO_REPLACE_SELF, MACRO_REPLACE_ARGS];
						let replace_with = &[self_string, &arg_string];
						let ac = AhoCorasick::new(patterns);
						return ac.replace_all(js_override, replace_with);
					}
				}

				// NOTE: if the expression is a "handle" class, the object itself is callable (see
				// `jsify_class_inflight` below), so we can just call it as-is.
				format!("({auto_await}{expr_string}({arg_string}))")
			}
			ExprKind::Unary { op, exp } => {
				let js_exp = self.jsify_expression(exp, ctx);
				match op {
					UnaryOperator::Minus => format!("(-{})", js_exp),
					UnaryOperator::Not => format!("(!{})", js_exp),
					UnaryOperator::OptionalTest => {
						// We use the abstract inequality operator here because we want to check for null or undefined
						format!("(({}) != null)", js_exp)
					}
				}
			}
			ExprKind::Binary { op, left, right } => {
				let js_left = self.jsify_expression(left, ctx);
				let js_right = self.jsify_expression(right, ctx);

				let js_op = match op {
					BinaryOperator::AddOrConcat => "+",
					BinaryOperator::Sub => "-",
					BinaryOperator::Mul => "*",
					BinaryOperator::Div => "/",
					BinaryOperator::FloorDiv => {
						return format!("Math.trunc({} / {})", js_left, js_right);
					}
					BinaryOperator::Mod => "%",
					BinaryOperator::Power => "**",
					BinaryOperator::Greater => ">",
					BinaryOperator::GreaterOrEqual => ">=",
					BinaryOperator::Less => "<",
					BinaryOperator::LessOrEqual => "<=",
					BinaryOperator::Equal => "===",
					BinaryOperator::NotEqual => "!==",
					BinaryOperator::LogicalAnd => "&&",
					BinaryOperator::LogicalOr => "||",
					BinaryOperator::UnwrapOr => {
						// Use JS nullish coalescing operator which treats undefined and null the same
						// this is inline with how wing jsifies optionals
						"??"
					}
				};
				format!("({} {} {})", js_left, js_op, js_right)
			}
			ExprKind::ArrayLiteral { items, .. } => {
				let item_list = items
					.iter()
					.map(|expr| self.jsify_expression(expr, ctx))
					.collect::<Vec<String>>()
					.join(", ");

				if self.get_expr_type(expression).is_mutable_collection() || ctx.in_json {
					// json arrays dont need frozen at nested level
					format!("[{}]", item_list)
				} else {
					format!("Object.freeze([{}])", item_list)
				}
			}
			ExprKind::StructLiteral { fields, .. } => {
				format!(
					"{{\n{}}}\n",
					fields
						.iter()
						.map(|(name, expr)| format!("\"{}\": {},", name.name, self.jsify_expression(expr, ctx)))
						.collect::<Vec<String>>()
						.join("\n")
				)
			}
			ExprKind::JsonLiteral { is_mut, element } => {
				let json_context = &JSifyContext {
					in_json: true,
					phase: ctx.phase,
				};
				let js_out = match &element.kind {
					ExprKind::MapLiteral { .. } => {
						if *is_mut {
							self.jsify_expression(element, json_context)
						} else {
							format!("Object.freeze({})", self.jsify_expression(element, json_context))
						}
					}
					_ => self.jsify_expression(element, json_context)
				};
				js_out
			}
			ExprKind::MapLiteral { fields, .. } => {
				let f = fields
					.iter()
					.map(|(key, expr)| format!("\"{}\":{}", key, self.jsify_expression(expr, ctx)))
					.collect::<Vec<String>>()
					.join(",");

				if self.get_expr_type(expression).is_mutable_collection() || ctx.in_json {
					// json maps dont need frozen in the nested level
					format!("{{{}}}", f)
				} else {
					format!("Object.freeze({{{}}})", f)
				}
			}
			ExprKind::SetLiteral { items, .. } => {
				let item_list = items
					.iter()
					.map(|expr| self.jsify_expression(expr, ctx))
					.collect::<Vec<String>>()
					.join(", ");

				if self.get_expr_type(expression).is_mutable_collection() {
					format!("new Set([{}])", item_list)
				} else {
					format!("Object.freeze(new Set([{}]))", item_list)
				}
			}
			ExprKind::FunctionClosure(func_def) => match func_def.signature.phase {
				Phase::Inflight => {
					assert!(ctx.phase == Phase::Inflight, "inflight closures should have been transformed into preflight handler classes in the closure_transform compiler phase");
					self.jsify_function(None, func_def, false, ctx).to_string()
				},
				Phase::Independent => unimplemented!(),
				Phase::Preflight => self.jsify_function(None, func_def, false, ctx).to_string(),
			},
			ExprKind::CompilerDebugPanic => {
				// Handle the debug panic expression (during jsifying)
				dbg_panic!();
				"".to_string()
			},
		}
	}

	fn jsify_statement(&mut self, env: &SymbolEnv, statement: &Stmt, ctx: &JSifyContext) -> CodeMaker {
		CompilationContext::set(CompilationPhase::Jsifying, &statement.span);
		match &statement.kind {
			StmtKind::SuperConstructor { arg_list } => {
				let args = self.jsify_arg_list(&arg_list, None, None, ctx);
				match ctx.phase {
					Phase::Preflight => CodeMaker::one_line(format!("super(scope,id,{});", args)),
					_ => CodeMaker::one_line(format!("super({});", args)),
				}
			}
			StmtKind::Bring {
				module_name,
				identifier,
			} => {
				CodeMaker::one_line(format!(
					"const {} = {};",
					if let Some(identifier) = identifier {
						// use alias
						identifier
					} else {
						module_name
					},
					if module_name.name.starts_with("\"") {
						// TODO so many assumptions here, would only work with a JS file, see:
						// https://github.com/winglang/wing/issues/477
						// https://github.com/winglang/wing/issues/478
						// https://github.com/winglang/wing/issues/1027
						format!("require({})", module_name.name)
					} else {
						format!("require('{}').{}", STDLIB_MODULE, module_name.name)
					}
				))
			}
			StmtKind::Let {
				reassignable,
				var_name,
				initial_value,
				type_: _,
			} => {
				let initial_value = self.jsify_expression(initial_value, ctx);
				return if *reassignable {
					CodeMaker::one_line(format!("let {var_name} = {initial_value};"))
				} else {
					CodeMaker::one_line(format!("const {var_name} = {initial_value};"))
				};
			}
			StmtKind::ForLoop {
				iterator,
				iterable,
				statements,
			} => {
				let mut code = CodeMaker::default();
				code.open(format!(
					"for (const {iterator} of {}) {{",
					self.jsify_expression(iterable, ctx)
				));
				code.add_code(self.jsify_scope_body(statements, ctx));
				code.close("}");
				code
			}
			StmtKind::While { condition, statements } => {
				let mut code = CodeMaker::default();
				code.open(format!("while ({}) {{", self.jsify_expression(condition, ctx)));
				code.add_code(self.jsify_scope_body(statements, ctx));
				code.close("}");
				code
			}
			StmtKind::Break => CodeMaker::one_line("break;"),
			StmtKind::Continue => CodeMaker::one_line("continue;"),
			StmtKind::IfLet {
				value,
				statements,
				var_name,
				else_statements,
			} => {
				let mut code = CodeMaker::default();
				// To enable shadowing variables in if let statements, the following does some scope trickery
				// take for example the following wing code:
				// let x: str? = "hello";
				// if let x = x {
				//   log(x);
				// }
				//
				// If we attempted to just do the following JS code
				//
				// const x = "hello"
				// if (x != undefined) {
				//   const x = x;  <== Reference error, "Cannot access 'x' before initialization"
				//   log(x);
				// }
				//
				// To work around this, we can generate a temporary scope, then use an intermediate variable to carry the
				// shadowed value, like so:
				// const x = "hello"
				// {
				//  const $IF_LET_VALUE = x; <== intermediate variable that expires at the end of the scope
				//  if ($IF_LET_VALUE != undefined) {
				//    const x = $IF_LET_VALUE;
				//    log(x);
				//  }
				// }
				// The temporary scope is created so that intermediate variables created by consecutive `if let` clauses
				// do not interfere with each other.
				code.open("{");
				let if_let_value = "$IF_LET_VALUE".to_string();
				code.line(format!(
					"const {} = {};",
					if_let_value,
					self.jsify_expression(value, ctx)
				));
				code.open(format!("if ({if_let_value} != undefined) {{"));
				code.line(format!("const {} = {};", var_name, if_let_value));
				code.add_code(self.jsify_scope_body(statements, ctx));
				code.close("}");

				if let Some(else_scope) = else_statements {
					code.open("else {");
					code.add_code(self.jsify_scope_body(else_scope, ctx));
					code.close("}");
				}

				code.close("}");
				code
			}
			StmtKind::If {
				condition,
				statements,
				elif_statements,
				else_statements,
			} => {
				let mut code = CodeMaker::default();

				code.open(format!("if ({}) {{", self.jsify_expression(condition, ctx)));
				code.add_code(self.jsify_scope_body(statements, ctx));
				code.close("}");

				for elif_block in elif_statements {
					let condition = self.jsify_expression(&elif_block.condition, ctx);
					// TODO: this puts the "else if" in a separate line from the closing block but
					// technically that shouldn't be a problem, its just ugly
					code.open(format!("else if ({}) {{", condition));
					code.add_code(self.jsify_scope_body(&elif_block.statements, ctx));
					code.close("}");
				}

				if let Some(else_scope) = else_statements {
					code.open("else {");
					code.add_code(self.jsify_scope_body(else_scope, ctx));
					code.close("}");
				}

				code
			}
			StmtKind::Expression(e) => CodeMaker::one_line(format!("{};", self.jsify_expression(e, ctx))),
			StmtKind::Assignment { variable, value } => CodeMaker::one_line(format!(
				"{} = {};",
				self.jsify_reference(&variable, ctx),
				self.jsify_expression(value, ctx)
			)),
			StmtKind::Scope(scope) => {
				let mut code = CodeMaker::default();
				if !scope.statements.is_empty() {
					code.open("{");
					code.add_code(self.jsify_scope_body(scope, ctx));
					code.close("}");
				}
				code
			}
			StmtKind::Return(exp) => {
				if let Some(exp) = exp {
					CodeMaker::one_line(format!("return {};", self.jsify_expression(exp, ctx)))
				} else {
					CodeMaker::one_line("return;")
				}
			}
			StmtKind::Class(class) => self.jsify_class(env, class, ctx),
			StmtKind::Interface { .. } => {
				// This is a no-op in JS
				CodeMaker::default()
			}
			StmtKind::Struct { .. } => {
				// This is a no-op in JS
				CodeMaker::default()
			}
			StmtKind::Enum { name, values } => {
				let mut code = CodeMaker::default();
				code.open(format!("const {name} = "));
				code.add_code(self.jsify_enum(values));
				code.close(";");
				code
			}
			StmtKind::TryCatch {
				try_statements,
				catch_block,
				finally_statements,
			} => {
				let mut code = CodeMaker::default();

				code.open("try {");
				code.add_code(self.jsify_scope_body(try_statements, ctx));
				code.close("}");

				if let Some(catch_block) = catch_block {
					if let Some(exception_var_symbol) = &catch_block.exception_var {
						code.open(format!("catch ($error_{exception_var_symbol}) {{"));
						code.line(format!(
							"const {exception_var_symbol} = $error_{exception_var_symbol}.message;"
						));
					} else {
						code.open("catch {");
					}

					code.add_code(self.jsify_scope_body(&catch_block.statements, ctx));
					code.close("}");
				}

				if let Some(finally_statements) = finally_statements {
					code.open("finally {");
					code.add_code(self.jsify_scope_body(finally_statements, ctx));
					code.close("}");
				}

				code
			}
			StmtKind::CompilerDebugEnv => CodeMaker::default(),
		}
	}

	fn jsify_enum(&mut self, values: &IndexSet<Symbol>) -> CodeMaker {
		let mut code = CodeMaker::default();
		let mut value_index = 0;

		code.open("Object.freeze((function (tmp) {");

		for value in values {
			code.line(format!(
				"tmp[tmp[\"{}\"] = {}] = \"{}\";",
				value.name, value_index, value.name
			));

			value_index = value_index + 1;
		}

		code.line("return tmp;");

		code.close("})({}))");
		code
	}

	fn jsify_function(
		&mut self,
		name: Option<&str>,
		func_def: &FunctionDefinition,
		is_class_member: bool,
		ctx: &JSifyContext,
	) -> CodeMaker {
		let mut parameter_list = vec![];

		for p in &func_def.signature.parameters {
			parameter_list.push(p.name.to_string());
		}

		let (name, arrow) = match name {
			Some(name) => (name, ""),
			None => ("", "=> "),
		};

		let parameters = parameter_list.iter().map(|x| x.as_str()).collect::<Vec<_>>().join(", ");

		let body = match &func_def.body {
			FunctionBody::Statements(scope) => {
				let mut code = CodeMaker::default();
				code.add_code(self.jsify_scope_body(scope, ctx));
				code
			}
			FunctionBody::External(external_spec) => {
				debug!(
					"Resolving extern \"{}\" from \"{}\"",
					external_spec,
					self.absolute_project_root.display()
				);
				let resolved_path =
					match wingii::node_resolve::resolve_from(&external_spec, Path::new(&self.absolute_project_root)) {
						Ok(resolved_path) => resolved_path
							.to_str()
							.expect("Converting extern path to string")
							.replace("\\", "/"),
						Err(err) => {
							report_diagnostic(Diagnostic {
								message: format!("Failed to resolve extern \"{external_spec}\": {err}"),
								span: Some(func_def.span.clone()),
							});
							format!("/* unresolved: \"{external_spec}\" */")
						}
					};
				CodeMaker::one_line(format!(
					"return (require(\"{resolved_path}\")[\"{name}\"])({parameters})"
				))
			}
		};
		let mut modifiers = vec![];

		if func_def.is_static && is_class_member {
			modifiers.push("static")
		}

		// if this is "constructor" it cannot be async
		if name != JS_CONSTRUCTOR && matches!(func_def.signature.phase, Phase::Inflight) {
			modifiers.push("async")
		}

		let modifiers = modifiers.join(" ");

		let mut code = CodeMaker::default();
		code.open(format!("{modifiers} {name}({parameters}) {arrow} {{"));
		code.add_code(body);
		code.close("}");

		code
	}

	/// Jsify a class
	/// This performs two things:
	/// 1) It returns the JS code for the resource which includes:
	/// 	- A JS class which inherits from `core.Resource` with all the preflight code of the resource.
	/// 	- A `_toInflight` method in that class that creates inflight client for the resource. This code creates inflight
	///     clients for all inner resources and passes them to the inflight client constructor.
	///   - Calls to `core.Resource._annotateInflight` to annotate the inflight client's methods with binding information.
	///     * Note that at this point the binding information includes ALL methods of all the captured resources. For all
	///       client methods. In the future this needs to be generated based on the compiler's capture usage analysis
	/// 		  in capture.rs. (see https://github.com/winglang/wing/issues/76, https://github.com/winglang/wing/issues/1449).
	/// 2) It generates the JS code for the resource's inflight client and writes it to a JS file.
	///
	/// # Example
	///
	///  ```wing
	/// bring cloud;
	/// resource Foo {
	///   init() {
	/// 	  this.b = new cloud.Bucket();
	///   }
	///   inflight my_put() {
	/// 	  this.b.put("foo", "bar");
	/// 	}
	/// }
	/// ```
	/// Will produce the following **preflight** JS code:
	/// ```js
	/// class Foo extends core.Resource {
	///  constructor(scope, id) {
	/// 	 super(scope, id);
	/// 	 this.b = new cloud.Bucket(scope, id);
	/// 	}
	/// }
	/// _toInflight() {
	/// 	const b_client = this._lift(b);
	///  	const self_client_path = require('path').resolve(__dirname, "clients/MyResource.inflight.js");
	///   return $stdlib.core.NodeJsCode.fromInline(`(new (require("${self_client_path}")).MyResource_inflight({b: ${b_client}}))`);
	/// }
	/// MyResource._annotateInflight("my_put", {"this.b": { ops: ["put"]}});
	/// ```
	/// And generated Foo client will go into a file called `clients/Foo.inflight.js` that'll look like this:
	/// ```js
	/// export class Foo_inflight {
	///   constructor({ b }) {
	///     this.b = b;
	///   }
	///   async my_put() {
	///     await this.b.put("foo","bar");
	///   }
	/// }
	/// ```
	fn jsify_class(&mut self, env: &SymbolEnv, class: &AstClass, ctx: &JSifyContext) -> CodeMaker {
		// Lookup the class type
		let class_type = env.lookup(&class.name, None).unwrap().as_type().unwrap();

		// Jsify the inflight side of the class
		let inflight_methods = class
			.methods
			.iter()
			.filter(|(_, m)| m.signature.phase == Phase::Inflight)
			.collect_vec();

		let inflight_fields = class.fields.iter().filter(|f| f.phase == Phase::Inflight).collect_vec();

		// Find all free variables in the class, and return a list of their symbols
		let (mut captured_types, captured_vars) = self.scan_captures(class, &inflight_methods);

		if let Some(parent) = &class.parent {
			let parent_type = resolve_user_defined_type(&parent, env, 0).unwrap();
			captured_types.insert(parent.full_path(), parent_type);
		}

		// Get all references between inflight methods and preflight values
		let mut refs = self.find_inflight_references(class, &captured_vars);

		// Get fields to be captured by resource's client
		let lifted_fields = self.get_lifted_fields(class_type);

		// Add bindings for the inflight init
		self.add_inflight_init_refs(&mut refs, &lifted_fields, &captured_vars);

		// create a list of all captured symbols (vars and types).
		let captures = captured_vars
			.iter()
			.map(|f| f.clone())
			.chain(
				captured_types
					.iter()
					.map(|(n, _)| jsify_type_name(n, Phase::Inflight).clone()),
			)
			.collect_vec();

		// emit the inflight side of the class into a separate file
		self.jsify_class_inflight(env, &class, &lifted_fields, &inflight_methods, &captures, ctx);

		// if our class is declared within a preflight scope, then we emit the preflight class
		if ctx.phase == Phase::Preflight {
			let mut code = CodeMaker::default();

			// default base class for preflight classes is `core.Resource`
			let extends = if let Some(parent) = &class.parent {
				format!(" extends {}", jsify_type_name(&parent.full_path(), ctx.phase))
			} else {
				format!(" extends {}", STDLIB_CORE_RESOURCE)
			};

			code.open(format!("class {}{extends} {{", class.name.name));

			// emit the preflight constructor
			code.add_code(self.jsify_constructor(
				&class.initializer,
				class.parent.is_none(),
				&inflight_methods,
				&inflight_fields,
				ctx,
			));

			// emit preflight methods
			let preflight_methods = class
				.methods
				.iter()
				.filter(|(_, m)| m.signature.phase != Phase::Inflight)
				.collect_vec();

			for (n, m) in preflight_methods {
				code.add_code(self.jsify_function(Some(&n.name), m, true, ctx));
			}

			// emit the `_toInflightType` static method
			code.add_code(self.jsify_to_inflight_type_method(&class, &captured_vars, &captured_types));

			// emit the `_toInflight` instance method
			code.add_code(self.jsify_toinflight_method(&class.name, &lifted_fields));

			// call `_registerBindObject` to register the class's host binding methods (for type & instance binds).
			code.add_code(self.jsify_register_bind_method(class, &refs, class_type, BindMethod::Instance));
			code.add_code(self.jsify_register_bind_method(class, &refs, class_type, BindMethod::Type));

			code.close("}");

			code
		} else {
			// this is the case where a class was declared within an inflight scope in this case we just
			// emit a const with the same name that `require`s the inflight client code.
			let mut code = CodeMaker::default();

			let client = Self::js_resolve_path(&inflight_filename(class));

			code.line(format!(
				"const {} = require({client})({{{}}});",
				class.name.name,
				captures.join(", "),
			));

			code
		}
	}

	fn jsify_constructor(
		&mut self,
		constructor: &FunctionDefinition,
		no_parent: bool,
		inflight_methods: &[&(Symbol, FunctionDefinition)],
		inflight_fields: &[&ClassField],
		ctx: &JSifyContext,
	) -> CodeMaker {
		let mut code = CodeMaker::default();
		code.open(format!(
			"constructor(scope, id, {}) {{",
			constructor
				.signature
				.parameters
				.iter()
				.map(|p| p.name.to_string())
				.collect_vec()
				.join(", "),
		));

		if no_parent {
			code.line("super(scope, id);");
		}

		if inflight_methods.len() + inflight_fields.len() > 0 {
			let inflight_method_names = inflight_methods.iter().map(|(name, _)| name.name.clone()).collect_vec();
			let inflight_field_names = inflight_fields.iter().map(|f| f.name.name.clone()).collect_vec();
			let inflight_ops_string = inflight_method_names
				.iter()
				.chain(inflight_field_names.iter())
				.map(|name| format!("\"{}\"", name))
				.join(", ");
			code.line(format!("this._addInflightOps({inflight_ops_string});"));
		}

		let init_statements = match &constructor.body {
			FunctionBody::Statements(s) => s,
			FunctionBody::External(_) => panic!("'init' cannot be 'extern'"),
		};

		code.add_code(self.jsify_scope_body(
			&init_statements,
			&JSifyContext {
				in_json: ctx.in_json,
				phase: Phase::Preflight,
			},
		));

		code.close("}");
		code
	}

	fn jsify_to_inflight_type_method(
		&mut self,
		class: &AstClass,
		lifted_vars: &IndexSet<String>,
		captured_types: &IndexMap<Vec<Symbol>, TypeRef>,
	) -> CodeMaker {
		let client_path = Self::js_resolve_path(&format!("./{}", inflight_filename(class)));

		let mut code = CodeMaker::default();

		code.open("static _toInflightType(context) {"); // TODO: consider removing the context and making _lift a static method

		code.line(format!("const self_client_path = {client_path};"));

		// create an inflight client for each object that is captured from the environment
		for var_name in lifted_vars {
			code.line(format!("const {var_name}_client = context._lift({var_name});",));
		}

		// create an inflight type for each referenced preflight type
		for (n, t) in captured_types {
			let inflight_name = jsify_type_name(n, Phase::Inflight);
			let preflight_name = jsify_type_name(n, Phase::Preflight);

			match &**t {
				Type::Class(_) => {
					code.line(format!(
						"const {inflight_name}Client = {preflight_name}._toInflightType(context);"
					));
				}
				Type::Enum(e) => {
					code.open(format!(
						"const {inflight_name}Client = {STDLIB}.core.NodeJsCode.fromInline(`"
					));
					code.add_code(self.jsify_enum(&e.values));
					code.close("`);");
				}
				_ => {
					for sym in n {
						report_diagnostic(Diagnostic {
							message: format!("Unexpected type \"{t}\" referenced inflight"),
							span: Some(sym.span.clone()),
						});
					}
				}
			}
		}

		code.open(format!("return {STDLIB}.core.NodeJsCode.fromInline(`"));

		code.open("require(\"${self_client_path}\")({");
		for var_name in lifted_vars {
			code.line(format!("{var_name}: ${{{var_name}_client}},"));
		}
		for (type_name, _) in captured_types {
			let inflight_name = jsify_type_name(type_name, Phase::Inflight);
			code.line(format!("{inflight_name}: ${{{inflight_name}Client.text}},"));
		}
		code.close("})");

		code.close("`);");

		code.close("}");
		code
	}

	fn jsify_toinflight_method(&mut self, resource_name: &Symbol, captured_fields: &[String]) -> CodeMaker {
		let mut code = CodeMaker::default();

		code.open("_toInflight() {");

		// create an inflight client for each "child" object
		for inner_member_name in captured_fields {
			code.line(format!(
				"const {}_client = this._lift(this.{});",
				inner_member_name, inner_member_name,
			));
		}

		code.open(format!("return {STDLIB}.core.NodeJsCode.fromInline(`"));

		code.open("(await (async () => {");

		code.line(format!(
			"const {}Client = ${{{}._toInflightType(this).text}};",
			resource_name.name, resource_name.name,
		));

		code.open(format!("const client = new {}Client({{", resource_name.name));

		for inner_member_name in captured_fields {
			code.line(format!("{inner_member_name}: ${{{inner_member_name}_client}},"));
		}

		code.close("});");

		code.line(format!(
			"if (client.{CLASS_INFLIGHT_INIT_NAME}) {{ await client.{CLASS_INFLIGHT_INIT_NAME}(); }}"
		));
		code.line("return client;");

		code.close("})())");

		code.close("`);");

		code.close("}");
		code
	}

	/// Scan all inflight methods in a class and extract the names of all the types and variables that
	/// are defined outside of this method.
	fn scan_captures(
		&mut self,
		class: &AstClass,
		inflight_methods: &[&(Symbol, FunctionDefinition)],
	) -> (IndexMap<Vec<Symbol>, TypeRef>, IndexSet<String>) {
		let mut types = indexmap![];
		let mut vars = indexset![];

		for (_, m) in inflight_methods {
			if let FunctionBody::Statements(scope) = &m.body {
				let mut visitor = CaptureScanner::new(scope);
				visitor.scan();

				types.extend(visitor.captured_types);
				vars.extend(visitor.captured_vars);
			}
		}
		// Remove myself from the list of referenced preflight types because I don't need to import myself
		types.remove(&vec![class.name.clone()]);

		(types, vars)
	}

	// Write a class's inflight to a file
	fn jsify_class_inflight(
		&mut self,
		env: &SymbolEnv,
		class: &AstClass,
		lifted_fields: &[String],
		inflight_methods: &[&(Symbol, FunctionDefinition)],
		captures: &[String],
		ctx: &JSifyContext,
	) {
		// Handle parent class: Need to call super and pass its captured fields (we assume the parent client is already written)
		let mut lifted_by_parent = vec![];
		if let Some(parent) = &class.parent {
			if let Ok(parent_type) = resolve_user_defined_type(parent, env, 0) {
				lifted_by_parent.extend(self.get_lifted_fields(parent_type));
			}
		}

		// Get the fields that are lifted by this class but not by its parent, they will be initialized
		// in the generated constructor
		let my_captures = lifted_fields
			.iter()
			.filter(|name| !lifted_by_parent.iter().any(|n| n == *name))
			.collect_vec();

		let mut class_code = CodeMaker::default();

		let name = &class.name.name;
		class_code.open(format!(
			"class {name}{} {{",
			if let Some(parent) = &class.parent {
				format!(" extends {}", jsify_type_name(&parent.full_path(), ctx.phase))
			} else {
				"".to_string()
			}
		));

		// if this is a preflight class, emit the binding constructor
		if class.phase == Phase::Preflight {
			class_code.open(format!(
				"{JS_CONSTRUCTOR}({{ {} }}) {{",
				lifted_fields
					.iter()
					.map(|name| { name.clone() })
					.collect_vec()
					.join(", ")
			));

			if class.parent.is_some() {
				class_code.line(format!(
					"super({{{}}});",
					lifted_by_parent
						.iter()
						.map(|name| name.clone())
						.collect_vec()
						.join(", ")
				));
			}

			for name in &my_captures {
				class_code.line(format!("this.{} = {};", name, name));
			}

			// if this class has a "handle" method, we are going to turn it into a callable function
			// so that instances of this class can also be called like regular functions
			if inflight_methods.iter().any(|(name, _)| name.name == HANDLE_METHOD_NAME) {
				class_code.line(format!("const $obj = (...args) => this.{HANDLE_METHOD_NAME}(...args);"));
				class_code.line("Object.setPrototypeOf($obj, this);");
				class_code.line("return $obj;");
			}

			class_code.close("}");
		}

		let inflight_init_name = if class.phase == Phase::Preflight {
			CLASS_INFLIGHT_INIT_NAME
		} else {
			JS_CONSTRUCTOR
		};

		class_code.add_code(self.jsify_function(
			Some(inflight_init_name),
			&class.inflight_initializer,
			true,
			&JSifyContext {
				in_json: ctx.in_json,
				phase: class.inflight_initializer.signature.phase,
			},
		));

		for (name, def) in inflight_methods {
			class_code.add_code(self.jsify_function(
				Some(&name.name),
				def,
				true,
				&JSifyContext {
					in_json: ctx.in_json,
					phase: def.signature.phase,
				},
			));
		}

		class_code.close("}");

		// export the main class from this file
		let mut code = CodeMaker::default();
		let inputs = captures.join(", ");
		code.open(format!("module.exports = function({{ {inputs} }}) {{"));
		code.add_code(class_code);
		code.line(format!("return {name};"));
		code.close("}");

		match self.files.add_file(inflight_filename(class), code.to_string()) {
			Ok(()) => {}
			Err(err) => report_diagnostic(err.into()),
		}
	}

	/// Get the type and capture info for fields that are captured in the client of the given resource
	/// Returns a map from method name to a map from field name to a set of operations
	fn find_inflight_references(
		&mut self,
		resource_class: &AstClass,
		free_vars: &IndexSet<String>,
	) -> BTreeMap<String, BTreeMap<String, BTreeSet<String>>> {
		let inflight_methods = resource_class
			.methods
			.iter()
			.filter(|(_, m)| m.signature.phase == Phase::Inflight);

		let mut result = BTreeMap::new();

		for (method_name, function_def) in inflight_methods {
			// visit statements of method and find all references to fields ("this.xxx")
			let visitor = FieldReferenceVisitor::new(self.types, &function_def, free_vars);
			let refs = visitor.find_refs();

			// add the references to the result
			result.insert(method_name.name.clone(), refs);
		}

		// Also add field rerferences from the inflight initializer
		let visitor = FieldReferenceVisitor::new(self.types, &resource_class.inflight_initializer, free_vars);
		let refs = visitor.find_refs();

		result.insert(CLASS_INFLIGHT_INIT_NAME.to_string(), refs);

		return result;
	}

	// Get the type and capture info for fields that are captured in the client of the given resource
	fn get_lifted_fields(&self, resource_type: TypeRef) -> Vec<String> {
		if let Some(resource_class) = resource_type.as_class() {
			resource_class
				.env
				.iter(true)
				.filter(|(_, kind, _)| {
					let var = kind.as_variable().unwrap();
					// We capture preflight non-reassignable fields
					var.phase != Phase::Inflight && !var.reassignable && var.type_.is_capturable()
				})
				.map(|(name, ..)| name)
				.collect_vec()
		} else {
			vec![]
		}
	}

	fn jsify_register_bind_method(
		&self,
		class: &AstClass,
		refs: &BTreeMap<String, BTreeMap<String, BTreeSet<String>>>,
		class_type: TypeRef,
		bind_method_kind: BindMethod,
	) -> CodeMaker {
		let mut bind_method = CodeMaker::default();
		let (modifier, bind_method_name) = match bind_method_kind {
			BindMethod::Type => ("static ", "_registerTypeBind"),
			BindMethod::Instance => ("", "_registerBind"),
		};

		let class_name = class.name.to_string();
		let refs = refs
			.iter()
			.filter(|(m, _)| {
				(*m == CLASS_INFLIGHT_INIT_NAME
					|| !class_type
						.as_class()
						.unwrap()
						.get_method(&m.as_str().into())
						.expect(&format!("method {m} doesn't exist in {class_name}"))
						.is_static)
					^ (matches!(bind_method_kind, BindMethod::Type))
			})
			.collect_vec();

		// Skip jsifying this method if there are no references (in this case we'll use super's register bind method)
		if refs.is_empty() {
			return bind_method;
		}

		bind_method.open(format!("{modifier}{bind_method_name}(host, ops) {{"));
		for (method_name, method_refs) in refs {
			bind_method.open(format!("if (ops.includes(\"{method_name}\")) {{"));
			for (field, ops) in method_refs {
				let ops_strings = ops.iter().map(|op| format!("\"{}\"", op)).join(", ");
				bind_method.line(format!(
					"{class_name}._registerBindObject({field}, host, [{ops_strings}]);",
				));
			}
			bind_method.close("}");
		}
		bind_method.line(format!("super.{bind_method_name}(host, ops);"));
		bind_method.close("}");
		bind_method
	}

	fn add_inflight_init_refs(
		&self,
		refs: &mut BTreeMap<String, BTreeMap<String, BTreeSet<String>>>,
		lifted_fields: &[String],
		free_vars: &IndexSet<String>,
	) {
		let init_refs_entry = refs.entry(CLASS_INFLIGHT_INIT_NAME.to_string()).or_default();

		// All "lifted" fields are needed in the inflight init method
		for field in lifted_fields {
			init_refs_entry.entry(format!("this.{field}")).or_default();
		}

		// All free variables are needed in the inflight init method
		for free_var in free_vars {
			init_refs_entry.entry(free_var.clone()).or_default();
		}
	}
}

/// Analysizes a resource inflight method and returns a list of fields that are referenced from the
/// method and which operations are performed on them.
struct FieldReferenceVisitor<'a> {
	types: &'a Types,

	/// The key is field name, value is a list of operations performed on this field
	references: BTreeMap<String, BTreeSet<String>>,

	/// The resource type's symbol env (used to resolve field types)
	function_def: &'a FunctionDefinition,

	/// A list of free variables preloaded into the visitor. Whenever the visitor encounters a
	/// reference to a free variable, it will be added to list of references since the
	/// resource needs to bind to it.
	free_vars: &'a IndexSet<String>,

	/// The current symbol env, option just so we can initialize it to None
	env: Option<SymbolEnvRef>,

	/// The current statement index
	statement_index: usize,
}

impl<'a> FieldReferenceVisitor<'a> {
	pub fn new(types: &'a Types, function_def: &'a FunctionDefinition, free_vars: &'a IndexSet<String>) -> Self {
		Self {
			types,
			references: BTreeMap::new(),
			function_def,
			env: None,
			free_vars,
			statement_index: 0,
		}
	}

	pub fn find_refs(mut self) -> BTreeMap<String, BTreeSet<String>> {
		if let FunctionBody::Statements(statements) = &self.function_def.body {
			self.visit_scope(statements);
		}
		self.references
	}
}

impl<'ast> Visit<'ast> for FieldReferenceVisitor<'ast> {
	fn visit_scope(&mut self, node: &'ast Scope) {
		let backup_env = self.env;
		self.env = Some(node.env.borrow().as_ref().unwrap().get_ref());
		visit::visit_scope(self, node);
		self.env = backup_env;
	}

	fn visit_stmt(&mut self, node: &'ast Stmt) {
		self.statement_index = node.idx;
		visit::visit_stmt(self, node);
	}

	fn visit_expr(&mut self, node: &'ast Expr) {
		let parts = self.analyze_expr(node);

		let is_field_reference = match parts.first() {
			Some(first) => first.text == "this" && parts.len() > 1,
			None => false,
		};

		let is_free_var = match parts.first() {
			// TODO: chnge this "==" to make sure first.symbol is the same variable definition as something in free_vars
			// todo this i'll need to have a "unique id" on the variable definition stored in the environment and then
			// do a lookup for first.symbol and compare the id's
			Some(first) => self.free_vars.iter().any(|v| *v == first.text),
			None => false,
		};

		let is_type_reference = match parts.first() {
			Some(first) => matches!(first.kind, ComponentKind::ClassType(_)),
			None => false,
		};

		if !is_field_reference && !is_free_var && !is_type_reference {
			visit::visit_expr(self, node);
			return;
		}

		let mut index = if is_field_reference {
			// we know i[0] is "this" and that we have at least 2 parts
			1
		} else {
			0
		};

		// iterate over the components of the expression and determine
		// what are we capturing from preflight.
		let mut capture = vec![];

		while index < parts.len() {
			let curr = parts.get(index).unwrap();

			match &curr.kind {
				ComponentKind::Member(variable) => {
					// we have lift off (reached an inflight component)! break our search.
					if variable.phase == Phase::Inflight {
						break;
					}

					// now we need to verify that the component can be captured.
					// (1) non-reassignable
					// (2) capturable type (immutable/resource).

					// if the variable is reassignable, bail out
					if variable.reassignable {
						report_diagnostic(Diagnostic {
							message: format!("Cannot capture reassignable field '{curr}'"),
							span: Some(curr.span.clone()),
						});

						return;
					}

					// if this type is not capturable, bail out
					if !variable.type_.is_capturable() {
						report_diagnostic(Diagnostic {
							message: format!(
								"Cannot capture field '{curr}' with non-capturable type '{}'",
								variable.type_
							),
							span: Some(curr.span.clone()),
						});

						return;
					}

					// okay, so we have a non-reassignable, capturable type.
					// one more special case is collections. we currently only support
					// collections which do not include resources because we cannot
					// qualify the capture.
					if let Some(inner_type) = variable.type_.collection_item_type() {
						if inner_type.is_preflight_class() {
							report_diagnostic(Diagnostic {
								message: format!(
									"Capturing collection of preflight classes is not supported yet (type is '{}')",
									variable.type_,
								),
								span: Some(curr.span.clone()),
							});

							return;
						}
					}

					// accumulate "curr" into capture
					capture.push(curr);
					index = index + 1;

					// if "curr" is a collection, break here because the following
					// components are going to be simple identifiers (TODO: is this a bug in
					// how we model the API of collections?)
					if variable.type_.collection_item_type().is_some() {
						break;
					}
				}
				ComponentKind::ClassType(_) => {
					capture.push(curr);
					index = index + 1;
				}
				ComponentKind::Unsupported => {
					report_diagnostic(Diagnostic {
						message: format!("Unsupported component \"{}\"", curr.text),
						span: Some(curr.span.clone()),
					});
					return;
				}
			}
		}

		// if capture is empty, it means this is a reference to an inflight field, so we can just move
		// on
		if capture.is_empty() {
			return;
		}

		// now that we have "capture", the rest of the expression
		// is the "qualification" of the capture
		let binding = parts.iter().collect::<Vec<_>>();
		let qualification = binding.split_at(index).1.iter();

		let fmt = |x: Iter<&Component>| x.map(|f| f.text.to_string()).collect_vec();
		let mut key = fmt(capture.iter()).join(".");
		if is_field_reference {
			key = format!("this.{}", key);
		}

		if let Some(c) = capture.last() {
			if let ComponentKind::Member(v) = &c.kind {
				// if our last captured component is a non-handler preflight class and we don't have a
				// qualification for it, it's currently an error.
				if v.type_.is_preflight_class() && !v.type_.is_handler_preflight_class() && qualification.len() == 0 {
					report_diagnostic(Diagnostic {
						message: format!(
							"Unable to qualify which operations are performed on '{}' of type '{}'. This is not supported yet.",
							key, v.type_,
						),
						span: Some(node.span.clone()),
					});

					return;
				}

				// if this reference refers to an inflight function or handler resource,
				// we need to give permission to the "handle" operation
				if v.type_.is_inflight_function() || v.type_.is_handler_preflight_class() {
					self
						.references
						.entry(key)
						.or_default()
						.insert(HANDLE_METHOD_NAME.to_string());
					return;
				}
			}
		}

		let ops = fmt(qualification);

		self.references.entry(key).or_default().extend(ops);
	}
}

#[derive(Clone, Debug)]
struct Component {
	text: String,
	span: WingSpan,
	kind: ComponentKind,
}

#[derive(Clone, Debug)]
enum ComponentKind {
	Member(VariableInfo),
	ClassType(TypeRef),
	Unsupported,
}

impl Display for Component {
	fn fmt(&self, f: &mut std::fmt::Formatter<'_>) -> std::fmt::Result {
		write!(f, "{}", self.text)
	}
}

impl<'a> FieldReferenceVisitor<'a> {
	fn analyze_expr(&self, node: &'a Expr) -> Vec<Component> {
		let ExprKind::Reference(ref_expr) = &node.kind else {
			return vec![];
		};

		match ref_expr {
			Reference::Identifier(x) => {
				let env = self.env.unwrap();

				let lookup = env.lookup_ext(&x, Some(self.statement_index));

				// if the reference is already defined later in this scope, skip it
				if let LookupResult::DefinedLater = lookup {
					return vec![];
				}

				let LookupResult::Found(kind, _) = lookup else {
					return vec![Component {
						text: x.name.clone(),
						span: x.span.clone(),
						kind: ComponentKind::Unsupported,
					}];
				};

				let var = kind.as_variable().expect("variable");

				// If the reference isn't a preflight (lifted) variable then skip it
				if var.phase != Phase::Preflight {
					return vec![];
				}

				return vec![Component {
					text: x.name.clone(),
					span: x.span.clone(),
					kind: ComponentKind::Member(var),
				}];
			}
			Reference::InstanceMember {
				object,
				property,
				optional_accessor: _optional_chain,
			} => {
				let obj_type = self.types.get_expr_type(object).unwrap();
				let prop = if let Some(component_kind) = Self::determine_component_kind_from_type(obj_type, property) {
					vec![Component {
						text: property.name.clone(),
						span: property.span.clone(),
						kind: component_kind,
					}]
				} else {
					vec![]
				};

				let obj = self.analyze_expr(&object);
				return [obj, prop].concat();
			}
			Reference::TypeMember { type_, property } => {
				let env = self.env.unwrap();

				// Get the type we're accessing a member of
				let Ok(t) = resolve_user_defined_type(type_, &env, self.statement_index) else {
					return vec![];
				};
				// If the type we're referencing isn't a preflight class then skip it
				let Some(class) = t.as_preflight_class() else {
					return vec![];
				};

				// To obtain information about the variable we're referencing (like its type and
				// whether it's reassignable), we look it up in the class's env.
				let var = class
					.env
					.lookup(&property, None)
					.expect("lookup")
					.as_variable()
					.expect("variable");

				return vec![
					Component {
						text: format!("{type_}"),
						span: type_.span.clone(),
						kind: ComponentKind::ClassType(t),
					},
					Component {
						text: property.name.clone(),
						span: property.span.clone(),
						kind: ComponentKind::Member(var),
					},
				];
			}
		}
	}

	fn determine_component_kind_from_type(obj_type: UnsafeRef<Type>, property: &Symbol) -> Option<ComponentKind> {
		match &*obj_type {
			Type::Void => unreachable!("cannot reference a member of void"),
			Type::Function(_) => unreachable!("cannot reference a member of a function"),
			Type::Optional(t) => Self::determine_component_kind_from_type(*t, property),
			// all fields / methods / values of these types are phase-independent so we can skip them
			Type::Anything
			| Type::Number
			| Type::String
			| Type::Duration
			| Type::Boolean
			| Type::Json
			| Type::MutJson
			| Type::Nil
			| Type::Enum(_) => return None,
			// TODO: collection types are unsupported for now
			Type::Array(_) | Type::MutArray(_) | Type::Map(_) | Type::MutMap(_) | Type::Set(_) | Type::MutSet(_) => {
				Some(ComponentKind::Unsupported)
			}
<<<<<<< HEAD
			Type::Class(cls) => Some(ComponentKind::Member(
				cls
					.env
					.lookup(&property, None)
					.expect("covered by type checking")
					.as_variable()
					.unwrap(),
			)),
			Type::Interface(iface) => Some(ComponentKind::Member(
				iface
					.env
					.lookup(&property, None)
					.expect("covered by type checking")
					.as_variable()
					.unwrap(),
			)),
			Type::Struct(st) => Some(ComponentKind::Member(
				st.env
					.lookup(&property, None)
					.expect("covered by type checking")
					.as_variable()
					.unwrap(),
			)),
			Type::Unresolved => panic!("Encountered error type during jsification"),
=======
			Type::Class(cls) => Some(ComponentKind::Member(cls.env.lookup(&property, None)?.as_variable()?)),
			Type::Interface(iface) => Some(ComponentKind::Member(iface.env.lookup(&property, None)?.as_variable()?)),
			Type::Struct(st) => Some(ComponentKind::Member(st.env.lookup(&property, None)?.as_variable()?)),
>>>>>>> 3ffe46e5
		}
	}
}

/// Visitor that finds all the types and variables used within an inflight method but defined in its
/// parent environment
struct CaptureScanner<'a> {
	/// Set of user types referenced inside the method
	captured_types: IndexMap<Vec<Symbol>, TypeRef>,

	/// The set of free variables referenced by the method
	captured_vars: IndexSet<String>,

	/// The root scope of the function we're analyzing
	function_scope: &'a Scope,

	/// The method env, used to lookup the type
	method_env: SymbolEnvRef,

	/// The current environment (tracked via the visitor)
	current_env: SymbolEnvRef,

	/// The index of the last visited statement.
	current_index: usize,
}

impl<'a> CaptureScanner<'a> {
	pub fn new(function_scope: &'a Scope) -> Self {
		let env = function_scope.env.borrow().as_ref().unwrap().get_ref();
		Self {
			captured_types: IndexMap::new(),
			captured_vars: IndexSet::new(),
			function_scope,
			method_env: env,
			current_env: env,
			current_index: 0,
		}
	}

	pub fn scan(&mut self) {
		self.visit_scope(self.function_scope);
	}

	fn consider_reference(&mut self, path: &Vec<Symbol>) {
		let fullname = path.iter().map(|s| s.name.clone()).collect_vec().join(".");

		let lookup = self
			.current_env
			.lookup_nested(&path.iter().collect_vec(), Some(self.current_index));

		// if the symbol is defined later in the current environment, it means we can't capture a
		// reference to a symbol with the same name from a parent so bail out.
		if let LookupResult::DefinedLater = lookup {
			let sym = path.first().unwrap();

			report_diagnostic(Diagnostic {
				span: Some(sym.span.clone()),
				message: format!(
					"Cannot capture symbol \"{fullname}\" because it is shadowed by another symbol with the same name"
				),
			});

			return;
		}

		// any other lookup failure is likely a an invalid reference so we can skip it
		let LookupResult::Found(kind, symbol_info) = lookup else {
			return;
		};

		// now, we need to determine if the environment this symbol is defined in is a parent of the
		// method's environment. if it is, we need to capture it.
		if symbol_info.env.is_same(&self.method_env) || symbol_info.env.is_child_of(&self.method_env) {
			return;
		}

		match kind {
			SymbolKind::Type(t) => {
				self.captured_types.insert(path.clone(), *t);
			}
			SymbolKind::Variable(var) => {
				// skip macro functions (like "log" and "assert")
				if let Type::Function(f) = &*var.type_ {
					if f.js_override.is_some() {
						return;
					}
				}

				self.captured_vars.insert(fullname);
			}
			SymbolKind::Namespace(_) => todo!(),
		}
	}
}

impl<'ast> Visit<'ast> for CaptureScanner<'ast> {
	fn visit_expr_new(
		&mut self,
		node: &'ast Expr,
		class: &'ast TypeAnnotation,
		obj_id: &'ast Option<String>,
		obj_scope: &'ast Option<Box<Expr>>,
		arg_list: &'ast ArgList,
	) {
		// we want to only capture the type annotation in the case of "new X" because
		// other cases of type annotation are actually erased in the javascript code.
		if let TypeAnnotationKind::UserDefined(u) = &class.kind {
			self.consider_reference(&u.full_path());
		}

		visit::visit_expr_new(self, node, class, obj_id, obj_scope, arg_list);
	}

	fn visit_reference(&mut self, node: &'ast Reference) {
		match node {
			Reference::Identifier(symb) => {
				// skip "this"
				if symb.name == "this" {
					return;
				}

				self.consider_reference(&vec![symb.clone()]);
			}
			Reference::TypeMember { type_, .. } => {
				self.consider_reference(&type_.full_path());
			}

			// this is the case of "object.property". if we need to capture "object", it will be captured
			// as an identifier, so we can skip it here.
			Reference::InstanceMember { .. } => {}
		}

		visit::visit_reference(self, node);
	}

	fn visit_scope(&mut self, node: &'ast Scope) {
		let backup_env = self.current_env;
		self.current_env = node.env.borrow().as_ref().unwrap().get_ref();
		visit::visit_scope(self, node);
		self.current_env = backup_env;
	}

	fn visit_stmt(&mut self, node: &'ast Stmt) {
		self.current_index = node.idx;
		visit::visit_stmt(self, node);
	}
}

fn inflight_filename(class: &AstClass) -> String {
	format!("inflight.{}.js", class.name.name)
}

fn jsify_type_name(t: &Vec<Symbol>, phase: Phase) -> String {
	// if we are inside an inflight context, we need to mangle the type name so we can capture it
	let p = t.iter().map(|f| f.name.clone()).collect_vec();

	if phase == Phase::Inflight {
		p.join("_")
	} else {
		p.join(".")
	}
}<|MERGE_RESOLUTION|>--- conflicted
+++ resolved
@@ -1784,36 +1784,10 @@
 			Type::Array(_) | Type::MutArray(_) | Type::Map(_) | Type::MutMap(_) | Type::Set(_) | Type::MutSet(_) => {
 				Some(ComponentKind::Unsupported)
 			}
-<<<<<<< HEAD
-			Type::Class(cls) => Some(ComponentKind::Member(
-				cls
-					.env
-					.lookup(&property, None)
-					.expect("covered by type checking")
-					.as_variable()
-					.unwrap(),
-			)),
-			Type::Interface(iface) => Some(ComponentKind::Member(
-				iface
-					.env
-					.lookup(&property, None)
-					.expect("covered by type checking")
-					.as_variable()
-					.unwrap(),
-			)),
-			Type::Struct(st) => Some(ComponentKind::Member(
-				st.env
-					.lookup(&property, None)
-					.expect("covered by type checking")
-					.as_variable()
-					.unwrap(),
-			)),
-			Type::Unresolved => panic!("Encountered error type during jsification"),
-=======
 			Type::Class(cls) => Some(ComponentKind::Member(cls.env.lookup(&property, None)?.as_variable()?)),
 			Type::Interface(iface) => Some(ComponentKind::Member(iface.env.lookup(&property, None)?.as_variable()?)),
 			Type::Struct(st) => Some(ComponentKind::Member(st.env.lookup(&property, None)?.as_variable()?)),
->>>>>>> 3ffe46e5
+			Type::Unresolved => panic!("Encountered unresolved type during jsification"),
 		}
 	}
 }
