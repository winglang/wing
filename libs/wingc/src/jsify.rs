mod codemaker;
mod free_var_scanner;

use aho_corasick::AhoCorasick;
use const_format::formatcp;
use indexmap::{indexmap, IndexMap, IndexSet};
use itertools::Itertools;

use std::{
	cmp::Ordering,
	collections::{BTreeMap, BTreeSet},
	fmt::Display,
	fs,
	path::Path,
	slice::Iter,
	vec,
};

use crate::{
	ast::{
		ArgList, BinaryOperator, Class as AstClass, ClassField, Expr, ExprKind, FunctionBody, FunctionBodyRef,
		FunctionDefinition, Initializer, InterpolatedStringPart, Literal, MethodLike, Phase, Reference, Scope, Stmt,
		StmtKind, Symbol, TypeAnnotationKind, UnaryOperator, UserDefinedType,
	},
	debug,
	diagnostic::{Diagnostic, Diagnostics, WingSpan},
	type_check::{
		resolve_user_defined_type,
		symbol_env::{LookupResult, SymbolEnv, SymbolEnvRef},
		ClassLike, SymbolKind, Type, TypeRef, VariableInfo, CLASS_INFLIGHT_INIT_NAME, HANDLE_METHOD_NAME,
	},
	visit::{self, Visit},
	MACRO_REPLACE_ARGS, MACRO_REPLACE_SELF, WINGSDK_ASSEMBLY_NAME, WINGSDK_RESOURCE, WINGSDK_STD_MODULE,
};

use self::{codemaker::CodeMaker, free_var_scanner::FreeVariableScanner};

const STDLIB: &str = "$stdlib";
const STDLIB_CORE_RESOURCE: &str = formatcp!("{}.{}", STDLIB, WINGSDK_RESOURCE);
const STDLIB_MODULE: &str = WINGSDK_ASSEMBLY_NAME;

const INFLIGHT_CLIENTS_DIR: &str = "clients";

const TARGET_CODE: &str = "const $AppBase = $stdlib.core.App.for(process.env.WING_TARGET);";

const ENV_WING_IS_TEST: &str = "$wing_is_test";
const OUTDIR_VAR: &str = "$outdir";

const APP_CLASS: &str = "$App";
const APP_BASE_CLASS: &str = "$AppBase";

const ROOT_CLASS: &str = "$Root";

pub struct JSifyContext {
	pub in_json: bool,
	/// The current execution phase of the AST traversal.
	/// The root of any Wing app starts with the preflight phase, and
	/// the `inflight` keyword specifies scopes that are inflight.
	pub phase: Phase,
}

pub struct JSifier<'a> {
	pub diagnostics: Diagnostics,
	pub out_dir: &'a Path,
	absolute_project_root: &'a Path,
	shim: bool,
	app_name: String,
}

/// Preflight classes have two types of host binding methods:
/// `Type` for binding static fields and methods to the host and
/// `instance` for binding instance fields and methods to the host.
enum BindMethod {
	Type,
	Instance,
}

impl<'a> JSifier<'a> {
	pub fn new(out_dir: &'a Path, app_name: &str, absolute_project_root: &'a Path, shim: bool) -> Self {
		Self {
			diagnostics: Diagnostics::new(),
			out_dir,
			shim,
			app_name: app_name.to_string(),
			absolute_project_root,
		}
	}

	fn js_resolve_path(path_name: &str) -> String {
		format!("\"./{}\".replace(/\\\\/g, \"/\")", path_name)
	}

	pub fn jsify(&mut self, scope: &Scope) -> String {
		let mut js = CodeMaker::default();
		let mut imports = CodeMaker::default();

		for statement in scope.statements.iter().sorted_by(|a, b| match (&a.kind, &b.kind) {
			// Put type definitions first so JS won't complain of unknown types
			(StmtKind::Class(AstClass { .. }), StmtKind::Class(AstClass { .. })) => Ordering::Equal,
			(StmtKind::Class(AstClass { .. }), _) => Ordering::Less,
			(_, StmtKind::Class(AstClass { .. })) => Ordering::Greater,
			_ => Ordering::Equal,
		}) {
			let jsify_context = JSifyContext {
				in_json: false,
				phase: Phase::Preflight,
			};
			let s = self.jsify_statement(scope.env.borrow().as_ref().unwrap(), statement, &jsify_context); // top level statements are always preflight
			if let StmtKind::Bring {
				identifier: _,
				module_name: _,
			} = statement.kind
			{
				imports.add_code(s);
			} else {
				js.add_code(s);
			}
		}

		let mut output = CodeMaker::default();

		if self.shim {
			output.line(format!("const {} = require('{}');", STDLIB, STDLIB_MODULE));
			output.line(format!("const {} = process.env.WING_SYNTH_DIR ?? \".\";", OUTDIR_VAR));
			// "std" is implicitly imported
			output.line(format!("const std = {STDLIB}.{WINGSDK_STD_MODULE};"));
			output.line(format!(
				"const {} = process.env.WING_IS_TEST === \"true\";",
				ENV_WING_IS_TEST
			));
			output.line(TARGET_CODE.to_owned());
		}

		output.add_code(imports);

		if self.shim {
			let mut root_class = CodeMaker::default();
			root_class.open(format!("class {} extends {} {{", ROOT_CLASS, STDLIB_CORE_RESOURCE));
			root_class.open("constructor(scope, id) {");
			root_class.line("super(scope, id);");
			root_class.add_code(js);
			root_class.close("}");
			root_class.close("}");

			let mut app_wrapper = CodeMaker::default();
			app_wrapper.open(format!("class {} extends {} {{", APP_CLASS, APP_BASE_CLASS));
			app_wrapper.open("constructor() {");
			app_wrapper.line(format!(
				"super({{ outdir: {}, name: \"{}\", plugins: $plugins, isTestEnvironment: {} }});",
				OUTDIR_VAR, self.app_name, ENV_WING_IS_TEST
			));
			app_wrapper.open(format!("if ({}) {{", ENV_WING_IS_TEST));
			app_wrapper.line(format!("new {}(this, \"env0\");", ROOT_CLASS));
			app_wrapper.line("const $test_runner = this.testRunner;");
			app_wrapper.line("const $tests = $test_runner.findTests();");
			app_wrapper.open("for (let $i = 1; $i < $tests.length; $i++) {");
			app_wrapper.line(format!("new {}(this, \"env\" + $i);", ROOT_CLASS));
			app_wrapper.close("}");
			app_wrapper.close("} else {");
			app_wrapper.indent();
			app_wrapper.line(format!("new {}(this, \"Default\");", ROOT_CLASS));
			app_wrapper.close("}");
			app_wrapper.close("}");
			app_wrapper.close("}");

			output.add_code(root_class);
			output.add_code(app_wrapper);

			output.line(format!("new {}().synth();", APP_CLASS));
		} else {
			output.add_code(js);
		}

		output.to_string()
	}

	fn jsify_scope_body(&mut self, scope: &Scope, ctx: &JSifyContext) -> CodeMaker {
		let mut code = CodeMaker::default();

		for statement in scope.statements.iter() {
			let statement_code = self.jsify_statement(scope.env.borrow().as_ref().unwrap(), statement, ctx);
			code.add_code(statement_code);
		}

		code
	}

	fn jsify_reference(&mut self, reference: &Reference, ctx: &JSifyContext) -> String {
		match reference {
			Reference::Identifier(identifier) => identifier.to_string(),
			Reference::InstanceMember {
				object,
				property,
				optional_accessor: _,
			} => self.jsify_expression(object, ctx) + "." + &property.to_string(),
			Reference::TypeMember { type_, property } => {
				self.jsify_type(&TypeAnnotationKind::UserDefined(type_.clone())) + "." + &property.to_string()
			}
		}
	}

	fn jsify_arg_list(
		&mut self,
		arg_list: &ArgList,
		scope: Option<&str>,
		id: Option<&str>,
		ctx: &JSifyContext,
	) -> String {
		let mut args = vec![];
		let mut structure_args = vec![];

		if let Some(scope_str) = scope {
			args.push(scope_str.to_string());
		}

		if let Some(id_str) = id {
			args.push(format!("\"{}\"", id_str));
		}

		for arg in arg_list.pos_args.iter() {
			args.push(self.jsify_expression(arg, &ctx));
		}

		for arg in arg_list.named_args.iter() {
			// convert snake to camel case
			structure_args.push(format!(
				"{}: {}",
				arg.0.name.clone(),
				self.jsify_expression(
					arg.1,
					&JSifyContext {
						in_json: ctx.in_json,
						phase: Phase::Independent,
					}
				)
			));
		}

		if !structure_args.is_empty() {
			args.push(format!("{{ {} }}", structure_args.join(", ")));
		}

		if args.is_empty() {
			"".to_string()
		} else {
			args.join(",")
		}
	}

	fn jsify_type(&self, typ: &TypeAnnotationKind) -> String {
		match typ {
			TypeAnnotationKind::UserDefined(user_defined_type) => self.jsify_user_defined_type(user_defined_type),
			_ => todo!(),
		}
	}

	fn jsify_user_defined_type(&self, user_defined_type: &UserDefinedType) -> String {
		if user_defined_type.fields.is_empty() {
			return user_defined_type.root.to_string();
		} else {
			format!(
				"{}.{}",
				user_defined_type.root,
				user_defined_type
					.fields
					.iter()
					.map(|f| f.to_string())
					.collect_vec()
					.join(".")
			)
		}
	}

	fn jsify_expression(&mut self, expression: &Expr, ctx: &JSifyContext) -> String {
		let auto_await = match ctx.phase {
			Phase::Inflight => "await ",
			_ => "",
		};
		match &expression.kind {
			ExprKind::New {
				class,
				obj_id,
				arg_list,
				obj_scope: _, // TODO
			} => {
				let expression_type = expression.evaluated_type.borrow();
				let is_resource = if let Some(evaluated_type) = expression_type.as_ref() {
					evaluated_type.as_resource().is_some()
				} else {
					// TODO Hack: This object type is not known. How can we tell if it's a resource or not?
					true
				};
				let is_abstract = if let Some(cls) = expression_type.unwrap().as_class_or_resource() {
					cls.is_abstract
				} else {
					false
				};

				// if we have an FQN, we emit a call to the "new" (or "newAbstract") factory method to allow
				// targets and plugins to inject alternative implementations for types. otherwise (e.g.
				// user-defined types), we simply instantiate the type directly (maybe in the future we will
				// allow customizations of user-defined types as well, but for now we don't).

				let ctor = self.jsify_type(&class.kind);

				let scope = if is_resource { Some("this") } else { None };

				let id = if is_resource {
					Some(obj_id.as_ref().unwrap_or(&ctor).as_str())
				} else {
					None
				};

				let args = self.jsify_arg_list(&arg_list, scope, id, ctx);

				let fqn = if is_resource {
					expression_type
						.expect("expected expression")
						.as_resource()
						.expect("expected resource")
						.fqn
						.clone()
				} else {
					None
				};

				if let (true, Some(fqn)) = (is_resource, fqn) {
					if is_abstract {
						format!("this.node.root.newAbstract(\"{}\",{})", fqn, args)
					} else {
						format!("this.node.root.new(\"{}\",{},{})", fqn, ctor, args)
					}
				} else {
					format!("new {}({})", ctor, args)
				}
			}
			ExprKind::Literal(lit) => match lit {
        Literal::Nil => "undefined".to_string(),
				Literal::String(s) => s.to_string(),
				Literal::InterpolatedString(s) => format!(
					"`{}`",
					s.parts
						.iter()
						.map(|p| match p {
							InterpolatedStringPart::Static(l) => l.to_string(),
							InterpolatedStringPart::Expr(e) => {
								match *e.evaluated_type.borrow().expect("Should have type") {
									Type::Json | Type::MutJson => {
										format!("${{JSON.stringify({}, null, 2)}}", self.jsify_expression(e, ctx))
									}
									_ => format!("${{{}}}", self.jsify_expression(e, ctx)),
								}
							}
						})
						.collect::<Vec<String>>()
						.join("")
				),
				Literal::Number(n) => format!("{}", n),
				Literal::Duration(sec) => format!("{}.std.Duration.fromSeconds({})", STDLIB, sec),
				Literal::Boolean(b) => (if *b { "true" } else { "false" }).to_string(),
			},
			ExprKind::Range { start, inclusive, end } => {
				match ctx.phase {
					Phase::Inflight => format!(
						"((s,e,i) => {{ function* iterator(start,end,inclusive) {{ let i = start; let limit = inclusive ? ((end < start) ? end - 1 : end + 1) : end; while (i < limit) yield i++; while (i > limit) yield i--; }}; return iterator(s,e,i); }})({},{},{})",
						self.jsify_expression(start, ctx),
						self.jsify_expression(end, ctx),
						inclusive.unwrap()
					),
					_ => format!(
						"{}.std.Range.of({}, {}, {})",
						STDLIB,
						self.jsify_expression(start, ctx),
						self.jsify_expression(end, ctx),
						inclusive.unwrap()
					)
				}
			}
			ExprKind::Reference(_ref) => self.jsify_reference(&_ref, ctx),
			ExprKind::Call { callee, arg_list } => {
				let function_type = callee.evaluated_type.borrow().unwrap();
				let function_sig = function_type.as_function_sig();
				assert!(
					function_sig.is_some() || function_type.is_anything() || function_type.is_handler_resource(),
					"Expected expression to be callable"
				);

				let expr_string = match &callee.kind {
					ExprKind::Reference(reference) => self.jsify_reference(reference, ctx),
					_ => format!("({})", self.jsify_expression(callee, ctx)),
				};
				let arg_string = self.jsify_arg_list(&arg_list, None, None, ctx);

				if let Some(function_sig) = function_sig {
					if let Some(js_override) = &function_sig.js_override {
						let self_string = &match &callee.kind {
							// for "loose" macros, e.g. `print()`, $self$ is the global object
							ExprKind::Reference(Reference::Identifier(_)) => "global".to_string(),
							ExprKind::Reference(Reference::InstanceMember { object, .. }) => {
								self.jsify_expression(object, ctx)
							}

							_ => expr_string,
						};
						let patterns = &[MACRO_REPLACE_SELF, MACRO_REPLACE_ARGS];
						let replace_with = &[self_string, &arg_string];
						let ac = AhoCorasick::new(patterns);
						return ac.replace_all(js_override, replace_with);
					}
				}

				// NOTE: if the expression is a "handle" class, the object itself is callable (see
				// `jsify_class_inflight` below), so we can just call it as-is.
				format!("({auto_await}{expr_string}({arg_string}))")
			}
			ExprKind::Unary { op, exp } => {
				let js_exp = self.jsify_expression(exp, ctx);
				match op {
					UnaryOperator::Minus => format!("(-{})", js_exp),
					UnaryOperator::Not => format!("(!{})", js_exp),
					UnaryOperator::OptionalTest => {
						// We use the abstract inequality operator here because we want to check for null or undefined
						format!("(({}) != null)", js_exp)
					}
				}
			}
			ExprKind::Binary { op, left, right } => {
				let js_left = self.jsify_expression(left, ctx);
				let js_right = self.jsify_expression(right, ctx);

				let js_op = match op {
					BinaryOperator::AddOrConcat => "+",
					BinaryOperator::Sub => "-",
					BinaryOperator::Mul => "*",
					BinaryOperator::Div => "/",
					BinaryOperator::FloorDiv => {
						return format!("Math.trunc({} / {})", js_left, js_right);
					}
					BinaryOperator::Mod => "%",
					BinaryOperator::Power => "**",
					BinaryOperator::Greater => ">",
					BinaryOperator::GreaterOrEqual => ">=",
					BinaryOperator::Less => "<",
					BinaryOperator::LessOrEqual => "<=",
					BinaryOperator::Equal => "===",
					BinaryOperator::NotEqual => "!==",
					BinaryOperator::LogicalAnd => "&&",
					BinaryOperator::LogicalOr => "||",
					BinaryOperator::UnwrapOr => {
						// Use JS nullish coalescing operator which treats undefined and null the same
						// this is inline with how wing jsifies optionals
						"??"
					}
				};
				format!("({} {} {})", js_left, js_op, js_right)
			}
			ExprKind::ArrayLiteral { items, .. } => {
				let item_list = items
					.iter()
					.map(|expr| self.jsify_expression(expr, ctx))
					.collect::<Vec<String>>()
					.join(", ");

				if is_mutable_collection(expression) || ctx.in_json {
					// json arrays dont need frozen at nested level
					format!("[{}]", item_list)
				} else {
					format!("Object.freeze([{}])", item_list)
				}
			}
			ExprKind::StructLiteral { fields, .. } => {
				format!(
					"{{\n{}}}\n",
					fields
						.iter()
						.map(|(name, expr)| format!("\"{}\": {},", name.name, self.jsify_expression(expr, ctx)))
						.collect::<Vec<String>>()
						.join("\n")
				)
			}
			ExprKind::JsonLiteral { is_mut, element } => {
				let json_context = &JSifyContext {
					in_json: true,
					phase: ctx.phase,
				};
				let js_out = match &element.kind {
					ExprKind::MapLiteral { .. } => {
						if *is_mut {
							self.jsify_expression(element, json_context)
						} else {
							format!("Object.freeze({})", self.jsify_expression(element, json_context))
						}
					}
					_ => self.jsify_expression(element, json_context)
				};
				js_out
			}
			ExprKind::MapLiteral { fields, .. } => {
				let f = fields
					.iter()
					.map(|(key, expr)| format!("\"{}\":{}", key, self.jsify_expression(expr, ctx)))
					.collect::<Vec<String>>()
					.join(",");

				if is_mutable_collection(expression) || ctx.in_json {
					// json maps dont need frozen in the nested level
					format!("{{{}}}", f)
				} else {
					format!("Object.freeze({{{}}})", f)
				}
			}
			ExprKind::SetLiteral { items, .. } => {
				let item_list = items
					.iter()
					.map(|expr| self.jsify_expression(expr, ctx))
					.collect::<Vec<String>>()
					.join(", ");

				if is_mutable_collection(expression) {
					format!("new Set([{}])", item_list)
				} else {
					format!("Object.freeze(new Set([{}]))", item_list)
				}
			}
			ExprKind::FunctionClosure(func_def) => match func_def.signature.phase {
				Phase::Inflight => {
					assert!(ctx.phase == Phase::Inflight, "inflight closures should have been transformed into preflight handler classes in the closure_transform compiler phase");
					self.jsify_function(None, func_def, false, ctx).to_string()
				},
				Phase::Independent => unimplemented!(),
				Phase::Preflight => self.jsify_function(None, func_def, false, ctx).to_string(),
			},
		}
	}

	fn jsify_statement(&mut self, env: &SymbolEnv, statement: &Stmt, ctx: &JSifyContext) -> CodeMaker {
		match &statement.kind {
			StmtKind::Bring {
				module_name,
				identifier,
			} => {
				CodeMaker::one_line(format!(
					"const {} = {};",
					if let Some(identifier) = identifier {
						// use alias
						identifier
					} else {
						module_name
					},
					if module_name.name.starts_with("\"") {
						// TODO so many assumptions here, would only work with a JS file, see:
						// https://github.com/winglang/wing/issues/477
						// https://github.com/winglang/wing/issues/478
						// https://github.com/winglang/wing/issues/1027
						format!("require({})", module_name.name)
					} else {
						format!("require('{}').{}", STDLIB_MODULE, module_name.name)
					}
				))
			}
			StmtKind::Let {
				reassignable,
				var_name,
				initial_value,
				type_: _,
			} => {
				let initial_value = self.jsify_expression(initial_value, ctx);
				return if *reassignable {
					CodeMaker::one_line(format!("let {var_name} = {initial_value};"))
				} else {
					CodeMaker::one_line(format!("const {var_name} = {initial_value};"))
				};
			}
			StmtKind::ForLoop {
				iterator,
				iterable,
				statements,
			} => {
				let mut code = CodeMaker::default();
				code.open(format!(
					"for (const {iterator} of {}) {{",
					self.jsify_expression(iterable, ctx)
				));
				code.add_code(self.jsify_scope_body(statements, ctx));
				code.close("}");
				code
			}
			StmtKind::While { condition, statements } => {
				let mut code = CodeMaker::default();
				code.open(format!("while ({}) {{", self.jsify_expression(condition, ctx)));
				code.add_code(self.jsify_scope_body(statements, ctx));
				code.close("}");
				code
			}
			StmtKind::Break => CodeMaker::one_line("break;"),
			StmtKind::Continue => CodeMaker::one_line("continue;"),
			StmtKind::IfLet {
				value,
				statements,
				var_name,
				else_statements,
			} => {
				let mut code = CodeMaker::default();
				// To enable shadowing variables in if let statements, the following does some scope trickery
				// take for example the following wing code:
				// let x: str? = "hello";
				// if let x = x {
				//   log(x);
				// }
				//
				// If we attempted to just do the following JS code
				//
				// const x = "hello"
				// if (x != undefined) {
				//   const x = x;  <== Reference error, "Cannot access 'x' before initialization"
				//   log(x);
				// }
				//
				// To work around this, we can generate a temporary scope, then use an intermediate variable to carry the
				// shadowed value, like so:
				// const x = "hello"
				// {
				//  const $IF_LET_VALUE = x; <== intermediate variable that expires at the end of the scope
				//  if ($IF_LET_VALUE != undefined) {
				//    const x = $IF_LET_VALUE;
				//    log(x);
				//  }
				// }
				// The temporary scope is created so that intermediate variables created by consecutive `if let` clauses
				// do not interfere with each other.
				code.open("{");
				let if_let_value = "$IF_LET_VALUE".to_string();
				code.line(format!(
					"const {} = {};",
					if_let_value,
					self.jsify_expression(value, ctx)
				));
				code.open(format!("if ({if_let_value} != undefined) {{"));
				code.line(format!("const {} = {};", var_name, if_let_value));
				code.add_code(self.jsify_scope_body(statements, ctx));
				code.close("}");

				if let Some(else_scope) = else_statements {
					code.open("else {");
					code.add_code(self.jsify_scope_body(else_scope, ctx));
					code.close("}");
				}

				code.close("}");
				code
			}
			StmtKind::If {
				condition,
				statements,
				elif_statements,
				else_statements,
			} => {
				let mut code = CodeMaker::default();

				code.open(format!("if ({}) {{", self.jsify_expression(condition, ctx)));
				code.add_code(self.jsify_scope_body(statements, ctx));
				code.close("}");

				for elif_block in elif_statements {
					let condition = self.jsify_expression(&elif_block.condition, ctx);
					// TODO: this puts the "else if" in a separate line from the closing block but
					// technically that shouldn't be a problem, its just ugly
					code.open(format!("else if ({}) {{", condition));
					code.add_code(self.jsify_scope_body(&elif_block.statements, ctx));
					code.close("}");
				}

				if let Some(else_scope) = else_statements {
					code.open("else {");
					code.add_code(self.jsify_scope_body(else_scope, ctx));
					code.close("}");
				}

				code
			}
			StmtKind::Expression(e) => CodeMaker::one_line(format!("{};", self.jsify_expression(e, ctx))),
			StmtKind::Assignment { variable, value } => CodeMaker::one_line(format!(
				"{} = {};",
				self.jsify_reference(&variable, ctx),
				self.jsify_expression(value, ctx)
			)),
			StmtKind::Scope(scope) => {
				let mut code = CodeMaker::default();
				code.open("{");
				code.add_code(self.jsify_scope_body(scope, ctx));
				code.close("}");
				code
			}
			StmtKind::Return(exp) => {
				if let Some(exp) = exp {
					CodeMaker::one_line(format!("return {};", self.jsify_expression(exp, ctx)))
				} else {
					CodeMaker::one_line("return;")
				}
			}
			StmtKind::Class(class) => self.jsify_class(env, class, ctx),
			StmtKind::Interface { .. } => {
				// This is a no-op in JS
				CodeMaker::default()
			}
			StmtKind::Struct { .. } => {
				// This is a no-op in JS
				CodeMaker::default()
			}
			StmtKind::Enum { name, values } => {
				let mut code = CodeMaker::default();
				code.open(format!("const {name} = "));
				code.add_code(self.jsify_enum(values));
				code.close(";");
				code
			}
			StmtKind::TryCatch {
				try_statements,
				catch_block,
				finally_statements,
			} => {
				let mut code = CodeMaker::default();

				code.open("try {");
				code.add_code(self.jsify_scope_body(try_statements, ctx));
				code.close("}");

				if let Some(catch_block) = catch_block {
					if let Some(exception_var_symbol) = &catch_block.exception_var {
						code.open(format!("catch ($error_{exception_var_symbol}) {{"));
						code.line(format!(
							"const {exception_var_symbol} = $error_{exception_var_symbol}.message;"
						));
					} else {
						code.open("catch {");
					}

					code.add_code(self.jsify_scope_body(&catch_block.statements, ctx));
					code.close("}");
				}

				if let Some(finally_statements) = finally_statements {
					code.open("finally {");
					code.add_code(self.jsify_scope_body(finally_statements, ctx));
					code.close("}");
				}

				code
			}
		}
	}

	fn jsify_enum(&mut self, values: &IndexSet<Symbol>) -> CodeMaker {
		let mut code = CodeMaker::default();
		let mut value_index = 0;

		code.open("Object.freeze((function (tmp) {");

		for value in values {
			code.line(format!(
				"tmp[tmp[\"{}\"] = {}] = \"{}\";",
				value.name, value_index, value.name
			));

			value_index = value_index + 1;
		}

		code.line("return tmp;");

		code.close("})({}))");
		code
	}

	fn jsify_constructor(&mut self, name: Option<&str>, func_def: &Initializer, ctx: &JSifyContext) -> CodeMaker {
		let mut parameter_list = vec![];

		for p in func_def.parameters() {
			parameter_list.push(p.name.to_string());
		}

		let (name, arrow) = match name {
			Some(name) => (name, ""),
			None => ("", "=> "),
		};

		let parameters = parameter_list.iter().map(|x| x.as_str()).collect::<Vec<_>>().join(", ");

		let mut code = CodeMaker::default();
		code.open(format!("{name}({parameters}) {arrow} {{"));
		code.add_code(self.jsify_scope_body(&func_def.statements, ctx));
		code.close("}");

		code
	}

	fn jsify_function(
		&mut self,
		name: Option<&str>,
		func_def: &impl MethodLike<'a>,
		is_class_member: bool,
		ctx: &JSifyContext,
	) -> CodeMaker {
		let mut parameter_list = vec![];

		for p in func_def.parameters() {
			parameter_list.push(p.name.to_string());
		}

		let (name, arrow) = match name {
			Some(name) => (name, ""),
			None => ("", "=> "),
		};

		let parameters = parameter_list.iter().map(|x| x.as_str()).collect::<Vec<_>>().join(", ");

		let body = match &func_def.body() {
			FunctionBodyRef::Statements(scope) => {
				let mut code = CodeMaker::default();
				code.add_code(self.jsify_scope_body(scope, ctx));
				code
			}
			FunctionBodyRef::External(external_spec) => {
				debug!(
					"Resolving extern \"{}\" from \"{}\"",
					external_spec,
					self.absolute_project_root.display()
				);
				let resolved_path =
					match wingii::node_resolve::resolve_from(&external_spec, Path::new(&self.absolute_project_root)) {
						Ok(resolved_path) => resolved_path
							.to_str()
							.expect("Converting extern path to string")
							.replace("\\", "/"),
						Err(err) => {
							self.diagnostics.push(Diagnostic {
								message: format!("Failed to resolve extern \"{external_spec}\": {err}"),
								span: Some(func_def.span()),
							});
							format!("/* unresolved: \"{external_spec}\" */")
						}
					};
				CodeMaker::one_line(format!(
					"return (require(\"{resolved_path}\")[\"{name}\"])({parameters})"
				))
			}
		};
		let mut modifiers = vec![];
		if func_def.is_static() && is_class_member {
			modifiers.push("static")
		}
		if matches!(func_def.signature().phase, Phase::Inflight) {
			modifiers.push("async")
		}
		let modifiers = modifiers.join(" ");

		let mut code = CodeMaker::default();
		code.open(format!("{modifiers} {name}({parameters}) {arrow} {{"));
		code.add_code(body);
		code.close("}");

		code
	}

	fn jsify_class_member(&mut self, member: &ClassField) -> CodeMaker {
		CodeMaker::one_line(format!("{};", member.name.to_string()))
	}

	/// Jsify a resource
	/// This performs two things:
	/// 1) It returns the JS code for the resource which includes:
	/// 	- A JS class which inherits from `core.Resource` with all the preflight code of the resource.
	/// 	- A `_toInflight` method in that class that creates inflight client for the resource. This code creates inflight
	///     clients for all inner resources and passes them to the inflight client constructor.
	///   - Calls to `core.Resource._annotateInflight` to annotate the inflight client's methods with binding information.
	///     * Note that at this point the binding information includes ALL methods of all the captured resources. For all
	///       client methods. In the future this needs to be generated based on the compiler's capture usage analysis
	/// 		  in capture.rs. (see https://github.com/winglang/wing/issues/76, https://github.com/winglang/wing/issues/1449).
	/// 2) It generates the JS code for the resource's inflight client and writes it to a JS file.
	///
	/// # Example
	///
	///  ```wing
	/// bring cloud;
	/// resource Foo {
	///   init() {
	/// 	  this.b = new cloud.Bucket();
	///   }
	///   inflight my_put() {
	/// 	  this.b.put("foo", "bar");
	/// 	}
	/// }
	/// ```
	/// Will produce the following **preflight** JS code:
	/// ```js
	/// class Foo extends core.Resource {
	///  constructor(scope, id) {
	/// 	 super(scope, id);
	/// 	 this.b = new cloud.Bucket(scope, id);
	/// 	}
	/// }
	/// _toInflight() {
	/// 	const b_client = this._lift(b);
	///  	const self_client_path = require('path').resolve(__dirname, "clients/MyResource.inflight.js");
	///   return $stdlib.core.NodeJsCode.fromInline(`(new (require("${self_client_path}")).MyResource_inflight({b: ${b_client}}))`);
	/// }
	/// MyResource._annotateInflight("my_put", {"this.b": { ops: ["put"]}});
	/// ```
	/// And generated Foo client will go into a file called `clients/Foo.inflight.js` that'll look like this:
	/// ```js
	/// export class Foo_inflight {
	///   constructor({ b }) {
	///     this.b = b;
	///   }
	///   async my_put() {
	///     await this.b.put("foo","bar");
	///   }
	/// }
	/// ```
	fn jsify_resource(&mut self, env: &SymbolEnv, class: &AstClass, ctx: &JSifyContext) -> CodeMaker {
		assert!(ctx.phase == Phase::Preflight);

		// Lookup the resource type
		let resource_type = env.lookup(&class.name, None).unwrap().as_type().unwrap();

		// Find all free variables in the resource, and return a list of their symbols
		let free_vars = self.find_free_vars(class);

		// Get all references between inflight methods and preflight values
		let mut refs = self.find_inflight_references(class, &free_vars);

		// After calling find_inflight_references, we don't really need the exact symbols anymore, only their names
		let free_vars: IndexSet<String> = free_vars.iter().map(|s| s.name.clone()).into_iter().collect();

		// Get fields to be captured by resource's client
		let captured_fields = self.get_capturable_field_names(resource_type);

		// Add bindings for the inflight init
		self.add_inflight_init_refs(&mut refs, &captured_fields, &free_vars);

		// Jsify inflight client
		let inflight_methods = class
			.methods
			.iter()
			.filter(|(_, m)| m.signature.phase == Phase::Inflight)
			.collect_vec();
		let inflight_fields = class.fields.iter().filter(|f| f.phase == Phase::Inflight).collect_vec();

		let referenced_preflight_types = self.get_preflight_types_referenced_in_resource(class, &inflight_methods);
		self.jsify_resource_client(
			env,
			&class,
			&captured_fields,
			&inflight_methods,
			free_vars
				.iter()
				.chain(referenced_preflight_types.iter().map(|(n, _)| n)),
			ctx,
		);

		// Get all preflight methods to be jsified to the preflight class
		let preflight_methods = class
			.methods
			.iter()
			.filter(|(_, m)| m.signature.phase != Phase::Inflight)
			.collect_vec();

		let mut code = CodeMaker::default();

		let extends = if let Some(parent) = &class.parent {
			format!(" extends {}", self.jsify_user_defined_type(parent))
		} else {
			format!(" extends {}", STDLIB_CORE_RESOURCE)
		};

		let class_name = class.name.to_string();
		code.open(format!("class {class_name}{extends} {{"));
		code.add_code(self.jsify_resource_constructor(
			&class.initializer,
			class.parent.is_none(),
			&inflight_methods,
			&inflight_fields,
			ctx,
		));

		for (n, m) in preflight_methods {
			code.add_code(self.jsify_function(Some(&n.name), m, true, ctx));
		}

		code.add_code(self.jsify_to_inflight_type_method(&class.name, &free_vars, &referenced_preflight_types));
		code.add_code(self.jsify_toinflight_method(&class.name, &captured_fields));

		// Generate the the class's host binding methods
		code.add_code(self.jsify_register_bind_method(class, &refs, resource_type, BindMethod::Instance));
		code.add_code(self.jsify_register_bind_method(class, &refs, resource_type, BindMethod::Type));

		code.close("}");

		// Return the preflight resource class
		code
	}

	fn jsify_resource_constructor(
		&mut self,
		constructor: &Initializer,
		no_parent: bool,
		inflight_methods: &[&(Symbol, FunctionDefinition)],
		inflight_fields: &[&ClassField],
		ctx: &JSifyContext,
	) -> CodeMaker {
		let mut code = CodeMaker::default();
		code.open(format!(
			"constructor(scope, id, {}) {{",
			constructor
				.parameters()
				.iter()
				.map(|p| p.name.to_string())
				.collect_vec()
				.join(", "),
		));

		if no_parent {
			code.line("super(scope, id);");
		}

		if inflight_methods.len() + inflight_fields.len() > 0 {
			let inflight_method_names = inflight_methods.iter().map(|(name, _)| name.name.clone()).collect_vec();
			let inflight_field_names = inflight_fields.iter().map(|f| f.name.name.clone()).collect_vec();
			let inflight_ops_string = inflight_method_names
				.iter()
				.chain(inflight_field_names.iter())
				.map(|name| format!("\"{}\"", name))
				.join(", ");
			code.line(format!("this._addInflightOps({inflight_ops_string});"));
		}

		code.add_code(self.jsify_scope_body(
			&constructor.statements,
			&JSifyContext {
				in_json: ctx.in_json,
				phase: Phase::Preflight,
			},
		));

		code.close("}");
		code
	}

	fn jsify_to_inflight_type_method(
		&mut self,
		resource_name: &Symbol,
		free_inflight_variables: &IndexSet<String>,
		referenced_preflight_types: &IndexMap<String, TypeRef>,
	) -> CodeMaker {
		let client_path = Self::js_resolve_path(&format!("{INFLIGHT_CLIENTS_DIR}/{}.inflight.js", resource_name.name));

		let mut code = CodeMaker::default();

		code.open("static _toInflightType(context) {"); // TODO: consider removing the context and making _lift a static method

		code.line(format!("const self_client_path = {client_path};"));

		// create an inflight client for each object that is captured from the environment
		for var_name in free_inflight_variables {
			code.line(format!("const {var_name}_client = context._lift({var_name});",));
		}

		// create an inflight type for each referenced preflight type
		for (n, t) in referenced_preflight_types {
			match &**t {
				Type::Resource(_) => {
					code.line(format!("const {n}Client = {n}._toInflightType(context);"));
				}
				Type::Enum(e) => {
					code.open(format!("const {n}Client = {STDLIB}.core.NodeJsCode.fromInline(`"));
					code.add_code(self.jsify_enum(&e.values));
					code.close("`);");
				}
				_ => panic!("Unexpected type: \"{t}\" referenced inflight"),
			}
		}

		code.open(format!("return {STDLIB}.core.NodeJsCode.fromInline(`"));

		code.open("require(\"${self_client_path}\")({");
		for var_name in free_inflight_variables {
			code.line(format!("{var_name}: ${{{var_name}_client}},"));
		}
		for (type_name, _) in referenced_preflight_types {
			code.line(format!("{type_name}: ${{{type_name}Client.text}},"));
		}
		code.close("})");

		code.close("`);");

		code.close("}");
		code
	}

	fn jsify_toinflight_method(&mut self, resource_name: &Symbol, captured_fields: &[String]) -> CodeMaker {
		let mut code = CodeMaker::default();

		code.open("_toInflight() {");

		// create an inflight client for each "child" object
		for inner_member_name in captured_fields {
			code.line(format!(
				"const {}_client = this._lift(this.{});",
				inner_member_name, inner_member_name,
			));
		}

		code.open(format!("return {STDLIB}.core.NodeJsCode.fromInline(`"));

		code.open("(await (async () => {");

		code.line(format!(
			"const {}Client = ${{{}._toInflightType(this).text}};",
			resource_name.name, resource_name.name,
		));

		code.open(format!("const client = new {}Client({{", resource_name.name));

		for inner_member_name in captured_fields {
			code.line(format!("{inner_member_name}: ${{{inner_member_name}_client}},"));
		}

		code.close("});");

		code.line(format!(
			"if (client.{CLASS_INFLIGHT_INIT_NAME}) {{ await client.{CLASS_INFLIGHT_INIT_NAME}(); }}"
		));
		code.line("return client;");

		code.close("})())");

		code.close("`);");

		code.close("}");
		code
	}

	/// Get preflight types that are referenced by the given resource
	fn get_preflight_types_referenced_in_resource(
		&self,
		resource: &AstClass,
		inflight_methods: &[&(Symbol, FunctionDefinition)],
	) -> IndexMap<String, TypeRef> {
		let mut referenced_preflight_types = indexmap![];
		for (_, m) in inflight_methods {
			if let FunctionBody::Statements(scope) = &m.body {
				let preflight_ref_visitor = PreflightTypeRefVisitor::new(scope);
				let refs = preflight_ref_visitor.find_preflight_type_refs();
				referenced_preflight_types.extend(refs);
			}
		}
		// Remove myself from the list of referenced preflight types because I don't need to import myself
		referenced_preflight_types.remove(&resource.name.name);
		referenced_preflight_types
	}

	// Write a client class to a file for the given resource
	fn jsify_resource_client(
		&mut self,
		env: &SymbolEnv,
		resource: &AstClass,
		captured_fields: &[String],
		inflight_methods: &[&(Symbol, FunctionDefinition)],
		input_symbols: impl Iterator<Item = impl Display>,
		ctx: &JSifyContext,
	) {
		// Handle parent class: Need to call super and pass its captured fields (we assume the parent client is already written)
		let mut parent_captures = vec![];
		if let Some(parent) = &resource.parent {
			let parent_type = resolve_user_defined_type(parent, env, 0).unwrap();
			parent_captures.extend(self.get_capturable_field_names(parent_type));
		}

		// Get the fields that are captured by this resource but not by its parent, they will be initialized in the generated constructor
		let my_captures = captured_fields
			.iter()
			.filter(|name| !parent_captures.iter().any(|n| n == *name))
			.collect_vec();

		let mut class_code = CodeMaker::default();

		let name = &resource.name.name;
		class_code.open(format!(
			"class {name}{} {{",
			if let Some(parent) = &resource.parent {
				format!(" extends {}", self.jsify_user_defined_type(parent))
			} else {
				"".to_string()
			}
		));

		class_code.open(format!(
			"constructor({{ {} }}) {{",
			captured_fields
				.iter()
				.map(|name| { name.clone() })
				.collect_vec()
				.join(", ")
		));

		if resource.parent.is_some() {
			class_code.line(format!(
				"super({});",
				parent_captures.iter().map(|name| name.clone()).collect_vec().join(", ")
			));
		}

		for name in &my_captures {
			class_code.line(format!("this.{} = {};", name, name));
		}

		// if this class has a "handle" method, we are going to turn it into a callable function
		// so that instances of this class can also be called like regular functions
<<<<<<< HEAD
		if inflight_methods
			.iter()
			.any(|(name, _)| name.name == HANDLE_METHOD_NAME)
		{
=======
		if inflight_methods.iter().any(|(name, _)| name.name == HANDLE_METHOD_NAME) {
>>>>>>> 643004cf
			class_code.line(format!("const $obj = (...args) => this.{HANDLE_METHOD_NAME}(...args);"));
			class_code.line("Object.setPrototypeOf($obj, this);");
			class_code.line("return $obj;");
		}

		class_code.close("}");

		if let Some(inflight_init) = &resource.inflight_initializer {
			class_code.add_code(self.jsify_function(
				Some(CLASS_INFLIGHT_INIT_NAME),
				inflight_init,
				true,
				&JSifyContext {
					in_json: ctx.in_json,
					phase: inflight_init.signature.phase,
				},
			));
		}

		for (name, def) in inflight_methods {
			class_code.add_code(self.jsify_function(
				Some(&name.name),
				def,
				true,
				&JSifyContext {
					in_json: ctx.in_json,
					phase: def.signature.phase,
				},
			));
		}

		class_code.close("}");

		// export the main class from this file
		let mut code = CodeMaker::default();
		let inputs = input_symbols.map(|i| format!("{}", i)).collect_vec().join(", ");
		code.open(format!("module.exports = function({{ {inputs} }}) {{"));
		code.add_code(class_code);
		code.line(format!("return {name};"));
		code.close("}");

		let clients_dir = format!("{}/{INFLIGHT_CLIENTS_DIR}", self.out_dir.to_string_lossy());
		fs::create_dir_all(&clients_dir).expect("Creating inflight clients");
		let client_file_name = format!("{name}.inflight.js");
		let relative_file_path = format!("{}/{}", clients_dir, client_file_name);
		fs::write(&relative_file_path, code.to_string()).expect("Writing client inflight source");
	}

	fn jsify_class(&mut self, env: &SymbolEnv, class: &AstClass, ctx: &JSifyContext) -> CodeMaker {
		if class.is_resource {
			return self.jsify_resource(env, class, ctx);
		}

		let mut code = CodeMaker::default();
		code.open(format!(
			"class {}{} {{",
			class.name,
			if let Some(parent) = &class.parent {
				format!(" extends {}", self.jsify_user_defined_type(parent))
			} else {
				"".to_string()
			},
		));

		code.add_code(self.jsify_constructor(Some("constructor"), &class.initializer, ctx));

		for m in class.fields.iter() {
			code.add_code(self.jsify_class_member(&m));
		}

		for (n, m) in class.methods.iter() {
			code.add_code(self.jsify_function(Some(&n.name), m, true, ctx));
		}

		code.close("}");
		code
	}

	/// Get the type and capture info for fields that are captured in the client of the given resource
	/// Returns a map from method name to a map from field name to a set of operations
	fn find_inflight_references(
		&mut self,
		resource_class: &AstClass,
		free_vars: &IndexSet<Symbol>,
	) -> BTreeMap<String, BTreeMap<String, BTreeSet<String>>> {
		let inflight_methods = resource_class
			.methods
			.iter()
			.filter(|(_, m)| m.signature.phase == Phase::Inflight);

		let mut result = BTreeMap::new();

		for (method_name, function_def) in inflight_methods {
			// visit statements of method and find all references to fields ("this.xxx")
			let visitor = FieldReferenceVisitor::new(&function_def, free_vars);
			let (refs, find_diags) = visitor.find_refs();

			self.diagnostics.extend(find_diags);

			// add the references to the result
			result.insert(method_name.name.clone(), refs);
		}

		// Also add field rerferences from the inflight initializer
		if let Some(inflight_init) = &resource_class.inflight_initializer {
			let visitor = FieldReferenceVisitor::new(inflight_init, free_vars);
			let (refs, find_diags) = visitor.find_refs();

			self.diagnostics.extend(find_diags);

			result.insert(CLASS_INFLIGHT_INIT_NAME.to_string(), refs);
		}

		return result;
	}

	// Get the type and capture info for fields that are captured in the client of the given resource
	fn get_capturable_field_names(&self, resource_type: TypeRef) -> Vec<String> {
		resource_type
			.as_resource()
			.unwrap()
			.env
			.iter(true)
			.filter(|(_, kind, _)| {
				let var = kind.as_variable().unwrap();
				// We capture preflight non-reassignable fields
				var.phase != Phase::Inflight && !var.reassignable && var.type_.is_capturable()
			})
			.map(|(name, ..)| name)
			.collect_vec()
	}

	fn find_free_vars(&self, class: &AstClass) -> IndexSet<Symbol> {
		let mut scanner = FreeVariableScanner::new();
		scanner.visit_class(class);
		scanner.free_vars
	}

	fn jsify_register_bind_method(
		&self,
		class: &AstClass,
		refs: &BTreeMap<String, BTreeMap<String, BTreeSet<String>>>,
		resource_type: TypeRef,
		bind_method_kind: BindMethod,
	) -> CodeMaker {
		let mut bind_method = CodeMaker::default();
		let (modifier, bind_method_name) = match bind_method_kind {
			BindMethod::Type => ("static ", "_registerTypeBind"),
			BindMethod::Instance => ("", "_registerBind"),
		};

		let class_name = class.name.to_string();
		let refs = refs
			.iter()
			.filter(|(m, _)| {
				(*m == CLASS_INFLIGHT_INIT_NAME
					|| !resource_type
						.as_resource()
						.unwrap()
						.get_method(&m.as_str().into())
						.expect(&format!("method {m} doesn't exist in {class_name}"))
						.is_static)
					^ (matches!(bind_method_kind, BindMethod::Type))
			})
			.collect_vec();

		// Skip jsifying this method if there are no references (in this case we'll use super's register bind method)
		if refs.is_empty() {
			return bind_method;
		}

		bind_method.open(format!("{modifier}{bind_method_name}(host, ops) {{"));
		for (method_name, method_refs) in refs {
			bind_method.open(format!("if (ops.includes(\"{method_name}\")) {{"));
			for (field, ops) in method_refs {
				let ops_strings = ops.iter().map(|op| format!("\"{}\"", op)).join(", ");
				bind_method.line(format!(
					"{class_name}._registerBindObject({field}, host, [{ops_strings}]);",
				));
			}
			bind_method.close("}");
		}
		bind_method.line(format!("super.{bind_method_name}(host, ops);"));
		bind_method.close("}");
		bind_method
	}

	fn add_inflight_init_refs(
		&self,
		refs: &mut BTreeMap<String, BTreeMap<String, BTreeSet<String>>>,
		captured_fields: &[String],
		free_vars: &IndexSet<String>,
	) {
		let init_refs_entry = refs.entry(CLASS_INFLIGHT_INIT_NAME.to_string()).or_default();

		// All captured fields are needed in the inflight init method
		for field in captured_fields {
			init_refs_entry.entry(format!("this.{field}")).or_default();
		}

		// All free variables are needed in the inflight init method
		for free_var in free_vars {
			init_refs_entry.entry(free_var.clone()).or_default();
		}
	}
}

fn is_mutable_collection(expression: &Expr) -> bool {
	if let Some(evaluated_type) = expression.evaluated_type.borrow().as_ref() {
		evaluated_type.is_mutable_collection()
	} else {
		false
	}
}

/// Analysizes a resource inflight method and returns a list of fields that are referenced from the
/// method and which operations are performed on them.
struct FieldReferenceVisitor<'a> {
	/// The key is field name, value is a list of operations performed on this field
	references: BTreeMap<String, BTreeSet<String>>,

	/// The resource type's symbol env (used to resolve field types)
	function_def: &'a FunctionDefinition,

	/// A list of free variables preloaded into the visitor. Whenever the visitor encounters a
	/// reference to a free variable, it will be added to list of references since the
	/// resource needs to bind to it.
	free_vars: &'a IndexSet<Symbol>,

	/// The current symbol env, option just so we can initialize it to None
	env: Option<SymbolEnvRef>,

	/// The current statement index
	statement_index: usize,

	diagnostics: Diagnostics,
}

impl<'a> FieldReferenceVisitor<'a> {
	pub fn new(function_def: &'a FunctionDefinition, free_vars: &'a IndexSet<Symbol>) -> Self {
		Self {
			references: BTreeMap::new(),
			function_def,
			diagnostics: Diagnostics::new(),
			env: None,
			free_vars,
			statement_index: 0,
		}
	}

	pub fn find_refs(mut self) -> (BTreeMap<String, BTreeSet<String>>, Diagnostics) {
		if let FunctionBody::Statements(statements) = &self.function_def.body {
			self.visit_scope(statements);
		}
		(self.references, self.diagnostics)
	}
}

impl<'ast> Visit<'ast> for FieldReferenceVisitor<'ast> {
	fn visit_scope(&mut self, node: &'ast Scope) {
		let backup_env = self.env;
		self.env = Some(node.env.borrow().as_ref().unwrap().get_ref());
		visit::visit_scope(self, node);
		self.env = backup_env;
	}

	fn visit_stmt(&mut self, node: &'ast Stmt) {
		self.statement_index = node.idx;
		visit::visit_stmt(self, node);
	}

	fn visit_expr(&mut self, node: &'ast Expr) {
		let parts = self.analyze_expr(node);

		let is_field_reference = match parts.first() {
			Some(first) => first.text == "this" && parts.len() > 1,
			None => false,
		};

		let is_free_var = match parts.first() {
			// TODO: chnge this "==" to make sure first.symbol is the same variable definition as something in free_vars
			// todo this i'll need to have a "unique id" on the variable definition stored in the environment and then
			// do a lookup for first.symbol and compare the id's
			Some(first) => self.free_vars.iter().any(|v| v.name == first.text),
			None => false,
		};

		let is_type_reference = match parts.first() {
			Some(first) => matches!(first.kind, ComponentKind::ClassType(_)),
			None => false,
		};

		if !is_field_reference && !is_free_var && !is_type_reference {
			visit::visit_expr(self, node);
			return;
		}

		let mut index = if is_field_reference {
			// we know i[0] is "this" and that we have at least 2 parts
			1
		} else {
			0
		};

		// iterate over the components of the expression and determine
		// what are we capturing from preflight.
		let mut capture = vec![];

		while index < parts.len() {
			let curr = parts.get(index).unwrap();

			match &curr.kind {
				ComponentKind::Member(variable) => {
					// we have lift off (reached an inflight component)! break our search.
					if variable.phase == Phase::Inflight {
						break;
					}

					// now we need to verify that the component can be captured.
					// (1) non-reassignable
					// (2) capturable type (immutable/resource).

					// if the variable is reassignable, bail out
					if variable.reassignable {
						self.diagnostics.push(Diagnostic {
							message: format!("Cannot capture reassignable field '{curr}'"),
							span: Some(curr.span.clone()),
						});

						return;
					}

					// if this type is not capturable, bail out
					if !variable.type_.is_capturable() {
						self.diagnostics.push(Diagnostic {
							message: format!(
								"Cannot capture field '{curr}' with non-capturable type '{}'",
								variable.type_
							),
							span: Some(curr.span.clone()),
						});

						return;
					}

					// okay, so we have a non-reassignable, capturable type.
					// one more special case is collections. we currently only support
					// collections which do not include resources because we cannot
					// qualify the capture.
					if let Some(inner_type) = variable.type_.collection_item_type() {
						if inner_type.as_resource().is_some() {
							self.diagnostics.push(Diagnostic {
								message: format!(
									"Capturing collection of resources is not supported yet (type is '{}')",
									variable.type_,
								),
								span: Some(curr.span.clone()),
							});

							return;
						}
					}

					// accumulate "curr" into capture
					capture.push(curr);
					index = index + 1;

					// if "curr" is a collection, break here because the following
					// components are going to be simple identifiers (TODO: is this a bug in
					// how we model the API of collections?)
					if variable.type_.collection_item_type().is_some() {
						break;
					}
				}
				ComponentKind::ClassType(_) => {
					capture.push(curr);
					index = index + 1;
				}
				ComponentKind::Unsupported => panic!("all components should be valid at this point"),
			}
		}

		// if capture is empty, it means this is a reference to an inflight field, so we can just move
		// on
		if capture.is_empty() {
			return;
		}

		// now that we have "capture", the rest of the expression
		// is the "qualification" of the capture
		let binding = parts.iter().collect::<Vec<_>>();
		let qualification = binding.split_at(index).1.iter();

		let fmt = |x: Iter<&Component>| x.map(|f| f.text.to_string()).collect_vec();
		let mut key = fmt(capture.iter()).join(".");
		if is_field_reference {
			key = format!("this.{}", key);
		}

		if let Some(c) = capture.last() {
			if let ComponentKind::Member(v) = &c.kind {
				// if our last captured component is a non-handler resource and we don't have
				// a qualification for it, it's currently an error.
				if v.type_.is_resource() && !v.type_.is_handler_resource() && qualification.len() == 0 {
					self.diagnostics.push(Diagnostic {
						message: format!(
							"Unable to qualify which operations are performed on '{}' of type '{}'. This is not supported yet.",
							key, v.type_,
						),
						span: Some(node.span.clone()),
					});

					return;
				}

				// if this reference refers to an inflight function or handler resource,
				// we need to give permission to the "handle" operation
				if v.type_.is_inflight_function() || v.type_.is_handler_resource() {
					self
						.references
						.entry(key)
						.or_default()
						.insert(HANDLE_METHOD_NAME.to_string());
					return;
				}
			}
		}

		let ops = fmt(qualification);

		self.references.entry(key).or_default().extend(ops);
	}
}

#[derive(Clone, Debug)]
struct Component {
	text: String,
	span: WingSpan,
	kind: ComponentKind,
}

#[derive(Clone, Debug)]
enum ComponentKind {
	Member(VariableInfo),
	ClassType(TypeRef),
	Unsupported,
}

impl Display for Component {
	fn fmt(&self, f: &mut std::fmt::Formatter<'_>) -> std::fmt::Result {
		write!(f, "{}", self.text)
	}
}

impl<'a> FieldReferenceVisitor<'a> {
	fn analyze_expr(&self, node: &'a Expr) -> Vec<Component> {
		let ExprKind::Reference(ref_expr) = &node.kind else {
			return vec![];
		};

		match ref_expr {
			Reference::Identifier(x) => {
				let env = self.env.unwrap();

				// To obtain information about the variable we're referencing (like its type and
				// whether it's reassignable), we look it up in the function's symbol environment.
				let var = env
					.lookup(&x, Some(self.statement_index))
					.expect("covered by type checking")
					.as_variable()
					.expect("reference to a non-variable");

				// If the reference isn't a preflight (lifted) variable then skip it
				if var.phase != Phase::Preflight {
					return vec![];
				}

				return vec![Component {
					text: x.name.clone(),
					span: x.span.clone(),
					kind: ComponentKind::Member(var),
				}];
			}
			Reference::InstanceMember {
				object,
				property,
				optional_accessor: _optional_chain,
			} => {
				let obj_type = object.evaluated_type.borrow().unwrap();
				let component_kind = match &*obj_type {
					Type::Void => unreachable!("cannot reference a member of void"),
					Type::Function(_) => unreachable!("cannot reference a member of a function"),
					Type::Optional(_) => unreachable!("cannot reference a member of an optional"),
					// all fields / methods / values of these types are phase-independent so we can skip them
					Type::Anything
					| Type::Number
					| Type::String
					| Type::Duration
					| Type::Boolean
					| Type::Json
					| Type::MutJson
					| Type::Nil
					| Type::Enum(_) => return vec![],
					// TODO: collection types are unsupported for now
					Type::Array(_) | Type::MutArray(_) | Type::Map(_) | Type::MutMap(_) | Type::Set(_) | Type::MutSet(_) => {
						ComponentKind::Unsupported
					}
					Type::Class(cls) => ComponentKind::Member(
						cls
							.env
							.lookup(&property, None)
							.expect("covered by type checking")
							.as_variable()
							.unwrap(),
					),
					Type::Resource(cls) => ComponentKind::Member(
						cls
							.env
							.lookup(&property, None)
							.expect("covered by type checking")
							.as_variable()
							.unwrap(),
					),
					Type::Interface(iface) => ComponentKind::Member(
						iface
							.env
							.lookup(&property, None)
							.expect("covered by type checking")
							.as_variable()
							.unwrap(),
					),
					Type::Struct(st) => ComponentKind::Member(
						st.env
							.lookup(&property, None)
							.expect("covered by type checking")
							.as_variable()
							.unwrap(),
					),
				};

				let prop = vec![Component {
					text: property.name.clone(),
					span: property.span.clone(),
					kind: component_kind,
				}];

				let obj = self.analyze_expr(&object);
				return [obj, prop].concat();
			}
			Reference::TypeMember { type_, property } => {
				let env = self.env.unwrap();

				// Get the type we're accessing a member of
				let t = resolve_user_defined_type(type_, &env, self.statement_index).expect("covered by type checking");

				// If the type we're referencing isn't a preflight class then skip it
				let Type::Resource(class) = &*t else {
					return vec![];
				};

				// To obtain information about the variable we're referencing (like its type and
				// whether it's reassignable), we look it up in the class's env.
				let var = class
					.env
					.lookup(&property, None)
					.expect("covered by type checking")
					.as_variable()
					.expect("reference to a non-variable");

				return vec![
					Component {
						text: format!("{type_}"),
						span: type_.span.clone(),
						kind: ComponentKind::ClassType(t),
					},
					Component {
						text: property.name.clone(),
						span: property.span.clone(),
						kind: ComponentKind::Member(var),
					},
				];
			}
		}
	}
}

/// Visitor that finds all the types defined in preflight that
/// are referenced inside a scope (used on inflight methods)
struct PreflightTypeRefVisitor<'a> {
	/// Set of user types referenced inside the method
	references: IndexMap<String, TypeRef>,

	/// The root scope of the function we're analyzing
	function_scope: &'a Scope,

	/// The current env, used to lookup the type
	env: SymbolEnvRef,
}

impl<'a> PreflightTypeRefVisitor<'a> {
	pub fn new(function_scope: &'a Scope) -> Self {
		Self {
			references: IndexMap::new(),
			function_scope,
			env: function_scope.env.borrow().as_ref().unwrap().get_ref(),
		}
	}

	pub fn find_preflight_type_refs(mut self) -> IndexMap<String, TypeRef> {
		self.visit_scope(self.function_scope);
		self.references
	}
}

impl<'ast> Visit<'ast> for PreflightTypeRefVisitor<'ast> {
	fn visit_scope(&mut self, node: &'ast Scope) {
		let backup_env = self.env;
		self.env = node.env.borrow().as_ref().unwrap().get_ref();
		visit::visit_scope(self, node);
		self.env = backup_env;
	}

	fn visit_reference(&mut self, node: &'ast Reference) {
		if let Reference::TypeMember { type_, .. } = node {
			// Skip standard lib types, for now they are available through the macro outputs on call expressions
			if type_.root.name == "std" {
				return;
			}
			let type_name = type_.to_string();
			// Lookup the type in the current env and see where it was defined
			if let LookupResult::Found(kind, info) = (*self.env).lookup_nested_str(&type_name, None) {
				// This must be a type reference
				if let SymbolKind::Type(t) = kind {
					// If this user type was defined preflight then store it
					if info.phase == Phase::Preflight {
						self.references.insert(type_name, *t);
					}
				} else {
					panic!("Expected {type_name} to be a type");
				}
			} else {
				panic!("Unknown symbol: {type_name}, should be covered by type checking");
			}
		}
	}
}<|MERGE_RESOLUTION|>--- conflicted
+++ resolved
@@ -1215,14 +1215,7 @@
 
 		// if this class has a "handle" method, we are going to turn it into a callable function
 		// so that instances of this class can also be called like regular functions
-<<<<<<< HEAD
-		if inflight_methods
-			.iter()
-			.any(|(name, _)| name.name == HANDLE_METHOD_NAME)
-		{
-=======
 		if inflight_methods.iter().any(|(name, _)| name.name == HANDLE_METHOD_NAME) {
->>>>>>> 643004cf
 			class_code.line(format!("const $obj = (...args) => this.{HANDLE_METHOD_NAME}(...args);"));
 			class_code.line("Object.setPrototypeOf($obj, this);");
 			class_code.line("return $obj;");
