#[macro_use]
pub mod codemaker;
mod tests;
use aho_corasick::AhoCorasick;
use camino::{Utf8Path, Utf8PathBuf};
use const_format::formatcp;
use indexmap::{IndexMap, IndexSet};
use itertools::Itertools;
use parcel_sourcemap::utils::make_relative_path;

use std::{borrow::Borrow, cell::RefCell, cmp::Ordering, collections::BTreeMap, vec};

use crate::{
	ast::{
<<<<<<< HEAD
		AccessModifier, ArgList, AssignmentKind, Ast, BinaryOperator, BringSource, CalleeKind, Class as AstClass, Elifs,
		Enum, Expr, ExprKind, FunctionBody, FunctionDefinition, IfLet, InterpolatedStringPart, Literal, New, Phase,
		Reference, ScopeId, Stmt, StmtKind, Symbol, UnaryOperator, UserDefinedType,
=======
		AccessModifier, ArgList, AssignmentKind, BinaryOperator, BringSource, CalleeKind, Class as AstClass, Elifs, Enum,
		Expr, ExprKind, FunctionBody, FunctionDefinition, IfLet, InterpolatedStringPart, IntrinsicKind, Literal, New,
		Phase, Reference, Scope, Stmt, StmtKind, Symbol, UnaryOperator, UserDefinedType,
>>>>>>> aa78e00a
	},
	comp_ctx::{CompilationContext, CompilationPhase},
	dbg_panic,
	diagnostic::{report_diagnostic, Diagnostic, WingSpan},
	file_graph::FileGraph,
	files::Files,
	parser::is_entrypoint_file,
	type_check::{
		is_udt_struct_type,
		lifts::{LiftQualification, Liftable, Lifts},
		resolve_super_method, resolve_user_defined_type,
		symbol_env::{SymbolEnv, SymbolEnvKind},
		ClassLike, Type, TypeRef, Types, CLASS_INFLIGHT_INIT_NAME,
	},
	visit_context::{VisitContext, VisitorWithContext},
	MACRO_REPLACE_ARGS, MACRO_REPLACE_ARGS_TEXT, MACRO_REPLACE_SELF, WINGSDK_ASSEMBLY_NAME, WINGSDK_AUTOID_RESOURCE,
	WINGSDK_RESOURCE, WINGSDK_STD_MODULE,
};

use self::codemaker::CodeMaker;

const PREFLIGHT_FILE_NAME: &str = "preflight.cjs";

const STDLIB: &str = "$stdlib";
const STDLIB_CORE: &str = formatcp!("{STDLIB}.core");
const STDLIB_CORE_RESOURCE: &str = formatcp!("{}.{}", STDLIB, WINGSDK_RESOURCE);
const STDLIB_CORE_AUTOID_RESOURCE: &str = formatcp!("{}.{}", STDLIB, WINGSDK_AUTOID_RESOURCE);
const STDLIB_MODULE: &str = WINGSDK_ASSEMBLY_NAME;

const ENV_WING_IS_TEST: &str = "$wing_is_test";
const OUTDIR_VAR: &str = "$outdir";
const PLATFORMS_VAR: &str = "$platforms";
const HELPERS_VAR: &str = "$helpers";
const EXTERN_VAR: &str = "$extern";

const ROOT_CLASS: &str = "$Root";
const JS_CONSTRUCTOR: &str = "constructor";
const NODE_MODULES_DIR: &str = "node_modules";
const NODE_MODULES_SCOPE_SPECIFIER: &str = "@";
const __DIRNAME: &str = "__dirname";

const SUPER_CLASS_INFLIGHT_INIT_NAME: &str = formatcp!("super_{CLASS_INFLIGHT_INIT_NAME}");

const SCOPE_PARAM: &str = "$scope";

pub struct JSifyContext<'a> {
	pub lifts: Option<&'a Lifts>,
	pub visit_ctx: &'a mut VisitContext,
	pub source_path: Option<&'a Utf8Path>,
	pub ast: &'a Ast,
}

pub struct JSifier<'a> {
	pub types: &'a mut Types,
	/// Store the output files here.
	pub output_files: RefCell<Files>,
	/// Stored struct schemas that are referenced in the code.
	pub referenced_struct_schemas: RefCell<BTreeMap<String, CodeMaker>>,
	/// Counter for generating unique preflight file names.
	preflight_file_counter: RefCell<usize>,

	/// Counter for generating unique inflight file names.
	inflight_file_counter: RefCell<usize>,
	/// Map from source file IDs to safe counters.
	inflight_file_map: RefCell<IndexMap<String, usize>>,

	/// Map from source file paths to the JS file names they are emitted to.
	/// e.g. "bucket.w" -> "preflight.bucket-1.cjs"
	pub preflight_file_map: RefCell<IndexMap<Utf8PathBuf, String>>,
	source_files: &'a Files,
	source_file_graph: &'a FileGraph,
	/// The path that compilation started at (file or directory)
	compilation_init_path: &'a Utf8Path,
	out_dir: &'a Utf8Path,
}

impl VisitorWithContext for JSifyContext<'_> {
	fn ctx(&mut self) -> &mut VisitContext {
		&mut self.visit_ctx
	}
}

/// Preflight classes have two types of host binding methods:
/// `Type` for binding static fields and methods to the host and
/// `instance` for binding instance fields and methods to the host.
#[derive(PartialEq, Eq)]
enum BindMethod {
	Type,
	Instance,
}

impl<'a> JSifier<'a> {
	pub fn new(
		types: &'a mut Types,
		source_files: &'a Files,
		source_file_graph: &'a FileGraph,
		compilation_init_path: &'a Utf8Path,
		out_dir: &'a Utf8Path,
	) -> Self {
		let output_files = Files::default();
		Self {
			types,
			source_files,
			source_file_graph,
			compilation_init_path,
			out_dir,
			referenced_struct_schemas: RefCell::new(BTreeMap::new()),
			inflight_file_counter: RefCell::new(0),
			inflight_file_map: RefCell::new(IndexMap::new()),
			preflight_file_counter: RefCell::new(0),
			preflight_file_map: RefCell::new(IndexMap::new()),
			output_files: RefCell::new(output_files),
		}
	}

	pub fn jsify(&mut self, source_path: &Utf8Path, ast: &'a Ast, scope_id: ScopeId) {
		// TODO: do we always pass the root scope?
		let scope = ast.get_scope(scope_id);
		CompilationContext::set(CompilationPhase::Jsifying, &scope.span);
		let mut js = CodeMaker::default();
		let mut imports = CodeMaker::default();

		let mut visit_ctx = VisitContext::new();
		let mut jsify_context = JSifyContext {
			visit_ctx: &mut visit_ctx,
			lifts: None,
			source_path: Some(source_path),
			ast,
		};
		jsify_context
			.visit_ctx
			.push_env(self.types.get_scope_env(ast, scope_id));
		for statement in scope.get_statements(ast).sorted_by(|a, b| match (&a.kind, &b.kind) {
			// Put type definitions first so JS won't complain of unknown types
			(StmtKind::Enum(_), StmtKind::Enum(_)) => Ordering::Equal,
			(StmtKind::Enum(_), _) => Ordering::Less,
			(_, StmtKind::Enum(_)) => Ordering::Greater,
			(StmtKind::Class(_), StmtKind::Class(_)) => Ordering::Equal,
			(StmtKind::Class(_), _) => Ordering::Less,
			(_, StmtKind::Class(_)) => Ordering::Greater,
			_ => Ordering::Equal,
		}) {
			let scope_env = self.types.get_scope_env(ast, scope_id);
			let s = self.jsify_statement(&scope_env, statement, &mut jsify_context); // top level statements are always preflight
			if let StmtKind::Bring {
				identifier: _,
				source: _,
			} = statement.kind
			{
				imports.add_code(s);
			} else {
				js.add_code(s);
			}
		}

		let mut output = CodeMaker::default();

		let is_compilation_init = source_path == self.compilation_init_path;
		let is_entrypoint = is_entrypoint_file(source_path);
		let is_directory = source_path.is_dir();

		output.line("\"use strict\";");

		output.line(format!("const {STDLIB} = require('{STDLIB_MODULE}');"));

		if is_entrypoint {
			output.line(format!(
				"const {} = ((s) => !s ? [] : s.split(';'))(process.env.WING_PLATFORMS);",
				PLATFORMS_VAR
			));
			output.line(format!("const {} = process.env.WING_SYNTH_DIR ?? \".\";", OUTDIR_VAR));
			output.line(format!(
				"const {} = process.env.WING_IS_TEST === \"true\";",
				ENV_WING_IS_TEST
			));
		}

		// "std" is implicitly imported
		output.line(format!("const std = {STDLIB}.{WINGSDK_STD_MODULE};"));
		output.line(format!("const {HELPERS_VAR} = {STDLIB}.helpers;"));
		output.line(format!(
			"const {EXTERN_VAR} = {HELPERS_VAR}.createExternRequire({__DIRNAME});"
		));
		output.add_code(imports);

		if is_entrypoint {
			let mut root_class = CodeMaker::default();
			root_class.open(format!("class {} extends {} {{", ROOT_CLASS, STDLIB_CORE_RESOURCE));
			root_class.open(format!("{JS_CONSTRUCTOR}({SCOPE_PARAM}, $id) {{"));
			root_class.line(format!("super({SCOPE_PARAM}, $id);"));
			root_class.add_code(self.jsify_struct_schemas());
			root_class.add_code(js);
			root_class.close("}");
			root_class.close("}");

			output.add_code(root_class);
			output.line(format!(
				"const $PlatformManager = new $stdlib.platform.PlatformManager({{platformPaths: {}}});",
				PLATFORMS_VAR
			));
			let app_name = source_path.file_stem().unwrap();
			output.line(format!(
				"const $APP = $PlatformManager.createApp({{ outdir: {}, name: \"{}\", rootConstruct: {}, isTestEnvironment: {}, entrypointDir: process.env['WING_SOURCE_DIR'], rootId: process.env['WING_ROOT_ID'] }});",
				OUTDIR_VAR, app_name, ROOT_CLASS, ENV_WING_IS_TEST
			));
			output.line("$APP.synth();".to_string());
		} else if is_directory {
			let directory_children = self.source_file_graph.dependencies_of(source_path);
			let preflight_file_map = self.preflight_file_map.borrow();

			// supposing a directory has two files and two subdirectories in it,
			// we generate code like this:
			// ```
			// module.exports = {
			//   get inner_directory1() { return require("./preflight.inner-directory1.cjs") },
			//   get inner_directory2() { return require("./preflight.inner-directory2.cjs") },
			//   ...require("./preflight.inner-file1.cjs"),
			//   ...require("./preflight.inner-file2.cjs"),
			// };
			// ```
			output.open("module.exports = {");
			for file in directory_children {
				let preflight_file_name = preflight_file_map.get(file).expect("no emitted JS file found");
				if file.is_dir() {
					let directory_name = file.file_stem().unwrap();
					output.line(format!(
						"get {directory_name}() {{ return require(\"./{preflight_file_name}\") }},"
					));
				} else {
					output.line(format!("...require(\"./{preflight_file_name}\"),"));
				}
			}
			output.close("};");
		} else {
			output.add_code(self.jsify_struct_schemas());
			output.add_code(js);
			let exports = get_public_symbols(ast, scope_id);
			output.line(format!(
				"module.exports = {{ {} }};",
				exports.iter().map(ToString::to_string).join(", ")
			));
		}

		// Generate a name for the JS file this preflight code will be written to
		let preflight_file_name = if is_compilation_init {
			PREFLIGHT_FILE_NAME.to_string()
		} else {
			// remove all non-alphanumeric characters
			let sanitized_name = source_path
				.file_stem()
				.unwrap()
				.chars()
				.filter(|c| c.is_alphanumeric())
				.collect::<String>();
			// add a number to the end to avoid name collisions
			let mut preflight_file_counter = self.preflight_file_counter.borrow_mut();
			*preflight_file_counter += 1;
			format!("preflight.{}-{}.cjs", sanitized_name, preflight_file_counter)
		};

		// Store the file name in a map so if anyone tries to "bring" it as a module,
		// we can look up what JS file needs to be imported.
		self
			.preflight_file_map
			.borrow_mut()
			.insert(source_path.to_path_buf(), preflight_file_name.clone());

		let sourcemap_path = format!("{}.map", preflight_file_name);
		output.line(format!("//# sourceMappingURL={sourcemap_path}"));
		let source_content = self.source_files.get_file(source_path.as_str()).unwrap();

		let output_base = output.to_string();
		let output_sourcemap = output.generate_sourcemap(
			&make_relative_path(self.out_dir.as_str(), source_path.as_str()),
			source_content,
			&preflight_file_name,
		);

		// Emit the file
		match self
			.output_files
			.borrow_mut()
			.add_file(preflight_file_name.clone(), output_base)
		{
			Ok(()) => {}
			Err(err) => report_diagnostic(err.into()),
		}
		match self
			.output_files
			.borrow_mut()
			.add_file(sourcemap_path, output_sourcemap)
		{
			Ok(()) => {}
			Err(err) => report_diagnostic(err.into()),
		}
	}

	fn jsify_struct_schemas(&self) -> CodeMaker {
		// For each struct schema that is referenced in the code
		// (this is determined by the StructSchemaVisitor before jsification starts)
		// we write an inline call to stdlib struct class to instantiate the schema object
		// preflight root class.
		let mut code = CodeMaker::default();
		for (name, schema_code) in self.referenced_struct_schemas.borrow().iter() {
			let flat_name = name.replace(".", "_");

			code.line(format!(
				"const {flat_name} = $stdlib.std.Struct._createJsonSchema({});",
				schema_code.to_string().replace("\n", "").replace(" ", "")
			));
		}
		code
	}

	fn jsify_scope_body(&self, scope_id: ScopeId, ctx: &mut JSifyContext) -> CodeMaker {
		let scope = ctx.ast.get_scope(scope_id);
		CompilationContext::set(CompilationPhase::Jsifying, &scope.span);
		let mut code = CodeMaker::with_source(&scope.span);

		let scope_env = self.types.get_scope_env(ctx.ast, scope_id);
		ctx.visit_ctx.push_env(scope_env);
		for statement in scope.get_statements(ctx.ast) {
			let statement_code = self.jsify_statement(&scope_env, statement, ctx);
			code.add_code(statement_code);
		}
		ctx.visit_ctx.pop_env();

		code
	}

	pub fn jsify_reference(&self, reference: &Reference, ctx: &mut JSifyContext) -> CodeMaker {
		match reference {
			Reference::Identifier(identifier) => new_code!(&identifier.span, &identifier.name),
			Reference::InstanceMember {
				object,
				property,
				optional_accessor,
			} => new_code!(
				&property.span,
				self.jsify_expression(object, ctx),
				if *optional_accessor { "?." } else { "." },
				&property.to_string()
			),
			Reference::TypeMember { type_name, property } => {
				new_code!(
					&property.span,
					self.jsify_user_defined_type(type_name, ctx),
					".",
					&property.name
				)
			}
			Reference::ElementAccess { object, index } => new_code!(
				&object.span,
				"$helpers.lookup(",
				self.jsify_expression(object, ctx),
				", ",
				self.jsify_expression(index, ctx),
				")"
			),
		}
	}

	fn jsify_arg_list(
		&self,
		arg_list: &ArgList,
		scope: Option<String>,
		id: Option<String>,
		ctx: &mut JSifyContext,
	) -> CodeMaker {
		let mut args = vec![];
		let mut structure_args = vec![];

		if let Some(scope_str) = scope {
			args.push(new_code!(&arg_list.span, scope_str));
		}

		if let Some(id_str) = id {
			args.push(new_code!(&arg_list.span, id_str));
		}

		for arg in arg_list.pos_args.iter() {
			args.push(self.jsify_expression(arg, ctx));
		}

		for arg in arg_list.named_args.iter() {
			structure_args.push(new_code!(
				&arg_list.span,
				&arg.0.name,
				": ",
				self.jsify_expression(arg.1, ctx)
			));
		}

		if !structure_args.is_empty() || self.types.append_empty_struct_to_arglist.contains(&arg_list.id) {
			args.push(new_code!(&arg_list.span, "{ ", structure_args, " }"));
		}

		new_code!(&arg_list.span, args)
	}

	pub fn jsify_type(typ: &Type) -> Option<String> {
		match typ {
			Type::Struct(t) => Some(t.name.name.clone()),
			Type::String => Some("string".to_string()),
			Type::Number => Some("number".to_string()),
			Type::Boolean => Some("boolean".to_string()),
			Type::Array(t) => {
				if let Some(inner) = Self::jsify_type(&t) {
					Some(format!("{}[]", inner))
				} else {
					None
				}
			}
			Type::Optional(t) => {
				if let Some(inner) = Self::jsify_type(&t) {
					Some(format!("{}?", inner))
				} else {
					None
				}
			}
			_ => None,
		}
	}

	pub fn jsify_user_defined_type(&self, udt: &UserDefinedType, ctx: &mut JSifyContext) -> CodeMaker {
		if ctx.visit_ctx.current_phase() == Phase::Inflight {
			if let Some(lifts) = &ctx.lifts {
				if let Some(t) = lifts.token_for_liftable(&Liftable::Type(udt.clone())) {
					return new_code!(&udt.span, t);
				}
			}
		}

		if is_udt_struct_type(udt, ctx.visit_ctx.current_env().unwrap()) {
			// For struct type, we emit the name as a flattened string. I.E. mylib.MyStruct becomes mylib_MyStruct
			return new_code!(&udt.span, udt.full_path_str().replace(".", "_"));
		}
		new_code!(&udt.span, udt.full_path_str())
	}

	pub fn jsify_expression(&self, expression: &Expr, ctx: &mut JSifyContext) -> CodeMaker {
		CompilationContext::set(CompilationPhase::Jsifying, &expression.span);
		let expr_span = &expression.span;

		// if we are in inflight and there's a lifting/capturing token associated with this expression
		// then emit the token instead of the expression.
		if ctx.visit_ctx.current_phase() == Phase::Inflight {
			if let Some(lifts) = &ctx.lifts {
				if let Some(t) = lifts.token_for_liftable(&Liftable::Expr(expression.id)) {
					return new_code!(expr_span, t);
				}
			}
		}

		// if we are in preflight phase and we see an inflight expression (which is not "this."), then
		// this is an error. this can happen if we render a lifted preflight expression that references
		// an e.g. variable from inflight (`myarr.get(i)` where `myarr` is preflight and `i` is an
		// inflight variable). in this case we need to bail out.
		if ctx.visit_ctx.current_phase() == Phase::Preflight {
			if let Some(expr_phase) = self.types.get_expr_phase(expression) {
				if expr_phase == Phase::Inflight {
					report_diagnostic(Diagnostic {
						message: "Cannot reference an inflight value from within a preflight expression".to_string(),
						span: Some(expression.span.clone()),
						annotations: vec![],
						hints: vec![],
					});

					return new_code!(expr_span, "<ERROR>");
				}
			}
		}

		let auto_await = match ctx.visit_ctx.current_phase() {
			Phase::Inflight => "await ",
			_ => "",
		};
		match &expression.kind {
			ExprKind::New(new) => {
				let New {
					class,
					obj_id,
					arg_list,
					obj_scope,
				} = new;

				let expression_type = self.types.get_expr_type(&expression);
				let is_preflight_class = expression_type.is_preflight_class();

				let class_type = if let Some(class_type) = expression_type.as_class() {
					class_type
				} else {
					return new_code!(expr_span, "");
				};
				// if we have an FQN, we emit a call to the "new" factory method to allow
				// targets and plugins to inject alternative implementations for types. otherwise (e.g.
				// user-defined types), we simply instantiate the type directly (maybe in the future we will
				// allow customizations of user-defined types as well, but for now we don't).

				let ctor = self.jsify_user_defined_type(class, ctx);

				let scope = if is_preflight_class && class_type.std_construct_args {
					if let Some(scope) = obj_scope {
						Some(self.jsify_expression(scope, ctx).to_string())
					} else {
						// If the current method has an implicit scope arg then use it, if not we can assume `this` is available
						if ctx.visit_ctx.current_method_env().map_or(false, |e| {
							let SymbolEnvKind::Function { sig, .. } = e.kind else {
								panic!("Method env not a function env");
							};
							sig.as_function_sig().unwrap().implicit_scope_param
						}) {
							Some(SCOPE_PARAM.to_string())
						} else {
							Some("this".to_string())
						}
					}
				} else {
					None
				};

				let id = if is_preflight_class && class_type.std_construct_args {
					Some(if let Some(id_exp) = obj_id {
						self.jsify_expression(id_exp, ctx).to_string()
					} else {
						// take only the last part of the fully qualified name (the class name) because any
						// leading parts like the namespace are volatile and can be changed easily by the user
						let s = ctor.to_string();
						let class_name = s.split(".").last().unwrap().to_string();
						format!("\"{}\"", class_name)
					})
				} else {
					None
				};

				let fqn = class_type.fqn.clone();

				let scope_arg = if fqn.is_none() {
					scope.clone()
				} else {
					match scope.clone() {
						None => None,
						Some(scope) => Some(if scope == "this" {
							"this".to_string()
						} else {
							SCOPE_PARAM.to_string()
						}),
					}
				};

				let args = self.jsify_arg_list(&arg_list, scope_arg, id, ctx);

				if let (true, Some(fqn)) = (is_preflight_class, fqn) {
					// determine the scope to use for finding the root object
					let node_scope = if let Some(scope) = scope {
						scope
					} else {
						"this".to_string()
					};

					// if a scope is defined, use it to find the root object, otherwise use "this"
					if node_scope != "this" {
						new_code!(
							expr_span,
							format!("({SCOPE_PARAM} => {SCOPE_PARAM}.node.root.new(\""),
							fqn,
							"\", ",
							ctor,
							", ",
							args,
							"))(",
							node_scope,
							")"
						)
					} else {
						new_code!(expr_span, "this.node.root.new(\"", fqn, "\", ", ctor, ", ", args, ")")
					}
				} else {
					// If we're inflight and this new expression evaluates to a type with an inflight init (that's not empty)
					// make sure it's called before we return the object.
					if ctx.visit_ctx.current_phase() == Phase::Inflight
						&& expression_type
							.as_class()
							.expect("a class")
							.get_method(&Symbol::global(CLASS_INFLIGHT_INIT_NAME))
							.is_some()
					{
						new_code!(
							expr_span,
							"(await (async () => {const o = new ",
							ctor,
							"(",
							args,
							"); await o.",
							CLASS_INFLIGHT_INIT_NAME,
							"?.(); return o; })())"
						)
					} else {
						new_code!(expr_span, "new ", ctor, "(", args, ")")
					}
				}
			}
			ExprKind::Literal(lit) => match lit {
				Literal::Nil => new_code!(expr_span, "undefined"),
				Literal::NonInterpolatedString(s) => {
					// escape newlines
					let s = s.replace("\r", "\\r").replace("\n", "\\n");
					new_code!(expr_span, s)
				}
				Literal::String(s) => {
					// Unescape our string interpolation braces because in JS they don't need escaping
					let s = s.replace("\\{", "{");
					// escape newlines
					let s = s.replace("\r", "\\r").replace("\n", "\\n");
					new_code!(expr_span, s)
				}
				Literal::InterpolatedString(s) => {
					let statics = s
						.parts
						.iter()
						.filter_map(|p| match p {
							InterpolatedStringPart::Static(static_string) => {
								// Unescape our string interpolation braces because in JS they don't need escaping
								let static_string = static_string.replace("\\{", "{");
								// escape any raw newlines in the string because js `"` strings can't contain them
								let escaped = static_string.replace("\r\n", "\\r\\n").replace("\n", "\\n");

								Some(new_code!(expr_span, "\"", escaped, "\""))
							}
							InterpolatedStringPart::Expr(_) => None,
						})
						.collect_vec();
					let exprs = s
						.parts
						.iter()
						.filter_map(|p| match p {
							InterpolatedStringPart::Static(_) => None,
							InterpolatedStringPart::Expr(e) => Some(match *self.types.get_expr_type(e) {
								Type::Json(_) | Type::MutJson => {
									new_code!(expr_span, "JSON.stringify(", self.jsify_expression(e, ctx), ")")
								}
								_ => self.jsify_expression(e, ctx),
							}),
						})
						.collect_vec();

					new_code!(expr_span, "String.raw({ raw: [", statics, "] }, ", exprs, ")")
				}
				Literal::Number(n) => new_code!(expr_span, n.to_string()),
				Literal::Boolean(b) => new_code!(expr_span, (if *b { "true" } else { "false" }).to_string()),
			},
			ExprKind::Range { start, inclusive, end } => new_code!(
				expr_span,
				format!("{HELPERS_VAR}.range("),
				self.jsify_expression(start, ctx),
				",",
				self.jsify_expression(end, ctx),
				",",
				inclusive.unwrap().to_string(),
				")"
			),
			ExprKind::Reference(_ref) => new_code!(expr_span, self.jsify_reference(&_ref, ctx)),
			ExprKind::Intrinsic(intrinsic) => match intrinsic.kind {
				IntrinsicKind::Dirname => {
					let Some(source_path) = ctx.source_path else {
						// Only happens inflight, so we can assume an error was caught earlier
						return new_code!(expr_span, "");
					};
					let relative_source_path = make_relative_path(
						self.out_dir.as_str(),
						source_path
							.parent()
							.expect("source path is file in a directory")
							.as_str(),
					);
					new_code!(
						expr_span,
						HELPERS_VAR,
						".resolveDirname(",
						__DIRNAME,
						", \"",
						relative_source_path,
						"\")"
					)
				}
				_ => new_code!(expr_span, ""),
			},
			ExprKind::Call { callee, arg_list } => {
				let function_type = match callee {
					CalleeKind::Expr(expr) => self.types.get_expr_type(expr),
					CalleeKind::SuperCall(method) => {
						resolve_super_method(method, ctx.visit_ctx.current_env().expect("an env"), self.types)
							.expect("valid super method")
							.0
					}
				};
				let is_option = function_type.is_option();
				let function_type = function_type.maybe_unwrap_option();
				let function_sig = function_type.as_function_sig();
				let expr_string = match callee {
					CalleeKind::Expr(expr) => self.jsify_expression(expr, ctx).to_string(),
					CalleeKind::SuperCall(method) => format!("super.{}", method),
				};
				let mut args_string = self.jsify_arg_list(&arg_list, None, None, ctx).to_string();

				let mut args_text_string = lookup_span(&arg_list.span, &self.source_files);
				if args_text_string.len() > 0 {
					// remove the parens
					args_text_string = args_text_string[1..args_text_string.len() - 1].to_string();
				}
				let args_text_string = escape_javascript_string(&args_text_string);

				if let Some(function_sig) = function_sig {
					if let Some(js_override) = &function_sig.js_override {
						let self_string = match callee {
							CalleeKind::Expr(expr) => match &expr.kind {
								// for "loose" macros, e.g. `print()`, $self$ is the global object
								ExprKind::Reference(Reference::Identifier(_)) => "global".to_string(),
								ExprKind::Reference(Reference::InstanceMember { object, .. }) => {
									self.jsify_expression(&object, ctx).to_string()
								}
								ExprKind::Reference(Reference::TypeMember { property, .. }) => {
									// remove the property name from the expression string
									expr_string.split(".").filter(|s| s != &property.name).join(".")
								}
								_ => expr_string,
							},
							CalleeKind::SuperCall { .. } =>
							// Note: in case of a $self$ macro override of a super call there's no clear definition of what $self$ should be,
							// "this" is a decent option because it'll refer to the object where "super" was used, but depending on how
							// $self$ is used in the macro it might lead to unexpected results if $self$.some_method() is called and is
							// defined differently in the parent class of "this".
							{
								"this".to_string()
							}
						};
						let patterns = &[MACRO_REPLACE_SELF, MACRO_REPLACE_ARGS, MACRO_REPLACE_ARGS_TEXT];
						let replace_with = &[self_string, args_string, args_text_string];
						let ac = AhoCorasick::new(patterns).expect("Failed to create macro pattern");
						return new_code!(expr_span, ac.replace_all(js_override, replace_with));
					}

					// If this function requires an implicit scope argument, we need to add it to the args string
					if function_sig.implicit_scope_param {
						// If the current function we're in also has an implicit scope parameter then use it
						// TODO: make a helper function to get the `current_function_type`
						let implicit_scope_arg_available = ctx.visit_ctx.current_function_env().map_or(false, |e| {
							if let SymbolEnvKind::Function { sig, .. } = e.kind {
								sig.as_function_sig().expect("a function sig").implicit_scope_param
							} else {
								false
							}
						});

						let prepend_scope_arg = if implicit_scope_arg_available {
							SCOPE_PARAM.to_string()
						} else {
							// Otherwise, we can just use `this`. We can assume `this` is available since othesize we should have had an implicit scope arg available.
							"this".to_string()
						};
						if args_string.len() > 0 {
							args_string = format!("{}, {}", prepend_scope_arg, args_string);
						} else {
							args_string = prepend_scope_arg;
						}
					}
				}

				let optional_access = if is_option { "?." } else { "" };

				// NOTE: if the expression is a "handle" class, the object itself is callable (see
				// `jsify_class_inflight` below), so we can just call it as-is.
				new_code!(
					expr_span,
					"(",
					auto_await,
					expr_string,
					optional_access,
					"(",
					args_string,
					"))"
				)
			}
			ExprKind::Unary { op, exp } => {
				let js_exp = self.jsify_expression(exp, ctx);
				match op {
					UnaryOperator::Minus => new_code!(expr_span, "(-", js_exp, ")"),
					UnaryOperator::Not => new_code!(expr_span, "(!", js_exp, ")"),
					UnaryOperator::OptionalTest => {
						// We use the abstract inequality operator here because we want to check for null or undefined
						new_code!(expr_span, "((", js_exp, ") != null)")
					}
					UnaryOperator::OptionalUnwrap => {
						new_code!(expr_span, "$helpers.unwrap(", js_exp, ")")
					}
				}
			}
			ExprKind::Binary { op, left, right } => {
				let js_left = self.jsify_expression(left, ctx);
				let js_right = self.jsify_expression(right, ctx);

				let js_op = match op {
					BinaryOperator::AddOrConcat => "+",
					BinaryOperator::Sub => "-",
					BinaryOperator::Mul => "*",
					BinaryOperator::Div => "/",
					BinaryOperator::FloorDiv => return new_code!(expr_span, "Math.trunc(", js_left, " / ", js_right, ")"),
					BinaryOperator::Mod => "%",
					BinaryOperator::Power => "**",
					BinaryOperator::Greater => ">",
					BinaryOperator::GreaterOrEqual => ">=",
					BinaryOperator::Less => "<",
					BinaryOperator::LessOrEqual => "<=",
					BinaryOperator::Equal => return new_code!(expr_span, HELPERS_VAR, ".eq(", js_left, ", ", js_right, ")"),
					BinaryOperator::NotEqual => return new_code!(expr_span, HELPERS_VAR, ".neq(", js_left, ", ", js_right, ")"),
					BinaryOperator::LogicalAnd => "&&",
					BinaryOperator::LogicalOr => "||",
					BinaryOperator::UnwrapOr => {
						// Use JS nullish coalescing operator which treats undefined and null the same
						// this is inline with how wing jsifies optionals
						"??"
					}
				};
				new_code!(expr_span, "(", js_left, " ", js_op, " ", js_right, ")")
			}
			ExprKind::ArrayLiteral { items, .. } => {
				let item_list = items.iter().map(|expr| self.jsify_expression(expr, ctx)).collect_vec();

				new_code!(expr_span, "[", item_list, "]")
			}
			ExprKind::StructLiteral { fields, .. } => {
				new_code!(
					expr_span,
					"({",
					fields
						.iter()
						.map(|(name, expr)| new_code!(expr_span, "\"", &name.name, "\": ", self.jsify_expression(expr, ctx)))
						.collect_vec(),
					"})"
				)
			}
			ExprKind::JsonLiteral { element, .. } => {
				ctx.visit_ctx.push_json();
				let js_out = self.jsify_expression(element, ctx);
				ctx.visit_ctx.pop_json();
				js_out
			}
			ExprKind::JsonMapLiteral { fields } => {
				let f = fields
					.iter()
					.map(|(key, expr)| new_code!(expr_span, "\"", &key.name, "\": ", self.jsify_expression(expr, ctx)))
					.collect_vec();
				new_code!(expr_span, "({", f, "})")
			}
			ExprKind::MapLiteral { fields, .. } => {
				let f = fields
					.iter()
					.map(|(key, value)| {
						let mut kv = new_code!(&key.span, "[", self.jsify_expression(key, ctx), "]: ");
						kv.append(new_code!(&value.span, self.jsify_expression(value, ctx)));
						kv
					})
					.collect_vec();
				new_code!(expr_span, "({", f, "})")
			}
			ExprKind::SetLiteral { items, .. } => {
				let item_list = items.iter().map(|expr| self.jsify_expression(expr, ctx)).collect_vec();
				new_code!(expr_span, "new Set([", item_list, "])")
			}
			ExprKind::FunctionClosure(func_def) => self.jsify_function(None, func_def, true, ctx),
			ExprKind::CompilerDebugPanic => {
				// Handle the debug panic expression (during jsifying)
				dbg_panic!();
				new_code!(expr_span, "")
			}
		}
	}

	// To avoid a performance penalty when evaluating assignments made in the elif statement,
	// it was necessary to nest the if statements.
	//
	// Thus, this code in Wing:
	//
	// if let x = tryA() {
	//  ...
	// } elif let x = tryB() {
	// 	 ...
	// } elif let x = TryC() {
	// 	 ...
	// } else {
	// 	...
	// }
	//
	// In JavaScript, will become this:
	//
	// const $if_let_value = tryA();
	// if ($if_let_value !== undefined) {
	// 	...
	// } else {
	// 	let $elif_let_value0 = tryB();
	// 	if ($elif_let_value0 !== undefined) {
	// 		 ...
	// 	} else {
	// 		 let $elif_let_value1 = tryC();
	// 		 if ($elif_let_value1 !== undefined) {
	// 				...
	// 		 } else {
	// 				...
	// 		 }
	// 	}
	// }
	fn jsify_elif_statements(
		&self,
		code: &mut CodeMaker,
		elif_statements: &Vec<Elifs>,
		index: usize,
		else_statements: &Option<ScopeId>,
		ctx: &mut JSifyContext,
	) {
		match elif_statements.get(index).unwrap() {
			Elifs::ElifLetBlock(elif_let_to_jsify) => {
				// Emit a JavaScript "else {" for each Wing "elif_let_block",
				// and emit the closing "}" bracket in jsify_statement()'s StmtKind::IfLet match case
				code.open("else {");
				let elif_let_value = "$elif_let_value";

				let value = format!("{}{}", elif_let_value, index);

				code.line(new_code!(
					&elif_let_to_jsify.value.span,
					"const ",
					value,
					" = ",
					self.jsify_expression(&elif_let_to_jsify.value, ctx),
					";"
				));
				let value = format!("{}{}", elif_let_value, index);
				code.open(format!("if ({value} != undefined) {{"));
				if elif_let_to_jsify.reassignable {
					code.line(format!("let {} = {};", elif_let_to_jsify.var_name, value));
				} else {
					code.line(format!("const {} = {};", elif_let_to_jsify.var_name, value));
				}

				code.add_code(self.jsify_scope_body(elif_let_to_jsify.statements, ctx));
				code.close("}");
			}
			Elifs::ElifBlock(elif_to_jsify) => {
				let condition = self.jsify_expression(&elif_to_jsify.condition, ctx);
				// TODO: this puts the "else if" in a separate line from the closing block but
				// technically that shouldn't be a problem, its just ugly
				code.open(new_code!(&elif_to_jsify.condition.span, "else if (", condition, ") {"));
				code.add_code(self.jsify_scope_body(elif_to_jsify.statements, ctx));
				code.close("}");
			}
		}
		if index < elif_statements.len() - 1 {
			self.jsify_elif_statements(code, elif_statements, index + 1, else_statements, ctx);
		} else if let Some(else_scope) = else_statements {
			code.open("else {");
			code.add_code(self.jsify_scope_body(*else_scope, ctx));
			code.close("}");
		}
		return;
	}

	fn jsify_statement(&self, env: &SymbolEnv, statement: &Stmt, ctx: &mut JSifyContext) -> CodeMaker {
		let mut code = CodeMaker::with_source(&statement.span);

		CompilationContext::set(CompilationPhase::Jsifying, &statement.span);
		ctx.visit_ctx.push_stmt(statement.idx);
		match &statement.kind {
			StmtKind::Bring { source, identifier } => match source {
				BringSource::BuiltinModule(name) => {
					let var_name = identifier.as_ref().unwrap_or(&name);

					code.line(format!("const {var_name} = {STDLIB}.{name};"))
				}
				BringSource::TrustedModule(name, module_dir) => {
					let preflight_file_map = self.preflight_file_map.borrow();
					let preflight_file_name = preflight_file_map.get(module_dir).unwrap();
					let var_name = identifier.as_ref().unwrap_or(&name);
					code.line(format!("const {var_name} = require(\"./{preflight_file_name}\");"))
				}
				BringSource::JsiiModule(name) => {
					// checked during type checking
					let var_name = identifier.as_ref().unwrap_or(&name);
					code.line(format!("const {var_name} = require(\"{name}\");"))
				}
				BringSource::WingLibrary(_, module_dir) => {
					// checked during type checking
					let var_name = identifier.as_ref().expect("bring wing library requires an alias");
					let preflight_file_map = self.preflight_file_map.borrow();
					let preflight_file_name = preflight_file_map.get(module_dir).unwrap();
					code.line(format!("const {var_name} = require(\"./{preflight_file_name}\");"))
				}
				BringSource::WingFile(path) => {
					// checked during type checking
					let var_name = identifier.as_ref().expect("bring wing file requires an alias");
					let preflight_file_map = self.preflight_file_map.borrow();
					let preflight_file_name = preflight_file_map.get(path).unwrap();
					code.line(format!("const {var_name} = require(\"./{preflight_file_name}\");"))
				}
				BringSource::Directory(path) => {
					// checked during type checking
					let preflight_file_map = self.preflight_file_map.borrow();
					let preflight_file_name = preflight_file_map.get(path).unwrap();
					let var_name = identifier.as_ref().expect("bring wing directory requires an alias");
					code.line(format!("const {var_name} = require(\"./{preflight_file_name}\");"))
				}
			},
			StmtKind::SuperConstructor { arg_list } => {
				let args = self.jsify_arg_list(&arg_list, None, None, ctx);
				match parent_class_phase(ctx) {
					Phase::Inflight => code.line(new_code!(
						&arg_list.span,
						"await this.super_",
						CLASS_INFLIGHT_INIT_NAME,
						"?.(",
						args,
						");"
					)),
					Phase::Preflight => code.line(new_code!(
						&arg_list.span,
						format!("super({SCOPE_PARAM}, $id, "),
						args,
						");"
					)),
					Phase::Independent => {
						// If our parent is phase independent then we don't call its super, instead a call to its super will be
						// generated in `jsify_inflight_init` when we generate the inflight init for this class.
						// Note: this is only true for inflight clases which are the only type of classes that can have a phase independent parent.
						// when/if this changes we'll need to be move verbose here.
					}
				}
			}
			StmtKind::Let {
				reassignable,
				var_name,
				initial_value,
				type_: _,
			} => {
				let initial_value = self.jsify_expression(initial_value, ctx);
				if *reassignable {
					code.line(new_code!(
						&statement.span,
						"let ",
						jsify_symbol(&var_name),
						" = ",
						initial_value,
						";"
					))
				} else {
					let new_thing = new_code!(
						&statement.span,
						"const ",
						jsify_symbol(&var_name),
						" = ",
						initial_value,
						";"
					);
					code.line(new_thing)
				}
			}
			StmtKind::ForLoop {
				iterator,
				iterable,
				statements,
			} => {
				code.open(new_code!(
					&statement.span,
					"for (const ",
					jsify_symbol(&iterator),
					" of ",
					self.jsify_expression(iterable, ctx),
					") {"
				));
				code.add_code(self.jsify_scope_body(*statements, ctx));
				code.close("}");
			}
			StmtKind::While { condition, statements } => {
				code.open(new_code!(
					&condition.span,
					"while (",
					self.jsify_expression(condition, ctx),
					") {"
				));
				code.add_code(self.jsify_scope_body(*statements, ctx));
				code.close("}");
			}
			StmtKind::Break => code.line("break;"),
			StmtKind::Continue => code.line("continue;"),
			StmtKind::IfLet(IfLet {
				reassignable,
				value,
				statements,
				var_name,
				elif_statements,
				else_statements,
			}) => {
				// To enable shadowing variables in if let statements, the following does some scope trickery
				// take for example the following wing code:
				// let x: str? = "hello";
				// if let x = x {
				//   log(x);
				// }
				//
				// If we attempted to just do the following JS code
				//
				// const x = "hello"
				// if (x != undefined) {
				//   const x = x;  <== Reference error, "Cannot access 'x' before initialization"
				//   log(x);
				// }
				//
				// To work around this, we can generate a temporary scope, then use an intermediate variable to carry the
				// shadowed value, like so:
				// const x = "hello"
				// {
				//  const $IF_LET_VALUE = x; <== intermediate variable that expires at the end of the scope
				//  if ($IF_LET_VALUE != undefined) {
				//    const x = $IF_LET_VALUE;
				//    log(x);
				//  }
				// }
				// The temporary scope is created so that intermediate variables created by consecutive `if let` clauses
				// do not interfere with each other.
				code.open("{");
				let if_let_value = "$if_let_value";
				code.line(new_code!(
					&var_name.span,
					"const ",
					if_let_value,
					" = ",
					self.jsify_expression(value, ctx),
					";"
				));

				code.open(format!("if ({if_let_value} != undefined) {{"));
				if *reassignable {
					code.line(format!("let {} = {};", var_name, if_let_value));
				} else {
					code.line(format!("const {} = {};", var_name, if_let_value));
				}
				code.add_code(self.jsify_scope_body(*statements, ctx));
				code.close("}");

				if elif_statements.len() > 0 {
					self.jsify_elif_statements(&mut code, elif_statements, 0, else_statements, ctx);
					for elif_statement in elif_statements {
						if let Elifs::ElifLetBlock(_) = elif_statement {
							// "elif_let_block" statements emit "else {" in jsify_elif_statements(),
							//  but no closing bracket "}". The closing brackets are emitted here instead to
							// deal with properly nesting "elif_let_block", "elif_block", and "else" statements
							code.close("}");
						}
					}
				} else if let Some(else_scope) = else_statements {
					code.open("else {");
					code.add_code(self.jsify_scope_body(*else_scope, ctx));
					code.close("}");
				}

				code.close("}");
			}
			StmtKind::If {
				condition,
				statements,
				elif_statements,
				else_statements,
			} => {
				code.open(new_code!(
					&condition.span,
					"if (",
					self.jsify_expression(condition, ctx),
					") {"
				));
				code.add_code(self.jsify_scope_body(*statements, ctx));
				code.close("}");

				for elif_block in elif_statements {
					let condition = self.jsify_expression(&elif_block.condition, ctx);
					// TODO: this puts the "else if" in a separate line from the closing block but
					// technically that shouldn't be a problem, its just ugly
					code.open(new_code!(&elif_block.condition.span, "else if (", condition, ") {"));
					code.add_code(self.jsify_scope_body(elif_block.statements, ctx));
					code.close("}");
				}

				if let Some(else_scope) = else_statements {
					code.open("else {");
					code.add_code(self.jsify_scope_body(*else_scope, ctx));
					code.close("}");
				}
			}
			StmtKind::Expression(e) => code.line(new_code!(&e.span, self.jsify_expression(e, ctx), ";")),

			StmtKind::Assignment { kind, variable, value } => {
				let operator = match kind {
					AssignmentKind::Assign => "=",
					AssignmentKind::AssignIncr => "+=",
					AssignmentKind::AssignDecr => "-=",
				};

				match variable {
					Reference::ElementAccess { object, index } => {
						let object = self.jsify_expression(object, ctx);
						let index = self.jsify_expression(index, ctx);
						code.line(new_code!(
							&statement.span,
							"$helpers.assign(",
							object,
							", ",
							index,
							", \"",
							operator,
							"\", ",
							self.jsify_expression(value, ctx),
							");"
						));
					}
					_ => {
						code.line(new_code!(
							&statement.span,
							self.jsify_reference(variable, ctx),
							" ",
							operator,
							" ",
							self.jsify_expression(value, ctx),
							";"
						));
					}
				};
			}
			StmtKind::Scope(scope_id) => {
				if !ctx.ast.get_scope(*scope_id).statements.is_empty() {
					code.open("{");
					code.add_code(self.jsify_scope_body(*scope_id, ctx));
					code.close("}");
				}
			}
			StmtKind::Return(exp) => {
				if let Some(exp) = exp {
					code.line(new_code!(&exp.span, "return ", self.jsify_expression(exp, ctx), ";"))
				} else {
					code.line("return;")
				}
			}
			StmtKind::Throw(exp) => code.line(new_code!(
				&statement.span,
				"throw new Error(",
				self.jsify_expression(exp, ctx),
				");"
			)),
			StmtKind::Class(class) => code.add_code(self.jsify_class(env, class, ctx)),
			StmtKind::Interface { .. } => {
				// This is a no-op in JS
			}
			StmtKind::Struct(_) => {
				// Struct schemas are emitted before jsification phase
			}
			StmtKind::Enum(enu) => {
				let Enum {
					name,
					values,
					access: _,
				} = enu;
				code.open(format!("const {name} ="));
				code.add_code(self.jsify_enum(name, values));
				code.close(";");
			}
			StmtKind::TryCatch {
				try_statements,
				catch_block,
				finally_statements,
			} => {
				code.open("try {");
				code.add_code(self.jsify_scope_body(*try_statements, ctx));
				code.close("}");

				if let Some(catch_block) = catch_block {
					if let Some(exception_var_symbol) = &catch_block.exception_var {
						code.open(format!("catch ($error_{exception_var_symbol}) {{"));
						code.line(format!(
							"const {exception_var_symbol} = $error_{exception_var_symbol}.message;"
						));
					} else {
						code.open("catch {");
					}

					code.add_code(self.jsify_scope_body(catch_block.statements, ctx));
					code.close("}");
				}

				if let Some(finally_statements) = finally_statements {
					code.open("finally {");
					code.add_code(self.jsify_scope_body(*finally_statements, ctx));
					code.close("}");
				}
			}
			StmtKind::CompilerDebugEnv => {}
			StmtKind::ExplicitLift(explicit_lift_block) => {
				code.open("{");
				code.add_code(self.jsify_scope_body(&explicit_lift_block.statements, ctx));
				code.close("}");
			}
		};
		ctx.visit_ctx.pop_stmt();
		code
	}

	fn jsify_enum(&self, name: &Symbol, values: &IndexMap<Symbol, Option<String>>) -> CodeMaker {
		let mut code = CodeMaker::with_source(&name.span);
		let mut value_index = 0;

		code.open("(function (tmp) {");

		for value in values.keys() {
			code.line(new_code!(
				&value.span,
				"tmp[\"",
				jsify_symbol(value),
				"\"] = \"",
				jsify_symbol(value),
				"\";"
			));

			value_index = value_index + 1;
		}

		code.line("return tmp;");

		code.close("})({})");
		code
	}

	fn jsify_inflight_init(
		&self,
		func_def: &FunctionDefinition,
		class_phase: Phase,
		ctx: &mut JSifyContext,
	) -> CodeMaker {
		assert!(ctx.visit_ctx.current_phase() == Phase::Inflight);

		let FunctionBody::Statements(body_scope) = &func_def.body else {
			panic!("inflight init must have a scope body")
		};

		// Create the async init function that'll capture the ctor's args
		let mut async_init_body_code = CodeMaker::with_source(&func_def.span);
		// Define this as a closure if we're inside a regulat ctor (inflight class)
		async_init_body_code.open(if class_phase == Phase::Inflight {
			// A closure that'll capture the ctor args
			format!("this.{CLASS_INFLIGHT_INIT_NAME} = async () => {{")
		} else {
			// Preflight class's inflight inits have no args
			format!("async {CLASS_INFLIGHT_INIT_NAME}() {{")
		});
		async_init_body_code.add_code(self.jsify_scope_body(*body_scope, ctx));
		async_init_body_code.close("}");

		// If this is an inflight init of an inflight class then we also need to generate a normal ctor, if it's a preflight class
		// then we generate a binding ctor seperately see `jsify_inflight_binding_constructor`
		let code = if class_phase == Phase::Inflight {
			// let mut code = CodeMaker::with_source(&func_def.span);

			let mut code = new_code!(
				&func_def.span,
				JS_CONSTRUCTOR,
				"(",
				jsify_function_parameters(func_def),
				"){"
			);
			code.indent();

			// Issue a call to the parent class's regular ctor
			if let Some(Stmt {
				kind: StmtKind::SuperConstructor { arg_list },
				..
			}) = ctx.ast.get_scope(*body_scope).get_statements(ctx.ast).next()
			{
				let args = self.jsify_arg_list(&arg_list, None, None, ctx);
				code.line("super(");
				code.append(args);
				code.append(");");

				// If our parent's phase in inflight then backup a reference to the paren't inflight init to be used in the super ctor call
				if parent_class_phase(ctx) == Phase::Inflight {
					code.line(format!(
						"this.{SUPER_CLASS_INFLIGHT_INIT_NAME} = this.{CLASS_INFLIGHT_INIT_NAME};"
					));
				}
			}

			code.add_code(async_init_body_code);

			code.close("}");
			code
		} else {
			assert!(func_def.signature.parameters.is_empty());
			async_init_body_code
		};

		code
	}

	fn jsify_function(
		&self,
		class_type: Option<TypeRef>,
		func_def: &FunctionDefinition,
		is_closure: bool,
		ctx: &mut JSifyContext,
	) -> CodeMaker {
		let parameters = jsify_function_parameters(func_def);

		// If this function requires an implicit scope parameter then add it to the parameters
		let parameters = if class_type.map_or(false, |t| {
			t.as_class()
				.unwrap()
				.get_method(func_def.name.as_ref().unwrap())
				.unwrap()
				.type_
				.as_function_sig()
				.unwrap()
				.implicit_scope_param
		}) {
			let mut res = CodeMaker::one_line(SCOPE_PARAM);
			if !parameters.is_empty() {
				res.append(", ");
				res.append(parameters);
			}
			res
		} else {
			parameters
		};

		let (name, arrow) = match &func_def.name {
			Some(name) => (name.name.clone(), " ".to_string()),
			None => ("".to_string(), " => ".to_string()),
		};

		let body = match &func_def.body {
			FunctionBody::Statements(scope) => {
				let function_env = self.types.get_scope_env(ctx.ast, *scope);
				ctx.with_function_def(
					func_def.name.as_ref(),
					&func_def.signature,
					func_def.is_static,
					function_env,
					|ctx| self.jsify_scope_body(*scope, ctx),
				)
			}
			FunctionBody::External(extern_path) => {
				let entrypoint_is_file = self.compilation_init_path.is_file();
				let entrypoint_dir = if entrypoint_is_file {
					self.compilation_init_path.parent().unwrap()
				} else {
					self.compilation_init_path
				};

				if !entrypoint_is_file {
					// We are possibly compiling a package, so we need to make sure all externs
					// are actually contained in this directory to make sure it gets packaged

					if !extern_path.starts_with(entrypoint_dir) {
						report_diagnostic(Diagnostic {
							message: format!("{extern_path} must be a sub directory of {entrypoint_dir}"),
							annotations: vec![],
							hints: vec![],
							span: Some(func_def.span.clone()),
						});
						return CodeMaker::default();
					}
				}

				let rel_path = make_relative_path(entrypoint_dir.as_str(), extern_path.as_str());
				let rel_path = Utf8PathBuf::from(rel_path);

				let mut path_components = rel_path.components();

				// check if the first part of the path is the node module directory
				let require_path =
					if path_components.next().expect("extern path must not be empty").as_str() == NODE_MODULES_DIR {
						// We are loading an extern from a node module, so we want that path to be relative to the package itself
						// e.g. require("../node_modules/@winglibs/blah/util.js") should be require("@winglibs/blah/util.js") instead

						// the second part of the path will either be the package name or the package scope
						let second_component = path_components
							.next()
							.expect("extern path in node module must have at least two components")
							.as_str();

						let module_name = if second_component.starts_with(NODE_MODULES_SCOPE_SPECIFIER) {
							// scoped package, prepend the scope to the next part of the path
							format!(
								"{second_component}/{}",
								path_components
									.next()
									.expect("extern path in scoped node module must have at least three components")
							)
						} else {
							// regular package
							second_component.to_string()
						};

						// combine the module name with the rest of the iterator to get the full import path
						format!("{module_name}/{}", path_components.join("/"))
					} else {
						// go from the out_dir to the entrypoint dir
						let up_dirs = "../".repeat(self.out_dir.components().count() - entrypoint_dir.components().count());

						format!("{up_dirs}{rel_path}")
					};

				let require = if ctx.visit_ctx.current_phase() == Phase::Inflight {
					"require"
				} else {
					EXTERN_VAR
				};

				new_code!(
					&func_def.span,
					format!("return ({require}(\"{require_path}\")[\"{name}\"])("),
					parameters.clone(),
					")"
				)
			}
		};
		let mut prefix = vec![];

		if func_def.is_static && class_type.is_some() {
			prefix.push("static")
		}

		// if this is "constructor" it cannot be async
		if name != JS_CONSTRUCTOR && matches!(func_def.signature.phase, Phase::Inflight) {
			prefix.push("async")
		}

		if !name.is_empty() {
			prefix.push(name.borrow());
		} else if !prefix.is_empty() {
			prefix.push("");
		}

		let func_prefix = prefix.join(" ");
		let mut code = new_code!(&func_def.span, func_prefix, "(", parameters.clone(), ")", arrow, "{");
		code.indent();

		code.add_code(body);
		code.close("}");

		// if the function is a closure, we need to wrap it in `(`, `)`
		if is_closure {
			new_code!(&func_def.span, "(", code, ")")
		} else {
			code
		}
	}

	fn jsify_class(&self, env: &SymbolEnv, class: &AstClass, ctx: &mut JSifyContext) -> CodeMaker {
		ctx.with_class(class, |ctx| {
			// lookup the class type
			let class_type = env.lookup(&class.name, None).unwrap().as_type().unwrap();

			// find the nearest lifts object. this could be in the current scope (in which case there will
			// be a `lifts` fields in the `class_type` or the parent scope.
			let lifts = if let Some(lifts) = &class_type.as_class().unwrap().lifts {
				Some(lifts)
			} else {
				ctx.lifts
			};

			let ctx = &mut JSifyContext {
				lifts,
				visit_ctx: &mut ctx.visit_ctx,
				source_path: ctx.source_path,
				ast: ctx.ast,
			};

			// emit the inflight side of the class into a separate file
			let inflight_class_code = self.jsify_class_inflight(class_type, &class, ctx);

			// if this is inflight/independent, class, just emit the inflight class code inline and move on
			// with your life.
			if ctx.visit_ctx.current_phase() != Phase::Preflight {
				return inflight_class_code;
			}

			// emit the inflight file
			self.emit_inflight_file(&class, inflight_class_code, ctx);

			// lets write the code for the preflight side of the class
			// TODO: why would we want to do this for inflight classes?? maybe return here in that case?
			let mut code = new_code!(&class.span, "class ", jsify_symbol(&class.name));

			if let Some(parent) = &class.parent {
				// If this is an imported type (with a package fqn) attemp to go through the stdlib target dep-injection mechanism
				let parent_type = class_type.as_class().unwrap().parent.unwrap();
				if let Some(fqn) = &parent_type.as_class().unwrap().fqn {
					code.append(new_code!(
						&class.name.span,
						" extends (this?.node?.root?.typeForFqn(\"",
						fqn,
						"\") ?? ",
						self.jsify_user_defined_type(parent, ctx),
						")"
					));
				} else {
					code.append(new_code!(
						&class.name.span,
						" extends ",
						self.jsify_user_defined_type(parent, ctx)
					));
				}
			} else {
				// default base class for preflight classes is `core.Resource`
				code.append(new_code!(
					&class.name.span,
					" extends ",
					if class.auto_id {
						STDLIB_CORE_AUTOID_RESOURCE
					} else {
						STDLIB_CORE_RESOURCE
					}
				));
			};

			code.append(" {");
			code.indent();

			// TODO Hack to make sure closures match the IInflight contract from wingsdk
			if class_type.is_closure() {
				code.line(format!("_id = {STDLIB_CORE}.closureId();"))
			}

			// emit the preflight constructor
			code.add_code(self.jsify_preflight_constructor(&class, ctx));

			// emit preflight methods
			for m in class.preflight_methods(false) {
				code.line(self.jsify_function(Some(class_type), m, false, ctx));
			}

			// emit the `_toInflight` and `_toInflightType` methods (TODO: renamed to `_liftObject` and
			// `_liftType`).
			code.add_code(self.jsify_to_inflight_type_method(&class, ctx));
			code.add_code(self.jsify_to_inflight_method(&class.name, class_type));

			// emit `onLift` and `onLiftType` to bind permissions and environment variables to inflight hosts
			code.add_code(self.jsify_register_bind_method(class, class_type, BindMethod::Instance, ctx));
			code.add_code(self.jsify_register_bind_method(class, class_type, BindMethod::Type, ctx));

			code.close("}");
			code
		})
	}

	fn jsify_preflight_constructor(&self, class: &AstClass, ctx: &mut JSifyContext) -> CodeMaker {
		let mut code = new_code!(
			&class.name.span,
			JS_CONSTRUCTOR,
			format!("({SCOPE_PARAM}, $id, "),
			jsify_function_parameters(&class.initializer),
			") {"
		);
		code.indent();

		let init_statements = match class.initializer.body {
			FunctionBody::Statements(s) => s,
			FunctionBody::External(_) => panic!("'init' cannot be 'extern'"),
		};

		// Check if the first statement is a super constructor call, if not we need to add one
		let super_called = if let Some(s) = ctx.ast.get_scope(init_statements).get_statements(ctx.ast).next() {
			matches!(s.kind, StmtKind::SuperConstructor { .. })
		} else {
			false
		};

		let mut body_code = CodeMaker::with_source(&class.name.span);

		// we always need a super() call because even if the class doesn't have an explicit parent, it
		// will inherit from core.Resource.
		if !super_called {
			body_code.line(format!("super({SCOPE_PARAM}, $id);"));
		}
		let init_code = ctx.with_function_def(
			class.initializer.name.as_ref(),
			&class.initializer.signature,
			class.initializer.is_static,
			self.types.get_scope_env(ctx.ast, init_statements),
			|ctx| self.jsify_scope_body(init_statements, ctx),
		);
		body_code.add_code(init_code);

		code.add_code(body_code);

		code.close("}");
		code
	}

	fn jsify_to_inflight_type_method(&self, class: &AstClass, ctx: &JSifyContext) -> CodeMaker {
		let client_path = self.inflight_filename(class);

		let mut code = CodeMaker::with_source(&class.name.span);

		code.open("static _toInflightType() {");

		code.open("return `");

		code.open(format!(
			"require(\"${{{HELPERS_VAR}.normalPath({__DIRNAME})}}/{client_path}\")({{"
		));

		if let Some(lifts) = &ctx.lifts {
			for (token, capture) in lifts.captures.iter().filter(|(_, cap)| !cap.is_field) {
				let lift_type = format!("{STDLIB_CORE}.liftObject({})", capture.code);
				code.line(format!("{}: ${{{}}},", token, lift_type));
			}
		}

		code.close("})");

		code.close("`;");

		code.close("}");
		code
	}

	// Recursively get all lifted fields from a class and its ancestry
	fn class_lifted_fields(class_type: TypeRef) -> IndexMap<String, String> {
		let mut res = IndexMap::new();
		let class_type = class_type.as_class().unwrap();

		if let Some(lifts) = &class_type.lifts {
			res.extend(lifts.lifted_fields());
		}

		if let Some(parent) = class_type.parent {
			res.extend(Self::class_lifted_fields(parent));
		}

		res
	}

	fn jsify_to_inflight_method(&self, class_name: &Symbol, class_type: TypeRef) -> CodeMaker {
		let mut code = CodeMaker::with_source(&class_name.span);

		code.open("_toInflight() {");

		code.open("return `");

		code.open("(await (async () => {");

		code.line(format!(
			"const {}Client = ${{{}._toInflightType()}};",
			class_name.name, class_name.name,
		));

		code.open(format!("const client = new {}Client({{", class_name.name));

		// Get lifted fields from entire class ancestry
		let lifts = Self::class_lifted_fields(class_type);

		for (token, obj) in lifts {
			code.line(format!("{token}: ${{{STDLIB_CORE}.liftObject({obj})}},"));
		}

		code.close("});");

		code.line(format!(
			"if (client.{CLASS_INFLIGHT_INIT_NAME}) {{ await client.{CLASS_INFLIGHT_INIT_NAME}(); }}"
		));
		code.line("return client;");

		code.close("})())");

		code.close("`;");

		code.close("}");
		code
	}

	// Write a class's inflight to a file
	fn jsify_class_inflight(&self, class_type: TypeRef, class: &AstClass, mut ctx: &mut JSifyContext) -> CodeMaker {
		ctx.visit_ctx.push_phase(Phase::Inflight);

		let mut class_code = new_code!(&class.name.span, "class ", &class.name.name);

		if let Some(parent) = &class.parent {
			class_code.append(" extends ");
			class_code.append(self.jsify_user_defined_type(&parent, ctx));
		}

		class_code.append(" {");
		class_code.indent();

		// if this is a preflight class, emit the binding constructor
		if class.phase == Phase::Preflight {
			self.jsify_inflight_binding_constructor(class, class_type, &mut class_code);
		}

		for def in class.inflight_methods(false) {
			class_code.line(self.jsify_function(Some(class_type), def, false, ctx));
		}

		// emit the $inflight_init function (if it has a body).
		if let FunctionBody::Statements(s) = &class.inflight_initializer.body {
			if !ctx.ast.get_scope(*s).statements.is_empty() {
				class_code.line(self.jsify_inflight_init(&class.inflight_initializer, class.phase, &mut ctx));
			}
		}

		class_code.close("}");
		ctx.visit_ctx.pop_phase();
		class_code
	}

	pub fn add_referenced_struct_schema(&self, struct_name: String, schema: CodeMaker) {
		let mut struct_schemas = self.referenced_struct_schemas.borrow_mut();
		struct_schemas.insert(struct_name, schema);
	}

	fn emit_inflight_file(&self, class: &AstClass, inflight_class_code: CodeMaker, ctx: &mut JSifyContext) {
		let name = &class.name.name;
		let mut code = CodeMaker::with_source(&class.name.span);

		let inputs = if let Some(lifts) = &ctx.lifts {
			lifts
				.captures
				.iter()
				.filter_map(|(token, cap)| if !cap.is_field { Some(token) } else { None })
				.join(", ")
		} else {
			Default::default()
		};

		let filename = self.inflight_filename(class);
		let sourcemap_file = format!("{}.map", filename);

		code.line("\"use strict\";");
		code.line(format!("const {HELPERS_VAR} = require(\"@winglang/sdk/lib/helpers\");"));
		code.open(format!("module.exports = function({{ {inputs} }}) {{"));
		code.add_code(inflight_class_code);
		code.line(format!("return {name};"));
		code.close("}");
		code.line(format!("//# sourceMappingURL={sourcemap_file}"));

		let root_source = ctx.source_path.unwrap().to_string();

		// emit the inflight class to a file
		match self
			.output_files
			.borrow_mut()
			.add_file(filename.clone(), code.to_string())
		{
			Ok(()) => {}
			Err(err) => report_diagnostic(err.into()),
		}

		match self.output_files.borrow_mut().add_file(
			sourcemap_file,
			code.generate_sourcemap(
				&make_relative_path(self.out_dir.as_str(), &root_source),
				self.source_files.get_file(root_source.as_str()).unwrap(),
				filename.as_str(),
			),
		) {
			Ok(()) => {}
			Err(err) => report_diagnostic(err.into()),
		}
	}

	fn jsify_inflight_binding_constructor(&self, class: &AstClass, class_type: TypeRef, class_code: &mut CodeMaker) {
		let class_type = class_type.as_class().unwrap();

		// Get the fields that are lifted by this class but not by its parent, they will be initialized
		// in the generated constructor
		let lifted_fields = if let Some(lifts) = &class_type.lifts {
			lifts.lifted_fields().map(|(f, _)| f.clone()).collect()
		} else {
			IndexSet::new()
		};

		let parent_fields = if let Some(parent) = class_type.parent {
			Self::class_lifted_fields(parent).keys().cloned().collect()
		} else {
			IndexSet::new()
		};

		class_code.open(format!(
			"{JS_CONSTRUCTOR}({{ {} }}) {{",
			lifted_fields
				.union(&parent_fields)
				.map(|token| { token.clone() })
				.collect_vec()
				.join(", ")
		));

		if class.parent.is_some() {
			class_code.line(format!("super({{ {} }});", parent_fields.iter().join(", ")));
		}

		for token in &lifted_fields {
			class_code.line(format!("this.{} = {};", token, token));
		}

		// if this class has a "handle" method, we are going to turn it into a callable function
		// so that instances of this class can also be called like regular functions
		if let Some(handle) = class.closure_handle_method() {
			class_code.line(format!(
				"const $obj = (...args) => this.{}(...args);",
				handle.name.clone().unwrap()
			));
			class_code.line("Object.setPrototypeOf($obj, this);");
			class_code.line("return $obj;");
		}

		class_code.close("}");
	}

	fn jsify_register_bind_method(
		&self,
		class: &AstClass,
		class_type: TypeRef,
		bind_method_kind: BindMethod,
		ctx: &JSifyContext,
	) -> CodeMaker {
		let mut bind_method = CodeMaker::with_source(&class.span);
		let (modifier, bind_method_name) = match bind_method_kind {
			BindMethod::Type => ("static ", "_liftTypeMap"),
			BindMethod::Instance => ("", "_liftMap"),
		};

		let class_name = class.name.to_string();

		let Some(lifts) = ctx.lifts else {
			return bind_method;
		};

		let mut lift_qualifications: Vec<(&String, &BTreeMap<String, LiftQualification>)> = vec![];
		let empty_map = BTreeMap::new();

		// Collect all the methods and fields that are accessible inflight on this class
		// and their lift qualifications, if any.
		// Even if a method does not require any other permissions (for example, it just
		// logs something), it is still included in the map as a way of indicating
		// it's a supported operation.
		//
		// Methods on the parent class are not included here, as they are inherited
		// and will be included in the parent's _liftMap or _liftTypeMap instead
		for m in class.all_methods(true) {
			let name = m.name.as_ref().unwrap();
			let method = class_type.as_class().unwrap().get_method(&name);
			let var_info = method.expect(&format!("method \"{name}\" doesn't exist in {class_name}"));

			let is_static = m.is_static;
			let is_inflight = var_info.phase == Phase::Inflight;
			let filter = match bind_method_kind {
				BindMethod::Instance => is_inflight && !is_static,
				BindMethod::Type => is_inflight && is_static && name.name != CLASS_INFLIGHT_INIT_NAME,
			};
			if filter {
				if let Some(quals) = lifts.lifts_qualifications.get(&name.name) {
					lift_qualifications.push((&name.name, quals));
				} else {
					lift_qualifications.push((&name.name, &empty_map));
				}
			}
		}

		for m in class.inflight_fields() {
			let name = &m.name;
			let is_static = m.is_static;
			let filter = match bind_method_kind {
				BindMethod::Instance => !is_static,
				BindMethod::Type => is_static,
			};
			if filter {
				if let Some(quals) = lifts.lifts_qualifications.get(&name.name) {
					lift_qualifications.push((&name.name, quals));
				} else {
					lift_qualifications.push((&name.name, &empty_map));
				}
			}
		}

		// Skip jsifying this method if there are no lifts (in this case we'll use super's lifting methods)
		if lift_qualifications.is_empty() {
			return bind_method;
		}

		bind_method.open(format!("{modifier}get {bind_method_name}() {{"));

		if !lift_qualifications.is_empty() {
			if bind_method_kind == BindMethod::Instance && class.parent.is_some() {
				// mergeLiftDeps is a helper method that combines the lift deps of the parent class with the
				// lift deps of this class
				bind_method.open(format!("return {STDLIB_CORE}.mergeLiftDeps(super._liftMap, {{"));
			} else {
				bind_method.open("return ({".to_string());
			}

			for (method_name, method_qual) in lift_qualifications {
				bind_method.open(format!("\"{method_name}\": [",));
				for (code, method_lift_qual) in method_qual {
					let ops = method_lift_qual.ops.iter().join(", ");
					// To keep the code concise treat no ops, single op and multiple ops differenly here, although the multiple ops is the generic case
					if method_lift_qual.ops.len() == 0 {
						bind_method.line(format!("[{code}, []],"));
					} else if method_lift_qual.ops.len() == 1 {
						bind_method.line(format!("[{code}, {ops}],"));
					} else {
						bind_method.line(format!("[{code}, [].concat({ops})],"));
					}
				}
				bind_method.close("],");
			}

			bind_method.close("});");
		}

		bind_method.close("}");
		bind_method
	}

	fn inflight_filename(&self, class: &AstClass) -> String {
		let mut file_map = self.inflight_file_map.borrow_mut();
		let id: usize = if file_map.contains_key(&class.name.span.file_id) {
			file_map[&class.name.span.file_id]
		} else {
			let mut id = self.inflight_file_counter.borrow_mut();
			*id += 1;
			file_map.insert(class.name.span.file_id.clone(), *id);
			*id
		};
		format!("inflight.{}-{}.cjs", class.name.name, id)
	}
}

<<<<<<< HEAD
fn get_public_symbols(ast: &Ast, scope: ScopeId) -> Vec<Symbol> {
=======
fn jsify_function_parameters(func_def: &FunctionDefinition) -> CodeMaker {
	let mut parameter_list = vec![];

	for p in &func_def.signature.parameters {
		if p.variadic {
			parameter_list.push(new_code!(&func_def.span, "...", jsify_symbol(&p.name)));
		} else {
			parameter_list.push(jsify_symbol(&p.name));
		}
	}

	new_code!(&func_def.span, parameter_list)
}

fn jsify_symbol(symbol: &Symbol) -> CodeMaker {
	new_code!(&symbol.span, &symbol.name)
}

fn parent_class_type(ctx: &JSifyContext<'_>) -> TypeRef {
	// Get the current class type
	let current_class_type = resolve_user_defined_type(
		ctx.visit_ctx.current_class().expect("a class"),
		ctx.visit_ctx.current_env().expect("an env"),
		ctx.visit_ctx.current_stmt_idx(),
	)
	.expect("a class type");
	// Return the parent class type
	current_class_type
		.as_class()
		.expect("a class")
		.parent
		.expect("a parent class")
}

fn parent_class_phase(ctx: &JSifyContext<'_>) -> Phase {
	parent_class_type(ctx).as_class().expect("a class").phase
}

fn get_public_symbols(scope: &Scope) -> Vec<Symbol> {
>>>>>>> aa78e00a
	let mut symbols = Vec::new();

	for stmt in ast.get_scope(scope).get_statements(ast) {
		match &stmt.kind {
			StmtKind::Bring { .. } => {}
			StmtKind::SuperConstructor { .. } => {}
			StmtKind::Let { .. } => {}
			StmtKind::ForLoop { .. } => {}
			StmtKind::While { .. } => {}
			StmtKind::IfLet(IfLet { .. }) => {}
			StmtKind::If { .. } => {}
			StmtKind::Break => {}
			StmtKind::Continue => {}
			StmtKind::Return(_) => {}
			StmtKind::Throw(_) => {}
			StmtKind::Expression(_) => {}
			StmtKind::Assignment { .. } => {}
			StmtKind::Scope(_) => {}
			StmtKind::Class(class) => {
				if class.access == AccessModifier::Public {
					symbols.push(class.name.clone());
				}
			}
			// interfaces are bringable, but there's nothing to emit
			StmtKind::Interface(_) => {}
			// structs are bringable, but we don't emit anything for them
			// unless a static method is called on them
			StmtKind::Struct(_) => {}
			StmtKind::Enum(enu) => {
				if enu.access == AccessModifier::Public {
					symbols.push(enu.name.clone());
				}
			}
			StmtKind::TryCatch { .. } => {}
			StmtKind::CompilerDebugEnv => {}
			StmtKind::ExplicitLift(_) => {}
		}
	}

	symbols
}

fn jsify_function_parameters(func_def: &FunctionDefinition) -> CodeMaker {
	let mut parameter_list = vec![];

	for p in &func_def.signature.parameters {
		if p.variadic {
			parameter_list.push(new_code!(&func_def.span, "...", jsify_symbol(&p.name)));
		} else {
			parameter_list.push(jsify_symbol(&p.name));
		}
	}

	new_code!(&func_def.span, parameter_list)
}

fn jsify_symbol(symbol: &Symbol) -> CodeMaker {
	new_code!(&symbol.span, &symbol.name)
}

fn parent_class_phase(ctx: &JSifyContext<'_>) -> Phase {
	let current_class_type = resolve_user_defined_type(
		ctx.visit_ctx.current_class().expect("a class"),
		ctx.visit_ctx.current_env().expect("an env"),
		ctx.visit_ctx.current_stmt_idx(),
	)
	.expect("a class type");
	let parent_class_phase = current_class_type
		.as_class()
		.expect("a class")
		.parent
		.expect("a parent class")
		.as_class()
		.expect("a class")
		.phase;
	parent_class_phase
}

fn lookup_span(span: &WingSpan, files: &Files) -> String {
	let source = files
		.get_file(&span.file_id)
		.expect(&format!("failed to find source file with id {}", span.file_id));
	let lines = source.lines().collect_vec();

	let start_line = span.start.line as usize;
	let end_line = span.end.line as usize;

	let start_col = span.start.col as usize;
	let end_col = span.end.col as usize;

	let mut result = String::new();

	if start_line == end_line {
		result.push_str(&lines[start_line][start_col..end_col]);
	} else {
		result.push_str(&lines[start_line][start_col..]);
		result.push('\n');

		for line in lines[start_line + 1..end_line].iter() {
			result.push_str(line);
			result.push('\n');
		}

		result.push_str(&lines[end_line][..end_col]);
	}

	result
}

fn escape_javascript_string(s: &str) -> String {
	let mut result = String::new();

	// escape all escapable characters -- see the section "Escape sequences" in
	// https://developer.mozilla.org/en-US/docs/Web/JavaScript/Reference/Lexical_grammar#literals
	for c in s.chars() {
		match c {
			'\0' => result.push_str("\\0"),
			'\'' => result.push_str("\\'"),
			'"' => result.push_str("\\\""),
			'\\' => result.push_str("\\\\"),
			'\n' => result.push_str("\\n"),
			'\r' => result.push_str("\\r"),
			'\t' => result.push_str("\\t"),
			_ => result.push(c),
		}
	}

	result
}<|MERGE_RESOLUTION|>--- conflicted
+++ resolved
@@ -12,15 +12,9 @@
 
 use crate::{
 	ast::{
-<<<<<<< HEAD
-		AccessModifier, ArgList, AssignmentKind, Ast, BinaryOperator, BringSource, CalleeKind, Class as AstClass, Elifs,
-		Enum, Expr, ExprKind, FunctionBody, FunctionDefinition, IfLet, InterpolatedStringPart, Literal, New, Phase,
-		Reference, ScopeId, Stmt, StmtKind, Symbol, UnaryOperator, UserDefinedType,
-=======
 		AccessModifier, ArgList, AssignmentKind, BinaryOperator, BringSource, CalleeKind, Class as AstClass, Elifs, Enum,
 		Expr, ExprKind, FunctionBody, FunctionDefinition, IfLet, InterpolatedStringPart, IntrinsicKind, Literal, New,
 		Phase, Reference, Scope, Stmt, StmtKind, Symbol, UnaryOperator, UserDefinedType,
->>>>>>> aa78e00a
 	},
 	comp_ctx::{CompilationContext, CompilationPhase},
 	dbg_panic,
@@ -2062,9 +2056,6 @@
 	}
 }
 
-<<<<<<< HEAD
-fn get_public_symbols(ast: &Ast, scope: ScopeId) -> Vec<Symbol> {
-=======
 fn jsify_function_parameters(func_def: &FunctionDefinition) -> CodeMaker {
 	let mut parameter_list = vec![];
 
@@ -2103,8 +2094,7 @@
 	parent_class_type(ctx).as_class().expect("a class").phase
 }
 
-fn get_public_symbols(scope: &Scope) -> Vec<Symbol> {
->>>>>>> aa78e00a
+fn get_public_symbols(ast: &Ast, scope: &Scope) -> Vec<Symbol> {
 	let mut symbols = Vec::new();
 
 	for stmt in ast.get_scope(scope).get_statements(ast) {
