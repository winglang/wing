--- conflicted
+++ resolved
@@ -70,16 +70,9 @@
 	/// e.g. "bucket.w" -> "preflight.bucket-1.js"
 	preflight_file_map: RefCell<IndexMap<Utf8PathBuf, String>>,
 	source_files: &'a Files,
-<<<<<<< HEAD
-	/// The entrypoint file of the Wing application.
-	entrypoint_file_path: &'a Utf8Path,
-=======
 	source_file_graph: &'a FileGraph,
-	/// Root of the project, used for resolving extern modules
-	absolute_project_root: &'a Utf8Path,
 	/// The path that compilation started at (file or directory)
 	compilation_init_path: &'a Utf8Path,
->>>>>>> 8c8124f3
 }
 
 /// Preflight classes have two types of host binding methods:
@@ -91,29 +84,19 @@
 }
 
 impl<'a> JSifier<'a> {
-<<<<<<< HEAD
-	pub fn new(types: &'a mut Types, source_files: &'a Files, entrypoint_file_path: &'a Utf8Path) -> Self {
-=======
 	pub fn new(
 		types: &'a mut Types,
 		source_files: &'a Files,
 		source_file_graph: &'a FileGraph,
 		compilation_init_path: &'a Utf8Path,
-		absolute_project_root: &'a Utf8Path,
 	) -> Self {
->>>>>>> 8c8124f3
 		let output_files = Files::default();
 		Self {
 			types,
 			source_files,
-<<<<<<< HEAD
-			entrypoint_file_path,
-=======
 			source_file_graph,
 			compilation_init_path,
-			absolute_project_root,
 			referenced_struct_schemas: RefCell::new(BTreeMap::new()),
->>>>>>> 8c8124f3
 			inflight_file_counter: RefCell::new(0),
 			inflight_file_map: RefCell::new(IndexMap::new()),
 			preflight_file_counter: RefCell::new(0),
@@ -1096,31 +1079,8 @@
 				code.add_code(self.jsify_scope_body(scope, ctx));
 				code
 			}
-<<<<<<< HEAD
 			FunctionBody::External(file_path) => {
 				CodeMaker::one_line(format!("return (require(\"{file_path}\")[\"{name}\"])({parameters})"))
-=======
-			FunctionBody::External(external_spec) => {
-				debug!(
-					"Resolving extern \"{}\" from \"{}\"",
-					external_spec, self.absolute_project_root
-				);
-				let resolved_path =
-					match wingii::node_resolve::resolve_from(&external_spec, Utf8Path::new(&self.absolute_project_root)) {
-						Ok(resolved_path) => resolved_path.to_string().replace("\\", "/"),
-						Err(err) => {
-							report_diagnostic(Diagnostic {
-								message: format!("Failed to resolve extern \"{external_spec}\": {err}"),
-								span: Some(func_def.span.clone()),
-								annotations: vec![],
-							});
-							format!("/* unresolved: \"{external_spec}\" */")
-						}
-					};
-				CodeMaker::one_line(format!(
-					"return (require(\"{resolved_path}\")[\"{name}\"])({parameters})"
-				))
->>>>>>> 8c8124f3
 			}
 		};
 		let mut prefix = vec![];
