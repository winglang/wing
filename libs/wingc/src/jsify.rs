pub mod codemaker;
mod tests;
use aho_corasick::AhoCorasick;
use const_format::formatcp;
use indexmap::IndexSet;
use itertools::Itertools;

use std::{borrow::Borrow, cmp::Ordering, collections::BTreeMap, path::Path, vec};

use crate::{
	ast::{
		ArgList, BinaryOperator, CalleeKind, Class as AstClass, Expr, ExprKind, FunctionBody, FunctionDefinition,
		InterpolatedStringPart, Literal, NewExpr, Phase, Reference, Scope, Stmt, StmtKind, Symbol, TypeAnnotationKind,
		UnaryOperator, UserDefinedType,
	},
	comp_ctx::{CompilationContext, CompilationPhase},
	dbg_panic, debug,
	diagnostic::{report_diagnostic, Diagnostic, WingSpan},
	files::Files,
	type_check::{
		lifts::Lifts, resolve_super_method, symbol_env::SymbolEnv, ClassLike, Type, TypeRef, Types, VariableKind,
		CLASS_INFLIGHT_INIT_NAME,
	},
	visit_context::VisitContext,
	MACRO_REPLACE_ARGS, MACRO_REPLACE_ARGS_TEXT, MACRO_REPLACE_SELF, WINGSDK_ASSEMBLY_NAME, WINGSDK_RESOURCE,
	WINGSDK_STD_MODULE,
};

use self::codemaker::CodeMaker;

const PREFLIGHT_FILE_NAME: &str = "preflight.js";

const STDLIB: &str = "$stdlib";
const STDLIB_CORE_RESOURCE: &str = formatcp!("{}.{}", STDLIB, WINGSDK_RESOURCE);
const STDLIB_MODULE: &str = WINGSDK_ASSEMBLY_NAME;

const ENV_WING_IS_TEST: &str = "$wing_is_test";
const OUTDIR_VAR: &str = "$outdir";

const ROOT_CLASS: &str = "$Root";
const JS_CONSTRUCTOR: &str = "constructor";

pub struct JSifyContext<'a> {
	/// The current execution phase of the AST traversal.
	/// The root of any Wing app starts with the preflight phase, and
	/// the `inflight` keyword specifies scopes that are inflight.
	pub files: &'a mut Files,
	pub lifts: Option<&'a Lifts>,

	pub visit_ctx: &'a mut VisitContext,
}

pub struct JSifier<'a> {
	pub types: &'a mut Types,
	source_files: &'a Files,
	/// Root of the project, used for resolving extern modules
	absolute_project_root: &'a Path,
	shim: bool,
	app_name: &'a str,
}

/// Preflight classes have two types of host binding methods:
/// `Type` for binding static fields and methods to the host and
/// `instance` for binding instance fields and methods to the host.
enum BindMethod {
	Type,
	Instance,
}

impl<'a> JSifier<'a> {
	pub fn new(
		types: &'a mut Types,
		source_files: &'a Files,
		app_name: &'a str,
		absolute_project_root: &'a Path,
		shim: bool,
	) -> Self {
		Self {
			types,
			source_files,
			shim,
			app_name,
			absolute_project_root,
		}
	}

	pub fn jsify(&mut self, scope: &Scope) -> Files {
		CompilationContext::set(CompilationPhase::Jsifying, &scope.span);
		let mut files = Files::default();
		let mut js = CodeMaker::default();
		let mut imports = CodeMaker::default();

		let mut visit_ctx = VisitContext::new();
		let mut jsify_context = JSifyContext {
			visit_ctx: &mut visit_ctx,
			files: &mut files,
			lifts: None,
		};
		jsify_context
			.visit_ctx
			.push_env(scope.env.borrow().as_ref().unwrap().get_ref());
		for statement in scope.statements.iter().sorted_by(|a, b| match (&a.kind, &b.kind) {
			// Put type definitions first so JS won't complain of unknown types
			(StmtKind::Class(AstClass { .. }), StmtKind::Class(AstClass { .. })) => Ordering::Equal,
			(StmtKind::Class(AstClass { .. }), _) => Ordering::Less,
			(_, StmtKind::Class(AstClass { .. })) => Ordering::Greater,
			_ => Ordering::Equal,
		}) {
			let s = self.jsify_statement(scope.env.borrow().as_ref().unwrap(), statement, &mut jsify_context); // top level statements are always preflight
			if let StmtKind::Bring {
				identifier: _,
				module_name: _,
			} = statement.kind
			{
				imports.add_code(s);
			} else {
				js.add_code(s);
			}
		}

		let mut output = CodeMaker::default();

		if self.shim {
			output.line(format!("const {} = require('{}');", STDLIB, STDLIB_MODULE));
			output.line(format!("const {} = process.env.WING_SYNTH_DIR ?? \".\";", OUTDIR_VAR));
			// "std" is implicitly imported
			output.line(format!("const std = {STDLIB}.{WINGSDK_STD_MODULE};"));
			output.line(format!(
				"const {} = process.env.WING_IS_TEST === \"true\";",
				ENV_WING_IS_TEST
			));
		}

		output.add_code(imports);

		if self.shim {
			let mut root_class = CodeMaker::default();
			root_class.open(format!("class {} extends {} {{", ROOT_CLASS, STDLIB_CORE_RESOURCE));
			root_class.open(format!("{JS_CONSTRUCTOR}(scope, id) {{"));
			root_class.line("super(scope, id);");
			root_class.add_code(js);
			root_class.close("}");
			root_class.close("}");

			output.add_code(root_class);
			output.line("const $App = $stdlib.core.App.for(process.env.WING_TARGET);".to_string());
			output.line(format!(
				"new $App({{ outdir: {}, name: \"{}\", rootConstruct: {}, plugins: $plugins, isTestEnvironment: {} }}).synth();",
				OUTDIR_VAR, self.app_name, ROOT_CLASS, ENV_WING_IS_TEST
			));
		} else {
			output.add_code(js);
		}

		match files.add_file(PREFLIGHT_FILE_NAME, output.to_string()) {
			Ok(()) => {}
			Err(err) => report_diagnostic(err.into()),
		}

		files
	}

	fn jsify_scope_body(&self, scope: &Scope, ctx: &mut JSifyContext) -> CodeMaker {
		CompilationContext::set(CompilationPhase::Jsifying, &scope.span);
		let mut code = CodeMaker::default();

		ctx.visit_ctx.push_env(scope.env.borrow().as_ref().unwrap().get_ref());
		for statement in scope.statements.iter() {
			let statement_code = self.jsify_statement(scope.env.borrow().as_ref().unwrap(), statement, ctx);
			code.add_code(statement_code);
		}
		ctx.visit_ctx.pop_env();

		code
	}

	fn jsify_reference(&self, reference: &Reference, ctx: &mut JSifyContext) -> String {
		match reference {
			Reference::Identifier(identifier) => identifier.to_string(),
			Reference::InstanceMember {
				object,
				property,
				optional_accessor,
			} => self.jsify_expression(object, ctx) + (if *optional_accessor { "?." } else { "." }) + &property.to_string(),
			Reference::TypeReference(udt) => self.jsify_type(&TypeAnnotationKind::UserDefined(udt.clone())),
			Reference::TypeMember { typeobject, property } => {
				let typename = self.jsify_expression(typeobject, ctx);
				typename + "." + &property.to_string()
			}
		}
	}

	fn jsify_arg_list(
		&self,
		arg_list: &ArgList,
		scope: Option<String>,
		id: Option<String>,
		ctx: &mut JSifyContext,
	) -> String {
		let mut args = vec![];
		let mut structure_args = vec![];

		if let Some(scope_str) = scope {
			args.push(scope_str.to_string());
		}

		if let Some(id_str) = id {
			args.push(id_str);
		}

		for arg in arg_list.pos_args.iter() {
			args.push(self.jsify_expression(arg, ctx));
		}

		for arg in arg_list.named_args.iter() {
			structure_args.push(format!("{}: {}", arg.0.name.clone(), self.jsify_expression(arg.1, ctx)));
		}

		if !structure_args.is_empty() {
			args.push(format!("{{ {} }}", structure_args.join(", ")));
		}

		if args.is_empty() {
			"".to_string()
		} else {
			args.join(",")
		}
	}

	fn jsify_type(&self, typ: &TypeAnnotationKind) -> String {
		match typ {
			TypeAnnotationKind::UserDefined(t) => self.jsify_user_defined_type(&t),
			_ => todo!(),
		}
	}

	fn jsify_user_defined_type(&self, udt: &UserDefinedType) -> String {
		udt.full_path_str()
	}

	pub fn jsify_expression(&self, expression: &Expr, ctx: &mut JSifyContext) -> String {
		CompilationContext::set(CompilationPhase::Jsifying, &expression.span);

		// if we are in inflight and there's a lifting/capturing token associated with this expression
		// then emit the token instead of the expression.
		if ctx.visit_ctx.current_phase() == Phase::Inflight {
			if let Some(lifts) = &ctx.lifts {
				if let Some(t) = lifts.token_for_expr(&expression.id) {
					return t.clone();
				}
			}
		}

		// if we are in preflight phase and we see an inflight expression (which is not "this."), then
		// this is an error. this can happen if we render a lifted preflight expression that references
		// an e.g. variable from inflight (`myarr.get(i)` where `myarr` is preflight and `i` is an
		// inflight variable). in this case we need to bail out.
		if ctx.visit_ctx.current_phase() == Phase::Preflight {
			if let Some(expr_phase) = self.types.get_expr_phase(expression) {
				if expr_phase == Phase::Inflight {
					report_diagnostic(Diagnostic {
						message: "Cannot reference an inflight value from within a preflight expression".to_string(),
						span: Some(expression.span.clone()),
					});

					return "<ERROR>".to_string();
				}
			}
		}

		let auto_await = match ctx.visit_ctx.current_phase() {
			Phase::Inflight => "await ",
			_ => "",
		};
		match &expression.kind {
			ExprKind::New(new_expr) => {
				let NewExpr { class, obj_id, arg_list, obj_scope } = new_expr;

				let expression_type = self.types.get_expr_type(&expression);
				let is_preflight_class = expression_type.is_preflight_class();

				let class_type = if let Some(class_type) = expression_type.as_class() { class_type } else {
					return "".to_string();
				};
				let is_abstract = class_type.is_abstract;

				// if we have an FQN, we emit a call to the "new" (or "newAbstract") factory method to allow
				// targets and plugins to inject alternative implementations for types. otherwise (e.g.
				// user-defined types), we simply instantiate the type directly (maybe in the future we will
				// allow customizations of user-defined types as well, but for now we don't).

				let ctor = self.jsify_expression(class, ctx);

				let scope = if is_preflight_class && class_type.std_construct_args {
					if let Some(scope) = obj_scope {
						Some(self.jsify_expression(scope, ctx))
					} else {
						Some("this".to_string()) 
					}
				} else {
					None
			 	};

				let id = if is_preflight_class && class_type.std_construct_args {
					Some(if let Some(id_exp) = obj_id {
						self.jsify_expression(id_exp, ctx)
					} else {
						format!("\"{ctor}\"")
					})
				} else {
					None
				};

				let args = self.jsify_arg_list(&arg_list, scope, id, ctx);

				let fqn = class_type.fqn.clone();
				if let (true, Some(fqn)) = (is_preflight_class, fqn) {
					if is_abstract {
						format!("this.node.root.newAbstract(\"{}\",{})", fqn, args)
					} else {
						format!("this.node.root.new(\"{}\",{},{})", fqn, ctor, args)
					}
				} else {
					format!("new {}({})", ctor, args)
				}
			}
			ExprKind::Literal(lit) => match lit {
				Literal::Nil => "undefined".to_string(),
				Literal::String(s) => s.to_string(),
				Literal::InterpolatedString(s) => {
					let comma_separated_statics = s
						.parts
						.iter()
						.filter_map(|p| match p {
							InterpolatedStringPart::Static(static_string) => {
								// escape any raw newlines in the string because js `"` strings can't contain them
								let escaped = static_string
								.replace("\r\n", "\\r\\n")
								.replace("\n", "\\n");

								Some(format!("\"{escaped}\""))
							},
							InterpolatedStringPart::Expr(_) => None,
						})
						.collect::<Vec<String>>()
						.join(", ");
					let comma_separated_exprs = s
						.parts
						.iter()
						.filter_map(|p| match p {
							InterpolatedStringPart::Static(_) => None,
							InterpolatedStringPart::Expr(e) => Some(match *self.types.get_expr_type(e) {
								Type::Json | Type::MutJson => {
									format!("((e) => typeof e === 'string' ? e : JSON.stringify(e, null, 2))({})", self.jsify_expression(e, ctx))
								}
								_ => self.jsify_expression(e, ctx),
							})
						})
						.collect::<Vec<String>>()
						.join(", ");
					format!("String.raw({{ raw: [{}] }}, {})", comma_separated_statics, comma_separated_exprs)
				},
				Literal::Number(n) => format!("{}", n),
				Literal::Boolean(b) => (if *b { "true" } else { "false" }).to_string(),
			},
			ExprKind::Range { start, inclusive, end } => {
				match ctx.visit_ctx.current_phase() {
					Phase::Inflight => format!(
						"((s,e,i) => {{ function* iterator(start,end,inclusive) {{ let i = start; let limit = inclusive ? ((end < start) ? end - 1 : end + 1) : end; while (i < limit) yield i++; while (i > limit) yield i--; }}; return iterator(s,e,i); }})({},{},{})",
						self.jsify_expression(start, ctx),
						self.jsify_expression(end, ctx),
						inclusive.unwrap()
					),
					_ => format!(
						"{}.std.Range.of({}, {}, {})",
						STDLIB,
						self.jsify_expression(start, ctx),
						self.jsify_expression(end, ctx),
						inclusive.unwrap()
					)
				}
			}
			ExprKind::Reference(_ref) => self.jsify_reference(&_ref, ctx),
			ExprKind::Call { callee, arg_list } => {

				let function_type = match callee {
					CalleeKind::Expr(expr) => self.types.get_expr_type(expr),
					CalleeKind::SuperCall(method) => resolve_super_method(method, ctx.visit_ctx.current_env().expect("an env"), self.types).expect("valid super method").0
				};
				let is_option = function_type.is_option();
				let function_type = function_type.maybe_unwrap_option();
				let function_sig = function_type.as_function_sig();
				let expr_string = match callee {
        		CalleeKind::Expr(expr) => self.jsify_expression(expr, ctx),
        		CalleeKind::SuperCall(method) => format!("super.{}", method),
    		};
				let args_string = self.jsify_arg_list(&arg_list, None, None, ctx);
				let mut args_text_string = lookup_span(&arg_list.span, &self.source_files);
				if args_text_string.len() > 0 {
					// remove the parens
					args_text_string = args_text_string[1..args_text_string.len() - 1].to_string();
				}
				let args_text_string = escape_javascript_string(&args_text_string);

				if let Some(function_sig) = function_sig {
					if let Some(js_override) = &function_sig.js_override {
						let self_string = match callee {
							CalleeKind::Expr(expr) => match &expr.kind {
								// for "loose" macros, e.g. `print()`, $self$ is the global object
								ExprKind::Reference(Reference::Identifier(_)) => "global".to_string(),
								ExprKind::Reference(Reference::InstanceMember { object, .. }) => {
									self.jsify_expression(&object, ctx)
								}
								_ => expr_string,
							}
							CalleeKind::SuperCall{..} =>
								// Note: in case of a $self$ macro override of a super call there's no clear definition of what $self$ should be,
								// "this" is a decent option because it'll refer to the object where "super" was used, but depending on how 
								// $self$ is used in the macro it might lead to unexpected results if $self$.some_method() is called and is
								// defined differently in the parent class of "this".
								"this".to_string(),
						};
						let patterns = &[MACRO_REPLACE_SELF, MACRO_REPLACE_ARGS, MACRO_REPLACE_ARGS_TEXT];
						let replace_with = &[self_string, args_string, args_text_string];
						let ac = AhoCorasick::new(patterns);
						return ac.replace_all(js_override, replace_with);
					}
				}

				let optional_access = if is_option {
					"?."
				} else {
					""
				};

				// NOTE: if the expression is a "handle" class, the object itself is callable (see
				// `jsify_class_inflight` below), so we can just call it as-is.
				format!("({auto_await}{expr_string}{optional_access}({args_string}))")
			}
			ExprKind::Unary { op, exp } => {
				let js_exp = self.jsify_expression(exp, ctx);
				match op {
					UnaryOperator::Minus => format!("(-{})", js_exp),
					UnaryOperator::Not => format!("(!{})", js_exp),
					UnaryOperator::OptionalTest => {
						// We use the abstract inequality operator here because we want to check for null or undefined
						format!("(({}) != null)", js_exp)
					}
				}
			}
			ExprKind::Binary { op, left, right } => {
				let js_left = self.jsify_expression(left, ctx);
				let js_right = self.jsify_expression(right, ctx);

				let js_op = match op {
					BinaryOperator::AddOrConcat => "+",
					BinaryOperator::Sub => "-",
					BinaryOperator::Mul => "*",
					BinaryOperator::Div => "/",
					BinaryOperator::FloorDiv => {
						return format!("Math.trunc({} / {})", js_left, js_right);
					}
					BinaryOperator::Mod => "%",
					BinaryOperator::Power => "**",
					BinaryOperator::Greater => ">",
					BinaryOperator::GreaterOrEqual => ">=",
					BinaryOperator::Less => "<",
					BinaryOperator::LessOrEqual => "<=",
					BinaryOperator::Equal => "===",
					BinaryOperator::NotEqual => "!==",
					BinaryOperator::LogicalAnd => "&&",
					BinaryOperator::LogicalOr => "||",
					BinaryOperator::UnwrapOr => {
						// Use JS nullish coalescing operator which treats undefined and null the same
						// this is inline with how wing jsifies optionals
						"??"
					}
				};
				format!("({} {} {})", js_left, js_op, js_right)
			}
			ExprKind::ArrayLiteral { items, .. } => {
				let item_list = items
					.iter()
					.map(|expr| self.jsify_expression(expr, ctx))
					.collect::<Vec<String>>()
					.join(", ");

				if self.types.get_expr_type(expression).is_mutable_collection() || ctx.visit_ctx.in_json() {
					// json arrays dont need frozen at nested level
					format!("[{}]", item_list)
				} else {
					format!("Object.freeze([{}])", item_list)
				}
			}
			ExprKind::StructLiteral { fields, .. } => {
				format!(
					"{{\n{}}}\n",
					fields
						.iter()
						.map(|(name, expr)| format!("\"{}\": {},", name.name, self.jsify_expression(expr, ctx)))
						.collect::<Vec<String>>()
						.join("\n")
				)
			}
			ExprKind::JsonLiteral { is_mut, element } => {
				ctx.visit_ctx.push_json();
				let js_out = match &element.kind {
					ExprKind::JsonMapLiteral { .. } => {
						if *is_mut {
							self.jsify_expression(element, ctx)
						} else {
							format!("Object.freeze({})", self.jsify_expression(element, ctx))
						}
					}
					_ => self.jsify_expression(element, ctx)
				};
				ctx.visit_ctx.pop_json();
				js_out
			}
      ExprKind::JsonMapLiteral { fields } => {
        let f = fields
					.iter()
					.map(|(key, expr)| format!("\"{}\":{}", key, self.jsify_expression(expr, ctx)))
					.collect::<Vec<String>>()
					.join(",");

        format!("{{{}}}", f)
      }
			ExprKind::MapLiteral { fields, .. } => {
				let f = fields
					.iter()
					.map(|(key, expr)| format!("\"{}\":{}", key, self.jsify_expression(expr, ctx)))
					.collect::<Vec<String>>()
					.join(",");

				if self.types.get_expr_type(expression).is_mutable_collection() || ctx.visit_ctx.in_json() {
					// json maps dont need frozen in the nested level
					format!("{{{}}}", f)
				} else {
					format!("Object.freeze({{{}}})", f)
				}
			}
			ExprKind::SetLiteral { items, .. } => {
				let item_list = items
					.iter()
					.map(|expr| self.jsify_expression(expr, ctx))
					.collect::<Vec<String>>()
					.join(", ");

				if self.types.get_expr_type(expression).is_mutable_collection() {
					format!("new Set([{}])", item_list)
				} else {
					format!("Object.freeze(new Set([{}]))", item_list)
				}
			}
			ExprKind::FunctionClosure(func_def) => self.jsify_function(None, func_def, ctx).to_string(),
			ExprKind::CompilerDebugPanic => {
				// Handle the debug panic expression (during jsifying)
				dbg_panic!();
				"".to_string()
			},
		}
	}

	fn jsify_statement(&self, env: &SymbolEnv, statement: &Stmt, ctx: &mut JSifyContext) -> CodeMaker {
		CompilationContext::set(CompilationPhase::Jsifying, &statement.span);
		match &statement.kind {
<<<<<<< HEAD
			StmtKind::SuperConstructor { arg_list } => {
				let args = self.jsify_arg_list(&arg_list, None, None, ctx);
				match ctx.visit_ctx.current_phase() {
					Phase::Preflight => CodeMaker::one_line(format!("super(scope,id,{});", args)),
					_ => CodeMaker::one_line(format!("super({});", args)),
				}
			}
=======
>>>>>>> fe9447d0
			StmtKind::Bring {
				module_name,
				identifier,
			} => {
				CodeMaker::one_line(format!(
					"const {} = {};",
					if let Some(identifier) = identifier {
						// use alias
						identifier
					} else {
						module_name
					},
					if module_name.name.starts_with("\"") {
						// TODO so many assumptions here, would only work with a JS file, see:
						// https://github.com/winglang/wing/issues/477
						// https://github.com/winglang/wing/issues/478
						// https://github.com/winglang/wing/issues/1027
						format!("require({})", module_name.name)
					} else {
						format!("require('{}').{}", STDLIB_MODULE, module_name.name)
					}
				))
			}
			StmtKind::Module { name, statements } => {
				let mut code = CodeMaker::default();
				code.open(format!("const {} = (() => {{", name.name));
				code.add_code(self.jsify_scope_body(statements, ctx));

				let exports = get_public_symbols(statements);
				code.line(format!(
					"return {{ {} }};",
					exports.iter().map(ToString::to_string).join(", ")
				));

				code.close("})();");
				code
			}
			StmtKind::SuperConstructor { arg_list } => {
				let args = self.jsify_arg_list(&arg_list, None, None, ctx);
				match ctx.phase {
					Phase::Preflight => CodeMaker::one_line(format!("super(scope,id,{});", args)),
					_ => CodeMaker::one_line(format!("super({});", args)),
				}
			}
			StmtKind::Let {
				reassignable,
				var_name,
				initial_value,
				type_: _,
			} => {
				let initial_value = self.jsify_expression(initial_value, ctx);
				return if *reassignable {
					CodeMaker::one_line(format!("let {var_name} = {initial_value};"))
				} else {
					CodeMaker::one_line(format!("const {var_name} = {initial_value};"))
				};
			}
			StmtKind::ForLoop {
				iterator,
				iterable,
				statements,
			} => {
				let mut code = CodeMaker::default();
				code.open(format!(
					"for (const {iterator} of {}) {{",
					self.jsify_expression(iterable, ctx)
				));
				code.add_code(self.jsify_scope_body(statements, ctx));
				code.close("}");
				code
			}
			StmtKind::While { condition, statements } => {
				let mut code = CodeMaker::default();
				code.open(format!("while ({}) {{", self.jsify_expression(condition, ctx)));
				code.add_code(self.jsify_scope_body(statements, ctx));
				code.close("}");
				code
			}
			StmtKind::Break => CodeMaker::one_line("break;"),
			StmtKind::Continue => CodeMaker::one_line("continue;"),
			StmtKind::IfLet {
				value,
				statements,
				var_name,
				else_statements,
			} => {
				let mut code = CodeMaker::default();
				// To enable shadowing variables in if let statements, the following does some scope trickery
				// take for example the following wing code:
				// let x: str? = "hello";
				// if let x = x {
				//   log(x);
				// }
				//
				// If we attempted to just do the following JS code
				//
				// const x = "hello"
				// if (x != undefined) {
				//   const x = x;  <== Reference error, "Cannot access 'x' before initialization"
				//   log(x);
				// }
				//
				// To work around this, we can generate a temporary scope, then use an intermediate variable to carry the
				// shadowed value, like so:
				// const x = "hello"
				// {
				//  const $IF_LET_VALUE = x; <== intermediate variable that expires at the end of the scope
				//  if ($IF_LET_VALUE != undefined) {
				//    const x = $IF_LET_VALUE;
				//    log(x);
				//  }
				// }
				// The temporary scope is created so that intermediate variables created by consecutive `if let` clauses
				// do not interfere with each other.
				code.open("{");
				let if_let_value = "$IF_LET_VALUE".to_string();
				code.line(format!(
					"const {} = {};",
					if_let_value,
					self.jsify_expression(value, ctx)
				));
				code.open(format!("if ({if_let_value} != undefined) {{"));
				code.line(format!("const {} = {};", var_name, if_let_value));
				code.add_code(self.jsify_scope_body(statements, ctx));
				code.close("}");

				if let Some(else_scope) = else_statements {
					code.open("else {");
					code.add_code(self.jsify_scope_body(else_scope, ctx));
					code.close("}");
				}

				code.close("}");
				code
			}
			StmtKind::If {
				condition,
				statements,
				elif_statements,
				else_statements,
			} => {
				let mut code = CodeMaker::default();

				code.open(format!("if ({}) {{", self.jsify_expression(condition, ctx)));
				code.add_code(self.jsify_scope_body(statements, ctx));
				code.close("}");

				for elif_block in elif_statements {
					let condition = self.jsify_expression(&elif_block.condition, ctx);
					// TODO: this puts the "else if" in a separate line from the closing block but
					// technically that shouldn't be a problem, its just ugly
					code.open(format!("else if ({}) {{", condition));
					code.add_code(self.jsify_scope_body(&elif_block.statements, ctx));
					code.close("}");
				}

				if let Some(else_scope) = else_statements {
					code.open("else {");
					code.add_code(self.jsify_scope_body(else_scope, ctx));
					code.close("}");
				}

				code
			}
			StmtKind::Expression(e) => CodeMaker::one_line(format!("{};", self.jsify_expression(e, ctx))),
			StmtKind::Assignment { variable, value } => CodeMaker::one_line(format!(
				"{} = {};",
				self.jsify_expression(variable, ctx),
				self.jsify_expression(value, ctx)
			)),
			StmtKind::Scope(scope) => {
				let mut code = CodeMaker::default();
				if !scope.statements.is_empty() {
					code.open("{");
					code.add_code(self.jsify_scope_body(scope, ctx));
					code.close("}");
				}
				code
			}
			StmtKind::Return(exp) => {
				if let Some(exp) = exp {
					CodeMaker::one_line(format!("return {};", self.jsify_expression(exp, ctx)))
				} else {
					CodeMaker::one_line("return;")
				}
			}
			StmtKind::Class(class) => self.jsify_class(env, class, ctx),
			StmtKind::Interface { .. } => {
				// This is a no-op in JS
				CodeMaker::default()
			}
			StmtKind::Struct { .. } => {
				// This is a no-op in JS
				CodeMaker::default()
			}
			StmtKind::Enum { name, values } => {
				let mut code = CodeMaker::default();
				code.open(format!("const {name} = "));
				code.add_code(self.jsify_enum(values));
				code.close(";");
				code
			}
			StmtKind::TryCatch {
				try_statements,
				catch_block,
				finally_statements,
			} => {
				let mut code = CodeMaker::default();

				code.open("try {");
				code.add_code(self.jsify_scope_body(try_statements, ctx));
				code.close("}");

				if let Some(catch_block) = catch_block {
					if let Some(exception_var_symbol) = &catch_block.exception_var {
						code.open(format!("catch ($error_{exception_var_symbol}) {{"));
						code.line(format!(
							"const {exception_var_symbol} = $error_{exception_var_symbol}.message;"
						));
					} else {
						code.open("catch {");
					}

					code.add_code(self.jsify_scope_body(&catch_block.statements, ctx));
					code.close("}");
				}

				if let Some(finally_statements) = finally_statements {
					code.open("finally {");
					code.add_code(self.jsify_scope_body(finally_statements, ctx));
					code.close("}");
				}

				code
			}
			StmtKind::CompilerDebugEnv => CodeMaker::default(),
		}
	}

	fn jsify_enum(&self, values: &IndexSet<Symbol>) -> CodeMaker {
		let mut code = CodeMaker::default();
		let mut value_index = 0;

		code.open("Object.freeze((function (tmp) {");

		for value in values {
			code.line(format!(
				"tmp[tmp[\"{}\"] = {}] = \"{}\";",
				value.name, value_index, value.name
			));

			value_index = value_index + 1;
		}

		code.line("return tmp;");

		code.close("})({}))");
		code
	}

	fn jsify_function(&self, class: Option<&AstClass>, func_def: &FunctionDefinition, ctx: &mut JSifyContext) -> String {
		let mut parameter_list = vec![];

		for p in &func_def.signature.parameters {
			parameter_list.push(p.name.to_string());
		}

		let (name, arrow) = match &func_def.name {
			Some(name) => {
				let mut result = name.name.clone();

				// if this is an inflight class, we need to rename the constructor to "constructor" because
				// it's "just a class" basically.
				if let Some(class) = class {
					if result == CLASS_INFLIGHT_INIT_NAME && class.phase == Phase::Inflight {
						result = JS_CONSTRUCTOR.to_string();
					}
				}

				(result, " ".to_string())
			}
			None => ("".to_string(), " => ".to_string()),
		};

		let parameters = parameter_list.iter().map(|x| x.as_str()).collect::<Vec<_>>().join(", ");

		let body = match &func_def.body {
			FunctionBody::Statements(scope) => {
				let mut code = CodeMaker::default();
				code.add_code(self.jsify_scope_body(scope, ctx));
				code
			}
			FunctionBody::External(external_spec) => {
				debug!(
					"Resolving extern \"{}\" from \"{}\"",
					external_spec,
					self.absolute_project_root.display()
				);
				let resolved_path =
					match wingii::node_resolve::resolve_from(&external_spec, Path::new(&self.absolute_project_root)) {
						Ok(resolved_path) => resolved_path
							.to_str()
							.expect("Converting extern path to string")
							.replace("\\", "/"),
						Err(err) => {
							report_diagnostic(Diagnostic {
								message: format!("Failed to resolve extern \"{external_spec}\": {err}"),
								span: Some(func_def.span.clone()),
							});
							format!("/* unresolved: \"{external_spec}\" */")
						}
					};
				CodeMaker::one_line(format!(
					"return (require(\"{resolved_path}\")[\"{name}\"])({parameters})"
				))
			}
		};
		let mut prefix = vec![];

		if func_def.is_static && class.is_some() {
			prefix.push("static")
		}

		// if this is "constructor" it cannot be async
		if name != JS_CONSTRUCTOR && matches!(func_def.signature.phase, Phase::Inflight) {
			prefix.push("async")
		}

		if !name.is_empty() {
			prefix.push(name.borrow());
		} else if !prefix.is_empty() {
			prefix.push("");
		}

		let mut code = CodeMaker::default();
		code.open(format!("{}({parameters}){arrow}{{", prefix.join(" ")));
		code.add_code(body);
		code.close("}");

		// if prefix is empty it means this is a closure, so we need to wrap it in `(`, `)`.
		if prefix.is_empty() {
			format!("({})", code.to_string().trim().to_string())
		} else {
			code.to_string()
		}
	}

	fn jsify_class(&self, env: &SymbolEnv, class: &AstClass, ctx: &mut JSifyContext) -> CodeMaker {
		// lookup the class type
		let class_type = env.lookup(&class.name, None).unwrap().as_type().unwrap();

		// find the nearest lifts object. this could be in the current scope (in which case there will
		// be a `lifts` fields in the `class_type` or the parent scope.
		let lifts = if let Some(lifts) = &class_type.as_class().unwrap().lifts {
			Some(lifts)
		} else {
			ctx.lifts
		};

		let ctx = &mut JSifyContext {
			files: ctx.files,
			lifts,
			visit_ctx: &mut ctx.visit_ctx,
		};

		// emit the inflight side of the class into a separate file
		let inflight_class_code = self.jsify_class_inflight(&class, ctx);

		// if this is inflight/independent, class, just emit the inflight class code inline and move on
		// with your life.
		if ctx.visit_ctx.current_phase() != Phase::Preflight {
			return inflight_class_code;
		}

		// emit the inflight file
		self.emit_inflight_file(&class, inflight_class_code, ctx);

		// lets write the code for the preflight side of the class
		let mut code = CodeMaker::default();

		// default base class for preflight classes is `core.Resource`
		let extends = if let Some(parent) = &class.parent {
			let base = parent.as_type_reference().expect("resolve parent type");

			format!(" extends {}", base)
		} else {
			format!(" extends {}", STDLIB_CORE_RESOURCE)
		};

		code.open(format!("class {}{extends} {{", class.name.name));

		// emit the preflight constructor
		code.add_code(self.jsify_preflight_constructor(&class, ctx));

		// emit preflight methods
		for m in class.preflight_methods(false) {
			code.line(self.jsify_function(Some(class), m, ctx));
		}

		// emit the `_toInflight` and `_toInflightType` methods (TODO: renamed to `_liftObject` and
		// `_liftType`).
		code.add_code(self.jsify_to_inflight_type_method(&class, ctx));
		code.add_code(self.jsify_to_inflight_method(&class.name, ctx));

		// emit `_registerBindObject` to register bindings (for type & instance binds)
		code.add_code(self.jsify_register_bind_method(class, class_type, BindMethod::Instance, ctx));
		code.add_code(self.jsify_register_bind_method(class, class_type, BindMethod::Type, ctx));

		code.close("}");
		code
	}

	fn jsify_preflight_constructor(&self, class: &AstClass, ctx: &mut JSifyContext) -> CodeMaker {
		let mut code = CodeMaker::default();
		code.open(format!(
			"constructor(scope, id, {}) {{",
			class
				.initializer
				.signature
				.parameters
				.iter()
				.map(|p| p.name.to_string())
				.collect_vec()
				.join(", "),
		));

		let init_statements = match &class.initializer.body {
			FunctionBody::Statements(s) => s,
			FunctionBody::External(_) => panic!("'init' cannot be 'extern'"),
		};

		// Check if the first statement is a super constructor call, if not we need to add one
		let super_called = if let Some(s) = init_statements.statements.first() {
			matches!(s.kind, StmtKind::SuperConstructor { .. })
		} else {
			false
		};

		// we always need a super() call because even if the class doesn't have an explicit parent, it
		// will inherit from core.Resource.
		if !super_called {
			code.line("super(scope, id);");
		}

		// We must jsify the statements in the constructor before adding any additional code blew
		// this is to ensure if there are calls to super constructor within the statements,
		// they will be jsified before any attempts to call `this` are made.
		code.add_code(self.jsify_scope_body(&init_statements, ctx));

		let inflight_fields = class.inflight_fields();
		let inflight_methods = class.inflight_methods(true);

		if inflight_fields.len() + inflight_methods.len() > 0 {
			let inflight_method_names = inflight_methods
				.iter()
				.filter_map(|m| m.name.clone())
				.map(|s| s.name)
				.collect_vec();

			let inflight_field_names = inflight_fields.iter().map(|f| f.name.name.clone()).collect_vec();
			let inflight_ops_string = inflight_method_names
				.iter()
				.chain(inflight_field_names.iter())
				.map(|name| format!("\"{}\"", name))
				.join(", ");
			code.line(format!("this._addInflightOps({inflight_ops_string});"));
		}

		code.close("}");
		code
	}

	fn jsify_to_inflight_type_method(&self, class: &AstClass, ctx: &JSifyContext) -> CodeMaker {
		let client_path = inflight_filename(class);

		let mut code = CodeMaker::default();

		code.open("static _toInflightType(context) {"); // TODO: consider removing the context and making _lift a static method

		code.open(format!("return {STDLIB}.core.NodeJsCode.fromInline(`"));

		code.open(format!("require(\"{client_path}\")({{"));

		if let Some(lifts) = &ctx.lifts {
			for capture in lifts.captures() {
				let preflight = capture.code.clone();
				let lift_type = format!("context._lift({})", preflight);
				code.line(format!("{}: ${{{}}},", capture.token, lift_type));
			}
		}

		code.close("})");

		code.close("`);");

		code.close("}");
		code
	}

	fn jsify_to_inflight_method(&self, resource_name: &Symbol, ctx: &JSifyContext) -> CodeMaker {
		let mut code = CodeMaker::default();

		code.open("_toInflight() {");

		code.open(format!("return {STDLIB}.core.NodeJsCode.fromInline(`"));

		code.open("(await (async () => {");

		code.line(format!(
			"const {}Client = ${{{}._toInflightType(this).text}};",
			resource_name.name, resource_name.name,
		));

		code.open(format!("const client = new {}Client({{", resource_name.name));

		if let Some(lifts) = &ctx.lifts {
			for (token, obj) in lifts.lifted_fields() {
				code.line(format!("{token}: ${{this._lift({obj})}},"));
			}
		}

		code.close("});");

		code.line(format!(
			"if (client.{CLASS_INFLIGHT_INIT_NAME}) {{ await client.{CLASS_INFLIGHT_INIT_NAME}(); }}"
		));
		code.line("return client;");

		code.close("})())");

		code.close("`);");

		code.close("}");
		code
	}

	// Write a class's inflight to a file
	fn jsify_class_inflight(&self, class: &AstClass, mut ctx: &mut JSifyContext) -> CodeMaker {
		ctx.visit_ctx.push_phase(Phase::Inflight);

		let mut class_code = CodeMaker::default();

		let name = &class.name.name;
		class_code.open(format!(
			"class {name}{} {{",
			if let Some(parent) = &class.parent {
				format!(" extends {}", self.jsify_expression(&parent, &mut ctx))
			} else {
				"".to_string()
			}
		));

		// if this is a preflight class, emit the binding constructor
		if class.phase == Phase::Preflight {
			self.jsify_inflight_binding_constructor(class, &mut class_code, &ctx);
		}

		for def in class.inflight_methods(false) {
			class_code.line(self.jsify_function(Some(class), def, &mut ctx));
		}

		// emit the $inflight_init function (if it has a body).
		if let FunctionBody::Statements(s) = &class.inflight_initializer.body {
			if !s.statements.is_empty() {
				class_code.line(self.jsify_function(Some(class), &class.inflight_initializer, &mut ctx));
			}
		}

		class_code.close("}");
		ctx.visit_ctx.pop_phase();
		class_code
	}

	fn emit_inflight_file(&self, class: &AstClass, inflight_class_code: CodeMaker, ctx: &mut JSifyContext) {
		let name = &class.name.name;
		let mut code = CodeMaker::default();

		let inputs = if let Some(lifts) = &ctx.lifts {
			lifts.captures().iter().map(|c| c.token.clone()).join(", ")
		} else {
			Default::default()
		};

		code.open(format!("module.exports = function({{ {inputs} }}) {{"));
		code.add_code(inflight_class_code);
		code.line(format!("return {name};"));
		code.close("}");

		// emit the inflight class to a file
		match ctx.files.add_file(inflight_filename(class), code.to_string()) {
			Ok(()) => {}
			Err(err) => report_diagnostic(err.into()),
		}
	}

	fn jsify_inflight_binding_constructor(&self, class: &AstClass, class_code: &mut CodeMaker, ctx: &JSifyContext) {
		// Get the fields that are lifted by this class but not by its parent, they will be initialized
		// in the generated constructor
		let lifted_fields = if let Some(lifts) = &ctx.lifts {
			lifts.lifted_fields().keys().map(|f| f.clone()).collect_vec()
		} else {
			vec![]
		};

		let parent_fields = if let Some(parent) = &class.parent {
			let parent_type = self.types.get_expr_type(parent);
			if let Some(parent_lifts) = &parent_type.as_class().unwrap().lifts {
				parent_lifts.lifted_fields().keys().map(|f| f.clone()).collect_vec()
			} else {
				vec![]
			}
		} else {
			vec![]
		};

		class_code.open(format!(
			"{JS_CONSTRUCTOR}({{ {} }}) {{",
			lifted_fields
				.iter()
				.merge(parent_fields.iter())
				.map(|token| { token.clone() })
				.collect_vec()
				.join(", ")
		));

		if class.parent.is_some() {
			class_code.line(format!("super({{ {} }});", parent_fields.join(", ")));
		}

		for token in &lifted_fields {
			class_code.line(format!("this.{} = {};", token, token));
		}

		// if this class has a "handle" method, we are going to turn it into a callable function
		// so that instances of this class can also be called like regular functions
		if let Some(handle) = class.closure_handle_method() {
			class_code.line(format!(
				"const $obj = (...args) => this.{}(...args);",
				handle.name.clone().unwrap()
			));
			class_code.line("Object.setPrototypeOf($obj, this);");
			class_code.line("return $obj;");
		}

		class_code.close("}");
	}

	fn jsify_register_bind_method(
		&self,
		class: &AstClass,
		class_type: TypeRef,
		bind_method_kind: BindMethod,
		ctx: &JSifyContext,
	) -> CodeMaker {
		let mut bind_method = CodeMaker::default();
		let (modifier, bind_method_name) = match bind_method_kind {
			BindMethod::Type => ("static ", "_registerTypeBind"),
			BindMethod::Instance => ("", "_registerBind"),
		};

		let class_name = class.name.to_string();

		let lifts_per_method = if let Some(lifts) = &ctx.lifts {
			lifts.lifts_per_method()
		} else {
			BTreeMap::default()
		};

		let lifts = lifts_per_method
			.iter()
			.filter(|(m, _)| {
				let var_kind = class_type
					.as_class()
					.unwrap()
					.get_method(&m.as_str().into())
					.expect(&format!("method \"{m}\" doesn't exist in {class_name}"))
					.kind;
				let is_static = matches!(var_kind, VariableKind::StaticMember);
				(*m == CLASS_INFLIGHT_INIT_NAME || !is_static) ^ (matches!(bind_method_kind, BindMethod::Type))
			})
			.collect_vec();

		// Skip jsifying this method if there are no lifts (in this case we'll use super's register bind method)
		if lifts.is_empty() {
			return bind_method;
		}

		bind_method.open(format!("{modifier}{bind_method_name}(host, ops) {{"));
		for (method_name, method_lifts) in lifts {
			bind_method.open(format!("if (ops.includes(\"{method_name}\")) {{"));
			for lift in method_lifts {
				let ops_strings = lift.ops.iter().map(|op| format!("\"{}\"", op)).join(", ");
				let field = lift.code.clone();

				bind_method.line(format!(
					"{class_name}._registerBindObject({field}, host, [{ops_strings}]);",
				));
			}
			bind_method.close("}");
		}
		bind_method.line(format!("super.{bind_method_name}(host, ops);"));
		bind_method.close("}");
		bind_method
	}
}

fn get_public_symbols(scope: &Scope) -> Vec<Symbol> {
	let mut symbols = Vec::new();

	for stmt in &scope.statements {
		match &stmt.kind {
			StmtKind::Bring { .. } => {}
			StmtKind::Module { name, .. } => {
				symbols.push(name.clone());
			}
			StmtKind::SuperConstructor { .. } => {}
			StmtKind::Let { .. } => {}
			StmtKind::ForLoop { .. } => {}
			StmtKind::While { .. } => {}
			StmtKind::IfLet { .. } => {}
			StmtKind::If { .. } => {}
			StmtKind::Break => {}
			StmtKind::Continue => {}
			StmtKind::Return(_) => {}
			StmtKind::Expression(_) => {}
			StmtKind::Assignment { .. } => {}
			StmtKind::Scope(_) => {}
			StmtKind::Class(class) => {
				symbols.push(class.name.clone());
			}
			StmtKind::Interface(_) => {}
			StmtKind::Struct { .. } => {}
			StmtKind::Enum { name, .. } => {
				symbols.push(name.clone());
			}
			StmtKind::TryCatch { .. } => {}
			StmtKind::CompilerDebugEnv => {}
		}
	}

	symbols
}

fn inflight_filename(class: &AstClass) -> String {
	format!("./inflight.{}.js", class.name.name)
}

fn lookup_span(span: &WingSpan, files: &Files) -> String {
	let source = files
		.get_file(&span.file_id)
		.expect(&format!("failed to find source file with id {}", span.file_id));
	let lines = source.lines().collect_vec();

	let start_line = span.start.line as usize;
	let end_line = span.end.line as usize;

	let start_col = span.start.col as usize;
	let end_col = span.end.col as usize;

	let mut result = String::new();

	if start_line == end_line {
		result.push_str(&lines[start_line][start_col..end_col]);
	} else {
		result.push_str(&lines[start_line][start_col..]);
		result.push('\n');

		for line in lines[start_line + 1..end_line].iter() {
			result.push_str(line);
			result.push('\n');
		}

		result.push_str(&lines[end_line][..end_col]);
	}

	result
}

fn escape_javascript_string(s: &str) -> String {
	let mut result = String::new();

	// escape all escapable characters -- see the section "Escape sequences" in
	// https://developer.mozilla.org/en-US/docs/Web/JavaScript/Reference/Lexical_grammar#literals
	for c in s.chars() {
		match c {
			'\0' => result.push_str("\\0"),
			'\'' => result.push_str("\\'"),
			'"' => result.push_str("\\\""),
			'\\' => result.push_str("\\\\"),
			'\n' => result.push_str("\\n"),
			'\r' => result.push_str("\\r"),
			'\t' => result.push_str("\\t"),
			_ => result.push(c),
		}
	}

	result
}<|MERGE_RESOLUTION|>--- conflicted
+++ resolved
@@ -565,16 +565,6 @@
 	fn jsify_statement(&self, env: &SymbolEnv, statement: &Stmt, ctx: &mut JSifyContext) -> CodeMaker {
 		CompilationContext::set(CompilationPhase::Jsifying, &statement.span);
 		match &statement.kind {
-<<<<<<< HEAD
-			StmtKind::SuperConstructor { arg_list } => {
-				let args = self.jsify_arg_list(&arg_list, None, None, ctx);
-				match ctx.visit_ctx.current_phase() {
-					Phase::Preflight => CodeMaker::one_line(format!("super(scope,id,{});", args)),
-					_ => CodeMaker::one_line(format!("super({});", args)),
-				}
-			}
-=======
->>>>>>> fe9447d0
 			StmtKind::Bring {
 				module_name,
 				identifier,
@@ -614,7 +604,7 @@
 			}
 			StmtKind::SuperConstructor { arg_list } => {
 				let args = self.jsify_arg_list(&arg_list, None, None, ctx);
-				match ctx.phase {
+				match ctx.visit_ctx.current_phase() {
 					Phase::Preflight => CodeMaker::one_line(format!("super(scope,id,{});", args)),
 					_ => CodeMaker::one_line(format!("super({});", args)),
 				}
