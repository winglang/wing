--- conflicted
+++ resolved
@@ -80,17 +80,7 @@
 }
 
 impl<'a> JSifier<'a> {
-<<<<<<< HEAD
-	pub fn new(app_name: &str, absolute_project_root: &'a Path, shim: bool) -> Self {
-=======
-	pub fn new(
-		types: &'a Types,
-		out_dir: &'a Path,
-		app_name: &'a str,
-		absolute_project_root: &'a Path,
-		shim: bool,
-	) -> Self {
->>>>>>> 7d28dc43
+	pub fn new(types: &'a Types, app_name: &'a str, absolute_project_root: &'a Path, shim: bool) -> Self {
 		Self {
 			types,
 			diagnostics: Diagnostics::new(),
