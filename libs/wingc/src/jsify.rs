use itertools::Itertools;
use std::{cmp::Ordering, fs, path::PathBuf};

use sha2::{Digest, Sha256};

use crate::{
	ast::{
		ArgList, BinaryOperator, ClassMember, Expr, ExprKind, FunctionDefinition, InterpolatedStringPart, Literal, Phase,
		Reference, Scope, Stmt, StmtKind, Symbol, Type, UnaryOperator,
	},
	utilities::snake_case_to_camel_case,
};

const STDLIB: &str = "$stdlib";
const STDLIB_MODULE: &str = "@winglang/wingsdk";

const TARGET_CODE: &str = r#"
function __app(target) {
	switch (target) {
		case "sim":
			return $stdlib.sim.App;
		case "tfaws":
		case "tf-aws":
			return $stdlib.tfaws.App;
		default:
			throw new Error(`Unknown WING_TARGET value: "${process.env.WING_TARGET ?? ""}"`);
	}
}
const $App = __app(process.env.WING_TARGET);
"#;
const TARGET_APP: &str = "$App";

pub struct JSifier {
	pub out_dir: PathBuf,
	shim: bool,
	app_name: String,
}

impl JSifier {
	pub fn new(out_dir: PathBuf, app_name: &str, shim: bool) -> Self {
		Self {
			out_dir,
			shim,
			app_name: app_name.to_string(),
		}
	}

	fn render_block(statements: impl IntoIterator<Item = impl core::fmt::Display>) -> String {
		let mut lines = vec![];
		lines.push("{".to_string());

		for statement in statements {
			let statement_str = format!("{}", statement);
			let result = statement_str.split("\n");
			for l in result {
				lines.push(format!("  {}", l));
			}
		}

		lines.push("}".to_string());
		lines.join("\n")
	}

	pub fn jsify(&self, scope: &Scope) -> String {
		let mut js = vec![];
		let mut imports = vec![];

		for statement in scope.statements.iter().sorted_by(|a, b| match (&a.kind, &b.kind) {
			// Put type definitions first so JS won't complain of unknown types
			(StmtKind::Class { .. }, StmtKind::Class { .. }) => Ordering::Equal,
			(StmtKind::Class { .. }, _) => Ordering::Less,
			(_, StmtKind::Class { .. }) => Ordering::Greater,
			_ => Ordering::Equal,
		}) {
			let line = self.jsify_statement(statement);
			if line.is_empty() {
				continue;
			}
			if let StmtKind::Use {
				identifier: _,
				module_name: _,
			} = statement.kind
			{
				imports.push(line);
			} else {
				js.push(line);
			}
		}

		let mut output = vec![];

		if self.shim {
			output.push(format!("const {} = require('{}');", STDLIB, STDLIB_MODULE));
			output.push(format!("const $outdir = process.env.WINGSDK_SYNTH_DIR ?? \".\";"));
			output.push(TARGET_CODE.to_owned());
		}

		output.append(&mut imports);

		if self.shim {
			js.insert(
				0,
				format!("super({{ outdir: $outdir, name: \"{}\" }});\n", self.app_name),
			);
			output.push(format!(
				"class MyApp extends {} {{\nconstructor() {}\n}}",
				TARGET_APP,
				JSifier::render_block(js)
			));
			output.push(format!("new MyApp().synth();"));
		} else {
			output.append(&mut js);
		}
		output.join("\n")
	}

	fn jsify_scope(&self, scope: &Scope) -> String {
		let mut lines = vec![];
		lines.push("{".to_string());

		for statement in scope.statements.iter() {
			let statement_str = format!("{}", self.jsify_statement(statement));
			let result = statement_str.split("\n");
			for l in result {
				lines.push(format!("  {}", l));
			}
		}

		lines.push("}".to_string());
		lines.join("\n")
	}

	fn jsify_reference(&self, reference: &Reference, case_convert: Option<bool>) -> String {
		let symbolize = if case_convert.unwrap_or(false) {
			Self::jsify_symbol_case_converted
		} else {
			Self::jsify_symbol
		};
		match reference {
			Reference::Identifier(identifier) => symbolize(self, identifier),
			Reference::NestedIdentifier { object, property } => {
				self.jsify_expression(object) + "." + &symbolize(self, property)
			}
		}
	}

	fn jsify_symbol_case_converted(&self, symbol: &Symbol) -> String {
		let mut result = symbol.name.clone();
		result = snake_case_to_camel_case(&result);
		return format!("{}", result);
	}

	fn jsify_symbol(&self, symbol: &Symbol) -> String {
		return format!("{}", symbol.name);
	}

	fn jsify_arg_list(&self, arg_list: &ArgList, scope: Option<&str>, id: Option<&str>, case_convert: bool) -> String {
		let mut args = vec![];
		let mut structure_args = vec![];

		if let Some(scope_str) = scope {
			args.push(scope_str.to_string());
		}

		if let Some(id_str) = id {
			args.push(format!("\"{}\"", id_str));
		}

		for arg in arg_list.pos_args.iter() {
			args.push(self.jsify_expression(arg));
		}

		for arg in arg_list.named_args.iter() {
			// convert snake to camel case
			structure_args.push(format!(
				"{}: {}",
				if case_convert {
					snake_case_to_camel_case(&arg.0.name)
				} else {
					arg.0.name.clone()
				},
				self.jsify_expression(arg.1)
			));
		}

		if !structure_args.is_empty() {
			args.push(format!("{{ {} }}", structure_args.join(", ")));
		}

		if args.is_empty() {
			"".to_string()
		} else {
			args.join(",")
		}
	}

	fn jsify_type(&self, typ: &Type) -> String {
		match typ {
			Type::CustomType { root, fields } => {
				if fields.is_empty() {
					return self.jsify_symbol(root);
				} else {
					format!(
						"{}.{}",
						self.jsify_symbol(root),
						fields
							.iter()
							.map(|f| self.jsify_symbol(f))
							.collect::<Vec<String>>()
							.join(".")
					)
				}
			}
			_ => todo!(),
		}
	}

	fn jsify_expression(&self, expression: &Expr) -> String {
		match &expression.kind {
			ExprKind::New {
				class,
				obj_id,
				arg_list,
				obj_scope: _, // TODO
			} => {
				let expression_type = expression.evaluated_type.borrow();
				let is_resource = if let Some(evaluated_type) = expression.evaluated_type.borrow().as_ref() {
					evaluated_type.as_resource_object().is_some()
				} else {
					// TODO Hack: This object type is not known. How can we tell if it's a resource or not?
					// Currently, this occurs when a JSII import is untyped, such as when `WINGC_SKIP_JSII` is enabled and `bring cloud` is used.
					true
				};
				let should_case_convert = if let Some(cls) = expression_type.unwrap().as_class_or_resource_object() {
					cls.should_case_convert_jsii
				} else {
					// This should only happen in the case of `any`, which are almost certainly JSII imports.
					true
				};

				// If this is a resource then add the scope and id to the arg list
				if is_resource {
					format!(
						"new {}({})",
						self.jsify_type(class),
						self.jsify_arg_list(
							&arg_list,
							Some("this"),
							Some(&format!("{}", obj_id.as_ref().unwrap_or(&self.jsify_type(class)))),
							should_case_convert
						)
					)
				} else {
					format!(
						"new {}({})",
						self.jsify_type(&class),
						self.jsify_arg_list(&arg_list, None, None, should_case_convert)
					)
				}
			}
			ExprKind::Literal(lit) => match lit {
				Literal::String(s) => format!("{}", s),
				Literal::InterpolatedString(s) => format!(
					"`{}`",
					s.parts
						.iter()
						.map(|p| match p {
							InterpolatedStringPart::Static(l) => format!("{}", l),
							InterpolatedStringPart::Expr(e) => format!("${{{}}}", self.jsify_expression(e)),
						})
						.collect::<Vec<String>>()
						.join("")
				),
				Literal::Number(n) => format!("{}", n),
				Literal::Duration(sec) => format!("{}.core.Duration.fromSeconds({})", STDLIB, sec),
				Literal::Boolean(b) => format!("{}", if *b { "true" } else { "false" }),
			},
			ExprKind::Reference(_ref) => self.jsify_reference(&_ref, None),
			ExprKind::Call { function, args } => {
				// TODO: implement "print" to use Logger resource
				// see: https://github.com/winglang/wing/issues/50
				let mut needs_case_conversion = false;
				if matches!(&function, Reference::Identifier(Symbol { name, .. }) if name == "print") {
					return format!("console.log({})", self.jsify_arg_list(args, None, None, false));
				} else if let Reference::NestedIdentifier { object, .. } = function {
					let object_type = object.evaluated_type.borrow().unwrap();
					needs_case_conversion = object_type
						.as_class_or_resource_object()
						.unwrap()
						.should_case_convert_jsii;
				}
				format!(
					"{}({})",
					self.jsify_reference(&function, Some(needs_case_conversion)),
					self.jsify_arg_list(&args, None, None, needs_case_conversion)
				)
			}
			ExprKind::Unary { op, exp } => {
				let op = match op {
					UnaryOperator::Plus => "+",
					UnaryOperator::Minus => "-",
					UnaryOperator::Not => "!",
				};
				format!("({}{})", op, self.jsify_expression(exp))
			}
			ExprKind::Binary { op, lexp, rexp } => {
				let op = match op {
					BinaryOperator::Add => "+",
					BinaryOperator::Sub => "-",
					BinaryOperator::Mul => "*",
					BinaryOperator::Div => "/",
					BinaryOperator::Mod => "%",
					BinaryOperator::Greater => ">",
					BinaryOperator::GreaterOrEqual => ">=",
					BinaryOperator::Less => "<",
					BinaryOperator::LessOrEqual => "<=",
					BinaryOperator::Equal => "===",
					BinaryOperator::NotEqual => "!==",
					BinaryOperator::LogicalAnd => "&&",
					BinaryOperator::LogicalOr => "||",
				};
				format!(
					"({} {} {})",
					self.jsify_expression(lexp),
					op,
					self.jsify_expression(rexp)
				)
			}
			ExprKind::StructLiteral { fields, .. } => {
				format!(
					"{{\n{}}}\n",
					fields
						.iter()
						.map(|(name, expr)| format!("\"{}\": {},", name.name, self.jsify_expression(expr)))
						.collect::<Vec<String>>()
						.join("\n")
				)
			}
<<<<<<< HEAD
			format!(
				"{}({})",
				jsify_reference(&function, Some(needs_case_conversion)),
				jsify_arg_list(&args, None, None, needs_case_conversion)
			)
		}
		ExprKind::Unary { op, exp } => {
			let op = match op {
				UnaryOperator::Plus => "+",
				UnaryOperator::Minus => "-",
				UnaryOperator::Not => "!",
			};
			format!("({}{})", op, jsify_expression(exp))
		}
		ExprKind::Binary { op, lexp, rexp } => {
			let op = match op {
				BinaryOperator::Add => "+",
				BinaryOperator::Sub => "-",
				BinaryOperator::Mul => "*",
				BinaryOperator::Div => "/",
				BinaryOperator::Mod => "%",
				BinaryOperator::Greater => ">",
				BinaryOperator::GreaterOrEqual => ">=",
				BinaryOperator::Less => "<",
				BinaryOperator::LessOrEqual => "<=",
				BinaryOperator::Equal => "===",
				BinaryOperator::NotEqual => "!==",
				BinaryOperator::LogicalAnd => "&&",
				BinaryOperator::LogicalOr => "||",
			};
			format!("({} {} {})", jsify_expression(lexp), op, jsify_expression(rexp))
		}
		ExprKind::ArrayLiteral { items, .. } => {
			format!(
				"{{\n{}}}\n",
				items
					.iter()
					.map(|expr| format!("{},", jsify_expression(expr)))
					.collect::<Vec<String>>()
					.join("\n")
			)
		}
		ExprKind::StructLiteral { fields, .. } => {
			format!(
				"{{\n{}}}\n",
				fields
					.iter()
					.map(|(name, expr)| format!("\"{}\": {},", name.name, jsify_expression(expr)))
					.collect::<Vec<String>>()
					.join("\n")
			)
		}
		ExprKind::MapLiteral { fields, .. } => {
			format!(
				"{{\n{}\n}}",
				fields
					.iter()
					.map(|(key, expr)| format!("\"{}\": {},", key, jsify_expression(expr)))
					.collect::<Vec<String>>()
					.join("\n")
			)
=======
			ExprKind::MapLiteral { fields, .. } => {
				format!(
					"{{\n{}\n}}",
					fields
						.iter()
						.map(|(key, expr)| format!("\"{}\": {},", key, self.jsify_expression(expr)))
						.collect::<Vec<String>>()
						.join("\n")
				)
			}
			ExprKind::FunctionClosure(func_def) => match func_def.signature.flight {
				Phase::Inflight => self.jsify_inflight_function(func_def),
				Phase::Independent => unimplemented!(),
				Phase::Preflight => self.jsify_function(None, &func_def.parameter_names, &func_def.statements),
			},
>>>>>>> 5367c1c6
		}
	}

	fn jsify_statement(&self, statement: &Stmt) -> String {
		match &statement.kind {
			StmtKind::Use {
				module_name,
				identifier,
			} => {
				format!(
					"const {} = {};",
					self.jsify_symbol(if let Some(identifier) = identifier {
						// use alias
						identifier
					} else {
						module_name
					}),
					if module_name.name.starts_with("\"./") {
						// TODO so many assumptions here, would only wort with a JS file
						format!("require({})", module_name.name)
					} else {
						format!("require('{}').{}", STDLIB_MODULE, module_name.name)
					}
				)
			}
			StmtKind::VariableDef {
				var_name,
				initial_value,
				type_: _,
			} => {
				let initial_value = self.jsify_expression(initial_value);
				// TODO: decide on `const` vs `let` once we have mutables
				format!("const {} = {};", self.jsify_symbol(var_name), initial_value)
			}
			StmtKind::ForLoop {
				iterator,
				iterable,
				statements,
			} => format!(
				"for(const {} of {}) {}",
				self.jsify_symbol(iterator),
				self.jsify_expression(iterable),
				self.jsify_scope(statements)
			),
			StmtKind::If {
				condition,
				statements,
				else_statements,
			} => {
				if let Some(else_scope) = else_statements {
					format!(
						"if ({}) {} else {}",
						self.jsify_expression(condition),
						self.jsify_scope(statements),
						self.jsify_scope(else_scope)
					)
				} else {
					format!(
						"if ({}) {}",
						self.jsify_expression(condition),
						self.jsify_scope(statements)
					)
				}
			}
			StmtKind::Expression(e) => format!("{};", self.jsify_expression(e)),
			StmtKind::Assignment { variable, value } => {
				format!(
					"{} = {};",
					self.jsify_reference(&variable, None),
					self.jsify_expression(value)
				)
			}
			StmtKind::Scope(scope) => self.jsify_scope(scope),
			StmtKind::Return(exp) => {
				if let Some(exp) = exp {
					format!("return {};", self.jsify_expression(exp))
				} else {
					"return;".into()
				}
			}
			StmtKind::Class {
				name,
				members,
				methods,
				parent,
				constructor,
				is_resource,
			} => {
				if *is_resource {
					// TODO...
				}

				format!(
					"class {}{}\n{{\n{}\n{}\n{}\n}}",
					self.jsify_symbol(name),
					if let Some(parent) = parent {
						format!(" extends {}", self.jsify_type(parent))
					} else {
						"".to_string()
					},
					self.jsify_function(Some("constructor"), &constructor.parameters, &constructor.statements),
					members
						.iter()
						.map(|m| self.jsify_class_member(m))
						.collect::<Vec<String>>()
						.join("\n"),
					methods
						.iter()
						.map(|(n, m)| format!(
							"{} = {}",
							n.name,
							self.jsify_function(None, &m.parameter_names, &m.statements)
						))
						.collect::<Vec<String>>()
						.join("\n")
				)
			}
			StmtKind::Struct { name, extends, members } => {
				format!(
					"interface {}{} {{\n{}\n}}",
					self.jsify_symbol(name),
					if !extends.is_empty() {
						format!(
							" extends {}",
							extends
								.iter()
								.map(|s| self.jsify_symbol(s))
								.collect::<Vec<String>>()
								.join(", ")
						)
					} else {
						"".to_string()
					},
					members
						.iter()
						.map(|m| self.jsify_class_member(m))
						.collect::<Vec<String>>()
						.join("\n")
				)
			}
		}
	}

	fn jsify_inflight_function(&self, func_def: &FunctionDefinition) -> String {
		let mut parameter_list = vec![];
		for p in func_def.parameter_names.iter() {
			parameter_list.push(p.name.clone());
		}
		let block = self.jsify_scope(&func_def.statements);
		let procid = base16ct::lower::encode_string(&Sha256::new().chain_update(&block).finalize());
		let mut bindings = vec![];
		let mut capture_names = vec![];
		for (obj, cap_def) in func_def.captures.borrow().as_ref().unwrap().iter() {
			capture_names.push(obj.clone());
			bindings.push(format!(
				"{}: {},",
				obj,
				Self::render_block([
					format!("resource: {},", obj),
					format!(
						"methods: [{}]",
						cap_def
							.iter()
							.map(|x| format!("\"{}\"", x.method))
							.collect::<Vec<_>>()
							.join(",")
					)
				])
			));
		}
		let mut proc_source = vec![];
		proc_source.push(format!(
			"async function $proc({{ {} }}, {}) {};",
			capture_names.join(", "),
			parameter_list.join(", "),
			block
		));
		let proc_dir = format!("{}/proc.{}", self.out_dir.to_string_lossy(), procid);
		fs::create_dir_all(&proc_dir).expect("Creating inflight proc dir");
		let file_path = format!("{}/index.js", proc_dir);
		let relative_file_path = format!("proc.{}/index.js", procid);
		fs::write(&file_path, proc_source.join("\n")).expect("Writing inflight proc source");
		let props_block = Self::render_block([
			format!(
				"code: {}.core.NodeJsCode.fromFile(require('path').resolve(__dirname, \"{}\")),",
				STDLIB, &relative_file_path
			),
			format!("entrypoint: \"$proc\","),
			if !bindings.is_empty() {
				format!("captures: {}", Self::render_block(&bindings))
			} else {
				"".to_string()
			},
		]);
		format!("new {}.core.Inflight({})", STDLIB, props_block)
	}

	fn jsify_function(&self, name: Option<&str>, parameters: &[Symbol], body: &Scope) -> String {
		let mut parameter_list = vec![];
		for p in parameters.iter() {
			parameter_list.push(self.jsify_symbol(p));
		}

		let (name, arrow) = match name {
			Some(name) => (name, ""),
			None => ("", "=> "),
		};

		format!(
			"{}({}) {}{}",
			name,
			parameter_list.iter().map(|x| x.as_str()).collect::<Vec<_>>().join(", "),
			arrow,
			self.jsify_scope(body)
		)
	}

	fn jsify_class_member(&self, member: &ClassMember) -> String {
		format!("{};", self.jsify_symbol(&member.name))
	}
}<|MERGE_RESOLUTION|>--- conflicted
+++ resolved
@@ -326,7 +326,17 @@
 					self.jsify_expression(rexp)
 				)
 			}
-			ExprKind::StructLiteral { fields, .. } => {
+      ExprKind::ArrayLiteral { items, .. } => {
+        format!(
+          "{{\n{}}}\n",
+          items
+            .iter()
+            .map(|expr| format!("{},", jsify_expression(expr)))
+            .collect::<Vec<String>>()
+            .join("\n")
+        )
+      }
+      ExprKind::StructLiteral { fields, .. } => {
 				format!(
 					"{{\n{}}}\n",
 					fields
@@ -336,69 +346,6 @@
 						.join("\n")
 				)
 			}
-<<<<<<< HEAD
-			format!(
-				"{}({})",
-				jsify_reference(&function, Some(needs_case_conversion)),
-				jsify_arg_list(&args, None, None, needs_case_conversion)
-			)
-		}
-		ExprKind::Unary { op, exp } => {
-			let op = match op {
-				UnaryOperator::Plus => "+",
-				UnaryOperator::Minus => "-",
-				UnaryOperator::Not => "!",
-			};
-			format!("({}{})", op, jsify_expression(exp))
-		}
-		ExprKind::Binary { op, lexp, rexp } => {
-			let op = match op {
-				BinaryOperator::Add => "+",
-				BinaryOperator::Sub => "-",
-				BinaryOperator::Mul => "*",
-				BinaryOperator::Div => "/",
-				BinaryOperator::Mod => "%",
-				BinaryOperator::Greater => ">",
-				BinaryOperator::GreaterOrEqual => ">=",
-				BinaryOperator::Less => "<",
-				BinaryOperator::LessOrEqual => "<=",
-				BinaryOperator::Equal => "===",
-				BinaryOperator::NotEqual => "!==",
-				BinaryOperator::LogicalAnd => "&&",
-				BinaryOperator::LogicalOr => "||",
-			};
-			format!("({} {} {})", jsify_expression(lexp), op, jsify_expression(rexp))
-		}
-		ExprKind::ArrayLiteral { items, .. } => {
-			format!(
-				"{{\n{}}}\n",
-				items
-					.iter()
-					.map(|expr| format!("{},", jsify_expression(expr)))
-					.collect::<Vec<String>>()
-					.join("\n")
-			)
-		}
-		ExprKind::StructLiteral { fields, .. } => {
-			format!(
-				"{{\n{}}}\n",
-				fields
-					.iter()
-					.map(|(name, expr)| format!("\"{}\": {},", name.name, jsify_expression(expr)))
-					.collect::<Vec<String>>()
-					.join("\n")
-			)
-		}
-		ExprKind::MapLiteral { fields, .. } => {
-			format!(
-				"{{\n{}\n}}",
-				fields
-					.iter()
-					.map(|(key, expr)| format!("\"{}\": {},", key, jsify_expression(expr)))
-					.collect::<Vec<String>>()
-					.join("\n")
-			)
-=======
 			ExprKind::MapLiteral { fields, .. } => {
 				format!(
 					"{{\n{}\n}}",
@@ -414,7 +361,6 @@
 				Phase::Independent => unimplemented!(),
 				Phase::Preflight => self.jsify_function(None, &func_def.parameter_names, &func_def.statements),
 			},
->>>>>>> 5367c1c6
 		}
 	}
 
