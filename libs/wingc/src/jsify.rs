--- conflicted
+++ resolved
@@ -23,13 +23,10 @@
 		case "tfaws":
 		case "tf-aws":
 			return $stdlib.tfaws.App;
-<<<<<<< HEAD
 		case "tf-gcp":
 			return $stdlib.tfgcp.App;
-=======
-    case "tf-azure":
-      return $stdlib.tfazure.App;
->>>>>>> 70d1ba41
+		case "tf-azure":
+			return $stdlib.tfazure.App;
 		default:
 			throw new Error(`Unknown WING_TARGET value: "${process.env.WING_TARGET ?? ""}"`);
 	}
