use std::{fs, path::PathBuf};

use sha2::{Digest, Sha256};

use crate::ast::{
<<<<<<< HEAD
	ArgList, BinaryOperator, ClassMember, Expr, ExprType, FunctionDefinition, InterpolatedStringPart, Literal, Phase,
	Reference, Scope, Statement, Symbol, Type, UnaryOperator,
=======
	ArgList, BinaryOperator, ClassMember, Expr, ExprKind, Flight, FunctionDefinition, InterpolatedStringPart, Literal,
	Reference, Scope, Stmt, StmtKind, Symbol, Type, UnaryOperator,
>>>>>>> aa605b3c
};

const STDLIB: &str = "$stdlib";
const STDLIB_MODULE: &str = "@winglang/wingsdk";

const TARGET_CODE: &str = r#"
function __app(target) {
	switch (target) {
		case "sim":
			return $stdlib.sim.App;
		case "tfaws":
		case "tf-aws":
			return $stdlib.tfaws.App;
		default:
			throw new Error(`Unknown WING_TARGET value: "${process.env.WING_TARGET ?? ""}"`);
	}
}
const $App = __app(process.env.WING_TARGET);
"#;
const TARGET_APP: &str = "$App";

fn render_block(statements: impl IntoIterator<Item = impl core::fmt::Display>) -> String {
	let mut lines = vec![];
	lines.push("{".to_string());

	for statement in statements {
		let statement_str = format!("{}", statement);
		let result = statement_str.split("\n");
		for l in result {
			lines.push(format!("  {}", l));
		}
	}

	lines.push("}".to_string());
	return lines.join("\n");
}

pub fn jsify(scope: &Scope, out_dir: &PathBuf, shim: bool) -> String {
	let mut js = vec![];
	let mut imports = vec![];

	for statement in scope.statements.iter() {
		let line = jsify_statement(statement, &out_dir);
		if line.is_empty() {
			continue;
		}
		if let StmtKind::Use {
			identifier: _,
			module_name: _,
		} = statement.kind
		{
			imports.push(line);
		} else {
			js.push(line);
		}
	}

	let mut output = vec![];

	if shim {
		output.push(format!("const {} = require('{}');", STDLIB, STDLIB_MODULE));
		output.push(format!("const $outdir = process.env.WINGSDK_SYNTH_DIR ?? \".\";"));
		output.push(TARGET_CODE.to_owned());
	}

	output.append(&mut imports);

	if shim {
		js.insert(0, format!("super({{ outdir: $outdir }});\n"));
		output.push(format!(
			"class MyApp extends {} {{\nconstructor() {}\n}}",
			TARGET_APP,
			render_block(js)
		));
		output.push("new MyApp().synth();".to_string());
	} else {
		output.append(&mut js);
	}
	output.join("\n")
}

fn jsify_scope(scope: &Scope, out_dir: &PathBuf) -> String {
	let mut lines = vec![];
	lines.push("{".to_string());

	for statement in scope.statements.iter() {
		let statement_str = format!("{}", jsify_statement(statement, &out_dir));
		let result = statement_str.split("\n");
		for l in result {
			lines.push(format!("  {}", l));
		}
	}

	lines.push("}".to_string());
	return lines.join("\n");
}

fn jsify_reference(reference: &Reference) -> String {
	match reference {
		Reference::Identifier(identifier) => jsify_symbol(identifier),
		Reference::NestedIdentifier { object, property } => jsify_expression(object) + "." + &jsify_symbol(property),
	}
}

fn jsify_symbol(symbol: &Symbol) -> String {
	return format!("{}", symbol.name);
}

fn jsify_arg_list(arg_list: &ArgList, scope: Option<&str>, id: Option<&str>) -> String {
	if !arg_list.pos_args.is_empty() && !arg_list.named_args.is_empty() {
		// TODO?
		// JS doesn't support named args, this is probably to pass props to a construct. Can't mix that with positional args.
		panic!("Cannot use positional and named arguments in the same call");
	}

	let mut args = vec![];

	if let Some(scope_str) = scope {
		args.push(scope_str.to_string());
	}

	if let Some(id_str) = id {
		args.push(format!("\"{}\"", id_str));
	}

	if !arg_list.pos_args.is_empty() || !args.is_empty() {
		for arg in arg_list.pos_args.iter() {
			args.push(jsify_expression(arg));
		}
		return args.join(",");
	} else if !arg_list.named_args.is_empty() {
		for arg in arg_list.named_args.iter() {
			args.push(format!("{}: {}", arg.0.name, jsify_expression(arg.1)));
		}
		return format!("{{{}}}", args.join(","));
	} else {
		return "".to_string();
	}
}

fn jsify_type(typ: &Type) -> String {
	match typ {
		Type::CustomType { root, fields } => {
			if fields.is_empty() {
				return jsify_symbol(root);
			} else {
				format!(
					"{}.{}",
					jsify_symbol(root),
					fields
						.iter()
						.map(|f| jsify_symbol(f))
						.collect::<Vec<String>>()
						.join(".")
				)
			}
		}
		_ => todo!(),
	}
}

fn jsify_expression(expression: &Expr) -> String {
	match &expression.kind {
		ExprKind::New {
			class,
			obj_id,
			arg_list,
			obj_scope: _, // TODO
		} => {
			let is_resource = if let Some(evaluated_type) = expression.evaluated_type.borrow().as_ref() {
				evaluated_type.as_resource_object().is_some()
			} else {
				// TODO Hack: This object type is not known. How can we tell if it's a resource or not?
				// Currently, this occurs when a JSII import is untyped, such as when `WINGC_SKIP_JSII` is enabled and `bring cloud` is used.
				true
			};

			// If this is a resource then add the scope and id to the arg list
			if is_resource {
				format!(
					"new {}({})",
					jsify_type(class),
					jsify_arg_list(
						&arg_list,
						Some("this"),
						Some(&format!("{}", obj_id.as_ref().unwrap_or(&jsify_type(class))))
					)
				)
			} else {
				format!("new {}({})", jsify_type(&class), jsify_arg_list(&arg_list, None, None))
			}
		}
		ExprKind::Literal(lit) => match lit {
			Literal::String(s) => format!("{}", s),
			Literal::InterpolatedString(s) => format!(
				"`{}`",
				s.parts
					.iter()
					.map(|p| match p {
						InterpolatedStringPart::Static(l) => format!("{}", l),
						InterpolatedStringPart::Expr(e) => format!("${{{}}}", jsify_expression(e)),
					})
					.collect::<Vec<String>>()
					.join("")
			),
			Literal::Number(n) => format!("{}", n),
			Literal::Duration(sec) => format!("{}.core.Duration.fromSeconds({})", STDLIB, sec),
			Literal::Boolean(b) => format!("{}", if *b { "true" } else { "false" }),
		},
<<<<<<< HEAD
		ExprType::Reference(_ref) => jsify_reference(&_ref),
		ExprType::Call { function, args } => {
			// TODO: implement "print" to use Logger resource
			// see: https://github.com/winglang/wing/issues/50
			if matches!(&function, Reference::Identifier(Symbol { name, .. }) if name == "print") {
				return format!("console.log({})", jsify_arg_list(args, None, None));
			}
=======
		ExprKind::Reference(_ref) => jsify_reference(&_ref),
		ExprKind::Call { function, args } => {
>>>>>>> aa605b3c
			format!("{}({})", jsify_reference(&function), jsify_arg_list(&args, None, None))
		}
		ExprKind::Unary { op, exp } => {
			let op = match op {
				UnaryOperator::Plus => "+",
				UnaryOperator::Minus => "-",
				UnaryOperator::Not => "!",
			};
			format!("({}{})", op, jsify_expression(exp))
		}
		ExprKind::Binary { op, lexp, rexp } => {
			let op = match op {
				BinaryOperator::Add => "+",
				BinaryOperator::Sub => "-",
				BinaryOperator::Mul => "*",
				BinaryOperator::Div => "/",
				BinaryOperator::Mod => "%",
				BinaryOperator::Greater => ">",
				BinaryOperator::GreaterOrEqual => ">=",
				BinaryOperator::Less => "<",
				BinaryOperator::LessOrEqual => "<=",
				BinaryOperator::Equal => "===",
				BinaryOperator::NotEqual => "!==",
				BinaryOperator::LogicalAnd => "&&",
				BinaryOperator::LogicalOr => "||",
			};
			format!("({} {} {})", jsify_expression(lexp), op, jsify_expression(rexp))
		}
		ExprKind::StructLiteral { fields, .. } => {
			format!(
				"{{\n{}}}\n",
				fields
					.iter()
					.map(|(name, expr)| format!("\"{}\": {},", name.name, jsify_expression(expr)))
					.collect::<Vec<String>>()
					.join("\n")
			)
		}
		ExprKind::MapLiteral { fields, .. } => {
			format!(
				"{{\n{}\n}}",
				fields
					.iter()
					.map(|(key, expr)| format!("\"{}\": {},", key, jsify_expression(expr)))
					.collect::<Vec<String>>()
					.join("\n")
			)
		}
	}
}

fn jsify_statement(statement: &Stmt, out_dir: &PathBuf) -> String {
	match &statement.kind {
		StmtKind::Use {
			module_name,
			identifier,
		} => {
			format!(
				"const {} = {};",
				jsify_symbol(if let Some(identifier) = identifier {
					// use alias
					identifier
				} else {
					module_name
				}),
				if module_name.name.starts_with("\"./") {
					// TODO so many assumptions here, would only wort with a JS file
					format!("require({})", module_name.name)
				} else {
					format!("require('{}').{}", STDLIB_MODULE, module_name.name)
				}
			)
		}
		StmtKind::VariableDef {
			var_name,
			initial_value,
			type_: _,
		} => {
			let initial_value = jsify_expression(initial_value);
			format!("let {} = {};", jsify_symbol(var_name), initial_value)
		}
<<<<<<< HEAD
		Statement::FunctionDefinition(func_def) => match func_def.signature.flight {
			Phase::Inflight => jsify_inflight_function(func_def, &out_dir),
			Phase::Independent => unimplemented!(),
			Phase::Preflight => jsify_function(
=======
		StmtKind::FunctionDefinition(func_def) => match func_def.signature.flight {
			Flight::In => jsify_inflight_function(func_def, &out_dir),
			Flight::Pre => jsify_function(
>>>>>>> aa605b3c
				format!("function {}", jsify_symbol(&func_def.name)).as_str(),
				&func_def.parameters,
				&func_def.statements,
				&out_dir,
			),
		},
		StmtKind::ForLoop {
			iterator,
			iterable,
			statements,
		} => format!(
			"for(const {} of {}) {}",
			jsify_symbol(iterator),
			jsify_expression(iterable),
			jsify_scope(statements, &out_dir)
		),
		StmtKind::If {
			condition,
			statements,
			else_statements,
		} => {
			if let Some(else_scope) = else_statements {
				format!(
					"if ({}) {} else {}",
					jsify_expression(condition),
					jsify_scope(statements, &out_dir),
					jsify_scope(else_scope, &out_dir)
				)
			} else {
				format!(
					"if ({}) {}",
					jsify_expression(condition),
					jsify_scope(statements, &out_dir)
				)
			}
		}
		StmtKind::Expression(e) => format!("{};", jsify_expression(e)),
		StmtKind::Assignment { variable, value } => {
			format!("{} = {};", jsify_reference(&variable), jsify_expression(value))
		}
		StmtKind::Scope(scope) => jsify_scope(scope, &out_dir),
		StmtKind::Return(exp) => {
			if let Some(exp) = exp {
				format!("return {};", jsify_expression(exp))
			} else {
				"return;".into()
			}
		}
		StmtKind::Class {
			name,
			members,
			methods,
			parent,
			constructor,
			is_resource,
		} => {
			if *is_resource {
				// TODO...
			}

			format!(
				"class {}{}\n{{\n{}\n{}\n{}\n}}",
				jsify_symbol(name),
				if let Some(parent) = parent {
					format!(" extends {}", jsify_type(parent))
				} else {
					"".to_string()
				},
				jsify_function(
					"constructor",
					&constructor.parameters,
					&constructor.statements,
					&out_dir
				),
				members
					.iter()
					.map(|m| jsify_class_member(m))
					.collect::<Vec<String>>()
					.join("\n"),
				methods
					.iter()
					.map(|f| jsify_function(jsify_symbol(&f.name).as_str(), &f.parameters, &f.statements, &out_dir))
					.collect::<Vec<String>>()
					.join("\n")
			)
		}
		StmtKind::Struct { name, extends, members } => {
			format!(
				"interface {}{} {{\n{}\n}}",
				jsify_symbol(name),
				if !extends.is_empty() {
					format!(
						" extends {}",
						extends.iter().map(jsify_symbol).collect::<Vec<String>>().join(", ")
					)
				} else {
					"".to_string()
				},
				members
					.iter()
					.map(|m| jsify_class_member(m))
					.collect::<Vec<String>>()
					.join("\n")
			)
		}
	}
}

fn jsify_inflight_function(func_def: &FunctionDefinition, out_dir: &PathBuf) -> String {
	let mut parameter_list = vec![];
	for p in func_def.parameters.iter() {
		parameter_list.push(p.name.clone());
	}
	let block = jsify_scope(&func_def.statements, &out_dir);
	let procid = base16ct::lower::encode_string(&Sha256::new().chain_update(&block).finalize());
	let mut bindings = vec![];
	let mut capture_names = vec![];
	for (obj, cap_def) in func_def.captures.borrow().as_ref().unwrap().iter() {
		capture_names.push(obj.name.clone());
		bindings.push(format!(
			"{}: {},",
			obj.name,
			render_block([
				format!("resource: {},", obj.name),
				format!(
					"methods: [{}]",
					cap_def
						.iter()
						.map(|x| format!("\"{}\"", x.method))
						.collect::<Vec<_>>()
						.join(",")
				)
			])
		));
	}
	let mut proc_source = vec![];
	proc_source.push(format!(
		"async function $proc({{ {} }}, {}) {};",
		capture_names.join(", "),
		parameter_list.join(", "),
		block
	));
	let proc_dir = format!("{}/proc.{}", out_dir.to_string_lossy(), procid);
	fs::create_dir_all(&proc_dir).expect("Creating inflight proc dir");
	let file_path = format!("{}/index.js", proc_dir);
	let relative_file_path = format!("proc.{}/index.js", procid);
	fs::write(&file_path, proc_source.join("\n")).expect("Writing inflight proc source");
	let props_block = render_block([
		format!(
			"code: {}.core.NodeJsCode.fromFile(require('path').resolve(__dirname, \"{}\")),",
			STDLIB, &relative_file_path
		),
		format!("entrypoint: \"$proc\","),
		if !bindings.is_empty() {
			format!("captures: {}", render_block(&bindings))
		} else {
			"".to_string()
		},
	]);
	format!(
		"const {} = new {}.core.Inflight({});",
		func_def.name.name, STDLIB, props_block
	)
}

fn jsify_function(name: &str, parameters: &Vec<Symbol>, body: &Scope, out_dir: &PathBuf) -> String {
	let mut parameter_list = vec![];
	for p in parameters.iter() {
		parameter_list.push(jsify_symbol(p));
	}

	format!(
		"{}({}) {}",
		name,
		parameter_list.iter().map(|x| x.as_str()).collect::<Vec<_>>().join(", "),
		jsify_scope(body, &out_dir)
	)
}

fn jsify_class_member(member: &ClassMember) -> String {
	format!("{};", jsify_symbol(&member.name))
}<|MERGE_RESOLUTION|>--- conflicted
+++ resolved
@@ -3,13 +3,8 @@
 use sha2::{Digest, Sha256};
 
 use crate::ast::{
-<<<<<<< HEAD
-	ArgList, BinaryOperator, ClassMember, Expr, ExprType, FunctionDefinition, InterpolatedStringPart, Literal, Phase,
-	Reference, Scope, Statement, Symbol, Type, UnaryOperator,
-=======
-	ArgList, BinaryOperator, ClassMember, Expr, ExprKind, Flight, FunctionDefinition, InterpolatedStringPart, Literal,
+	ArgList, BinaryOperator, ClassMember, Expr, ExprKind, FunctionDefinition, InterpolatedStringPart, Literal, Phase,
 	Reference, Scope, Stmt, StmtKind, Symbol, Type, UnaryOperator,
->>>>>>> aa605b3c
 };
 
 const STDLIB: &str = "$stdlib";
@@ -219,18 +214,13 @@
 			Literal::Duration(sec) => format!("{}.core.Duration.fromSeconds({})", STDLIB, sec),
 			Literal::Boolean(b) => format!("{}", if *b { "true" } else { "false" }),
 		},
-<<<<<<< HEAD
-		ExprType::Reference(_ref) => jsify_reference(&_ref),
-		ExprType::Call { function, args } => {
+		ExprKind::Reference(_ref) => jsify_reference(&_ref),
+		ExprKind::Call { function, args } => {
 			// TODO: implement "print" to use Logger resource
 			// see: https://github.com/winglang/wing/issues/50
 			if matches!(&function, Reference::Identifier(Symbol { name, .. }) if name == "print") {
 				return format!("console.log({})", jsify_arg_list(args, None, None));
 			}
-=======
-		ExprKind::Reference(_ref) => jsify_reference(&_ref),
-		ExprKind::Call { function, args } => {
->>>>>>> aa605b3c
 			format!("{}({})", jsify_reference(&function), jsify_arg_list(&args, None, None))
 		}
 		ExprKind::Unary { op, exp } => {
@@ -312,16 +302,10 @@
 			let initial_value = jsify_expression(initial_value);
 			format!("let {} = {};", jsify_symbol(var_name), initial_value)
 		}
-<<<<<<< HEAD
-		Statement::FunctionDefinition(func_def) => match func_def.signature.flight {
+		StmtKind::FunctionDefinition(func_def) => match func_def.signature.flight {
 			Phase::Inflight => jsify_inflight_function(func_def, &out_dir),
 			Phase::Independent => unimplemented!(),
 			Phase::Preflight => jsify_function(
-=======
-		StmtKind::FunctionDefinition(func_def) => match func_def.signature.flight {
-			Flight::In => jsify_inflight_function(func_def, &out_dir),
-			Flight::Pre => jsify_function(
->>>>>>> aa605b3c
 				format!("function {}", jsify_symbol(&func_def.name)).as_str(),
 				&func_def.parameters,
 				&func_def.statements,
