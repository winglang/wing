pub mod codemaker;
mod tests;
use aho_corasick::AhoCorasick;
use const_format::formatcp;
use indexmap::{IndexMap, IndexSet};
use itertools::Itertools;

use std::{
	borrow::Borrow,
	cell::RefCell,
	cmp::Ordering,
	path::{Path, PathBuf},
	vec,
};

use crate::{
	ast::{
		ArgList, BinaryOperator, BringSource, CalleeKind, Class as AstClass, ElifLetBlock, Expr, ExprKind, FunctionBody,
		FunctionDefinition, InterpolatedStringPart, Literal, NewExpr, Phase, Reference, Scope, Stmt, StmtKind, StructField,
		Symbol, TypeAnnotationKind, UnaryOperator, UserDefinedType,
	},
	comp_ctx::{CompilationContext, CompilationPhase},
	dbg_panic, debug,
	diagnostic::{report_diagnostic, Diagnostic, WingSpan},
	files::Files,
	type_check::{
		lifts::{Liftable, Lifts},
		resolve_super_method, resolve_user_defined_type,
		symbol_env::SymbolEnv,
		ClassLike, Type, TypeRef, Types, VariableKind, CLASS_INFLIGHT_INIT_NAME,
	},
	visit_context::VisitContext,
	MACRO_REPLACE_ARGS, MACRO_REPLACE_ARGS_TEXT, MACRO_REPLACE_SELF, WINGSDK_ASSEMBLY_NAME, WINGSDK_RESOURCE,
	WINGSDK_STD_MODULE,
};

use self::codemaker::CodeMaker;

const PREFLIGHT_FILE_NAME: &str = "preflight.js";

const STDLIB: &str = "$stdlib";
const STDLIB_CORE_RESOURCE: &str = formatcp!("{}.{}", STDLIB, WINGSDK_RESOURCE);
const STDLIB_MODULE: &str = WINGSDK_ASSEMBLY_NAME;

const ENV_WING_IS_TEST: &str = "$wing_is_test";
const OUTDIR_VAR: &str = "$outdir";
const PLUGINS_VAR: &str = "$plugins";

const ROOT_CLASS: &str = "$Root";
const JS_CONSTRUCTOR: &str = "constructor";

pub struct JSifyContext<'a> {
	pub lifts: Option<&'a Lifts>,
	pub visit_ctx: &'a mut VisitContext,
}

pub struct JSifier<'a> {
	pub types: &'a mut Types,
	/// Store the output files here.
	pub output_files: RefCell<Files>,
	/// Counter for generating unique preflight file names.
	preflight_file_counter: RefCell<usize>,

	/// Counter for generating unique inflight file names.
	inflight_file_counter: RefCell<usize>,
	/// Map from source file IDs to safe counters.
	inflight_file_map: RefCell<IndexMap<String, usize>>,

	/// Map from source file paths to the JS file names they are emitted to.
	/// e.g. "bucket.w" -> "preflight.bucket-1.js"
	preflight_file_map: RefCell<IndexMap<PathBuf, String>>,
	source_files: &'a Files,
	/// Root of the project, used for resolving extern modules
	absolute_project_root: &'a Path,
	/// The entrypoint file of the Wing application.
	entrypoint_file_path: &'a Path,
}

/// Preflight classes have two types of host binding methods:
/// `Type` for binding static fields and methods to the host and
/// `instance` for binding instance fields and methods to the host.
enum BindMethod {
	Type,
	Instance,
}

impl<'a> JSifier<'a> {
	pub fn new(
		types: &'a mut Types,
		source_files: &'a Files,
		entrypoint_file_path: &'a Path,
		absolute_project_root: &'a Path,
	) -> Self {
		let output_files = Files::default();
		Self {
			types,
			source_files,
			entrypoint_file_path,
			absolute_project_root,
			inflight_file_counter: RefCell::new(0),
			inflight_file_map: RefCell::new(IndexMap::new()),
			preflight_file_counter: RefCell::new(0),
			preflight_file_map: RefCell::new(IndexMap::new()),
			output_files: RefCell::new(output_files),
		}
	}

	pub fn jsify(&mut self, source_path: &Path, scope: &Scope) {
		CompilationContext::set(CompilationPhase::Jsifying, &scope.span);
		let mut js = CodeMaker::default();
		let mut imports = CodeMaker::default();

		let mut visit_ctx = VisitContext::new();
		let mut jsify_context = JSifyContext {
			visit_ctx: &mut visit_ctx,
			lifts: None,
		};
		jsify_context.visit_ctx.push_env(self.types.get_scope_env(&scope));
		for statement in scope.statements.iter().sorted_by(|a, b| match (&a.kind, &b.kind) {
			// Put type definitions first so JS won't complain of unknown types
			(StmtKind::Class(AstClass { .. }), StmtKind::Class(AstClass { .. })) => Ordering::Equal,
			(StmtKind::Class(AstClass { .. }), _) => Ordering::Less,
			(_, StmtKind::Class(AstClass { .. })) => Ordering::Greater,
			_ => Ordering::Equal,
		}) {
			let scope_env = self.types.get_scope_env(&scope);
			let s = self.jsify_statement(&scope_env, statement, &mut jsify_context); // top level statements are always preflight
			if let StmtKind::Bring {
				identifier: _,
				source: _,
			} = statement.kind
			{
				imports.add_code(s);
			} else {
				js.add_code(s);
			}
		}

		let mut output = CodeMaker::default();

		let is_entrypoint_file = source_path == self.entrypoint_file_path;

		if is_entrypoint_file {
			output.line(format!("const {} = require('{}');", STDLIB, STDLIB_MODULE));
			output.line(format!(
				"const {} = ((s) => !s ? [] : s.split(';'))(process.env.WING_PLUGIN_PATHS);",
				PLUGINS_VAR
			));
			output.line(format!("const {} = process.env.WING_SYNTH_DIR ?? \".\";", OUTDIR_VAR));
			output.line(format!(
				"const {} = process.env.WING_IS_TEST === \"true\";",
				ENV_WING_IS_TEST
			));
		} else {
			output.open(format!("module.exports = function({{ {} }}) {{", STDLIB));
		}

		// "std" is implicitly imported
		output.line(format!("const std = {STDLIB}.{WINGSDK_STD_MODULE};"));
		output.add_code(imports);

		if is_entrypoint_file {
			let mut root_class = CodeMaker::default();
			root_class.open(format!("class {} extends {} {{", ROOT_CLASS, STDLIB_CORE_RESOURCE));
			root_class.open(format!("{JS_CONSTRUCTOR}(scope, id) {{"));
			root_class.line("super(scope, id);");
			root_class.add_code(js);
			root_class.close("}");
			root_class.close("}");

			output.add_code(root_class);
			output.line("const $App = $stdlib.core.App.for(process.env.WING_TARGET);".to_string());
			let app_name = self.entrypoint_file_path.file_stem().unwrap().to_string_lossy();
			output.line(format!(
				"new $App({{ outdir: {}, name: \"{}\", rootConstruct: {}, plugins: {}, isTestEnvironment: {}, entrypointDir: process.env['WING_SOURCE_DIR'], rootId: process.env['WING_ROOT_ID'] }}).synth();",
				OUTDIR_VAR, app_name, ROOT_CLASS, PLUGINS_VAR, ENV_WING_IS_TEST
			));
		} else {
			output.add_code(js);
			let exports = get_public_symbols(&scope);
			output.line(format!(
				"return {{ {} }};",
				exports.iter().map(ToString::to_string).join(", ")
			));
			output.close("};");
		}

		// Generate a name for the JS file this preflight code will be written to
		let preflight_file_name = if is_entrypoint_file {
			PREFLIGHT_FILE_NAME.to_string()
		} else {
			// remove all non-alphanumeric characters
			let sanitized_name = source_path
				.file_stem()
				.unwrap()
				.to_string_lossy()
				.chars()
				.filter(|c| c.is_alphanumeric())
				.collect::<String>();
			// add a number to the end to avoid name collisions
			let mut preflight_file_counter = self.preflight_file_counter.borrow_mut();
			*preflight_file_counter += 1;
			format!("preflight.{}-{}.js", sanitized_name, preflight_file_counter)
		};

		// Store the file name in a map so if anyone tries to "bring" it as a module,
		// we can look up what JS file needs to be imported.
		self
			.preflight_file_map
			.borrow_mut()
			.insert(source_path.to_path_buf(), preflight_file_name.clone());

		// Emit the file
		match self
			.output_files
			.borrow_mut()
			.add_file(preflight_file_name, output.to_string())
		{
			Ok(()) => {}
			Err(err) => report_diagnostic(err.into()),
		}
	}

	fn jsify_scope_body(&self, scope: &Scope, ctx: &mut JSifyContext) -> CodeMaker {
		CompilationContext::set(CompilationPhase::Jsifying, &scope.span);
		let mut code = CodeMaker::default();

		let scope_env = self.types.get_scope_env(&scope);
		ctx.visit_ctx.push_env(scope_env);
		for statement in scope.statements.iter() {
			let statement_code = self.jsify_statement(&scope_env, statement, ctx);
			code.add_code(statement_code);
		}
		ctx.visit_ctx.pop_env();

		code
	}

	fn jsify_reference(&self, reference: &Reference, ctx: &mut JSifyContext) -> String {
		match reference {
			Reference::Identifier(identifier) => identifier.to_string(),
			Reference::InstanceMember {
				object,
				property,
				optional_accessor,
			} => self.jsify_expression(object, ctx) + (if *optional_accessor { "?." } else { "." }) + &property.to_string(),
			Reference::TypeMember { type_name, property } => {
				let typename = self.jsify_user_defined_type(type_name, ctx);
				typename + "." + &property.to_string()
			}
		}
	}

	fn jsify_arg_list(
		&self,
		arg_list: &ArgList,
		scope: Option<String>,
		id: Option<String>,
		ctx: &mut JSifyContext,
	) -> String {
		let mut args = vec![];
		let mut structure_args = vec![];

		if let Some(scope_str) = scope {
			args.push(scope_str.to_string());
		}

		if let Some(id_str) = id {
			args.push(id_str);
		}

		for arg in arg_list.pos_args.iter() {
			args.push(self.jsify_expression(arg, ctx));
		}

		for arg in arg_list.named_args.iter() {
			structure_args.push(format!("{}: {}", arg.0.name.clone(), self.jsify_expression(arg.1, ctx)));
		}

		if !structure_args.is_empty() {
			args.push(format!("{{ {} }}", structure_args.join(", ")));
		}

		if args.is_empty() {
			"".to_string()
		} else {
			args.join(",")
		}
	}

	fn jsify_type(&self, typ: &TypeAnnotationKind, ctx: &mut JSifyContext) -> Option<String> {
		match typ {
			TypeAnnotationKind::UserDefined(t) => Some(self.jsify_user_defined_type(&t, ctx)),
			TypeAnnotationKind::String => Some("string".to_string()),
			TypeAnnotationKind::Number => Some("number".to_string()),
			TypeAnnotationKind::Bool => Some("boolean".to_string()),
			TypeAnnotationKind::Array(t) => {
				if let Some(inner) = self.jsify_type(&t.kind, ctx) {
					Some(format!("{}[]", inner))
				} else {
					None
				}
			}
			TypeAnnotationKind::Optional(t) => {
				if let Some(inner) = self.jsify_type(&t.kind, ctx) {
					Some(format!("{}?", inner))
				} else {
					None
				}
			}
			_ => None,
		}
	}

<<<<<<< HEAD
	// This helper determines what requirement and dependency to add to the struct schema based
	// on the type annotation of the field.
	// I.E. if a struct has a field named "foo" with a type "OtherStruct", then we want to add
	// the field "foo" as a required  and the struct "OtherStruct" as a dependency. so the result is
	// a tuple (required, dependency)
	fn extract_struct_field_schema_dependency(
		&self,
		typ: &TypeAnnotationKind,
		field_name: &String,
	) -> (Option<String>, Option<String>) {
		match typ {
			TypeAnnotationKind::UserDefined(udt) => (Some(field_name.clone()), Some(udt.root.name.clone())),
			TypeAnnotationKind::Array(t) | TypeAnnotationKind::Set(t) | TypeAnnotationKind::Map(t) => {
				self.extract_struct_field_schema_dependency(&t.kind, field_name)
			}
			TypeAnnotationKind::Optional(t) => {
				let deps = self.extract_struct_field_schema_dependency(&t.kind, field_name);
				// We never want to add an optional to the required block
				(None, deps.1)
			}
			_ => (Some(field_name.clone()), None),
		}
	}

	fn jsify_struct_field_to_json_schema_type(&self, typ: &TypeAnnotationKind, ctx: &mut JSifyContext) -> String {
=======
	fn jsify_struct_field_to_json_schema_type(&self, typ: &TypeAnnotationKind) -> String {
>>>>>>> 2c27b862
		match typ {
			TypeAnnotationKind::Bool | TypeAnnotationKind::Number | TypeAnnotationKind::String => {
				format!("type: \"{}\"", self.jsify_type(typ, ctx).unwrap())
			}
			TypeAnnotationKind::UserDefined(udt) => {
				format!("\"$ref\": \"#/$defs/{}\"", udt.root.name)
			}
			TypeAnnotationKind::Json => "type: \"object\"".to_string(),
			TypeAnnotationKind::Map(t) => {
				let map_type = self.jsify_type(&t.kind, ctx);
				// Ensure all keys are of some type
				format!(
					"type: \"object\", patternProperties: {{ \".*\": {{ type: \"{}\" }} }}",
					map_type.unwrap_or("null".to_string())
				)
			}
			TypeAnnotationKind::Array(t) | TypeAnnotationKind::Set(t) => {
				format!(
					"type: \"array\", {} items: {{ {} }}",
					match typ {
						TypeAnnotationKind::Set(_) => "uniqueItems: true,".to_string(),
						_ => "".to_string(),
					},
					self.jsify_struct_field_to_json_schema_type(&t.kind, ctx)
				)
			}
			TypeAnnotationKind::Optional(t) => self.jsify_struct_field_to_json_schema_type(&t.kind, ctx),
			_ => "type: \"null\"".to_string(),
		}
	}

	pub fn jsify_user_defined_type(&self, udt: &UserDefinedType, ctx: &mut JSifyContext) -> String {
		if ctx.visit_ctx.current_phase() == Phase::Inflight {
			if let Some(lifts) = &ctx.lifts {
				if let Some(t) = lifts.token_for_liftable(&Liftable::Type(udt.clone())) {
					return t.clone();
				}
			}
		}
		udt.full_path_str()
	}

	pub fn jsify_expression(&self, expression: &Expr, ctx: &mut JSifyContext) -> String {
		CompilationContext::set(CompilationPhase::Jsifying, &expression.span);

		// if we are in inflight and there's a lifting/capturing token associated with this expression
		// then emit the token instead of the expression.
		if ctx.visit_ctx.current_phase() == Phase::Inflight {
			if let Some(lifts) = &ctx.lifts {
				if let Some(t) = lifts.token_for_liftable(&Liftable::Expr(expression.id)) {
					return t.clone();
				}
			}
		}

		// if we are in preflight phase and we see an inflight expression (which is not "this."), then
		// this is an error. this can happen if we render a lifted preflight expression that references
		// an e.g. variable from inflight (`myarr.get(i)` where `myarr` is preflight and `i` is an
		// inflight variable). in this case we need to bail out.
		if ctx.visit_ctx.current_phase() == Phase::Preflight {
			if let Some(expr_phase) = self.types.get_expr_phase(expression) {
				if expr_phase == Phase::Inflight {
					report_diagnostic(Diagnostic {
						message: "Cannot reference an inflight value from within a preflight expression".to_string(),
						span: Some(expression.span.clone()),
					});

					return "<ERROR>".to_string();
				}
			}
		}

		let auto_await = match ctx.visit_ctx.current_phase() {
			Phase::Inflight => "await ",
			_ => "",
		};
		match &expression.kind {
			ExprKind::New(new_expr) => {
				let NewExpr { class, obj_id, arg_list, obj_scope } = new_expr;

				let expression_type = self.types.get_expr_type(&expression);
				let is_preflight_class = expression_type.is_preflight_class();

				let class_type = if let Some(class_type) = expression_type.as_class() { class_type } else {
					return "".to_string();
				};
				let is_abstract = class_type.is_abstract;

				// if we have an FQN, we emit a call to the "new" (or "newAbstract") factory method to allow
				// targets and plugins to inject alternative implementations for types. otherwise (e.g.
				// user-defined types), we simply instantiate the type directly (maybe in the future we will
				// allow customizations of user-defined types as well, but for now we don't).

				let ctor = self.jsify_user_defined_type(class, ctx);

				let scope = if is_preflight_class && class_type.std_construct_args {
					if let Some(scope) = obj_scope {
						Some(self.jsify_expression(scope, ctx))
					} else {
						Some("this".to_string()) 
					}
				} else {
					None
			 	};

				let id = if is_preflight_class && class_type.std_construct_args {
					Some(if let Some(id_exp) = obj_id {
						self.jsify_expression(id_exp, ctx)
					} else {
						format!("\"{ctor}\"")
					})
				} else {
					None
				};

				let args = self.jsify_arg_list(&arg_list, scope, id, ctx);

				let fqn = class_type.fqn.clone();
				if let (true, Some(fqn)) = (is_preflight_class, fqn) {
					if is_abstract {
						format!("this.node.root.newAbstract(\"{}\",{})", fqn, args)
					} else {
						format!("this.node.root.new(\"{}\",{},{})", fqn, ctor, args)
					}
				} else {
					format!("new {}({})", ctor, args)
				}
			}
			ExprKind::Literal(lit) => match lit {
				Literal::Nil => "undefined".to_string(),
				Literal::String(s) => s.to_string(),
				Literal::InterpolatedString(s) => {
					let comma_separated_statics = s
						.parts
						.iter()
						.filter_map(|p| match p {
							InterpolatedStringPart::Static(static_string) => {
								// escape any raw newlines in the string because js `"` strings can't contain them
								let escaped = static_string
								.replace("\r\n", "\\r\\n")
								.replace("\n", "\\n");

								Some(format!("\"{escaped}\""))
							},
							InterpolatedStringPart::Expr(_) => None,
						})
						.collect::<Vec<String>>()
						.join(", ");
					let comma_separated_exprs = s
						.parts
						.iter()
						.filter_map(|p| match p {
							InterpolatedStringPart::Static(_) => None,
							InterpolatedStringPart::Expr(e) => Some(match *self.types.get_expr_type(e) {
								Type::Json(_) | Type::MutJson => {
									format!("((e) => typeof e === 'string' ? e : JSON.stringify(e, null, 2))({})", self.jsify_expression(e, ctx))
								}
								_ => self.jsify_expression(e, ctx),
							})
						})
						.collect::<Vec<String>>()
						.join(", ");
					format!("String.raw({{ raw: [{}] }}, {})", comma_separated_statics, comma_separated_exprs)
				},
				Literal::Number(n) => format!("{}", n),
				Literal::Boolean(b) => (if *b { "true" } else { "false" }).to_string(),
			},
			ExprKind::Range { start, inclusive, end } => {
				match ctx.visit_ctx.current_phase() {
					Phase::Inflight => format!(
						"((s,e,i) => {{ function* iterator(start,end,inclusive) {{ let i = start; let limit = inclusive ? ((end < start) ? end - 1 : end + 1) : end; while (i < limit) yield i++; while (i > limit) yield i--; }}; return iterator(s,e,i); }})({},{},{})",
						self.jsify_expression(start, ctx),
						self.jsify_expression(end, ctx),
						inclusive.unwrap()
					),
					_ => format!(
						"{}.std.Range.of({}, {}, {})",
						STDLIB,
						self.jsify_expression(start, ctx),
						self.jsify_expression(end, ctx),
						inclusive.unwrap()
					)
				}
			}
			ExprKind::Reference(_ref) => self.jsify_reference(&_ref, ctx),
			ExprKind::Call { callee, arg_list } => {

				let function_type = match callee {
					CalleeKind::Expr(expr) => self.types.get_expr_type(expr),
					CalleeKind::SuperCall(method) => resolve_super_method(method, ctx.visit_ctx.current_env().expect("an env"), self.types).expect("valid super method").0
				};
				let is_option = function_type.is_option();
				let function_type = function_type.maybe_unwrap_option();
				let function_sig = function_type.as_function_sig();
				let expr_string = match callee {
					CalleeKind::Expr(expr) => self.jsify_expression(expr, ctx),
					CalleeKind::SuperCall(method) => format!("super.{}", method),
				};
				let args_string = self.jsify_arg_list(&arg_list, None, None, ctx);
				let mut args_text_string = lookup_span(&arg_list.span, &self.source_files);
				if args_text_string.len() > 0 {
					// remove the parens
					args_text_string = args_text_string[1..args_text_string.len() - 1].to_string();
				}
				let args_text_string = escape_javascript_string(&args_text_string);

				if let Some(function_sig) = function_sig {
					if let Some(js_override) = &function_sig.js_override {
						let self_string = match callee {
							CalleeKind::Expr(expr) => match &expr.kind {
								// for "loose" macros, e.g. `print()`, $self$ is the global object
								ExprKind::Reference(Reference::Identifier(_)) => "global".to_string(),
								ExprKind::Reference(Reference::InstanceMember { object, .. }) => {
									self.jsify_expression(&object, ctx)
								},
                ExprKind::Reference(Reference::TypeMember { property, .. }) => {
                  // remove the property name from the expression string
                  expr_string.split(".").filter(|s| s != &property.name).join(".")
                },
								_ => expr_string,
							}
							CalleeKind::SuperCall{..} =>
								// Note: in case of a $self$ macro override of a super call there's no clear definition of what $self$ should be,
								// "this" is a decent option because it'll refer to the object where "super" was used, but depending on how 
								// $self$ is used in the macro it might lead to unexpected results if $self$.some_method() is called and is
								// defined differently in the parent class of "this".
								"this".to_string(),
						};
						let patterns = &[MACRO_REPLACE_SELF, MACRO_REPLACE_ARGS, MACRO_REPLACE_ARGS_TEXT];
						let replace_with = &[self_string, args_string, args_text_string];
						let ac = AhoCorasick::new(patterns);
						return ac.replace_all(js_override, replace_with);
					}
				}

				let optional_access = if is_option {
					"?."
				} else {
					""
				};

				// NOTE: if the expression is a "handle" class, the object itself is callable (see
				// `jsify_class_inflight` below), so we can just call it as-is.
				format!("({auto_await}{expr_string}{optional_access}({args_string}))")
			}
			ExprKind::Unary { op, exp } => {
				let js_exp = self.jsify_expression(exp, ctx);
				match op {
					UnaryOperator::Minus => format!("(-{})", js_exp),
					UnaryOperator::Not => format!("(!{})", js_exp),
					UnaryOperator::OptionalTest => {
						// We use the abstract inequality operator here because we want to check for null or undefined
						format!("(({}) != null)", js_exp)
					}
				}
			}
			ExprKind::Binary { op, left, right } => {
				let js_left = self.jsify_expression(left, ctx);
				let js_right = self.jsify_expression(right, ctx);

				let js_op = match op {
					BinaryOperator::AddOrConcat => "+",
					BinaryOperator::Sub => "-",
					BinaryOperator::Mul => "*",
					BinaryOperator::Div => "/",
					BinaryOperator::FloorDiv => {
						return format!("Math.trunc({} / {})", js_left, js_right);
					}
					BinaryOperator::Mod => "%",
					BinaryOperator::Power => "**",
					BinaryOperator::Greater => ">",
					BinaryOperator::GreaterOrEqual => ">=",
					BinaryOperator::Less => "<",
					BinaryOperator::LessOrEqual => "<=",
					BinaryOperator::Equal => {
						return format!("(((a,b) => {{ try {{ return require('assert').deepStrictEqual(a,b) === undefined; }} catch {{ return false; }} }})({},{}))", js_left, js_right)
					},
					BinaryOperator::NotEqual => {
						return format!("(((a,b) => {{ try {{ return require('assert').notDeepStrictEqual(a,b) === undefined; }} catch {{ return false; }} }})({},{}))", js_left, js_right)
					},
					BinaryOperator::LogicalAnd => "&&",
					BinaryOperator::LogicalOr => "||",
					BinaryOperator::UnwrapOr => {
						// Use JS nullish coalescing operator which treats undefined and null the same
						// this is inline with how wing jsifies optionals
						"??"
					}
				};
				format!("({} {} {})", js_left, js_op, js_right)
			}
			ExprKind::ArrayLiteral { items, .. } => {
				let item_list = items
					.iter()
					.map(|expr| self.jsify_expression(expr, ctx))
					.collect::<Vec<String>>()
					.join(", ");

				format!("[{}]", item_list)
			}
			ExprKind::StructLiteral { fields, .. } => {
				format!(
					"({{{}}})",
					fields
						.iter()
						.map(|(name, expr)| format!("\"{}\": {}", name.name, self.jsify_expression(expr, ctx)))
						.collect::<Vec<String>>()
						.join(",")
				)
			}
			ExprKind::JsonLiteral { element, .. } => {
				ctx.visit_ctx.push_json();
				let js_out = self.jsify_expression(element, ctx);
				ctx.visit_ctx.pop_json();
				js_out
			}
			ExprKind::JsonMapLiteral { fields } => {
				let f = fields
					.iter()
					.map(|(key, expr)| format!("\"{}\": {}", key, self.jsify_expression(expr, ctx)))
					.collect::<Vec<String>>()
					.join(",");
				format!("({{{}}})", f)
			}
			ExprKind::MapLiteral { fields, .. } => {
				let f = fields
					.iter()
					.map(|(key, expr)| format!("\"{}\": {}", key, self.jsify_expression(expr, ctx)))
					.collect::<Vec<String>>()
					.join(",");
				format!("({{{}}})", f)
			}
			ExprKind::SetLiteral { items, .. } => {
				let item_list = items
					.iter()
					.map(|expr| self.jsify_expression(expr, ctx))
					.collect::<Vec<String>>()
					.join(", ");
				format!("new Set([{}])", item_list)
			}
			ExprKind::FunctionClosure(func_def) => self.jsify_function(None, func_def, ctx).to_string(),
			ExprKind::CompilerDebugPanic => {
				// Handle the debug panic expression (during jsifying)
				dbg_panic!();
				"".to_string()
			},
		}
	}

	pub fn jsify_struct_properties(
		&self,
		fields: &Vec<StructField>,
		extends: &Vec<UserDefinedType>,
		ctx: &mut JSifyContext,
	) -> CodeMaker {
		let mut code = CodeMaker::default();

		// Any parents we need to get their properties
		for e in extends {
			code.line(format!(
				"...require(\"{}\")().jsonSchema().properties,",
				struct_filename(&e.root.name)
			))
		}

		for field in fields {
			code.line(format!(
				"{}: {{ {} }},",
				field.name.name,
				self.jsify_struct_field_to_json_schema_type(&field.member_type.kind, ctx)
			));
		}

		code
	}

	pub fn jsify_struct(
		&self,
		name: &Symbol,
		fields: &Vec<StructField>,
		extends: &Vec<UserDefinedType>,
		_env: &SymbolEnv,
		ctx: &mut JSifyContext,
	) -> CodeMaker {
		// To allow for struct validation at runtime this will generate a JS class that has a static
		// getValidator method that will create a json schema validator.
		let mut code = CodeMaker::default();

		code.open("module.exports = function(stdStruct) {".to_string());
		code.open(format!("class {} {{", name));

		// create schema
		let mut required: Vec<String> = vec![]; // fields that are required
		let mut dependencies: Vec<String> = vec![]; // schemas that need added to validator

		code.open("static jsonSchema() {".to_string());
		code.open("return {");
		code.line(format!("id: \"/{}\",", name));
		code.line("type: \"object\",".to_string());

		code.open("properties: {");

		code.add_code(self.jsify_struct_properties(fields, extends, ctx));

		// determine which fields are required, and which schemas need to be added to validator
		for field in fields {
			let dep = extract_struct_field_schema_dependency(&field.member_type.kind, &field.name.name);
			if let Some(req) = dep.0 {
				required.push(req);
			}
			if let Some(dep) = dep.1 {
				dependencies.push(dep);
			}
		}
		code.close("},");

		// Add all required field names to schema
		code.open("required: [");
		for name in required {
			code.line(format!("\"{}\",", name));
		}

		// pull in all required fields from parent structs
		for e in extends {
			code.line(format!(
				"...require(\"{}\")().jsonSchema().required,",
				struct_filename(&e.root.name)
			));
		}

		code.close("],");

		// create definitions for sub schemas
		code.open("$defs: {");
		for dep in &dependencies {
			code.line(format!(
				"\"{}\": {{ type: \"object\", \"properties\": require(\"{}\")().jsonSchema().properties }},",
				dep,
				struct_filename(&dep)
			));
		}
		for e in extends {
			code.line(format!(
				"...require(\"{}\")().jsonSchema().$defs,",
				struct_filename(&e.root.name)
			));
		}
		code.close("}");

		code.close("}");
		code.close("}");

		// create _validate() function
		code.open("static fromJson(obj) {");
		code.line("return stdStruct._validate(obj, this.jsonSchema())");
		code.close("}");

		// create _toInflightType function that just requires the generated struct file
		code.open("static _toInflightType(context) {".to_string());
		code.line(format!(
			"return `require(\"{}\")(${{ context._lift(stdStruct) }})`;",
			struct_filename(&name.name)
		));
		code.close("}");
		code.close("}");
		code.line(format!("return {};", name));
		code.close("};");

		code
	}

	// To avoid a performance penalty when evaluating assignments made in the elif statement,
	// it was necessary to nest the if statements.
	//
	// Thus, this code in Wing:
	//
	// if let x = tryA() {
	//  ...
	// } elif let x = tryB() {
	// 	 ...
	// } elif let x = TryC() {
	// 	 ...
	// } else {
	// 	...
	// }
	//
	// In JavaScript, will become this:
	//
	// const $if_let_value = tryA();
	// if ($if_let_value !== undefined) {
	// 	...
	// } else {
	// 	let $elif_let_value0 = tryB();
	// 	if ($elif_let_value0 !== undefined) {
	// 		 ...
	// 	} else {
	// 		 let $elif_let_value1 = tryC();
	// 		 if ($elif_let_value1 !== undefined) {
	// 				...
	// 		 } else {
	// 				...
	// 		 }
	// 	}
	// }
	fn jsify_elif_statements(
		&self,
		code: &mut CodeMaker,
		elif_statements: &Vec<ElifLetBlock>,
		index: usize,
		else_statements: &Option<Scope>,
		ctx: &mut JSifyContext,
	) {
		let elif_let_value = "$elif_let_value";

		let value = format!("{}{}", elif_let_value, index);
		code.line(format!(
			"const {} = {};",
			value,
			self.jsify_expression(&elif_statements.get(index).unwrap().value, ctx)
		));
		let value = format!("{}{}", elif_let_value, index);
		code.open(format!("if ({value} != undefined) {{"));
		let elif_block = elif_statements.get(index).unwrap();
		if elif_block.reassignable {
			code.line(format!("let {} = {};", elif_block.var_name, value));
		} else {
			code.line(format!("const {} = {};", elif_block.var_name, value));
		}
		code.add_code(self.jsify_scope_body(&elif_block.statements, ctx));
		code.close("}");

		if index < elif_statements.len() - 1 {
			code.open("else {");
			self.jsify_elif_statements(code, elif_statements, index + 1, else_statements, ctx);
			code.close("}");
		} else if let Some(else_scope) = else_statements {
			code.open("else {");
			code.add_code(self.jsify_scope_body(else_scope, ctx));
			code.close("}");
		}
		return;
	}

	fn jsify_statement(&self, env: &SymbolEnv, statement: &Stmt, ctx: &mut JSifyContext) -> CodeMaker {
		CompilationContext::set(CompilationPhase::Jsifying, &statement.span);
		ctx.visit_ctx.push_stmt(statement.idx);
		let code = match &statement.kind {
			StmtKind::Bring { source, identifier } => match source {
				BringSource::BuiltinModule(name) => CodeMaker::one_line(format!("const {} = {}.{};", name, STDLIB, name)),
				BringSource::JsiiModule(name) => CodeMaker::one_line(format!(
					"const {} = require(\"{}\");",
					// checked during type checking
					identifier.as_ref().expect("bring jsii module requires an alias"),
					name
				)),
				BringSource::WingFile(name) => {
					let preflight_file_map = self.preflight_file_map.borrow();
					let preflight_file_name = preflight_file_map.get(Path::new(&name.name)).unwrap();
					CodeMaker::one_line(format!(
						"const {} = require(\"./{}\")({{ {} }});",
						// checked during type checking
						identifier.as_ref().expect("bring wing file requires an alias"),
						preflight_file_name,
						STDLIB,
					))
				}
			},
			StmtKind::SuperConstructor { arg_list } => {
				let args = self.jsify_arg_list(&arg_list, None, None, ctx);
				match ctx.visit_ctx.current_phase() {
					Phase::Preflight => CodeMaker::one_line(format!("super(scope,id,{});", args)),
					_ => CodeMaker::one_line(format!("super({});", args)),
				}
			}
			StmtKind::Let {
				reassignable,
				var_name,
				initial_value,
				type_: _,
			} => {
				let initial_value = self.jsify_expression(initial_value, ctx);
				if *reassignable {
					CodeMaker::one_line(format!("let {var_name} = {initial_value};"))
				} else {
					CodeMaker::one_line(format!("const {var_name} = {initial_value};"))
				}
			}
			StmtKind::ForLoop {
				iterator,
				iterable,
				statements,
			} => {
				let mut code = CodeMaker::default();
				code.open(format!(
					"for (const {iterator} of {}) {{",
					self.jsify_expression(iterable, ctx)
				));
				code.add_code(self.jsify_scope_body(statements, ctx));
				code.close("}");
				code
			}
			StmtKind::While { condition, statements } => {
				let mut code = CodeMaker::default();
				code.open(format!("while ({}) {{", self.jsify_expression(condition, ctx)));
				code.add_code(self.jsify_scope_body(statements, ctx));
				code.close("}");
				code
			}
			StmtKind::Break => CodeMaker::one_line("break;"),
			StmtKind::Continue => CodeMaker::one_line("continue;"),
			StmtKind::IfLet {
				reassignable,
				value,
				statements,
				var_name,
				elif_statements,
				else_statements,
			} => {
				let mut code = CodeMaker::default();
				// To enable shadowing variables in if let statements, the following does some scope trickery
				// take for example the following wing code:
				// let x: str? = "hello";
				// if let x = x {
				//   log(x);
				// }
				//
				// If we attempted to just do the following JS code
				//
				// const x = "hello"
				// if (x != undefined) {
				//   const x = x;  <== Reference error, "Cannot access 'x' before initialization"
				//   log(x);
				// }
				//
				// To work around this, we can generate a temporary scope, then use an intermediate variable to carry the
				// shadowed value, like so:
				// const x = "hello"
				// {
				//  const $IF_LET_VALUE = x; <== intermediate variable that expires at the end of the scope
				//  if ($IF_LET_VALUE != undefined) {
				//    const x = $IF_LET_VALUE;
				//    log(x);
				//  }
				// }
				// The temporary scope is created so that intermediate variables created by consecutive `if let` clauses
				// do not interfere with each other.
				code.open("{");
				let if_let_value = "$if_let_value".to_string();
				code.line(format!(
					"const {} = {};",
					if_let_value,
					self.jsify_expression(value, ctx)
				));

				code.open(format!("if ({if_let_value} != undefined) {{"));
				if *reassignable {
					code.line(format!("let {} = {};", var_name, if_let_value));
				} else {
					code.line(format!("const {} = {};", var_name, if_let_value));
				}
				code.add_code(self.jsify_scope_body(statements, ctx));
				code.close("}");

				if elif_statements.len() > 0 {
					code.open("else {");
					self.jsify_elif_statements(&mut code, elif_statements, 0, else_statements, ctx);
					code.close("}");
				} else if let Some(else_scope) = else_statements {
					code.open("else {");
					code.add_code(self.jsify_scope_body(else_scope, ctx));
					code.close("}");
				}

				code.close("}");
				code
			}
			StmtKind::If {
				condition,
				statements,
				elif_statements,
				else_statements,
			} => {
				let mut code = CodeMaker::default();

				code.open(format!("if ({}) {{", self.jsify_expression(condition, ctx)));
				code.add_code(self.jsify_scope_body(statements, ctx));
				code.close("}");

				for elif_block in elif_statements {
					let condition = self.jsify_expression(&elif_block.condition, ctx);
					// TODO: this puts the "else if" in a separate line from the closing block but
					// technically that shouldn't be a problem, its just ugly
					code.open(format!("else if ({}) {{", condition));
					code.add_code(self.jsify_scope_body(&elif_block.statements, ctx));
					code.close("}");
				}

				if let Some(else_scope) = else_statements {
					code.open("else {");
					code.add_code(self.jsify_scope_body(else_scope, ctx));
					code.close("}");
				}

				code
			}
			StmtKind::Expression(e) => CodeMaker::one_line(format!("{};", self.jsify_expression(e, ctx))),
			StmtKind::Assignment { variable, value } => CodeMaker::one_line(format!(
				"{} = {};",
				self.jsify_reference(variable, ctx),
				self.jsify_expression(value, ctx)
			)),
			StmtKind::Scope(scope) => {
				let mut code = CodeMaker::default();
				if !scope.statements.is_empty() {
					code.open("{");
					code.add_code(self.jsify_scope_body(scope, ctx));
					code.close("}");
				}
				code
			}
			StmtKind::Return(exp) => {
				if let Some(exp) = exp {
					CodeMaker::one_line(format!("return {};", self.jsify_expression(exp, ctx)))
				} else {
					CodeMaker::one_line("return;")
				}
			}
			StmtKind::Class(class) => self.jsify_class(env, class, ctx),
			StmtKind::Interface { .. } => {
				// This is a no-op in JS
				CodeMaker::default()
			}
			StmtKind::Struct { name, fields, extends } => {
				let mut code = self.jsify_struct(name, fields, extends, env, ctx);
				// Emits struct class file
				self.emit_struct_file(name, code, ctx);

				// Reset the code maker for code to be inserted in preflight.js
				code = CodeMaker::default();
				code.line(format!(
					"const {} = require(\"{}\")({}.std.Struct);",
					name,
					struct_filename(&name.name),
					STDLIB
				));
				code
			}
			StmtKind::Enum { name, values } => {
				let mut code = CodeMaker::default();
				code.open(format!("const {name} ="));
				code.add_code(self.jsify_enum(values));
				code.close(";");
				code
			}
			StmtKind::TryCatch {
				try_statements,
				catch_block,
				finally_statements,
			} => {
				let mut code = CodeMaker::default();

				code.open("try {");
				code.add_code(self.jsify_scope_body(try_statements, ctx));
				code.close("}");

				if let Some(catch_block) = catch_block {
					if let Some(exception_var_symbol) = &catch_block.exception_var {
						code.open(format!("catch ($error_{exception_var_symbol}) {{"));
						code.line(format!(
							"const {exception_var_symbol} = $error_{exception_var_symbol}.message;"
						));
					} else {
						code.open("catch {");
					}

					code.add_code(self.jsify_scope_body(&catch_block.statements, ctx));
					code.close("}");
				}

				if let Some(finally_statements) = finally_statements {
					code.open("finally {");
					code.add_code(self.jsify_scope_body(finally_statements, ctx));
					code.close("}");
				}

				code
			}
			StmtKind::CompilerDebugEnv => CodeMaker::default(),
		};
		ctx.visit_ctx.pop_stmt();
		code
	}

	fn jsify_enum(&self, values: &IndexSet<Symbol>) -> CodeMaker {
		let mut code = CodeMaker::default();
		let mut value_index = 0;

		code.open("(function (tmp) {");

		for value in values {
			code.line(format!(
				"tmp[tmp[\"{}\"] = {}] = \"{}\";",
				value.name, value_index, value.name
			));

			value_index = value_index + 1;
		}

		code.line("return tmp;");

		code.close("})({})");
		code
	}

	fn jsify_function(&self, class: Option<&AstClass>, func_def: &FunctionDefinition, ctx: &mut JSifyContext) -> String {
		let mut parameter_list = vec![];

		for p in &func_def.signature.parameters {
			if p.variadic {
				parameter_list.push("...".to_string() + &p.name.to_string());
			} else {
				parameter_list.push(p.name.to_string());
			}
		}

		let (name, arrow) = match &func_def.name {
			Some(name) => {
				let mut result = name.name.clone();

				// if this is an inflight class, we need to rename the constructor to "constructor" because
				// it's "just a class" basically.
				if let Some(class) = class {
					if result == CLASS_INFLIGHT_INIT_NAME && class.phase == Phase::Inflight {
						result = JS_CONSTRUCTOR.to_string();
					}
				}

				(result, " ".to_string())
			}
			None => ("".to_string(), " => ".to_string()),
		};

		let parameters = parameter_list.iter().map(|x| x.as_str()).collect::<Vec<_>>().join(", ");

		let body = match &func_def.body {
			FunctionBody::Statements(scope) => {
				let mut code = CodeMaker::default();
				code.add_code(self.jsify_scope_body(scope, ctx));
				code
			}
			FunctionBody::External(external_spec) => {
				debug!(
					"Resolving extern \"{}\" from \"{}\"",
					external_spec,
					self.absolute_project_root.display()
				);
				let resolved_path =
					match wingii::node_resolve::resolve_from(&external_spec, Path::new(&self.absolute_project_root)) {
						Ok(resolved_path) => resolved_path
							.to_str()
							.expect("Converting extern path to string")
							.replace("\\", "/"),
						Err(err) => {
							report_diagnostic(Diagnostic {
								message: format!("Failed to resolve extern \"{external_spec}\": {err}"),
								span: Some(func_def.span.clone()),
							});
							format!("/* unresolved: \"{external_spec}\" */")
						}
					};
				CodeMaker::one_line(format!(
					"return (require(\"{resolved_path}\")[\"{name}\"])({parameters})"
				))
			}
		};
		let mut prefix = vec![];

		if func_def.is_static && class.is_some() {
			prefix.push("static")
		}

		// if this is "constructor" it cannot be async
		if name != JS_CONSTRUCTOR && matches!(func_def.signature.phase, Phase::Inflight) {
			prefix.push("async")
		}

		if !name.is_empty() {
			prefix.push(name.borrow());
		} else if !prefix.is_empty() {
			prefix.push("");
		}

		let mut code = CodeMaker::default();
		code.open(format!("{}({parameters}){arrow}{{", prefix.join(" ")));
		code.add_code(body);
		code.close("}");

		// if prefix is empty it means this is a closure, so we need to wrap it in `(`, `)`.
		if prefix.is_empty() {
			format!("({})", code.to_string().trim().to_string())
		} else {
			code.to_string()
		}
	}

	fn jsify_class(&self, env: &SymbolEnv, class: &AstClass, ctx: &mut JSifyContext) -> CodeMaker {
		// lookup the class type
		let class_type = env.lookup(&class.name, None).unwrap().as_type().unwrap();

		// find the nearest lifts object. this could be in the current scope (in which case there will
		// be a `lifts` fields in the `class_type` or the parent scope.
		let lifts = if let Some(lifts) = &class_type.as_class().unwrap().lifts {
			Some(lifts)
		} else {
			ctx.lifts
		};

		let ctx = &mut JSifyContext {
			lifts,
			visit_ctx: &mut ctx.visit_ctx,
		};

		// emit the inflight side of the class into a separate file
		let inflight_class_code = self.jsify_class_inflight(&class, ctx);

		// if this is inflight/independent, class, just emit the inflight class code inline and move on
		// with your life.
		if ctx.visit_ctx.current_phase() != Phase::Preflight {
			return inflight_class_code;
		}

		// emit the inflight file
		self.emit_inflight_file(&class, inflight_class_code, ctx);

		// lets write the code for the preflight side of the class
		// TODO: why would we want to do this for inflight classes?? maybe return here in that case?
		let mut code = CodeMaker::default();

		// default base class for preflight classes is `core.Resource`
		let extends = if let Some(parent) = &class.parent {
			format!(" extends {}", self.jsify_user_defined_type(parent, ctx))
		} else {
			format!(" extends {}", STDLIB_CORE_RESOURCE)
		};

		code.open(format!("class {}{extends} {{", class.name));

		// emit the preflight constructor
		code.add_code(self.jsify_preflight_constructor(&class, ctx));

		// emit preflight methods
		for m in class.preflight_methods(false) {
			code.line(self.jsify_function(Some(class), m, ctx));
		}

		// emit the `_toInflight` and `_toInflightType` methods (TODO: renamed to `_liftObject` and
		// `_liftType`).
		code.add_code(self.jsify_to_inflight_type_method(&class, ctx));
		code.add_code(self.jsify_to_inflight_method(&class.name, ctx));
		code.add_code(self.jsify_get_inflight_ops_method(&class));

		// emit `_registerBindObject` to register bindings (for type & instance binds)
		code.add_code(self.jsify_register_bind_method(class, class_type, BindMethod::Instance, ctx));
		code.add_code(self.jsify_register_bind_method(class, class_type, BindMethod::Type, ctx));

		code.close("}");
		code
	}

	fn jsify_preflight_constructor(&self, class: &AstClass, ctx: &mut JSifyContext) -> CodeMaker {
		let mut code = CodeMaker::default();
		code.open(format!(
			"constructor(scope, id, {}) {{",
			class
				.initializer
				.signature
				.parameters
				.iter()
				.map(|p| p.name.to_string())
				.collect_vec()
				.join(", "),
		));

		let init_statements = match &class.initializer.body {
			FunctionBody::Statements(s) => s,
			FunctionBody::External(_) => panic!("'init' cannot be 'extern'"),
		};

		// Check if the first statement is a super constructor call, if not we need to add one
		let super_called = if let Some(s) = init_statements.statements.first() {
			matches!(s.kind, StmtKind::SuperConstructor { .. })
		} else {
			false
		};

		let mut body_code = CodeMaker::default();

		// we always need a super() call because even if the class doesn't have an explicit parent, it
		// will inherit from core.Resource.
		if !super_called {
			body_code.line("super(scope, id);");
		}
		body_code.add_code(self.jsify_scope_body(&init_statements, ctx));

		code.add_code(body_code);

		code.close("}");
		code
	}

	fn jsify_get_inflight_ops_method(&self, class: &AstClass) -> CodeMaker {
		let mut code = CodeMaker::default();

		code.open("_getInflightOps() {");

		let mut ops = vec![];
		for field in class.inflight_fields() {
			ops.push(format!("\"{}\"", field.name.name));
		}
		for method in class.inflight_methods(true) {
			ops.push(format!("\"{}\"", method.name.as_ref().unwrap().name));
		}

		code.line(format!("return [{}];", ops.join(", ")));
		code.close("}");
		code
	}

	fn jsify_to_inflight_type_method(&self, class: &AstClass, ctx: &JSifyContext) -> CodeMaker {
		let client_path = self.inflight_filename(class);

		let mut code = CodeMaker::default();

		code.open("static _toInflightType(context) {"); // TODO: consider removing the context and making _lift a static method

		code.open("return `");

		code.open(format!("require(\"{client_path}\")({{"));

		if let Some(lifts) = &ctx.lifts {
			for (token, capture) in lifts.captures.iter().filter(|(_, cap)| !cap.is_field) {
				let lift_type = format!("context._lift({})", capture.code);
				code.line(format!("{}: ${{{}}},", token, lift_type));
			}
		}

		code.close("})");

		code.close("`;");

		code.close("}");
		code
	}

	fn jsify_to_inflight_method(&self, resource_name: &Symbol, ctx: &JSifyContext) -> CodeMaker {
		let mut code = CodeMaker::default();

		code.open("_toInflight() {");

		code.open("return `");

		code.open("(await (async () => {");

		code.line(format!(
			"const {}Client = ${{{}._toInflightType(this)}};",
			resource_name.name, resource_name.name,
		));

		code.open(format!("const client = new {}Client({{", resource_name.name));

		if let Some(lifts) = &ctx.lifts {
			for (token, obj) in lifts.lifted_fields() {
				code.line(format!("{token}: ${{this._lift({obj})}},"));
			}
		}

		code.close("});");

		code.line(format!(
			"if (client.{CLASS_INFLIGHT_INIT_NAME}) {{ await client.{CLASS_INFLIGHT_INIT_NAME}(); }}"
		));
		code.line("return client;");

		code.close("})())");

		code.close("`;");

		code.close("}");
		code
	}

	// Write a class's inflight to a file
	fn jsify_class_inflight(&self, class: &AstClass, mut ctx: &mut JSifyContext) -> CodeMaker {
		ctx.visit_ctx.push_phase(Phase::Inflight);

		let mut class_code = CodeMaker::default();

		let name = &class.name.name;
		class_code.open(format!(
			"class {name}{} {{",
			if let Some(parent) = &class.parent {
				format!(" extends {}", self.jsify_user_defined_type(&parent, ctx))
			} else {
				"".to_string()
			}
		));

		// if this is a preflight class, emit the binding constructor
		if class.phase == Phase::Preflight {
			self.jsify_inflight_binding_constructor(class, &mut class_code, &ctx);
		}

		for def in class.inflight_methods(false) {
			class_code.line(self.jsify_function(Some(class), def, &mut ctx));
		}

		// emit the $inflight_init function (if it has a body).
		if let FunctionBody::Statements(s) = &class.inflight_initializer.body {
			if !s.statements.is_empty() {
				class_code.line(self.jsify_function(Some(class), &class.inflight_initializer, &mut ctx));
			}
		}

		class_code.close("}");
		ctx.visit_ctx.pop_phase();
		class_code
	}

	fn emit_struct_file(&self, name: &Symbol, struct_code: CodeMaker, _ctx: &mut JSifyContext) {
		let mut code = CodeMaker::default();
		code.add_code(struct_code);
		match self
			.output_files
			.borrow_mut()
			.add_file(struct_filename(&name.name), code.to_string())
		{
			Ok(()) => {}
			Err(err) => report_diagnostic(err.into()),
		}
	}

	fn emit_inflight_file(&self, class: &AstClass, inflight_class_code: CodeMaker, ctx: &mut JSifyContext) {
		let name = &class.name.name;
		let mut code = CodeMaker::default();

		let inputs = if let Some(lifts) = &ctx.lifts {
			lifts
				.captures
				.iter()
				.filter_map(|(token, cap)| if !cap.is_field { Some(token) } else { None })
				.join(", ")
		} else {
			Default::default()
		};

		code.open(format!("module.exports = function({{ {inputs} }}) {{"));
		code.add_code(inflight_class_code);
		code.line(format!("return {name};"));
		code.close("}");

		// emit the inflight class to a file
		match self
			.output_files
			.borrow_mut()
			.add_file(self.inflight_filename(class), code.to_string())
		{
			Ok(()) => {}
			Err(err) => report_diagnostic(err.into()),
		}
	}

	fn jsify_inflight_binding_constructor(&self, class: &AstClass, class_code: &mut CodeMaker, ctx: &JSifyContext) {
		// Get the fields that are lifted by this class but not by its parent, they will be initialized
		// in the generated constructor
		let lifted_fields = if let Some(lifts) = &ctx.lifts {
			lifts.lifted_fields().keys().map(|f| f.clone()).collect_vec()
		} else {
			vec![]
		};

		let parent_fields = if let Some(parent) = &class.parent {
			let parent_type = resolve_user_defined_type(
				parent,
				ctx.visit_ctx.current_env().expect("an env"),
				ctx.visit_ctx.current_stmt_idx(),
			)
			.expect("resolved type");
			if let Some(parent_lifts) = &parent_type.as_class().unwrap().lifts {
				parent_lifts.lifted_fields().keys().map(|f| f.clone()).collect_vec()
			} else {
				vec![]
			}
		} else {
			vec![]
		};

		class_code.open(format!(
			"{JS_CONSTRUCTOR}({{ {} }}) {{",
			lifted_fields
				.iter()
				.merge(parent_fields.iter())
				.map(|token| { token.clone() })
				.collect_vec()
				.join(", ")
		));

		if class.parent.is_some() {
			class_code.line(format!("super({{ {} }});", parent_fields.join(", ")));
		}

		for token in &lifted_fields {
			class_code.line(format!("this.{} = {};", token, token));
		}

		// if this class has a "handle" method, we are going to turn it into a callable function
		// so that instances of this class can also be called like regular functions
		if let Some(handle) = class.closure_handle_method() {
			class_code.line(format!(
				"const $obj = (...args) => this.{}(...args);",
				handle.name.clone().unwrap()
			));
			class_code.line("Object.setPrototypeOf($obj, this);");
			class_code.line("return $obj;");
		}

		class_code.close("}");
	}

	fn jsify_register_bind_method(
		&self,
		class: &AstClass,
		class_type: TypeRef,
		bind_method_kind: BindMethod,
		ctx: &JSifyContext,
	) -> CodeMaker {
		let mut bind_method = CodeMaker::default();
		let (modifier, bind_method_name) = match bind_method_kind {
			BindMethod::Type => ("static ", "_registerTypeBind"),
			BindMethod::Instance => ("", "_registerBind"),
		};

		let class_name = class.name.to_string();

		let Some(lifts) = ctx.lifts else {
			return bind_method;
		};

		let lift_qualifications = lifts
			.lifts_qualifications
			.iter()
			.filter(|(m, _)| {
				let var_kind = &class_type
					.as_class()
					.unwrap()
					.get_method(&m.as_str().into())
					.as_ref()
					.expect(&format!("method \"{m}\" doesn't exist in {class_name}"))
					.kind;
				let is_static = matches!(var_kind, VariableKind::StaticMember);
				(*m == CLASS_INFLIGHT_INIT_NAME || !is_static) ^ (matches!(bind_method_kind, BindMethod::Type))
			})
			.collect_vec();

		// Skip jsifying this method if there are no lifts (in this case we'll use super's register bind method)
		if lift_qualifications.is_empty() {
			return bind_method;
		}

		bind_method.open(format!("{modifier}{bind_method_name}(host, ops) {{"));
		for (method_name, method_qual) in lift_qualifications {
			bind_method.open(format!("if (ops.includes(\"{method_name}\")) {{"));
			for (code, method_lift_qual) in method_qual {
				let ops_strings = method_lift_qual.ops.iter().map(|op| format!("\"{}\"", op)).join(", ");

				bind_method.line(format!(
					"{class_name}._registerBindObject({code}, host, [{ops_strings}]);",
				));
			}
			bind_method.close("}");
		}
		bind_method.line(format!("super.{bind_method_name}(host, ops);"));
		bind_method.close("}");
		bind_method
	}

	fn inflight_filename(&self, class: &AstClass) -> String {
		let mut file_map = self.inflight_file_map.borrow_mut();
		let id: usize = if file_map.contains_key(&class.name.span.file_id) {
			file_map[&class.name.span.file_id]
		} else {
			let mut id = self.inflight_file_counter.borrow_mut();
			*id += 1;
			file_map.insert(class.name.span.file_id.clone(), *id);
			*id
		};
		format!("./inflight.{}-{}.js", class.name.name, id)
	}
}

// This helper determines what requirement and dependency to add to the struct schema based
// on the type annotation of the field.
// I.E. if a struct has a field named "foo" with a type "OtherStruct", then we want to add
// the field "foo" as a required  and the struct "OtherStruct" as a dependency. so the result is
// a tuple (required, dependency)
fn extract_struct_field_schema_dependency(
	typ: &TypeAnnotationKind,
	field_name: &String,
) -> (Option<String>, Option<String>) {
	match typ {
		TypeAnnotationKind::UserDefined(udt) => (Some(field_name.clone()), Some(udt.root.name.clone())),
		TypeAnnotationKind::Array(t) | TypeAnnotationKind::Set(t) | TypeAnnotationKind::Map(t) => {
			extract_struct_field_schema_dependency(&t.kind, field_name)
		}
		TypeAnnotationKind::Optional(t) => {
			let deps = extract_struct_field_schema_dependency(&t.kind, field_name);
			// We never want to add an optional to the required block
			(None, deps.1)
		}
		_ => (Some(field_name.clone()), None),
	}
}

fn get_public_symbols(scope: &Scope) -> Vec<Symbol> {
	let mut symbols = Vec::new();

	for stmt in &scope.statements {
		match &stmt.kind {
			StmtKind::Bring { .. } => {}
			StmtKind::SuperConstructor { .. } => {}
			StmtKind::Let { .. } => {}
			StmtKind::ForLoop { .. } => {}
			StmtKind::While { .. } => {}
			StmtKind::IfLet { .. } => {}
			StmtKind::If { .. } => {}
			StmtKind::Break => {}
			StmtKind::Continue => {}
			StmtKind::Return(_) => {}
			StmtKind::Expression(_) => {}
			StmtKind::Assignment { .. } => {}
			StmtKind::Scope(_) => {}
			StmtKind::Class(class) => {
				symbols.push(class.name.clone());
			}
			// interfaces are bringable, but there's nothing to emit
			StmtKind::Interface(_) => {}
			StmtKind::Struct { name, .. } => {
				symbols.push(name.clone());
			}
			StmtKind::Enum { name, .. } => {
				symbols.push(name.clone());
			}
			StmtKind::TryCatch { .. } => {}
			StmtKind::CompilerDebugEnv => {}
		}
	}

	symbols
}

fn struct_filename(s: &String) -> String {
	format!("./{}.Struct.js", s)
}

fn lookup_span(span: &WingSpan, files: &Files) -> String {
	let source = files
		.get_file(&span.file_id)
		.expect(&format!("failed to find source file with id {}", span.file_id));
	let lines = source.lines().collect_vec();

	let start_line = span.start.line as usize;
	let end_line = span.end.line as usize;

	let start_col = span.start.col as usize;
	let end_col = span.end.col as usize;

	let mut result = String::new();

	if start_line == end_line {
		result.push_str(&lines[start_line][start_col..end_col]);
	} else {
		result.push_str(&lines[start_line][start_col..]);
		result.push('\n');

		for line in lines[start_line + 1..end_line].iter() {
			result.push_str(line);
			result.push('\n');
		}

		result.push_str(&lines[end_line][..end_col]);
	}

	result
}

fn escape_javascript_string(s: &str) -> String {
	let mut result = String::new();

	// escape all escapable characters -- see the section "Escape sequences" in
	// https://developer.mozilla.org/en-US/docs/Web/JavaScript/Reference/Lexical_grammar#literals
	for c in s.chars() {
		match c {
			'\0' => result.push_str("\\0"),
			'\'' => result.push_str("\\'"),
			'"' => result.push_str("\\\""),
			'\\' => result.push_str("\\\\"),
			'\n' => result.push_str("\\n"),
			'\r' => result.push_str("\\r"),
			'\t' => result.push_str("\\t"),
			_ => result.push(c),
		}
	}

	result
}<|MERGE_RESOLUTION|>--- conflicted
+++ resolved
@@ -312,35 +312,7 @@
 		}
 	}
 
-<<<<<<< HEAD
-	// This helper determines what requirement and dependency to add to the struct schema based
-	// on the type annotation of the field.
-	// I.E. if a struct has a field named "foo" with a type "OtherStruct", then we want to add
-	// the field "foo" as a required  and the struct "OtherStruct" as a dependency. so the result is
-	// a tuple (required, dependency)
-	fn extract_struct_field_schema_dependency(
-		&self,
-		typ: &TypeAnnotationKind,
-		field_name: &String,
-	) -> (Option<String>, Option<String>) {
-		match typ {
-			TypeAnnotationKind::UserDefined(udt) => (Some(field_name.clone()), Some(udt.root.name.clone())),
-			TypeAnnotationKind::Array(t) | TypeAnnotationKind::Set(t) | TypeAnnotationKind::Map(t) => {
-				self.extract_struct_field_schema_dependency(&t.kind, field_name)
-			}
-			TypeAnnotationKind::Optional(t) => {
-				let deps = self.extract_struct_field_schema_dependency(&t.kind, field_name);
-				// We never want to add an optional to the required block
-				(None, deps.1)
-			}
-			_ => (Some(field_name.clone()), None),
-		}
-	}
-
 	fn jsify_struct_field_to_json_schema_type(&self, typ: &TypeAnnotationKind, ctx: &mut JSifyContext) -> String {
-=======
-	fn jsify_struct_field_to_json_schema_type(&self, typ: &TypeAnnotationKind) -> String {
->>>>>>> 2c27b862
 		match typ {
 			TypeAnnotationKind::Bool | TypeAnnotationKind::Number | TypeAnnotationKind::String => {
 				format!("type: \"{}\"", self.jsify_type(typ, ctx).unwrap())
