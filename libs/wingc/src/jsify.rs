--- conflicted
+++ resolved
@@ -10,13 +10,8 @@
 use crate::{
 	ast::{
 		ArgList, BinaryOperator, Class as AstClass, Expr, ExprKind, FunctionBody, FunctionDefinition,
-<<<<<<< HEAD
-		InterpolatedStringPart, Literal, Phase, Reference, Scope, Stmt, StmtKind, Symbol, TypeAnnotationKind,
-		UnaryOperator, UserDefinedType, CalleeKind,
-=======
 		InterpolatedStringPart, Literal, NewExpr, Phase, Reference, Scope, Stmt, StmtKind, Symbol, TypeAnnotationKind,
 		UnaryOperator, UserDefinedType,
->>>>>>> a6da9763
 	},
 	comp_ctx::{CompilationContext, CompilationPhase},
 	dbg_panic, debug,
