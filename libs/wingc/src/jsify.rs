#[macro_use]
pub mod codemaker;
mod tests;
use aho_corasick::AhoCorasick;
use camino::{Utf8Path, Utf8PathBuf};
use const_format::formatcp;
use indexmap::{IndexMap, IndexSet};
use itertools::Itertools;

use std::{borrow::Borrow, cell::RefCell, cmp::Ordering, collections::BTreeMap, vec};

use crate::{
	ast::{
		AccessModifier, ArgList, AssignmentKind, BinaryOperator, BringSource, CalleeKind, Class as AstClass, ElifLetBlock,
		Expr, ExprKind, FunctionBody, FunctionDefinition, IfLet, InterpolatedStringPart, Literal, New, Phase, Reference,
		Scope, Stmt, StmtKind, Symbol, UnaryOperator, UserDefinedType,
	},
	comp_ctx::{CompilationContext, CompilationPhase},
	dbg_panic,
	diagnostic::{report_diagnostic, Diagnostic, WingSpan},
	file_graph::FileGraph,
	files::Files,
	parser::is_entrypoint_file,
	type_check::{
		is_udt_struct_type,
		lifts::{Liftable, Lifts},
		resolve_super_method, resolve_user_defined_type,
		symbol_env::SymbolEnv,
		ClassLike, Type, TypeRef, Types, VariableKind, CLASS_INFLIGHT_INIT_NAME,
	},
	visit_context::{VisitContext, VisitorWithContext},
	MACRO_REPLACE_ARGS, MACRO_REPLACE_ARGS_TEXT, MACRO_REPLACE_SELF, WINGSDK_ASSEMBLY_NAME, WINGSDK_RESOURCE,
	WINGSDK_STD_MODULE,
};

use self::codemaker::CodeMaker;

const PREFLIGHT_FILE_NAME: &str = "preflight.js";

const STDLIB: &str = "$stdlib";
const STDLIB_CORE_RESOURCE: &str = formatcp!("{}.{}", STDLIB, WINGSDK_RESOURCE);
const STDLIB_MODULE: &str = WINGSDK_ASSEMBLY_NAME;

const ENV_WING_IS_TEST: &str = "$wing_is_test";
const OUTDIR_VAR: &str = "$outdir";
const PLATFORMS_VAR: &str = "$platforms";

const ROOT_CLASS: &str = "$Root";
const JS_CONSTRUCTOR: &str = "constructor";

const SUPER_CLASS_INFLIGHT_INIT_NAME: &str = formatcp!("super_{}", CLASS_INFLIGHT_INIT_NAME);

pub struct JSifyContext<'a> {
	pub lifts: Option<&'a Lifts>,
	pub visit_ctx: &'a mut VisitContext,
	pub source_path: Option<&'a Utf8Path>,
}

pub struct JSifier<'a> {
	pub types: &'a mut Types,
	/// Store the output files here.
	pub output_files: RefCell<Files>,
	/// Stored struct schemas that are referenced in the code.
	pub referenced_struct_schemas: RefCell<BTreeMap<String, CodeMaker>>,
	/// Counter for generating unique preflight file names.
	preflight_file_counter: RefCell<usize>,

	/// Counter for generating unique inflight file names.
	inflight_file_counter: RefCell<usize>,
	/// Map from source file IDs to safe counters.
	inflight_file_map: RefCell<IndexMap<String, usize>>,

	/// Map from source file paths to the JS file names they are emitted to.
	/// e.g. "bucket.w" -> "preflight.bucket-1.js"
	preflight_file_map: RefCell<IndexMap<Utf8PathBuf, String>>,
	source_files: &'a Files,
	source_file_graph: &'a FileGraph,
	/// The path that compilation started at (file or directory)
	compilation_init_path: &'a Utf8Path,
}

impl VisitorWithContext for JSifyContext<'_> {
	fn ctx(&mut self) -> &mut VisitContext {
		&mut self.visit_ctx
	}
}

/// Preflight classes have two types of host binding methods:
/// `Type` for binding static fields and methods to the host and
/// `instance` for binding instance fields and methods to the host.
enum BindMethod {
	Type,
	Instance,
}

impl<'a> JSifier<'a> {
	pub fn new(
		types: &'a mut Types,
		source_files: &'a Files,
		source_file_graph: &'a FileGraph,
		compilation_init_path: &'a Utf8Path,
	) -> Self {
		let output_files = Files::default();
		Self {
			types,
			source_files,
			source_file_graph,
			compilation_init_path,
			referenced_struct_schemas: RefCell::new(BTreeMap::new()),
			inflight_file_counter: RefCell::new(0),
			inflight_file_map: RefCell::new(IndexMap::new()),
			preflight_file_counter: RefCell::new(0),
			preflight_file_map: RefCell::new(IndexMap::new()),
			output_files: RefCell::new(output_files),
		}
	}

	pub fn jsify(&mut self, source_path: &Utf8Path, scope: &Scope) {
		CompilationContext::set(CompilationPhase::Jsifying, &scope.span);
		let mut js: CodeMaker = CodeMaker::default();
		let mut imports = CodeMaker::default();

		let mut visit_ctx = VisitContext::new();
		let mut jsify_context = JSifyContext {
			visit_ctx: &mut visit_ctx,
			lifts: None,
			source_path: Some(source_path),
		};
		jsify_context.visit_ctx.push_env(self.types.get_scope_env(&scope));
		for statement in scope.statements.iter().sorted_by(|a, b| match (&a.kind, &b.kind) {
			// Put type definitions first so JS won't complain of unknown types
			(StmtKind::Class(AstClass { .. }), StmtKind::Class(AstClass { .. })) => Ordering::Equal,
			(StmtKind::Class(AstClass { .. }), _) => Ordering::Less,
			(_, StmtKind::Class(AstClass { .. })) => Ordering::Greater,
			_ => Ordering::Equal,
		}) {
			let scope_env = self.types.get_scope_env(&scope);
			let s = self.jsify_statement(&scope_env, statement, &mut jsify_context); // top level statements are always preflight
			if let StmtKind::Bring {
				identifier: _,
				source: _,
			} = statement.kind
			{
				imports.add_code(s);
			} else {
				js.add_code(s);
			}
		}

		let mut output = CodeMaker::default();

		let is_compilation_init = source_path == self.compilation_init_path;
		let is_entrypoint = is_entrypoint_file(source_path);
		let is_directory = source_path.is_dir();

		output.line("\"use strict\";");

		if is_entrypoint {
			output.line(format!("const {} = require('{}');", STDLIB, STDLIB_MODULE));
			output.line(format!(
				"const {} = ((s) => !s ? [] : s.split(';'))(process.env.WING_PLATFORMS);",
				PLATFORMS_VAR
			));
			output.line(format!("const {} = process.env.WING_SYNTH_DIR ?? \".\";", OUTDIR_VAR));
			output.line(format!(
				"const {} = process.env.WING_IS_TEST === \"true\";",
				ENV_WING_IS_TEST
			));
		} else {
			output.open(format!("module.exports = function({{ {} }}) {{", STDLIB));
		}

		// "std" is implicitly imported
		output.line(format!("const std = {STDLIB}.{WINGSDK_STD_MODULE};"));
		output.add_code(imports);

		if is_entrypoint {
			let mut root_class = CodeMaker::default();
			root_class.open(format!("class {} extends {} {{", ROOT_CLASS, STDLIB_CORE_RESOURCE));
			root_class.open(format!("{JS_CONSTRUCTOR}($scope, $id) {{"));
			root_class.line("super($scope, $id);");
			root_class.add_code(self.jsify_struct_schemas());
			root_class.add_code(js);
			root_class.close("}");
			root_class.close("}");

			output.add_code(root_class);
			output.line(format!(
				"const $PlatformManager = new $stdlib.platform.PlatformManager({{platformPaths: {}}});",
				PLATFORMS_VAR
			));
			let app_name = source_path.file_stem().unwrap();
			output.line(format!(
				"const $APP = $PlatformManager.createApp({{ outdir: {}, name: \"{}\", rootConstruct: {}, isTestEnvironment: {}, entrypointDir: process.env['WING_SOURCE_DIR'], rootId: process.env['WING_ROOT_ID'] }});",
				OUTDIR_VAR, app_name, ROOT_CLASS, ENV_WING_IS_TEST
			));
			output.line("$APP.synth();".to_string());
		} else if is_directory {
			let directory_children = self.source_file_graph.dependencies_of(source_path);
			let preflight_file_map = self.preflight_file_map.borrow();

			// supposing a directory has two files and two subdirectories in it,
			// we generate code like this:
			// ```
			// return {
			//   inner_directory1: require("./preflight.inner-directory1.js")({ $stdlib }),
			//   inner_directory2: require("./preflight.inner-directory2.js")({ $stdlib }),
			//   ...require("./preflight.inner-file1.js")({ $stdlib }),
			//   ...require("./preflight.inner-file2.js")({ $stdlib }),
			// };
			// ```
			output.open("return {");
			for file in directory_children {
				let preflight_file_name = preflight_file_map.get(file).expect("no emitted JS file found");
				if file.is_dir() {
					let directory_name = file.file_stem().unwrap();
					output.line(format!(
						"{}: require(\"./{}\")({{ {} }}),",
						directory_name, preflight_file_name, STDLIB
					));
				} else {
					output.line(format!("...require(\"./{}\")({{ {} }}),", preflight_file_name, STDLIB));
				}
			}
			output.close("};");
			output.close("};");
		} else {
			output.add_code(self.jsify_struct_schemas());
			output.add_code(js);
			let exports = get_public_symbols(&scope);
			output.line(format!(
				"return {{ {} }};",
				exports.iter().map(ToString::to_string).join(", ")
			));
			output.close("};");
		}

		// Generate a name for the JS file this preflight code will be written to
		let preflight_file_name = if is_compilation_init {
			PREFLIGHT_FILE_NAME.to_string()
		} else {
			// remove all non-alphanumeric characters
			let sanitized_name = source_path
				.file_stem()
				.unwrap()
				.chars()
				.filter(|c| c.is_alphanumeric())
				.collect::<String>();
			// add a number to the end to avoid name collisions
			let mut preflight_file_counter = self.preflight_file_counter.borrow_mut();
			*preflight_file_counter += 1;
			format!("preflight.{}-{}.js", sanitized_name, preflight_file_counter)
		};

		// Store the file name in a map so if anyone tries to "bring" it as a module,
		// we can look up what JS file needs to be imported.
		self
			.preflight_file_map
			.borrow_mut()
			.insert(source_path.to_path_buf(), preflight_file_name.clone());

		let sourcemap_path = format!("{}.map", preflight_file_name);
		output.line(format!("//# sourceMappingURL={sourcemap_path}"));
		let source_content = self.source_files.get_file(source_path.as_str()).unwrap();

		let output_base = output.to_string();
		let output_sourcemap = output.get_sourcemap(source_path.as_str(), source_content, &preflight_file_name);

		// Emit the file
		match self
			.output_files
			.borrow_mut()
			.add_file(preflight_file_name.clone(), output_base)
		{
			Ok(()) => {}
			Err(err) => report_diagnostic(err.into()),
		}
		match self
			.output_files
			.borrow_mut()
			.add_file(sourcemap_path, output_sourcemap)
		{
			Ok(()) => {}
			Err(err) => report_diagnostic(err.into()),
		}
	}

	fn jsify_struct_schemas(&self) -> CodeMaker {
		// For each struct schema that is referenced in the code
		// (this is determined by the StructSchemaVisitor before jsification starts)
		// we write an inline call to stdlib struct class to instantiate the schema object
		// preflight root class.
		let mut code = CodeMaker::default();
		for (name, schema_code) in self.referenced_struct_schemas.borrow().iter() {
			let flat_name = name.replace(".", "_");

			code.line(format!(
				"const {flat_name} = $stdlib.std.Struct._createJsonSchema({});",
				schema_code.to_string().replace("\n", "").replace(" ", "")
			));
		}
		code
	}

	fn jsify_scope_body(&self, scope: &Scope, ctx: &mut JSifyContext) -> CodeMaker {
		CompilationContext::set(CompilationPhase::Jsifying, &scope.span);
		let mut code = CodeMaker::with_source(&scope.span);

		let scope_env = self.types.get_scope_env(&scope);
		ctx.visit_ctx.push_env(scope_env);
		for statement in scope.statements.iter() {
			let statement_code = self.jsify_statement(&scope_env, statement, ctx);
			code.add_code(statement_code);
		}
		ctx.visit_ctx.pop_env();

		code
	}

	fn jsify_reference(&self, reference: &Reference, ctx: &mut JSifyContext) -> CodeMaker {
		match reference {
			Reference::Identifier(identifier) => new_code!(&identifier.span, &identifier.name),
			Reference::InstanceMember {
				object,
				property,
				optional_accessor,
			} => new_code!(
				&property.span,
				self.jsify_expression(object, ctx),
				if *optional_accessor { "?." } else { "." },
				&property.to_string()
			),
			Reference::TypeMember { type_name, property } => {
				new_code!(
					&property.span,
					self.jsify_user_defined_type(type_name, ctx),
					".",
					&property.name
				)
			}
		}
	}

	fn jsify_arg_list(
		&self,
		arg_list: &ArgList,
		scope: Option<String>,
		id: Option<String>,
		ctx: &mut JSifyContext,
	) -> CodeMaker {
		let mut args = vec![];
		let mut structure_args = vec![];

		if let Some(scope_str) = scope {
			args.push(new_code!(&arg_list.span, scope_str));
		}

		if let Some(id_str) = id {
			args.push(new_code!(&arg_list.span, id_str));
		}

		for arg in arg_list.pos_args.iter() {
			args.push(self.jsify_expression(arg, ctx));
		}

		for arg in arg_list.named_args.iter() {
			structure_args.push(new_code!(
				&arg_list.span,
				&arg.0.name,
				": ",
				self.jsify_expression(arg.1, ctx)
			));
		}

		if !structure_args.is_empty() {
			args.push(new_code!(&arg_list.span, "{ ", structure_args, " }"));
		}

		new_code!(&arg_list.span, args)
	}

	pub fn jsify_type(typ: &Type) -> Option<String> {
		match typ {
			Type::Struct(t) => Some(t.name.name.clone()),
			Type::String => Some("string".to_string()),
			Type::Number => Some("number".to_string()),
			Type::Boolean => Some("boolean".to_string()),
			Type::Array(t) => {
				if let Some(inner) = Self::jsify_type(&t) {
					Some(format!("{}[]", inner))
				} else {
					None
				}
			}
			Type::Optional(t) => {
				if let Some(inner) = Self::jsify_type(&t) {
					Some(format!("{}?", inner))
				} else {
					None
				}
			}
			_ => None,
		}
	}

	pub fn jsify_user_defined_type(&self, udt: &UserDefinedType, ctx: &mut JSifyContext) -> CodeMaker {
		if ctx.visit_ctx.current_phase() == Phase::Inflight {
			if let Some(lifts) = &ctx.lifts {
				if let Some(t) = lifts.token_for_liftable(&Liftable::Type(udt.clone())) {
					return new_code!(&udt.span, t);
				}
			}
		}

		if is_udt_struct_type(udt, ctx.visit_ctx.current_env().unwrap()) {
			// For struct type, we emit the name as a flattened string. I.E. mylib.MyStruct becomes mylib_MyStruct
			return new_code!(&udt.span, udt.full_path_str().replace(".", "_"));
		}
		new_code!(&udt.span, udt.full_path_str())
	}

	pub fn jsify_expression(&self, expression: &Expr, ctx: &mut JSifyContext) -> CodeMaker {
		CompilationContext::set(CompilationPhase::Jsifying, &expression.span);
		let expr_span = &expression.span;

		// if we are in inflight and there's a lifting/capturing token associated with this expression
		// then emit the token instead of the expression.
		if ctx.visit_ctx.current_phase() == Phase::Inflight {
			if let Some(lifts) = &ctx.lifts {
				if let Some(t) = lifts.token_for_liftable(&Liftable::Expr(expression.id)) {
					return new_code!(expr_span, t);
				}
			}
		}

		// if we are in preflight phase and we see an inflight expression (which is not "this."), then
		// this is an error. this can happen if we render a lifted preflight expression that references
		// an e.g. variable from inflight (`myarr.get(i)` where `myarr` is preflight and `i` is an
		// inflight variable). in this case we need to bail out.
		if ctx.visit_ctx.current_phase() == Phase::Preflight {
			if let Some(expr_phase) = self.types.get_expr_phase(expression) {
				if expr_phase == Phase::Inflight {
					report_diagnostic(Diagnostic {
						message: "Cannot reference an inflight value from within a preflight expression".to_string(),
						span: Some(expression.span.clone()),
						annotations: vec![],
						hints: vec![],
					});

					return new_code!(expr_span, "<ERROR>");
				}
			}
		}

		let auto_await = match ctx.visit_ctx.current_phase() {
			Phase::Inflight => "await ",
			_ => "",
		};
		match &expression.kind {
			ExprKind::New(new) => {
				let New {
					class,
					obj_id,
					arg_list,
					obj_scope,
				} = new;

				let expression_type = self.types.get_expr_type(&expression);
				let is_preflight_class = expression_type.is_preflight_class();

				let class_type = if let Some(class_type) = expression_type.as_class() {
					class_type
				} else {
					return new_code!(expr_span, "");
				};
				// if we have an FQN, we emit a call to the "new" factory method to allow
				// targets and plugins to inject alternative implementations for types. otherwise (e.g.
				// user-defined types), we simply instantiate the type directly (maybe in the future we will
				// allow customizations of user-defined types as well, but for now we don't).

				let ctor = self.jsify_user_defined_type(class, ctx);

				let scope = if is_preflight_class && class_type.std_construct_args {
					if let Some(scope) = obj_scope {
						Some(self.jsify_expression(scope, ctx).to_string())
					} else {
						Some("this".to_string())
					}
				} else {
					None
				};

				let id = if is_preflight_class && class_type.std_construct_args {
					Some(if let Some(id_exp) = obj_id {
						self.jsify_expression(id_exp, ctx).to_string()
					} else {
						format!("\"{}\"", ctor.to_string())
					})
				} else {
					None
				};

				let args = self.jsify_arg_list(&arg_list, scope, id, ctx);

				let fqn = class_type.fqn.clone();
				if let (true, Some(fqn)) = (is_preflight_class, fqn) {
<<<<<<< HEAD
					if is_abstract {
						new_code!(
							expr_span,
							"this.node.root.newAbstract(\"",
							fqn,
							"\", ",
							args,
							")"
						)
					} else {
						new_code!(expr_span, "this.node.root.new(\"", fqn, "\", ", ctor, ", ", args, ")")
					}
=======
					format!("this.node.root.new(\"{}\",{},{})", fqn, ctor, args)
>>>>>>> 9c70d86d
				} else {
					// If we're inflight and this new expression evaluates to a type with an inflight init (that's not empty)
					// make sure it's called before we return the object.
					if ctx.visit_ctx.current_phase() == Phase::Inflight
						&& expression_type
							.as_class()
							.expect("a class")
							.get_method(&Symbol::global(CLASS_INFLIGHT_INIT_NAME))
							.is_some()
					{
						new_code!(
							expr_span,
							"(await (async () => {const o = new ",
							ctor,
							"(",
							args,
							"); await o.",
							CLASS_INFLIGHT_INIT_NAME,
							"?.(); return o; })())"
						)
					} else {
						new_code!(expr_span, "new ", ctor, "(", args, ")")
					}
				}
			}
			ExprKind::Literal(lit) => match lit {
				Literal::Nil => new_code!(expr_span, "undefined"),
				Literal::String(s) => new_code!(expr_span, s),
				Literal::InterpolatedString(s) => {
					let statics = s
						.parts
						.iter()
						.filter_map(|p| match p {
							InterpolatedStringPart::Static(static_string) => {
								// escape any raw newlines in the string because js `"` strings can't contain them
								let escaped = static_string.replace("\r\n", "\\r\\n").replace("\n", "\\n");

								Some(new_code!(expr_span, "\"", escaped, "\""))
							}
							InterpolatedStringPart::Expr(_) => None,
						})
						.collect_vec();
					let exprs = s
						.parts
						.iter()
						.filter_map(|p| match p {
							InterpolatedStringPart::Static(_) => None,
							InterpolatedStringPart::Expr(e) => Some(match *self.types.get_expr_type(e) {
								Type::Json(_) | Type::MutJson => {
									new_code!(expr_span, "JSON.stringify(", self.jsify_expression(e, ctx), ")")
								}
								_ => self.jsify_expression(e, ctx),
							}),
						})
						.collect_vec();

					new_code!(expr_span, "String.raw({ raw: [", statics, "] }, ", exprs, ")")
				}
				Literal::Number(n) => new_code!(expr_span, n.to_string()),
				Literal::Boolean(b) => new_code!(expr_span, (if *b { "true" } else { "false" }).to_string()),
			},
			ExprKind::Range { start, inclusive, end } => match ctx.visit_ctx.current_phase() {
				Phase::Inflight => new_code!(expr_span,
					"((s,e,i) => { function* iterator(start,end,inclusive) { let i = start; let limit = inclusive ? ((end < start) ? end - 1 : end + 1) : end; while (i < limit) yield i++; while (i > limit) yield i--; }; return iterator(s,e,i); })(",
					self.jsify_expression(start, ctx),
					",",
					self.jsify_expression(end, ctx),
					",",
					inclusive.unwrap().to_string(),
					")"
				),
				_ => new_code!(
					expr_span,
					STDLIB,
					".std.Range.of(",
					self.jsify_expression(start, ctx),
					", ",
					self.jsify_expression(end, ctx),
					", ",
					inclusive.unwrap().to_string(),
					")"
				),
			},
			ExprKind::Reference(_ref) => new_code!(expr_span, self.jsify_reference(&_ref, ctx)),
			ExprKind::Call { callee, arg_list } => {
				let function_type = match callee {
					CalleeKind::Expr(expr) => self.types.get_expr_type(expr),
					CalleeKind::SuperCall(method) => {
						resolve_super_method(method, ctx.visit_ctx.current_env().expect("an env"), self.types)
							.expect("valid super method")
							.0
					}
				};
				let is_option = function_type.is_option();
				let function_type = function_type.maybe_unwrap_option();
				let function_sig = function_type.as_function_sig();
				let expr_string = match callee {
					CalleeKind::Expr(expr) => self.jsify_expression(expr, ctx).to_string(),
					CalleeKind::SuperCall(method) => format!("super.{}", method),
				};
				let args_string = self.jsify_arg_list(&arg_list, None, None, ctx).to_string();
				let mut args_text_string = lookup_span(&arg_list.span, &self.source_files);
				if args_text_string.len() > 0 {
					// remove the parens
					args_text_string = args_text_string[1..args_text_string.len() - 1].to_string();
				}
				let args_text_string = escape_javascript_string(&args_text_string);

				if let Some(function_sig) = function_sig {
					if let Some(js_override) = &function_sig.js_override {
						let self_string = match callee {
							CalleeKind::Expr(expr) => match &expr.kind {
								// for "loose" macros, e.g. `print()`, $self$ is the global object
								ExprKind::Reference(Reference::Identifier(_)) => "global".to_string(),
								ExprKind::Reference(Reference::InstanceMember { object, .. }) => {
									self.jsify_expression(&object, ctx).to_string()
								}
								ExprKind::Reference(Reference::TypeMember { property, .. }) => {
									// remove the property name from the expression string
									expr_string.split(".").filter(|s| s != &property.name).join(".")
								}
								_ => expr_string,
							},
							CalleeKind::SuperCall { .. } =>
							// Note: in case of a $self$ macro override of a super call there's no clear definition of what $self$ should be,
							// "this" is a decent option because it'll refer to the object where "super" was used, but depending on how
							// $self$ is used in the macro it might lead to unexpected results if $self$.some_method() is called and is
							// defined differently in the parent class of "this".
							{
								"this".to_string()
							}
						};
						let patterns = &[MACRO_REPLACE_SELF, MACRO_REPLACE_ARGS, MACRO_REPLACE_ARGS_TEXT];
						let replace_with = &[self_string, args_string, args_text_string];
						let ac = AhoCorasick::new(patterns).expect("Failed to create macro pattern");
						return new_code!(expr_span, ac.replace_all(js_override, replace_with));
					}
				}

				let optional_access = if is_option { "?." } else { "" };

				// NOTE: if the expression is a "handle" class, the object itself is callable (see
				// `jsify_class_inflight` below), so we can just call it as-is.
				new_code!(expr_span, "(", auto_await, expr_string, optional_access, "(", args_string, "))")
			}
			ExprKind::Unary { op, exp } => {
				let js_exp = self.jsify_expression(exp, ctx);
				match op {
					UnaryOperator::Minus => new_code!(expr_span, "(-", js_exp, ")"),
					UnaryOperator::Not => new_code!(expr_span, "(!", js_exp, ")"),
					UnaryOperator::OptionalTest => {
						// We use the abstract inequality operator here because we want to check for null or undefined
						new_code!(expr_span, "((", js_exp, ") != null)")
					}
				}
			}
			ExprKind::Binary { op, left, right } => {
				let js_left = self.jsify_expression(left, ctx);
				let js_right = self.jsify_expression(right, ctx);

				let js_op = match op {
					BinaryOperator::AddOrConcat => "+",
					BinaryOperator::Sub => "-",
					BinaryOperator::Mul => "*",
					BinaryOperator::Div => "/",
					BinaryOperator::FloorDiv => {
						return new_code!(expr_span, "Math.trunc(", js_left, " / ", js_right, ")")
					}
					BinaryOperator::Mod => "%",
					BinaryOperator::Power => "**",
					BinaryOperator::Greater => ">",
					BinaryOperator::GreaterOrEqual => ">=",
					BinaryOperator::Less => "<",
					BinaryOperator::LessOrEqual => "<=",
					BinaryOperator::Equal => {
						return new_code!(expr_span, "(((a,b) => { try { return require('assert').deepStrictEqual(a,b) === undefined; } catch { return false; } })(", js_left, ",", js_right, "))")
					},
					BinaryOperator::NotEqual => {
						return new_code!(expr_span, "(((a,b) => { try { return require('assert').notDeepStrictEqual(a,b) === undefined; } catch { return false; } })(", js_left, ",", js_right, "))")
					},
					BinaryOperator::LogicalAnd => "&&",
					BinaryOperator::LogicalOr => "||",
					BinaryOperator::UnwrapOr => {
						// Use JS nullish coalescing operator which treats undefined and null the same
						// this is inline with how wing jsifies optionals
						"??"
					}
				};
				new_code!(expr_span, "(", js_left, " ", js_op, " ", js_right, ")")
			}
			ExprKind::ArrayLiteral { items, .. } => {
				let item_list = items
					.iter()
					.map(|expr| self.jsify_expression(expr, ctx))
					.collect_vec();

				new_code!(expr_span, "[", item_list, "]")
			}
			ExprKind::StructLiteral { fields, .. } => {
				new_code!(
					expr_span,
					"({",  
					fields
				.iter()
				.map(|(name, expr)| new_code!(expr_span, "\"", &name.name, "\": ",  self.jsify_expression(expr, ctx)))
				.collect_vec(), "})")
			}
			ExprKind::JsonLiteral { element, .. } => {
				ctx.visit_ctx.push_json();
				let js_out = self.jsify_expression(element, ctx);
				ctx.visit_ctx.pop_json();
				js_out
			}
			ExprKind::JsonMapLiteral { fields } | ExprKind::MapLiteral { fields, .. } => {
				let f = fields
					.iter()
					.map(|(key, expr)| {
						new_code!(
							expr_span,
							"\"",
							&key.name,
							"\": ",
							self.jsify_expression(expr, ctx)
						)
					})
					.collect_vec();
				new_code!(expr_span, "({", f, "})")
			}
			ExprKind::SetLiteral { items, .. } => {
				let item_list = items
					.iter()
					.map(|expr| self.jsify_expression(expr, ctx))
					.collect_vec();
				new_code!(expr_span, "new Set([", item_list, "])")
			}
			ExprKind::FunctionClosure(func_def) => self.jsify_function(None, func_def, ctx),
			ExprKind::CompilerDebugPanic => {
				// Handle the debug panic expression (during jsifying)
				dbg_panic!();
				new_code!(expr_span, "")
			}
		}
	}

	// To avoid a performance penalty when evaluating assignments made in the elif statement,
	// it was necessary to nest the if statements.
	//
	// Thus, this code in Wing:
	//
	// if let x = tryA() {
	//  ...
	// } elif let x = tryB() {
	// 	 ...
	// } elif let x = TryC() {
	// 	 ...
	// } else {
	// 	...
	// }
	//
	// In JavaScript, will become this:
	//
	// const $if_let_value = tryA();
	// if ($if_let_value !== undefined) {
	// 	...
	// } else {
	// 	let $elif_let_value0 = tryB();
	// 	if ($elif_let_value0 !== undefined) {
	// 		 ...
	// 	} else {
	// 		 let $elif_let_value1 = tryC();
	// 		 if ($elif_let_value1 !== undefined) {
	// 				...
	// 		 } else {
	// 				...
	// 		 }
	// 	}
	// }
	fn jsify_elif_statements(
		&self,
		code: &mut CodeMaker,
		elif_statements: &Vec<ElifLetBlock>,
		index: usize,
		else_statements: &Option<Scope>,
		ctx: &mut JSifyContext,
	) {
		let elif_let_value = "$elif_let_value";

		let value = format!("{}{}", elif_let_value, index);
		let elif_block = elif_statements.get(index).unwrap();

		code.line(new_code!(
			&elif_block.value.span,
			"const ",
			value,
			" = ",
			self.jsify_expression(&elif_block.value, ctx),
			";"
		));
		let value = format!("{}{}", elif_let_value, index);
		code.open(format!("if ({value} != undefined) {{"));
		if elif_block.reassignable {
			code.line(format!("let {} = {};", elif_block.var_name, value));
		} else {
			code.line(format!("const {} = {};", elif_block.var_name, value));
		}

		code.add_code(self.jsify_scope_body(&elif_block.statements, ctx));
		code.close("}");

		if index < elif_statements.len() - 1 {
			code.open("else {");
			self.jsify_elif_statements(code, elif_statements, index + 1, else_statements, ctx);
			code.close("}");
		} else if let Some(else_scope) = else_statements {
			code.open("else {");
			code.add_code(self.jsify_scope_body(else_scope, ctx));
			code.close("}");
		}
		return;
	}

	fn jsify_statement(&self, env: &SymbolEnv, statement: &Stmt, ctx: &mut JSifyContext) -> CodeMaker {
		let mut code = CodeMaker::with_source(&statement.span);

		CompilationContext::set(CompilationPhase::Jsifying, &statement.span);
		ctx.visit_ctx.push_stmt(statement.idx);
		// code.push_original_span(statement.span.clone());
		match &statement.kind {
			StmtKind::Bring { source, identifier } => match source {
				BringSource::BuiltinModule(name) => {
					let var_name = if let Some(identifier) = identifier {
						identifier
					} else {
						name
					};

					code.line(format!("const {} = {}.{};", var_name, STDLIB, name))
				}
				BringSource::TrustedModule(name, module_dir) => {
					let preflight_file_map = self.preflight_file_map.borrow();
					let preflight_file_name = preflight_file_map.get(module_dir).unwrap();
					code.line(format!(
						"const {} = require(\"./{}\")({{ {} }});",
						identifier.as_ref().unwrap_or(&name),
						preflight_file_name,
						STDLIB,
					))
				}
				BringSource::JsiiModule(name) => code.line(format!(
					"const {} = require(\"{}\");",
					// checked during type checking
					identifier.as_ref().expect("bring jsii module requires an alias"),
					name
				)),
				BringSource::WingLibrary(_, module_dir) => {
					let preflight_file_map = self.preflight_file_map.borrow();
					let preflight_file_name = preflight_file_map.get(module_dir).unwrap();
					code.line(format!(
						"const {} = require(\"./{}\")({{ {} }});",
						// checked during type checking
						identifier.as_ref().expect("bring wing file requires an alias"),
						preflight_file_name,
						STDLIB,
					))
				}
				BringSource::WingFile(name) => {
					let preflight_file_map = self.preflight_file_map.borrow();
					let preflight_file_name = preflight_file_map.get(Utf8Path::new(&name.name)).unwrap();
					code.line(format!(
						"const {} = require(\"./{}\")({{ {} }});",
						// checked during type checking
						identifier.as_ref().expect("bring wing file requires an alias"),
						preflight_file_name,
						STDLIB,
					))
				}
				BringSource::Directory(name) => {
					let preflight_file_map = self.preflight_file_map.borrow();
					let preflight_file_name = preflight_file_map.get(Utf8Path::new(&name.name)).unwrap();
					code.line(format!(
						"const {} = require(\"./{}\")({{ {} }});",
						// checked during type checking
						identifier.as_ref().expect("bring wing file requires an alias"),
						preflight_file_name,
						STDLIB,
					))
				}
			},
			StmtKind::SuperConstructor { arg_list } => {
				let args = self.jsify_arg_list(&arg_list, None, None, ctx);
				match parent_class_phase(ctx) {
					Phase::Inflight => code.line(new_code!(
						&arg_list.span,
						"await this.super_",
						CLASS_INFLIGHT_INIT_NAME,
						"?.(",
						args,
						");"
					)),
					Phase::Preflight => code.line(new_code!(&arg_list.span, "super($scope, $id, ", args, ");")),
					Phase::Independent => {
						// If our parent is phase independent then we don't call its super, instead a call to its super will be
						// generated in `jsify_inflight_init` when we generate the inflight init for this class.
						// Note: this is only true for inflight clases which are the only type of classes that can have a phase independent parent.
						// when/if this changes we'll need to be move verbose here.
					}
				}
			}
			StmtKind::Let {
				reassignable,
				var_name,
				initial_value,
				type_: _,
			} => {
				let initial_value = self.jsify_expression(initial_value, ctx);
				if *reassignable {
					code.line(new_code!(
						&statement.span,
						"let ",
						jsify_symbol(&var_name),
						" = ",
						initial_value,
						";"
					))
				} else {
					let new_thing = new_code!(
						&statement.span,
						"const ",
						jsify_symbol(&var_name),
						" = ",
						initial_value,
						";"
					);
					code.line(new_thing)
				}
			}
			StmtKind::ForLoop {
				iterator,
				iterable,
				statements,
			} => {
				code.open(new_code!(
					&statement.span,
					"for (const ",
					jsify_symbol(&iterator),
					" of ",
					self.jsify_expression(iterable, ctx),
					") {"
				));
				code.add_code(self.jsify_scope_body(statements, ctx));
				code.close("}");
			}
			StmtKind::While { condition, statements } => {
				code.open(new_code!(
					&condition.span,
					"while (",
					self.jsify_expression(condition, ctx),
					") {"
				));
				code.add_code(self.jsify_scope_body(statements, ctx));
				code.close("}");
			}
			StmtKind::Break => code.line("break;"),
			StmtKind::Continue => code.line("continue;"),
			StmtKind::IfLet(IfLet {
				reassignable,
				value,
				statements,
				var_name,
				elif_statements,
				else_statements,
			}) => {
				// To enable shadowing variables in if let statements, the following does some scope trickery
				// take for example the following wing code:
				// let x: str? = "hello";
				// if let x = x {
				//   log(x);
				// }
				//
				// If we attempted to just do the following JS code
				//
				// const x = "hello"
				// if (x != undefined) {
				//   const x = x;  <== Reference error, "Cannot access 'x' before initialization"
				//   log(x);
				// }
				//
				// To work around this, we can generate a temporary scope, then use an intermediate variable to carry the
				// shadowed value, like so:
				// const x = "hello"
				// {
				//  const $IF_LET_VALUE = x; <== intermediate variable that expires at the end of the scope
				//  if ($IF_LET_VALUE != undefined) {
				//    const x = $IF_LET_VALUE;
				//    log(x);
				//  }
				// }
				// The temporary scope is created so that intermediate variables created by consecutive `if let` clauses
				// do not interfere with each other.
				code.open("{");
				let if_let_value = "$if_let_value";
				code.line(new_code!(
					&var_name.span,
					"const ",
					if_let_value,
					" = ",
					self.jsify_expression(value, ctx),
					";"
				));

				code.open(format!("if ({if_let_value} != undefined) {{"));
				if *reassignable {
					code.line(format!("let {} = {};", var_name, if_let_value));
				} else {
					code.line(format!("const {} = {};", var_name, if_let_value));
				}
				code.add_code(self.jsify_scope_body(statements, ctx));
				code.close("}");

				if elif_statements.len() > 0 {
					code.open("else {");
					self.jsify_elif_statements(&mut code, elif_statements, 0, else_statements, ctx);
					code.close("}");
				} else if let Some(else_scope) = else_statements {
					code.open("else {");
					code.add_code(self.jsify_scope_body(else_scope, ctx));
					code.close("}");
				}

				code.close("}");
			}
			StmtKind::If {
				condition,
				statements,
				elif_statements,
				else_statements,
			} => {
				code.open(new_code!(
					&condition.span,
					"if (",
					self.jsify_expression(condition, ctx),
					") {"
				));
				code.add_code(self.jsify_scope_body(statements, ctx));
				code.close("}");

				for elif_block in elif_statements {
					let condition = self.jsify_expression(&elif_block.condition, ctx);
					// TODO: this puts the "else if" in a separate line from the closing block but
					// technically that shouldn't be a problem, its just ugly
					code.open(new_code!(&elif_block.condition.span, "else if (", condition, ") {"));
					code.add_code(self.jsify_scope_body(&elif_block.statements, ctx));
					code.close("}");
				}

				if let Some(else_scope) = else_statements {
					code.open("else {");
					code.add_code(self.jsify_scope_body(else_scope, ctx));
					code.close("}");
				}
			}
			StmtKind::Expression(e) => code.line(new_code!(&e.span, self.jsify_expression(e, ctx), ";")),

			StmtKind::Assignment { kind, variable, value } => {
				let operator = match kind {
					AssignmentKind::Assign => "=",
					AssignmentKind::AssignIncr => "+=",
					AssignmentKind::AssignDecr => "-=",
				};

				code.line(new_code!(
					&statement.span,
					self.jsify_reference(variable, ctx),
					" ",
					operator,
					" ",
					self.jsify_expression(value, ctx),
					";"
				));
			}
			StmtKind::Scope(scope) => {
				if !scope.statements.is_empty() {
					code.open("{");
					code.add_code(self.jsify_scope_body(scope, ctx));
					code.close("}");
				}
			}
			StmtKind::Return(exp) => {
				if let Some(exp) = exp {
					code.line(new_code!(&exp.span, "return ", self.jsify_expression(exp, ctx), ";"))
				} else {
					code.line("return;")
				}
			}
			StmtKind::Throw(exp) => code.line(new_code!(
				&statement.span,
				"throw new Error(",
				self.jsify_expression(exp, ctx),
				");"
			)),
			StmtKind::Class(class) => code.add_code(self.jsify_class(env, class, ctx)),
			StmtKind::Interface { .. } => {
				// This is a no-op in JS
			}
			StmtKind::Struct { .. } => {
				// Struct schemas are emitted before jsification phase
			}
			StmtKind::Enum { name, values, .. } => {
				code.open(format!("const {name} ="));
				code.add_code(self.jsify_enum(name, values));
				code.close(";");
			}
			StmtKind::TryCatch {
				try_statements,
				catch_block,
				finally_statements,
			} => {
				code.open("try {");
				code.add_code(self.jsify_scope_body(try_statements, ctx));
				code.close("}");

				if let Some(catch_block) = catch_block {
					if let Some(exception_var_symbol) = &catch_block.exception_var {
						code.open(format!("catch ($error_{exception_var_symbol}) {{"));
						code.line(format!(
							"const {exception_var_symbol} = $error_{exception_var_symbol}.message;"
						));
					} else {
						code.open("catch {");
					}

					code.add_code(self.jsify_scope_body(&catch_block.statements, ctx));
					code.close("}");
				}

				if let Some(finally_statements) = finally_statements {
					code.open("finally {");
					code.add_code(self.jsify_scope_body(finally_statements, ctx));
					code.close("}");
				}
			}
			StmtKind::CompilerDebugEnv => {}
		};
		ctx.visit_ctx.pop_stmt();
		code
	}

	fn jsify_enum(&self, name: &Symbol, values: &IndexSet<Symbol>) -> CodeMaker {
		let mut code = CodeMaker::with_source(&name.span);
		let mut value_index = 0;

		code.open("(function (tmp) {");

		for value in values {
			code.line(new_code!(
				&value.span,
				"tmp[tmp[\"",
				jsify_symbol(value),
				"\"] = ",
				value_index.to_string(),
				"] = \",",
				jsify_symbol(value),
				"\";"
			));

			value_index = value_index + 1;
		}

		code.line("return tmp;");

		code.close("})({})");
		code
	}

	fn jsify_inflight_init(
		&self,
		func_def: &FunctionDefinition,
		class_phase: Phase,
		ctx: &mut JSifyContext,
	) -> CodeMaker {
		assert!(ctx.visit_ctx.current_phase() == Phase::Inflight);

		let FunctionBody::Statements(body_scope) = &func_def.body else {
			panic!("inflight init must have a scope body")
		};

		// Create the async init function that'll capture the ctor's args
		let mut async_init_body_code = CodeMaker::with_source(&func_def.span);
		// Define this as a closure if we're inside a regulat ctor (inflight class)
		async_init_body_code.open(if class_phase == Phase::Inflight {
			// A closure that'll capture the ctor args
			format!("this.{CLASS_INFLIGHT_INIT_NAME} = async () => {{")
		} else {
			// Preflight class's inflight inits have no args
			format!("async {CLASS_INFLIGHT_INIT_NAME}() {{")
		});
		async_init_body_code.add_code(self.jsify_scope_body(body_scope, ctx));
		async_init_body_code.close("}");

		// If this is an inflight init of an inflight class then we also need to generate a normal ctor, if it's a preflight class
		// then we generate a binding ctor seperately see `jsify_inflight_binding_constructor`
		let code = if class_phase == Phase::Inflight {
			// let mut code = CodeMaker::with_source(&func_def.span);

			let mut code = new_code!(
				&func_def.span,
				JS_CONSTRUCTOR,
				"(",
				jsify_function_parameters(func_def),
				"){"
			);
			code.indent();

			// Issue a call to the parent class's regular ctor
			if let Some(Stmt {
				kind: StmtKind::SuperConstructor { arg_list },
				..
			}) = body_scope.statements.iter().next()
			{
				let args = self.jsify_arg_list(&arg_list, None, None, ctx);
				code.line("super(");
				code.append(args);
				code.append(");");

				// If our parent's phase in inflight then backup a reference to the paren't inflight init to be used in the super ctor call
				if parent_class_phase(ctx) == Phase::Inflight {
					code.line(format!(
						"this.{SUPER_CLASS_INFLIGHT_INIT_NAME} = this.{CLASS_INFLIGHT_INIT_NAME};"
					));
				}
			}

			code.add_code(async_init_body_code);

			code.close("}");
			code
		} else {
			assert!(func_def.signature.parameters.is_empty());
			async_init_body_code
		};

		code
	}

	fn jsify_function(
		&self,
		class: Option<&AstClass>,
		func_def: &FunctionDefinition,
		ctx: &mut JSifyContext,
	) -> CodeMaker {
		let parameters = jsify_function_parameters(func_def);

		let (name, arrow) = match &func_def.name {
			Some(name) => (name.name.clone(), " ".to_string()),
			None => ("".to_string(), " => ".to_string()),
		};

		let body = match &func_def.body {
			FunctionBody::Statements(scope) => self.jsify_scope_body(scope, ctx),
			FunctionBody::External(file_path) => {
				new_code!(
					&func_def.span,
					format!("return (require(\"{file_path}\")[\"{name}\"])("),
					parameters.clone(),
					")"
				)
			}
		};
		let mut prefix = vec![];

		if func_def.is_static && class.is_some() {
			prefix.push("static")
		}

		// if this is "constructor" it cannot be async
		if name != JS_CONSTRUCTOR && matches!(func_def.signature.phase, Phase::Inflight) {
			prefix.push("async")
		}

		if !name.is_empty() {
			prefix.push(name.borrow());
		} else if !prefix.is_empty() {
			prefix.push("");
		}

		let func_prefix = prefix.join(" ");
		let mut code = new_code!(&func_def.span, func_prefix, "(", parameters.clone(), ")", arrow, "{");
		code.indent();

		code.add_code(body);
		code.close("}");

		// if prefix is empty it means this is a closure, so we need to wrap it in `(`, `)`.
		if prefix.is_empty() {
			new_code!(&func_def.span, "(", code, ")")
		} else {
			code
		}
	}

	fn jsify_class(&self, env: &SymbolEnv, class: &AstClass, ctx: &mut JSifyContext) -> CodeMaker {
		ctx.with_class(class, |ctx| {
			// lookup the class type
			let class_type = env.lookup(&class.name, None).unwrap().as_type().unwrap();

			// find the nearest lifts object. this could be in the current scope (in which case there will
			// be a `lifts` fields in the `class_type` or the parent scope.
			let lifts = if let Some(lifts) = &class_type.as_class().unwrap().lifts {
				Some(lifts)
			} else {
				ctx.lifts
			};

			let ctx = &mut JSifyContext {
				lifts,
				visit_ctx: &mut ctx.visit_ctx,
				source_path: ctx.source_path,
			};

			// emit the inflight side of the class into a separate file
			let inflight_class_code = self.jsify_class_inflight(&class, ctx);

			// if this is inflight/independent, class, just emit the inflight class code inline and move on
			// with your life.
			if ctx.visit_ctx.current_phase() != Phase::Preflight {
				return inflight_class_code;
			}

			// emit the inflight file
			self.emit_inflight_file(&class, inflight_class_code, ctx);

			// lets write the code for the preflight side of the class
			// TODO: why would we want to do this for inflight classes?? maybe return here in that case?
			let mut code = new_code!(&class.span, "class ", jsify_symbol(&class.name));

			if let Some(parent) = &class.parent {
				// If this is an imported type (with a package fqn) attemp to go through the stdlib target dep-injection mechanism
				let parent_type = env
					.lookup_nested_str(&parent.full_path_str(), None)
					.unwrap()
					.0
					.as_type()
					.unwrap();
				if let Some(fqn) = &parent_type.as_class().unwrap().fqn {
					code.append(new_code!(
						&class.name.span,
						" extends (this.node.root.typeForFqn(\"",
						fqn,
						"\") ?? ",
						self.jsify_user_defined_type(parent, ctx),
						")"
					));
				} else {
					code.append(new_code!(
						&class.name.span,
						" extends ",
						self.jsify_user_defined_type(parent, ctx)
					));
				}
			} else {
				// default base class for preflight classes is `core.Resource`
				code.append(new_code!(&class.name.span, " extends ", STDLIB_CORE_RESOURCE));
			};

			code.append(" {");
			code.indent();

			// emit the preflight constructor
			code.add_code(self.jsify_preflight_constructor(&class, ctx));

			// emit preflight methods
			for m in class.preflight_methods(false) {
				code.line(self.jsify_function(Some(class), m, ctx));
			}

			// emit the `_toInflight` and `_toInflightType` methods (TODO: renamed to `_liftObject` and
			// `_liftType`).
			code.add_code(self.jsify_to_inflight_type_method(&class, ctx));
			code.add_code(self.jsify_to_inflight_method(&class.name, ctx));
			code.add_code(self.jsify_get_inflight_ops_method(&class));

			// emit `_registerOnLiftObject` to register bindings (for type & instance binds)
			code.add_code(self.jsify_register_bind_method(class, class_type, BindMethod::Instance, ctx));
			code.add_code(self.jsify_register_bind_method(class, class_type, BindMethod::Type, ctx));

			code.close("}");
			code
		})
	}

	fn jsify_preflight_constructor(&self, class: &AstClass, ctx: &mut JSifyContext) -> CodeMaker {
		let mut code = new_code!(
			&class.name.span,
			JS_CONSTRUCTOR,
			"($scope, $id, ",
			jsify_function_parameters(&class.initializer),
			") {"
		);
		code.indent();

		let init_statements = match &class.initializer.body {
			FunctionBody::Statements(s) => s,
			FunctionBody::External(_) => panic!("'init' cannot be 'extern'"),
		};

		// Check if the first statement is a super constructor call, if not we need to add one
		let super_called = if let Some(s) = init_statements.statements.first() {
			matches!(s.kind, StmtKind::SuperConstructor { .. })
		} else {
			false
		};

		let mut body_code = CodeMaker::with_source(&class.name.span);

		// we always need a super() call because even if the class doesn't have an explicit parent, it
		// will inherit from core.Resource.
		if !super_called {
			body_code.line("super($scope, $id);");
		}
		body_code.add_code(self.jsify_scope_body(&init_statements, ctx));

		code.add_code(body_code);

		code.close("}");
		code
	}

	fn jsify_get_inflight_ops_method(&self, class: &AstClass) -> CodeMaker {
		let mut code = CodeMaker::with_source(&class.name.span);

		code.open("_supportedOps() {");

		let mut ops = vec![];
		for field in class.inflight_fields() {
			ops.push(format!("\"{}\"", field.name.name));
		}
		for method in class.inflight_methods(true) {
			ops.push(format!("\"{}\"", method.name.as_ref().unwrap().name));
		}

		code.line(format!("return [{}];", ops.join(", ")));
		code.close("}");
		code
	}

	fn jsify_to_inflight_type_method(&self, class: &AstClass, ctx: &JSifyContext) -> CodeMaker {
		let client_path = self.inflight_filename(class);

		let mut code = CodeMaker::with_source(&class.name.span);

		code.open("static _toInflightType(context) {"); // TODO: consider removing the context and making _lift a static method

		code.open("return `");

		code.open(format!("require(\"./{client_path}\")({{"));

		if let Some(lifts) = &ctx.lifts {
			for (token, capture) in lifts.captures.iter().filter(|(_, cap)| !cap.is_field) {
				let lift_type = format!("context._lift({})", capture.code);
				code.line(format!("{}: ${{{}}},", token, lift_type));
			}
		}

		code.close("})");

		code.close("`;");

		code.close("}");
		code
	}

	fn jsify_to_inflight_method(&self, resource_name: &Symbol, ctx: &JSifyContext) -> CodeMaker {
		let mut code = CodeMaker::with_source(&resource_name.span);

		code.open("_toInflight() {");

		code.open("return `");

		code.open("(await (async () => {");

		code.line(format!(
			"const {}Client = ${{{}._toInflightType(this)}};",
			resource_name.name, resource_name.name,
		));

		code.open(format!("const client = new {}Client({{", resource_name.name));

		if let Some(lifts) = &ctx.lifts {
			for (token, obj) in lifts.lifted_fields() {
				code.line(format!("{token}: ${{this._lift({obj})}},"));
			}
		}

		code.close("});");

		code.line(format!(
			"if (client.{CLASS_INFLIGHT_INIT_NAME}) {{ await client.{CLASS_INFLIGHT_INIT_NAME}(); }}"
		));
		code.line("return client;");

		code.close("})())");

		code.close("`;");

		code.close("}");
		code
	}

	// Write a class's inflight to a file
	fn jsify_class_inflight(&self, class: &AstClass, mut ctx: &mut JSifyContext) -> CodeMaker {
		ctx.visit_ctx.push_phase(Phase::Inflight);

		let mut class_code = new_code!(&class.name.span, "class ", &class.name.name);

		if let Some(parent) = &class.parent {
			class_code.append(" extends ");
			class_code.append(self.jsify_user_defined_type(&parent, ctx));
		}

		class_code.append(" {");
		class_code.indent();

		// if this is a preflight class, emit the binding constructor
		if class.phase == Phase::Preflight {
			self.jsify_inflight_binding_constructor(class, &mut class_code, &ctx);
		}

		for def in class.inflight_methods(false) {
			class_code.line(self.jsify_function(Some(class), def, &mut ctx));
		}

		// emit the $inflight_init function (if it has a body).
		if let FunctionBody::Statements(s) = &class.inflight_initializer.body {
			if !s.statements.is_empty() {
				class_code.line(self.jsify_inflight_init(&class.inflight_initializer, class.phase, &mut ctx));
			}
		}

		class_code.close("}");
		ctx.visit_ctx.pop_phase();
		class_code
	}

	pub fn add_referenced_struct_schema(&self, struct_name: String, schema: CodeMaker) {
		let mut struct_schemas = self.referenced_struct_schemas.borrow_mut();
		struct_schemas.insert(struct_name, schema);
	}

	fn emit_inflight_file(&self, class: &AstClass, inflight_class_code: CodeMaker, ctx: &mut JSifyContext) {
		let name = &class.name.name;
		let mut code = CodeMaker::with_source(&class.name.span);

		let inputs = if let Some(lifts) = &ctx.lifts {
			lifts
				.captures
				.iter()
				.filter_map(|(token, cap)| if !cap.is_field { Some(token) } else { None })
				.join(", ")
		} else {
			Default::default()
		};

		let filename = self.inflight_filename(class);
		let sourcemap_file = format!("{}.map", filename);

		code.line("\"use strict\";");
		code.open(format!("module.exports = function({{ {inputs} }}) {{"));
		code.add_code(inflight_class_code);
		code.line(format!("return {name};"));
		code.close("}");
		code.line(format!("//# sourceMappingURL={sourcemap_file}"));

		let root_source = ctx.source_path.unwrap().to_string();

		// emit the inflight class to a file
		match self
			.output_files
			.borrow_mut()
			.add_file(filename.clone(), code.to_string())
		{
			Ok(()) => {}
			Err(err) => report_diagnostic(err.into()),
		}
		match self.output_files.borrow_mut().add_file(
			sourcemap_file,
			code.get_sourcemap(
				root_source.as_str(),
				self.source_files.get_file(root_source.as_str()).unwrap(),
				filename.as_str(),
			),
		) {
			Ok(()) => {}
			Err(err) => report_diagnostic(err.into()),
		}
	}

	fn jsify_inflight_binding_constructor(&self, class: &AstClass, class_code: &mut CodeMaker, ctx: &JSifyContext) {
		// Get the fields that are lifted by this class but not by its parent, they will be initialized
		// in the generated constructor
		let lifted_fields = if let Some(lifts) = &ctx.lifts {
			lifts.lifted_fields().keys().map(|f| f.clone()).collect_vec()
		} else {
			vec![]
		};

		let parent_fields = if let Some(parent) = &class.parent {
			let parent_type = resolve_user_defined_type(
				parent,
				ctx.visit_ctx.current_env().expect("an env"),
				ctx.visit_ctx.current_stmt_idx(),
			)
			.expect("resolved type");
			if let Some(parent_lifts) = &parent_type.as_class().unwrap().lifts {
				parent_lifts.lifted_fields().keys().map(|f| f.clone()).collect_vec()
			} else {
				vec![]
			}
		} else {
			vec![]
		};

		class_code.open(format!(
			"{JS_CONSTRUCTOR}({{ {} }}) {{",
			lifted_fields
				.iter()
				.merge(parent_fields.iter())
				.map(|token| { token.clone() })
				.collect_vec()
				.join(", ")
		));

		if class.parent.is_some() {
			class_code.line(format!("super({{ {} }});", parent_fields.join(", ")));
		}

		for token in &lifted_fields {
			class_code.line(format!("this.{} = {};", token, token));
		}

		// if this class has a "handle" method, we are going to turn it into a callable function
		// so that instances of this class can also be called like regular functions
		if let Some(handle) = class.closure_handle_method() {
			class_code.line(format!(
				"const $obj = (...args) => this.{}(...args);",
				handle.name.clone().unwrap()
			));
			class_code.line("Object.setPrototypeOf($obj, this);");
			class_code.line("return $obj;");
		}

		class_code.close("}");
	}

	fn jsify_register_bind_method(
		&self,
		class: &AstClass,
		class_type: TypeRef,
		bind_method_kind: BindMethod,
		ctx: &JSifyContext,
	) -> CodeMaker {
		let mut bind_method = CodeMaker::with_source(&class.span);
		let (modifier, bind_method_name) = match bind_method_kind {
			BindMethod::Type => ("static ", "_registerTypeOnLift"),
			BindMethod::Instance => ("", "_registerOnLift"),
		};

		let class_name = class.name.to_string();

		let Some(lifts) = ctx.lifts else {
			return bind_method;
		};

		let lift_qualifications = lifts
			.lifts_qualifications
			.iter()
			.filter(|(m, _)| {
				let var_kind = &class_type
					.as_class()
					.unwrap()
					.get_method(&m.as_str().into())
					.as_ref()
					.expect(&format!("method \"{m}\" doesn't exist in {class_name}"))
					.kind;
				let is_static = matches!(var_kind, VariableKind::StaticMember);
				(*m == CLASS_INFLIGHT_INIT_NAME || !is_static) ^ (matches!(bind_method_kind, BindMethod::Type))
			})
			.collect_vec();

		// Skip jsifying this method if there are no lifts (in this case we'll use super's register bind method)
		if lift_qualifications.is_empty() {
			return bind_method;
		}

		bind_method.open(format!("{modifier}{bind_method_name}(host, ops) {{"));
		for (method_name, method_qual) in lift_qualifications {
			bind_method.open(format!("if (ops.includes(\"{method_name}\")) {{"));
			for (code, method_lift_qual) in method_qual {
				let ops_strings = method_lift_qual.ops.iter().map(|op| format!("\"{}\"", op)).join(", ");

				bind_method.line(format!(
					"{class_name}._registerOnLiftObject({code}, host, [{ops_strings}]);",
				));
			}
			bind_method.close("}");
		}
		bind_method.line(format!("super.{bind_method_name}(host, ops);"));
		bind_method.close("}");
		bind_method
	}

	fn inflight_filename(&self, class: &AstClass) -> String {
		let mut file_map = self.inflight_file_map.borrow_mut();
		let id: usize = if file_map.contains_key(&class.name.span.file_id) {
			file_map[&class.name.span.file_id]
		} else {
			let mut id = self.inflight_file_counter.borrow_mut();
			*id += 1;
			file_map.insert(class.name.span.file_id.clone(), *id);
			*id
		};
		format!("inflight.{}-{}.js", class.name.name, id)
	}
}

fn jsify_function_parameters(func_def: &FunctionDefinition) -> CodeMaker {
	let mut parameter_list = vec![];

	for p in &func_def.signature.parameters {
		if p.variadic {
			parameter_list.push(new_code!(&func_def.span, "...", jsify_symbol(&p.name)));
		} else {
			parameter_list.push(jsify_symbol(&p.name));
		}
	}

	new_code!(&func_def.span, parameter_list)
}

fn jsify_symbol(symbol: &Symbol) -> CodeMaker {
	new_code!(&symbol.span, &symbol.name)
}

fn parent_class_phase(ctx: &JSifyContext<'_>) -> Phase {
	let current_class_type = resolve_user_defined_type(
		ctx.visit_ctx.current_class().expect("a class"),
		ctx.visit_ctx.current_env().expect("an env"),
		ctx.visit_ctx.current_stmt_idx(),
	)
	.expect("a class type");
	let parent_class_phase = current_class_type
		.as_class()
		.expect("a class")
		.parent
		.expect("a parent class")
		.as_class()
		.expect("a class")
		.phase;
	parent_class_phase
}

fn get_public_symbols(scope: &Scope) -> Vec<Symbol> {
	let mut symbols = Vec::new();

	for stmt in &scope.statements {
		match &stmt.kind {
			StmtKind::Bring { .. } => {}
			StmtKind::SuperConstructor { .. } => {}
			StmtKind::Let { .. } => {}
			StmtKind::ForLoop { .. } => {}
			StmtKind::While { .. } => {}
			StmtKind::IfLet(IfLet { .. }) => {}
			StmtKind::If { .. } => {}
			StmtKind::Break => {}
			StmtKind::Continue => {}
			StmtKind::Return(_) => {}
			StmtKind::Throw(_) => {}
			StmtKind::Expression(_) => {}
			StmtKind::Assignment { .. } => {}
			StmtKind::Scope(_) => {}
			StmtKind::Class(class) => {
				if class.access == AccessModifier::Public {
					symbols.push(class.name.clone());
				}
			}
			// interfaces are bringable, but there's nothing to emit
			StmtKind::Interface(_) => {}
			// structs are bringable, but we don't emit anything for them
			// unless a static method is called on them
			StmtKind::Struct { .. } => {}
			StmtKind::Enum { name, access, .. } => {
				if *access == AccessModifier::Public {
					symbols.push(name.clone());
				}
			}
			StmtKind::TryCatch { .. } => {}
			StmtKind::CompilerDebugEnv => {}
		}
	}

	symbols
}

fn lookup_span(span: &WingSpan, files: &Files) -> String {
	let source = files
		.get_file(&span.file_id)
		.expect(&format!("failed to find source file with id {}", span.file_id));
	let lines = source.lines().collect_vec();

	let start_line = span.start.line as usize;
	let end_line = span.end.line as usize;

	let start_col = span.start.col as usize;
	let end_col = span.end.col as usize;

	let mut result = String::new();

	if start_line == end_line {
		result.push_str(&lines[start_line][start_col..end_col]);
	} else {
		result.push_str(&lines[start_line][start_col..]);
		result.push('\n');

		for line in lines[start_line + 1..end_line].iter() {
			result.push_str(line);
			result.push('\n');
		}

		result.push_str(&lines[end_line][..end_col]);
	}

	result
}

fn escape_javascript_string(s: &str) -> String {
	let mut result = String::new();

	// escape all escapable characters -- see the section "Escape sequences" in
	// https://developer.mozilla.org/en-US/docs/Web/JavaScript/Reference/Lexical_grammar#literals
	for c in s.chars() {
		match c {
			'\0' => result.push_str("\\0"),
			'\'' => result.push_str("\\'"),
			'"' => result.push_str("\\\""),
			'\\' => result.push_str("\\\\"),
			'\n' => result.push_str("\\n"),
			'\r' => result.push_str("\\r"),
			'\t' => result.push_str("\\t"),
			_ => result.push(c),
		}
	}

	result
}<|MERGE_RESOLUTION|>--- conflicted
+++ resolved
@@ -504,22 +504,7 @@
 
 				let fqn = class_type.fqn.clone();
 				if let (true, Some(fqn)) = (is_preflight_class, fqn) {
-<<<<<<< HEAD
-					if is_abstract {
-						new_code!(
-							expr_span,
-							"this.node.root.newAbstract(\"",
-							fqn,
-							"\", ",
-							args,
-							")"
-						)
-					} else {
-						new_code!(expr_span, "this.node.root.new(\"", fqn, "\", ", ctor, ", ", args, ")")
-					}
-=======
-					format!("this.node.root.new(\"{}\",{},{})", fqn, ctor, args)
->>>>>>> 9c70d86d
+					new_code!(expr_span, "this.node.root.new(\"", fqn, "\", ", ctor, ", ", args, ")")
 				} else {
 					// If we're inflight and this new expression evaluates to a type with an inflight init (that's not empty)
 					// make sure it's called before we return the object.
