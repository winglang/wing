mod codemaker;

use aho_corasick::AhoCorasick;
use const_format::formatcp;
use indoc::formatdoc;
use itertools::Itertools;

use std::{
	cell::RefCell,
	cmp::Ordering,
	collections::{BTreeMap, BTreeSet},
	fmt::Display,
	fs,
	path::Path,
	slice::Iter,
	vec,
};

use sha2::{Digest, Sha256};

use crate::{
	ast::{
		ArgList, BinaryOperator, Class as AstClass, ClassField, Constructor, Expr, ExprKind, FunctionBody,
		FunctionDefinition, InterpolatedStringPart, Literal, MethodLike, Phase, Reference, Scope, Stmt, StmtKind, Symbol,
		TypeAnnotation, UnaryOperator, UserDefinedType,
	},
	diagnostic::{Diagnostic, DiagnosticLevel, Diagnostics},
	type_check::{resolve_user_defined_type, symbol_env::SymbolEnv, Type, TypeRef, VariableInfo},
	utilities::snake_case_to_camel_case,
	visit::{self, Visit},
	MACRO_REPLACE_ARGS, MACRO_REPLACE_SELF, WINGSDK_ASSEMBLY_NAME, WINGSDK_RESOURCE,
};

use self::codemaker::CodeMaker;

const STDLIB: &str = "$stdlib";
const STDLIB_CORE_RESOURCE: &str = formatcp!("{}.{}", STDLIB, WINGSDK_RESOURCE);
const STDLIB_MODULE: &str = WINGSDK_ASSEMBLY_NAME;

const INFLIGHT_CLIENTS_DIR: &str = "clients";

const TARGET_CODE: &str = r#"
function __app(target) {
	switch (target) {
		case "sim":
			return $stdlib.sim.App;
		case "tfaws":
		case "tf-aws":
			return $stdlib.tfaws.App;
		case "tf-gcp":
			return $stdlib.tfgcp.App;
		case "tf-azure":
			return $stdlib.tfazure.App;
		case "awscdk":
			return $stdlib.awscdk.App;
		default:
			throw new Error(`Unknown WING_TARGET value: "${process.env.WING_TARGET ?? ""}"`);
	}
}
const $AppBase = __app(process.env.WING_TARGET);
"#;

const ENV_WING_IS_TEST: &str = "$wing_is_test";
const OUTDIR_VAR: &str = "$outdir";

const APP_CLASS: &str = "$App";
const APP_BASE_CLASS: &str = "$AppBase";

const ROOT_CLASS: &str = "$Root";

const INFLIGHT_OBJ_PREFIX: &str = "$Inflight";

pub struct JSifyContext {
	pub in_json: bool,
	pub phase: Phase,
}

pub struct JSifier<'a> {
	pub diagnostics: Diagnostics,
	pub out_dir: &'a Path,
	shim: bool,
	app_name: String,
	inflight_counter: RefCell<usize>,
}

impl<'a> JSifier<'a> {
	pub fn new(out_dir: &'a Path, app_name: &str, shim: bool) -> Self {
		Self {
			diagnostics: Diagnostics::new(),
			out_dir,
			shim,
			app_name: app_name.to_string(),
			inflight_counter: RefCell::new(0),
		}
	}

	fn js_resolve_path(path_name: &str) -> String {
		format!("\"./{}\".replace(/\\\\/g, \"/\")", path_name)
	}

	fn render_block(statements: impl IntoIterator<Item = impl core::fmt::Display>) -> String {
		let mut lines = vec![];
		lines.push("{".to_string());

		for statement in statements {
			let statement_str = format!("{}", statement);
			let result = statement_str.split("\n");
			for l in result {
				lines.push(format!("  {}", l));
			}
		}

		lines.push("}".to_string());
		lines.join("\n")
	}

	pub fn jsify(&mut self, scope: &Scope) -> String {
		let mut js = vec![];
		let mut imports = vec![];

		for statement in scope.statements.iter().sorted_by(|a, b| match (&a.kind, &b.kind) {
			// Put type definitions first so JS won't complain of unknown types
			(StmtKind::Class(AstClass { .. }), StmtKind::Class(AstClass { .. })) => Ordering::Equal,
			(StmtKind::Class(AstClass { .. }), _) => Ordering::Less,
			(_, StmtKind::Class(AstClass { .. })) => Ordering::Greater,
			_ => Ordering::Equal,
		}) {
			let jsify_context = JSifyContext {
				in_json: false,
				phase: Phase::Preflight,
			};
			let line = self.jsify_statement(scope.env.borrow().as_ref().unwrap(), statement, &jsify_context); // top level statements are always preflight
			if line.is_empty() {
				continue;
			}
			if let StmtKind::Bring {
				identifier: _,
				module_name: _,
			} = statement.kind
			{
				imports.push(line);
			} else {
				js.push(line);
			}
		}

		let mut output = vec![];

		if self.shim {
			output.push(format!("const {} = require('{}');", STDLIB, STDLIB_MODULE));
			output.push(format!("const {} = process.env.WING_SYNTH_DIR ?? \".\";", OUTDIR_VAR));
			output.push(format!(
				"const {} = process.env.WING_IS_TEST === \"true\";",
				ENV_WING_IS_TEST
			));
			output.push(TARGET_CODE.to_owned());
		}

		output.append(&mut imports);

		if self.shim {
			let mut root_class = CodeMaker::default();
			root_class.open(format!("class {} extends {} {{", ROOT_CLASS, STDLIB_CORE_RESOURCE));
			root_class.open("constructor(scope, id) {");
			root_class.line(format!("super(scope, id);"));
			root_class.add_lines(js);
			root_class.close("}");
			root_class.close("}");

			let mut app_wrapper = CodeMaker::default();
			app_wrapper.open(format!("class {} extends {} {{", APP_CLASS, APP_BASE_CLASS));
			app_wrapper.open("constructor() {");
			app_wrapper.line(format!(
				"super({{ outdir: {}, name: \"{}\", plugins: $plugins, isTestEnvironment: {} }});",
				OUTDIR_VAR, self.app_name, ENV_WING_IS_TEST
			));
			app_wrapper.open(format!("if ({}) {{", ENV_WING_IS_TEST));
			app_wrapper.line(format!("new {}(this, \"env0\");", ROOT_CLASS));
			app_wrapper.line("const $test_runner = this.testRunner;".to_string());
			app_wrapper.line("const $tests = $test_runner.findTests();".to_string());
			app_wrapper.open("for (let $i = 1; $i < $tests.length; $i++) {");
			app_wrapper.line(format!("new {}(this, \"env\" + $i);", ROOT_CLASS));
			app_wrapper.close("}");
			app_wrapper.close("} else {");
			app_wrapper.indent();
			app_wrapper.line(format!("new {}(this, \"Default\");", ROOT_CLASS));
			app_wrapper.close("}");
			app_wrapper.close("}");
			app_wrapper.close("}");

			output.push(root_class.to_string());
			output.push(app_wrapper.to_string());

			output.push(format!("new {}().synth();", APP_CLASS));
		} else {
			output.append(&mut js);
		}

		output.join("\n")
	}

	fn jsify_scope(&mut self, scope: &Scope, context: &JSifyContext) -> String {
		let mut lines = vec![];
		lines.push("{".to_string());

		for statement in scope.statements.iter() {
			let statement_str = self.jsify_statement(scope.env.borrow().as_ref().unwrap(), statement, context);
			let result = statement_str.split("\n");
			for l in result {
				lines.push(format!("  {}", l));
			}
		}

		lines.push("}".to_string());
		lines.join("\n")
	}

	fn jsify_reference(&mut self, reference: &Reference, case_convert: Option<bool>, context: &JSifyContext) -> String {
		let symbolize = if case_convert.unwrap_or(false) {
			Self::jsify_symbol_case_converted
		} else {
			Self::jsify_symbol
		};
		match reference {
			Reference::Identifier(identifier) => symbolize(self, identifier),
			Reference::InstanceMember { object, property } => {
				self.jsify_expression(object, context) + "." + &symbolize(self, property)
			}
			Reference::TypeMember { type_, property } => {
				self.jsify_type(&TypeAnnotation::UserDefined(type_.clone())) + "." + &symbolize(self, property)
			}
		}
	}

	fn jsify_symbol_case_converted(&self, symbol: &Symbol) -> String {
		let mut result = symbol.name.clone();
		result = snake_case_to_camel_case(&result);
		return format!("{}", result);
	}

	fn jsify_symbol(&self, symbol: &Symbol) -> String {
		return format!("{}", symbol.name);
	}

	fn jsify_arg_list(
		&mut self,
		arg_list: &ArgList,
		scope: Option<&str>,
		id: Option<&str>,
		case_convert: bool,
		context: &JSifyContext,
	) -> String {
		let mut args = vec![];
		let mut structure_args = vec![];

		if let Some(scope_str) = scope {
			args.push(scope_str.to_string());
		}

		if let Some(id_str) = id {
			args.push(format!("\"{}\"", id_str));
		}

		for arg in arg_list.pos_args.iter() {
			args.push(self.jsify_expression(arg, &context));
		}

		for arg in arg_list.named_args.iter() {
			// convert snake to camel case
			structure_args.push(format!(
				"{}: {}",
				if case_convert {
					snake_case_to_camel_case(&arg.0.name)
				} else {
					arg.0.name.clone()
				},
				self.jsify_expression(
					arg.1,
					&JSifyContext {
						in_json: context.in_json.clone(),
						phase: Phase::Independent,
					}
				)
			));
		}

		if !structure_args.is_empty() {
			args.push(format!("{{ {} }}", structure_args.join(", ")));
		}

		if args.is_empty() {
			"".to_string()
		} else {
			args.join(",")
		}
	}

	fn jsify_type(&self, typ: &TypeAnnotation) -> String {
		match typ {
			TypeAnnotation::UserDefined(user_defined_type) => self.jsify_user_defined_type(user_defined_type),
			_ => todo!(),
		}
	}

	fn jsify_user_defined_type(&self, user_defined_type: &UserDefinedType) -> String {
		if user_defined_type.fields.is_empty() {
			return self.jsify_symbol(&user_defined_type.root);
		} else {
			format!(
				"{}.{}",
				self.jsify_symbol(&user_defined_type.root),
				user_defined_type
					.fields
					.iter()
					.map(|f| self.jsify_symbol(f))
					.collect::<Vec<String>>()
					.join(".")
			)
		}
	}

	fn jsify_expression(&mut self, expression: &Expr, context: &JSifyContext) -> String {
		let auto_await = match context.phase {
			Phase::Inflight => "await ",
			_ => "",
		};
		match &expression.kind {
			ExprKind::New {
				class,
				obj_id,
				arg_list,
				obj_scope: _, // TODO
			} => {
				let expression_type = expression.evaluated_type.borrow();
				let is_resource = if let Some(evaluated_type) = expression_type.as_ref() {
					evaluated_type.as_resource().is_some()
				} else {
					// TODO Hack: This object type is not known. How can we tell if it's a resource or not?
					true
				};
				let should_case_convert = if let Some(cls) = expression_type.expect("expression type").as_class_or_resource() {
					cls.should_case_convert_jsii
				} else {
					// This should only happen in the case of `any`, which are almost certainly JSII imports.
					true
				};
				let is_abstract = if let Some(cls) = expression_type.unwrap().as_class_or_resource() {
					cls.is_abstract
				} else {
					false
				};

				// if we have an FQN, we emit a call to the "new" (or "newAbstract") factory method to allow
				// targets and plugins to inject alternative implementations for types. otherwise (e.g.
				// user-defined types), we simply instantiate the type directly (maybe in the future we will
				// allow customizations of user-defined types as well, but for now we don't).

				let ctor = self.jsify_type(class);

				let scope = if is_resource { Some("this") } else { None };

				let id = if is_resource {
					Some(obj_id.as_ref().unwrap_or(&ctor).as_str())
				} else {
					None
				};

				let args = self.jsify_arg_list(&arg_list, scope, id, should_case_convert, context);

				let fqn = if is_resource {
					expression_type
						.expect("expected expression")
						.as_resource()
						.expect("expected resource")
						.fqn
						.clone()
				} else {
					None
				};

				if let (true, Some(fqn)) = (is_resource, fqn) {
					if is_abstract {
						format!("this.node.root.newAbstract(\"{}\",{})", fqn, args)
					} else {
						format!("this.node.root.new(\"{}\",{},{})", fqn, ctor, args)
					}
				} else {
					format!("new {}({})", ctor, args)
				}
			}
			ExprKind::Literal(lit) => match lit {
				Literal::String(s) => format!("{}", s),
				Literal::InterpolatedString(s) => format!(
					"`{}`",
					s.parts
						.iter()
						.map(|p| match p {
							InterpolatedStringPart::Static(l) => format!("{}", l),
							InterpolatedStringPart::Expr(e) => {
								match *e.evaluated_type.borrow().expect("Should have type") {
									Type::Json | Type::MutJson => {
										format!("${{JSON.stringify({}, null, 2)}}", self.jsify_expression(e, context))
									}
									_ => format!("${{{}}}", self.jsify_expression(e, context)),
								}
							}
						})
						.collect::<Vec<String>>()
						.join("")
				),
				Literal::Number(n) => format!("{}", n),
				Literal::Duration(sec) => format!("{}.std.Duration.fromSeconds({})", STDLIB, sec),
				Literal::Boolean(b) => format!("{}", if *b { "true" } else { "false" }),
			},
			ExprKind::Range { start, inclusive, end } => {
				match context.phase {
					Phase::Inflight => format!(
						"((s,e,i) => {{ function* iterator(start,end,inclusive) {{ let i = start; let limit = inclusive ? ((end < start) ? end - 1 : end + 1) : end; while (i < limit) yield i++; while (i > limit) yield i--; }}; return iterator(s,e,i); }})({},{},{})",
						self.jsify_expression(start, context),
						self.jsify_expression(end, context),
						inclusive.unwrap()
					),
					_ => format!(
						"{}.std.Range.of({}, {}, {})",
						STDLIB,
						self.jsify_expression(start, context),
						self.jsify_expression(end, context),
						inclusive.unwrap()
					)
				}
			}
			ExprKind::Reference(_ref) => self.jsify_reference(&_ref, None, context),
			ExprKind::Call { function, arg_list } => {
				let function_type = function.evaluated_type.borrow().unwrap();
				let function_sig = function_type.as_function_sig();
				assert!(
					function_sig.is_some() || function_type.is_anything(),
					"Expected expression to be callable"
				);
				let mut needs_case_conversion = false;

				let expr_string = match &function.kind {
					ExprKind::Reference(reference) => {
						if let Reference::InstanceMember { object, .. } = reference {
							let object_type = object.evaluated_type.borrow().unwrap();
							if let Some(class) = object_type.as_class_or_resource() {
								needs_case_conversion = class.should_case_convert_jsii;
							} else {
								// TODO I think in this case we shouldn't convert tye case but originally we had code that
								// set `needs_case_conversion` to true for `any` and builtin types, and I'm not sure why..
								needs_case_conversion = false;
							}
						}
						self.jsify_reference(reference, Some(needs_case_conversion), context)
					}
					_ => format!("({})", self.jsify_expression(function, context)),
				};
				let arg_string = self.jsify_arg_list(&arg_list, None, None, needs_case_conversion, context);

				if let Some(function_sig) = function_sig {
					if let Some(js_override) = &function_sig.js_override {
						let self_string = &match &function.kind {
							// for "loose" macros, e.g. `print()`, $self$ is the global object
							ExprKind::Reference(Reference::Identifier(_)) => "global".to_string(),
							ExprKind::Reference(Reference::InstanceMember { object, .. }) => {
								self.jsify_expression(object, context).clone()
							}

							_ => expr_string,
						};
						let patterns = &[MACRO_REPLACE_SELF, MACRO_REPLACE_ARGS];
						let replace_with = &[self_string, &arg_string];
						let ac = AhoCorasick::new(patterns);
						return ac.replace_all(js_override, replace_with);
					}
				}

				format!("({}{}({}))", auto_await, expr_string, arg_string)
			}
			ExprKind::Unary { op, exp } => {
				let js_exp = self.jsify_expression(exp, context);
				match op {
					UnaryOperator::Minus => format!("(-{})", js_exp),
					UnaryOperator::Not => format!("(!{})", js_exp),
					UnaryOperator::OptionalTest => {
						// We use the abstract inequality operator here because we want to check for null or undefined
						format!("(({}) != null)", js_exp)
					}
				}
			}
			ExprKind::Binary { op, left, right } => {
				let js_left = self.jsify_expression(left, context);
				let js_right = self.jsify_expression(right, context);

				let js_op = match op {
					BinaryOperator::Add => "+",
					BinaryOperator::Sub => "-",
					BinaryOperator::Mul => "*",
					BinaryOperator::Div => "/",
					BinaryOperator::FloorDiv => {
						return format!("Math.trunc({} / {})", js_left, js_right);
					}
					BinaryOperator::Mod => "%",
					BinaryOperator::Power => "**",
					BinaryOperator::Greater => ">",
					BinaryOperator::GreaterOrEqual => ">=",
					BinaryOperator::Less => "<",
					BinaryOperator::LessOrEqual => "<=",
					BinaryOperator::Equal => "===",
					BinaryOperator::NotEqual => "!==",
					BinaryOperator::LogicalAnd => "&&",
					BinaryOperator::LogicalOr => "||",
					BinaryOperator::UnwrapOr => {
						// Use JS nullish coalescing operator which treats undefined and null the same
						// this is inline with how wing jsifies optionals
						"??"
					}
				};
				format!("({} {} {})", js_left, js_op, js_right)
			}
			ExprKind::ArrayLiteral { items, .. } => {
				let item_list = items
					.iter()
					.map(|expr| self.jsify_expression(expr, context))
					.collect::<Vec<String>>()
					.join(", ");

				if is_mutable_collection(expression) || context.in_json {
					// json arrays dont need frozen at nested level
					format!("[{}]", item_list)
				} else {
					format!("Object.freeze([{}])", item_list)
				}
			}
			ExprKind::StructLiteral { fields, .. } => {
				format!(
					"{{\n{}}}\n",
					fields
						.iter()
						.map(|(name, expr)| format!("\"{}\": {},", name.name, self.jsify_expression(expr, context)))
						.collect::<Vec<String>>()
						.join("\n")
				)
			}
			ExprKind::JsonLiteral { is_mut, element } => {
				let json_context = &JSifyContext {
					in_json: true,
					phase: context.phase.clone(),
				};
				let js_out = match &element.kind {
					ExprKind::MapLiteral { .. } => {
						if *is_mut {
							format!("{}", self.jsify_expression(element, json_context))
						} else {
							format!("Object.freeze({})", self.jsify_expression(element, json_context))
						}
					}
					_ => format!("{}", self.jsify_expression(element, json_context)),
				};
				js_out
			}
			ExprKind::MapLiteral { fields, .. } => {
				let f = fields
					.iter()
					.map(|(key, expr)| format!("\"{}\":{}", key, self.jsify_expression(expr, context)))
					.collect::<Vec<String>>()
					.join(",");

				if is_mutable_collection(expression) || context.in_json {
					// json maps dont need frozen in the nested level
					format!("{{{}}}", f)
				} else {
					format!("Object.freeze({{{}}})", f)
				}
			}
			ExprKind::SetLiteral { items, .. } => {
				let item_list = items
					.iter()
					.map(|expr| self.jsify_expression(expr, context))
					.collect::<Vec<String>>()
					.join(", ");

				if is_mutable_collection(expression) {
					format!("new Set([{}])", item_list)
				} else {
					format!("Object.freeze(new Set([{}]))", item_list)
				}
			}
			ExprKind::FunctionClosure(func_def) => match func_def.signature.phase {
				Phase::Inflight => self.jsify_inflight_function(func_def, context),
				Phase::Independent => unimplemented!(),
				Phase::Preflight => self.jsify_function(None, func_def, context),
			},
		}
	}

	fn jsify_statement(&mut self, env: &SymbolEnv, statement: &Stmt, context: &JSifyContext) -> String {
		match &statement.kind {
			StmtKind::Bring {
				module_name,
				identifier,
			} => {
				format!(
					"const {} = {};",
					self.jsify_symbol(if let Some(identifier) = identifier {
						// use alias
						identifier
					} else {
						module_name
					}),
					if module_name.name.starts_with("\"") {
						// TODO so many assumptions here, would only work with a JS file, see:
						// https://github.com/winglang/wing/issues/477
						// https://github.com/winglang/wing/issues/478
						// https://github.com/winglang/wing/issues/1027
						format!("require({})", module_name.name)
					} else {
						format!("require('{}').{}", STDLIB_MODULE, module_name.name)
					}
				)
			}
			StmtKind::VariableDef {
				reassignable,
				var_name,
				initial_value,
				type_: _,
			} => {
				let initial_value = self.jsify_expression(initial_value, context);
				return if *reassignable {
					format!("let {} = {};", self.jsify_symbol(var_name), initial_value)
				} else {
					format!("const {} = {};", self.jsify_symbol(var_name), initial_value)
				};
			}
			StmtKind::ForLoop {
				iterator,
				iterable,
				statements,
			} => format!(
				"for (const {} of {}) {}",
				self.jsify_symbol(iterator),
				self.jsify_expression(iterable, context),
				self.jsify_scope(statements, context)
			),
			StmtKind::While { condition, statements } => {
				format!(
					"while ({}) {}",
					self.jsify_expression(condition, context),
					self.jsify_scope(statements, context),
				)
			}
			StmtKind::Break => "break;".into(),
			StmtKind::Continue => "continue;".into(),
			StmtKind::If {
				condition,
				statements,
				elif_statements,
				else_statements,
			} => {
				let mut if_statement = format!(
					"if ({}) {}",
					self.jsify_expression(condition, context),
					self.jsify_scope(statements, context),
				);

				for elif_block in elif_statements {
					let elif_statement = format!(
						" else if ({}) {}",
						self.jsify_expression(&elif_block.condition, context),
						self.jsify_scope(&elif_block.statements, context),
					);
					if_statement.push_str(&elif_statement);
				}

				if let Some(else_scope) = else_statements {
					let else_statement = format!(" else {}", self.jsify_scope(else_scope, context));
					if_statement.push_str(&else_statement);
				}

				if_statement
			}
			StmtKind::Expression(e) => format!("{};", self.jsify_expression(e, context)),
			StmtKind::Assignment { variable, value } => {
				format!(
					"{} = {};",
					self.jsify_reference(&variable, None, context),
					self.jsify_expression(value, context)
				)
			}
			StmtKind::Scope(scope) => self.jsify_scope(scope, context),
			StmtKind::Return(exp) => {
				if let Some(exp) = exp {
					format!("return {};", self.jsify_expression(exp, context))
				} else {
					"return;".into()
				}
			}
			StmtKind::Class(class) => self.jsify_class(env, class, context),
			StmtKind::Interface { .. } => {
				// This is a no-op in JS
				format!("")
			}
			StmtKind::Struct { .. } => {
				// This is a no-op in JS
				format!("")
			}
			StmtKind::Enum { name, values } => {
				let name = self.jsify_symbol(name);
				let mut value_index = 0;
				format!(
					"const {} = Object.freeze((function ({}) {{\n{}\n  return {};\n}})({{}}));",
					name,
					name,
					values
						.iter()
						.map(|value| {
							let text = format!(
								"  {}[{}[\"{}\"] = {}] = \"{}\";",
								name, name, value.name, value_index, value.name
							);
							value_index = value_index + 1;
							text
						})
						.collect::<Vec<String>>()
						.join("\n"),
					name,
				)
			}
			StmtKind::TryCatch {
				try_statements,
				catch_block,
				finally_statements,
			} => {
				let try_block = self.jsify_scope(try_statements, context);
				let mut catch_statements = "".to_string();
				let mut js_exception_var = "".to_string();
				let mut exception_var_conversion = "".to_string();
				if let Some(catch_block) = catch_block {
					catch_statements = self.jsify_scope(&catch_block.statements, context);
					if let Some(exception_var_symbol) = &catch_block.exception_var {
						let exception_var_str = self.jsify_symbol(exception_var_symbol);
						js_exception_var = format!("($error_{exception_var_str})");
						exception_var_conversion = format!("const {exception_var_str} = $error_{exception_var_str}.message;");
					}
				}
				let finally_block = if let Some(finally_statements) = finally_statements {
					format!("{};", self.jsify_scope(finally_statements, context))
				} else {
					"".to_string()
				};
				formatdoc!(
					"
					try {{
						{try_block}
					}} catch {js_exception_var} {{
						{exception_var_conversion}
						{catch_statements}
					}} finally {{
						{finally_block}
					}}"
				)
			}
		}
	}

	fn jsify_inflight_function(&mut self, func_def: &FunctionDefinition, context: &JSifyContext) -> String {
		let parameters = func_def
			.parameters()
			.iter()
			.map(|p| self.jsify_symbol(&p.name))
			.join(", ");

		let block = match &func_def.body {
			FunctionBody::Statements(scope) => self.jsify_scope(
				scope,
				&JSifyContext {
					in_json: context.in_json.clone(),
					phase: Phase::Inflight,
				},
			),
			FunctionBody::External(_) => format!("{{ throw new Error(\"extern with closures is not supported\") }}"),
		};

		let procid = base16ct::lower::encode_string(&Sha256::new().chain_update(&block).finalize());
		let mut bindings = vec![];
		let mut capture_names = vec![];

		for capture in func_def.captures.borrow().as_ref().unwrap().iter() {
			capture_names.push(capture.symbol.name.clone());

			bindings.push(format!(
				"{}: {},",
				capture.symbol.name,
				Self::render_block([
					format!("obj: {},", capture.symbol.name),
					format!(
						"ops: [{}]",
						capture.ops.iter().map(|x| format!("\"{}\"", x.member)).join(",")
					)
				])
			));
		}
		let mut proc_source = vec![];
		let body = format!("{{ const {{ {} }} = this; {} }}", capture_names.join(", "), block);
		proc_source.push(format!("async handle({parameters}) {body};"));
		let proc_dir = format!("{}/proc.{}", self.out_dir.to_string_lossy(), procid);
		fs::create_dir_all(&proc_dir).expect("Creating inflight proc dir");
		let file_path = format!("{}/index.js", proc_dir);
		let relative_file_path = format!("proc.{}/index.js", procid);
		fs::write(&file_path, proc_source.join("\n")).expect("Writing inflight proc source");
		let props_block = Self::render_block([
			format!(
				"code: {}.core.NodeJsCode.fromFile(require.resolve({})),",
				STDLIB,
				Self::js_resolve_path(&relative_file_path)
			),
			format!("bindings: {}", Self::render_block(&bindings)),
		]);
		let mut inflight_counter = self.inflight_counter.borrow_mut();
		*inflight_counter += 1;
		let inflight_obj_id = format!("{}{}", INFLIGHT_OBJ_PREFIX, inflight_counter);
		format!(
			"new {}.core.Inflight(this, \"{}\", {})",
			STDLIB, inflight_obj_id, props_block
		)
	}

	fn jsify_constructor(&mut self, name: Option<&str>, func_def: &Constructor, context: &JSifyContext) -> String {
		let mut parameter_list = vec![];

		for p in func_def.parameters() {
			parameter_list.push(self.jsify_symbol(&p.name));
		}

		let (name, arrow) = match name {
			Some(name) => (name, ""),
			None => ("", "=> "),
		};

		let parameters = parameter_list.iter().map(|x| x.as_str()).collect::<Vec<_>>().join(", ");
		let body = self.jsify_scope(&func_def.statements, context);

		formatdoc!(
			"
		{name}({parameters}) {arrow} {{
			{body}
		}}"
		)
	}

	fn jsify_function(&mut self, name: Option<&str>, func_def: &FunctionDefinition, context: &JSifyContext) -> String {
		let mut parameter_list = vec![];

		for p in func_def.parameters() {
			parameter_list.push(self.jsify_symbol(&p.name));
		}

		let (name, arrow) = match name {
			Some(name) => (name, ""),
			None => ("", "=> "),
		};

		let parameters = parameter_list.iter().map(|x| x.as_str()).collect::<Vec<_>>().join(", ");

		let body = match &func_def.body {
			FunctionBody::Statements(scope) => self.jsify_scope(scope, context),
			FunctionBody::External(external_spec) => format!("return (require(require.resolve(\"{external_spec}\", {{paths: [process.env.WING_PROJECT_DIR]}}))[\"{name}\"])({parameters})")
		};
		let mut modifiers = vec![];
		if func_def.is_static {
			modifiers.push("static")
		}
		if matches!(func_def.signature.phase, Phase::Inflight) {
			modifiers.push("async")
		}
		let modifiers = modifiers.join(" ");

		formatdoc!(
			"
			{modifiers} {name}({parameters}) {arrow} {{
				{body}
			}}"
		)
	}

	fn jsify_class_member(&mut self, member: &ClassField) -> String {
		format!("{};", self.jsify_symbol(&member.name))
	}

	/// Jsify a resource
	/// This performs two things:
	/// 1) It returns the JS code for the resource which includes:
	/// 	- A JS class which inherits from `core.Resource` with all the preflight code of the resource.
	/// 	- A `_toInflight` method in that class that creates inflight client for the resource. This code creates inflight
	///     clients for all inner resources and passes them to the inflight client constructor.
	///   - Calls to `core.Resource._annotateInflight` to annotate the inflight client's methods with binding information.
	///     * Note that at this point the binding information includes ALL methods of all the captured resources. For all
	///       client methods. In the future this needs to be generated based on the compiler's capture usage analysis
	/// 		  in capture.rs. (see https://github.com/winglang/wing/issues/76, https://github.com/winglang/wing/issues/1449).
	/// 2) It generates the JS code for the resource's inflight client and writes it to a JS file.
	///
	/// # Example
	///
	///  ```wing
	/// bring cloud;
	/// resource Foo {
	///   init() {
	/// 	  this.b = new cloud.Bucket();
	///   }
	///   inflight my_put() {
	/// 	  this.b.put("foo", "bar");
	/// 	}
	/// }
	/// ```
	/// Will produce the following **preflight** JS code:
	/// ```js
	/// class Foo extends core.Resource {
	///  constructor(scope, id) {
	/// 	 super(scope, id);
	/// 	 this.b = new cloud.Bucket(scope, id);
	/// 	}
	/// }
	/// _toInflight() {
	/// 	const b_client = this._lift(b);
	///  	const self_client_path = require('path').resolve(__dirname, "clients/MyResource.inflight.js");
	///   return $stdlib.core.NodeJsCode.fromInline(`(new (require("${self_client_path}")).MyResource_inflight({b: ${b_client}}))`);
	/// }
	/// MyResource._annotateInflight("my_put", {"this.b": { ops: ["put"]}});
	/// ```
	/// And generated Foo client will go into a file called `clients/Foo.inflight.js` that'll look like this:
	/// ```js
	/// export class Foo_inflight {
	///   constructor({ b }) {
	///     this.b = b;
	///   }
	///   async my_put() {
	///     await this.b.put("foo","bar");
	///   }
	/// }
	/// ```
	fn jsify_resource(&mut self, env: &SymbolEnv, class: &AstClass, context: &JSifyContext) -> String {
		assert!(context.phase == Phase::Preflight);

		// Lookup the resource type
		let resource_type = env.lookup(&class.name, None).unwrap().as_type().unwrap();

		// Get all references between inflight methods and preflight fields
<<<<<<< HEAD
		let mut refs = self.find_inflight_references(class);

=======
		let refs = self.find_inflight_references(class);
>>>>>>> f0b60437
		// Get fields to be captured by resource's client
		let captured_fields = self.get_captures(resource_type);

		// Add init's refs
		let init_refs = BTreeMap::from_iter(
			captured_fields
				.iter()
				.map(|(f, ..)| (format!("this.{f}"), BTreeSet::new())),
		);
		refs.push(("$init".to_string(), init_refs));

		// Jsify inflight client
		let inflight_methods = class
			.methods
			.iter()
			.filter(|(_, m)| m.signature.phase == Phase::Inflight)
			.collect::<Vec<_>>();
		self.jsify_resource_client(
			env,
			&class.name,
			&captured_fields,
			&inflight_methods,
			&class.parent,
			context,
		);

		// Get all preflight methods to be jsified to the preflight class
		let preflight_methods = class
			.methods
			.iter()
			.filter(|(_, m)| m.signature.phase != Phase::Inflight)
			.collect::<Vec<_>>();

		let toinflight_method = self.jsify_toinflight_method(&class.name, &captured_fields);

		// Jsify class
		let resource_class = formatdoc!(
			"
			class {}{} {{
				{}
				{}
				{toinflight_method}
			}}",
			self.jsify_symbol(&class.name),
			if let Some(parent) = &class.parent {
				format!(" extends {}", self.jsify_user_defined_type(parent))
			} else {
				format!(" extends {}", STDLIB_CORE_RESOURCE)
			},
			self.jsify_resource_constructor(&class.constructor, class.parent.is_none(), context),
			preflight_methods
				.iter()
				.map(|(n, m)| self.jsify_function(Some(&n.name), &m, context))
				.collect::<Vec<String>>()
				.join("\n"),
		);

		// go over all bindings and produce inflight annotations
		let mut inflight_annotations = vec![];
		for (method_name, refs) in refs {
			inflight_annotations.push(format!(
				"{}._annotateInflight(\"{}\", {{{}}});",
				self.jsify_symbol(&class.name),
				method_name,
				refs
					.iter()
					.map(|(field, ops)| format!(
						"\"{}\": {{ ops: [{}] }}",
						field,
						ops.iter().map(|op| format!("\"{}\"", op)).join(",")
					))
					.join(",")
			));
		}

		// Return the preflight resource class
		return format!("{}\n{}", resource_class, inflight_annotations.join("\n"));
	}

	fn jsify_resource_constructor(
		&mut self,
		constructor: &Constructor,
		no_parent: bool,
		context: &JSifyContext,
	) -> String {
		format!(
			"constructor(scope, id, {}) {{\n{}\n{}\n}}",
			constructor
				.parameters()
				.iter()
				.map(|p| self.jsify_symbol(&p.name))
				.collect::<Vec<_>>()
				.join(", "),
			// If there's no parent then this resource is derived from the base resource class (core.Resource) and we need
			// to manually call its super
			if no_parent { "	super(scope, id);" } else { "" },
			self.jsify_scope(
				&constructor.statements,
				&JSifyContext {
					in_json: context.in_json.clone(),
					phase: Phase::Preflight,
				}
			)
		)
	}

	fn jsify_toinflight_method(&mut self, resource_name: &Symbol, captured_fields: &[String]) -> String {
		let inner_clients = captured_fields
			.iter()
			.map(|inner_member_name| {
				format!(
					"const {}_client = this._lift(this.{});",
					inner_member_name, inner_member_name,
				)
			})
			.collect_vec()
			.join("\n");

		let client_path = Self::js_resolve_path(&format!("{}/{}.inflight.js", INFLIGHT_CLIENTS_DIR, resource_name.name));
		let captured_fields = captured_fields
			.iter()
			.map(|inner_member_name| format!("{}: ${{{}_client}}", inner_member_name, inner_member_name))
			.join(", ");
		formatdoc!("
			_toInflight() {{
				{inner_clients}
				const self_client_path = {client_path};
				return {STDLIB}.core.NodeJsCode.fromInline(`(new (require(\"${{self_client_path}}\")).{resource_name}({{{captured_fields}}}))`);
			}}",
			resource_name = resource_name.name,
		)
	}

	// Write a client class for a file for the given resource
	fn jsify_resource_client(
		&mut self,
		env: &SymbolEnv,
		name: &Symbol,
		captured_fields: &[String],
		inflight_methods: &[&(Symbol, FunctionDefinition)],
		parent: &Option<UserDefinedType>,
		context: &JSifyContext,
	) {
		// Handle parent class: Need to call super and pass its captured fields (we assume the parent client is already written)
		let mut parent_captures = vec![];
		if let Some(parent) = parent {
			let parent_type = resolve_user_defined_type(parent, env, 0).unwrap();
			parent_captures.extend(self.get_captures(parent_type));
		}

		// Get the fields that are captured by this resource but not by its parent, they will be initialized in the generated constructor
		let my_captures = captured_fields
			.iter()
			.filter(|name| !parent_captures.iter().any(|n| n == *name))
			.collect_vec();

		let super_call = if parent.is_some() {
			format!(
				"  super({});",
				parent_captures.iter().map(|name| name.clone()).collect_vec().join(", ")
			)
		} else {
			"".to_string()
		};

		// TODO jsify inflight fields: https://github.com/winglang/wing/issues/864

		let client_constructor = format!(
			"constructor({{ {} }}) {{\n{}\n{}\n}}",
			captured_fields
				.iter()
				.map(|name| { name.clone() })
				.collect_vec()
				.join(", "),
			super_call,
			my_captures
				.iter()
				.map(|name| { format!("  this.{} = {};", name, name) })
				.collect_vec()
				.join("\n")
		);

		let client_methods = inflight_methods
			.iter()
			.map(|(name, def)| {
				self.jsify_function(
					Some(&name.name),
					&def,
					&JSifyContext {
						in_json: context.in_json.clone(),
						phase: def.signature.phase,
					},
				)
			})
			.collect_vec();

		let client_source = format!(
			"class {} {} {{\n{}\n{}}}\nexports.{} = {};",
			name.name,
			if let Some(parent) = parent {
				format!("extends {}", self.jsify_user_defined_type(parent))
			} else {
				"".to_string()
			},
			client_constructor,
			client_methods.join("\n"),
			name.name,
			name.name
		);

		let clients_dir = format!("{}/clients", self.out_dir.to_string_lossy());
		fs::create_dir_all(&clients_dir).expect("Creating inflight clients");
		let client_file_name = format!("{}.inflight.js", name.name);
		let relative_file_path = format!("{}/{}", clients_dir, client_file_name);
		fs::write(&relative_file_path, client_source).expect("Writing client inflight source");
	}

	fn jsify_class(&mut self, env: &SymbolEnv, class: &AstClass, context: &JSifyContext) -> String {
		if class.is_resource {
			return self.jsify_resource(env, class, context);
		}

		format!(
			"class {}{}\n{{\n{}\n{}\n{}\n}}",
			self.jsify_symbol(&class.name),
			if let Some(parent) = &class.parent {
				format!(" extends {}", self.jsify_user_defined_type(parent))
			} else {
				"".to_string()
			},
			self.jsify_constructor(Some("constructor"), &class.constructor, context),
			class
				.fields
				.iter()
				.map(|m| self.jsify_class_member(m))
				.collect::<Vec<String>>()
				.join("\n"),
			class
				.methods
				.iter()
				.map(|(n, m)| self.jsify_function(Some(&n.name), &m, context))
				.collect::<Vec<String>>()
				.join("\n")
		)
	}

	/// Get the type and capture info for fields that are captured in the client of the given resource
	/// Returns a map from method name to a map from field name to a set of operations
	fn find_inflight_references(
		&mut self,
		resource_class: &AstClass,
	) -> Vec<(String, BTreeMap<String, BTreeSet<String>>)> {
		let inflight_methods = resource_class
			.methods
			.iter()
			.filter(|(_, m)| m.signature.phase == Phase::Inflight);

		let mut result = vec![];

		for (method_name, function_def) in inflight_methods {
			// visit statements of method and find all references to fields ("this.xxx")
			let visitor = FieldReferenceVisitor::new(&function_def);
			let (mut refs, find_diags) = visitor.find_refs();

			self.diagnostics.extend(find_diags);

			// Add no-ops for fields that are not referenced
			let resource_fields = resource_class
				.fields
				.iter()
				.filter(|f| f.phase == Phase::Preflight)
				.map(|f| format!("this.{}", f.name.name));

			for f in resource_fields {
				if !refs.contains_key(f.as_str()) {
					refs.insert(f, BTreeSet::new());
				}
			}

			// add the references to the result
			result.push((method_name.name.clone(), refs));
		}

		return result;
	}

	// Get the type and capture info for fields that are captured in the client of the given resource
	fn get_captures(&self, resource_type: TypeRef) -> Vec<String> {
		resource_type
			.as_resource()
			.unwrap()
			.env
			.iter(true)
			.filter(|(_, kind, _)| {
				let var = kind.as_variable().unwrap();
				// We capture preflight non-reassignable fields
				var.phase != Phase::Inflight && !var.reassignable && var.type_.is_capturable()
			})
			.map(|(name, ..)| name)
			.collect_vec()
	}
}

fn is_mutable_collection(expression: &Expr) -> bool {
	if let Some(evaluated_type) = expression.evaluated_type.borrow().as_ref() {
		evaluated_type.is_mutable_collection()
	} else {
		false
	}
}

/// Analysizes a resource inflight method and returns a list of fields that are referenced from the
/// method and which operations are performed on them.
struct FieldReferenceVisitor<'a> {
	/// The key is field name, value is a list of operations performed on this field
	references: BTreeMap<String, BTreeSet<String>>,

	/// The resource type's symbol env (used to resolve field types)
	function_def: &'a FunctionDefinition,

	diagnostics: Diagnostics,
}

impl<'a> FieldReferenceVisitor<'a> {
	pub fn new(function_def: &'a FunctionDefinition) -> Self {
		Self {
			references: BTreeMap::new(),
			diagnostics: Diagnostics::new(),
			function_def,
		}
	}

	pub fn find_refs(mut self) -> (BTreeMap<String, BTreeSet<String>>, Diagnostics) {
		if let FunctionBody::Statements(statements) = &self.function_def.body {
			self.visit_scope(statements);
		}
		(self.references, self.diagnostics)
	}
}

impl<'ast> Visit<'ast> for FieldReferenceVisitor<'ast> {
	fn visit_expr(&mut self, node: &'ast Expr) {
		let parts = self.analyze_expr(node);

		let is_field_reference = match parts.first() {
			Some(first) => first.text == "this" && parts.len() > 1,
			None => false,
		};

		if !is_field_reference {
			visit::visit_expr(self, node);
			return;
		}

		let mut index = 1; // we know i[0] is "this" and that we have at least 2 parts

		// iterate over the components of the expression and determine
		// what are we capturing from preflight.
		let mut capture = vec![];

		while index < parts.len() {
			let curr = parts.get(index).unwrap();

			let Some(variable) = &curr.variable else {
				panic!("unexpected - all components should have a variable at this point");
			};

			// we have lift off (reached an inflight component)! break our search.
			if variable.phase == Phase::Inflight {
				break;
			}

			// now we need to verify that the component can be captured.
			// (1) non-reassignable
			// (2) capturable type (immutable/resource).

			// if the variable is reassignable, bail out
			if variable.reassignable {
				self.diagnostics.push(Diagnostic {
					level: DiagnosticLevel::Error,
					message: format!("Cannot capture reassignable field '{}'", curr.text),
					span: Some(curr.expr.span.clone()),
				});

				return;
			}

			// if this type is not capturable, bail out
			if !variable.type_.is_capturable() {
				self.diagnostics.push(Diagnostic {
					level: DiagnosticLevel::Error,
					message: format!(
						"Cannot capture field '{}' with non-capturable type '{}'",
						curr.text, variable.type_
					),
					span: Some(curr.expr.span.clone()),
				});

				return;
			}

			// okay, so we have a non-reassignable, capturable type.
			// one more special case is collections. we currently only support
			// collections which do not include resources because we cannot
			// qualify the capture.
			if let Some(inner_type) = variable.type_.collection_item_type() {
				if inner_type.as_resource().is_some() {
					self.diagnostics.push(Diagnostic {
						level: DiagnosticLevel::Error,
						message: format!(
							"Capturing collection of resources is not supported yet (type is '{}')",
							variable.type_,
						),
						span: Some(curr.expr.span.clone()),
					});

					return;
				}
			}

			// accumulate "curr" into capture
			capture.push(curr);
			index = index + 1;

			// if "curr" is a collection, break here because the following
			// components are going to be simple identifiers (TODO: is this a bug in
			// how we model the API of collections?)
			if variable.type_.collection_item_type().is_some() {
				break;
			}
		}

		// if capture is empty, it means this is a reference to an inflight field, so we can just move
		// on
		if capture.is_empty() {
			return;
		}

		// now that we have "capture", the rest of the expression
		// is the "qualification" of the capture
		let binding = parts.iter().collect::<Vec<_>>();
		let qualification = binding.split_at(index).1.iter();

		// if our last captured component is a resource and we don't have
		// a qualification for it, it's currently an error.
		if let Some(c) = capture.last() {
			if let Some(v) = &c.variable {
				if v.type_.as_resource().is_some() {
					if qualification.len() == 0 {
						self.diagnostics.push(Diagnostic {
							level: DiagnosticLevel::Error,
							message: format!(
								"Unable to qualify which operations are performed on 'this.{}' of type '{}'. This is not supported yet.",
								c.text, v.type_,
							),
							span: Some(c.expr.span.clone()),
						});

						return;
					}
				}
			}
		}

		let fmt = |x: Iter<&Component>| x.map(|f| format!("{}", f.text)).collect_vec();
		let key = format!("this.{}", fmt(capture.iter()).join("."));
		let ops = fmt(qualification);

		self.references.entry(key.to_string()).or_default().extend(ops);
	}
}

#[derive(Clone, Debug)]

struct Component<'a> {
	expr: &'a Expr,
	text: String,
	variable: Option<VariableInfo>,
}

impl Display for Component<'_> {
	fn fmt(&self, f: &mut std::fmt::Formatter<'_>) -> std::fmt::Result {
		write!(f, "{}", self.text)
	}
}

impl<'a> FieldReferenceVisitor<'a> {
	fn analyze_expr(&self, node: &'a Expr) -> Vec<Component> {
		match &node.kind {
			ExprKind::Reference(Reference::Identifier(x)) => {
				return vec![Component {
					expr: node,
					text: x.name.to_string(),
					variable: None,
				}];
			}

			ExprKind::Reference(Reference::InstanceMember { object, property }) => {
				let obj_type = object.evaluated_type.borrow().unwrap();
				let var = if let Some(cls) = obj_type.as_class_or_resource() {
					Some(
						cls
							.env
							.lookup(&property, None)
							.expect("covered by type checking")
							.as_variable()
							.unwrap(),
					)
				} else if let Some(iface) = obj_type.as_interface() {
					Some(
						iface
							.env
							.lookup(&property, None)
							.expect("covered by type checking")
							.as_variable()
							.unwrap(),
					)
				} else if let Some(s) = obj_type.as_struct() {
					Some(
						s.env
							.lookup(&property, None)
							.expect("covered by type checking")
							.as_variable()
							.unwrap(),
					)
				} else {
					None
				};

				let prop = vec![Component {
					expr: node,
					variable: var,
					text: property.name.to_string(),
				}];

				let obj = self.analyze_expr(&object);
				return [obj, prop].concat();
			}

			_ => vec![],
		}
	}
}<|MERGE_RESOLUTION|>--- conflicted
+++ resolved
@@ -945,21 +945,13 @@
 		let resource_type = env.lookup(&class.name, None).unwrap().as_type().unwrap();
 
 		// Get all references between inflight methods and preflight fields
-<<<<<<< HEAD
 		let mut refs = self.find_inflight_references(class);
 
-=======
-		let refs = self.find_inflight_references(class);
->>>>>>> f0b60437
 		// Get fields to be captured by resource's client
 		let captured_fields = self.get_captures(resource_type);
 
 		// Add init's refs
-		let init_refs = BTreeMap::from_iter(
-			captured_fields
-				.iter()
-				.map(|(f, ..)| (format!("this.{f}"), BTreeSet::new())),
-		);
+		let init_refs = BTreeMap::from_iter(captured_fields.iter().map(|f| (format!("this.{f}"), BTreeSet::new())));
 		refs.push(("$init".to_string(), init_refs));
 
 		// Jsify inflight client
@@ -1213,22 +1205,9 @@
 		for (method_name, function_def) in inflight_methods {
 			// visit statements of method and find all references to fields ("this.xxx")
 			let visitor = FieldReferenceVisitor::new(&function_def);
-			let (mut refs, find_diags) = visitor.find_refs();
+			let (refs, find_diags) = visitor.find_refs();
 
 			self.diagnostics.extend(find_diags);
-
-			// Add no-ops for fields that are not referenced
-			let resource_fields = resource_class
-				.fields
-				.iter()
-				.filter(|f| f.phase == Phase::Preflight)
-				.map(|f| format!("this.{}", f.name.name));
-
-			for f in resource_fields {
-				if !refs.contains_key(f.as_str()) {
-					refs.insert(f, BTreeSet::new());
-				}
-			}
 
 			// add the references to the result
 			result.push((method_name.name.clone(), refs));
