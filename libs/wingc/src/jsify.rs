--- conflicted
+++ resolved
@@ -638,38 +638,13 @@
 				}
 			}
 			StmtKind::Class(class) => self.jsify_class(env, class, context),
-<<<<<<< HEAD
 			StmtKind::Interface { .. } => {
 				// This is a no-op in JS
 				format!("")
 			}
-			StmtKind::Struct { name, extends, members } => {
-				format!(
-					"interface {}{} {{\n{}\n}}",
-					self.jsify_symbol(name),
-					if !extends.is_empty() {
-						format!(
-							" extends {}",
-							extends
-								.iter()
-								.map(|s| self.jsify_symbol(s))
-								.collect::<Vec<String>>()
-								.join(", ")
-						)
-					} else {
-						"".to_string()
-					},
-					members
-						.iter()
-						.map(|m| self.jsify_class_member(m))
-						.collect::<Vec<String>>()
-						.join("\n")
-				)
-=======
 			StmtKind::Struct { .. } => {
 				// This is a no-op in JS
 				format!("")
->>>>>>> 8953f02d
 			}
 			StmtKind::Enum { name, values } => {
 				let name = self.jsify_symbol(name);
