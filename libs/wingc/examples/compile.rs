--- conflicted
+++ resolved
@@ -15,11 +15,7 @@
 	let source_path = Utf8Path::new(&args[1]).canonicalize_utf8().unwrap();
 	let target_dir: Utf8PathBuf = env::current_dir().unwrap().join("target").try_into().unwrap();
 
-<<<<<<< HEAD
-	let results = compile(source_path.parent().unwrap(), &source_path, source_text, &target_dir);
-=======
-	let results = compile(&source_path, None, &target_dir, source_path.parent().unwrap());
->>>>>>> 8c8124f3
+	let results = compile(source_path.parent().unwrap(), &source_path, None, &target_dir);
 	if results.is_err() {
 		let mut diags = get_diagnostics();
 		// Sort error messages by line number (ascending)
