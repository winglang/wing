--- conflicted
+++ resolved
@@ -74,11 +74,7 @@
 		})
 	}
 
-<<<<<<< HEAD
-	pub fn find_dependency_directory(dependency_name: &str, search_start: &Path) -> Option<String> {
-=======
 	pub fn find_dependency_directory(dependency_name: &str, search_start: &Utf8Path) -> Option<Utf8PathBuf> {
->>>>>>> 6a9ce9de
 		let entrypoint = resolve_from(dependency_name, search_start);
 		let entrypoint = entrypoint.ok()?;
 		let dep_pkg_json_path = find_package_json_up(dependency_name, entrypoint);
