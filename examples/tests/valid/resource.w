--- conflicted
+++ resolved
@@ -18,13 +18,8 @@
     this.c.dec(10);
   }
 
-<<<<<<< HEAD
   // Inflight method
-  inflight foo_inc() {
-=======
-  // Our resource has an inflight method
   inflight fooInc() {
->>>>>>> 495b3f6b
     // Call the SDK built in resource's inflight method from our inflight code
     this.c.inc();
   }
@@ -33,7 +28,7 @@
     return this.c.peek(); 
   }
 
-  static inflight foo_static(): str {
+  static inflight fooStatic(): str {
     return "foo static";
   }
 }
@@ -59,34 +54,29 @@
     this.e = e;
   }
 
-  static inflight bar_static(): str {
+  static inflight barStatic(): str {
     return "bar static";
   }
 
   inflight myMethod(): str {
     // Call user defined inflight code from another user defined resource
-<<<<<<< HEAD
-    this.foo.foo_inc();
+    this.foo.fooInc();
 
     // Call static method in a user defined resource that's no myself
-    let s = Foo.foo_static();
-
-=======
-    this.foo.fooInc();
->>>>>>> 495b3f6b
+    let s = Foo.fooStatic();
     // Call SDK built in resource's client
     this.b.put("foo", "counter is: ${this.foo.fooGet()}");
     return this.b.get("foo");
   }
 
-  inflight test_type_access() {
+  inflight testTypeAccess() {
     // We purposefully run these test in an inner scope to validate the compiler analyzes the code
     // correctly and finds type access in inner scopes.
     if true {
       // Test static method of myself
-      assert(Bar.bar_static() == "bar static");
+      assert(Bar.barStatic() == "bar static");
       // Test static method of another user defined resource
-      assert(Foo.foo_static() == "foo static");
+      assert(Foo.fooStatic() == "foo static");
       // Test enum type access in inflight and enum capturing
       assert(this.e == MyEnum.B); 
     }
@@ -100,12 +90,8 @@
   let s = res.myMethod();
   assert(s == "counter is: 101");
   assert(bucket.list().length == 1);
-<<<<<<< HEAD
-  assert(res.foo.inflight_field == 123);
-  res.test_type_access();
-=======
   assert(res.foo.inflightField == 123);
->>>>>>> 495b3f6b
+  res.testTypeAccess();
 }) as "test";
 
 class BigPublisher {
