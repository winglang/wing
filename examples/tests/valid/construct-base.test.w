--- conflicted
+++ resolved
@@ -4,13 +4,8 @@
 bring "@cdktf/provider-aws" as aws;
 
 class WingResource {
-<<<<<<< HEAD
-  init() {
+  new() {
     log("my id is {this.node.id}");
-=======
-  new() {
-    log("my id is ${this.node.id}");
->>>>>>> 51c7e33f
   }
 }
 
