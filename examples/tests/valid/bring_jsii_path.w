--- conflicted
+++ resolved
@@ -4,10 +4,6 @@
 let hello = new jsiiCodeSamples.HelloWorld();
 let greeting = hello.sayHello("wingnuts");
 
-test "say_hello" {
+test "sayHello" {
   assert(greeting == "Hello, wingnuts");
-<<<<<<< HEAD
-}
-=======
-}) as "test:sayHello";
->>>>>>> 9be85361
+}