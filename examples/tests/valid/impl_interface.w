bring cloud;

resource A impl cloud.IQueueAddConsumerHandler {
  init() {}
  inflight handle(msg: str) {
    return;
  }
}

<<<<<<< HEAD
let x: cloud.IQueueOnMessageHandler = new A();

let y = inflight () => {
  x.handle("hello world!");
};
=======
let x: cloud.IQueueAddConsumerHandler = new A();

let y = inflight () => {
  x.handle("hello world!");
};

interface I1 {
  method_1(x: num): num;
}

interface I2 extends I1 {
  inflight method_2(x: str): str;
}

interface I3 extends I2 {
  method_3(x: Array<num>): Array<num>;
}

resource r impl I3 {
  init() {}
  method_1(x: num): num {
    return x;
  }
  inflight method_2(x: str): str {
    return x;
  }
  method_3(x: Array<num>): Array<num> {
    return x;
  }
}

// a variable of some interface type can be assigned a class instance that implements it.
interface IAnimal {
  inflight eat();
}

resource Dog impl IAnimal {
  init(){}
  inflight eat() {
    return;
  }
}

let z: IAnimal = new Dog();
>>>>>>> 5599168e
<|MERGE_RESOLUTION|>--- conflicted
+++ resolved
@@ -7,13 +7,6 @@
   }
 }
 
-<<<<<<< HEAD
-let x: cloud.IQueueOnMessageHandler = new A();
-
-let y = inflight () => {
-  x.handle("hello world!");
-};
-=======
 let x: cloud.IQueueAddConsumerHandler = new A();
 
 let y = inflight () => {
@@ -57,5 +50,4 @@
   }
 }
 
-let z: IAnimal = new Dog();
->>>>>>> 5599168e
+let z: IAnimal = new Dog();