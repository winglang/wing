--- conflicted
+++ resolved
@@ -77,12 +77,6 @@
 
 let res = new MyResource();
 
-<<<<<<< HEAD
 test "test" {
-  res.my_put();
-}
-=======
-new cloud.Function(inflight () => {
   res.myPut();
-}) as "test";
->>>>>>> 9be85361
+}