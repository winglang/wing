--- conflicted
+++ resolved
@@ -47,10 +47,5 @@
   assert(inflightClass.inflightMethod() == "Inflight method");
   assert(InflightClass.staticInflightMethod() == "Static inflight method");
   // TODO: Static field initialization not supported yet (https://github.com/winglang/wing/issues/1668)
-<<<<<<< HEAD
-  // assert(InflightClass.static_inflight_field == "Static inflight value");
-}
-=======
   // assert(InflightClass.staticInflightField == "Static inflight value");
-}) as "test";
->>>>>>> 9be85361
+}