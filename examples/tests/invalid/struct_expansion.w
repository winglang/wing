--- conflicted
+++ resolved
@@ -17,15 +17,12 @@
 };
 // ^^^ "status" is not initialized
 
-<<<<<<< HEAD
-=======
 let y = cloud.ApiResponse {
   status: 200,
   not_a_field: 500,
 // ^^^^^^^^^^^ "not_a_field" is not a field of "ApiResponse"
 };
 
->>>>>>> 5599168e
 new cloud.Function(
   handler, 
   cloud.FunctionProps {
