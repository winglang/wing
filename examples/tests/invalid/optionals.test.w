let f = (x: num) => {
  // do something
};

let fOptional = (x: num?) => {
  // do something
};

let x: num? = 1;

f(x);
//^ error: x is num? but f expects num

fOptional("");
//        ^^ error: expected num?, got str

let y = true;
if y? {
 // ^ y isn't optional
}

let z = y ?? 1;
//      ^ y isn't optional

let w: str = x ?? 3;
//  ^ trying to assign an unwrapped number to a string

x ?? "hello";
//  default type (str) must be same as wrapped type (num)

class Super {
}
class Sub1 extends Super {
}
class Sub2 extends Super {
}

let optionalSub1: Sub1? = new Sub1();
optionalSub1 ?? new Sub2();
//               ^ error: Sub2 is not a subtype of Sub1
optionalSub1 ?? new Super();
//               ^ error: Super? is not a subtype of Sub1


if let x = true {
//         ^^^^ Expected type to be optional, but got "bool" instead
}

let var hi: str? = "hi";
if let hi = hi {
  // shadowed variable hi is not re-assignable, to reassign vars in if let 
  // requires using `if let var` statement 
  hi = "bye";
//^^^^^^^^^^^ Variable hi is not reassignable 
}

struct A {
  val: num?;
}

struct B {
  a: A?;
}

let a: A = A { val: 1 };
let b: B = B { a: a };

let c = b.a.val;
//      ^^^ Property access on optional type "A?" requires optional accessor: "?."
struct Foo {
  val: str?;
}

struct Bar {
  foo: Foo?;
}

struct Baz {
  bar: Bar?;
}

let baz: Baz = Baz {
  bar: Bar {
    foo: Foo {
      val: "hello"
    }
  }
};

// Ensure that ?. returns T? rather than T
let val: str = baz?.bar?.foo?.val;
//             ^^^^^^^^^^^^^^^^^^ Expected type to be "str", but got "str?" instead

let optionalFunction = Json.tryParse("")?.asStr;
optionalFunction();
//^ Cannot call optional function (unless it's part of a reference)

let optionalFunctionWithNoRetType: ()? = () => {};
//                                 ^^ Unexpected syntax

// Pass incorrect optional function type to a function
let functionWithOptionalFuncParam1: ((num):void)? = (x: str):void => {};
//                                                  ^^^^^^^^^^^^^^^^^^^ Expected type to be "(preflight (num): void)?", but got "preflight (x: str): void" instead
let functionWithOptionalFuncParam2: (():num)? = ():str => { return "s"; };
//                                              ^^^^^^^^^^^^^^^^^^^^^^^^^ Expected type to be "(preflight (): num)?", but got "preflight (): str" instead

// Unwrap non-optional type

let nonOptional: num = 10;
let unwrapValue = nonOptional!;
//                ^^^^^^^^^^^ '!' expects an optional type, found "num"

let nonOptionalFn = (): num => {
  return 10;
};
let unwrapValueFn = nonOptionalFn()!;
//                  ^^^^^^^^^^^^^^^ '!' expects an optional type, found "num"
<<<<<<< HEAD

class Pet {
  giveTreat() {
    log("yum");
  }
}

class Dog extends Pet {
  bark(): str {
    return "woof";
  }
}

class Cat extends Pet {
  meow(): str {
    return "meow";
  }
}

let bailey: Dog? = new Dog();
let whiskers: Cat? = new Cat();

let s = bailey ?? whiskers;
// ^ Type mismatch: cannot use '??' with types "Cat?" and "Dog?", neither is a subtype of the other
// TODO: we could return a Pet? here, but we don't yet support that

let a1: str? = nil;
let b1: str? = "string";
let y1: str = a1 ?? b1;
                //^ Error expected a `str` but got `str?` instead
=======
>>>>>>> a726b31f
<|MERGE_RESOLUTION|>--- conflicted
+++ resolved
@@ -115,36 +115,3 @@
 };
 let unwrapValueFn = nonOptionalFn()!;
 //                  ^^^^^^^^^^^^^^^ '!' expects an optional type, found "num"
-<<<<<<< HEAD
-
-class Pet {
-  giveTreat() {
-    log("yum");
-  }
-}
-
-class Dog extends Pet {
-  bark(): str {
-    return "woof";
-  }
-}
-
-class Cat extends Pet {
-  meow(): str {
-    return "meow";
-  }
-}
-
-let bailey: Dog? = new Dog();
-let whiskers: Cat? = new Cat();
-
-let s = bailey ?? whiskers;
-// ^ Type mismatch: cannot use '??' with types "Cat?" and "Dog?", neither is a subtype of the other
-// TODO: we could return a Pet? here, but we don't yet support that
-
-let a1: str? = nil;
-let b1: str? = "string";
-let y1: str = a1 ?? b1;
-                //^ Error expected a `str` but got `str?` instead
-=======
->>>>>>> a726b31f
