--- conflicted
+++ resolved
@@ -14,7 +14,6 @@
     operation: cloud.ColumnType.STRING,
     source: cloud.ColumnType.NUMBER,
     }
-  }
 );
 
 class Util {
@@ -44,9 +43,8 @@
   logHistory(key, "${event}", 2);
 });
 
-<<<<<<< HEAD
 
-new cloud.Test(inflight () => {  
+new std.Test(inflight () => {  
   let wait = inflight (pred: inflight (): bool): bool => {
     let var i = 0;
     // waiting for up to 2 minutess, checking every 10 seconds
@@ -61,10 +59,6 @@
 
     return false;
   };
-=======
-// "std" is implicitly imported
-new std.Test(inflight () => {
->>>>>>> eeea47ec
 
   let checkHitCount = inflight (key: str, operation: str, source: num, expectedVal: num): inflight (): bool => {
     return inflight (): bool => {
@@ -93,36 +87,10 @@
   assert(wait(checkHitCount("b", "CREATE", 2,  1)));
   assert(wait(checkHitCount("c", "CREATE", 2,  1)));
 
-<<<<<<< HEAD
   assert(wait(checkHitCount("b", "UPDATE", 1,  1)));
   assert(wait(checkHitCount("c", "DELETE", 1,  1)));
 
   assert(wait(checkHitCount("b", "UPDATE", 2,  1)));
   assert(wait(checkHitCount("c", "DELETE", 2,  1)));
 
-}, cloud.TestProps { timeout: 8m }) as "hitCount is incremented according to the bucket event";
-=======
-        inflight testAssertion ()  {
-            let var i = 0;
-            // waiting for up to 2 minutess, checking every 10 seconds
-            while i < 12 {
-                i = i + 1;
-                if this.assertion() {
-                    assert(this.assertion());
-                    return;
-                } 
-                Predicate.sleep(1000 * 10);
-            }
-            assert(this.assertion());
-        }
-    }
-    
-    b.put("a", "1");
-    b.put("b", "1");
-    b.put("c", "1");
-    b.put("b", "100");
-    b.delete("c");
-    new Predicate(10).testAssertion();
-
-}, std.TestProps {timeout: 3m}) as "counter is incremented 10 times";
->>>>>>> eeea47ec
+}, std.TestProps { timeout: 8m }) as "hitCount is incremented according to the bucket event";