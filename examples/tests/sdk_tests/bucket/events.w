bring cloud;

let b = new cloud.Bucket() as "b";
let counter = new cloud.Counter();


b.onDelete(inflight (key: str) => {
    counter.inc();
});

b.onUpdate(inflight (key: str) => {
    counter.inc();
});

b.onCreate(inflight (key:str) => {
    counter.inc();
});

b.onEvent(inflight (key: str) => {   
    counter.inc();
});


new cloud.Test(inflight () => {

    inflight class Predicate {
<<<<<<< HEAD
        counterVal: num;
        init(counterVal: num) {
            this.counterVal = counterVal;
        }

        extern "../external/sleep.js" inflight sleep(ms: num);

        inflight assertion (): bool {
            return counter.peek() == this.counterVal;
        }

        inflight testAssertion ()  {
            let var i = 0;
            // waiting for up to 2 minutes
            while i < 12 {
            i = i + 1;
            if this.assertion() {
                assert(this.assertion());
                return;
            } 
            this.sleep(1000 * 10);
            }
            assert(this.assertion());
        }
    }
    
=======
      counterVal: num;
      init(counterVal: num) {
         this.counterVal = counterVal;
      }

    extern "../external/sleep.js" inflight sleep(ms: num);

    inflight assertion (): bool {
        return counter.peek() == this.counterVal;
    }

    inflight testAssertion ()  {
        let var i = 0;
        // waiting for up to 2 minutes, checking every 10 seconds
        while i<12 {
        i = i + 1;
        if this.assertion() {
          assert(this.assertion());
          return;
        } 
        this.sleep(1000 * 10);
      }
      assert(this.assertion());
    }
}
>>>>>>> 869fceba
    b.put("a", "1");
    b.put("b", "1");
    b.put("c", "1");
    b.put("b", "100");
    b.delete("c");
    new Predicate(10).testAssertion();

}, cloud.TestProps {timeout: 3m}) as "counter is incremented 10 times";<|MERGE_RESOLUTION|>--- conflicted
+++ resolved
@@ -24,7 +24,6 @@
 new cloud.Test(inflight () => {
 
     inflight class Predicate {
-<<<<<<< HEAD
         counterVal: num;
         init(counterVal: num) {
             this.counterVal = counterVal;
@@ -51,33 +50,6 @@
         }
     }
     
-=======
-      counterVal: num;
-      init(counterVal: num) {
-         this.counterVal = counterVal;
-      }
-
-    extern "../external/sleep.js" inflight sleep(ms: num);
-
-    inflight assertion (): bool {
-        return counter.peek() == this.counterVal;
-    }
-
-    inflight testAssertion ()  {
-        let var i = 0;
-        // waiting for up to 2 minutes, checking every 10 seconds
-        while i<12 {
-        i = i + 1;
-        if this.assertion() {
-          assert(this.assertion());
-          return;
-        } 
-        this.sleep(1000 * 10);
-      }
-      assert(this.assertion());
-    }
-}
->>>>>>> 869fceba
     b.put("a", "1");
     b.put("b", "1");
     b.put("c", "1");
