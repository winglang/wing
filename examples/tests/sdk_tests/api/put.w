--- conflicted
+++ resolved
@@ -22,7 +22,7 @@
 
   return cloud.ApiResponse {
     status: 200,
-    headers: {"content-type": "application/json; charset=utf-8"},
+    headers: {"content-type" => "application/json; charset=utf-8"},
     body: req.vars?.get("id")
   };
 });
@@ -30,14 +30,9 @@
 
 test "http.put and http.fetch can preform a call to an api" {
   let url = "${api.url}/path/${_id}/nn/${user}";
-<<<<<<< HEAD
-  let response: http.Response = http.put(url, http.RequestOptions { headers: { "content-type": "application/json" }, body: Json.stringify(body)});
-  let fetchResponse: http.Response = http.put(url, http.RequestOptions { method: http_PUT, headers: { "content-type": "application/json" }, body: Json.stringify(body)});
-=======
   let response: http.Response = http.put(url, http.RequestOptions { headers: { "content-type" => "application/json" }, body: Json.stringify(body)});
   let fetchResponse: http.Response = http.put(url, http.RequestOptions { method: http_PUT, headers: { "content-type" => "application/json" }, body: Json.stringify(body)});
 
->>>>>>> 99220ed7
   
   assert(response.headers.get("content-type") == "application/json; charset=utf-8");
   assert(response.body == _id);
