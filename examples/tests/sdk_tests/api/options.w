bring cloud;
bring http;
bring util;

// https://github.com/winglang/wing/issues/3049
let api_OPTIONS = cloud.HttpMethod.OPTIONS;
let http_OPTIONS = http.HttpMethod.OPTIONS;

let api_HEAD = cloud.HttpMethod.HEAD;
let http_HEAD = http.HttpMethod.HEAD;

let api_CONNECT = cloud.HttpMethod.CONNECT;


let api = new cloud.Api();
let path = "/path";


api.options(path, inflight (req: cloud.ApiRequest): cloud.ApiResponse => {
  assert(req.method == api_OPTIONS);
  assert(req.path == path);
  // req.body is not a string in sim- https://github.com/winglang/wing/issues/3024
  // assert(req.body?.length == 0);

  return cloud.ApiResponse {
    status: 204
  };
});

api.head(path, inflight (req: cloud.ApiRequest): cloud.ApiResponse => {
  assert(req.method == api_HEAD);
  assert(req.path == path);
  // req.body is not a string in sim- https://github.com/winglang/wing/issues/3024
  // assert(req.body?.length == 0);

  return cloud.ApiResponse {
    status: 204
  };
});

// CONNECT is a forbidden method in the fetch API and therefore could not be tested
// https://fetch.spec.whatwg.org/#methods
api.connect(path, inflight (req: cloud.ApiRequest): cloud.ApiResponse => {
  return cloud.ApiResponse {
    status: 204
  };
});



/// https://github.com/winglang/wing/issues/3342
if (util.env("WING_TARGET") != "tf-aws") {
  test "http.fetch can preform a call to an api to CONNECT, HEAD and OPTIONS" {
    let url = api.url + path;
    let options: http.Response = http.fetch(url, http.RequestOptions { method: http_OPTIONS});
    let head: http.Response = http.fetch(url, http.RequestOptions { method: http_HEAD});

<<<<<<< HEAD
    assert(options.status == 204);
    assert(options.url == url);
=======
test "http.fetch can preform a call to an api to CONNECT, HEAD and OPTIONS" {
  let url = api.url + path;
  let options: http.Response = http.fetch(url, method: http_OPTIONS);
  let head: http.Response = http.fetch(url, method: http_HEAD);
>>>>>>> a70e69a6

    assert(head.status == 204);
    assert(head.url == url);
  }
}

 <|MERGE_RESOLUTION|>--- conflicted
+++ resolved
@@ -55,18 +55,8 @@
     let options: http.Response = http.fetch(url, http.RequestOptions { method: http_OPTIONS});
     let head: http.Response = http.fetch(url, http.RequestOptions { method: http_HEAD});
 
-<<<<<<< HEAD
     assert(options.status == 204);
     assert(options.url == url);
-=======
-test "http.fetch can preform a call to an api to CONNECT, HEAD and OPTIONS" {
-  let url = api.url + path;
-  let options: http.Response = http.fetch(url, method: http_OPTIONS);
-  let head: http.Response = http.fetch(url, method: http_HEAD);
->>>>>>> a70e69a6
-
-    assert(head.status == 204);
-    assert(head.url == url);
   }
 }
 
