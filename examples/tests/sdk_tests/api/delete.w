--- conflicted
+++ resolved
@@ -27,15 +27,6 @@
     let response: http.Response = http.delete(url);
     let fetchResponse: http.Response = http.fetch(url, {"method" => http_DELETE});
 
-<<<<<<< HEAD
-    // TODO: adding a fetch request when the enums 
-=======
-test "http.delete and http.fetch can preform a call to an api" {
-  let url = "${api.url}/path?all=true&page=6";
-  let response: http.Response = http.delete(url);
-  let fetchResponse: http.Response = http.fetch(url, method: http_DELETE);
->>>>>>> a70e69a6
-
     assert(response.body == "6");
     assert(response.status == 200);
     assert(response.url == url);
