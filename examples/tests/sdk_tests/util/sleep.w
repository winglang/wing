bring util;

class JSHelper { 
  extern "./sleep-helper.js" static inflight getTime(): num;
}

let oneHundredMiliseconds = 0.1s;
test "sleep 100 mili seconds" {
  let start = JSHelper.getTime();
  util.sleep(oneHundredMiliseconds);
  let end = JSHelper.getTime();
  let delta = end - start;
<<<<<<< HEAD
  assert(delta > 80 && delta < 220);
}










new cloud.
=======
  assert(delta >= 100);
}
>>>>>>> 6dfd73d2
<|MERGE_RESOLUTION|>--- conflicted
+++ resolved
@@ -10,8 +10,7 @@
   util.sleep(oneHundredMiliseconds);
   let end = JSHelper.getTime();
   let delta = end - start;
-<<<<<<< HEAD
-  assert(delta > 80 && delta < 220);
+  assert(delta >= 100);
 }
 
 
@@ -23,8 +22,4 @@
 
 
 
-new cloud.
-=======
-  assert(delta >= 100);
-}
->>>>>>> 6dfd73d2
+new cloud.