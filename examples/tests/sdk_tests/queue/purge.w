--- conflicted
+++ resolved
@@ -8,10 +8,5 @@
   q.push("baz");
   assert(q.approxSize() == 3);
   q.purge();
-<<<<<<< HEAD
-  assert(q.approx_size() == 0);
-}
-=======
   assert(q.approxSize() == 0);
-}) as "test";
->>>>>>> 9be85361
+}