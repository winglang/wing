bring cloud;

let q = new cloud.Queue();
let c = new cloud.Counter();

// workaround for $stdlib is not defined compiler error
// had to wrap the inflight ():bool => { c.peek == 2 } inflight method with a the Predicate resource
class Predicate {
  c: cloud.Counter;
  init(c: cloud.Counter){
    this.c = c;
  }

  inflight test(): bool{
    return this.c.peek() == 2;
  }
}

class TestHelper {
  init(){}
  extern "../external/sleep.js" inflight sleep(milli: num);
}

q.addConsumer(inflight (msg: str): str => {
  c.inc();
});

let js = new TestHelper();

let predicate = new Predicate(c);
test "addConsumer" {
  q.push("hello");
  q.push("world");
<<<<<<< HEAD

  let var i = 0;
  while i < 600 {
    i = i + 1;
    if predicate.test() {
      assert(predicate.test());
      return;
    } 
    js.sleep(100);
  }
  assert(predicate.test());
}) as "test:add_consumer";
=======
  js.assert(predicate);
}
>>>>>>> 37adcb27
<|MERGE_RESOLUTION|>--- conflicted
+++ resolved
@@ -31,7 +31,6 @@
 test "addConsumer" {
   q.push("hello");
   q.push("world");
-<<<<<<< HEAD
 
   let var i = 0;
   while i < 600 {
@@ -43,8 +42,4 @@
     js.sleep(100);
   }
   assert(predicate.test());
-}) as "test:add_consumer";
-=======
-  js.assert(predicate);
-}
->>>>>>> 37adcb27
+}