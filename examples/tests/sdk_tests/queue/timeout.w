/*\
skip: true
\*/

bring cloud;

let q = new cloud.Queue(cloud.QueueProps{timeout: 1s});

class JSHelper {
  init() {}
  extern "../external/sleep.js" inflight sleep(milli: num);
}

let js = new JSHelper();

q.addConsumer(inflight () => {
  js.sleep(2000);
});


// TODO: this test fails sim due to issue: https://github.com/winglang/wing/issues/165
test "test" {
  // each push should result in a timeout
  q.push("foo");
  q.push("foo");
  // TODO: replace this sleep with std.sleep: https://github.com/winglang/wing/issues/1535
  // wait for 3 seconds
  js.sleep(3000);
  // The queue should have 2 messages still due to timeout
<<<<<<< HEAD
  assert(q.approx_size() == 2);
}
=======
  assert(q.approxSize() == 2);
}) as "test";
>>>>>>> 9be85361
<|MERGE_RESOLUTION|>--- conflicted
+++ resolved
@@ -27,10 +27,5 @@
   // wait for 3 seconds
   js.sleep(3000);
   // The queue should have 2 messages still due to timeout
-<<<<<<< HEAD
-  assert(q.approx_size() == 2);
-}
-=======
   assert(q.approxSize() == 2);
-}) as "test";
->>>>>>> 9be85361
+}