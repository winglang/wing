--- conflicted
+++ resolved
@@ -48,15 +48,9 @@
   let foo = new MyService("bang bang!");
 
   test "http server is started with the service" {
-<<<<<<< HEAD
     let response = http.get("http://localhost:{foo.port()}");
-    log(response.body ?? "");
-    assert(response.body ?? "" == "bang bang!");
-=======
-    let response = http.get("http://localhost:${foo.port()}");
     log(response.body);
     assert(response.body == "bang bang!");
->>>>>>> f138a66e
   }
 
   test "service.stop() closes the http server" {
