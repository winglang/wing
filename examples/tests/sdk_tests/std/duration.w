//-----------------------------------------------------------------------------
// seconds
assert(12ms.seconds == 12 / 1000);
assert(12s.seconds == 12);
assert(12m.seconds == 12 * 60);
assert(12h.seconds == 12 * 60 * 60);
assert(12d.seconds == 12 * 60 * 60 * 24);
assert(12mo.seconds == (12 * 60 * 60 * 24 * 365) / 12);
assert(12y.seconds == 12 * 60 * 60 * 24 * 365);

assert(duration.fromMilliseconds(10).seconds == 10ms.seconds);
assert(duration.fromMinutes(10).seconds == 10m.seconds);
assert(duration.fromSeconds(10).seconds == 10s.seconds);
assert(duration.fromHours(10).seconds == 10h.seconds);
assert(duration.fromDays(10).seconds == 10d.seconds);
assert(duration.fromMonths(10).seconds == 10mo.seconds);
assert(duration.fromYears(10).seconds == 10y.seconds);

assert(1s.milliseconds == 1000);
assert(1s.minutes == 1 / 60);
assert(1s.hours == 1 / (60 * 60));
assert(1s.days == 1 / (60 * 60 * 24));
assert(1s.months == 1 / ((60 * 60 * 24 * 365) / 12));
assert(1s.years == 1 / (60 * 60 * 24 * 365));
<<<<<<< HEAD

test "duration" {
  // TODO: https://github.com/winglang/wing/issues/1629
  // assert(12m.seconds == 12 * 60);
  assert(duration.fromMinutes(12).seconds == 12 * 60);
=======

test "duration" {
  assert(12ms.seconds == 12 / 1000);
  assert(12s.seconds == 12);
  assert(12m.seconds == 12 * 60);
  assert(12h.seconds == 12 * 60 * 60);
  assert(12d.seconds == 12 * 60 * 60 * 24);
  assert(12mo.seconds == (12 * 60 * 60 * 24 * 365) / 12);
  assert(12y.seconds == 12 * 60 * 60 * 24 * 365);

  assert(duration.fromMilliseconds(10).seconds == 10ms.seconds);
  assert(duration.fromMinutes(10).seconds == 10m.seconds);
  assert(duration.fromSeconds(10).seconds == 10s.seconds);
  assert(duration.fromHours(10).seconds == 10h.seconds);
  assert(duration.fromDays(10).seconds == 10d.seconds);
  assert(duration.fromMonths(10).seconds == 10mo.seconds);
  assert(duration.fromYears(10).seconds == 10y.seconds);

  assert(1s.milliseconds == 1000);
  assert(1s.minutes == 1 / 60);
  assert(1s.hours == 1 / (60 * 60));
  assert(1s.days == 1 / (60 * 60 * 24));
  assert(1s.months == 1 / ((60 * 60 * 24 * 365) / 12));
  assert(1s.years == 1 / (60 * 60 * 24 * 365));
>>>>>>> ecef3d6b
}

// TODO: https://github.com/winglang/wing/issues/2785<|MERGE_RESOLUTION|>--- conflicted
+++ resolved
@@ -22,13 +22,6 @@
 assert(1s.days == 1 / (60 * 60 * 24));
 assert(1s.months == 1 / ((60 * 60 * 24 * 365) / 12));
 assert(1s.years == 1 / (60 * 60 * 24 * 365));
-<<<<<<< HEAD
-
-test "duration" {
-  // TODO: https://github.com/winglang/wing/issues/1629
-  // assert(12m.seconds == 12 * 60);
-  assert(duration.fromMinutes(12).seconds == 12 * 60);
-=======
 
 test "duration" {
   assert(12ms.seconds == 12 / 1000);
@@ -53,7 +46,6 @@
   assert(1s.days == 1 / (60 * 60 * 24));
   assert(1s.months == 1 / ((60 * 60 * 24 * 365) / 12));
   assert(1s.years == 1 / (60 * 60 * 24 * 365));
->>>>>>> ecef3d6b
 }
 
 // TODO: https://github.com/winglang/wing/issues/2785