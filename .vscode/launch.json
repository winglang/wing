// A launch configuration that launches the extension inside a new window
// Use IntelliSense to learn about possible attributes.
// Hover to view descriptions of existing attributes.
// For more information, visit: https://go.microsoft.com/fwlink/?linkid=830387
{
  "version": "0.2.0",
  "inputs": [
    {
      "id": "wingSource",
      "type": "promptString",
      "description": "Wing source path",
      "default": "${workspaceFolder}/examples/tests/valid/hello.w"
    }
  ],
  "configurations": [
    {
      "command": "npx nx wing -- compile -t tf-aws ..${pathSeparator}..${pathSeparator}${relativeFile}",
      "name": "wing compile tf-aws",
      "request": "launch",
      "type": "node-terminal"
    },
    {
      "command": "npx nx wing -- compile -t tf-azure ..${pathSeparator}..${pathSeparator}${relativeFile}",
      "name": "wing compile tf-azure",
      "request": "launch",
      "type": "node-terminal"
    },
    {
      "command": "npx nx wing -- compile -t sim ..${pathSeparator}..${pathSeparator}${relativeFile}",
      "name": "wing compile sim",
      "request": "launch",
      "type": "node-terminal"
    },
    {
      "command": "npx nx wing -- test ..${pathSeparator}..${pathSeparator}${relativeFile}",
      "name": "wing test sim",
      "request": "launch",
      "type": "node-terminal"
    },
    {
      "command": "npx nx wing -- test -t tf-aws ..${pathSeparator}..${pathSeparator}${relativeFile}",
      "name": "wing test tf-aws",
      "request": "launch",
      "type": "node-terminal"
    },
    {
      "name": "Debug Extension",
      "type": "extensionHost",
      "request": "launch",
      "outFiles": ["${workspaceFolder}/apps/vscode-wing/lib/**/*.js"],
      "env": {
        "WING_BIN": "${workspaceFolder}/apps/wing/bin/wing",
        "RUST_BACKTRACE": "1"
      },
<<<<<<< HEAD
      "args": ["--disable-extensions", "--extensionDevelopmentPath=${workspaceFolder}/apps/vscode-wing"]
    }
=======
      "args": [
        "--disable-extensions",
        "--extensionDevelopmentPath=${workspaceFolder}/apps/vscode-wing"
      ]
    },
    {
      "name": "Debug Wing Compiler",
      "type": "lldb",
      "request": "launch",
      "cwd": "${workspaceFolder}/libs/wingc",
      "cargo": {
        "args": [
          "build",
          "--example",
          "compile"
        ]
      },
      "args": [
        "${input:wingSource}"
      ],
      "sourceLanguages": [
        "rust"
      ],
    },
>>>>>>> 4a000738
  ]
}<|MERGE_RESOLUTION|>--- conflicted
+++ resolved
@@ -52,10 +52,6 @@
         "WING_BIN": "${workspaceFolder}/apps/wing/bin/wing",
         "RUST_BACKTRACE": "1"
       },
-<<<<<<< HEAD
-      "args": ["--disable-extensions", "--extensionDevelopmentPath=${workspaceFolder}/apps/vscode-wing"]
-    }
-=======
       "args": [
         "--disable-extensions",
         "--extensionDevelopmentPath=${workspaceFolder}/apps/vscode-wing"
@@ -80,6 +76,5 @@
         "rust"
       ],
     },
->>>>>>> 4a000738
   ]
 }