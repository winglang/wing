import { readFileSync, writeFileSync } from "fs";
import { basename, dirname, join } from "path";
import { cwd } from "process";
import * as vm from "vm";
import { IPlatform } from "./platform";
import { scanDirForPlatformFile } from "./util";
import { App, AppProps, ClassFactory, SynthHooks } from "../core";
import { SECRET_SYMBOL } from "../core/types";

interface PlatformManagerOptions {
  /**
   * Either a builtin platform name or a path to a custom platform
   */
  readonly platformPaths?: string[];
}

const BUILTIN_PLATFORMS = ["tf-aws", "tf-azure", "tf-gcp", "sim"];

/** @internal */
export const SECRETS_FILE_NAME = "secrets.json";

/** @internal */
export class PlatformManager {
  private readonly platformPaths: string[];
  private platformInstances: IPlatform[] = [];

  constructor(options: PlatformManagerOptions) {
    this.platformPaths = options.platformPaths ?? [];
    this.retrieveImplicitPlatforms();
    this.createPlatformInstances();
  }

  /**
   * Retrieve all implicit platform declarations.
   *
   * These are platforms that are not explicitly declared in the cli options
   * but are implicitly available to the app.
   *
   * We look for platforms in the following locations:
   * - The source directory
   * - Any imported namespaces (provided by the wingc compiler output)
   *
   * To determine if a directory contains a platform, we check if it contains a file ending in "wplatform.js"
   * TODO: Support platforms defined in Wing (platform.w) https://github.com/winglang/wing/issues/4937
   */
  private retrieveImplicitPlatforms() {
    const importedNamespaces = process.env.WING_IMPORTED_NAMESPACES?.split(";");
    const sourceDir = process.env.WING_SOURCE_DIR!;

    if (sourceDir) {
      const sourceDirPlatformFile = scanDirForPlatformFile(sourceDir);
      if (sourceDirPlatformFile) {
        this.platformPaths.push(...sourceDirPlatformFile);
      }
    }

    if (importedNamespaces) {
      importedNamespaces.forEach((namespaceDir) => {
        const namespaceDirPlatformFile = scanDirForPlatformFile(namespaceDir);
        if (namespaceDirPlatformFile) {
          this.platformPaths.push(...namespaceDirPlatformFile);
        }
      });
    }
  }

  private loadPlatformPath(platformPath: string) {
    const platformName = basename(platformPath);

    const isBuiltin = BUILTIN_PLATFORMS.includes(platformName);

    const pathToRead = isBuiltin
      ? join(__dirname, `../target-${platformName}/platform`)
      : join(platformPath);

    this.platformInstances.push(
      isBuiltin
        ? this.loadBuiltinPlatform(pathToRead)
        : _loadCustomPlatform(pathToRead),
    );
  }

  /**
   * Builtin platforms are loaded from the SDK
   *
   * @param builtinPlatformPath path to a builtin platform
   */
  private loadBuiltinPlatform(builtinPlatformPath: string): any {
    // eslint-disable-next-line @typescript-eslint/no-require-imports
    const loadedPlatform = require(builtinPlatformPath);
    if (!loadedPlatform || !loadedPlatform.Platform) {
      console.error(`Failed to load platform from ${builtinPlatformPath}`);
      return;
    }

    return new loadedPlatform.Platform();
  }

  private createPlatformInstances() {
    this.platformInstances = [];
    this.platformPaths.forEach((platformPath) => {
      this.loadPlatformPath(platformPath);
    });
  }

  public createClassFactory(): ClassFactory {
    this.createPlatformInstances();
    const newInstanceOverrides: any[] = [];
    const resolveTypeOverrides: any[] = [];

    this.platformInstances.forEach((instance) => {
      if (instance.newInstance) {
        newInstanceOverrides.push(instance.newInstance.bind(instance));
      }
      if (instance.resolveType) {
        resolveTypeOverrides.push(instance.resolveType.bind(instance));
      }
    });

    // Reverse the overrides so that the last platform's newInstance
    // method is attempted first, then the second to last, etc.
    newInstanceOverrides.reverse();
    resolveTypeOverrides.reverse();

    return new ClassFactory(newInstanceOverrides, resolveTypeOverrides);
  }

  /**
   * Returns the target platform (the first platform in the list)
   */
  public get primary(): IPlatform {
    return this.platformInstances[0];
  }

  // This method is called from preflight.js in order to return an App instance
  // that can be synthesized
  public createApp(appProps: Omit<AppProps, "classFactory">): App {
    if ((globalThis as any).$ClassFactory !== undefined) {
      throw new Error("$ClassFactory already defined");
    }
    (globalThis as any).$ClassFactory = this.createClassFactory();

    let appCall = this.primary.newApp;

    if (!appCall) {
      throw new Error(
        `No newApp method found on platform: ${this.platformPaths[0]} (Hint: The first platform provided must have a newApp method)`,
      );
    }

    let hooks = collectHooks(this.platformInstances);

    const app = appCall!({
      ...appProps,
      classFactory: (globalThis as any).$ClassFactory,
      synthHooks: hooks.synthHooks,
    }) as App;

    let secretNames = [];
    for (const c of app.node.findAll()) {
      if ((c as any)[SECRET_SYMBOL]) {
        const secret = c as any;
        secretNames.push(secret.name);
      }
    }

    if (secretNames.length > 0) {
      writeFileSync(
        join(app.outdir, SECRETS_FILE_NAME),
        JSON.stringify(secretNames),
      );
    }

    let registrar = app.parameters;

    hooks.parameterSchemas.forEach((schema) => {
      registrar.addSchema(schema);
    });

    return app;
  }

  public async storeSecrets(secrets: Record<string, string>): Promise<void> {
    const hooks = collectHooks(this.platformInstances);
    if (!hooks.storeSecretsHook) {
      throw new Error(
        `Cannot find a platform or platform extension that supports storing secrets`,
      );
    }
    await hooks.storeSecretsHook(secrets);
  }
}

/**
 * Custom platforms need to be loaded into a custom context in order to
 * resolve their dependencies correctly.
 *
 * @internal
 */
export function _loadCustomPlatform(customPlatformPath: string): any {
  const isScoped = customPlatformPath.startsWith("@");

  const platformBaseDir = isScoped
    ? dirname(dirname(customPlatformPath))
    : dirname(customPlatformPath);

  const platformDir = join(platformBaseDir, "node_modules");

  /**
   * Support platforms that are provided as:
   * - A single js file (e.g. "/some/path/to/platform.js")
   * - A scoped package (e.g. "@scope/platform")
   * - A non-scoped package (e.g. "/some/path/platform")
   */
  const fullCustomPlatformPath = customPlatformPath.endsWith(".js")
    ? customPlatformPath
    : isScoped
      ? join(platformDir, `${customPlatformPath}/lib/index.js`)
      : `${customPlatformPath}/index.js`;

  // enable relative imports from the platform file
  const customPlatformBaseDir = customPlatformPath.endsWith(".js")
    ? dirname(customPlatformPath)
    : customPlatformPath;

  const cwdNodeModules = join(cwd(), "node_modules");
  const customPlatformLib = join(cwdNodeModules, customPlatformPath, "lib");

  const resolvablePaths = [
    ...module.paths,
    customPlatformBaseDir,
    platformDir,
    cwdNodeModules,
    customPlatformLib,
  ];

  const requireResolve = (path: string) => {
    return require.resolve(path, {
      paths: resolvablePaths,
    });
  };

  const platformRequire = (path: string) => {
    // eslint-disable-next-line @typescript-eslint/no-require-imports
    return require(requireResolve(path));
  };

  platformRequire.resolve = requireResolve;

  const platformModule = {
    exports: {},
  };
  const context = vm.createContext({
    require: platformRequire,
    console,
    exports: platformModule.exports,
    module: platformModule,
    process,
    __dirname: customPlatformPath,
  });

  try {
    const platformCode = readFileSync(fullCustomPlatformPath, "utf-8");
    const script = new vm.Script(platformCode);
    script.runInContext(context);
    return new (platformModule.exports as any).Platform();
  } catch (error) {
    if (process.env.DEBUG) {
      console.error(error);
    }
    const hint = customPlatformPath.includes(".")
      ? "Ensure the path to the platform is correct"
      : `Ensure you have installed the platform provider by running 'npm install ${customPlatformPath}'`;
    console.error(
<<<<<<< HEAD
      `An error occurred while loading the custom platform: ${customPlatformPath}\n\n(hint: ${hint})\n${
        (error as any).stack
      }`
=======
      `An error occurred while loading the custom platform: ${customPlatformPath}\n\n(hint: ${hint})`,
>>>>>>> 80b06d0e
    );
  }
}

interface CollectHooksResult {
  synthHooks: SynthHooks;
  newInstanceOverrides: any[];
  parameterSchemas: any[];
  storeSecretsHook?: any;
}

function collectHooks(platformInstances: IPlatform[]) {
  let result: CollectHooksResult = {
    synthHooks: {
      preSynthesize: [],
      postSynthesize: [],
      validate: [],
    },
    newInstanceOverrides: [],
    parameterSchemas: [],
    storeSecretsHook: undefined,
  };

  platformInstances.forEach((instance) => {
    if (instance.parameters) {
      result.parameterSchemas.push(instance.parameters);
    }

    if (instance.preSynth) {
      result.synthHooks.preSynthesize!.push(instance.preSynth.bind(instance));
    }

    if (instance.postSynth) {
      result.synthHooks.postSynthesize!.push(instance.postSynth.bind(instance));
    }

    if (instance.validate) {
      result.synthHooks.validate!.push(instance.validate.bind(instance));
    }

    if (instance.newInstance) {
      result.newInstanceOverrides.push(instance.newInstance.bind(instance));
    }

    if (instance.storeSecrets) {
      result.storeSecretsHook = instance.storeSecrets.bind(instance);
    }
  });

  // Reverse the newInstanceOverrides so that the last platform's newInstance
  // method is attempted first, then the second to last, etc.
  result.newInstanceOverrides = result.newInstanceOverrides.reverse();

  return result;
}<|MERGE_RESOLUTION|>--- conflicted
+++ resolved
@@ -272,13 +272,9 @@
       ? "Ensure the path to the platform is correct"
       : `Ensure you have installed the platform provider by running 'npm install ${customPlatformPath}'`;
     console.error(
-<<<<<<< HEAD
       `An error occurred while loading the custom platform: ${customPlatformPath}\n\n(hint: ${hint})\n${
         (error as any).stack
       }`
-=======
-      `An error occurred while loading the custom platform: ${customPlatformPath}\n\n(hint: ${hint})`,
->>>>>>> 80b06d0e
     );
   }
 }
