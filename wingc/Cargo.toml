[package]
name = "wingc"
version = "0.1.0"
edition = "2021"

<<<<<<< HEAD
[lib]
name = "wingc"
path = "src/lib.rs"

[[bin]]
name = "wingc"
path = "src/main.rs"
=======
[build-dependencies]
cc = "1.0.73"
cbindgen = "0.20.0"
tree-sitter-cli = "0.20.6"
tree-sitter = "0.20.6"
>>>>>>> 34a80d7c

[dependencies]
relative-path = "1.7.2"
tree-sitter = "0.20.6"
sha2 = "0.10"
base16ct = { version = "0.1", features = ["alloc"] }
<<<<<<< HEAD
tree-sitter-winglang = { path = "./grammar" }
=======

[lib]
crate-type = ["staticlib"]
bench = false
>>>>>>> 34a80d7c
<|MERGE_RESOLUTION|>--- conflicted
+++ resolved
@@ -3,32 +3,19 @@
 version = "0.1.0"
 edition = "2021"
 
-<<<<<<< HEAD
-[lib]
-name = "wingc"
-path = "src/lib.rs"
-
-[[bin]]
-name = "wingc"
-path = "src/main.rs"
-=======
 [build-dependencies]
 cc = "1.0.73"
 cbindgen = "0.20.0"
 tree-sitter-cli = "0.20.6"
 tree-sitter = "0.20.6"
->>>>>>> 34a80d7c
 
 [dependencies]
 relative-path = "1.7.2"
 tree-sitter = "0.20.6"
 sha2 = "0.10"
 base16ct = { version = "0.1", features = ["alloc"] }
-<<<<<<< HEAD
 tree-sitter-winglang = { path = "./grammar" }
-=======
 
 [lib]
 crate-type = ["staticlib"]
-bench = false
->>>>>>> 34a80d7c
+bench = false