use std::collections::HashMap;
use std::str;
use tree_sitter::Node;

use crate::ast::{
	ArgList, BinaryOperator, Expression, Literal, ParameterDefinition, Reference, Scope, Statement, Symbol,
	UnaryOperator, WingSpan,
};
use crate::type_check;

pub struct Parser<'a> {
	pub source: &'a [u8],
}

impl Parser<'_> {
	pub fn wingit(&self, root: &Node) -> Scope {
		match root.kind() {
			"source_file" => {
				let mut cursor = root.walk();
				self.build_scope(root.named_children(&mut cursor))
			}
			other => {
				panic!("Unexpected node type {}", other);
			}
		}
	}

	fn node_text<'a>(&'a self, node: &Node) -> &'a str {
		return str::from_utf8(&self.source[node.byte_range()]).unwrap();
	}

	fn node_symbol<'a>(&'a self, node: &Node) -> Symbol {
		Symbol {
			span: WingSpan {
				start: node.byte_range().start,
				end: node.byte_range().end,
				// TODO: Implement multi-file support
				file_id: 1,
			},
			name: self.node_text(node).to_string(),
		}
	}

	fn build_scope<'a>(&self, statement_iter: impl Iterator<Item = Node<'a>>) -> Scope {
		Scope {
			statements: statement_iter.map(|st_node| self.build_statement(&st_node)).collect(),
		}
	}

	fn build_statement(&self, statement_node: &Node) -> Statement {
		let mut cursor = statement_node.walk();
		match statement_node.kind() {
			"use_statement" => {
				// TODO This grammar for this doesn't make sense yet
				if let Some(parent_module) = statement_node.child_by_field_name("parent_module") {
					Statement::Use {
						module_name: self.node_symbol(&statement_node.child_by_field_name("module_name").unwrap()),
						identifier: Some(self.node_symbol(&parent_module)),
					}
				} else {
					Statement::Use {
						module_name: self.node_symbol(&statement_node.child_by_field_name("module_name").unwrap()),
						identifier: None,
					}
				}
			}
			"variable_definition" => Statement::VariableDef {
				var_name: self.node_symbol(&statement_node.child(0).unwrap()),
				initial_value: self.build_expression(&statement_node.child(2).unwrap()),
			},
			"assignment" => Statement::Assignment {
				variable: Reference {
					namespace: None,
					identifier: self.node_symbol(&statement_node.child_by_field_name("name").unwrap()),
				},
				value: self.build_expression(&statement_node.child_by_field_name("value").unwrap()),
			},
			"expression_statement" => Statement::Expression(self.build_expression(&statement_node.named_child(0).unwrap())),
			"proc_definition" => Statement::ProcessDefinition {
				name: self.node_symbol(&statement_node.child_by_field_name("name").unwrap()),
				parameters: statement_node
					.child_by_field_name("parameter_list")
					.unwrap()
					.named_children(&mut cursor)
					.map(|st_node| self.build_parameter_definition(&st_node))
					.collect(),
				statements: {
					let block = statement_node.child_by_field_name("block").unwrap();
					let statements_nodes = block.children_by_field_name("statements", &mut cursor);
					self.build_scope(statements_nodes)
				},
			},
			"block" => {
				let statements_nodes = statement_node.children_by_field_name("statements", &mut cursor);
				Statement::Scope(self.build_scope(statements_nodes))
			}
			"if" => {
				let statements_nodes = statement_node.children_by_field_name("block", &mut cursor);
				let if_statements = self.build_scope(statements_nodes);
				let else_statements_nodes = statement_node.children_by_field_name("else_block", &mut cursor);
				let else_statements = self.build_scope(else_statements_nodes);
				Statement::If {
					condition: self.build_expression(&statement_node.child_by_field_name("condition").unwrap()),
					statements: if_statements,
					else_statements: if else_statements.statements.is_empty() {
						None
					} else {
						Some(else_statements)
					},
				}
			}
			"function_definition" => Statement::FunctionDefinition {
				name: self.node_symbol(&statement_node.child_by_field_name("name").unwrap()),
				parameters: self.build_parameter_list(&statement_node.child_by_field_name("parameter_list").unwrap()),
				statements: self.build_scope(statement_node.children_by_field_name("block", &mut cursor)),
				return_type: if let Some(ret_type_node) = statement_node.child_by_field_name("return_type") {
					Some(self.build_type(&ret_type_node))
				} else {
					None
				},
			},
			"return" => Statement::Return(
				if let Some(return_expression_node) = statement_node.child_by_field_name("expression") {
					Some(self.build_expression(&return_expression_node))
				} else {
					None
				},
			),
			other => {
				panic!("Unexpected statement node type {} ({:?})", other, statement_node);
			}
		}
	}

	fn build_parameter_list(&self, parameter_list_node: &Node) -> Vec<ParameterDefinition> {
		let mut res = vec![];
		let mut cursor = parameter_list_node.walk();
		for parameter_definition_node in parameter_list_node.named_children(&mut cursor) {
			res.push(ParameterDefinition {
<<<<<<< HEAD
				name: self.node_symbol(&parameter_definition_node.child_by_field_name("name").unwrap()),
				parameter_type: type_check::get_type_by_name(
					self.node_text(&parameter_definition_node.child_by_field_name("type").unwrap()),
				),
=======
				name: self
					.node_text(&parameter_definition_node.child_by_field_name("name").unwrap())
					.into(),
				parameter_type: self.build_type(&parameter_definition_node.child_by_field_name("type").unwrap()),
>>>>>>> 3256b3c0
			})
		}

		res
	}

	fn build_parameter_definition(&self, parameter_node: &Node) -> ParameterDefinition {
		ParameterDefinition {
			name: self.node_symbol(&parameter_node.child_by_field_name("name").unwrap()),
			parameter_type: self.build_type(&parameter_node.child_by_field_name("type").unwrap()),
		}
	}

	// TODO: this should receive the env in order to lookup user defined types (classes)
	fn build_type(&self, type_node: &Node) -> type_check::Type {
		match type_node.kind() {
			"primitive_type" => type_check::get_primitive_type_by_name(self.node_text(type_node)),
			"class" => todo!(),
			"function_type" => {
				let param_type_list_node = type_node.child_by_field_name("parameter_types").unwrap();
				let mut cursor = param_type_list_node.walk();
				let args = param_type_list_node
					.named_children(&mut cursor)
					.map(|param_type| self.build_type(&param_type))
					.collect::<Vec<type_check::Type>>();
				let return_type = type_node
					.child_by_field_name("return_type")
					.map(|n| self.build_type(&n));
				type_check::Type::Function(Box::new(type_check::FunctionSignature { args, return_type }))
			}
			other => panic!("Unexpected node type {} for node {:?}", other, type_node),
		}
	}

	fn build_reference(&self, reference_node: &Node) -> Reference {
		let symbol = self.node_symbol(&reference_node.child_by_field_name("symbol").unwrap());
		let namespace = if let Some(namespace_node) = &reference_node.child_by_field_name("namespace") {
			Some(self.node_symbol(&namespace_node))
		} else {
			None
		};

		return Reference {
			namespace: namespace,
			identifier: symbol,
		};
	}

	fn build_arg_list(&self, arg_list_node: &Node) -> ArgList {
		let mut pos_args = vec![];
		let mut named_args = HashMap::new();

		let mut cursor = arg_list_node.walk();
		for child in arg_list_node.named_children(&mut cursor) {
			match child.kind() {
				"positional_argument" => {
					pos_args.push(self.build_expression(&child));
				}
				"keyword_argument" => {
					named_args.insert(
						self.node_symbol(&child.named_child(0).unwrap()),
						self.build_expression(&child.named_child(1).unwrap()),
					);
				}
				other => panic!("Unexpected argument type {}", other),
			}
		}

		ArgList { pos_args, named_args }
	}

	fn build_expression(&self, expression_node: &Node) -> Expression {
		match expression_node.kind() {
			"new_expression" => {
				let class = self.build_reference(&expression_node.child_by_field_name("class").unwrap());
				let arg_list = if let Some(args_node) = expression_node.child_by_field_name("args") {
					self.build_arg_list(&args_node)
				} else {
					ArgList::new()
				};

				let obj_id = expression_node
					.child_by_field_name("object_id")
					.map(|n| self.node_symbol(&n));
				Expression::New {
					class,
					obj_id,
					arg_list,
				}
			}
			"binary_expression" => Expression::Binary {
				op: match self.node_text(&expression_node.child_by_field_name("op").unwrap()) {
					"+" => BinaryOperator::Add,
					"-" => BinaryOperator::Sub,
					"==" => BinaryOperator::Equal,
					"!=" => BinaryOperator::NotEqual,
					">" => BinaryOperator::Greater,
					">=" => BinaryOperator::GreaterOrEqual,
					"<" => BinaryOperator::Less,
					"<=" => BinaryOperator::LessOrEqual,
					"&&" => BinaryOperator::LogicalAnd,
					"||" => BinaryOperator::LogicalOr,
					"%" => BinaryOperator::Mod,
					"*" => BinaryOperator::Mul,
					"/" => BinaryOperator::Div,
					other => {
						panic!("Unexpected binary operator {}", other);
					}
				},
				lexp: Box::new(self.build_expression(&expression_node.child_by_field_name("left").unwrap())),
				rexp: Box::new(self.build_expression(&expression_node.child_by_field_name("right").unwrap())),
			},
			"unary_expression" => Expression::Unary {
				op: match self.node_text(&expression_node.child_by_field_name("op").unwrap()) {
					"+" => UnaryOperator::Plus,
					"-" => UnaryOperator::Minus,
					"!" => UnaryOperator::Not,
					other => {
						panic!("Unexpected unary operator {}", other);
					}
				},
				exp: Box::new(self.build_expression(&expression_node.child_by_field_name("arg").unwrap())),
			},
			"string" => Expression::Literal(Literal::String(self.node_text(&expression_node).into())),
			"number" => Expression::Literal(Literal::Number(
				self.node_text(&expression_node).parse().expect("Number string"),
			)),
			"bool" => Expression::Literal(Literal::Boolean(match self.node_text(&expression_node) {
				"true" => true,
				"false" => false,
				other => panic!("Unexpected boolean literal {} for node: {:?}", other, expression_node),
			})),
			"seconds" => Expression::Literal(Literal::Duration(
				self
					.node_text(&expression_node.child_by_field_name("number").unwrap())
					.parse()
					.expect("Duration string"),
			)),
			"minutes" => Expression::Literal(Literal::Duration(
				// Specific "Minutes" duration needed here
				self
					.node_text(&expression_node.child_by_field_name("number").unwrap())
					.parse::<f64>()
					.expect("Duration string")
					* 60_f64,
			)),
			"reference" => Expression::Reference(self.build_reference(&expression_node)),
			"positional_argument" => self.build_expression(&expression_node.named_child(0).unwrap()),
			"keyword_argument_value" => self.build_expression(&expression_node.named_child(0).unwrap()),
			"function_call" => Expression::FunctionCall {
				function: self.build_reference(
					&expression_node
						.child_by_field_name("call_name")
						.unwrap()
						.child_by_field_name("reference")
						.unwrap(),
				),
				args: self.build_arg_list(&expression_node.child_by_field_name("args").unwrap()),
			},
			"parenthesized_expression" => self.build_expression(&expression_node.named_child(0).unwrap()),
			other => {
				panic!(
					"Unexpected expression node type {} for node: {:?}",
					other, expression_node
				);
			}
		}
	}
}<|MERGE_RESOLUTION|>--- conflicted
+++ resolved
@@ -137,17 +137,8 @@
 		let mut cursor = parameter_list_node.walk();
 		for parameter_definition_node in parameter_list_node.named_children(&mut cursor) {
 			res.push(ParameterDefinition {
-<<<<<<< HEAD
 				name: self.node_symbol(&parameter_definition_node.child_by_field_name("name").unwrap()),
-				parameter_type: type_check::get_type_by_name(
-					self.node_text(&parameter_definition_node.child_by_field_name("type").unwrap()),
-				),
-=======
-				name: self
-					.node_text(&parameter_definition_node.child_by_field_name("name").unwrap())
-					.into(),
 				parameter_type: self.build_type(&parameter_definition_node.child_by_field_name("type").unwrap()),
->>>>>>> 3256b3c0
 			})
 		}
 
