use relative_path::RelativePathBuf;
use std::cell::RefCell;
use std::collections::HashMap;
use std::path::Path;
use std::{str, vec};
use tree_sitter::Node;

use crate::ast::{
	ArgList, BinaryOperator, ClassMember, Constructor, Expr, ExprType, Flight, FunctionDefinition, FunctionSignature,
	Literal, MethodCall, ParameterDefinition, Reference, Scope, Statement, Symbol, Type, UnaryOperator,
};
use crate::diagnostic::{Diagnostic, DiagnosticLevel, DiagnosticResult, Diagnostics, WingSpan};

pub struct Parser<'a> {
	pub source: &'a [u8],
	pub source_name: String,
	pub diagnostics: RefCell<Diagnostics>,
}

impl Parser<'_> {
	pub fn wingit(&self, root: &Node) -> Scope {
		match root.kind() {
			"source" => self.build_scope(root),
			other => {
				panic!("Unexpected root node type {} at {}", other, self.node_span(root));
			}
		}
	}

	fn add_error<T>(&self, message: String, node: &Node) -> Result<T, ()> {
		let diag = Diagnostic {
			message,
			span: self.node_span(node),
			level: DiagnosticLevel::Error,
		};
		// TODO terrible to clone here to avoid move
		self.diagnostics.borrow_mut().push(diag);

		Err(())
	}

	fn node_text<'a>(&'a self, node: &Node) -> &'a str {
		return str::from_utf8(&self.source[node.byte_range()]).unwrap();
	}

	fn check_error<'a>(&'a self, node: Node<'a>, expected: &str) -> DiagnosticResult<Node> {
		if node.is_error() {
			self.add_error(format!("Expected {}", expected), &node)
		} else {
			Ok(node)
		}
	}

	fn get_child_field<'a>(&'a self, node: &'a Node<'a>, field: &str) -> DiagnosticResult<Node> {
		let checked_node = self.check_error(*node, field)?;
		let child = checked_node.child_by_field_name(field);
		if let Some(child) = child {
			self.check_error(child, field)
		} else {
			self.add_error(format!("Expected {}", field), &node)
		}
	}

	fn node_symbol<'a>(&'a self, node: &Node) -> DiagnosticResult<Symbol> {
		let checked_node = self.check_error(*node, "symbol")?;
		Ok(Symbol {
			span: self.node_span(&checked_node),
			name: self.node_text(&checked_node).to_string(),
		})
	}

	fn build_duration(&self, node: &Node) -> DiagnosticResult<Literal> {
		let value = self.check_error(node.named_child(0).unwrap(), "duration")?;
		let value_text = self.node_text(&self.get_child_field(&value, "value")?);

		match value.kind() {
			"seconds" => Ok(Literal::Duration(value_text.parse().expect("Duration string"))),
			"minutes" => Ok(Literal::Duration(
				// Specific "Minutes" duration needed here
				value_text.parse::<f64>().expect("Duration string") * 60_f64,
			)),
			"ERROR" => self.add_error(format!("Expected duration type"), &node),
			other => panic!("Unexpected duration type {} || {:#?}", other, node),
		}
	}

	fn node_span(&self, node: &Node) -> WingSpan {
		WingSpan {
			start: node.range().start_point,
			end: node.range().end_point,
			start_byte: node.byte_range().start,
			end_byte: node.byte_range().end,
			// TODO: Implement multi-file support
			file_id: RelativePathBuf::from_path(Path::new(&self.source_name)).unwrap(),
		}
	}

	fn build_scope<'a>(&self, scope_node: &Node) -> Scope {
		let mut cursor = scope_node.walk();

		Scope {
			statements: scope_node
				.named_children(&mut cursor)
				.filter(|child| !child.is_extra())
				.filter_map(|st_node| self.build_statement(&st_node).ok())
				.collect(),
			env: None, // env should be set later when scope is type-checked
		}
	}

	fn build_statement(&self, statement_node: &Node) -> DiagnosticResult<Statement> {
		match statement_node.kind() {
			"use_statement" => {
				// TODO This grammar for this doesn't make sense yet
				if let Some(parent_module) = statement_node.child_by_field_name("parent_module") {
					Ok(Statement::Use {
						module_name: self.node_symbol(&statement_node.child_by_field_name("module_name").unwrap())?,
						identifier: Some(self.node_symbol(&parent_module)?),
					})
				} else {
					Ok(Statement::Use {
						module_name: self.node_symbol(&statement_node.child_by_field_name("module_name").unwrap())?,
						identifier: None,
					})
				}
			}
			"variable_definition_statement" => Ok(Statement::VariableDef {
				var_name: self.node_symbol(&statement_node.child(0).unwrap())?,
				initial_value: self.build_expression(&statement_node.child(2).unwrap())?,
			}),
			"variable_assignment_statement" => Ok(Statement::Assignment {
				variable: self.build_reference(&statement_node.child_by_field_name("name").unwrap())?,
				value: self.build_expression(&statement_node.child_by_field_name("value").unwrap())?,
			}),
			"expression_statement" => Ok(Statement::Expression(
				self.build_expression(&statement_node.named_child(0).unwrap())?,
			)),
			"block" => Ok(Statement::Scope(self.build_scope(statement_node))),
			"if_statement" => {
				let if_block = self.build_scope(&statement_node.child_by_field_name("block").unwrap());
				let else_block = if let Some(else_block) = statement_node.child_by_field_name("else_block") {
					Some(self.build_scope(&else_block))
				} else {
					None
				};
				Ok(Statement::If {
					condition: self.build_expression(&statement_node.child_by_field_name("condition").unwrap())?,
					statements: if_block,
					else_statements: else_block,
				})
			}
			"for_in_loop" => Ok(Statement::ForLoop {
				iterator: self.node_symbol(&statement_node.child_by_field_name("iterator").unwrap())?,
				iterable: self.build_expression(&statement_node.child_by_field_name("iterable").unwrap())?,
				statements: self.build_scope(&statement_node.child_by_field_name("block").unwrap()),
			}),
			"function_definition" => Ok(Statement::FunctionDefinition(
				self.build_function_definition(statement_node, Flight::Pre)?,
			)),
			"inflight_function_definition" => Ok(Statement::FunctionDefinition(
				self.build_function_definition(statement_node, Flight::In)?,
			)),
			"return_statement" => Ok(Statement::Return(
				if let Some(return_expression_node) = statement_node.child_by_field_name("expression") {
					Some(self.build_expression(&return_expression_node)?)
				} else {
					None
				},
			)),
			"class_definition" => Ok(self.build_class_statement(statement_node, false)?),
			"resource_definition" => Ok(self.build_class_statement(statement_node, true)?),
			"ERROR" => self.add_error(format!("Expected statement"), statement_node),
			other => panic!("Unexpected statement type {} || {:#?}", other, statement_node),
		}
	}

	fn build_class_statement(&self, statement_node: &Node, is_resource: bool) -> DiagnosticResult<Statement> {
		let mut cursor = statement_node.walk();
		let mut members = vec![];
		let mut methods = vec![];
		let mut constructor = None;
		let name = self.node_symbol(&statement_node.child_by_field_name("name").unwrap())?;
		for class_element in statement_node
			.child_by_field_name("implementation")
			.unwrap()
			.named_children(&mut cursor)
		{
			match (class_element.kind(), is_resource) {
				("function_definition", true) => methods.push(self.build_function_definition(&class_element, Flight::Pre)?),
				("inflight_function_definition", _) => {
					methods.push(self.build_function_definition(&class_element, Flight::In)?)
				}
				("class_member", _) => members.push(ClassMember {
					name: self.node_symbol(&class_element.child_by_field_name("name").unwrap())?,
					member_type: self.build_type(&class_element.child_by_field_name("type").unwrap())?,
					flight: Flight::Pre,
				}),
				("inflight_class_member", _) => members.push(ClassMember {
					name: self.node_symbol(&class_element.child_by_field_name("name").unwrap())?,
					member_type: self.build_type(&class_element.child_by_field_name("type").unwrap())?,
					flight: Flight::In,
				}),
				("constructor", _) => {
					if let Some(_) = constructor {
						self
							.add_error::<Node>(
								format!("Multiple constructors defined in class {:?}", statement_node),
								&class_element,
							)
							.err();
					}
					let parameters = self.build_parameter_list(&class_element.child_by_field_name("parameter_list").unwrap())?;
					constructor = Some(Constructor {
						parameters: parameters.iter().map(|p| p.name.clone()).collect(),
						statements: self.build_scope(&class_element.child_by_field_name("block").unwrap()),
						signature: FunctionSignature {
							parameters: parameters.iter().map(|p| p.parameter_type.clone()).collect(),
							return_type: Some(Box::new(Type::Class(name.clone()))),
							flight: if is_resource { Flight::Pre } else { Flight::In }, // TODO: for now classes can only be constructed inflight
						},
					})
				}
				("ERROR", _) => {
					self
						.add_error::<Node>(format!("Expected class element node"), &class_element)
						.err();
				}
				(other, _) => {
					panic!(
						"Unexpected {} element node type {} || {:#?}",
						if is_resource { "resource" } else { "class" },
						other,
						class_element
					);
				}
			}
		}
		if constructor.is_none() {
			self.add_error::<Node>(
				format!(
					"No constructor defined in {} {:?}",
					if is_resource { "resource" } else { "class" },
					statement_node
				),
				&statement_node,
			)?;
		}

		let parent = statement_node
			.child_by_field_name("parent")
			.map(|n| self.node_symbol(&n).unwrap());
		Ok(Statement::Class {
			name,
			members,
			methods,
			parent,
			constructor: constructor.unwrap(),
			is_resource,
		})
	}

	fn build_function_definition(&self, func_def_node: &Node, flight: Flight) -> DiagnosticResult<FunctionDefinition> {
		let parameters = self.build_parameter_list(&func_def_node.child_by_field_name("parameter_list").unwrap())?;
		Ok(FunctionDefinition {
			name: self.node_symbol(&func_def_node.child_by_field_name("name").unwrap())?,
			parameters: parameters.iter().map(|p| p.name.clone()).collect(),
			statements: self.build_scope(&func_def_node.child_by_field_name("block").unwrap()),
			signature: FunctionSignature {
				parameters: parameters.iter().map(|p| p.parameter_type.clone()).collect(),
				return_type: func_def_node
					.child_by_field_name("return_type")
					.map(|rt| Box::new(self.build_type(&rt).unwrap())),
				flight,
			},
		})
	}

	fn build_parameter_list(&self, parameter_list_node: &Node) -> DiagnosticResult<Vec<ParameterDefinition>> {
		let mut res = vec![];
		let mut cursor = parameter_list_node.walk();
		for parameter_definition_node in parameter_list_node.named_children(&mut cursor) {
			res.push(ParameterDefinition {
				name: self.node_symbol(&parameter_definition_node.child_by_field_name("name").unwrap())?,
				parameter_type: self.build_type(&parameter_definition_node.child_by_field_name("type").unwrap())?,
			})
		}

		Ok(res)
	}

	fn build_type(&self, type_node: &Node) -> DiagnosticResult<Type> {
		match type_node.kind() {
			"builtin_type" => match self.node_text(type_node) {
				"number" => Ok(Type::Number),
				"string" => Ok(Type::String),
				"bool" => Ok(Type::Bool),
				"duration" => Ok(Type::Duration),
				"ERROR" => self.add_error(format!("Expected builtin type"), type_node),
				other => panic!("Unexpected builtin type {} || {:#?}", other, type_node),
			},
			"class_type" => Ok(Type::Class(self.node_symbol(type_node)?)),
			"function_type" => {
				let param_type_list_node = type_node.child_by_field_name("parameter_types").unwrap();
				let mut cursor = param_type_list_node.walk();
				let parameters = param_type_list_node
					.named_children(&mut cursor)
					.filter_map(|param_type| self.build_type(&param_type).ok())
					.collect::<Vec<Type>>();
				let return_type = type_node
					.child_by_field_name("return_type")
					.map(|n| Box::new(self.build_type(&n).unwrap()));
				Ok(Type::FunctionSignature(FunctionSignature {
					parameters,
					return_type,
					flight: if type_node.child_by_field_name("inflight").is_some() {
						Flight::In
					} else {
						Flight::Pre
					},
				}))
			}
			"ERROR" => self.add_error(format!("Expected type"), type_node),
			other => panic!("Unexpected type {} || {:#?}", other, type_node),
		}
	}

	fn build_nested_identifier(&self, nested_node: &Node) -> DiagnosticResult<Reference> {
		Ok(Reference::NestedIdentifier {
			property: self.node_symbol(&nested_node.child_by_field_name("property").unwrap())?,
			object: Box::new(self.build_expression(&nested_node.child_by_field_name("object").unwrap())?),
		})
	}

	fn build_reference(&self, reference_node: &Node) -> DiagnosticResult<Reference> {
		let actual_node = reference_node.named_child(0).unwrap();
		match actual_node.kind() {
			"identifier" => Ok(Reference::Identifier(self.node_symbol(&actual_node)?)),
			"namespaced_identifier" => Ok(Reference::NamespacedIdentifier {
				namespace: self.node_symbol(&actual_node.child_by_field_name("namespace").unwrap())?,
				identifier: self.node_symbol(&actual_node.child_by_field_name("name").unwrap())?,
			}),
			"nested_identifier" => Ok(self.build_nested_identifier(&actual_node)?),
			"ERROR" => self.add_error(format!("Expected type || {:#?}", reference_node), &actual_node),
			other => panic!("Unexpected type node {} || {:#?}", other, reference_node),
		}
	}

	fn build_arg_list(&self, arg_list_node: &Node) -> DiagnosticResult<ArgList> {
		let mut pos_args = vec![];
		let mut named_args = HashMap::new();

		let mut cursor = arg_list_node.walk();
		for child in arg_list_node.named_children(&mut cursor) {
			match child.kind() {
				"positional_argument" => {
					pos_args.push(self.build_expression(&child)?);
				}
				"keyword_argument" => {
					named_args.insert(
						self.node_symbol(&child.named_child(0).unwrap())?,
						self.build_expression(&child.named_child(1).unwrap())?,
					);
				}
				"ERROR" => {
					_ = self.add_error::<ArgList>(format!("Expected argument type"), &child);
				}
				other => panic!("Unexpected argument type {} || {:#?}", other, child),
			}
		}

		Ok(ArgList { pos_args, named_args })
	}

<<<<<<< HEAD
	fn build_expression(&self, expression_node: &Node) -> DiagnosticResult<Expr> {
=======
	fn build_expression(&self, exp_node: &Node) -> DiagnosticResult<Expr> {
		let expression_node = &self.check_error(*exp_node, "Expression")?;
>>>>>>> c8071df1
		match expression_node.kind() {
			"new_expression" => {
				let class = self.build_reference(&expression_node.child_by_field_name("class").unwrap())?;
				// This should be a type name so it cannot be a nested reference
				if matches!(class, Reference::NestedIdentifier { object: _, property: _ }) {
					_ = self.add_error::<Expr>(
						format!(
							"Expected a reference to a class or resource type, instead got {:?}",
							class
						),
						expression_node,
					);
				}

				let arg_list = if let Some(args_node) = expression_node.child_by_field_name("args") {
					self.build_arg_list(&args_node)
				} else {
					Ok(ArgList::new())
				};

				let obj_id = expression_node
					.child_by_field_name("id")
					.map(|n| self.node_symbol(&n).unwrap());
				let obj_scope = if let Some(scope_expr_node) = expression_node.child_by_field_name("scope") {
					Some(Box::new(self.build_expression(&scope_expr_node)?))
				} else {
					None
				};
				Ok(Expr::new(ExprType::New {
					class,
					obj_id,
					arg_list: arg_list?,
					obj_scope,
				}))
			}
			"binary_expression" => Ok(Expr::new(ExprType::Binary {
				lexp: Box::new(self.build_expression(&expression_node.child_by_field_name("left").unwrap())?),
				rexp: Box::new(self.build_expression(&expression_node.child_by_field_name("right").unwrap())?),
				op: match self.node_text(&expression_node.child_by_field_name("op").unwrap()) {
					"+" => BinaryOperator::Add,
					"-" => BinaryOperator::Sub,
					"==" => BinaryOperator::Equal,
					"!=" => BinaryOperator::NotEqual,
					">" => BinaryOperator::Greater,
					">=" => BinaryOperator::GreaterOrEqual,
					"<" => BinaryOperator::Less,
					"<=" => BinaryOperator::LessOrEqual,
					"&&" => BinaryOperator::LogicalAnd,
					"||" => BinaryOperator::LogicalOr,
					"%" => BinaryOperator::Mod,
					"*" => BinaryOperator::Mul,
					"/" => BinaryOperator::Div,
					"ERROR" => self.add_error::<BinaryOperator>(format!("Expected binary operator"), expression_node)?,
					other => panic!("Unexpected binary operator {} || {:#?}", other, expression_node),
				},
			})),
			"unary_expression" => Ok(Expr::new(ExprType::Unary {
				op: match self.node_text(&expression_node.child_by_field_name("op").unwrap()) {
					"+" => UnaryOperator::Plus,
					"-" => UnaryOperator::Minus,
					"!" => UnaryOperator::Not,
					"ERROR" => self.add_error::<UnaryOperator>(format!("Expected unary operator"), expression_node)?,
					other => panic!("Unexpected unary operator {} || {:#?}", other, expression_node),
				},
				exp: Box::new(self.build_expression(&expression_node.child_by_field_name("arg").unwrap())?),
			})),
			"string" => Ok(Expr::new(ExprType::Literal(Literal::String(
				self.node_text(&expression_node).into(),
			)))),
			"number" => Ok(Expr::new(ExprType::Literal(Literal::Number(
				self.node_text(&expression_node).parse().expect("Number string"),
			)))),
			"bool" => Ok(Expr::new(ExprType::Literal(Literal::Boolean(
				match self.node_text(&expression_node) {
					"true" => true,
					"false" => false,
					"ERROR" => self.add_error::<bool>(format!("Expected boolean literal"), expression_node)?,
					other => panic!("Unexpected boolean literal {} || {:#?}", other, expression_node),
				},
			)))),
			"duration" => Ok(Expr::new(ExprType::Literal(self.build_duration(&expression_node)?))),
			"reference" => Ok(Expr::new(ExprType::Reference(self.build_reference(&expression_node)?))),
			"positional_argument" => self.build_expression(&expression_node.named_child(0).unwrap()),
			"keyword_argument_value" => self.build_expression(&expression_node.named_child(0).unwrap()),
			"function_call" => Ok(Expr::new(ExprType::FunctionCall {
				function: self.build_reference(&expression_node.child_by_field_name("call_name").unwrap())?,
				args: self.build_arg_list(&expression_node.child_by_field_name("args").unwrap())?,
			})),
			"method_call" => Ok(Expr::new(ExprType::MethodCall(MethodCall {
				method: self.build_nested_identifier(&expression_node.child_by_field_name("call_name").unwrap())?,
				args: self.build_arg_list(&expression_node.child_by_field_name("args").unwrap())?,
			}))),
			"parenthesized_expression" => self.build_expression(&expression_node.named_child(0).unwrap()),
			other => {
				if expression_node.has_error() {
					self.add_error(format!("Expected expression"), expression_node)
				} else {
					panic!("Unexpected expression {} || {:#?}", other, expression_node);
				}
			}
		}
	}
}<|MERGE_RESOLUTION|>--- conflicted
+++ resolved
@@ -371,12 +371,8 @@
 		Ok(ArgList { pos_args, named_args })
 	}
 
-<<<<<<< HEAD
-	fn build_expression(&self, expression_node: &Node) -> DiagnosticResult<Expr> {
-=======
 	fn build_expression(&self, exp_node: &Node) -> DiagnosticResult<Expr> {
-		let expression_node = &self.check_error(*exp_node, "Expression")?;
->>>>>>> c8071df1
+		let expr_node = &self.check_error(*exp_node, "Expression")?;
 		match expression_node.kind() {
 			"new_expression" => {
 				let class = self.build_reference(&expression_node.child_by_field_name("class").unwrap())?;
