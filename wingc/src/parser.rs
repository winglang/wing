--- conflicted
+++ resolved
@@ -107,12 +107,7 @@
 		}
 	}
 
-<<<<<<< HEAD
-	fn build_statement(&self, statement_node: &Node) -> Statement {
-=======
 	fn build_statement(&self, statement_node: &Node) -> DiagnosticResult<Statement> {
-		let mut cursor = statement_node.walk();
->>>>>>> 78945007
 		match statement_node.kind() {
 			"use_statement" => {
 				// TODO This grammar for this doesn't make sense yet
@@ -128,18 +123,6 @@
 					})
 				}
 			}
-<<<<<<< HEAD
-			"variable_definition_statement" => Statement::VariableDef {
-				var_name: self.node_symbol(&statement_node.child(0).unwrap()),
-				initial_value: self.build_expression(&statement_node.child(2).unwrap()),
-			},
-			"variable_assignment_statement" => Statement::Assignment {
-				variable: self.build_reference(&statement_node.child_by_field_name("name").unwrap()),
-				value: self.build_expression(&statement_node.child_by_field_name("value").unwrap()),
-			},
-			"expression_statement" => Statement::Expression(self.build_expression(&statement_node.named_child(0).unwrap())),
-			"block" => Statement::Scope(self.build_scope(statement_node)),
-=======
 			"variable_definition_statement" => Ok(Statement::VariableDef {
 				var_name: self.node_symbol(&statement_node.child(0).unwrap())?,
 				initial_value: self.build_expression(&statement_node.child(2).unwrap())?,
@@ -149,23 +132,9 @@
 				value: self.build_expression(&statement_node.child_by_field_name("value").unwrap())?,
 			}),
 			"expression_statement" => Ok(Statement::Expression(
-				self.build_expression(&statement_node.named_child(0).unwrap())?,
+				self.build_expression(&statement_node.named_child(0).unwrap())?
 			)),
-			"inflight_function_definition" => Ok(Statement::InflightFunctionDefinition {
-				name: self.node_symbol(&statement_node.child_by_field_name("name").unwrap())?,
-				parameters: statement_node
-					.child_by_field_name("parameter_list")
-					.unwrap()
-					.named_children(&mut cursor)
-					.filter_map(|st_node| self.build_parameter_definition(&st_node).ok())
-					.collect(),
-				statements: {
-					let block = statement_node.child_by_field_name("block").unwrap();
-					self.build_scope(&block)
-				},
-			}),
 			"block" => Ok(Statement::Scope(self.build_scope(statement_node))),
->>>>>>> 78945007
 			"if_statement" => {
 				let if_block = self.build_scope(&statement_node.child_by_field_name("block").unwrap());
 				let else_block = if let Some(else_block) = statement_node.child_by_field_name("else_block") {
@@ -183,109 +152,28 @@
 				iterator: self.node_symbol(&statement_node.child_by_field_name("iterator").unwrap())?,
 				iterable: self.build_expression(&statement_node.child_by_field_name("iterable").unwrap())?,
 				statements: self.build_scope(&statement_node.child_by_field_name("block").unwrap()),
-<<<<<<< HEAD
-			},
-			"function_definition" => {
-				Statement::FunctionDefinition(self.build_function_definition(statement_node, Flight::Pre))
-			}
-			"inflight_function_definition" => {
-				Statement::FunctionDefinition(self.build_function_definition(statement_node, Flight::In))
-			}
-			"return_statement" => Statement::Return(
-=======
 			}),
 			"function_definition" => Ok(Statement::FunctionDefinition(
-				self.build_function_definition(statement_node)?,
+				self.build_function_definition(statement_node, Flight::Pre)?
+			)),
+			"inflight_function_definition" => Ok(Statement::FunctionDefinition(
+				self.build_function_definition(statement_node, Flight::In)?
 			)),
 			"return_statement" => Ok(Statement::Return(
->>>>>>> 78945007
 				if let Some(return_expression_node) = statement_node.child_by_field_name("expression") {
 					Some(self.build_expression(&return_expression_node)?)
 				} else {
 					None
 				},
-<<<<<<< HEAD
-			),
-			"class_definition" => self.build_class_statement(statement_node, false),
-			"resource_definition" => self.build_class_statement(statement_node, true),
-			other => {
-				panic!(
-					"Unexpected statement node type {} at {}",
-					other,
-					self.node_span(statement_node)
-				);
-=======
 			)),
-			"class_definition" => {
-				let mut members = vec![];
-				let mut methods = vec![];
-				let mut constructor = None;
-				let name = self.node_symbol(&statement_node.child_by_field_name("name").unwrap())?;
-				for class_element in statement_node
-					.child_by_field_name("implementation")
-					.unwrap()
-					.named_children(&mut cursor)
-				{
-					match class_element.kind() {
-						"function_definition" => methods.push(self.build_function_definition(&class_element)?),
-						"class_member" => members.push(ClassMember {
-							name: self.node_symbol(&class_element.child_by_field_name("name").unwrap())?,
-							member_type: self.build_type(&class_element.child_by_field_name("type").unwrap())?,
-						}),
-						"constructor" => {
-							if let Some(_) = constructor {
-								self
-									.add_error::<Node>(
-										format!("Multiple constructors defined in class {:?}", statement_node),
-										&class_element,
-									)
-									.err();
-							}
-							let parameters =
-								self.build_parameter_list(&class_element.child_by_field_name("parameter_list").unwrap())?;
-							constructor = Some(Constructor {
-								parameters: parameters.iter().map(|p| p.name.clone()).collect(),
-								statements: self.build_scope(&class_element.child_by_field_name("block").unwrap()),
-								signature: FunctionSignature {
-									parameters: parameters.iter().map(|p| p.parameter_type.clone()).collect(),
-									return_type: Some(Box::new(Type::Class(name.clone()))),
-								},
-							})
-						}
-						"ERROR" => {
-							self
-								.add_error::<Node>(format!("Expected class element node"), &class_element)
-								.err();
-						}
-						other => panic!("Unexpected class element node type {} || {:#?}", other, class_element),
-					}
-				}
-
-				if constructor.is_none() {
-					self.add_error::<Node>(
-						format!("No constructor defined in class {:?}", statement_node),
-						&statement_node,
-					)?;
-				}
-
-				Ok(Statement::Class {
-					name,
-					members,
-					methods,
-					parent: statement_node
-						.child_by_field_name("parent")
-						.map(|n| self.node_symbol(&n).unwrap()),
-					constructor: constructor.unwrap(),
-				})
->>>>>>> 78945007
-			}
+			"class_definition" => Ok(self.build_class_statement(statement_node, false)?),
+			"resource_definition" => Ok(self.build_class_statement(statement_node, true)?),
 			"ERROR" => self.add_error(format!("Expected statement"), statement_node),
 			other => panic!("Unexpected statement type {} || {:#?}", other, statement_node),
 		}
 	}
 
-<<<<<<< HEAD
-	fn build_class_statement(&self, statement_node: &Node, is_resource: bool) -> Statement {
+	fn build_class_statement(&self, statement_node: &Node, is_resource: bool) -> DiagnosticResult<Statement> {
 		let mut cursor = statement_node.walk();
 		let mut members = vec![];
 		let mut methods = vec![];
@@ -297,23 +185,28 @@
 			.named_children(&mut cursor)
 		{
 			match (class_element.kind(), is_resource) {
-				("function_definition", true) => methods.push(self.build_function_definition(&class_element, Flight::Pre)),
-				("inflight_function_definition", _) => methods.push(self.build_function_definition(&class_element, Flight::In)),
+				("function_definition", true) => methods.push(self.build_function_definition(&class_element, Flight::Pre)?),
+				("inflight_function_definition", _) => methods.push(self.build_function_definition(&class_element, Flight::In)?),
 				("class_member", _) => members.push(ClassMember {
-					name: self.node_symbol(&class_element.child_by_field_name("name").unwrap()),
-					member_type: self.build_type(&class_element.child_by_field_name("type").unwrap()),
+					name: self.node_symbol(&class_element.child_by_field_name("name").unwrap())?,
+					member_type: self.build_type(&class_element.child_by_field_name("type").unwrap())?,
 					flight: Flight::Pre,
 				}),
 				("inflight_class_member", _) => members.push(ClassMember {
-					name: self.node_symbol(&class_element.child_by_field_name("name").unwrap()),
-					member_type: self.build_type(&class_element.child_by_field_name("type").unwrap()),
+					name: self.node_symbol(&class_element.child_by_field_name("name").unwrap())?,
+					member_type: self.build_type(&class_element.child_by_field_name("type").unwrap())?,
 					flight: Flight::In,
 				}),
 				("constructor", _) => {
 					if let Some(_) = constructor {
-						panic!("Multiple constructors defined in class {:?}", statement_node);
+						self
+							.add_error::<Node>(
+								format!("Multiple constructors defined in class {:?}", statement_node),
+								&class_element,
+							)
+							.err();
 					}
-					let parameters = self.build_parameter_list(&class_element.child_by_field_name("parameter_list").unwrap());
+					let parameters = self.build_parameter_list(&class_element.child_by_field_name("parameter_list").unwrap())?;
 					constructor = Some(Constructor {
 						parameters: parameters.iter().map(|p| p.name.clone()).collect(),
 						statements: self.build_scope(&class_element.child_by_field_name("block").unwrap()),
@@ -324,27 +217,39 @@
 						},
 					})
 				}
+				("ERROR",_) => {
+					self
+						.add_error::<Node>(format!("Expected class element node"), &class_element)
+						.err();
+				}
 				(other, _) => {
 					panic!(
-						"Unexpected {} element node type {} at {}",
+						"Unexpected {} element node type {} || {:#?}",
 						if is_resource { "resource" } else { "class" },
 						other,
-						self.node_span(statement_node)
+						class_element)
 					)
 				}
 			}
 		}
-		if let None = constructor {
+		if constructor.is_none() {
 			panic!(
 				"No constructor defined in {} {:?}",
 				if is_resource { "resource" } else { "class" },
 				statement_node
 			);
+			self.add_error::<Node>(
+				format!("No constructor defined in {} {:?}", 
+					if is_resource { "resource" } else { "class" },
+					statement_node
+				),
+				&statement_node,
+			)?;
 		}
 
 		let parent = statement_node
 			.child_by_field_name("parent")
-			.map(|n| self.node_symbol(&n));
+			.map(|n| self.node_symbol(&n).unwrap());
 		Statement::Class {
 			name,
 			members,
@@ -355,28 +260,18 @@
 		}
 	}
 
-	fn build_function_definition(&self, func_def_node: &Node, flight: Flight) -> FunctionDefinition {
-		let parameters = self.build_parameter_list(&func_def_node.child_by_field_name("parameter_list").unwrap());
-		FunctionDefinition {
-			name: self.node_symbol(&func_def_node.child_by_field_name("name").unwrap()),
-=======
-	fn build_function_definition(&self, func_def_node: &Node) -> DiagnosticResult<FunctionDefinition> {
+	fn build_function_definition(&self, func_def_node: &Node, flight: Flight) -> DiagnosticResult<FunctionDefinition> {
 		let parameters = self.build_parameter_list(&func_def_node.child_by_field_name("parameter_list").unwrap())?;
 		Ok(FunctionDefinition {
 			name: self.node_symbol(&func_def_node.child_by_field_name("name").unwrap())?,
->>>>>>> 78945007
 			parameters: parameters.iter().map(|p| p.name.clone()).collect(),
 			statements: self.build_scope(&func_def_node.child_by_field_name("block").unwrap()),
 			signature: FunctionSignature {
 				parameters: parameters.iter().map(|p| p.parameter_type.clone()).collect(),
 				return_type: func_def_node
 					.child_by_field_name("return_type")
-<<<<<<< HEAD
-					.map(|rt| Box::new(self.build_type(&rt))),
+					.map(|rt| Box::new(self.build_type(&rt).unwrap())),
 				flight,
-=======
-					.map(|rt| Box::new(self.build_type(&rt).unwrap())),
->>>>>>> 78945007
 			},
 		})
 	}
@@ -394,18 +289,7 @@
 		Ok(res)
 	}
 
-<<<<<<< HEAD
-	fn build_type(&self, type_node: &Node) -> Type {
-=======
-	fn build_parameter_definition(&self, parameter_node: &Node) -> DiagnosticResult<ParameterDefinition> {
-		Ok(ParameterDefinition {
-			name: self.node_symbol(&parameter_node.child_by_field_name("name").unwrap())?,
-			parameter_type: self.build_type(&parameter_node.child_by_field_name("type").unwrap())?,
-		})
-	}
-
 	fn build_type(&self, type_node: &Node) -> DiagnosticResult<Type> {
->>>>>>> 78945007
 		match type_node.kind() {
 			"builtin_type" => match self.node_text(type_node) {
 				"number" => Ok(Type::Number),
@@ -429,16 +313,12 @@
 				Ok(Type::FunctionSignature(FunctionSignature {
 					parameters,
 					return_type,
-<<<<<<< HEAD
 					flight: if type_node.child_by_field_name("inflight").is_some() {
 						Flight::In
 					} else {
 						Flight::Pre
 					},
-				})
-=======
 				}))
->>>>>>> 78945007
 			}
 			"ERROR" => self.add_error(format!("Expected type"), type_node),
 			other => panic!("Unexpected type {} || {:#?}", other, type_node),
@@ -512,27 +392,16 @@
 					Ok(ArgList::new())
 				};
 
-<<<<<<< HEAD
-				let obj_id = expression_node.child_by_field_name("id").map(|n| self.node_symbol(&n));
+				let obj_id = expression_node.child_by_field_name("id").map(|n| self.node_symbol(&n).unwrap());
 				let obj_scope = expression_node
 					.child_by_field_name("scope")
-					.map(|n| Box::new(self.build_expression(&n)));
-				Expression::New {
-					class,
-					obj_id,
-					arg_list,
-					obj_scope,
-				}
-=======
-				let obj_id = expression_node
-					.child_by_field_name("object_id")
-					.map(|n| self.node_symbol(&n).unwrap());
+					.map(|n| Box::new(self.build_expression(&n)?));
 				Ok(Expression::New {
 					class: class?,
 					obj_id,
 					arg_list: arg_list?,
+					obj_scope,
 				})
->>>>>>> 78945007
 			}
 			"binary_expression" => Ok(Expression::Binary {
 				lexp: Box::new(self.build_expression(&expression_node.child_by_field_name("left").unwrap())?),
