--- conflicted
+++ resolved
@@ -5,11 +5,10 @@
 
 #[derive(PartialEq, Clone, Debug)]
 pub enum Type {
-<<<<<<< HEAD
-    Number,
-    String,
-    Duration,
-    Boolean,
+	Number,
+	String,
+	Duration,
+	Boolean,
     Function(Box<FunctionSignature>)
 }
 
@@ -20,12 +19,12 @@
 }
 
 impl Display for Type {
-    fn fmt(&self, f: &mut std::fmt::Formatter<'_>) -> std::fmt::Result {
-        match self {
-            Type::Number => write!(f, "number"),
-            Type::String => write!(f, "string"),
-            Type::Duration => write!(f, "duration"),
-            Type::Boolean => write!(f, "bool"),
+	fn fmt(&self, f: &mut std::fmt::Formatter<'_>) -> std::fmt::Result {
+		match self {
+			Type::Number => write!(f, "number"),
+			Type::String => write!(f, "string"),
+			Type::Duration => write!(f, "duration"),
+			Type::Boolean => write!(f, "bool"),
             Type::Function(func_sig) => {
                 if let Some(ret_val) = &func_sig.return_val {
                     write!(f, "fn({}) -> {}", func_sig.args.iter().map(|a| format!("{}", a)).collect::<Vec<String>>().join(", "), format!("{}", ret_val))
@@ -33,76 +32,6 @@
                     write!(f, "fn({})", func_sig.args.iter().map(|a| format!("{}", a)).collect::<Vec<String>>().join(","))
                 }
             }
-        }
-    }
-}
-
-pub fn get_type_by_name(name: &str) -> Type {
-    match name {
-        "number" => Type::Number,
-        "string" => Type::String,
-        "bool" => Type::Boolean,
-        "duration" => Type::Duration,
-        _other => todo!() // Type lookup in env... / function types...
-    }
-}
-
-pub fn type_check_exp(exp: &Expression, env: &TypeEnv) -> Type {
-    match exp {
-        Expression::Literal(lit) => match lit {
-            Literal::String(_) => Type::String,
-            Literal::Number(_) => Type::Number,
-            Literal::Duration(_) => Type::Duration,
-            Literal::Boolean(_) => Type::Boolean,
-        },
-        Expression::Binary { op, lexp, rexp } => {
-            let ltype = type_check_exp(lexp, env);
-            let rtype = type_check_exp(rexp, env);
-            validate_type(&ltype, &rtype, rexp);
-            if op.boolean_args() {
-                validate_type(&ltype, &Type::Boolean, rexp);
-            } else if op.numerical_args() {
-                validate_type(&ltype, &Type::Number, rexp);
-            }
-            
-            if op.boolean_result() {
-                Type::Boolean
-            } else {
-                validate_type(&ltype, &Type::Number, rexp);
-                ltype
-            }
-        }
-        Expression::Unary { op: _, exp: unary_exp } => {
-            let _type = type_check_exp(&unary_exp, env);
-            // Add bool vs num support here (! => bool, +- => num)
-            validate_type(&_type, &Type::Number, &unary_exp);
-            _type
-        },
-        Expression::Reference(_ref) => {
-            env.lookup(&_ref.identifier).clone()
-        }
-        _ => panic!("Unknonwn type for expression: {:?}", exp)
-    }
-}
-
-fn validate_type(actual_type: &Type, expected_type: &Type, value: &Expression) {
-    if actual_type != expected_type {
-        panic!("Expected type {} of {:?} to be {}", actual_type, value, expected_type);
-    }
-=======
-	Number,
-	String,
-	Duration,
-	Boolean,
-}
-
-impl Display for Type {
-	fn fmt(&self, f: &mut std::fmt::Formatter<'_>) -> std::fmt::Result {
-		match self {
-			Type::Number => write!(f, "number"),
-			Type::String => write!(f, "string"),
-			Type::Duration => write!(f, "duration"),
-			Type::Boolean => write!(f, "bool"),
 		}
 	}
 }
@@ -113,7 +42,7 @@
 		"string" => Type::String,
 		"bool" => Type::Boolean,
 		"duration" => Type::Duration,
-		_other => todo!(), // Type lookup in env...
+        _other => todo!() // Type lookup in env... / function types...
 	}
 }
 
@@ -128,34 +57,35 @@
 		Expression::Binary { op, lexp, rexp } => {
 			let ltype = type_check_exp(lexp, env);
 			let rtype = type_check_exp(rexp, env);
-			validate_type(ltype, rtype, rexp);
+			validate_type(&ltype, &rtype, rexp);
 			if op.boolean_args() {
-				validate_type(ltype, Type::Boolean, rexp);
+				validate_type(&ltype, &Type::Boolean, rexp);
 			} else if op.numerical_args() {
-				validate_type(ltype, Type::Number, rexp);
+				validate_type(&ltype, &Type::Number, rexp);
 			}
 
 			if op.boolean_result() {
 				Type::Boolean
 			} else {
-				validate_type(ltype, Type::Number, rexp)
+				validate_type(&ltype, &Type::Number, rexp);
+				ltype
 			}
 		}
 		Expression::Unary { op: _, exp: unary_exp } => {
 			let _type = type_check_exp(&unary_exp, env);
-			validate_type(_type, Type::Number, &unary_exp)
+			// Add bool vs num support here (! => bool, +- => num)
+			validate_type(&_type, &Type::Number, &unary_exp);
+			_type
 		}
-		Expression::Reference(_ref) => env.lookup(&_ref.identifier),
+		Expression::Reference(_ref) => env.lookup(&_ref.identifier).clone(),
 		_ => panic!("Unknonwn type for expression: {:?}", exp),
 	}
 }
 
-fn validate_type(actual_type: Type, expected_type: Type, value: &Expression) -> Type {
-	if actual_type != expected_type {
-		panic!("Expected type {} of {:?} to be {}", actual_type, value, expected_type);
-	}
-	actual_type
->>>>>>> dad1fd1b
+fn validate_type(actual_type: &Type, expected_type: &Type, value: &Expression) {
+    if actual_type != expected_type {
+        panic!("Expected type {} of {:?} to be {}", actual_type, value, expected_type);
+    }
 }
 
 pub fn type_check_scope(scope: &Scope, env: &mut TypeEnv) {
@@ -165,7 +95,6 @@
 }
 
 fn type_check_statement(statement: &Statement, env: &mut TypeEnv) {
-<<<<<<< HEAD
     match statement {
         Statement::VariableDef { var_name, initial_value } => {
             let exp_type = type_check_exp(initial_value, env);
@@ -177,43 +106,10 @@
         Statement::If { condition, statements, else_statements } => {
             let cond_type = type_check_exp(condition, env);
             validate_type(&cond_type, &Type::Boolean, condition);
-=======
-	match statement {
-		Statement::VariableDef {
-			var_name,
-			initial_value,
-		} => {
-			let exp_type = type_check_exp(initial_value, env);
-			env.define(var_name, exp_type);
-		}
-		Statement::FunctionDefinition {
-			name: _,
-			parameters: _,
-			statements: _,
-		} => todo!(),
-		Statement::ProcessDefinition {
-			name: _,
-			parameters: _,
-			statements: _,
-		} => todo!(),
-		Statement::ForLoop {
-			iterator: _,
-			iterable: _,
-			statements: _,
-		} => {}
-		Statement::If {
-			condition,
-			statements,
-			else_statements,
-		} => {
-			let cond_type = type_check_exp(condition, env);
-			validate_type(cond_type, Type::Boolean, condition);
->>>>>>> dad1fd1b
 
 			let mut scope_env = TypeEnv::new(Some(env));
 			type_check_scope(statements, &mut scope_env);
 
-<<<<<<< HEAD
             if let Some(else_scope) = else_statements {
                 let mut else_scope_env = TypeEnv::new(Some(env));
                 type_check_scope(else_scope, &mut else_scope_env);
@@ -234,29 +130,4 @@
             }
         },
     }
-=======
-			if let Some(else_scope) = else_statements {
-				let mut else_scope_env = TypeEnv::new(Some(env));
-				type_check_scope(else_scope, &mut else_scope_env);
-			}
-		}
-		Statement::Expression(e) => {
-			type_check_exp(e, env);
-		}
-		Statement::Assignment { variable, value } => {
-			let exp_type = type_check_exp(value, env);
-			validate_type(exp_type, env.lookup(variable.identifier.as_str()), value);
-		}
-		Statement::Use {
-			module_name: _,
-			identifier: _,
-		} => todo!(),
-		Statement::Scope(scope) => {
-			let mut scope_env = TypeEnv::new(Some(env));
-			for statement in scope.statements.iter() {
-				type_check_statement(statement, &mut scope_env);
-			}
-		}
-	}
->>>>>>> dad1fd1b
 }