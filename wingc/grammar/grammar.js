const PREC = {
  LOGICAL_OR: 1,
  LOGICAL_AND: 2,
  INCLUSIVE_OR: 3,
  EXCLUSIVE_OR: 4,
  BITWISE_AND: 5,
  EQUAL: 6,
  RELATIONAL: 7,
  SHIFT: 8,
  ADD: 9,
  MULTIPLY: 10,
  UNARY: 11,
};

module.exports = grammar({
  name: "winglang",

  extras: ($) => [$.comment, /[\s\p{Zs}\uFEFF\u2060\u200B]/],

  word: ($) => $.identifier,

  precedences: ($) => [
    [$.new_expression, $.function_call],
    [$.nested_identifier, $.namespaced_identifier, $.method_call, $.reference],
  ],

  supertypes: ($) => [$.expression, $._literal],

  rules: {
    // Basics
    source: ($) => repeat($._statement),
    block: ($) => seq("{", repeat($._statement), "}"),
    comment: ($) =>
      token(
        choice(seq("//", /.*/), seq("/*", /[^*]*\*+([^/*][^*]*\*+)*/, "/"))
      ),

    // Identifiers
    reference: ($) =>
      choice($.identifier, $.namespaced_identifier, $.nested_identifier),

    identifier: ($) => /([A-Za-z_$][A-Za-z_$0-9]*|[A-Z][A-Z0-9_]*)/,

    namespaced_identifier: ($) =>
      seq(
        field("namespace", $.identifier),
        "::",
        field("name", choice($.identifier, $.nested_identifier))
      ),

    nested_identifier: ($) =>
      seq(field("object", $.expression), ".", field("property", $.identifier)),

    _inflight_specifier: ($) => choice("inflight", "~"),

    _statement: ($) =>
      choice(
        $.block,
        $.short_import_statement,
        $.expression_statement,
        $.variable_definition_statement,
        $.variable_assignment_statement,
        $.return_statement,
        $.class_definition,
        $.resource_definition,
        $.for_in_loop,
        $.if_statement,
        $.struct_definition,
        // TODO Remove free functions whenever possible
        $.inflight_function_definition
      ),

    short_import_statement: ($) =>
      seq(
        "bring",
        field("module_name", choice($.identifier, $._stringy)),
        optional(seq("as", field("alias", $.identifier))),
        ";"
      ),

    struct_definition: ($) =>
      seq(
        "struct",
        field("name", $.identifier),
        "{",
        repeat($.struct_field),
        "}"
      ),
    struct_field: ($) =>
      seq(field("name", $.identifier), $._type_annotation, ";"),

    return_statement: ($) =>
      seq("return", optional(field("expression", $.expression)), ";"),

    variable_assignment_statement: ($) =>
      seq(field("name", $.reference), "=", field("value", $.expression), ";"),

    expression_statement: ($) => seq($.expression, ";"),

    variable_definition_statement: ($) =>
      seq(
        "let",
        field("name", $.identifier),
        optional($._type_annotation),
        "=",
        field("value", $.expression),
        ";"
      ),

    _type_annotation: ($) => seq(":", field("type", $._type)),

    // Classes
    class_definition: ($) =>
      seq(
        "class",
        field("name", $.identifier),
        optional(seq("extends", field("parent", $.identifier))),
        field("implementation", $.class_implementation)
      ),
    class_implementation: ($) =>
      seq(
        "{",
        repeat(
          choice(
            $.constructor,
            $.inflight_function_definition,
            $.class_member,
            $.inflight_class_member
          )
        ),
        "}"
      ),
    class_member: ($) =>
      seq(
        field("access_modifier", optional($.access_modifier)),
        field("name", $.identifier),
        $._type_annotation,
        ";"
      ),
    inflight_class_member: ($) =>
      seq(
        field("access_modifier", optional($.access_modifier)),
        field("phase_modifier", $._inflight_specifier),
        field("name", $.identifier),
        $._type_annotation,
        ";"
      ),

    resource_definition: ($) =>
      seq(
        "resource",
        field("name", $.identifier),
        optional(seq("extends", field("parent", $.identifier))),
        field("implementation", $.resource_implementation)
      ),
    resource_implementation: ($) =>
      seq(
        "{",
        repeat(
          choice(
            $.constructor,
            $.function_definition,
            $.inflight_function_definition,
            $.class_member,
            $.inflight_class_member
          )
        ),
        "}"
      ),

    for_in_loop: ($) =>
      seq(
        "for",
        field("iterator", $.reference),
        "in",
        field("iterable", $.expression),
        field("block", $.block)
      ),

    if_statement: ($) =>
      seq(
        "if",
        field("condition", $.expression),
        field("block", $.block),
        optional(seq("else", field("else_block", $.block)))
      ),

    expression: ($) =>
      choice(
        $.binary_expression,
        $.unary_expression,
        $.new_expression,
        $._literal,
        $.reference,
        $.function_call,
        $.method_call,
<<<<<<< HEAD
        $.template_string,
        $.await_expression,
=======
        $.preflight_closure,
        $.inflight_closure,
        $.pure_closure,
>>>>>>> 1b8e66fb
        $.parenthesized_expression
      ),

    // Primitives
    _literal: ($) => choice($.string, $.number, $.bool, $.duration),

    // TODO: Handle leading zeros
    number: ($) => /\d+/,

    bool: ($) => choice("true", "false"),

    duration: ($) => choice($.seconds, $.minutes, $.hours),
    seconds: ($) => seq(field("value", $.number), "s"),
    minutes: ($) => seq(field("value", $.number), "m"),
    hours: ($) => seq(field("value", $.number), "h"),

    _stringy: ($) => choice($.string, $.template_string),
    string: ($) =>
      choice(
        seq("'", repeat(choice($._string_fragment, $._escape_sequence)), "'")
      ),
    template_string: ($) =>
      seq(
        '"',
        repeat(
          choice(
            $._template_string_fragment,
            $._escape_sequence,
            $.template_substitution
          )
        ),
        '"'
      ),
    _template_string_fragment: ($) => token.immediate(prec(1, /[^$"\\]+/)),
    template_substitution: ($) => seq("${", $.expression, "}"),

    // Workaround to https://github.com/tree-sitter/tree-sitter/issues/1156
    // We give names to the token() constructs containing a regexp
    // so as to obtain a node in the CST.
    //
    _string_fragment: ($) => token.immediate(prec(1, /[^'\\]+/)),
    _escape_sequence: ($) =>
      token.immediate(
        seq(
          "\\",
          choice(
            /[^xu0-7]/,
            /[0-7]{1,3}/,
            /x[0-9a-fA-F]{2}/,
            /u[0-9a-fA-F]{4}/,
            /u{[0-9a-fA-F]+}/
          )
        )
      ),

    function_call: ($) =>
      seq(field("call_name", $.reference), field("args", $.argument_list)),

    method_call: ($) =>
      seq(
        field("call_name", $.nested_identifier),
        field("args", $.argument_list)
      ),

    argument_list: ($) =>
      seq(
        "(",
        choice(
          commaSep($.positional_argument),
          commaSep($.keyword_argument),
          seq(
            commaSep($.positional_argument),
            ",",
            commaSep($.keyword_argument)
          )
        ),
        ")"
      ),

    positional_argument: ($) => $.expression,

    keyword_argument: ($) =>
      prec(
        3,
        seq(
          alias($.identifier, $.keyword_argument_key),
          ":",
          alias($.expression, $.keyword_argument_value)
        )
      ),

    new_expression: ($) =>
      seq(
        "new",
        field("class", $.reference),
        field("args", $.argument_list),
        field("id", optional($.new_object_id)),
        field("scope", optional($.new_object_scope))
      ),

    new_object_id: ($) => seq("as", $._stringy),

    new_object_scope: ($) => prec.right(seq("in", $.expression)),

    _type: ($) =>
      choice(
        seq($.builtin_type, optional("?")),
        seq(alias($.identifier, $.class_type), optional("?")),
        seq($.builtin_container_type, optional("?")),
        $.function_type
      ),

    function_type: ($) =>
      seq(
        optional(field("inflight", $._inflight_specifier)),
        field("parameter_types", $.parameter_type_list),
        optional(seq("->", field("return_type", $._type)))
      ),

    parameter_type_list: ($) => seq("(", commaSep($._type), ")"),

    builtin_type: ($) => choice("num", "nil", "bool", "any", "str"),

    constructor: ($) =>
      seq(
        "init",
        field("parameter_list", $.parameter_list),
        field("block", $.block)
      ),

    function_definition: ($) =>
      seq(
        field("access_modifier", optional($.access_modifier)),
        field("name", $.identifier),
        field("parameter_list", $.parameter_list),
        optional(seq("->", field("return_type", $._type))),
        field("block", $.block)
      ),

    inflight_function_definition: ($) =>
      seq(
        field("access_modifier", optional($.access_modifier)),
        field("phase_modifier", $._inflight_specifier),
        field("name", $.identifier),
        field("parameter_list", $.parameter_list),
        field("block", $.block)
      ),

    access_modifier: ($) => choice("public", "private", "protected"),

    parameter_definition: ($) =>
      seq(field("name", $.identifier), $._type_annotation),

    parameter_list: ($) => seq("(", commaSep($.parameter_definition), ")"),

    builtin_container_type: ($) =>
      seq(
        field(
          "type",
          choice(
            "Set",
            "Map",
            "Array",
            "MutSet",
            "MutMap",
            "MutArray",
            "Promise"
          )
        ),
        "<",
        field("type", $._type),
        ">"
      ),

    unary_expression: ($) =>
      choice(
        ...[
          ["+", PREC.UNARY],
          ["-", PREC.UNARY],
          ["!", PREC.UNARY],
          //['~', PREC.UNARY],
        ].map(([operator, precedence]) =>
          prec.left(
            precedence,
            seq(field("op", operator), field("arg", $.expression))
          )
        )
      ),

    binary_expression: ($) => {
      const table = [
        ["+", PREC.ADD],
        ["-", PREC.ADD],
        ["*", PREC.MULTIPLY],
        ["/", PREC.MULTIPLY],
        ["%", PREC.MULTIPLY],
        ["||", PREC.LOGICAL_OR],
        ["&&", PREC.LOGICAL_AND],
        //['|', PREC.INCLUSIVE_OR],
        //['^', PREC.EXCLUSIVE_OR],
        //['&', PREC.BITWISE_AND],
        ["==", PREC.EQUAL],
        ["!=", PREC.EQUAL],
        [">", PREC.RELATIONAL],
        [">=", PREC.RELATIONAL],
        ["<=", PREC.RELATIONAL],
        ["<", PREC.RELATIONAL],
        //['<<', PREC.SHIFT],
        //['>>', PREC.SHIFT],
        //['>>>', PREC.SHIFT],
      ];

      return choice(
        ...table.map(([operator, precedence]) => {
          return prec.left(
            precedence,
            seq(
              field("left", $.expression),
              field("op", operator),
              field("right", $.expression)
            )
          );
        })
      );
    },

<<<<<<< HEAD
    await_expression: ($) => prec.right(seq("await", $.expression)),
=======
    preflight_closure: ($) => anonymousClosure($, "->"),
    inflight_closure: ($) => anonymousClosure($, "~>"),
    pure_closure: ($) => anonymousClosure($, "=>"),

>>>>>>> 1b8e66fb
    parenthesized_expression: ($) => seq("(", $.expression, ")"),
  },
});

function anonymousClosure($, arrow) {
  return seq(
    field("parameter_list", $.parameter_list),
    arrow,
    field("block", $.block)
  );
}

function commaSep1(rule) {
  return seq(rule, repeat(seq(",", rule)), optional(","));
}

function commaSep(rule) {
  return optional(commaSep1(rule));
}<|MERGE_RESOLUTION|>--- conflicted
+++ resolved
@@ -194,14 +194,11 @@
         $.reference,
         $.function_call,
         $.method_call,
-<<<<<<< HEAD
-        $.template_string,
-        $.await_expression,
-=======
         $.preflight_closure,
         $.inflight_closure,
         $.pure_closure,
->>>>>>> 1b8e66fb
+        $.template_string,
+        $.await_expression,
         $.parenthesized_expression
       ),
 
@@ -428,14 +425,11 @@
       );
     },
 
-<<<<<<< HEAD
-    await_expression: ($) => prec.right(seq("await", $.expression)),
-=======
     preflight_closure: ($) => anonymousClosure($, "->"),
     inflight_closure: ($) => anonymousClosure($, "~>"),
     pure_closure: ($) => anonymousClosure($, "=>"),
 
->>>>>>> 1b8e66fb
+    await_expression: ($) => prec.right(seq("await", $.expression)),
     parenthesized_expression: ($) => seq("(", $.expression, ")"),
   },
 });
