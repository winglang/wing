--- conflicted
+++ resolved
@@ -13,10 +13,10 @@
       "{projectRoot}/src/**/*"
     ],
     "project-files": [
-      "{projectRoot}/*"
+      "{projectRoot}/**/*"
     ],
     "workspace-files": [
-      "{workspaceRoot}/*"
+      "{workspaceRoot}/**/*"
     ],
     "test": [
       "{projectRoot}/test/**/*"
@@ -61,13 +61,8 @@
   "targetDefaults": {
     "build": {
       "inputs": [
-<<<<<<< HEAD
-        "{projectRoot}/**/*",
-        "{workspaceRoot}/**/*",
-=======
         "project-files",
         "workspace-files",
->>>>>>> 20894a35
         "src"
       ],
       "outputs": [
@@ -79,13 +74,8 @@
     },
     "build-native": {
       "inputs": [
-<<<<<<< HEAD
-        "{projectRoot}/**/*",
-        "{workspaceRoot}/**/*",
-=======
         "project-files",
         "workspace-files",
->>>>>>> 20894a35
         "src"
       ],
       "outputs": [
@@ -97,13 +87,8 @@
     },
     "build-wasm": {
       "inputs": [
-<<<<<<< HEAD
-        "{projectRoot}/**/*",
-        "{workspaceRoot}/**/*",
-=======
         "project-files",
         "workspace-files",
->>>>>>> 20894a35
         "src"
       ],
       "outputs": [
@@ -115,13 +100,8 @@
     },
     "test": {
       "inputs": [
-<<<<<<< HEAD
-        "{projectRoot}/**/*",
-        "{workspaceRoot}/**/*",
-=======
         "project-files",
         "workspace-files",
->>>>>>> 20894a35
         "src",
         "test"
       ]
