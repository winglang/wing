--- conflicted
+++ resolved
@@ -40,18 +40,10 @@
     "debug": "^4.3.4",
     "open": "^8.4.0",
     "ora": "^5.4.1",
-<<<<<<< HEAD
     "prettier": "^2.8.8",
-    "update-notifier": "^6.0.2",
-    "vscode-languageserver": "^8.0.2",
-    "@wingconsole/app": "workspace:^",
-    "@winglang/compiler": "workspace:^",
-    "@winglang/sdk": "workspace:^"
-=======
     "tiny-updater": "^3.4.0",
     "uuid": "^8.3.2",
     "vscode-languageserver": "^8.0.2"
->>>>>>> 4956ab93
   },
   "devDependencies": {
     "@types/debug": "^4.1.7",
@@ -59,12 +51,8 @@
     "@types/node-persist": "^3.1.3",
     "@types/prettier": "^2.7.3",
     "@types/semver-utils": "^1.1.1",
-<<<<<<< HEAD
-    "@types/update-notifier": "^6.0.1",
+    "@types/uuid": "^8.3.2",
     "@withfig/autocomplete-types": "^1.28.0",
-=======
-    "@types/uuid": "^8.3.2",
->>>>>>> 4956ab93
     "bump-pack": "workspace:^",
     "esbuild": "^0.17.19",
     "typescript": "^4.9.4",
