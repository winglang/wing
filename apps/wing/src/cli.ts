--- conflicted
+++ resolved
@@ -1,10 +1,4 @@
-<<<<<<< HEAD
-// for WebAssembly typings:
-/// <reference lib="dom" />
-
 import { addCompletionSpecCommand } from "./commands";
-=======
->>>>>>> 2b2aa817
 import { satisfies } from "compare-versions";
 
 import { Command, Option } from "commander";
