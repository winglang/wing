// for WebAssembly typings:
/// <reference lib="dom" />

<<<<<<< HEAD
import { compile, docs, test, checkForUpdates, run, addCompletionSpecCommand } from "./commands";
=======
>>>>>>> 4956ab93
import { satisfies } from "compare-versions";

import { Command, Option } from "commander";

import { collectCommandAnalytics } from "./analytics/collect";
import { exportAnalytics } from "./analytics/export";
import { optionallyDisplayDisclaimer } from "./analytics/disclaimer";
import { currentPackage } from "./util";

export const PACKAGE_VERSION = currentPackage.version;
let analyticsExportFile: Promise<string | undefined>;

if (PACKAGE_VERSION == "0.0.0" && !process.env.DEBUG) {
  process.env.WING_DISABLE_ANALYTICS = "1";
}

const SUPPORTED_NODE_VERSION = currentPackage.engines.node;
if (!SUPPORTED_NODE_VERSION) {
  throw new Error("couldn't parse engines.node version from package.json");
}

function runSubCommand(subCommand: string) {
  return async (...args: any[]) => {
    try {
      const exitCode = await import(`./commands/${subCommand}`).then((m) => m[subCommand](...args));
      if (exitCode === 1) {
        await exportAnalyticsHook();
        process.exit(1);
      }
    } catch (err) {
      console.error(err);
      process.exit(1);
    }
  };
}

async function collectAnalyticsHook(cmd: Command) {
  if (process.env.WING_DISABLE_ANALYTICS) {
    return;
  }
  // Fail silently if collection fails
  try {
    optionallyDisplayDisclaimer();
    analyticsExportFile = collectCommandAnalytics(cmd);
  } catch (err) {
    if (process.env.DEBUG) {
      console.error(err);
    }
  }
}

async function exportAnalyticsHook() {
  if (process.env.WING_DISABLE_ANALYTICS) {
    return;
  }
  // Fail silently if export fails
  try {
    if (analyticsExportFile) {
      await exportAnalytics(analyticsExportFile);
    }
  } catch (err) {
    if (process.env.DEBUG) {
      console.error(err);
    }
  }
}

async function main() {
  checkNodeVersion();

  const program = new Command();

  program.name("wing").version(PACKAGE_VERSION);

  program
    .option("--debug", "Enable debug logging (same as DEBUG=1)", () => {
      process.env.DEBUG = "1";
    })
    .option("--progress", "Show compilation progress", () => {
      process.env.PROGRESS = "1";
    })
    .option("--no-progress", "Hide show compilation progress")
    .option("--no-update-check", "Skip checking for toolchain updates")
    .option(
      "--no-analytics",
      "Disable analytics collection (same as WING_DISABLE_ANALYTICS=1)",
      () => {
        process.env.WING_DISABLE_ANALYTICS = "1";
      }
    );

  async function progressHook(cmd: Command) {
    const target = cmd.opts().target;
    const progress = program.opts().progress;
    if (progress !== false && target !== "sim") {
      process.env.PROGRESS = "1";
    }
  }

  async function updateHook(cmd: Command) {
    const updateCheck = cmd.opts().updateCheck;
    if (updateCheck) {
      // most of the update check is network bound, so we don't want to block the rest of the CLI
      void import("./commands/upgrade").then((m) => m.checkForUpdates());
    }
  }

  program.hook("preAction", updateHook);

  program
    .command("run")
    .alias("it")
    .description("Runs a Wing program in the Wing Console")
    .argument("[entrypoint]", "program .w entrypoint")
    .option("-p, --port <port>", "specify port")
    .option("--no-open", "Do not open the Wing Console in the browser")
    .hook("preAction", collectAnalyticsHook)
    .action(runSubCommand("run"));

  program
    .command("lsp")
    .description("Run the Wing language server on stdio")
    .hook("preAction", collectAnalyticsHook)
    .action(runSubCommand("lsp"));

  program
    .command("compile")
    .description("Compiles a Wing program")
    .argument("<entrypoint>", "program .w entrypoint")
    .addOption(
      new Option("-t, --target <target>", "Target platform")
        .choices(["tf-aws", "tf-azure", "tf-gcp", "sim", "awscdk"])
        .default("sim")
    )
    .option("-p, --plugins [plugin...]", "Compiler plugins")
    .hook("preAction", progressHook)
    .hook("preAction", collectAnalyticsHook)
    .action(runSubCommand("compile"));

  program
    .command("test")
    .description(
      "Compiles a Wing program and runs all functions with the word 'test' or start with 'test:' in their resource identifiers"
    )
    .argument("<entrypoint...>", "all entrypoints to test")
    .addOption(
      new Option("-t, --target <target>", "Target platform")
        .choices(["tf-aws", "tf-azure", "tf-gcp", "sim", "awscdk"])
        .default("sim")
    )
    .option("-p, --plugins [plugin...]", "Compiler plugins")
    .hook("preAction", progressHook)
    .hook("preAction", collectAnalyticsHook)
    .action(runSubCommand("test"));

  program
    .command("docs")
    .description("Open the Wing documentation")
    .hook("preAction", collectAnalyticsHook)
    .action(runSubCommand("docs"));

  program.hook("postAction", exportAnalyticsHook);

  addCompletionSpecCommand(program);

  program.parse();
}

function checkNodeVersion() {
  const supportedVersion = SUPPORTED_NODE_VERSION;

  if (!satisfies(process.version, supportedVersion)) {
    console.warn(
      `WARNING: You are running an incompatible node.js version ${process.version}. Compatible engine is: ${supportedVersion}.`
    );
  }
}

main().catch((err) => {
  console.error(err);
  process.exit(1);
});<|MERGE_RESOLUTION|>--- conflicted
+++ resolved
@@ -1,10 +1,7 @@
 // for WebAssembly typings:
 /// <reference lib="dom" />
 
-<<<<<<< HEAD
-import { compile, docs, test, checkForUpdates, run, addCompletionSpecCommand } from "./commands";
-=======
->>>>>>> 4956ab93
+import { addCompletionSpecCommand } from "./commands";
 import { satisfies } from "compare-versions";
 
 import { Command, Option } from "commander";
