import fs from "fs";
import { Command, Option } from "commander";
import { satisfies } from "compare-versions";
import { parse } from "dotenv";
import { expand } from "dotenv-expand";

import { optionallyDisplayDisclaimer } from "./analytics/disclaimer";
import { exportAnalytics } from "./analytics/export";
import { currentPackage } from "./util";
export const PACKAGE_VERSION = currentPackage.version;
let analyticsExportFile: Promise<string | undefined>;

if (PACKAGE_VERSION == "0.0.0" && !process.env.DEBUG) {
  process.env.WING_DISABLE_ANALYTICS = "1";
}

const SUPPORTED_NODE_VERSION = currentPackage.engines.node;
if (!SUPPORTED_NODE_VERSION) {
  throw new Error("couldn't parse engines.node version from package.json");
}

<<<<<<< HEAD
function tryStatSync(file: string): fs.Stats | undefined {
  try {
    // The "throwIfNoEntry" is a performance optimization for cases where the file does not exist
    return fs.statSync(file, { throwIfNoEntry: false });
  } catch {
    return undefined;
  }
}

function getMode(): string | undefined {
  const args = process.argv;
  switch (true) {
    case args.includes("run"):
    case args.includes("it"):
      return "run";
    case args.includes("compile"):
      return "compile";
    case args.includes("test"):
      return "test";
    case args.includes("lsp"):
      return "lsp";
    default:
      return undefined;
  }
}

function loadEnvVariables(): void {
  const mode = getMode();
  const envFiles = [`.env`, `.env.local`].concat(
    mode ? [`.env.${mode}`, `.env.${mode}.local`] : []
  );

  // Parse `envFiles` and combine their variables into a single object
  const parsed = Object.fromEntries(
    envFiles.flatMap((file) => {
      if (!tryStatSync(file)?.isFile()) return [];
      return Object.entries(parse(fs.readFileSync(file)));
    })
  );

  // Expand and load the environment variables
  const expandedEnvVariables = expand({ parsed });
  for (const [key, value] of Object.entries(expandedEnvVariables)) {
    process.env[key] = value;
  }
}
=======
const DEFAULT_PLATFORM = ["sim"];
>>>>>>> a67a3140

function runSubCommand(subCommand: string, path: string = subCommand) {
  return async (...args: any[]) => {
    try {
      // paths other than the root path aren't working unless specified in the path arg
      const exitCode = await import(`./commands/${path}`).then((m) => m[subCommand](...args));
      if (exitCode === 1) {
        await exportAnalyticsHook();
        process.exit(1);
      }
    } catch (err) {
      console.error((err as any)?.message ?? err);
      process.exit(1);
    }
  };
}

let platformOptionCount = 0;
// Removes default if a platform option is provided by user
function collectPlatformVariadic(value: string, previous: string[]) {
  return platformOptionCount++ == 0 ? [value] : collectVariadic(value, previous);
}

// Required to support --option x --option y --option z rather than --option x y z
function collectVariadic(value: string, previous: string[]) {
  return previous.concat([value]);
}

async function collectAnalyticsHook(cmd: Command) {
  if (process.env.WING_DISABLE_ANALYTICS) {
    return;
  }
  // Fail silently if collection fails
  try {
    optionallyDisplayDisclaimer();
    const analyticsModule = await import("./analytics/collect");
    analyticsExportFile = analyticsModule.collectCommandAnalytics(cmd).catch((err) => {
      if (process.env.DEBUG) {
        console.error(err);
      }
      return undefined;
    });
  } catch (err) {
    if (process.env.DEBUG) {
      console.error(err);
    }
  }
}

async function exportAnalyticsHook() {
  if (process.env.WING_DISABLE_ANALYTICS) {
    return;
  }
  // Fail silently if export fails
  try {
    if (analyticsExportFile) {
      await exportAnalytics(analyticsExportFile);
    }
  } catch (err) {
    if (process.env.DEBUG) {
      console.error(err);
    }
  }
}

async function main() {
  checkNodeVersion();
  loadEnvVariables();

  const program = new Command();
  program.configureHelp({
    sortOptions: true,
    showGlobalOptions: true,
  });

  program.name("wing").version(PACKAGE_VERSION);

  program
    .option("--debug", "Enable debug logging (same as DEBUG=1)", () => {
      process.env.DEBUG = "1";
    })
    .option("--progress", "Show compilation progress", () => {
      process.env.PROGRESS = "1";
    })
    .option("--no-progress", "Hide show compilation progress")
    .option("--no-update-check", "Skip checking for toolchain updates")
    .option(
      "--no-analytics",
      "Disable analytics collection (same as WING_DISABLE_ANALYTICS=1)",
      () => {
        process.env.WING_DISABLE_ANALYTICS = "1";
      }
    )
    .option("--no-color", "Disable colors for all output", () => {
      process.env.NO_COLOR = "1";
    });

  async function progressHook(cmd: Command) {
    const progress = program.opts().progress;
    if (progress !== false && cmd.opts().platform[0] !== "sim") {
      process.env.PROGRESS = "1";
    }
  }

  async function updateHook(cmd: Command) {
    const updateCheck = cmd.opts().updateCheck;
    if (updateCheck) {
      // most of the update check is network bound, so we don't want to block the rest of the CLI
      void import("./commands/upgrade").then((m) => m.checkForUpdates());
    }
  }

  function addValue(value: string, previous: string[]) {
    previous.push(value);
    return previous;
  }

  program.hook("preAction", updateHook);

  program
    .command("run")
    .alias("it")
    .description("Runs a Wing program in the Wing Console")
    .argument("[entrypoint]", "program .w entrypoint")
    .option("-p, --port <port>", "specify port")
    .option("--no-open", "Do not open the Wing Console in the browser")
    .hook("preAction", collectAnalyticsHook)
    .action(runSubCommand("run"));

  program
    .command("lsp")
    .description("Run the Wing language server on stdio")
    .hook("preAction", collectAnalyticsHook)
    .action(runSubCommand("lsp"));

  program
    .command("compile")
    .description("Compiles a Wing program")
    .argument("[entrypoint]", "program .w entrypoint")
    .option(
      "-t, --platform <platform> --platform <platform>",
      "Target platform provider (builtin: sim, tf-aws, tf-azure, tf-gcp, awscdk)",
      collectPlatformVariadic,
      DEFAULT_PLATFORM
    )
    .option("-r, --rootId <rootId>", "App root id")
    .option("-v, --value <value>", "Platform-specific value in the form KEY=VALUE", addValue, [])
    .option("--values <file>", "Yaml file with Platform-specific values")
    .hook("preAction", progressHook)
    .hook("preAction", collectAnalyticsHook)
    .action(runSubCommand("compile"));

  program
    .command("test")
    .description(
      "Compiles a Wing program and runs all functions with the word 'test' or start with 'test:' in their resource identifiers"
    )
    .argument("[entrypoint...]", "all files to test (globs are supported)")
    .option(
      "-t, --platform <platform> --platform <platform>",
      "Target platform provider (builtin: sim, tf-aws, tf-azure, tf-gcp, awscdk)",
      collectPlatformVariadic,
      DEFAULT_PLATFORM
    )
    .option("-r, --rootId <rootId>", "App root id")
    .option(
      "-f, --test-filter <regex>",
      "Run tests that match the provided regex pattern within the selected entrypoint files"
    )
    .option("--no-clean", "Keep build output")
    .option(
      "-o, --output-file <outputFile>",
      "File name to write test results to (file extension is required, supports only .json at the moment)"
    )
    .addOption(
      new Option("-R, --retry [retries]", "Number of times to retry failed tests")
        .preset(3)
        .argParser(parseInt)
    )
    .hook("preAction", progressHook)
    .hook("preAction", collectAnalyticsHook)
    .action(runSubCommand("test", "test/test"));

  program
    .command("pack")
    .description("Package the current directory into an npm library (gzipped tarball).")
    .addOption(new Option("-o --out-file <filename>", "Output filename"))
    .hook("preAction", collectAnalyticsHook)
    .action(runSubCommand("pack"));

  program
    .command("docs")
    .description("Open the Wing documentation")
    .hook("preAction", collectAnalyticsHook)
    .action(runSubCommand("docs"));

  program.hook("postAction", exportAnalyticsHook);

  program.parse();
}

function checkNodeVersion() {
  const supportedVersion = SUPPORTED_NODE_VERSION;

  if (!satisfies(process.version, supportedVersion)) {
    console.warn(
      `WARNING: You are running an incompatible node.js version ${process.version}. Compatible engine is: ${supportedVersion}.`
    );
  }
}

main().catch((err) => {
  console.error(err);
  process.exit(1);
});<|MERGE_RESOLUTION|>--- conflicted
+++ resolved
@@ -7,9 +7,8 @@
 import { optionallyDisplayDisclaimer } from "./analytics/disclaimer";
 import { exportAnalytics } from "./analytics/export";
 import { currentPackage } from "./util";
+
 export const PACKAGE_VERSION = currentPackage.version;
-let analyticsExportFile: Promise<string | undefined>;
-
 if (PACKAGE_VERSION == "0.0.0" && !process.env.DEBUG) {
   process.env.WING_DISABLE_ANALYTICS = "1";
 }
@@ -19,7 +18,9 @@
   throw new Error("couldn't parse engines.node version from package.json");
 }
 
-<<<<<<< HEAD
+const DEFAULT_PLATFORM = ["sim"];
+let analyticsExportFile: Promise<string | undefined>;
+
 function tryStatSync(file: string): fs.Stats | undefined {
   try {
     // The "throwIfNoEntry" is a performance optimization for cases where the file does not exist
@@ -66,9 +67,6 @@
     process.env[key] = value;
   }
 }
-=======
-const DEFAULT_PLATFORM = ["sim"];
->>>>>>> a67a3140
 
 function runSubCommand(subCommand: string, path: string = subCommand) {
   return async (...args: any[]) => {
