--- conflicted
+++ resolved
@@ -11,13 +11,8 @@
 import { glob } from "glob";
 import { nanoid } from "nanoid";
 import { printResults, validateOutputFilePath, writeResultsToFile } from "./results";
-<<<<<<< HEAD
-import { withSpinner } from "../../util";
+import { withSpinner, normalPath } from "../../util";
 import { compile, CompileOptions } from "../compile";
-=======
-import { withSpinner, normalPath } from "../../util";
-import { compile, CompileOptions, NotImplementedError } from "../compile";
->>>>>>> a30e8eca
 
 const log = debug("wing:test");
 
@@ -296,12 +291,9 @@
 
   const results = await runTestsWithRetry(testRunner, filteredTests, retry ?? 0);
 
-<<<<<<< HEAD
+  await s.stop();
+
   const testReport = await renderTestReport(synthDir, results);
-=======
-  await s.stop();
-  const testReport = renderTestReport(synthDir, results);
->>>>>>> a30e8eca
   console.log(testReport);
 
   if (clean) {
@@ -343,7 +335,7 @@
       return runTestsWithRetry(testRunner, tests, retry ?? 0);
     });
 
-    const testReport = renderTestReport(synthDir, results);
+    const testReport = await renderTestReport(synthDir, results);
     console.log(testReport);
 
     if (testResultsContainsFailure(results)) {
@@ -452,63 +444,6 @@
   [BuiltinPlatform.TF_AZURE]: "shared-azure",
 };
 
-<<<<<<< HEAD
-async function testTf(synthDir: string, options: TestOptions): Promise<std.TestResult[] | void> {
-  const { clean, testFilter, platform = [BuiltinPlatform.SIM] } = options;
-
-  try {
-    if (!isTerraformInstalled(synthDir)) {
-      throw new Error(
-        "Terraform is not installed. Please install Terraform to run tests in the cloud."
-      );
-    }
-
-    await withSpinner("terraform init", async () => terraformInit(synthDir));
-
-    await withSpinner("terraform apply", () => terraformApply(synthDir));
-
-    const [testRunner, tests] = await withSpinner("Setting up test runner...", async () => {
-      const testArns = await terraformOutput(synthDir, ENV_WING_TEST_RUNNER_FUNCTION_IDENTIFIERS);
-      const { TestRunnerClient } = await import(
-        `@winglang/sdk/lib/${targetFolder[platform[0]]}/test-runner.inflight`
-      );
-      const runner = new TestRunnerClient(testArns);
-
-      const allTests = await runner.listTests();
-      const filteredTests = pickOneTestPerEnvironment(filterTests(allTests, testFilter));
-      return [runner, filteredTests];
-    });
-
-    const results = await withSpinner("Running tests...", async () => {
-      const res = new Array<std.TestResult>();
-      for (const path of tests) {
-        res.push(await testRunner.runTest(path));
-      }
-      return res;
-    });
-
-    const testReport = await renderTestReport(synthDir, results);
-    console.log(testReport);
-
-    if (testResultsContainsFailure(results)) {
-      console.log("One or more tests failed. Cleaning up resources...");
-    }
-
-    return results;
-  } catch (err) {
-    console.warn((err as Error).message);
-    return [{ pass: false, path: "", error: (err as Error).message, traces: [] }];
-  } finally {
-    if (clean) {
-      await cleanupTf(synthDir);
-    } else {
-      noCleanUp(synthDir);
-    }
-  }
-}
-
-=======
->>>>>>> a30e8eca
 async function cleanupTf(synthDir: string) {
   await withSpinner("terraform destroy", () => terraformDestroy(synthDir));
   rmSync(synthDir, { recursive: true, force: true });
