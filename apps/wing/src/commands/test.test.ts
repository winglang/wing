--- conflicted
+++ resolved
@@ -5,13 +5,8 @@
 import { Target } from "@winglang/compiler";
 import { TestResult, TraceType } from "@winglang/sdk/lib/std";
 import chalk from "chalk";
-<<<<<<< HEAD
-import { describe, test, expect, beforeEach, afterEach } from "vitest";
-import { renderTestReport, filterTests, pickOneTestPerEnvironment } from "./test";
-=======
 import { describe, test, expect, beforeEach, afterEach, vi } from "vitest";
-import { renderTestReport, test as wingTest } from "./test";
->>>>>>> d61083e4
+import { renderTestReport, test as wingTest, filterTests, pickOneTestPerEnvironment } from "./test";
 
 const defaultChalkLevel = chalk.level;
 
@@ -45,23 +40,6 @@
 });
 
 describe("test options", () => {
-<<<<<<< HEAD
-  test("wing test (no filter)", () => {
-    const filteredTests = pickOneTestPerEnvironment(filterTests(EXAMPLE_UNFILTERED_TESTS));
-
-    expect(filteredTests.length).toBe(3);
-    expect(filteredTests[0]).toBe("root/env0/test:get()");
-    expect(filteredTests[1]).toBe("root/env1/test:get:At()");
-    expect(filteredTests[2]).toBe("root/env2/test:stringify()");
-  });
-
-  test("wing test --test-filter <regex>", () => {
-    const filteredTests = pickOneTestPerEnvironment(filterTests(EXAMPLE_UNFILTERED_TESTS, "get"));
-
-    expect(filteredTests.length).toBe(2);
-    expect(filteredTests[0]).toBe("root/env0/test:get()");
-    expect(filteredTests[1]).toBe("root/env1/test:get:At()");
-=======
   beforeEach(() => {
     chalk.level = 0;
   });
@@ -90,7 +68,23 @@
       process.chdir(prevdir);
       logSpy.mockRestore();
     }
->>>>>>> d61083e4
+  });
+
+  test("wing test (no filter)", () => {
+    const filteredTests = pickOneTestPerEnvironment(filterTests(EXAMPLE_UNFILTERED_TESTS));
+
+    expect(filteredTests.length).toBe(3);
+    expect(filteredTests[0]).toBe("root/env0/test:get()");
+    expect(filteredTests[1]).toBe("root/env1/test:get:At()");
+    expect(filteredTests[2]).toBe("root/env2/test:stringify()");
+  });
+
+  test("wing test --test-filter <regex>", () => {
+    const filteredTests = pickOneTestPerEnvironment(filterTests(EXAMPLE_UNFILTERED_TESTS, "get"));
+
+    expect(filteredTests.length).toBe(2);
+    expect(filteredTests[0]).toBe("root/env0/test:get()");
+    expect(filteredTests[1]).toBe("root/env1/test:get:At()");
   });
 });
 
