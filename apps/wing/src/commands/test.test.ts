<<<<<<< HEAD
import { describe, test, expect } from "vitest";
import { checkTerraformStateIsEmpty, terraformInit } from "./test";
import { compile } from "./compile";
import { Target } from "./constants";
import { resolve } from "path";
import { generateTmpDir } from "src/util";

const exampleDir = resolve("../../examples/tests/valid/captures.w");
=======
import { describe, test, expect, beforeEach, afterEach } from "vitest";
import { tmpTestFile } from "./compile.test";
import { checkTerraformStateIsEmpty, renderTestReport, terraformInit } from "./test";
import { compile } from "./compile";
import { Target } from "./constants";
import { TestResult, TraceType } from "@winglang/sdk/lib/cloud";
import chalk from "chalk";
>>>>>>> 9b317618

describe("test command tests", () => {
  test(
    "checkTerraformStateIsEmpty won't fail on a newly created folder",
    async () => {
      let error;
      const exampleWingFile = await generateTmpDir(exampleDir);

      const outDir = await compile(exampleWingFile, {
        target: Target.TF_AWS,
      });
      await terraformInit(outDir);
      try {
        await checkTerraformStateIsEmpty(outDir);
      } catch (e) {
        error = e;
      }

      expect(error).toBeUndefined();
    },
    { timeout: 5 * 60 * 1000 }
  );
});

const defaultChalkLevel = chalk.level;

describe("printing test reports", () => {
  beforeEach(() => {
    chalk.level = 0;
  });

  afterEach(() => {
    chalk.level = defaultChalkLevel;
  });

  test("resource traces are not shown if debug mode is disabled", () => {
    const testReport = renderTestReport("hello.w", EXAMPLE_TEST_RESULTS);

    expect(testReport).toMatchSnapshot();
    expect(testReport).not.toContain("Push (message=cool)");
  });

  test("resource traces are shown if debug mode is enabled", () => {
    const oldDebug = process.env.DEBUG;
    process.env.DEBUG = "1";

    const testReport = renderTestReport("hello.w", EXAMPLE_TEST_RESULTS);

    process.env.DEBUG = oldDebug;

    expect(testReport).toMatchSnapshot();
    expect(testReport).toContain("Push (message=cool)");
  });
});

const EXAMPLE_TEST_RESULTS: Array<TestResult> = [
  {
    path: "root/env0/test:test",
    pass: false,
    error: "Error: Object does not exist (key=file.txt)",
    traces: [
      {
        data: { message: "Push (message=cool).", status: "success" },
        type: TraceType.RESOURCE,
        sourcePath: "root/env0/MyProcessor/cloud.Queue",
        sourceType: "wingsdk.cloud.Queue",
        timestamp: "2023-05-15T16:20:46.886Z",
      },
      {
        data: { message: "sleeping for 500 ms" },
        type: TraceType.LOG,
        sourcePath: "root/env0/test:test/Handler",
        sourceType: "wingsdk.cloud.Function",
        timestamp: "2023-05-15T16:20:46.887Z",
      },
      {
        type: TraceType.RESOURCE,
        data: { message: 'Sending messages (messages=["cool"], subscriber=sim-4).' },
        sourcePath: "root/env0/MyProcessor/cloud.Queue",
        sourceType: "wingsdk.cloud.Queue",
        timestamp: "2023-05-15T16:20:46.961Z",
      },
      {
        data: {
          message: 'Invoke (payload="{\\"messages\\":[\\"cool\\"]}").',
          status: "failure",
          error: {},
        },
        type: TraceType.RESOURCE,
        sourcePath: "root/env0/MyProcessor/cloud.Queue-AddConsumer-0088483a",
        sourceType: "wingsdk.cloud.Function",
        timestamp: "2023-05-15T16:20:46.966Z",
      },
      {
        data: {
          message:
            "Subscriber error - returning 1 messages to queue: Missing environment variable: QUEUE_HANDLE_7164aec4",
        },
        sourcePath: "root/env0/MyProcessor/cloud.Queue",
        sourceType: "wingsdk.cloud.Queue",
        type: TraceType.RESOURCE,
        timestamp: "2023-05-15T16:20:46.966Z",
      },
      {
        data: { message: "Get (key=file.txt).", status: "failure", error: {} },
        type: TraceType.RESOURCE,
        sourcePath: "root/env0/MyProcessor/cloud.Bucket",
        sourceType: "wingsdk.cloud.Bucket",
        timestamp: "2023-05-15T16:20:47.388Z",
      },
      {
        data: { message: 'Invoke (payload="").', status: "failure", error: {} },
        type: TraceType.RESOURCE,
        sourcePath: "root/env0/test:test/Handler",
        sourceType: "wingsdk.cloud.Function",
        timestamp: "2023-05-15T16:20:47.388Z",
      },
    ],
  },
];<|MERGE_RESOLUTION|>--- conflicted
+++ resolved
@@ -1,21 +1,14 @@
-<<<<<<< HEAD
-import { describe, test, expect } from "vitest";
-import { checkTerraformStateIsEmpty, terraformInit } from "./test";
+import { describe, test, expect, beforeEach, afterEach } from "vitest";
+import { checkTerraformStateIsEmpty, renderTestReport, terraformInit } from "./test";
 import { compile } from "./compile";
 import { Target } from "./constants";
 import { resolve } from "path";
 import { generateTmpDir } from "src/util";
 
-const exampleDir = resolve("../../examples/tests/valid/captures.w");
-=======
-import { describe, test, expect, beforeEach, afterEach } from "vitest";
-import { tmpTestFile } from "./compile.test";
-import { checkTerraformStateIsEmpty, renderTestReport, terraformInit } from "./test";
-import { compile } from "./compile";
-import { Target } from "./constants";
 import { TestResult, TraceType } from "@winglang/sdk/lib/cloud";
 import chalk from "chalk";
->>>>>>> 9b317618
+
+const exampleDir = resolve("../../examples/tests/valid/captures.w");
 
 describe("test command tests", () => {
   test(
