--- conflicted
+++ resolved
@@ -3,15 +3,7 @@
   InitializeParams,
   TextDocumentSyncKind,
   InitializeResult,
-<<<<<<< HEAD
-  CompletionItem,
-  DocumentSymbol,
-  Hover,
-  LocationLink,
-  SignatureHelp,
-=======
   DiagnosticSeverity,
->>>>>>> 643004cf
 } from "vscode-languageserver/node";
 
 import * as wingCompiler from "../wingc";
@@ -121,12 +113,7 @@
     return callWing("wingc_on_completion", params);
   });
   connection.onSignatureHelp(async (params) => {
-    const result = wingCompiler.invoke(
-      wingc,
-      "wingc_on_signature_help",
-      JSON.stringify(params)
-    ) as string;
-    return JSON.parse(result) as SignatureHelp;
+    return callWing("wingc_on_signature_help", params);
   });
   connection.onDefinition(async (params) => {
     return callWing("wingc_on_goto_definition", params);
