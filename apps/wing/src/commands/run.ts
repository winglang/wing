<<<<<<< HEAD
import { existsSync } from "fs";
import { glob } from "glob";
import { debug } from "debug";
=======
import { readdirSync, existsSync } from "fs";
>>>>>>> af4f4f53
import { resolve } from "path";
import { createConsoleApp } from "@wingconsole/app";
import { debug } from "debug";
import open from "open";
import { parseNumericString } from "../util";

/**
 * Options for the `run` command.
 * This is passed from Commander to the `run` function.
 */
export interface RunOptions {
  /**
   * Preferred port number.
   *
   * Falls back to a random port number if necessary.
   */
  readonly port?: string;

  /**
   * Whether to open the Wing Console in the browser automatically.
   *
   * @default true
   */
  readonly open?: boolean;
}

/**
 * Runs a Wing program in the Console.
 * @param entrypoint The program .w entrypoint. Looks for a .w file in the current directory if not specified.
 * @param options Run options.
 */
export async function run(entrypoint?: string, options?: RunOptions) {
  const requestedPort = parseNumericString(options?.port) ?? 3000;
  const openBrowser = options?.open ?? true;

  if (!entrypoint) {
    const wingFiles = await glob("{main,*.main}.w");
    if (wingFiles.length !== 1) {
      throw new Error("Please specify which file you want to run");
    }
    entrypoint = wingFiles[0];
  }

  if (!existsSync(entrypoint)) {
    throw new Error(entrypoint + " doesn't exist");
  }

  entrypoint = resolve(entrypoint);
  debug("opening the wing console with:" + entrypoint);

  const { port, close } = await createConsoleApp({
    wingfile: entrypoint,
    requestedPort,
    hostUtils: {
      async openExternal(url: string) {
        await open(url);
      },
    },
    requireAcceptTerms: !!process.stdin.isTTY,
  });
  const url = `http://localhost:${port}/`;
  if (openBrowser) {
    await open(url);
  }
  console.log(`The Wing Console is running at ${url}`);

  const onExit = async (exitCode: number) => {
    await close(() => process.exit(exitCode));
  };

  process.once("exit", async (c) => onExit(c));
  process.once("SIGTERM", async () => onExit(0));
  process.once("SIGINT", async () => onExit(0));
}<|MERGE_RESOLUTION|>--- conflicted
+++ resolved
@@ -1,10 +1,5 @@
-<<<<<<< HEAD
-import { existsSync } from "fs";
+import { readdirSync, existsSync } from "fs";
 import { glob } from "glob";
-import { debug } from "debug";
-=======
-import { readdirSync, existsSync } from "fs";
->>>>>>> af4f4f53
 import { resolve } from "path";
 import { createConsoleApp } from "@wingconsole/app";
 import { debug } from "debug";
