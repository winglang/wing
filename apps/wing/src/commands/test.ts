--- conflicted
+++ resolved
@@ -312,14 +312,9 @@
       );
       const runner = new TestRunnerClient(testArns);
 
-<<<<<<< HEAD
-      const tests = await testRunner.listTests();
+      const tests = await runner.listTests();
       const filteredTests = pickOneTestPerEnvironment(filterTests(tests, testFilter));
-      return [testRunner, filteredTests];
-=======
-      const allTests = await runner.listTests();
-      return [runner, pickOneTestPerEnvironment(allTests)];
->>>>>>> af4f4f53
+      return [runner, filteredTests];
     });
 
     const results = await withSpinner("Running tests...", async () => {
@@ -404,14 +399,9 @@
       );
       const runner = new TestRunnerClient(testArns);
 
-<<<<<<< HEAD
-      const tests = await testRunner.listTests();
+      const tests = await runner.listTests();
       const filteredTests = pickOneTestPerEnvironment(filterTests(tests, testFilter));
-      return [testRunner, filteredTests];
-=======
-      const allTests = await runner.listTests();
-      return [runner, pickOneTestPerEnvironment(allTests)];
->>>>>>> af4f4f53
+      return [runner, filteredTests];
     });
 
     const results = await withSpinner("Running tests...", async () => {
