--- conflicted
+++ resolved
@@ -266,13 +266,8 @@
 }
 
 async function testSimulator(synthDir: string, options: TestOptions) {
-<<<<<<< HEAD
-  const s = new testing.Simulator({ simfile: synthDir });
-  const { clean, filter } = options;
-=======
   const s = new simulator.Simulator({ simfile: synthDir });
   const { clean } = options;
->>>>>>> def42570
   await s.start();
 
   const testRunner = s.getResource("root/cloud.TestRunner") as std.ITestRunnerClient;
