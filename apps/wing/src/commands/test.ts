--- conflicted
+++ resolved
@@ -7,13 +7,10 @@
 import chalk from "chalk";
 import debug from "debug";
 import { nanoid } from "nanoid";
-<<<<<<< HEAD
 import { readFile, rm, rmSync } from "fs";
 import { glob } from "glob";
-=======
 import { compile, CompileOptions } from "./compile";
 import { generateTmpDir, withSpinner } from "../util";
->>>>>>> af4f4f53
 
 const log = debug("wing:test");
 
