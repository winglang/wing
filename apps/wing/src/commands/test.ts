--- conflicted
+++ resolved
@@ -147,17 +147,12 @@
 
   await s.stop();
 
-<<<<<<< HEAD
-  const hasFailures = printTestReport(synthDir, results);
-  rmSync(synthDir, { recursive: true, force: true });
-
-  if (hasFailures) {
-=======
   const testReport = renderTestReport(synthDir, results);
   console.log(testReport);
 
+  rmSync(synthDir, { recursive: true, force: true });
+
   if (testResultsContainsFailure(results)) {
->>>>>>> 9b317618
     process.exit(1);
   }
 }
@@ -196,10 +191,10 @@
       return results;
     });
 
-    const hasFailures = printTestReport(synthDir, results);
-
-<<<<<<< HEAD
-    if (hasFailures) {
+    const testReport = renderTestReport(synthDir, results);
+    console.log(testReport);
+
+    if (testResultsContainsFailure(results)) {
       console.log("One or more tests failed. Cleaning up resources...");
     }
 
@@ -208,13 +203,6 @@
     console.warn((err as Error).message);
   } finally {
     cleanup(synthDir);
-=======
-  const testReport = renderTestReport(synthDir, results);
-  console.log(testReport);
-
-  if (testResultsContainsFailure(results)) {
-    console.log("One or more tests failed. Cleaning up resources...");
->>>>>>> 9b317618
   }
 }
 
