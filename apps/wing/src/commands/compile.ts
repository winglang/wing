--- conflicted
+++ resolved
@@ -173,15 +173,9 @@
       console.log();
       console.log(
         "  " +
-<<<<<<< HEAD
-        chalk.bold.white("note:") +
-        " " +
-        chalk.white("intermediate javascript code:")
-=======
           chalk.bold.white("note:") +
           " " +
           chalk.white(`intermediate javascript code (${artifactPath}):`)
->>>>>>> fd353b2f
       );
       const lineNumber =
         Number.parseInt(
