// for WebAssembly typings:
/// <reference lib="dom" />

import * as vm from "vm";

import { basename, dirname, join, resolve } from "path/posix";
import { mkdir, readFile } from "fs/promises";

import { WASI } from "wasi";
import debug from "debug";
import * as chalk from "chalk";
import { normalPath } from "../util";

const log = debug("wing:compile");
const WINGC_COMPILE = "wingc_compile";

const WINGC_WASM_PATH = normalPath(resolve(__dirname, "../../wingc.wasm"));
log("wasm path: %s", WINGC_WASM_PATH);
const WINGSDK_RESOLVED_PATH = normalPath(require.resolve("@winglang/sdk"));
log("wingsdk module path: %s", WINGSDK_RESOLVED_PATH);
const WINGSDK_MANIFEST_ROOT = resolve(WINGSDK_RESOLVED_PATH, "../..");
log("wingsdk manifest path: %s", WINGSDK_MANIFEST_ROOT);
const WINGC_PREFLIGHT = "preflight.js";

/**
 * Available targets for compilation.
 * This is passed from Commander to the `compile` function.
 */
export enum Target {
  TF_AWS = "tf-aws",
  TF_AZURE = "tf-azure",
  TF_GCP = "tf-gcp",
  SIM = "sim",
}

const DEFAULT_SYNTH_DIR_SUFFIX: Record<Target, string | undefined> = {
  [Target.TF_AWS]: "tfaws",
  [Target.TF_AZURE]: "tfazure",
  [Target.TF_GCP]: "tfgcp",
  [Target.SIM]: undefined,
}

/**
 * Compile options for the `compile` command.
 * This is passed from Commander to the `compile` function.
 */
export interface ICompileOptions {
  readonly outDir: string;
  readonly target: Target;
}

/**
 * Determines the synth directory for a given target. This is the directory
 * within the output directory where the SDK app will synthesize its artifacts
 * for the given target.
 */
function resolveSynthDir(outDir: string, entrypoint: string, target: Target) {
  const targetDirSuffix = DEFAULT_SYNTH_DIR_SUFFIX[target];
  if (targetDirSuffix === undefined) {
    // this target produces a single artifact, so we don't need a subdirectory
    return outDir;
  }
  const entrypointName = basename(entrypoint, ".w");
  return join(outDir, `${entrypointName}.${targetDirSuffix}`);
}

/**
 * Compiles a Wing program.
 * @param entrypoint The program .w entrypoint.
 * @param options Compile options.
 */
export async function compile(entrypoint: string, options: ICompileOptions) {
<<<<<<< HEAD
  const wingFile = resolve(entrypoint); // convert to absolute path
  log("wing file: %s", wingFile);
  const wingDir = dirname(wingFile);
  log("wing dir: %s", wingDir);
  const outDir = resolve(options.outDir); // convert to absolute path
  log("out dir: %s", outDir);
  const workDir = resolve(outDir, ".wing");
=======
  const wingFile = normalPath(entrypoint);
  log("wing file: %s", wingFile);
  const wingDir = dirname(wingFile);
  log("wing dir: %s", wingDir);
  const synthDir = resolveSynthDir(normalPath(options.outDir), wingFile, options.target);
  log("synth dir: %s", synthDir);
  const workDir = resolve(synthDir, ".wing");
>>>>>>> d903d080
  log("work dir: %s", workDir);

  await Promise.all([
    mkdir(workDir, { recursive: true }),
    mkdir(synthDir, { recursive: true }),
  ]);

  const wasi = new WASI({
    env: {
      ...process.env,
      RUST_BACKTRACE: "full",
      WINGSDK_MANIFEST_ROOT,
      WINGSDK_SYNTH_DIR: synthDir,
      WINGC_PREFLIGHT,
    },
    preopens: {
      [wingDir]: wingDir, // for Rust's access to the source file
      [workDir]: workDir, // for Rust's access to the work directory
      [WINGSDK_MANIFEST_ROOT]: WINGSDK_MANIFEST_ROOT, // .jsii access
      [synthDir]: synthDir, // for Rust's access to the synth directory
    },
  });

  const importObject = { wasi_snapshot_preview1: wasi.wasiImport };
  log("compiling wingc WASM module");
  const wasm = await WebAssembly.compile(await readFile(WINGC_WASM_PATH));
  log("instantiating wingc WASM module");
  const instance = await WebAssembly.instantiate(wasm, importObject);
  log("invoking wingc with importObject: %o", importObject);
  wasi.initialize(instance);

  const arg = `${wingFile};${workDir}`;
  log(`invoking %s with: "%s"`, WINGC_COMPILE, arg);
  await wingcInvoke(instance, WINGC_COMPILE, arg);

  const artifactPath = resolve(workDir, WINGC_PREFLIGHT);
  log("reading artifact from %s", artifactPath);
  const artifact = await readFile(artifactPath, "utf-8");
  log("artifact: %s", artifact);

  const fakeRequire = (path: string) => {
    // Try looking for dependencies not only in the current directory (wherever
    // the wing CLI was installed to), but also in the source code directory.
    // This is necessary because the Wing app may have installed dependencies in
    // the project directory.
    const requirePath = require.resolve(path, { paths: [__dirname, wingDir]});
    return require(requirePath);
  };

  // If you're wondering how the execution of the preflight works, despite it
  // being in a different directory: it works because at the top of the file
  // require.resolve is called to cache wingsdk in-memory. So by the time VM
  // is starting up, the passed context already has wingsdk in it.
  // "__dirname" is also synthetically changed so nested requires work.
  const context = vm.createContext({
    require: fakeRequire,
    process: {
      env: {
        WINGSDK_SYNTH_DIR: synthDir,
        WING_TARGET: options.target
      },
    },
    __dirname: workDir,
    __filename: artifactPath,

    // since the SDK is loaded in the outer VM, we need these to be the same class instance,
    // otherwise "instanceof" won't work between preflight code and the SDK. this is needed e.g. in
    // `serializeImmutableData` which has special cases for serializing these types.
    Map,
    Set,
    Array,
    Promise,
    Object,
    RegExp,
    String,
    Date,
    Function,
  });
  log("evaluating artifact in context: %o", context);

  try {
    vm.runInContext(artifact, context);
  } catch (e) {
    console.error(chalk.bold.red("preflight error:") + " " + (e as any).message);

    if ((e as any).stack && (e as any).stack.includes("evalmachine.<anonymous>:")) {
      console.log();
      console.log("  " + chalk.bold.white("note:") + " " + chalk.white("intermediate javascript code:"));
      const lineNumber = Number.parseInt((e as any).stack.split("evalmachine.<anonymous>:")[1].split(":")[0]) - 1;
      const lines = artifact.split("\n");
      let startLine = Math.max(lineNumber - 2, 0);
      let finishLine = Math.min(lineNumber + 2, lines.length - 1);

      // print line and its surrounding lines
      for (let i = startLine; i <= finishLine; i++) {
        if (i === lineNumber) {
          console.log(chalk.bold.red(">> ") + chalk.red(lines[i]));
        } else {
          console.log("   " + chalk.dim(lines[i]));
        }
      }
    }

    if (process.env.NODE_STACKTRACE) {
      console.error("--------------------------------- STACK TRACE ---------------------------------")
      console.error((e as any).stack);
    } else {
      console.log("  " + chalk.bold.white("note:") + " " + chalk.white("run with `NODE_STACKTRACE=1` environment variable to display a stack trace"));
    }
  }
}

/**
 * Assumptions:
 * 1. The called WASM function is expecting a pointer and a length representing a string
 * 2. The string will be UTF-8 encoded
 * 3. The string will be less than 2^32 bytes long  (4GB)
 * 4. the WASI instance has already been started
 */
async function wingcInvoke(
  instance: WebAssembly.Instance,
  func: string,
  arg: string
) {
  const exports = instance.exports as any;

  const bytes = new TextEncoder().encode(arg);
  const argPointer = exports.wingc_malloc(bytes.byteLength);

  try {
    const argMemoryBuffer = new Uint8Array(
      exports.memory.buffer,
      argPointer,
      bytes.byteLength
    );
    argMemoryBuffer.set(bytes);
  
    exports[func](argPointer, bytes.byteLength);
  } finally {
    exports.wingc_free(argPointer, bytes.byteLength);
  }
}<|MERGE_RESOLUTION|>--- conflicted
+++ resolved
@@ -70,23 +70,13 @@
  * @param options Compile options.
  */
 export async function compile(entrypoint: string, options: ICompileOptions) {
-<<<<<<< HEAD
-  const wingFile = resolve(entrypoint); // convert to absolute path
+  const wingFile = normalPath(resolve(entrypoint));
   log("wing file: %s", wingFile);
   const wingDir = dirname(wingFile);
   log("wing dir: %s", wingDir);
-  const outDir = resolve(options.outDir); // convert to absolute path
-  log("out dir: %s", outDir);
-  const workDir = resolve(outDir, ".wing");
-=======
-  const wingFile = normalPath(entrypoint);
-  log("wing file: %s", wingFile);
-  const wingDir = dirname(wingFile);
-  log("wing dir: %s", wingDir);
-  const synthDir = resolveSynthDir(normalPath(options.outDir), wingFile, options.target);
+  const synthDir = resolveSynthDir(normalPath(resolve(options.outDir)), wingFile, options.target);
   log("synth dir: %s", synthDir);
   const workDir = resolve(synthDir, ".wing");
->>>>>>> d903d080
   log("work dir: %s", workDir);
 
   await Promise.all([
