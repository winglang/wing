--- conflicted
+++ resolved
@@ -60,19 +60,11 @@
  * @param options Compile options.
  */
 export async function compile(entrypoint: string, options: ICompileOptions) {
-<<<<<<< HEAD
-  const wingFile = normalPath(resolve(entrypoint));
-  log("wing file: %s", wingFile);
-  const wingDir = dirname(wingFile);
-  log("wing dir: %s", wingDir);
-  const synthDir = resolveSynthDir(normalPath(resolve(options.outDir)), wingFile, options.target);
-=======
   const wingFile = entrypoint;
   log("wing file: %s", wingFile);
   const wingDir = dirname(wingFile);
   log("wing dir: %s", wingDir);
   const synthDir = resolveSynthDir(options.outDir, wingFile, options.target);
->>>>>>> cf16d73d
   log("synth dir: %s", synthDir);
   const workDir = resolve(synthDir, ".wing");
   log("work dir: %s", workDir);
