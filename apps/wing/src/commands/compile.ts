--- conflicted
+++ resolved
@@ -233,47 +233,23 @@
 
   try {
     vm.runInContext(artifact, context);
-<<<<<<< HEAD
-  } catch (e) {
-    console.error(chalk.bold.red("preflight error:") + " " + (e as any).message);
-
-    if ((e as any).stack && (e as any).stack.includes("evalmachine.<anonymous>:")) {
-      console.log();
-      console.log(
-        "  " +
-          chalk.bold.white("note:") +
-          " " +
-          chalk.white(`intermediate javascript code (${artifactPath}):`)
-      );
-      const lineNumber =
-        Number.parseInt((e as any).stack.split("evalmachine.<anonymous>:")[1].split(":")[0]) - 1;
-      const lines = artifact.split("\n");
-      let startLine = Math.max(lineNumber - 2, 0);
-      let finishLine = Math.min(lineNumber + 2, lines.length - 1);
-=======
   } catch (e: any) {
     console.error(e.message);
 
     if (process.env.DEBUG) {
-      if (
-        (e as any).stack &&
-        (e as any).stack.includes("evalmachine.<anonymous>:")
-      ) {
+      if ((e as any).stack && (e as any).stack.includes("evalmachine.<anonymous>:")) {
         console.log();
         console.log(
           "  " +
-          chalk.bold.white("note:") +
-          " " +
-          chalk.white(`intermediate javascript code (${artifactPath}):`)
+            chalk.bold.white("note:") +
+            " " +
+            chalk.white(`intermediate javascript code (${artifactPath}):`)
         );
         const lineNumber =
-          Number.parseInt(
-            (e as any).stack.split("evalmachine.<anonymous>:")[1].split(":")[0]
-          ) - 1;
+          Number.parseInt((e as any).stack.split("evalmachine.<anonymous>:")[1].split(":")[0]) - 1;
         const lines = artifact.split("\n");
         let startLine = Math.max(lineNumber - 2, 0);
         let finishLine = Math.min(lineNumber + 2, lines.length - 1);
->>>>>>> fba3d03c
 
         // print line and its surrounding lines
         for (let i = startLine; i <= finishLine; i++) {
@@ -289,16 +265,6 @@
         "--------------------------------- STACK TRACE ---------------------------------"
       );
       console.error((e as any).stack);
-<<<<<<< HEAD
-    } else {
-      console.log(
-        "  " +
-          chalk.bold.white("note:") +
-          " " +
-          chalk.white("run with `NODE_STACKTRACE=1` environment variable to display a stack trace")
-      );
-=======
->>>>>>> fba3d03c
     }
 
     return process.exit(1);
