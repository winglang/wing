--- conflicted
+++ resolved
@@ -18,12 +18,11 @@
  * This is passed from Commander to the `compile` function.
  */
 export interface CompileOptions {
-<<<<<<< HEAD
-=======
-  /**
-   * Target platform
-   */
-  readonly target: wingCompiler.Target;
+  /**
+   * Target plaform
+   * @default wingCompiler.Target.SIM
+   */
+  readonly target?: wingCompiler.Target;
   /**
    * List of compiler plugins
    */
@@ -33,14 +32,8 @@
    *
    * @default "Default"
    */
->>>>>>> 2ae39727
   readonly rootId?: string;
-  readonly plugins?: string[];
-  /**
-<<<<<<< HEAD
-   * The target to compile to
-   * @default wingCompiler.Target.SIM
-=======
+  /**
    * String with platform-specific values separated by commas
    */
   readonly value?: string;
@@ -53,12 +46,6 @@
    *   acmCertificateArn: arn:aws:acm:us-east-1:111111111111:certificate/aaaaaaaa-bbbb-cccc-dddd-eeeeeeeeeeee
    */
   readonly values?: string;
-  /**
-   * Whether to run the compiler in `wing test` mode. This may create multiple
-   * copies of the application resources in order to run tests in parallel.
->>>>>>> 2ae39727
-   */
-  readonly target?: wingCompiler.Target;
   /**
    * The location to save the compilation output
    * @default "./target"
