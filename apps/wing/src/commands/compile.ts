--- conflicted
+++ resolved
@@ -34,7 +34,6 @@
  */
 export async function compile(entrypoint: string, options: CompileOptions): Promise<string> {
   try {
-<<<<<<< HEAD
     return await wingCompiler.compile(entrypoint, {
       ...options,
       log,
@@ -48,62 +47,8 @@
       message.push(
         chalk.bold.red("Internal error:") +
           " An internal compiler error occurred. Please report this bug by creating an issue on GitHub (github.com/winglang/wing/issues) with your code and this trace."
-=======
-    compileResult = wingCompiler.invoke(wingc, WINGC_COMPILE, arg);
-  } catch (e) {
-    const message = [];
-    message.push(e);
-    message.push();
-    message.push();
-    message.push(
-      chalk.bold.red("Internal error:") +
-        " An internal compiler error occurred. Please report this bug by creating an issue on GitHub (github.com/winglang/wing/issues) with your code and this trace."
-    );
-
-    throw new Error(message.join("\n"));
-  }
-  if (compileResult !== 0) {
-    // This is a bug in the user's code. Print the compiler diagnostics.
-    const errors: wingCompiler.WingDiagnostic[] = JSON.parse(compileResult.toString());
-    const result = [];
-    const coloring = chalk.supportsColor ? chalk.supportsColor.hasBasic : false;
-
-    for (const error of errors) {
-      const { message, span } = error;
-      let files: File[] = [];
-      let labels: Label[] = [];
-
-      // file_id might be "" if the span is synthetic (see #2521)
-      if (span !== null && span.file_id) {
-        // `span` should only be null if source file couldn't be read etc.
-        const source = await fsPromise.readFile(span.file_id, "utf8");
-        const start = offsetFromLineAndColumn(source, span.start.line, span.start.col);
-        const end = offsetFromLineAndColumn(source, span.end.line, span.end.col);
-        files.push({ name: span.file_id, source });
-        labels.push({
-          fileId: span.file_id,
-          rangeStart: start,
-          rangeEnd: end,
-          message,
-          style: "primary",
-        });
-      }
-
-      const diagnosticText = await emitDiagnostic(
-        files,
-        {
-          message,
-          severity: "error",
-          labels,
-        },
-        {
-          chars: CHARS_ASCII,
-        },
-        coloring
->>>>>>> 0d1b9407
       );
 
-<<<<<<< HEAD
       throw new Error(message.join("\n"));
     } else if (error instanceof wingCompiler.CompileError) {
       // This is a bug in the user's code. Print the compiler diagnostics.
@@ -131,69 +76,6 @@
             style: "primary",
           });
         }
-=======
-  const artifactPath = resolve(workDir, WINGC_PREFLIGHT);
-  log("reading artifact from %s", artifactPath);
-  const artifact = await fsPromise.readFile(artifactPath, "utf-8");
-  log("artifact: %s", artifact);
-
-  // Try looking for dependencies not only in the current directory (wherever
-  // the wing CLI was installed to), but also in the source code directory.
-  // This is necessary because the Wing app may have installed dependencies in
-  // the project directory.
-  const requireResolve = (path: string) =>
-    require.resolve(path, { paths: [workDir, __dirname, wingDir] });
-  const preflightRequire = (path: string) => require(requireResolve(path));
-  preflightRequire.resolve = requireResolve;
-
-  // If you're wondering how the execution of the preflight works, despite it
-  // being in a different directory: it works because at the top of the file
-  // require.resolve is called to cache wingsdk in-memory. So by the time VM
-  // is starting up, the passed context already has wingsdk in it.
-  // "__dirname" is also synthetically changed so nested requires work.
-  const context = vm.createContext({
-    require: preflightRequire,
-    process,
-    console,
-    __dirname: workDir,
-    __filename: artifactPath,
-    $plugins: resolvePluginPaths(options.plugins ?? []),
-    // since the SDK is loaded in the outer VM, we need these to be the same class instance,
-    // otherwise "instanceof" won't work between preflight code and the SDK. this is needed e.g. in
-    // `serializeImmutableData` which has special cases for serializing these types.
-    Map,
-    Set,
-    Array,
-    Promise,
-    Object,
-    RegExp,
-    String,
-    Date,
-    Function,
-  });
-
-  try {
-    vm.runInContext(artifact, context);
-  } catch (err: any) {
-    const e = annotatePreflightError(err);
-
-    const output = new Array<string>();
-
-    output.push(chalk.red(`ERROR: ${e.message}`));
-
-    if ((e as any).stack && (e as any).stack.includes("evalmachine.<anonymous>:")) {
-      const lineNumber =
-        Number.parseInt((e as any).stack.split("evalmachine.<anonymous>:")[1].split(":")[0]) - 1;
-      const relativeArtifactPath = relative(process.cwd(), artifactPath);
-      log("relative artifact path: %s", relativeArtifactPath);
-
-      output.push("");
-      output.push(chalk.underline(chalk.dim(`${relativeArtifactPath}:${lineNumber}`)));
-
-      const lines = artifact.split("\n");
-      let startLine = Math.max(lineNumber - 2, 0);
-      let finishLine = Math.min(lineNumber + 2, lines.length - 1);
->>>>>>> 0d1b9407
 
         const diagnosticText = await emitDiagnostic(
           files,
@@ -211,7 +93,7 @@
       }
       throw new Error(result.join("\n"));
     } else if (error instanceof wingCompiler.PreflightError) {
-      const { causedBy } = error;
+      const causedBy = annotatePreflightError(error.causedBy);
 
       const output = new Array<string>();
 
@@ -253,64 +135,25 @@
     } else {
       throw error;
     }
-<<<<<<< HEAD
-=======
-
-    throw new Error(output.join("\n"));
   }
-
-  if (os.platform() === "win32") {
-    // Windows doesn't really support fully atomic moves.
-    // So we just copy the directory instead.
-    // Also only using sync methods to avoid possible async fs issues.
-    rmSync(synthDir, { recursive: true, force: true });
-    mkdirSync(synthDir, { recursive: true });
-    await copyDir(tmpSynthDir, synthDir);
-    rmSync(tmpSynthDir, { recursive: true, force: true });
-  } else {
-    // Move the temporary directory to the final target location in an atomic operation
-    await copyDir(tmpSynthDir, synthDir);
-    rmSync(tmpSynthDir, { recursive: true, force: true });
-  }
-
-  return synthDir;
 }
 
-function annotatePreflightError(e: any): any {
-  if (!(e instanceof Error)) {
-    return e;
-  }
-
-  if (e.message.startsWith("There is already a Construct with name")) {
+function annotatePreflightError(error: Error): Error {
+  if (error.message.startsWith("There is already a Construct with name")) {
     const newMessage = [];
-    newMessage.push(e.message);
+    newMessage.push(error.message);
     newMessage.push(
       "hint: Every preflight object needs a unique identifier within its scope. You can assign one as shown:"
     );
     newMessage.push('> new cloud.Bucket() as "MyBucket";');
     newMessage.push("For more information, see https://docs.winglang.io/concepts/resources");
 
-    const newError = new Error(newMessage.join("\n\n"), { cause: e });
-    newError.stack = e.stack;
+    const newError = new Error(newMessage.join("\n\n"), { cause: error });
+    newError.stack = error.stack;
     return newError;
   }
 
-  return e;
-}
-
-/**
- * Resolves a list of plugin paths as absolute paths, using the current working directory
- * if absolute path is not provided.
- *
- * @param plugins list of plugin paths (absolute or relative)
- * @returns list of absolute plugin paths or relative to cwd
- */
-function resolvePluginPaths(plugins: string[]): string[] {
-  const resolvedPluginPaths: string[] = [];
-  for (const plugin of plugins) {
-    resolvedPluginPaths.push(resolve(process.cwd(), plugin));
->>>>>>> 0d1b9407
-  }
+  return error;
 }
 
 function offsetFromLineAndColumn(source: string, line: number, column: number) {
