import * as vm from "vm";

import { mkdir, readFile } from "fs/promises";
import { basename, dirname, join, resolve } from "path";

import * as chalk from "chalk";
import debug from "debug";
import * as wingCompiler from "../wingc";
import { normalPath } from "../util";

const log = debug("wing:compile");
const WINGC_COMPILE = "wingc_compile";
const WINGC_PREFLIGHT = "preflight.js";

/**
 * Available targets for compilation.
 * This is passed from Commander to the `compile` function.
 */
export enum Target {
  TF_AWS = "tf-aws",
  TF_AZURE = "tf-azure",
  TF_GCP = "tf-gcp",
  SIM = "sim",
  AWSCDK = "awscdk",
}

const DEFAULT_SYNTH_DIR_SUFFIX: Record<Target, string | undefined> = {
  [Target.TF_AWS]: "tfaws",
  [Target.TF_AZURE]: "tfazure",
  [Target.TF_GCP]: "tfgcp",
  [Target.SIM]: undefined,
  [Target.AWSCDK]: "awscdk",
};

/**
 * Compile options for the `compile` command.
 * This is passed from Commander to the `compile` function.
 */
export interface ICompileOptions {
  readonly outDir: string;
  readonly target: Target;
  readonly plugins?: string[];
}

/**
 * Determines the synth directory for a given target. This is the directory
 * within the output directory where the SDK app will synthesize its artifacts
 * for the given target.
 */
function resolveSynthDir(outDir: string, entrypoint: string, target: Target) {
  const targetDirSuffix = DEFAULT_SYNTH_DIR_SUFFIX[target];
  if (targetDirSuffix === undefined) {
    // this target produces a single artifact, so we don't need a subdirectory
    return outDir;
  }
  const entrypointName = basename(entrypoint, ".w");
  return join(outDir, `${entrypointName}.${targetDirSuffix}`);
}

/**
 * Compiles a Wing program. Throws an error if compilation fails.
 * @param entrypoint The program .w entrypoint.
 * @param options Compile options.
 */
export async function compile(entrypoint: string, options: ICompileOptions) {
  const wingFile = entrypoint;
  log("wing file: %s", wingFile);
  const wingDir = dirname(wingFile);
  log("wing dir: %s", wingDir);
  const synthDir = resolveSynthDir(options.outDir, wingFile, options.target);
  log("synth dir: %s", synthDir);
  const workDir = resolve(synthDir, ".wing");
  log("work dir: %s", workDir);

  await Promise.all([
    mkdir(workDir, { recursive: true }),
    mkdir(synthDir, { recursive: true }),
  ]);

  const wingc = await wingCompiler.load({
    env: {
      RUST_BACKTRACE: "full",
      WINGSDK_SYNTH_DIR: normalPath(synthDir),
      WINGC_PREFLIGHT,
    },
    preopens: {
      [wingDir]: wingDir, // for Rust's access to the source file
      [workDir]: workDir, // for Rust's access to the work directory
      [synthDir]: synthDir, // for Rust's access to the synth directory
    },
<<<<<<< HEAD
    imports: {
      env: {
        // This function is used by the lsp command, which is not used in compilation
        send_notification: () => { },
      },
    },
=======
>>>>>>> b0e799f1
  });

  const arg = `${normalPath(wingFile)};${normalPath(workDir)}`;
  log(`invoking %s with: "%s"`, WINGC_COMPILE, arg);
  const compileResult = wingCompiler.invoke(wingc, WINGC_COMPILE, arg);
  if (compileResult !== 0) {
    throw new Error(compileResult.toString());
  }

  const artifactPath = resolve(workDir, WINGC_PREFLIGHT);
  log("reading artifact from %s", artifactPath);
  const artifact = await readFile(artifactPath, "utf-8");
  log("artifact: %s", artifact);

  const preflightRequire = (path: string) => {
    // Try looking for dependencies not only in the current directory (wherever
    // the wing CLI was installed to), but also in the source code directory.
    // This is necessary because the Wing app may have installed dependencies in
    // the project directory.
    const requirePath = require.resolve(path, { paths: [__dirname, wingDir]});
    return require(requirePath);
  };

  // If you're wondering how the execution of the preflight works, despite it
  // being in a different directory: it works because at the top of the file
  // require.resolve is called to cache wingsdk in-memory. So by the time VM
  // is starting up, the passed context already has wingsdk in it.
  // "__dirname" is also synthetically changed so nested requires work.
  const context = vm.createContext({
    require: preflightRequire,
    process: {
      env: {
        WINGSDK_SYNTH_DIR: synthDir,
        WING_TARGET: options.target,
      },
    },
    __dirname: workDir,
    __filename: artifactPath,
    $plugins: resolvePluginPaths(options.plugins ?? []),
    // since the SDK is loaded in the outer VM, we need these to be the same class instance,
    // otherwise "instanceof" won't work between preflight code and the SDK. this is needed e.g. in
    // `serializeImmutableData` which has special cases for serializing these types.
    Map,
    Set,
    Array,
    Promise,
    Object,
    RegExp,
    String,
    Date,
    Function,
  });
  log("evaluating artifact in context: %o", context);

  try {
    vm.runInContext(artifact, context);
  } catch (e) {
    console.error(
      chalk.bold.red("preflight error:") + " " + (e as any).message
    );

    if (
      (e as any).stack &&
      (e as any).stack.includes("evalmachine.<anonymous>:")
    ) {
      console.log();
      console.log(
        "  " +
        chalk.bold.white("note:") +
        " " +
        chalk.white("intermediate javascript code:")
      );
      const lineNumber =
        Number.parseInt(
          (e as any).stack.split("evalmachine.<anonymous>:")[1].split(":")[0]
        ) - 1;
      const lines = artifact.split("\n");
      let startLine = Math.max(lineNumber - 2, 0);
      let finishLine = Math.min(lineNumber + 2, lines.length - 1);

      // print line and its surrounding lines
      for (let i = startLine; i <= finishLine; i++) {
        if (i === lineNumber) {
          console.log(chalk.bold.red(">> ") + chalk.red(lines[i]));
        } else {
          console.log("   " + chalk.dim(lines[i]));
        }
      }
    }

    if (process.env.NODE_STACKTRACE) {
      console.error(
        "--------------------------------- STACK TRACE ---------------------------------"
      );
      console.error((e as any).stack);
    } else {
      console.log(
        "  " +
        chalk.bold.white("note:") +
        " " +
        chalk.white(
          "run with `NODE_STACKTRACE=1` environment variable to display a stack trace"
        )
      );
    }
  }
}

/**
 * Resolves a list of plugin paths as absolute paths, using the current working directory
 * if absolute path is not provided.
 * 
 * @param plugins list of plugin paths (absolute or relative)
 * @returns list of absolute plugin paths or relative to cwd
 */
function resolvePluginPaths(plugins: string[]): string[] {
  const resolvedPluginPaths: string[] = [];
  for (const plugin of plugins) {
    resolvedPluginPaths.push(resolve(process.cwd(), plugin));
  }
  return resolvedPluginPaths;
}<|MERGE_RESOLUTION|>--- conflicted
+++ resolved
@@ -88,15 +88,6 @@
       [workDir]: workDir, // for Rust's access to the work directory
       [synthDir]: synthDir, // for Rust's access to the synth directory
     },
-<<<<<<< HEAD
-    imports: {
-      env: {
-        // This function is used by the lsp command, which is not used in compilation
-        send_notification: () => { },
-      },
-    },
-=======
->>>>>>> b0e799f1
   });
 
   const arg = `${normalPath(wingFile)};${normalPath(workDir)}`;
