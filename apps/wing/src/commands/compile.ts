--- conflicted
+++ resolved
@@ -53,13 +53,8 @@
       const diagnostics = error.diagnostics;
       const result = [];
 
-<<<<<<< HEAD
-      for (const error of errors) {
-        const { message, span, annotations } = error;
-=======
       for (const diagnostic of diagnostics) {
-        const { message, span } = diagnostic;
->>>>>>> 066e1422
+        const { message, span, annotations } = diagnostic;
         let files: File[] = [];
         let labels: Label[] = [];
 
