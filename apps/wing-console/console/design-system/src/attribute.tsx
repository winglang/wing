--- conflicted
+++ resolved
@@ -10,11 +10,8 @@
   type?: "url";
   url?: string;
   noLeftPadding?: boolean;
-<<<<<<< HEAD
   centerLabel?: boolean;
-=======
   dataTestId?: string;
->>>>>>> d5e8bd82
 }
 
 export const Attribute = ({
@@ -24,11 +21,8 @@
   url,
   children,
   noLeftPadding = false,
-<<<<<<< HEAD
   centerLabel = true,
-=======
   dataTestId,
->>>>>>> d5e8bd82
 }: PropsWithChildren<AttributeProps>) => {
   const { theme } = useTheme();
   const id = useId();
