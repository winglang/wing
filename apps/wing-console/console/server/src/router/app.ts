--- conflicted
+++ resolved
@@ -471,38 +471,6 @@
           handler: string | Record<string, string>;
         }>;
       }),
-<<<<<<< HEAD
-    "app.getResourceUiField": createProcedure
-      .input(
-        z.object({
-          resourcePath: z.string(),
-        }),
-      )
-      .query(async ({ input, ctx }) => {
-        const simulator = await ctx.simulator();
-        const client = simulator.getResource(
-          input.resourcePath,
-        ) as IFunctionClient;
-        return {
-          value: await client.invoke(undefined),
-        };
-      }),
-
-    "app.invokeResourceUiButton": createProcedure
-      .input(
-        z.object({
-          resourcePath: z.string(),
-        }),
-      )
-      .mutation(async ({ input, ctx }) => {
-        const simulator = await ctx.simulator();
-        const client = simulator.getResource(
-          input.resourcePath,
-        ) as IFunctionClient;
-        await client.invoke(undefined);
-      }),
-=======
->>>>>>> 3b7c2c6e
 
     "app.analytics": createProcedure.query(async ({ ctx }) => {
       const requireSignIn = (await ctx.requireSignIn?.()) ?? false;
