import { TRPCError } from "@trpc/server";
import { observable } from "@trpc/server/observable";
import uniqby from "lodash.uniqby";
import { z } from "zod";

import type { Trace } from "../types.js";
import type { ConstructTreeNode } from "../utils/construct-tree.js";
import type {
  Node,
  NodeDisplay,
  NodeConnection,
  ConstructTreeNodeMap,
} from "../utils/constructTreeNodeMap.js";
import { buildConstructTreeNodeMap } from "../utils/constructTreeNodeMap.js";
import type { FileLink } from "../utils/createRouter.js";
import { createProcedure, createRouter } from "../utils/createRouter.js";
import type { Simulator } from "../wingsdk.js";

const isTest = /(\/test$|\/test:([^/\\])+$)/;
const isTestHandler = /(\/test$|\/test:.*\/Handler$)/;

const matchTest = (path: string) => {
  return isTest.test(path) || isTestHandler.test(path);
};

export interface ExplorerItem {
  id: string;
  label: string;
  type?: string;
  childItems?: ExplorerItem[];
  display?: NodeDisplay;
}

const shakeTree = (tree: ConstructTreeNode): ConstructTreeNode => {
  const newTree = { ...tree, children: { ...tree.children } };
  // remove node id "Default" from newTree and move children to root
  if (newTree.children.Default) {
    newTree.children = { ...newTree.children.Default.children };
  }
  return newTree;
};

export const createAppRouter = () => {
  const router = createRouter({
    "app.details": createProcedure.query(({ ctx }) => {
      return ctx.appDetails();
    }),
    "app.wingfile": createProcedure.query(({ ctx }) => {
      return ctx.wingfile.split("/").pop();
    }),
    "app.layoutConfig": createProcedure.query(async ({ ctx }) => {
      return {
        config: ctx.layoutConfig,
      };
    }),
<<<<<<< HEAD
    "app.reset": createProcedure.mutation(async ({ ctx }) => {
      ctx.logger.verbose("Resetting simulator...", "console", {
        messageType: "info",
      });
      await ctx.restartSimulator();
      ctx.logger.verbose("Simulator reset.", "console", {
        messageType: "info",
      });
=======
    "app.logsFilters": createProcedure.query(async ({ ctx }) => {
      const simulator = await ctx.simulator();

      const resources = simulator.listResources().map((resourceId) => {
        const config = simulator.tryGetResourceConfig(resourceId);
        return {
          id: resourceId,
          type: config?.type,
        };
      });

      return {
        resources,
      };
>>>>>>> 02b0fd09
    }),
    "app.logs": createProcedure
      .input(
        z.object({
          filters: z.object({
            level: z.object({
              verbose: z.boolean(),
              info: z.boolean(),
              warn: z.boolean(),
              error: z.boolean(),
            }),
            timestamp: z.number(),
            text: z.string(),
            resourceIds: z.array(z.string()),
            resourceTypes: z.array(z.string()),
          }),
        }),
      )
      .query(async ({ ctx, input }) => {
        const filters = input.filters;
        const lowerCaseText = filters.text?.toLowerCase();
        let noVerboseLogsCount = 0;

        const filteredLogs = ctx.logger.messages.filter((entry) => {
          if (entry.level !== "verbose") {
            noVerboseLogsCount++;
          }

          // Filter by timestamp
          if (entry.timestamp && entry.timestamp < filters.timestamp) {
            return false;
          }
          // Filter by level
          if (!filters.level[entry.level]) {
            return false;
          }
          // Filter by resourceIds
          if (
            filters.resourceIds.length > 0 &&
            (!entry.ctx?.sourcePath ||
              !filters.resourceIds.includes(entry.ctx.sourcePath))
          ) {
            return false;
          }
          // Filter by resourceTypes
          if (
            filters.resourceTypes.length > 0 &&
            (!entry.ctx?.sourceType ||
              !filters.resourceTypes.includes(entry.ctx.sourceType))
          ) {
            return false;
          }
          // Filter by text
          if (
            lowerCaseText &&
            !`${entry.message}${entry.ctx?.sourcePath}`
              .toLowerCase()
              .includes(lowerCaseText)
          ) {
            return false;
          }
          return true;
        });

        return {
          logs: filteredLogs,
          hiddenLogs: noVerboseLogsCount - filteredLogs.length,
        };
      }),
    "app.error": createProcedure.query(({ ctx }) => {
      return ctx.errorMessage();
    }),
    "app.explorerTree": createProcedure
      .input(
        z
          .object({
            showTests: z.boolean().optional(),
            includeHiddens: z.boolean().optional(),
          })
          .optional(),
      )
      .query(async ({ ctx, input }) => {
        const simulator = await ctx.simulator();
        const { tree } = simulator.tree().rawData();
        return createExplorerItemFromConstructTreeNode(
          shakeTree(tree),
          simulator,
          input?.showTests,
          input?.includeHiddens,
        );
      }),
    "app.nodeIds": createProcedure
      .input(
        z
          .object({
            showTests: z.boolean().optional(),
          })
          .optional(),
      )
      .query(async ({ ctx, input }) => {
        const simulator = await ctx.simulator();
        const { tree } = simulator.tree().rawData();
        const node = createExplorerItemFromConstructTreeNode(
          shakeTree(tree),
          simulator,
          input?.showTests,
        );

        const list = new Array<string>();
        const getNodeIds = (item: ExplorerItem) => {
          list.push(item.id);
          for (const child of item.childItems ?? []) {
            getNodeIds(child);
          }
        };
        getNodeIds(node);
        return list;
      }),
    "app.nodeBreadcrumbs": createProcedure
      .input(
        z.object({
          path: z.string().optional(),
        }),
      )
      .query(async ({ ctx, input }) => {
        const simulator = await ctx.simulator();
        const { tree } = simulator.tree().rawData();
        const nodeMap = buildConstructTreeNodeMap(shakeTree(tree));

        let breadcrumbs: Array<{
          id: string;
          path: string;
          type: string | undefined;
        }> = [];
        nodeMap?.visitParents(input.path, (node) => {
          breadcrumbs = [
            {
              id: node.id,
              path: node.path,
              type: getResourceType(node, simulator),
            },
            ...breadcrumbs,
          ];
        });
        return breadcrumbs;
      }),
    "app.node": createProcedure
      .input(
        z.object({
          path: z.string().optional(),
        }),
      )
      .query(async ({ ctx, input }) => {
        const simulator = await ctx.simulator();
        const { tree } = simulator.tree().rawData();
        const nodeMap = buildConstructTreeNodeMap(shakeTree(tree));
        const node = nodeMap.get(input.path);
        if (!node) {
          throw new TRPCError({
            code: "NOT_FOUND",
            message: "Node was not found.",
          });
        }

        const config = simulator.tryGetResourceConfig(node.path);

        return {
          id: node.id,
          path: node.path,
          type: getResourceType(node, simulator),
          attributes: config?.attrs,
          props: config?.props,
        };
      }),
    "app.nodeMetadata": createProcedure
      .input(
        z.object({
          path: z.string().optional(),
          showTests: z.boolean().optional(),
        }),
      )
      .query(async ({ ctx, input }) => {
        const { path, showTests } = input;
        if (!path) {
          throw new TRPCError({
            code: "NOT_FOUND",
            message: "Path was not found.",
          });
        }

        const simulator = await ctx.simulator();

        const { tree } = simulator.tree().rawData();
        const nodeMap = buildConstructTreeNodeMap(shakeTree(tree));
        const node = nodeMap.get(path);
        if (!node) {
          throw new TRPCError({
            code: "NOT_FOUND",
            message: `Node was not found for path ${path}`,
          });
        }

        // TODO - remove once SDK will solve duplicate connections
        // Since connections may be duplicated, we need to filter them out. While deduplicating,
        // we keep only one connection per resource and direction (because the SDK currently has
        // no way to distinguish between multiple connections to the same resource).
        // Also, we need to filter out connections to hidden nodes.
        const connections = uniqby(simulator.connections(), (connection) => {
          return `${connection.source}-${connection.target}`;
        }).filter((connection) => {
          return connectionsBasicFilter(connection, nodeMap, !!showTests);
        });

        const config = simulator.tryGetResourceConfig(node.path);

        return {
          node: {
            id: node.id,
            path: node.path,
            display: node.display,
            type: getResourceType(node, simulator),
            props: config?.props,
            attributes: config?.attrs,
          },
          inbound: connections
            .filter(({ target }) => {
              return isFoundInPath(node, nodeMap, target, true);
            })
            .map((connection) => {
              const node = nodeMap.get(connection.source)!;
              const attachToParent = node?.display?.hidden && node?.parent;
              const sourceNode = attachToParent
                ? nodeMap.get(node.parent)!
                : node;

              return {
                id: sourceNode.id,
                path: sourceNode.path,
                type: getResourceType(sourceNode, simulator),
                display: sourceNode.display,
              };
            })
            .filter(({ path }) => {
              return path !== node.path;
            }),
          outbound: connections
            .filter(({ source }) => {
              return isFoundInPath(node, nodeMap, source, true);
            })
            .map((connection) => {
              const node = nodeMap.get(connection.target)!;
              const attachToParent = node?.display?.hidden && node?.parent;
              const targetNode = attachToParent
                ? nodeMap.get(node.parent)!
                : node;

              return {
                id: targetNode.id,
                path: targetNode.path,
                type: getResourceType(targetNode, simulator),
                display: targetNode.display,
              };
            })
            .filter(({ path }) => {
              return path !== node.path;
            }),
        };
      }),
    "app.edgeMetadata": createProcedure
      .input(
        z.object({
          edgeId: z.string(),
        }),
      )
      .query(async ({ ctx, input }) => {
        const { edgeId } = input;
        const simulator = await ctx.simulator();

        const { tree } = simulator.tree().rawData();
        const nodeMap = buildConstructTreeNodeMap(shakeTree(tree));

        let [, sourcePath, _sourceInflight, , targetPath, targetInflight] =
          edgeId.match(/^(.+?)#(.*?)#(.*?)#(.+?)#(.*?)#(.*?)$/i) ?? [];

        targetPath = targetPath?.startsWith("#")
          ? targetPath.slice(1)
          : targetPath;

        const sourceNode = nodeMap.get(sourcePath);
        if (!sourceNode) {
          throw new TRPCError({
            code: "NOT_FOUND",
            message: `Could not find node for resource ${sourcePath}`,
          });
        }

        const targetNode = nodeMap.get(targetPath);
        if (!targetNode) {
          throw new TRPCError({
            code: "NOT_FOUND",
            message: `Could not find node for resource ${targetPath}`,
          });
        }

        return {
          source: {
            id: sourceNode.id,
            path: sourceNode.path,
            type: getResourceType(sourceNode, simulator),
            display: sourceNode.display,
          },
          target: {
            id: targetNode?.id ?? "",
            path: targetNode?.path ?? "",
            type: (targetNode && getResourceType(targetNode, simulator)) ?? "",
            display: targetNode.display,
          },
          inflights: targetInflight
            ? [
                {
                  name: targetInflight,
                },
              ]
            : [],
        };
      }),
    "app.invalidateQuery": createProcedure.subscription(({ ctx }) => {
      return observable<string | undefined>((emit) => {
        ctx.emitter.on("invalidateQuery", emit.next);
        return () => {
          ctx.emitter.off("invalidateQuery", emit.next);
        };
      });
    }),
    "app.traces": createProcedure.subscription(({ ctx }) => {
      return observable<Trace>((emit) => {
        ctx.emitter.on("trace", emit.next);
        return () => {
          ctx.emitter.off("trace", emit.next);
        };
      });
    }),
    "app.map": createProcedure.query(async ({ ctx }) => {
      const simulator = await ctx.simulator();

      const { tree } = simulator.tree().rawData();
      const connections = simulator.connections();

      return {
        tree,
        connections,
      };
    }),
    "app.state": createProcedure.query(async ({ ctx }) => {
      return ctx.appState();
    }),
    "app.openExternal": createProcedure
      .input(
        z.object({
          url: z.string(),
        }),
      )
      .mutation(async ({ ctx, input }) => {
        await ctx.hostUtils?.openExternal(input.url);
      }),
    "app.openFileInEditor": createProcedure
      .input(
        z.object({
          path: z.string(),
          line: z.number().optional(),
          column: z.number().optional(),
        }),
      )
      .mutation(async ({ ctx, input }) => {
        if (ctx.emitter.listenerCount("openFileInEditor") > 0) {
          ctx.emitter.emit("openFileInEditor", {
            path: input.path,
            line: input.line,
            column: input.column,
          });
          return;
        }
        const { default: launch } = await import("launch-editor");
        launch(`${input.path}:${input.line}:${input.column}`);
      }),

    "app.getResourceUI": createProcedure
      .input(
        z.object({
          resourcePath: z.string(),
        }),
      )
      .query(async ({ input, ctx }) => {
        const simulator = await ctx.simulator();
        const ui = simulator.getResourceUI(input.resourcePath);
        return ui as Array<{
          kind: string;
          label: string;
          handler: string | Record<string, string>;
        }>;
      }),

    "app.analytics": createProcedure.query(async ({ ctx }) => {
      const requireSignIn = (await ctx.requireSignIn?.()) ?? false;
      if (requireSignIn) {
        ctx.analytics?.track("console_sign_in_shown");
      }
      return {
        anonymousId: ctx.analyticsAnonymousId,
        requireSignIn,
      };
    }),

    "app.analytics.signInClicked": createProcedure.mutation(async ({ ctx }) => {
      ctx.analytics?.track("console_sign_in_clicked");
      return {};
    }),

    "app.analytics.notifySignedIn": createProcedure.mutation(
      async ({ ctx }) => {
        ctx.analytics?.track("console_sign_in_completed");
        await ctx.notifySignedIn?.();
      },
    ),

    /**
     * Warning! Subscribing to this procedure will override the default behavior of opening files in the editor
     * provided by the "app.openFileInEditor" procedure.
     * Needed to manage file opening within the vs-code extension.
     */
    "app.openFileInEditorSubscription": createProcedure.subscription(
      ({ ctx }) => {
        return observable<FileLink>((emit) => {
          ctx.emitter.on("openFileInEditor", emit.next);
          return () => {
            ctx.emitter.off("openFileInEditor", emit.next);
          };
        });
      },
    ),
  });

  return { router };
};

function createExplorerItemFromConstructTreeNode(
  node: ConstructTreeNode,
  simulator: Simulator,
  showTests = false,
  includeHiddens = false,
): ExplorerItem {
  const cloudResourceType = node.constructInfo?.fqn?.split(".").at(-1);

  const label =
    node.display?.title === cloudResourceType
      ? node.id
      : node.display?.title ?? node.id;

  return {
    id: node.path,
    label,
    type: getResourceType(node, simulator),
    display: node.display,
    childItems: node.children
      ? Object.values(node.children)
          .filter((node) => {
            return (
              (includeHiddens || !node.display?.hidden) &&
              (showTests || !matchTest(node.path))
            );
          })
          .map((node) =>
            createExplorerItemFromConstructTreeNode(
              node,
              simulator,
              showTests,
              includeHiddens,
            ),
          )
      : undefined,
  };
}

export interface MapNode {
  id: string;
  data: {
    label?: string;
    type?: string;
    path?: string;
    display?: NodeDisplay;
  };
  children?: MapNode[];
}

function createMapNodeFromConstructTreeNode(
  node: ConstructTreeNode,
  simulator: Simulator,
  showTests = false,
): MapNode {
  return {
    id: node.path,
    data: {
      label: node.id,
      type: getResourceType(node, simulator),
      path: node.path,
      display: node.display,
    },
    children: node.children
      ? Object.values(node.children)
          .filter((node) => {
            if (node.display?.hidden) {
              return false;
            }

            if (!showTests && matchTest(node.path)) {
              return false;
            }

            return true;
          })
          .map((node) =>
            createMapNodeFromConstructTreeNode(node, simulator, showTests),
          )
      : undefined,
  };
}

export interface MapEdge {
  id: string;
  source: string;
  target: string;
}

function getResourceType(
  node: Node | ConstructTreeNode,
  simulator: Simulator,
): string {
  return (
    // WARNING: This is for test purposes only.
    // There's no way to reflect custom resource types in the simulator, so
    // we use a fake wing:console:type attribute. We should remove it at some
    // point.
    node.attributes?.["wing:console:type"] ??
    simulator.tryGetResourceConfig(node.path)?.type ??
    node.constructInfo?.fqn ??
    "constructs.Construct"
  );
}

const connectionsBasicFilter = (
  connection: NodeConnection,
  nodeMap: ConstructTreeNodeMap,
  showTests: boolean,
) => {
  const sourceNode = nodeMap.get(connection.source);
  if (!sourceNode) {
    throw new TRPCError({
      code: "NOT_FOUND",
      message: `Could not find node for resource ${connection.source}`,
    });
  }

  const targetNode = nodeMap.get(connection.target);
  if (!targetNode) {
    throw new TRPCError({
      code: "NOT_FOUND",
      message: `Could not find node for resource ${connection.target}`,
    });
  }

  // Hide self loops.
  if (sourceNode.path === targetNode.path) {
    return false;
  }

  // Hide connections that go from a node to a parent.
  if (sourceNode.path.startsWith(`${targetNode.path}/`)) {
    return false;
  }

  if (targetNode.display?.hidden && targetNode.parent === "root") {
    return false;
  }

  if (
    !showTests &&
    (matchTest(sourceNode.path) || matchTest(targetNode.path))
  ) {
    return false;
  }

  return true;
};

const isFoundInPath = (
  node: Node,
  nodeMap: ConstructTreeNodeMap,
  pathToFind: string,
  tryHiddenChildren = true,
) => {
  const possiblePaths = [
    node.path,
    ...(tryHiddenChildren
      ? node.children.map((c) => {
          const child = nodeMap.get(c);
          return (child?.display?.hidden && child?.path) ?? "";
        })
      : []),
  ];
  return possiblePaths.includes(pathToFind);
};

const getVisualNodePath = (
  originalNodePath: string,
  nodeMap: ConstructTreeNodeMap,
): string => {
  const originalNode = nodeMap.get(originalNodePath);
  const attachToParent = originalNode?.display?.hidden && originalNode.parent;
  return attachToParent ? originalNode.parent! : originalNodePath;
};<|MERGE_RESOLUTION|>--- conflicted
+++ resolved
@@ -53,7 +53,6 @@
         config: ctx.layoutConfig,
       };
     }),
-<<<<<<< HEAD
     "app.reset": createProcedure.mutation(async ({ ctx }) => {
       ctx.logger.verbose("Resetting simulator...", "console", {
         messageType: "info",
@@ -62,7 +61,7 @@
       ctx.logger.verbose("Simulator reset.", "console", {
         messageType: "info",
       });
-=======
+    }),
     "app.logsFilters": createProcedure.query(async ({ ctx }) => {
       const simulator = await ctx.simulator();
 
@@ -77,7 +76,6 @@
       return {
         resources,
       };
->>>>>>> 02b0fd09
     }),
     "app.logs": createProcedure
       .input(
