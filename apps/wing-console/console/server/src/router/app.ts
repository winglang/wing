import { TRPCError } from "@trpc/server";
import { observable } from "@trpc/server/observable";
<<<<<<< HEAD
import { Trace } from "@winglang/sdk/lib/cloud/test-runner.js";
=======
>>>>>>> d5e8bd82
import uniqby from "lodash.uniqby";
import { z } from "zod";

import type { Trace } from "../types.js";
import { ConstructTreeNode } from "../utils/construct-tree.js";
import {
  Node,
  NodeDisplay,
  buildConstructTreeNodeMap,
  NodeConnection,
  ConstructTreeNodeMap,
} from "../utils/constructTreeNodeMap.js";
import { createProcedure, createRouter } from "../utils/createRouter.js";
import {
  isTermsAccepted,
  acceptTerms,
  getLicense,
} from "../utils/terms-and-conditions.js";
import { Simulator } from "../wingsdk.js";

const isTest = /(\/test$|\/test:([^/\\])+$)/;
const isTestHandler = /(\/test$|\/test:.*\/Handler$)/;

const matchTest = (path: string) => {
  return isTest.test(path) || isTestHandler.test(path);
};

export interface ExplorerItem {
  id: string;
  label: string;
  type?: string;
  childItems?: ExplorerItem[];
  display?: NodeDisplay;
}

const shakeTree = (tree: ConstructTreeNode): ConstructTreeNode => {
  const newTree = { ...tree, children: { ...tree.children } };
  // remove node id "Default" from newTree and move children to root
  if (newTree.children.Default) {
    newTree.children = { ...newTree.children.Default.children };
  }
  return newTree;
};

export const createAppRouter = () => {
  const router = createRouter({
    "app.details": createProcedure.query(({ ctx }) => {
      return ctx.appDetails();
    }),
    "app.wingfile": createProcedure.query(({ ctx }) => {
      return ctx.wingfile.split("/").pop();
    }),
    "app.termsConfig": createProcedure.query(({ ctx }) => {
      return {
        requireAcceptTerms: ctx.requireAcceptTerms,
        accepted: isTermsAccepted(),
        license: getLicense(),
      };
    }),
    "app.acceptTerms": createProcedure.mutation(() => {
      acceptTerms(true);
    }),
    "app.logs": createProcedure
      .input(
        z.object({
          filters: z.object({
            level: z.object({
              verbose: z.boolean(),
              info: z.boolean(),
              warn: z.boolean(),
              error: z.boolean(),
            }),
            timestamp: z.number(),
            text: z.string(),
          }),
        }),
      )
      .query(async ({ ctx, input }) => {
        return ctx.logger.messages.filter(
          (entry) =>
            input.filters.level[entry.level] &&
            entry.timestamp &&
            entry.timestamp >= input.filters.timestamp &&
            (!input.filters.text ||
              `${entry.message}${entry.ctx?.sourcePath}`
                .toLowerCase()
                .includes(input.filters.text.toLowerCase())),
        );
      }),
    "app.error": createProcedure.query(({ ctx }) => {
      return ctx.errorMessage();
    }),
    "app.explorerTree": createProcedure
      .input(
        z
          .object({
            showTests: z.boolean().optional(),
          })
          .optional(),
      )
      .query(async ({ ctx, input }) => {
        const simulator = await ctx.simulator();
        const { tree } = simulator.tree().rawData();
        return createExplorerItemFromConstructTreeNode(
          shakeTree(tree),
          simulator,
          input?.showTests,
        );
      }),
    "app.childRelationships": createProcedure
      .input(
        z.object({
          path: z.string().optional(),
          showTests: z.boolean().optional(),
        }),
      )
      .query(async ({ ctx, input }) => {
        const simulator = await ctx.simulator();
        const { tree } = simulator.tree().rawData();
        const nodeMap = buildConstructTreeNodeMap(shakeTree(tree));

        const node = nodeMap.get(input.path);
        const children = nodeMap.getAll(node?.children ?? []);

        return children
          .filter((node) => {
            if (node.display?.hidden) {
              return false;
            }

            if (!input.showTests && matchTest(node.path)) {
              return false;
            }

            return true;
          })
          .map((node) => ({
            node: {
              id: node.id,
              path: node.path,
              type: getResourceType(node, simulator),
              display: node.display,
            },
            inbound:
              node.attributes?.["wing:resource:connections"]
                ?.filter(({ direction, resource }) => {
                  if (direction !== "inbound") {
                    return false;
                  }

                  const node = nodeMap.get(resource);
                  if (!node) {
                    throw new Error(
                      `Could not find node for resource ${resource}`,
                    );
                  }

                  if (node.display?.hidden) {
                    return false;
                  }

                  if (!input.showTests && matchTest(node.path)) {
                    return false;
                  }

                  return true;
                })
                .map((connection) => {
                  const node = nodeMap.get(connection.resource)!;
                  return {
                    relationshipType: connection.relationship,
                    node: {
                      id: node.id,
                      path: node.path,
                      type: getResourceType(node, simulator),
                    },
                  };
                }) ?? [],
            outbound:
              node.attributes?.["wing:resource:connections"]
                ?.filter(({ direction, resource }) => {
                  if (direction !== "outbound") {
                    return false;
                  }

                  const node = nodeMap.get(resource);
                  if (!node) {
                    throw new Error(
                      `Could not find node for resource ${resource}`,
                    );
                  }

                  if (node.display?.hidden) {
                    return false;
                  }
                  if (!input.showTests && matchTest(node.path)) {
                    return false;
                  }

                  return true;
                })
                .map((connection) => {
                  const node = nodeMap.get(connection.resource)!;
                  return {
                    relationshipType: connection.relationship,
                    node: {
                      id: node.id,
                      path: node.path,
                      type: getResourceType(node, simulator),
                    },
                  };
                }) ?? [],
          }));
      }),
    "app.nodeBreadcrumbs": createProcedure
      .input(
        z.object({
          path: z.string().optional(),
        }),
      )
      .query(async ({ ctx, input }) => {
        const simulator = await ctx.simulator();
        const { tree } = simulator.tree().rawData();
        const nodeMap = buildConstructTreeNodeMap(shakeTree(tree));

        let breadcrumbs: Array<{
          id: string;
          path: string;
          type: string | undefined;
        }> = [];
        nodeMap?.visitParents(input.path, (node) => {
          breadcrumbs = [
            {
              id: node.id,
              path: node.path,
              type: getResourceType(node, simulator),
            },
            ...breadcrumbs,
          ];
        });
        return breadcrumbs;
      }),
    "app.node": createProcedure
      .input(
        z.object({
          path: z.string().optional(),
        }),
      )
      .query(async ({ ctx, input }) => {
        const simulator = await ctx.simulator();
        const { tree } = simulator.tree().rawData();
        const nodeMap = buildConstructTreeNodeMap(shakeTree(tree));
        const node = nodeMap.get(input.path);
        if (!node) {
          throw new TRPCError({
            code: "NOT_FOUND",
            message: "Node was not found.",
          });
        }

        const config = simulator.tryGetResourceConfig(node.path);

        return {
          id: node.id,
          path: node.path,
          type: getResourceType(node, simulator),
          attributes: config?.attrs,
          props: config?.props,
        };
      }),
    "app.nodeMetadata": createProcedure
      .input(
        z.object({
          path: z.string().optional(),
          showTests: z.boolean().optional(),
        }),
      )
      .query(async ({ ctx, input }) => {
        const { path, showTests } = input;
        if (!path) {
          throw new TRPCError({
            code: "NOT_FOUND",
            message: "Path was not found.",
          });
        }

        const simulator = await ctx.simulator();

        const { tree } = simulator.tree().rawData();
        const nodeMap = buildConstructTreeNodeMap(shakeTree(tree));
        const node = nodeMap.get(path);
        if (!node) {
          throw new TRPCError({
            code: "NOT_FOUND",
            message: "Node was not found.",
          });
        }

        // TODO - remove once SDK will solve duplicate connections
        // Since connections may be duplicated, we need to filter them out. While deduplicating,
        // we keep only one connection per resource and direction (because the SDK currently has
        // no way to distinguish between multiple connections to the same resource).
        // Also, we need to filter out connections to hidden nodes.
        const connections = uniqby(
          node.attributes?.["wing:resource:connections"] ?? [],
          (connection) => {
            return `${connection.direction}-${connection.resource}`;
          },
        ).filter((connection) => {
          const node = nodeMap.get(connection.resource);
          if (!node) {
            throw new Error(
              `Could not find node for resource ${connection.resource}`,
            );
          }

          if (node.display?.hidden) {
            return false;
          }

          if (!showTests && matchTest(node.path)) {
            return false;
          }

          return true;
        });

        const config = simulator.tryGetResourceConfig(node.path);

        return {
          node: {
            id: node.id,
            path: node.path,
            type: getResourceType(node, simulator),
            props: config?.props,
            attributes: config?.attrs,
          },
          inbound: connections
            .filter(({ direction }) => {
              return direction === "inbound";
            })
            .map((connection) => {
              const node = nodeMap.get(connection.resource)!;
              return {
                id: node.id,
                path: node.path,
                type: getResourceType(node, simulator),
              };
            }),
          outbound: connections
            .filter(({ direction }) => {
              return direction === "outbound";
            })
            .map((connection) => {
              const node = nodeMap.get(connection.resource)!;
              return {
                id: node.id,
                path: node.path,
                type: getResourceType(node, simulator),
              };
            }),
        };
      }),
    "app.edgeMetadata": createProcedure
      .input(
        z.object({
          edgeId: z.string(),
          showTests: z.boolean().optional(),
        }),
      )
      .query(async ({ ctx, input }) => {
        const { edgeId, showTests } = input;
        const simulator = await ctx.simulator();

        const { tree } = simulator.tree().rawData();
        const nodeMap = buildConstructTreeNodeMap(shakeTree(tree));

        const sourcePath = edgeId.split("->")[0]?.trim();
        const targetPath = edgeId.split("->")[1]?.trim();
        const sourceNode = nodeMap.get(sourcePath);
        if (!sourceNode) {
          throw new TRPCError({
            code: "NOT_FOUND",
            message: "Node was not found.",
          });
        }
        const connections =
          sourceNode?.attributes?.["wing:resource:connections"];

        const targetResource = connections?.find(
          (connection) => connection.resource === targetPath,
        );
        const targetNode = nodeMap.get(targetResource?.resource);

        const inflights =
          connections
            ?.filter(({ direction, resource }) => {
              if (direction !== "outbound") {
                return false;
              }

              if (sourceNode.display?.hidden) {
                return false;
              }

              if (!showTests && matchTest(sourceNode.path)) {
                return false;
              }

              if (resource !== targetPath) {
                return false;
              }

              return true;
            })
            .map((connection) => {
              return {
                name: connection.relationship,
              };
            }) ?? [];

        return {
          source: {
            id: sourceNode.id,
            path: sourceNode.path,
            type: getResourceType(sourceNode, simulator),
          },
          target: {
            id: targetNode?.id,
            path: targetNode?.path,
            type: targetNode && getResourceType(targetNode, simulator),
          },
          test: simulator.tree,
          inflights,
        };
      }),
    "app.invalidateQuery": createProcedure.subscription(({ ctx }) => {
      return observable<string | undefined>((emit) => {
        ctx.emitter.on("invalidateQuery", emit.next);
        return () => {
          ctx.emitter.off("invalidateQuery", emit.next);
        };
      });
    }),
    "app.traces": createProcedure.subscription(({ ctx }) => {
      return observable<Trace>((emit) => {
        ctx.emitter.on("trace", emit.next);
        return () => {
          ctx.emitter.off("trace", emit.next);
        };
      });
    }),
    "app.map": createProcedure
      .input(
        z
          .object({
            showTests: z.boolean().optional(),
          })
          .optional(),
      )
      .query(async ({ ctx, input }) => {
        const simulator = await ctx.simulator();

        const { tree } = simulator.tree().rawData();
        const shakedTree = shakeTree(tree);
        const nodeMap = buildConstructTreeNodeMap(shakedTree);
        const nodes = [
          createMapNodeFromConstructTreeNode(
            shakedTree,
            simulator,
            input?.showTests,
          ),
        ];
        const edges = uniqby(
          createMapEdgeFromConstructTreeNode(
            shakedTree,
            nodeMap,
            input?.showTests,
          ),
          (edge) => edge.id,
        );

        return {
          nodes,
          edges,
        };
      }),
    "app.state": createProcedure.query(async ({ ctx }) => {
      return ctx.appState();
    }),
    "app.openExternal": createProcedure
      .input(
        z.object({
          url: z.string(),
        }),
      )
      .mutation(async ({ ctx, input }) => {
        await ctx.hostUtils?.openExternal(input.url);
      }),
  });

  return { router };
};

function createExplorerItemFromConstructTreeNode(
  node: ConstructTreeNode,
  simulator: Simulator,
  showTests = false,
): ExplorerItem {
  return {
    id: node.path,
    label: node.id,
    type: getResourceType(node, simulator),
    display: node.display,
    childItems: node.children
      ? Object.values(node.children)
          .filter((node) => {
            return (
              !node.display?.hidden && (showTests || !matchTest(node.path))
            );
          })
          .map((node) =>
            createExplorerItemFromConstructTreeNode(node, simulator),
          )
      : undefined,
  };
}

export interface MapNode {
  id: string;
  data: {
    label?: string;
    type?: string;
    display?: NodeDisplay;
  };
  children?: MapNode[];
}

function createMapNodeFromConstructTreeNode(
  node: ConstructTreeNode,
  simulator: Simulator,
  showTests = false,
): MapNode {
  return {
    id: node.path,
    data: {
      label: node.id,
      type: getResourceType(node, simulator),
      display: node.display,
    },
    children: node.children
      ? Object.values(node.children)
          .filter((node) => {
            if (node.display?.hidden) {
              return false;
            }

            if (!showTests && matchTest(node.path)) {
              return false;
            }

            return true;
          })
          .map((node) =>
            createMapNodeFromConstructTreeNode(node, simulator, showTests),
          )
      : undefined,
  };
}

export interface MapEdge {
  id: string;
  source: string;
  target: string;
}

function createMapEdgeFromConstructTreeNode(
  node: ConstructTreeNode,
  nodeMap: ConstructTreeNodeMap,
  showTests = false,
): MapEdge[] {
  if (node.display?.hidden || (!showTests && matchTest(node.path))) {
    return [];
  }

  return [
    ...(node.attributes?.["wing:resource:connections"]
      ?.filter(({ direction, resource }: NodeConnection) => {
        const node = nodeMap.get(resource);
        if (!node) {
          throw new Error(`Could not find node for resource ${resource}`);
        }

        const shouldRemove =
          node.display?.hidden || (!showTests && matchTest(node.path));
        if (direction === "inbound" && !shouldRemove) {
          return true;
        }
      })
      ?.map((connection: NodeConnection) => {
        return {
          id: `${connection.resource} -> ${node.path}`,
          source: connection.resource,
          target: node.path,
        };
      }) ?? []),
    ...(Object.values(node.children ?? {})?.map((child) =>
      createMapEdgeFromConstructTreeNode(child, nodeMap, showTests),
    ) ?? []),
  ].flat();
}

function getResourceType(
  node: Node | ConstructTreeNode,
  simulator: Simulator,
): string {
  return (
    // WARNING: This is for test purposes only.
    // There's no way to reflect custom resource types in the simulator, so
    // we use a fake wing:console:type attribute. We should remove it at some
    // point.
    node.attributes?.["wing:console:type"] ??
    simulator.tryGetResourceConfig(node.path)?.type ??
    node.constructInfo?.fqn ??
    "constructs.Construct"
  );
}<|MERGE_RESOLUTION|>--- conflicted
+++ resolved
@@ -1,9 +1,6 @@
 import { TRPCError } from "@trpc/server";
 import { observable } from "@trpc/server/observable";
-<<<<<<< HEAD
 import { Trace } from "@winglang/sdk/lib/cloud/test-runner.js";
-=======
->>>>>>> d5e8bd82
 import uniqby from "lodash.uniqby";
 import { z } from "zod";
 
