--- conflicted
+++ resolved
@@ -12,11 +12,7 @@
     "test": {
       "dependsOn": ["build"],
       "options": {
-<<<<<<< HEAD
-        "command": "pnpm vitest",
-=======
-        "command": "npm run test",
->>>>>>> 52a7dcbe
+        "command": "pnpm run test",
         "cwd": "apps/wing-console/console/app"
       }
     },
