--- conflicted
+++ resolved
@@ -1,9 +1,5 @@
-<<<<<<< HEAD
 import classNames from "classnames";
-import { PropsWithChildren } from "react";
-=======
 import type { PropsWithChildren } from "react";
->>>>>>> 7a853480
 
 import { trpc } from "../services/trpc.js";
 
