--- conflicted
+++ resolved
@@ -26,77 +26,41 @@
   showIcons?: boolean;
 }
 
-<<<<<<< HEAD
 function logText(log: LogEntry, expanded: boolean) {
   return expanded ? log.message : log.message?.split("\n")?.[0];
 }
 
-const LogEntryRow = ({
-  log,
-  showIcons = true,
-  onRowClick,
-  onResourceClick,
-}: LogEntryProps) => {
-  const { theme } = useTheme();
-
-  const [expanded, setExpanded] = useState(false);
-  const expandableRef = useRef<HTMLPreElement>(null);
-  const [overflows, setOverflows] = useState(false);
-
-  useEffect(() => {
-    const computeOverflows = throttle(() => {
-      const element = expandableRef.current?.parentNode as HTMLPreElement;
-      if (!element) {
-        return;
-      }
-      // if there is overflow or if the first line contains a newline
-      setOverflows(
-        element.offsetWidth < element.scrollWidth ||
-          log.message?.indexOf("\n") !== -1,
-      );
-    }, 500);
-=======
 const LogEntryRow = memo(
   ({ log, showIcons = true, onRowClick, onResourceClick }: LogEntryProps) => {
     const { theme } = useTheme();
 
     const [expanded, setExpanded] = useState(false);
-    const expandableRef = useRef<HTMLElement>(null);
+    const expandableRef = useRef<HTMLPreElement>(null);
     const [overflows, setOverflows] = useState(false);
 
     useEffect(() => {
       const computeOverflows = throttle(() => {
-        const element = expandableRef.current?.parentNode as HTMLElement;
+        const element = expandableRef.current?.parentNode as HTMLPreElement;
         if (!element) {
           return;
         }
-        setOverflows(element.offsetWidth < element.scrollWidth);
+        setOverflows(
+          element.offsetWidth < element.scrollWidth ||
+            log.message?.indexOf("\n") !== -1,
+        );
       }, 500);
->>>>>>> a30e8eca
 
       computeOverflows();
 
-<<<<<<< HEAD
-    window.addEventListener("resize", computeOverflows);
-    return () => {
-      window.removeEventListener("resize", computeOverflows);
-    };
-  }, [log.message]);
-  const [canBeExpanded, setCanBeExpanded] = useState(false);
-  useEffect(() => {
-    setCanBeExpanded(overflows || expanded);
-  }, [expanded, overflows]);
-=======
       window.addEventListener("resize", computeOverflows);
       return () => {
         window.removeEventListener("resize", computeOverflows);
       };
-    }, []);
+    }, [log.message]);
     const [canBeExpanded, setCanBeExpanded] = useState(false);
     useEffect(() => {
       setCanBeExpanded(overflows || expanded);
     }, [expanded, overflows]);
->>>>>>> a30e8eca
 
     const ChevronIcon = useMemo(
       () => (expanded ? ChevronDownIcon : ChevronRightIcon),
@@ -141,20 +105,6 @@
               />
             </div>
           )}
-<<<<<<< HEAD
-          <pre
-            className={classNames(
-              "inline",
-              log.ctx?.messageType === "info" && theme.text2,
-              log.ctx?.messageType === "title" && theme.text1,
-              log.ctx?.messageType === "success" &&
-                "text-green-700 dark:text-green-500",
-              log.ctx?.messageType === "fail" && "text-red-500",
-              log.ctx?.messageType === "summary" && [
-                "font-medium",
-                theme.text1,
-              ],
-=======
 
           {log.timestamp && !log.ctx?.hideTimestamp && (
             <div className={classNames(theme.text2, "flex-shrink-0")}>
@@ -168,33 +118,8 @@
                 truncate: !expanded,
                 "ml-2": log.timestamp && !log.ctx?.hideTimestamp,
               },
->>>>>>> a30e8eca
             )}
           >
-<<<<<<< HEAD
-            <Linkify
-              options={{
-                className: "text-sky-500 underline hover:text-sky-800",
-                attributes: {
-                  target: "_blank",
-                  rel: "noopener noreferrer",
-                },
-              }}
-            >
-              {logText(log, expanded)}
-            </Linkify>
-          </pre>
-        </div>
-
-        {onResourceClick && (
-          <div className="justify-end ml-1 flex space-x-1 items-center">
-            {log.ctx?.sourceType && (
-              <ResourceIcon
-                resourceType={log.ctx.sourceType}
-                resourcePath={log.ctx.sourcePath}
-                className="h-4 w-4"
-              />
-=======
             {canBeExpanded && (
               <button
                 onClick={() => {
@@ -210,10 +135,10 @@
                   )}
                 />
               </button>
->>>>>>> a30e8eca
             )}
-            <span
+            <pre
               className={classNames(
+                "inline",
                 log.ctx?.messageType === "info" && theme.text2,
                 log.ctx?.messageType === "title" && theme.text1,
                 log.ctx?.messageType === "success" &&
@@ -235,9 +160,9 @@
                   },
                 }}
               >
-                {log.message}
+                {logText(log, expanded)}
               </Linkify>
-            </span>
+            </pre>
           </div>
 
           {onResourceClick && (
