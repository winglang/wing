import { ChevronDownIcon, ChevronUpIcon } from "@heroicons/react/24/outline";
import {
  ResourceIcon,
  SpinnerLoader,
  useTheme,
} from "@wingconsole/design-system";
import type { ConstructTreeNode } from "@winglang/sdk/lib/core/index.js";
import clsx from "classnames";
import { type ElkPoint, type LayoutOptions } from "elkjs";
import type { FunctionComponent, PropsWithChildren } from "react";
import { memo, useCallback, useEffect, useMemo, useState } from "react";
import { useKeyPressEvent } from "react-use";

import { useMap } from "../services/use-map.js";
import { useCollapseNodes } from "../ui/collapse-nodes.js";
import { assert } from "../ui/elk-flow/assert.js";
import { Graph } from "../ui/elk-flow/graph.js";
import { NodeChildren } from "../ui/elk-flow/node-children.js";
import { Node } from "../ui/elk-flow/node.js";
import { Port } from "../ui/elk-flow/port.js";
import type {
  EdgeComponent,
  EdgeComponentProps,
} from "../ui/elk-flow/types.js";

const Z_INDICES = {
  EDGE: "z-[1000]",
  EDGE_HIGHLIGHTED: "z-[1001]",
  EDGE_SELECTED: "z-[1002]",
  EDGE_HOVERED: "hover:z-[1003]",
};

const SPACING_BASE_VALUE = 32;
const PORT_ANCHOR = 0;
const EDGE_ROUNDED_RADIUS = 10;
// For more configuration options, refer to: https://eclipse.dev/elk/reference/options.html
const baseLayoutOptions: LayoutOptions = {
  "elk.interactiveLayout": "true",
  "elk.alignment": "CENTER",
  "elk.hierarchyHandling": "INCLUDE_CHILDREN",
  "elk.algorithm": "org.eclipse.elk.layered",
  "elk.layered.spacing.baseValue": `${SPACING_BASE_VALUE}`, // See https://eclipse.dev/elk/reference/options/org-eclipse-elk-layered-spacing-baseValue.html.
};
interface WrapperProps {
  name: string;
  fqn: string;
  highlight?: boolean;
  onClick?: () => void;
<<<<<<< HEAD
  collapsed?: boolean;
  onCollapse?: (value: boolean) => void;
}

const Wrapper: FunctionComponent<PropsWithChildren<WrapperProps>> = memo(
  ({
    name,
    fqn,
    highlight,
    onClick,
    collapsed = false,
    onCollapse = () => {},
    children,
  }) => {
=======
  color?: string;
  icon?: string;
}

const Wrapper: FunctionComponent<PropsWithChildren<WrapperProps>> = memo(
  ({ name, fqn, highlight, onClick, children, color, icon }) => {
>>>>>>> 2429488a
    return (
      // eslint-disable-next-line jsx-a11y/click-events-have-key-events, jsx-a11y/no-static-element-interactions
      <div
        className={clsx(
          "w-full h-full",
          "rounded-lg",
          "bg-white dark:bg-slate-700",
          highlight && "bg-sky-50 dark:bg-sky-900",
          "border",
          "outline outline-0 outline-sky-200/50 dark:outline-sky-500/50",
          !highlight && "border-slate-200 dark:border-slate-800",
          highlight && "outline-4 border-sky-400 dark:border-sky-500",
          "shadow",
          "transition-all",
          "cursor-pointer",
        )}
        onClick={(event) => {
          event.stopPropagation();
          onClick?.();
        }}
      >
        <div
          className={clsx(
            "px-2.5 py-1 flex items-center gap-1.5",
            "border-b border-slate-200 dark:border-slate-800",
          )}
        >
          <ResourceIcon
            className="size-4 -ml-0.5"
            resourceType={fqn}
            icon={icon}
            color={color}
          />

          <span
            className={clsx(
              "text-xs font-medium leading-relaxed tracking-wide whitespace-nowrap",
              !highlight && " text-slate-600 dark:text-slate-300",
              highlight && "text-sky-600 dark:text-sky-300",
            )}
          >
            {name}
          </span>
          <div className="flex grow justify-end">
            <button className="pl-1" onClick={() => onCollapse(!collapsed)}>
              {collapsed && <ChevronDownIcon className="size-4" />}
              {!collapsed && <ChevronUpIcon className="size-4" />}
            </button>
          </div>
        </div>

        {collapsed || children}
      </div>
    );
  },
);

interface ContainerNodeProps {
  id: string;
  name: string;
  pseudoContainer?: boolean;
  resourceType?: string;
  highlight?: boolean;
  onClick?: () => void;
<<<<<<< HEAD
  collapsed?: boolean;
  onCollapse?: (value: boolean) => void;
=======
  color?: string;
  icon?: string;
>>>>>>> 2429488a
}

const ContainerNode: FunctionComponent<PropsWithChildren<ContainerNodeProps>> =
  memo((props) => {
    return (
      <Node
        elk={{
          id: props.id,
          layoutOptions: {
            ...baseLayoutOptions,
          },
        }}
        className={clsx("inline-block", "group")}
        data-elk-id={props.id}
      >
        <div className={clsx("w-full h-full relative")}>
          <Wrapper
            name={props.name}
            fqn={props.resourceType!}
            highlight={props.highlight}
            onClick={props.onClick}
<<<<<<< HEAD
            onCollapse={props.onCollapse}
            collapsed={props.collapsed}
=======
            color={props.color}
            icon={props.icon}
>>>>>>> 2429488a
          >
            <div className="p-4">
              <NodeChildren>
                <div className="absolute">{props.children}</div>
              </NodeChildren>
            </div>
          </Wrapper>
        </div>
      </Node>
    );
  });

interface ConstructNodeProps {
  id: string;
  name: string;
  fqn: string;
  inflights: {
    id: string;
    name: string;
    sourceOccupied?: boolean;
    targetOccupied?: boolean;
  }[];
  highlight?: boolean;
  hasChildNodes?: boolean;
  onSelectedNodeIdChange: (id: string | undefined) => void;
  color?: string;
<<<<<<< HEAD
  onCollapse: (value: boolean) => void;
  collapsed: boolean;
=======
  icon?: string;
>>>>>>> 2429488a
}

const ConstructNode: FunctionComponent<PropsWithChildren<ConstructNodeProps>> =
  memo(
    ({
      id,
      name,
      onSelectedNodeIdChange,
      highlight,
      fqn,
      inflights,
      children,
      hasChildNodes,
      color,
<<<<<<< HEAD
      onCollapse,
      collapsed,
=======
      icon,
>>>>>>> 2429488a
    }) => {
      const select = useCallback(
        () => onSelectedNodeIdChange(id),
        [onSelectedNodeIdChange, id],
      );

      const renderedNode = (
        <Node
          elk={{
            id,
            layoutOptions: {
              "elk.algorithm": "org.eclipse.elk.layered",
              "elk.aspectRatio": "0.1",
              "elk.layered.spacing.baseValue": "1",
              "elk.portConstraints": "FIXED_SIDE",
            },
          }}
          className={clsx(
            "inline-block group/construct cursor-pointer",
            hasChildNodes && "pointer-events-none",
          )}
          data-elk-id={id}
        >
          {/* eslint-disable-next-line jsx-a11y/click-events-have-key-events, jsx-a11y/no-static-element-interactions */}
          <div
            className={clsx(
              "w-full h-full",
              !hasChildNodes && [
                "rounded-lg",
                "bg-white dark:bg-slate-700",
                highlight && "bg-sky-50 dark:bg-sky-900",
                "border",
                "outline outline-0 outline-sky-200/50 dark:outline-sky-500/50",
                !highlight && "border-slate-200 dark:border-slate-800",
                highlight && "outline-4 border-sky-400 dark:border-sky-500",
                "shadow",
                "transition-all",
              ],
            )}
            onClick={(event) => {
              event.stopPropagation();
              select();
            }}
          >
            <Port
              elk={{
                id: `${id}##source`,
                layoutOptions: {
                  "elk.port.side": "EAST",
                  "elk.port.anchor": `[${PORT_ANCHOR},0]`,
                },
              }}
            />

            <Port
              elk={{
                id: `${id}##target`,
                layoutOptions: {
                  "elk.port.side": "WEST",
                  "elk.port.anchor": `[-${PORT_ANCHOR},0]`,
                },
              }}
            />

            {!hasChildNodes && (
              <div
                className={clsx(
                  "px-2.5 py-1 flex items-center gap-1.5",
                  inflights.length > 0 &&
                    "border-b border-slate-200 dark:border-slate-800",
                )}
              >
                <ResourceIcon
                  className="size-4 -ml-0.5"
                  resourceType={fqn}
                  color={color}
                  icon={icon}
                />

                <span
                  className={clsx(
                    "text-xs font-medium leading-relaxed tracking-wide whitespace-nowrap",
                    !highlight && " text-slate-600 dark:text-slate-300",
                    highlight && "text-sky-600 dark:text-sky-300",
                  )}
                >
                  {name}
                </span>
                {collapsed && (
                  <div className="flex grow justify-end pl-1">
                    <ChevronDownIcon
                      className="size-4"
                      onClick={() => onCollapse(false)}
                    />
                  </div>
                )}
              </div>
            )}

            <div className="pl-2">
              <NodeChildren className="text-xs">
                <div className="absolute">
                  {inflights.map((inflight) => (
                    <Node
                      key={inflight.id}
                      elk={{
                        id: inflight.id,
                        layoutOptions: {
                          "elk.portConstraints": "FIXED_SIDE",
                        },
                      }}
                      className={clsx("inline-block pointer-events-none")}
                    >
                      <div>
                        <div
                          className={clsx(
                            "px-2.5 py-1.5 text-xs whitespace-nowrap",
                            "text-slate-600 dark:text-slate-300",
                            "font-mono",
                          )}
                        >
                          <span>{inflight.name}()</span>
                        </div>
                      </div>

                      <Port
                        elk={{
                          id: `${inflight.id}#source`,
                          layoutOptions: {
                            "elk.port.side": "EAST",
                            "elk.port.anchor": `[${PORT_ANCHOR},0]`,
                          },
                        }}
                      />

                      <Port
                        elk={{
                          id: `${inflight.id}#target`,
                          layoutOptions: {
                            "elk.port.side": "WEST",
                            "elk.port.anchor": `[-${PORT_ANCHOR},0]`,
                          },
                        }}
                      />
                    </Node>
                  ))}
                </div>
              </NodeChildren>
            </div>
          </div>
        </Node>
      );

      if (hasChildNodes) {
        return (
          <ContainerNode
            id={`${id}#container`}
            name={name}
            pseudoContainer
            resourceType={fqn}
            highlight={highlight}
            onClick={select}
<<<<<<< HEAD
            onCollapse={onCollapse}
            collapsed={collapsed}
=======
            color={color}
            icon={icon}
>>>>>>> 2429488a
          >
            <NodeChildren>
              {inflights.length > 0 && renderedNode}

              {children}
            </NodeChildren>

            <Port
              elk={{
                id: `${id}##source`,
                layoutOptions: {
                  "elk.port.side": "EAST",
                  "elk.port.anchor": `[${PORT_ANCHOR},0]`,
                },
              }}
            />

            <Port
              elk={{
                id: `${id}##target`,
                layoutOptions: {
                  "elk.port.side": "WEST",
                  "elk.port.anchor": `[-${PORT_ANCHOR},0]`,
                },
              }}
            />
          </ContainerNode>
        );
      }

      return renderedNode;
    },
  );

/**
 * Returns the middle point between two points with a given radius.
 */
const midPoint = (pt1: ElkPoint, pt2: ElkPoint, radius: number) => {
  const distance = Math.sqrt((pt2.x - pt1.x) ** 2 + (pt2.y - pt1.y) ** 2);
  const radiusCapped = Math.min(radius, distance / 2);
  const diffX = (pt2.x - pt1.x) / distance;
  const diffY = (pt2.y - pt1.y) / distance;
  return { x: pt2.x - radiusCapped * diffX, y: pt2.y - radiusCapped * diffY };
};

const RoundedEdge: FunctionComponent<
  EdgeComponentProps & {
    selected?: boolean;
    highlighted?: boolean;
    onClick?: () => void;
  }
> = memo(
  ({
    edge,
    offsetX = 0,
    offsetY = 0,
    graphWidth,
    graphHeight,
    selected,
    highlighted,
    onClick,
  }) => {
    const points = useMemo(
      () =>
        edge.sections?.flatMap((section) => [
          section.startPoint,
          ...(section.bendPoints ?? []),
          section.endPoint,
        ]) ?? [],
      [edge.sections],
    );

    const additionalPoints = useMemo(() => {
      const additionalPoints: ElkPoint[] = [];
      {
        const startPoint = points[0];
        assert(startPoint);
        additionalPoints.push(startPoint);
      }
      for (let index = 0; index < points.length - 2; index++) {
        const [start, middle, end] = points.slice(index, index + 3);
        assert(start && middle && end);
        additionalPoints.push(
          midPoint(start, middle, EDGE_ROUNDED_RADIUS),
          middle,
          midPoint(end, middle, EDGE_ROUNDED_RADIUS),
        );
      }
      {
        const lastPoint = points.at(-1);
        assert(lastPoint);
        additionalPoints.push(lastPoint);
      }
      return additionalPoints;
    }, [points]);

    const d = useMemo(() => {
      if (additionalPoints.length === 0) {
        return "";
      }

      if (additionalPoints.length === 2) {
        const [start, end] = additionalPoints;
        assert(start);
        assert(end);
        return `M${start.x},${start.y} L${end.x},${end.y}`;
      }

      let path = "";
      for (
        let index = 0;
        index < additionalPoints.length - 1;
        index = index + 3
      ) {
        const [start, c1, c2, c3] = additionalPoints.slice(index, index + 4);
        if (!start) {
          return path;
        }
        if (c1 && c2 && c3) {
          path = `${path} M${start.x},${start.y} L${c1.x},${c1.y} Q${c2.x},${c2.y} ${c3.x},${c3.y}`;
        } else if (c1) {
          path = `${path} L${c1.x},${c1.y}`;
        }
      }
      return path;
    }, [additionalPoints]);

    const lastPoint = additionalPoints.at(-1);

    return (
      <svg
        width={graphWidth}
        height={graphHeight}
        className={clsx(
          "absolute inset-0 pointer-events-none",
          !highlighted && Z_INDICES.EDGE,
          highlighted && !selected && Z_INDICES.EDGE_HIGHLIGHTED,
          selected && Z_INDICES.EDGE_SELECTED,
          Z_INDICES.EDGE_HOVERED,
          "cursor-pointer",
        )}
      >
        <g
          className={clsx(
            "fill-none stroke-1 group pointer-events-auto",
            "transition-colors",
            !selected &&
              !highlighted && ["stroke-slate-300 dark:stroke-slate-500"],
            (selected || highlighted) && "stroke-sky-500 dark:stroke-sky-400",
            "hover:stroke-sky-500",
            "dark:hover:stroke-sky-300",
          )}
          transform={`translate(${offsetX} ${offsetY})`}
          onClick={(event) => {
            event.stopPropagation();
            onClick?.();
          }}
        >
          <path className="stroke-[8] opacity-0" d={d}>
            <title>
              {edge.id} (from {edge.sources.join(",")} to{" "}
              {edge.targets.join(",")})
            </title>
          </path>
          <path
            className={clsx(
              "stroke-[6] stroke-sky-100 dark:stroke-sky-700",
              !selected && "opacity-0",
              selected && "opacity-100",
              "group-hover:opacity-100",
              "transition-opacity",
            )}
            d={d}
          />
          <path d={d} />
          <path
            className={clsx(
              "transition-colors",
              "stroke-none",
              !selected &&
                !highlighted && ["fill-slate-300 dark:fill-slate-500"],
              (selected || highlighted) && "fill-sky-500 dark:fill-sky-400",
              "group-hover:fill-sky-500",
              "dark:group-hover:fill-sky-300",
            )}
            d={`M${(lastPoint?.x ?? 0) - 4} ${
              (lastPoint?.y ?? 0) - 2
            } v4 l5 -2 z`}
          />
        </g>
      </svg>
    );
  },
);

const getNodePathFromEdge = (edge: string) => {
  const [, path] = edge.match(/^(.+?)#/i) ?? [];
  return path;
};

export interface MapViewV2Props {
  selectedNodeId: string | undefined;
  onSelectedNodeIdChange: (id: string | undefined) => void;
  selectedEdgeId?: string;
  onSelectedEdgeIdChange?: (id: string | undefined) => void;
}

export const MapView = memo(
  ({
    selectedNodeId,
    onSelectedNodeIdChange,
    selectedEdgeId,
    onSelectedEdgeIdChange,
  }: MapViewV2Props) => {
    const { collapsedNodes, setNodeList, setCollapsedNodes } =
      useCollapseNodes();

    const { nodeInfo, isNodeHidden, rootNodes, edges } = useMap({
      collapsedNodes,
    });

    useEffect(() => {
      const collapsibleNodes = rootNodes?.filter((node) => {
        const children = Object.values(node.children ?? {});
        if (children.length === 0) {
          return;
        }
        return children.some((child) => !isNodeHidden(child.path));
      });

      setNodeList(
        new Set(
          collapsibleNodes
            ?.filter((node) => node !== undefined)
            .map((node) => node?.path),
        ),
      );
    }, [rootNodes, setNodeList]);

    const RenderEdge = useCallback<EdgeComponent>(
      (props) => {
        return (
          <RoundedEdge
            {...props}
            selected={selectedEdgeId === props.edge.id}
            highlighted={
              props.edge.sources.some(
                (path) => getNodePathFromEdge(path) === selectedNodeId,
              ) ||
              props.edge.targets.some(
                (path) => getNodePathFromEdge(path) === selectedNodeId,
              )
            }
            onClick={() => onSelectedEdgeIdChange?.(props.edge.id)}
          />
        );
      },
      [selectedEdgeId, selectedNodeId, onSelectedEdgeIdChange],
    );

    const RenderNode = useCallback<
      FunctionComponent<{
        constructTreeNode: ConstructTreeNode;
        selectedNodeId: string | undefined;
        onSelectedNodeIdChange: (id: string | undefined) => void;
      }>
    >(
      (props) => {
        if (isNodeHidden(props.constructTreeNode.path)) {
          return <></>;
        }

        const info = nodeInfo?.get(props.constructTreeNode.path);
        if (!info) {
          return <></>;
        }

        const childNodes = Object.values(
          props.constructTreeNode.children ?? {},
        ).filter((node) => !isNodeHidden(node.path));

        const fqn = props.constructTreeNode.constructInfo?.fqn;

        const cloudResourceType = fqn?.split(".").at(-1);

        const name =
          props.constructTreeNode.display?.title === cloudResourceType
            ? props.constructTreeNode.id
            : props.constructTreeNode.display?.title ??
              props.constructTreeNode.id;

        return (
          <ConstructNode
            id={props.constructTreeNode.path}
            name={name ?? ""}
            fqn={fqn ?? ""}
            color={props.constructTreeNode.display?.color}
            icon={props.constructTreeNode.display?.icon}
            inflights={info.type === "construct" ? info.inflights : []}
            onSelectedNodeIdChange={props.onSelectedNodeIdChange}
            highlight={props.selectedNodeId === props.constructTreeNode.path}
            hasChildNodes={childNodes.length > 0}
            collapsed={collapsedNodes.has(props.constructTreeNode.path)}
            onCollapse={(value) => {
              if (value) {
                setCollapsedNodes((previous) => {
                  const newCollapsedNodes = new Set(previous);
                  newCollapsedNodes.add(props.constructTreeNode.path);
                  return newCollapsedNodes;
                });
              } else {
                setCollapsedNodes((previous) => {
                  const newCollapsedNodes = new Set(previous);
                  newCollapsedNodes.delete(props.constructTreeNode.path);
                  return newCollapsedNodes;
                });
              }
            }}
          >
            {childNodes.map((child) => (
              <RenderNode
                key={child.id}
                constructTreeNode={child}
                selectedNodeId={props.selectedNodeId}
                onSelectedNodeIdChange={props.onSelectedNodeIdChange}
              />
            ))}
          </ConstructNode>
        );
      },
      [isNodeHidden, nodeInfo, collapsedNodes, setCollapsedNodes],
    );

    const { theme } = useTheme();

    const unselectedNode = useCallback(() => {
      onSelectedNodeIdChange?.("root");
    }, [onSelectedNodeIdChange]);

    useKeyPressEvent("Escape", unselectedNode);

    return (
      // eslint-disable-next-line jsx-a11y/click-events-have-key-events, jsx-a11y/no-static-element-interactions
      <div
        className={clsx("h-full flex flex-col", theme.bg4)}
        onClick={unselectedNode}
      >
        <div className="grow relative">
          {!rootNodes && (
            <div
              className={clsx(
                "absolute h-full w-full bg-white/70 dark:bg-slate-600/70",
                "transition-all",
                "z-10",
              )}
            >
              <div className="absolute z-10 top-1/2 left-1/2 transform -translate-x-1/2 -translate-y-1/2">
                <SpinnerLoader data-testid="main-view-loader" />
              </div>
            </div>
          )}
          <div className="absolute inset-0">
            {rootNodes && (
              <Graph
                elk={{
                  id: "root",
                  layoutOptions: {
                    ...baseLayoutOptions,
                    "elk.padding": "[top=24,left=20,bottom=20,right=20]",
                  },
                }}
                edges={edges}
                edgeComponent={RenderEdge}
              >
                {rootNodes.map((node) => (
                  <RenderNode
                    key={node.id}
                    constructTreeNode={node}
                    selectedNodeId={selectedNodeId}
                    onSelectedNodeIdChange={onSelectedNodeIdChange}
                  />
                ))}
              </Graph>
            )}
          </div>
        </div>
      </div>
    );
  },
);<|MERGE_RESOLUTION|>--- conflicted
+++ resolved
@@ -46,7 +46,8 @@
   fqn: string;
   highlight?: boolean;
   onClick?: () => void;
-<<<<<<< HEAD
+  color?: string;
+  icon?: string;
   collapsed?: boolean;
   onCollapse?: (value: boolean) => void;
 }
@@ -60,15 +61,9 @@
     collapsed = false,
     onCollapse = () => {},
     children,
+    color,
+    icon,
   }) => {
-=======
-  color?: string;
-  icon?: string;
-}
-
-const Wrapper: FunctionComponent<PropsWithChildren<WrapperProps>> = memo(
-  ({ name, fqn, highlight, onClick, children, color, icon }) => {
->>>>>>> 2429488a
     return (
       // eslint-disable-next-line jsx-a11y/click-events-have-key-events, jsx-a11y/no-static-element-interactions
       <div
@@ -133,13 +128,10 @@
   resourceType?: string;
   highlight?: boolean;
   onClick?: () => void;
-<<<<<<< HEAD
   collapsed?: boolean;
   onCollapse?: (value: boolean) => void;
-=======
   color?: string;
   icon?: string;
->>>>>>> 2429488a
 }
 
 const ContainerNode: FunctionComponent<PropsWithChildren<ContainerNodeProps>> =
@@ -161,13 +153,10 @@
             fqn={props.resourceType!}
             highlight={props.highlight}
             onClick={props.onClick}
-<<<<<<< HEAD
             onCollapse={props.onCollapse}
             collapsed={props.collapsed}
-=======
             color={props.color}
             icon={props.icon}
->>>>>>> 2429488a
           >
             <div className="p-4">
               <NodeChildren>
@@ -194,12 +183,9 @@
   hasChildNodes?: boolean;
   onSelectedNodeIdChange: (id: string | undefined) => void;
   color?: string;
-<<<<<<< HEAD
   onCollapse: (value: boolean) => void;
   collapsed: boolean;
-=======
   icon?: string;
->>>>>>> 2429488a
 }
 
 const ConstructNode: FunctionComponent<PropsWithChildren<ConstructNodeProps>> =
@@ -214,12 +200,9 @@
       children,
       hasChildNodes,
       color,
-<<<<<<< HEAD
       onCollapse,
       collapsed,
-=======
       icon,
->>>>>>> 2429488a
     }) => {
       const select = useCallback(
         () => onSelectedNodeIdChange(id),
@@ -382,13 +365,10 @@
             resourceType={fqn}
             highlight={highlight}
             onClick={select}
-<<<<<<< HEAD
             onCollapse={onCollapse}
             collapsed={collapsed}
-=======
             color={color}
             icon={icon}
->>>>>>> 2429488a
           >
             <NodeChildren>
               {inflights.length > 0 && renderedNode}
@@ -603,30 +583,11 @@
     selectedEdgeId,
     onSelectedEdgeIdChange,
   }: MapViewV2Props) => {
-    const { collapsedNodes, setNodeList, setCollapsedNodes } =
-      useCollapseNodes();
+    const { expandNode, collapseNode, isNodeCollapsed } = useCollapseNodes();
 
     const { nodeInfo, isNodeHidden, rootNodes, edges } = useMap({
-      collapsedNodes,
+      isNodeCollapsed,
     });
-
-    useEffect(() => {
-      const collapsibleNodes = rootNodes?.filter((node) => {
-        const children = Object.values(node.children ?? {});
-        if (children.length === 0) {
-          return;
-        }
-        return children.some((child) => !isNodeHidden(child.path));
-      });
-
-      setNodeList(
-        new Set(
-          collapsibleNodes
-            ?.filter((node) => node !== undefined)
-            .map((node) => node?.path),
-        ),
-      );
-    }, [rootNodes, setNodeList]);
 
     const RenderEdge = useCallback<EdgeComponent>(
       (props) => {
@@ -691,20 +652,12 @@
             onSelectedNodeIdChange={props.onSelectedNodeIdChange}
             highlight={props.selectedNodeId === props.constructTreeNode.path}
             hasChildNodes={childNodes.length > 0}
-            collapsed={collapsedNodes.has(props.constructTreeNode.path)}
-            onCollapse={(value) => {
-              if (value) {
-                setCollapsedNodes((previous) => {
-                  const newCollapsedNodes = new Set(previous);
-                  newCollapsedNodes.add(props.constructTreeNode.path);
-                  return newCollapsedNodes;
-                });
+            collapsed={isNodeCollapsed(props.constructTreeNode)}
+            onCollapse={(collapse) => {
+              if (collapse) {
+                collapseNode(props.constructTreeNode.path);
               } else {
-                setCollapsedNodes((previous) => {
-                  const newCollapsedNodes = new Set(previous);
-                  newCollapsedNodes.delete(props.constructTreeNode.path);
-                  return newCollapsedNodes;
-                });
+                expandNode(props.constructTreeNode.path);
               }
             }}
           >
@@ -719,7 +672,7 @@
           </ConstructNode>
         );
       },
-      [isNodeHidden, nodeInfo, collapsedNodes, setCollapsedNodes],
+      [isNodeHidden, nodeInfo, collapseNode, expandNode, isNodeCollapsed],
     );
 
     const { theme } = useTheme();
