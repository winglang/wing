--- conflicted
+++ resolved
@@ -1,14 +1,8 @@
 import { QueryClient, QueryClientProvider } from "@tanstack/react-query";
 import { httpLink, wsLink, splitLink, createWSClient } from "@trpc/client";
-<<<<<<< HEAD
-import { Mode } from "@wingconsole/design-system";
-import { Trace } from "@wingconsole/server";
-import { useEffect, useMemo, useState } from "react";
-=======
 import type { Mode } from "@wingconsole/design-system";
 import type { Trace } from "@wingconsole/server";
-import { useEffect, useMemo } from "react";
->>>>>>> c59b7313
+import { useEffect, useMemo, useState } from "react";
 
 import { App } from "./App.js";
 import { AppContext } from "./AppContext.js";
