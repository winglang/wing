import classNames from "classnames";
import ELK, { ElkNode, LayoutOptions } from "elkjs/lib/elk.bundled.js";
import { AnimatePresence, motion } from "framer-motion";
import { FC, Fragment, useCallback, useEffect, useRef, useState } from "react";

import { Edge } from "../shared/Edge.js";
import { Node } from "../shared/Node.js";

import { EdgeItem } from "./edge-item.js";
import { useNodeStaticData } from "./use-node-static-data.js";
import { ZoomPane, useZoomPaneContext } from "./zoom-pane.js";

const durationClass = "duration-500";

const layoutOptions: LayoutOptions = {
  "elk.hierarchyHandling": "INCLUDE_CHILDREN",
  "elk.algorithm": "org.eclipse.elk.layered",
  "elk.layered.layering.strategy": "INTERACTIVE",
  "elk.layered.cycleBreaking.strategy": "INTERACTIVE",
  "elk.edgeRouting": "ORTHOGONAL",
  // "elk.edgeRouting": "POLYLINE",
  // "elk.edgeRouting": "SPLINES",
  // "elk.layered.edgeRouting.splines.mode": "CONSERVATIVE",
  "elk.layered.nodePlacement.strategy": "INTERACTIVE",
  "elk.layered.layering.nodePromotion.strategy": "DUMMYNODE_PERCENTAGE",
  // "elk.layered.nodePlacement.bk.fixedAlignment": "BALANCED",
  // "elk.layered.unnecessaryBendpoints": "false",
  // "elk.separateConnectedComponents": "true",
  // "elk.spacing.componentComponent": "40",
  "elk.direction": "RIGHT",
  // "elk.direction": "UP",
  // "elk.direction": "LEFT",
  // "elk.layered.spacing.baseValue": "40",
  "elk.layered.spacing.baseValue": "32",
  // "elk.portAlignment.basic": "BEGIN",
  // "elk.spacing.portPort": "40",
  // "elk.spacing.individual": "40",
  // "elk.spacing.edgeNode": "40",
  // "elk.layered.spacing.edgeEdgeBetweenLayers": "40",
  // "elk.spacing.portsSurrounding": "[top=37.5,left=10,bottom=10,right=10]",
  // "elk.layered.considerModelOrder.strategy": "NONE",
  // "elk.layered.considerModelOrder.strategy": "NODES_AND_EDGES",
  // "elk.layered.mergeEdges": "true",
  // "elk.spacing.portsSurrounding": "[top=30,left=30,bottom=30,right=30]",
  // "elk.padding": "[top=50,left=20,bottom=20,right=20]",
  // "elk.padding": "[top=60,left=30,bottom=30,right=30]",
  "elk.padding": "[top=52,left=20,bottom=20,right=20]",
};

export type NodeItemProps<T> = {
  node: Node<T>;
  depth: number;
};

type Sizes = Record<string, { width: number; height: number }>;

interface InvisibleNodeSizeCalculatorProps<T> {
  nodes: Node<T>[];
  node: FC<NodeItemProps<T>>;
  onSizesChange(sizes: Sizes): void;
}

const InvisibleNodeSizeCalculator = <T extends unknown = undefined>({
  nodes,
  node: NodeItem,
  onSizesChange,
}: InvisibleNodeSizeCalculatorProps<T>) => {
  const refs = useRef<Record<string, HTMLDivElement | null>>({});

  const [sizes, setSizes] = useState<Sizes>();
  useEffect(() => {
    setSizes(() => {
      const sizes: Sizes = {};
      for (const [nodeId, element] of Object.entries(refs.current)) {
        if (!element) {
          continue;
        }
        const rect = element.getBoundingClientRect();
        sizes[nodeId] = {
          width: rect.width,
          height: rect.height,
        };
      }
      return sizes;
    });
  }, [nodes]);
  useEffect(() => {
    if (sizes) {
      onSizesChange(sizes);
    }
  }, [sizes, onSizesChange]);

  const renderElkPre = useCallback(
    (node: ElkNode, depth = 0) => {
      return (
        <Fragment key={node.id}>
          <div className="inline-block">
            <div
              className={classNames("h-full relative")}
              ref={(element) => (refs.current[node.id] = element)}
            >
              <NodeItem node={node} depth={depth} />
            </div>
          </div>

          {node.children?.map((node) => renderElkPre(node, depth + 1))}
        </Fragment>
      );
    },
    [NodeItem],
  );

  return (
    <div className="absolute w-1 h-1 overflow-hidden invisible">
      {nodes.map((node) => renderElkPre(node))}
    </div>
  );
};

export interface ElkMapProps<T> {
  nodes: Node<T>[];
  edges?: Edge[];
  node: FC<NodeItemProps<T>>;
  selectedNodeId?: string;
  onSelectedNodeIdChange?: (id: string) => void;
  selectedEdgeId?: string;
  onSelectedEdgeIdChange?: (id: string) => void;
}

export const ElkMap = <T extends unknown = undefined>({
  nodes,
  edges,
  node: NodeItem,
  selectedNodeId,
  onSelectedNodeIdChange,
  selectedEdgeId,
  onSelectedEdgeIdChange,
}: ElkMapProps<T>) => {
  const { nodeRecord } = useNodeStaticData({
    nodes,
  });

  const [minimumSizes, setMinimumSizes] = useState<Sizes>();

  const [offsets, setOffsets] =
    useState<Map<string, { x: number; y: number }>>();
  const [graph, setGraph] = useState<ElkNode>();
  useEffect(() => {
    if (!minimumSizes || Object.keys(minimumSizes).length === 0) return;

    const elk = new ELK();
    const toElkNode = (node: Node<T>): ElkNode => {
      const size = minimumSizes?.[node.id];
      return {
        id: node.id,
        width: size?.width,
        height: size?.height,
        layoutOptions: {
          ...layoutOptions,
          "elk.nodeSize.constraints": "MINIMUM_SIZE",
          "elk.nodeSize.minimum": `[${size?.width}, ${size?.height}]`,
        },
        children: node.children?.map((node) => toElkNode(node)),
      };
    };

    let abort = false;
    void elk
      .layout({
        id: "root",
        layoutOptions: {
          ...layoutOptions,
          "elk.padding": "[top=10,left=10,bottom=10,right=10]",
        },
        children: nodes.map((node) => toElkNode(node)),
        edges: edges?.map((edge) => ({
          id: edge.id,
          sources: [edge.source],
          targets: [edge.target],
        })),
      })
      .then((graph) => {
        if (abort) {
          return;
        }

        const offsets = new Map<string, { x: number; y: number }>();
        const visit = (node: ElkNode, offsetX = 0, offsetY = 0) => {
          const x = offsetX + (node.x ?? 0);
          const y = offsetY + (node.y ?? 0);
          offsets.set(node.id, { x, y });
          for (const child of node.children ?? []) {
            visit(child, x, y);
          }
        };
        visit(graph);
        setOffsets(offsets);
        setGraph(graph);
      });

    return () => {
      abort = true;
    };
  }, [nodes, edges, minimumSizes]);

  const [highlighted, setHighlighted] = useState<string>();

  const isHighlighted = useCallback(
    (nodeId: string) => {
      if (!highlighted) return true;
      const highlightedId = `${highlighted}/`;
      const nodeIdWithSlash = `${nodeId}/`;
      return (
        highlightedId.startsWith(nodeIdWithSlash) ||
        nodeIdWithSlash.startsWith(highlightedId)
      );
    },
    [highlighted],
  );

  type NodeData = {
    id: string;
    width: number;
    height: number;
    offset: { x: number; y: number };
    depth: number;
    edges: Edge[];
    data: Node<T>;
  };

  const [nodeList, setNodeList] = useState<NodeData[]>([]);
  useEffect(() => {
    setNodeList(() => {
      if (!graph) {
        return [];
      }
      if (!nodeRecord) {
        return [];
      }
      if (!offsets) {
        return [];
      }

      const nodeList: NodeData[] = [];
      const traverse = (node: ElkNode, depth = 0) => {
        const offset = offsets?.get(node.id) ?? { x: 0, y: 0 };
        const data = nodeRecord[node.id];
        if (data) {
          nodeList.push({
            id: node.id,
            width: node.width ?? 0,
            height: node.height ?? 0,
            offset,
            depth,
            edges:
              edges?.filter(
                (edge) => edge.source === node.id || edge.target === node.id,
              ) ?? [],
            data,
          });
        }
        for (const child of node.children ?? []) {
          traverse(child, depth + 1);
        }
      };

      for (const node of graph.children ?? []) {
        traverse(node);
      }

      return nodeList;
    });
  }, [graph, nodeRecord, offsets, edges, setNodeList]);

  const { zoomToFit } = useZoomPaneContext() ?? {};
  const zoomToNode = useCallback(
    (nodeId: string | undefined, skipAnimation?: boolean) => {
      const node = nodeList.find((node) => node.id === nodeId ?? "root");
      if (!node) {
        return;
      }

      zoomToFit(
        {
          x: node.offset.x,
          y: node.offset.y,
          width: node.width,
          height: node.height,
        },
        skipAnimation,
      );
    },
    [nodeList, zoomToFit],
  );

  // Zoom to fit when map changes
  const previousNodeList = useRef<NodeData[] | undefined>();
  useEffect(() => {
    // Skip animation if there was no previous node list (eg, first render)
    const skipAnimation =
      !previousNodeList.current || previousNodeList.current.length === 0;

    zoomToNode("root", skipAnimation);

    previousNodeList.current = nodeList;
    // eslint-disable-next-line react-hooks/exhaustive-deps
  }, [nodeList]);

  const hasHighlightedEdge = useCallback(
    (node: NodeData) => {
      return node.edges.some(
        (edge) =>
          (edge.source === node.id && edge.target === highlighted) ||
          (edge.source === highlighted && edge.target === node.id),
      );
    },
    [highlighted],
  );

  const zoomPane = useRef<HTMLDivElement>(null);
  const rootElement = useRef<HTMLDivElement>(null);
  useEffect(() => {
    if (!zoomPane.current || !rootElement.current) {
      console.error("No zoom pane or root element");
      return;
    }

    const observer = new IntersectionObserver(
      (entries) => {
        for (const entry of entries) {
          if (!entry.isIntersecting) {
            zoomToNode("root");
            return;
          }
        }
      },
      {
        root: zoomPane.current,
        rootMargin: "-20px",
      },
    );
    observer.observe(rootElement.current);
    return () => {
      observer.disconnect();
    };
  }, [zoomToNode]);

  return (
    <>
      <InvisibleNodeSizeCalculator
        nodes={nodes}
        node={NodeItem}
        onSizesChange={setMinimumSizes}
      />

      <ZoomPane ref={zoomPane} className="w-full h-full" data-testid="map-pane">
        <div ref={rootElement}>
          {graph && (
            <div
              className={classNames(
                "relative",
                "transition-all",
                durationClass,
              )}
              style={{
                width: graph.width,
                height: graph.height,
              }}
            >
              <AnimatePresence>
                {nodeList.map((node, nodeIndex) => (
                  <motion.div
                    key={node.id}
                    // ref={nodeIndex === 0 ? rootElement : undefined}
                    className={classNames(
                      "absolute origin-top",
                      "transition-all",
                      durationClass,
                    )}
                    style={{
                      translateX: node.offset.x,
                      translateY: node.offset.y,
                      width: `${node.width}px`,
                      height: `${node.height}px`,
                    }}
                    initial={{
                      opacity: 0,
                    }}
                    animate={{
                      opacity:
                        isHighlighted(node.id) || hasHighlightedEdge(node)
                          ? 1
                          : 0.35,
                    }}
                    transition={{ ease: "easeOut", duration: 0.15 }}
                    exit={{
                      opacity: 0,
                    }}
                    onClick={() => onSelectedNodeIdChange?.(node.id)}
                    onMouseEnter={() => setHighlighted(node.id)}
                    onMouseLeave={() => setHighlighted(undefined)}
                  >
<<<<<<< HEAD
                    <path d="M5 0V6H6V0z" />
                  </marker>
                </defs>

                {graph?.edges?.map((edge) => {
                  const isNodeHighlighted =
                    isHighlighted(edge.sources[0]!) ||
                    isHighlighted(edge.targets[0]!);
                  const isEdgeHighlighted =
                    edge.sources[0] === selectedNodeId ||
                    edge.targets[0] === selectedNodeId;
                  const visible = !highlighted || isNodeHighlighted;
                  const selected = edge.id === selectedEdgeId;

                  return (
                    <EdgeItem
                      key={edge.id}
                      edge={edge}
                      offset={offsets?.get((edge as any).container)}
                      highlighted={isEdgeHighlighted}
                      selected={selected}
                      fade={!visible}
                      markerStart={
                        isEdgeHighlighted || selected ? "tee-selected" : "tee"
                      }
                      markerEnd={
                        isEdgeHighlighted || selected
                          ? "arrow-head-selected"
                          : "arrow-head"
                      }
                      onMouseEnter={() => {
                        setHighlighted(edge.sources[0] ?? edge.targets[0]);
                      }}
                      onMouseLeave={() => setHighlighted(undefined)}
                      onClick={onSelectedEdgeIdChange}
                    />
                  );
                })}
              </svg>
            </AnimatePresence>
          </div>
        )}
=======
                    <NodeItem node={node.data} depth={node.depth} />
                  </motion.div>
                ))}
              </AnimatePresence>

              <AnimatePresence>
                <svg
                  className="absolute inset-0 pointer-events-none"
                  width={graph?.width}
                  height={graph?.height}
                >
                  <defs>
                    <marker
                      className="stroke-none fill-slate-500 dark:fill-slate-800"
                      markerWidth="6"
                      markerHeight="4"
                      orient="auto"
                      id="arrow-head"
                      refX="4"
                      refY="2"
                    >
                      <path d="M0 0 v4 l5 -2 z" />
                    </marker>

                    <marker
                      className="stroke-none fill-sky-500"
                      markerHeight="6"
                      markerWidth="4"
                      orient="auto"
                      id="arrow-head-selected"
                      refX="4"
                      refY="2"
                    >
                      <path d="M0 0 v4 l5 -2 z" />
                    </marker>

                    <marker
                      className="stroke-slate-500 dark:stroke-slate-800 fill-slate-500 dark:fill-slate-800"
                      markerHeight="6"
                      markerWidth="6"
                      orient="auto"
                      id="tee"
                      refX="5"
                      refY="3"
                    >
                      <path d="M5 0V6H6V0z" />
                    </marker>

                    <marker
                      className="stroke-sky-500 fill-sky-500"
                      markerHeight="6"
                      markerWidth="6"
                      orient="auto"
                      id="tee-selected"
                      refX="5"
                      refY="3"
                    >
                      <path d="M5 0V6H6V0z" />
                    </marker>
                  </defs>

                  {graph?.edges?.map((edge) => {
                    const isNodeHighlighted =
                      isHighlighted(edge.sources[0]!) ||
                      isHighlighted(edge.targets[0]!);
                    const isSelected =
                      edge.sources[0] === selectedNodeId ||
                      edge.targets[0] === selectedNodeId;
                    const visible = !highlighted || isNodeHighlighted;
                    return (
                      <EdgeItem
                        key={edge.id}
                        edge={edge}
                        offset={offsets?.get((edge as any).container)}
                        highlighted={isSelected}
                        fade={!visible}
                        markerStart={isSelected ? "tee-selected" : "tee"}
                        markerEnd={
                          isSelected ? "arrow-head-selected" : "arrow-head"
                        }
                      />
                    );
                  })}
                </svg>
              </AnimatePresence>
            </div>
          )}
        </div>
>>>>>>> d5e8bd82
      </ZoomPane>
    </>
  );
};<|MERGE_RESOLUTION|>--- conflicted
+++ resolved
@@ -400,50 +400,6 @@
                     onMouseEnter={() => setHighlighted(node.id)}
                     onMouseLeave={() => setHighlighted(undefined)}
                   >
-<<<<<<< HEAD
-                    <path d="M5 0V6H6V0z" />
-                  </marker>
-                </defs>
-
-                {graph?.edges?.map((edge) => {
-                  const isNodeHighlighted =
-                    isHighlighted(edge.sources[0]!) ||
-                    isHighlighted(edge.targets[0]!);
-                  const isEdgeHighlighted =
-                    edge.sources[0] === selectedNodeId ||
-                    edge.targets[0] === selectedNodeId;
-                  const visible = !highlighted || isNodeHighlighted;
-                  const selected = edge.id === selectedEdgeId;
-
-                  return (
-                    <EdgeItem
-                      key={edge.id}
-                      edge={edge}
-                      offset={offsets?.get((edge as any).container)}
-                      highlighted={isEdgeHighlighted}
-                      selected={selected}
-                      fade={!visible}
-                      markerStart={
-                        isEdgeHighlighted || selected ? "tee-selected" : "tee"
-                      }
-                      markerEnd={
-                        isEdgeHighlighted || selected
-                          ? "arrow-head-selected"
-                          : "arrow-head"
-                      }
-                      onMouseEnter={() => {
-                        setHighlighted(edge.sources[0] ?? edge.targets[0]);
-                      }}
-                      onMouseLeave={() => setHighlighted(undefined)}
-                      onClick={onSelectedEdgeIdChange}
-                    />
-                  );
-                })}
-              </svg>
-            </AnimatePresence>
-          </div>
-        )}
-=======
                     <NodeItem node={node.data} depth={node.depth} />
                   </motion.div>
                 ))}
@@ -509,21 +465,33 @@
                     const isNodeHighlighted =
                       isHighlighted(edge.sources[0]!) ||
                       isHighlighted(edge.targets[0]!);
-                    const isSelected =
+                    const isEdgeHighlighted =
                       edge.sources[0] === selectedNodeId ||
                       edge.targets[0] === selectedNodeId;
                     const visible = !highlighted || isNodeHighlighted;
+                    const selected = edge.id === selectedEdgeId;
+
                     return (
                       <EdgeItem
                         key={edge.id}
                         edge={edge}
                         offset={offsets?.get((edge as any).container)}
-                        highlighted={isSelected}
+                        highlighted={isEdgeHighlighted}
+                        selected={selected}
                         fade={!visible}
-                        markerStart={isSelected ? "tee-selected" : "tee"}
+                        markerStart={
+                          isEdgeHighlighted || selected ? "tee-selected" : "tee"
+                        }
                         markerEnd={
-                          isSelected ? "arrow-head-selected" : "arrow-head"
+                          isEdgeHighlighted || selected
+                            ? "arrow-head-selected"
+                            : "arrow-head"
                         }
+                        onMouseEnter={() => {
+                          setHighlighted(edge.sources[0] ?? edge.targets[0]);
+                        }}
+                        onMouseLeave={() => setHighlighted(undefined)}
+                        onClick={onSelectedEdgeIdChange}
                       />
                     );
                   })}
@@ -532,7 +500,6 @@
             </div>
           )}
         </div>
->>>>>>> d5e8bd82
       </ZoomPane>
     </>
   );
