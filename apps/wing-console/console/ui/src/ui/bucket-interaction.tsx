--- conflicted
+++ resolved
@@ -16,7 +16,8 @@
 } from "@wingconsole/design-system";
 import classNames from "classnames";
 import { FormEvent, useContext, useMemo, useRef, useState } from "react";
-import { LayoutContext, LayoutType } from "../layout/layout-provider";
+
+import { LayoutContext, LayoutType } from "../layout/layout-provider.js";
 
 export interface BucketInteractionProps {
   selectedEntries: string[];
@@ -128,16 +129,12 @@
               setShowPreview(true);
             }
           }}
-<<<<<<< HEAD
-          className="min-h-[6rem] h-48 overflow-y-auto resize-y"
           dataTestid="cloud.bucket:files"
-=======
           className={classNames(
             "overflow-y-auto resize-y",
             layoutType === LayoutType.Tutorial && "min-h-[4rem]",
             layoutType !== LayoutType.Tutorial && "h-48 min-h-[6rem]",
           )}
->>>>>>> eeb63253
         />
       )}
 
