import {
  SpinnerLoader,
  LeftResizableWidget,
  RightResizableWidget,
  ScrollableArea,
  TopResizableWidget,
  USE_EXTERNAL_THEME_COLOR,
} from "@wingconsole/design-system";
import type { State, LayoutConfig, LayoutComponent } from "@wingconsole/server";
import classNames from "classnames";
import { useCallback, useEffect, useMemo } from "react";

import { ConsoleLogsFilters } from "../features/console-logs-filters.js";
import { ConsoleLogs } from "../features/console-logs.js";
import { MapView } from "../features/map-view.js";
import { TestsTreeView } from "../features/tests-tree-view.js";
import { BlueScreenOfDeath } from "../ui/blue-screen-of-death.js";
import { EdgeMetadata } from "../ui/edge-metadata.js";
import { Explorer } from "../ui/explorer.js";
import { ResourceMetadata } from "../ui/resource-metadata.js";

import { StatusBar } from "./status-bar.js";
import { TermsAndConditionsModal } from "./terms-and-conditions-modal.js";
import { useLayout } from "./use-layout.js";

export interface LayoutProps {
  cloudAppState: State;
  wingVersion: string | undefined;
  layoutConfig?: LayoutConfig;
}

const defaultLayoutConfig: LayoutConfig = {
  leftPanel: {
    components: [
      {
        type: "explorer",
      },
      {
        type: "tests",
      },
    ],
  },
  bottomPanel: {
    components: [
      {
        type: "logs",
      },
    ],
  },
  statusBar: {
    hide: false,
    showThemeToggle: true,
  },
  errorScreen: {
    position: "default",
    displayTitle: true,
    displayLinks: true,
  },
  panels: {
    rounded: true,
  },
};

export const DefaultLayout = ({
  cloudAppState,
  wingVersion,
  layoutConfig,
}: LayoutProps) => {
  const {
    items,
    selectedItems,
    setSelectedItems,
    expandedItems,
    setExpandedItems,
    expand,
    expandAll,
    collapseAll,
    theme,
    errorMessage,
    loading,
    metadata,
    selectedEdgeId,
    setSelectedEdgeId,
    edgeMetadata,
    setSearchText,
    selectedLogTypeFilters,
    setSelectedLogTypeFilters,
    setLogsTimeFilter,
    showTests,
    logsRef,
    logs,
    onResourceClick,
    title,
    wingfile,
    termsConfig,
    acceptTerms,
  } = useLayout({
    cloudAppState,
    defaultLogLevels: ["info", "warn", "error"],
  });

  useEffect(() => {
    document.title = title;
  }, [title]);

  const showTerms = useMemo(() => {
    if (!termsConfig.data) {
      return false;
    }
    return termsConfig.data.requireAcceptTerms && !termsConfig.data.accepted;
  }, [termsConfig.data]);

  const layout: LayoutConfig = useMemo(() => {
    return {
      ...defaultLayoutConfig,
      ...layoutConfig,
    };
  }, [layoutConfig]);

  const renderApp = useMemo(() => {
    return !(
      layout.errorScreen?.position === "default" && cloudAppState === "error"
    );
  }, [layout.errorScreen?.position, cloudAppState]);

  const renderLayoutComponent = useCallback(
    (component: LayoutComponent) => {
      switch (component.type) {
        case "explorer": {
          return (
            <div key={component.type} className="flex grow">
              <Explorer
                loading={loading}
                items={items}
                selectedItems={selectedItems}
                onSelectedItemsChange={setSelectedItems}
                expandedItems={expandedItems}
                onExpandedItemsChange={setExpandedItems}
                onExpandAll={expandAll}
                onCollapseAll={collapseAll}
                data-testid="explorer-tree-menu"
              />
            </div>
          );
        }
        case "tests": {
          return (
            <TestsTreeView
              key={component.type}
              onSelectedItemsChange={(items) => {
                if (!showTests) {
                  return;
                }
                setSelectedItems(items);
              }}
              selectedItems={showTests ? selectedItems : []}
            />
          );
        }
        case "logs": {
          return (
            <div
              key={component.type}
              className={classNames(
                "flex-1 flex flex-col min-w-[10rem]",
                theme.bg3,
              )}
            >
              <div className="relative h-full flex flex-col gap-2">
                {loading && (
                  <div
                    className={classNames(
                      "absolute h-full w-full z-50 bg-white/70 dark:bg-slate-600/70",
                      theme.text2,
                    )}
                  />
                )}
                <ConsoleLogsFilters
                  selectedLogTypeFilters={selectedLogTypeFilters}
                  setSelectedLogTypeFilters={setSelectedLogTypeFilters}
                  clearLogs={() => setLogsTimeFilter(Date.now())}
                  isLoading={loading}
                  onSearch={setSearchText}
                />
                <div className="relative h-full">
                  <ScrollableArea
                    ref={logsRef}
                    overflowY
                    className={classNames(
                      "pb-1.5",
                      theme.bg3,
                      theme.text2,
                      USE_EXTERNAL_THEME_COLOR,
                    )}
                  >
                    <ConsoleLogs
                      logs={logs.data ?? []}
                      onResourceClick={onResourceClick}
                    />
                  </ScrollableArea>
                </div>
              </div>
            </div>
          );
        }
      }
    },
    [
      loading,
      items,
      selectedItems,
      expandedItems,
      logs.data,
      theme,
      logsRef,
      onResourceClick,
      selectedLogTypeFilters,
      setSelectedLogTypeFilters,
      setLogsTimeFilter,
      setSearchText,
      expandAll,
      collapseAll,
      setSelectedItems,
      setExpandedItems,
      showTests,
    ],
  );

  return (
    <>
      {showTerms && (
        <TermsAndConditionsModal
          visible={true}
          onAccept={() => acceptTerms()}
          license={termsConfig.data?.license ?? ""}
        />
      )}

      <div className={classNames(USE_EXTERNAL_THEME_COLOR, "fixed inset-0")}>
        <div className={classNames("w-full h-full", theme.bg2)} />
      </div>

      <div
        data-testid="default-layout"
        className={classNames(
          "h-full flex flex-col select-none",
          theme.text2,
          showTerms && "blur-sm",
<<<<<<< HEAD
          "gap-1 pt-1",
=======
          "gap-1",
          layout?.panels?.rounded && "pt-1",
>>>>>>> d5e69bf1
        )}
      >
        {cloudAppState === "error" &&
          layout.errorScreen?.position === "default" && (
            <div className="flex-1 flex relative">
              <BlueScreenOfDeath
                title={"An error has occurred:"}
                error={errorMessage.data ?? ""}
                displayLinks={layout.errorScreen?.displayLinks}
                displayWingTitle={layout.errorScreen?.displayTitle}
              />
            </div>
          )}

        {renderApp && (
          <>
            <div className="flex-1 flex relative gap-1">
              {loading && (
                <div
                  className={classNames(
                    "absolute h-full w-full z-50 bg-white/70 dark:bg-slate-600/70",
                  )}
                  data-testid="loading-overlay"
                >
                  <div className=" absolute top-1/2 left-1/2 transform -translate-x-1/2 -translate-y-1/2">
                    <SpinnerLoader data-testid="main-view-loader" />
                  </div>
                </div>
              )}

              {!layout.leftPanel?.hide &&
                layout.leftPanel?.components?.length && (
                  <RightResizableWidget
                    className={classNames(
                      USE_EXTERNAL_THEME_COLOR,
                      "h-full flex flex-col w-80 min-w-[10rem] min-h-[10rem] gap-1",
                    )}
                  >
                    {layout.leftPanel?.components.map(
                      (component: LayoutComponent, index: number) => {
                        const panelComponent = (
                          <div
                            className={classNames(
                              layout.panels?.rounded &&
                                "rounded-lg overflow-hidden",
                              index === 0 && "flex grow",
                              index > 0 && "h-full",
                            )}
                          >
                            {renderLayoutComponent(component)}
                          </div>
                        );

                        if (index > 0) {
                          return (
                            <TopResizableWidget
                              key={component.type}
                              className="h-1/3"
                            >
                              {panelComponent}
                            </TopResizableWidget>
                          );
                        }
                        return (
                          <div
                            key={index}
                            className={classNames(
                              "flex grow",
                              layout.panels?.rounded &&
                                "rounded-lg overflow-hidden",
                            )}
                          >
                            {panelComponent}
                          </div>
                        );
                      },
                    )}
                  </RightResizableWidget>
                )}

              <div className="flex-1 flex flex-col">
                <div className="flex-1 flex gap-1">
                  <div
                    className={classNames(
                      "flex-1 flex flex-col",
                      USE_EXTERNAL_THEME_COLOR,
                      layout.panels?.rounded && "rounded-lg overflow-hidden",
                    )}
                    data-testid="map-view"
                  >
                    <MapView
                      showTests={showTests}
                      selectedNodeId={selectedItems[0]}
                      onSelectedNodeIdChange={(nodeId) =>
                        setSelectedItems(nodeId ? [nodeId] : [])
                      }
                      selectedEdgeId={selectedEdgeId}
                      onSelectedEdgeIdChange={setSelectedEdgeId}
                    />
                  </div>

                  <LeftResizableWidget
                    className={classNames(
                      theme.border4,
                      "flex-shrink w-80 min-w-[10rem] z-10",
                    )}
                  >
                    <div
                      className={classNames(
                        "w-full h-full relative",
                        USE_EXTERNAL_THEME_COLOR,
                        theme.bg4,
                        layout.panels?.rounded && "rounded-lg overflow-hidden",
                      )}
                    >
                      {metadata.data && (
                        <ResourceMetadata
                          node={metadata.data.node}
                          inbound={metadata.data.inbound}
                          outbound={metadata.data.outbound}
                          onConnectionNodeClick={(path) => {
                            expand(path);
                            setSelectedItems([path]);
                          }}
                        />
                      )}
                      {selectedEdgeId && edgeMetadata.data && (
                        <EdgeMetadata
                          source={edgeMetadata.data.source}
                          target={edgeMetadata.data.target}
                          inflights={edgeMetadata.data.inflights}
                          onConnectionNodeClick={(path) => {
                            expand(path);
                            setSelectedItems([path]);
                          }}
                        />
                      )}
                    </div>
                  </LeftResizableWidget>
                </div>
              </div>
            </div>

            {!layout.bottomPanel?.hide && (
              <TopResizableWidget
                className={classNames(
                  USE_EXTERNAL_THEME_COLOR,
                  "relative flex",
                  theme.text2,
                  "min-h-[5rem]",
                  "gap-1",
                  (layout.bottomPanel?.size === "small" && "h-[8rem]") ||
                    "h-[15rem]",
                )}
              >
                {layout.bottomPanel?.components?.map(
                  (component: LayoutComponent, index: number) => {
                    const panelComponent = (
                      <div
                        className={classNames(
                          layout.panels?.rounded &&
                            "rounded-lg overflow-hidden",
                          "flex grow",
                        )}
                      >
                        {renderLayoutComponent(component)}
                      </div>
                    );

                    if (
                      layout.bottomPanel?.components?.length &&
                      layout.bottomPanel.components.length > 1 &&
                      index !== layout.bottomPanel.components.length - 1
                    ) {
                      return (
                        <RightResizableWidget
                          key={component.type}
                          className={classNames(
                            "h-full w-1/4 flex flex-col min-w-[10rem] min-h-[10rem]",
                          )}
                        >
                          {panelComponent}
                        </RightResizableWidget>
                      );
                    }
                    return panelComponent;
                  },
                )}
              </TopResizableWidget>
            )}

            {cloudAppState === "error" &&
              layout.errorScreen?.position === "bottom" && (
                <>
                  <div className="fixed inset-0 flex justify-center items-center z-50 bg-black bg-opacity-40" />

                  <div className="fixed bottom-0 max-h-[80vh] w-full z-50">
                    <TopResizableWidget
                      className={classNames(
                        theme.border4,
                        "absolute flex",
                        theme.bg3,
                        theme.text2,
                        "min-h-[5rem] h-[30rem]",
                      )}
                    >
                      <BlueScreenOfDeath
                        title={"An error has occurred:"}
                        error={errorMessage.data ?? ""}
                        displayLinks={layout.errorScreen?.displayLinks}
                        displayWingTitle={layout.errorScreen?.displayTitle}
                      />
                    </TopResizableWidget>
                  </div>
                </>
              )}
          </>
        )}

        {!layout.statusBar?.hide && (
          <div className={classNames(USE_EXTERNAL_THEME_COLOR)}>
            <StatusBar
              wingVersion={wingVersion}
              cloudAppState={cloudAppState}
              isError={cloudAppState === "error"}
              showThemeToggle={layout.statusBar?.showThemeToggle}
            />
          </div>
        )}
      </div>
    </>
  );
};<|MERGE_RESOLUTION|>--- conflicted
+++ resolved
@@ -246,12 +246,8 @@
           "h-full flex flex-col select-none",
           theme.text2,
           showTerms && "blur-sm",
-<<<<<<< HEAD
-          "gap-1 pt-1",
-=======
           "gap-1",
           layout?.panels?.rounded && "pt-1",
->>>>>>> d5e69bf1
         )}
       >
         {cloudAppState === "error" &&
