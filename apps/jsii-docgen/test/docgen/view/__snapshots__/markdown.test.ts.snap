--- conflicted
+++ resolved
@@ -730,27 +730,6 @@
 
 ---
 
-<<<<<<< HEAD
-##### \`validateBucketName\` <a name=\\"validateBucketName\\" id=\\"GreeterBucket.validateBucketName\\"></a>
-
-\`\`\`wing
-bring { GreeterBucket } from \\"construct-library\\";
-
-GreeterBucket.validateBucketName(physicalName: str);
-\`\`\`
-
-Thrown an exception if the given bucket name is not valid.
-
-###### \`physicalName\`<sup>Required</sup> <a name=\\"physicalName\\" id=\\"GreeterBucket.validateBucketName.parameter.physicalName\\"></a>
-
-- *Type:* str
-
-name of the bucket.
-
----
-
-=======
->>>>>>> 210e492e
 #### Properties <a name=\\"Properties\\" id=\\"Properties\\"></a>
 
 | **Name** | **Type** | **Description** |
@@ -1674,27 +1653,6 @@
 
 ---
 
-<<<<<<< HEAD
-##### \`validateBucketName\` <a name=\\"validateBucketName\\" id=\\"construct-library.GreeterBucket.validateBucketName\\"></a>
-
-\`\`\`wing
-bring { GreeterBucket } from \\"construct-library\\";
-
-GreeterBucket.validateBucketName(physicalName: str);
-\`\`\`
-
-Thrown an exception if the given bucket name is not valid.
-
-###### \`physicalName\`<sup>Required</sup> <a name=\\"physicalName\\" id=\\"construct-library.GreeterBucket.validateBucketName.parameter.physicalName\\"></a>
-
-- *Type:* str
-
-name of the bucket.
-
----
-
-=======
->>>>>>> 210e492e
 #### Properties <a name=\\"Properties\\" id=\\"Properties\\"></a>
 
 | **Name** | **Type** | **Description** |
