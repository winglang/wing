import { execSync, spawn } from "child_process";
import path from "path";
import fetch from "node-fetch";

const globalAny = global as any;
globalAny.fetch = fetch;
globalAny.WebSocket = ws;

import { ExtensionContext, window, workspace } from "vscode";
import ws from "ws";
import { type ConsoleManager, createConsoleManager } from "./console-manager";
import { createClient } from "./services/client";
import { Loggers } from "../logging";

export class WingConsoleManager {
  consoleManager: ConsoleManager;

  wingBin: string | undefined;

  constructor(public readonly context: ExtensionContext) {
    this.consoleManager = createConsoleManager(this.context);

    window.onDidChangeActiveTextEditor(async (editor) => {
      const instanceId = editor?.document.uri.fsPath;
      if (
        this.consoleManager.activeInstances() &&
        this.consoleManager.getActiveInstanceId() !== instanceId
      ) {
        await this.openConsole();
      }
    });

    window.onDidChangeActiveColorTheme(async () => {
      const activeInstanceId = this.consoleManager.getActiveInstanceId();
      if (activeInstanceId) {
        await this.consoleManager.setActiveInstance(activeInstanceId);
      }
    });

    workspace.onDidCloseTextDocument(async (textDocument) => {
      if (textDocument.languageId !== "wing") {
        return;
      }
      const instance = this.consoleManager.getInstance(textDocument.uri.fsPath);
      if (instance) {
        this.consoleManager.closeInstance(instance.id);
      }
    });
  }

  public setWingBin(wingBin: string) {
    this.wingBin = wingBin;
  }

  public async stop() {
    await this.consoleManager.stopAll();
  }

  public async openConsole() {
    // get the current active file
    const editor = window.activeTextEditor;
    if (!editor) {
      return;
    }
    const document = editor.document;
    if (document.languageId !== "wing") {
      return;
    }
    const wingfilePath = document.uri.fsPath;
    const wingfile = path.basename(wingfilePath);

    if (this.consoleManager.getInstance(wingfilePath)) {
      await this.consoleManager.setActiveInstance(wingfilePath);
      return;
    }

    // TODO: Use createConsoleApp from "bin-helper" instead of spawn to open the console after fixing after fixing https://github.com/winglang/wing/issues/3678
    if (!this.wingBin) {
      Loggers.default.appendLine(
        `Unable to open console: no wing binary found`
      );
      return;
    }
<<<<<<< HEAD
    const cp = spawn(
      this.wingBin,
      ["it", "--no-open", "--no-update-check", wingfilePath],
      {
        stdio: ["ignore", "pipe", "pipe"],
        windowsHide: true,
        shell: false,
      }
    );
=======

    args.push("it", "--no-open", wingfilePath);

    const cp = spawn(args[0]!, args.slice(1), {
      stdio: ["ignore", "pipe", "pipe"],
      windowsHide: true,
      shell: false,
      detached: process.platform !== "win32",
    });
>>>>>>> d0b321c7

    const onDidClose = () => {
      if (process.platform === "win32") {
        try {
          execSync(`taskkill /pid ${cp.pid} /T /F`);
        } catch (error) {
          this.logger.appendLine(
            `Failed to kill the process with taskkill: ${error}`
          );

          cp.kill();
        }
      } else {
        if (cp.pid) {
          process.kill(-cp.pid, "SIGTERM");
        }
      }
    };

    cp.on("error", async (err) => {
      this.logger.appendLine(err.toString());
      if (err) {
        Loggers.default.appendLine(`Wing Console Closed: ${err}`);
        this.consoleManager.closeInstance(wingfilePath);
      }
    });
    cp.stdout?.once("data", async (data) => {
      // get localhost url from stdout
      const urlMatch = data.toString().match(/localhost:\d+/);
      if (!urlMatch) {
        // there should be an error message in a different event
        return;
      }
      const url = urlMatch[0];

      await this.consoleManager.addInstance({
        id: wingfilePath,
        wingfile,
        url,
        client: createClient(url),
        onDidClose,
      });
    });
    cp.stdout?.on("data", (data) => {
      this.logger.append(data.toString());
    });

    process.once("exit", onDidClose);
  }

  public async openFile() {
    const activePanelId = this.consoleManager?.getActiveInstanceId();
    if (activePanelId) {
      const document = await workspace.openTextDocument(activePanelId);

      await window.showTextDocument(document);
    }
  }
}<|MERGE_RESOLUTION|>--- conflicted
+++ resolved
@@ -81,7 +81,6 @@
       );
       return;
     }
-<<<<<<< HEAD
     const cp = spawn(
       this.wingBin,
       ["it", "--no-open", "--no-update-check", wingfilePath],
@@ -89,26 +88,16 @@
         stdio: ["ignore", "pipe", "pipe"],
         windowsHide: true,
         shell: false,
+        detached: process.platform !== "win32",
       }
     );
-=======
-
-    args.push("it", "--no-open", wingfilePath);
-
-    const cp = spawn(args[0]!, args.slice(1), {
-      stdio: ["ignore", "pipe", "pipe"],
-      windowsHide: true,
-      shell: false,
-      detached: process.platform !== "win32",
-    });
->>>>>>> d0b321c7
 
     const onDidClose = () => {
       if (process.platform === "win32") {
         try {
           execSync(`taskkill /pid ${cp.pid} /T /F`);
         } catch (error) {
-          this.logger.appendLine(
+          Loggers.default.appendLine(
             `Failed to kill the process with taskkill: ${error}`
           );
 
@@ -122,7 +111,7 @@
     };
 
     cp.on("error", async (err) => {
-      this.logger.appendLine(err.toString());
+      Loggers.default.appendLine(err.toString());
       if (err) {
         Loggers.default.appendLine(`Wing Console Closed: ${err}`);
         this.consoleManager.closeInstance(wingfilePath);
@@ -145,9 +134,6 @@
         onDidClose,
       });
     });
-    cp.stdout?.on("data", (data) => {
-      this.logger.append(data.toString());
-    });
 
     process.once("exit", onDidClose);
   }
