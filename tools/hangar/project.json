{
  "name": "hangar",
  "implicitDependencies": [
    "winglang",
    "sdk"
  ],
  "targets": {
    "generate": {
      "executor": "nx:run-commands",
      "inputs": [
        "src",
        "examples-tests"
      ],
      "outputs": [
<<<<<<< HEAD
        "{projectRoot}/src/test_corpus/**/*}"
=======
        "{projectRoot}/src/test_corpus/**/*"
>>>>>>> 5599168e
      ],
      "options": {
        "command": "npm run test:generate",
        "cwd": "tools/hangar"
      }
    },
    "test": {
      "dependsOn": [
        "^build",
        "^package",
        "generate"
      ],
      "inputs": [
        "src",
        "examples-tests"
      ],
      "executor": "nx:run-commands",
      "options": {
        "command": "npm run test:update",
        "cwd": "tools/hangar"
      },
      "configurations": {
        "release": {
          "command": "npm run test"
        }
      }
    }
  }
}<|MERGE_RESOLUTION|>--- conflicted
+++ resolved
@@ -12,11 +12,7 @@
         "examples-tests"
       ],
       "outputs": [
-<<<<<<< HEAD
-        "{projectRoot}/src/test_corpus/**/*}"
-=======
         "{projectRoot}/src/test_corpus/**/*"
->>>>>>> 5599168e
       ],
       "options": {
         "command": "npm run test:generate",
