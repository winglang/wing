--- conflicted
+++ resolved
@@ -2597,8 +2597,6 @@
    |   ^^^^^^^^^^^^^^^^^^^^
 
 
-<<<<<<< HEAD
-=======
 error: Cannot qualify access to a lifted type "PreflightClass" (see https://github.com/winglang/wing/issues/76 for more details)
    --> ../../../examples/tests/invalid/inflight_class_created_in_preflight.test.w:19:7
    |
@@ -2606,7 +2604,6 @@
    |       ^^^^^^^^^^^^^^
 
 
->>>>>>> 734a760c
 
 Tests 1 failed (1)
 Snapshots 1 skipped
@@ -3986,8 +3983,6 @@
   |   ^^^^^^^^^^^^^^^^^^
 
 
-<<<<<<< HEAD
-=======
 error: Cannot qualify access to a lifted type "Bucket" (see https://github.com/winglang/wing/issues/76 for more details)
   --> ../../../examples/tests/invalid/resource_inflight.test.w:4:7
   |
@@ -3995,7 +3990,6 @@
   |       ^^^^^^^^^^^^
 
 
->>>>>>> 734a760c
 
 Tests 1 failed (1)
 Snapshots 1 skipped
