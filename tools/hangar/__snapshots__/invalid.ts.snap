// Vitest Snapshot v1, https://vitest.dev/guide/snapshot.html

exports[`access_hidden_namespace.w > stderr 1`] = `
"error: Unknown symbol \\"core\\"
  --> ../../../examples/tests/invalid/access_hidden_namespace.w:7:5
  |
7 | new core.NodeJsCode(\\"/tmp/test.txt\\"); // This should fail even though \`fs.TextFile\` extends \`core.FileBase\` because we didn't bring in \`core\` explicitly.
  |     ^^^^ Unknown symbol \\"core\\"

"
`;

exports[`access_static_from_instance.w > stderr 1`] = `
"error: Static class fields not supported yet, see https://github.com/winglang/wing/issues/1668
  --> ../../../examples/tests/invalid/access_static_from_instance.w:4:3
  |
4 |   static f: num;
  |   ^^^^^^^^^^^^^^ Static class fields not supported yet, see https://github.com/winglang/wing/issues/1668


error: Cannot access static property \\"f\\" from instance
   --> ../../../examples/tests/invalid/access_static_from_instance.w:19:5
   |
19 | foo.f; // Can't access static fields through instances
   |     ^ Cannot access static property \\"f\\" from instance


error: Cannot access static property \\"m\\" from instance
   --> ../../../examples/tests/invalid/access_static_from_instance.w:20:5
   |
20 | foo.m(); // Can't access static methods through instances
   |     ^ Cannot access static property \\"m\\" from instance


error: Unknown symbol \\"this\\"
  --> ../../../examples/tests/invalid/access_static_from_instance.w:7:5
  |
7 |     this.instance_field = 1; // Can't access instance fields from static methods
  |     ^^^^ Unknown symbol \\"this\\"


error: Variable this.instance_field is not reassignable 
  --> ../../../examples/tests/invalid/access_static_from_instance.w:7:5
  |
7 |     this.instance_field = 1; // Can't access instance fields from static methods
  |     ^^^^^^^^^^^^^^^^^^^^^^^^ Variable this.instance_field is not reassignable 


error: Unknown symbol \\"this\\"
  --> ../../../examples/tests/invalid/access_static_from_instance.w:8:5
  |
8 |     this.f = 1; // Can't access static fields through \`this\`
  |     ^^^^ Unknown symbol \\"this\\"


error: Variable this.f is not reassignable 
  --> ../../../examples/tests/invalid/access_static_from_instance.w:8:5
  |
8 |     this.f = 1; // Can't access static fields through \`this\`
  |     ^^^^^^^^^^^ Variable this.f is not reassignable 

"
`;

exports[`bring.w > stderr 1`] = `
"error: Redundant bring of \\"std\\"
  --> ../../../examples/tests/invalid/bring.w:1:1
  |
1 | bring std;
  | ^^^^^^^^^^ Redundant bring of \\"std\\"

"
`;

exports[`bring_jsii.w > stderr 1`] = `
"error: bring \\"jsii-code-samples\\" must be assigned to an identifier (e.g. bring \\"foo\\" as foo)
  --> ../../../examples/tests/invalid/bring_jsii.w:1:1
  |
1 | bring \\"jsii-code-samples\\";
  | ^^^^^^^^^^^^^^^^^^^^^^^^^^ bring \\"jsii-code-samples\\" must be assigned to an identifier (e.g. bring \\"foo\\" as foo)


error: Cannot find module \\"foobar\\" in source directory
  --> ../../../examples/tests/invalid/bring_jsii.w:4:1
  |
4 | bring \\"foobar\\" as baz;
  | ^^^^^^^^^^^^^^^^^^^^^^ Cannot find module \\"foobar\\" in source directory

"
`;

exports[`capture_mutables.w > stderr 1`] = `
"error: Unknown symbol \\"size\\"
   --> ../../../examples/tests/invalid/capture_mutables.w:14:19
   |
14 |   assert(a_cloned.size == 1);
   |                   ^^^^ Unknown symbol \\"size\\"


error: Cannot reference 'a' of type 'MutArray<str>' from an inflight context
  --> ../../../examples/tests/invalid/capture_mutables.w:8:10
  |
8 |   assert(a.length == 1);
  |          ^ Cannot reference 'a' of type 'MutArray<str>' from an inflight context


error: Cannot reference 's' of type 'MutSet<num>' from an inflight context
   --> ../../../examples/tests/invalid/capture_mutables.w:10:10
   |
10 |   assert(s.size == 1);
   |          ^ Cannot reference 's' of type 'MutSet<num>' from an inflight context


error: Cannot reference 'm' of type 'MutMap<bool>' from an inflight context
   --> ../../../examples/tests/invalid/capture_mutables.w:12:10
   |
12 |   assert(m.size() == 1);
   |          ^ Cannot reference 'm' of type 'MutMap<bool>' from an inflight context


error: Cannot reference 'a_cloned' of type 'MutArray<str>' from an inflight context
   --> ../../../examples/tests/invalid/capture_mutables.w:14:10
   |
14 |   assert(a_cloned.size == 1);
   |          ^^^^^^^^ Cannot reference 'a_cloned' of type 'MutArray<str>' from an inflight context

"
`;

exports[`capture_reassignable.w > stderr 1`] = `
"error: Cannot capture a reassignable variable \\"x\\"
  --> ../../../examples/tests/invalid/capture_reassignable.w:6:15
  |
6 |     log(\\"x: \${x}\\");
  |               ^ Cannot capture a reassignable variable \\"x\\"

"
`;

exports[`cloud_function_expects_inflight.w > stderr 1`] = `
"error: Expected type to be \\"IFunctionHandler (inflight (str): void)\\", but got \\"preflight (str): str\\" instead
  --> ../../../examples/tests/invalid/cloud_function_expects_inflight.w:3:20
  |  
3 |   new cloud.Function((name: str): str => {
  | /--------------------^
4 | |     return \\"Hello \${name}\\";
5 | | });
  | \\\\-^ Expected type to be \\"IFunctionHandler (inflight (str): void)\\", but got \\"preflight (str): str\\" instead


<<<<<<< HEAD
error: Expected type to be \\"IQueueOnMessageHandler (inflight (str): void)\\", but got \\"inflight (num): void\\" instead
   --> ../../../examples/tests/invalid/cloud_function_expects_inflight.w:9:14
   |  
 9 |   q.on_message(inflight (x: num) => {
   | /--------------^
10 | |                     // ^ \\"num\\" doesn't match the expected type \\"str\\"
11 | |     return;
12 | | });
   | \\\\-^ Expected type to be \\"IQueueOnMessageHandler (inflight (str): void)\\", but got \\"inflight (num): void\\" instead
=======
error: Expected type to be \\"IQueueAddConsumerHandler (inflight (str): void)\\", but got \\"inflight (num): void\\" instead
   --> ../../../examples/tests/invalid/cloud_function_expects_inflight.w:9:16
   |  
 9 |   q.add_consumer(inflight (x: num) => {
   | /----------------^
10 | |                     // ^ \\"num\\" doesn't match the expected type \\"str\\"
11 | |     return;
12 | | });
   | \\\\-^ Expected type to be \\"IQueueAddConsumerHandler (inflight (str): void)\\", but got \\"inflight (num): void\\" instead
>>>>>>> 5599168e

"
`;

exports[`construction.w > stderr 1`] = `
"error: Cannot instantiate type \\"BucketProps\\" because it is not a class or resource

"
`;

exports[`container_types.w > stderr 1`] = `
"error: Unknown parser error.
   --> ../../../examples/tests/invalid/container_types.w:10:24
   |
10 | let m2: Map<num> = [\\"a\\":1, \\"b\\":\\"2\\", \\"c\\":3];
   |                        ^^ Unknown parser error.


error: Unexpected 'string'.
   --> ../../../examples/tests/invalid/container_types.w:10:28
   |
10 | let m2: Map<num> = [\\"a\\":1, \\"b\\":\\"2\\", \\"c\\":3];
   |                            ^^^ Unexpected 'string'.


error: Unknown parser error.
   --> ../../../examples/tests/invalid/container_types.w:10:40
   |
10 | let m2: Map<num> = [\\"a\\":1, \\"b\\":\\"2\\", \\"c\\":3];
   |                                        ^^ Unknown parser error.


error: Expected type to be \\"num\\", but got \\"str\\" instead
  --> ../../../examples/tests/invalid/container_types.w:2:28
  |
2 | let arr1: Array<num> = [1, \\"2\\", 3];
  |                            ^^^ Expected type to be \\"num\\", but got \\"str\\" instead


error: Expected \\"Set\\" type, found \\"Array<num>\\"
  --> ../../../examples/tests/invalid/container_types.w:3:12
  |
3 | let arr2 = Array<num> {1, 2, 3};
  |            ^^^^^^^^^^^^^^^^^^^^ Expected \\"Set\\" type, found \\"Array<num>\\"


error: Expected type to be \\"Array<num>\\", but got \\"Array<str>\\" instead
  --> ../../../examples/tests/invalid/container_types.w:5:24
  |
5 | let arr4: Array<num> = arr3;
  |                        ^^^^ Expected type to be \\"Array<num>\\", but got \\"Array<str>\\" instead


error: Unknown symbol \\"some_random_method\\"
  --> ../../../examples/tests/invalid/container_types.w:6:6
  |
6 | arr1.some_random_method();
  |      ^^^^^^^^^^^^^^^^^^ Unknown symbol \\"some_random_method\\"


error: Expected type to be \\"num\\", but got \\"str\\" instead
  --> ../../../examples/tests/invalid/container_types.w:9:32
  |
9 | let m1: Map<num> = {\\"a\\":1, \\"b\\":\\"2\\", \\"c\\":3};
  |                                ^^^ Expected type to be \\"num\\", but got \\"str\\" instead


error: Expected type to be \\"Map<num>\\", but got \\"Array<str>\\" instead
   --> ../../../examples/tests/invalid/container_types.w:10:20
   |
10 | let m2: Map<num> = [\\"a\\":1, \\"b\\":\\"2\\", \\"c\\":3];
   |                    ^^^^^^^^^^^^^^^^^^^^^^^ Expected type to be \\"Map<num>\\", but got \\"Array<str>\\" instead


error: Expected type to be \\"Map<num>\\", but got \\"Map<str>\\" instead
   --> ../../../examples/tests/invalid/container_types.w:12:20
   |
12 | let m4: Map<num> = m3;m1.some_random_method();
   |                    ^^ Expected type to be \\"Map<num>\\", but got \\"Map<str>\\" instead


error: Unknown symbol \\"some_random_method\\"
   --> ../../../examples/tests/invalid/container_types.w:12:26
   |
12 | let m4: Map<num> = m3;m1.some_random_method();
   |                          ^^^^^^^^^^^^^^^^^^ Unknown symbol \\"some_random_method\\"


error: Expected type to be \\"num\\", but got \\"str\\" instead
   --> ../../../examples/tests/invalid/container_types.w:15:24
   |
15 | let s1: Set<num> = {1, \\"2\\", 3};
   |                        ^^^ Expected type to be \\"num\\", but got \\"str\\" instead


error: Expected \\"Array\\" type, found \\"Set<num>\\"
   --> ../../../examples/tests/invalid/container_types.w:16:10
   |
16 | let s2 = Set<num> [1, \\"2\\", 3];
   |          ^^^^^^^^^^^^^^^^^^^^ Expected \\"Array\\" type, found \\"Set<num>\\"


error: Expected type to be \\"num\\", but got \\"str\\" instead
   --> ../../../examples/tests/invalid/container_types.w:17:24
   |
17 | let s3: Set<num> = [1, \\"2\\", 3];
   |                        ^^^ Expected type to be \\"num\\", but got \\"str\\" instead


error: Expected type to be \\"Set<num>\\", but got \\"Array<num>\\" instead
   --> ../../../examples/tests/invalid/container_types.w:17:20
   |
17 | let s3: Set<num> = [1, \\"2\\", 3];
   |                    ^^^^^^^^^^^ Expected type to be \\"Set<num>\\", but got \\"Array<num>\\" instead


error: Expected type to be \\"Set<str>\\", but got \\"Set<num>\\" instead
   --> ../../../examples/tests/invalid/container_types.w:19:20
   |
19 | let s5: Set<str> = s4;
   |                    ^^ Expected type to be \\"Set<str>\\", but got \\"Set<num>\\" instead


error: Unknown symbol \\"some_random_method\\"
   --> ../../../examples/tests/invalid/container_types.w:20:4
   |
20 | s1.some_random_method();
   |    ^^^^^^^^^^^^^^^^^^ Unknown symbol \\"some_random_method\\"

"
`;

exports[`enums.w > stderr 1`] = `
"error: Enum \\"SomeEnum\\" does not contain value \\"FOUR\\"
  --> ../../../examples/tests/invalid/enums.w:5:21
  |
5 | let four = SomeEnum.FOUR;
  |                     ^^^^ Enum \\"SomeEnum\\" does not contain value \\"FOUR\\"


error: Property access unsupported on type \\"SomeEnum\\"
  --> ../../../examples/tests/invalid/enums.w:8:11
  |
8 | let two = SomeEnum.TWO.TWO;
  |           ^^^^^^^^^^^^ Property access unsupported on type \\"SomeEnum\\"

"
`;

exports[`for_loop.w > stderr 1`] = `
"error: Unable to iterate over \\"Bucket\\"
  --> ../../../examples/tests/invalid/for_loop.w:5:13
  |
5 | for test in bucket {
  |             ^^^^^^ Unable to iterate over \\"Bucket\\"

"
`;

exports[`immutable_container_types.w > stderr 1`] = `
"error: Unknown symbol \\"set\\"
  --> ../../../examples/tests/invalid/immutable_container_types.w:3:4
  |
3 | m1.set(\\"a\\", \\"bye\\");
  |    ^^^ Unknown symbol \\"set\\"

"
`;

exports[`impl_interface.w > stderr 1`] = `
<<<<<<< HEAD
"error: Resource \\"A\\" does not implement method \\"handle\\" of interface \\"IQueueOnMessageHandler\\"
  --> ../../../examples/tests/invalid/impl_interface.w:3:10
  |
3 | resource A impl cloud.IQueueOnMessageHandler {
  |          ^ Resource \\"A\\" does not implement method \\"handle\\" of interface \\"IQueueOnMessageHandler\\"


error: Expected type to be \\"inflight (IQueueOnMessageHandler (inflight (str): void), str): void\\", but got \\"inflight (B, num): void\\" instead
  --> ../../../examples/tests/invalid/impl_interface.w:8:10
  |
8 | resource B impl cloud.IQueueOnMessageHandler {
  |          ^ Expected type to be \\"inflight (IQueueOnMessageHandler (inflight (str): void), str): void\\", but got \\"inflight (B, num): void\\" instead


error: Class C (at ../../../examples/tests/invalid/impl_interface.w:16:10)'s implements \\"Bucket\\" is not an interface
=======
"error: Resource \\"A\\" does not implement method \\"handle\\" of interface \\"IQueueAddConsumerHandler\\"
  --> ../../../examples/tests/invalid/impl_interface.w:3:10
  |
3 | resource A impl cloud.IQueueAddConsumerHandler {
  |          ^ Resource \\"A\\" does not implement method \\"handle\\" of interface \\"IQueueAddConsumerHandler\\"


error: Expected type to be \\"inflight (str): void\\", but got \\"inflight (num): void\\" instead
  --> ../../../examples/tests/invalid/impl_interface.w:8:10
  |
8 | resource B impl cloud.IQueueAddConsumerHandler {
  |          ^ Expected type to be \\"inflight (str): void\\", but got \\"inflight (num): void\\" instead


error: Expected an interface, instead found type \\"Bucket\\"


error: Resource \\"r\\" does not implement method \\"method_1\\" of interface \\"I3\\"
   --> ../../../examples/tests/invalid/impl_interface.w:33:10
   |
33 | resource r impl I3 {
   |          ^ Resource \\"r\\" does not implement method \\"method_1\\" of interface \\"I3\\"


error: Resource \\"r\\" does not implement method \\"method_2\\" of interface \\"I3\\"
   --> ../../../examples/tests/invalid/impl_interface.w:33:10
   |
33 | resource r impl I3 {
   |          ^ Resource \\"r\\" does not implement method \\"method_2\\" of interface \\"I3\\"


error: Resource \\"r\\" does not implement method \\"method_3\\" of interface \\"I3\\"
   --> ../../../examples/tests/invalid/impl_interface.w:33:10
   |
33 | resource r impl I3 {
   |          ^ Resource \\"r\\" does not implement method \\"method_3\\" of interface \\"I3\\"
>>>>>>> 5599168e

"
`;

exports[`inflight_in_class.w > stderr 1`] = `
"error: Class cannot have inflight fields
  --> ../../../examples/tests/invalid/inflight_in_class.w:3:3
  |
3 |   inflight field: num; // No inflight fields in classes (only in resources)
  |   ^^^^^^^^ Class cannot have inflight fields

"
`;

exports[`inflight_ref_explicit_ops.w > stderr 1`] = `
"error: Unable to qualify which operations are performed on 'this.my_queue' of type 'Queue'. This is not supported yet.
   --> ../../../examples/tests/invalid/inflight_ref_explicit_ops.w:13:12
   |
13 |     return this.my_queue;
   |            ^^^^^^^^^^^^^ Unable to qualify which operations are performed on 'this.my_queue' of type 'Queue'. This is not supported yet.


error: Unable to qualify which operations are performed on 'this.b' of type 'Bucket'. This is not supported yet.
   --> ../../../examples/tests/invalid/inflight_ref_explicit_ops.w:34:13
   |
34 |     let x = this.b;
   |             ^^^^^^ Unable to qualify which operations are performed on 'this.b' of type 'Bucket'. This is not supported yet.


error: Capturing collection of resources is not supported yet (type is 'Array<Bucket>')
   --> ../../../examples/tests/invalid/inflight_ref_explicit_ops.w:47:13
   |
47 |     let b = this.array.at(1);
   |             ^^^^^^^^^^ Capturing collection of resources is not supported yet (type is 'Array<Bucket>')

"
`;

exports[`inflight_ref_resource_sub_method.w > stderr 1`] = `
"error: Unable to qualify which operations are performed on 'this.my_queue' of type 'Queue'. This is not supported yet.
   --> ../../../examples/tests/invalid/inflight_ref_resource_sub_method.w:11:12
   |
11 |     return this.my_queue;
   |            ^^^^^^^^^^^^^ Unable to qualify which operations are performed on 'this.my_queue' of type 'Queue'. This is not supported yet.

"
`;

exports[`inflight_ref_unknown_op.w > stderr 1`] = `
"error: Unable to qualify which operations are performed on 'this.b' of type 'Bucket'. This is not supported yet.
   --> ../../../examples/tests/invalid/inflight_ref_unknown_op.w:11:13
   |
11 |     let x = this.b;
   |             ^^^^^^ Unable to qualify which operations are performed on 'this.b' of type 'Bucket'. This is not supported yet.

"
`;

exports[`interface.w > stderr 1`] = `
"error: Unknown symbol \\"IB\\"
  --> ../../../examples/tests/invalid/interface.w:2:22
  |
2 | interface IA extends IB {
  |                      ^^ Unknown symbol \\"IB\\"


error: Unknown symbol \\"IDontExist\\"
   --> ../../../examples/tests/invalid/interface.w:10:26
   |
10 | interface IExist extends IDontExist {
   |                          ^^^^^^^^^^ Unknown symbol \\"IDontExist\\"


error: Expected an interface, instead found type \\"ISomeClass\\"


error: Symbol \\"foo\\" already defined in this scope
   --> ../../../examples/tests/invalid/interface.w:25:5
   |
25 |     foo();
   |     ^^^ Symbol \\"foo\\" already defined in this scope


error: Symbol \\"foo\\" already defined in this scope
   --> ../../../examples/tests/invalid/interface.w:27:5
   |
27 |     foo(): num;
   |     ^^^ Symbol \\"foo\\" already defined in this scope

"
`;

exports[`json.w > stderr 1`] = `
"error: Expected type to be \\"str\\", but got \\"Json\\" instead
  --> ../../../examples/tests/invalid/json.w:5:14
  |
5 | let s: str = j;
  |              ^ Expected type to be \\"str\\", but got \\"Json\\" instead


error: Expected type to be \\"num\\", but got \\"Json\\" instead
  --> ../../../examples/tests/invalid/json.w:7:14
  |
7 | let n: num = j;
  |              ^ Expected type to be \\"num\\", but got \\"Json\\" instead


error: Expected type to be \\"bool\\", but got \\"Json\\" instead
  --> ../../../examples/tests/invalid/json.w:9:15
  |
9 | let b: bool = j;
  |               ^ Expected type to be \\"bool\\", but got \\"Json\\" instead


error: Expected type to be \\"Map<str>\\", but got \\"Json\\" instead
   --> ../../../examples/tests/invalid/json.w:11:19
   |
11 | let m: Map<str> = j;
   |                   ^ Expected type to be \\"Map<str>\\", but got \\"Json\\" instead


error: Expected type to be \\"Set<str>\\", but got \\"Json\\" instead
   --> ../../../examples/tests/invalid/json.w:13:20
   |
13 | let s2: Set<str> = j;
   |                    ^ Expected type to be \\"Set<str>\\", but got \\"Json\\" instead


error: Expected type to be \\"Array<str>\\", but got \\"Json\\" instead
   --> ../../../examples/tests/invalid/json.w:15:21
   |
15 | let a: Array<str> = j;
   |                     ^ Expected type to be \\"Array<str>\\", but got \\"Json\\" instead


error: Unknown symbol \\"set\\"
   --> ../../../examples/tests/invalid/json.w:20:14
   |
20 | forever_json.set(\\"a\\", \\"world!\\");
   |              ^^^ Unknown symbol \\"set\\"


error: Expected \\"Json\\" elements to be Json Value (https://www.json.org/json-en.html), but got \\"Bucket\\" which is not Json Value
   --> ../../../examples/tests/invalid/json.w:24:19
   |
24 | let j_arr = Json [bkt];
   |                   ^^^ Expected \\"Json\\" elements to be Json Value (https://www.json.org/json-en.html), but got \\"Bucket\\" which is not Json Value


error: Expected \\"Json\\" elements to be Json Value (https://www.json.org/json-en.html), but got \\"Bucket\\" which is not Json Value
   --> ../../../examples/tests/invalid/json.w:27:29
   |
27 | let json_obj = Json { boom: bkt };
   |                             ^^^ Expected \\"Json\\" elements to be Json Value (https://www.json.org/json-en.html), but got \\"Bucket\\" which is not Json Value

"
`;

exports[`json_static.w > stderr 1`] = `
"error: Unknown symbol \\"set\\"
  --> ../../../examples/tests/invalid/json_static.w:4:9
  |
4 | immut_j.set(\\"a\\", \\"foo\\");
  |         ^^^ Unknown symbol \\"set\\"

"
`;

exports[`missing_semicolon.w > stderr 1`] = `
"error: Syntax error
   --> ../../../examples/tests/invalid/missing_semicolon.w:7:1
   |  
 7 | / q1.add_consumer(inflight (m:str): str => {
 8 | |   b.put(\\"1.txt\\", \\"Hello, \${m}\\"); 
 9 | | })
10 | | 
11 | | q2.add_consumer(inflight (m:str): str => {
   | \\\\---------------^ Syntax error


error: Unexpected 'identifier'.
   --> ../../../examples/tests/invalid/missing_semicolon.w:11:1
   |
11 | q2.add_consumer(inflight (m:str): str => {
   | ^^ Unexpected 'identifier'.


error: ';' expected.
   --> ../../../examples/tests/invalid/missing_semicolon.w:16:24
   |
16 | //       ^ ';' expected
   |                        ^ ';' expected.


error: '}' expected.
   --> ../../../examples/tests/invalid/missing_semicolon.w:19:28
   |
19 | //           ^ '}' expected
   |                            ^ '}' expected.

"
`;

exports[`mut_container_types.w > stderr 1`] = `
"error: Expected type to be \\"num\\", but got \\"str\\" instead
  --> ../../../examples/tests/invalid/mut_container_types.w:2:29
  |
2 | let arr1 = MutArray<num>[1, \\"2\\", 3];
  |                             ^^^ Expected type to be \\"num\\", but got \\"str\\" instead


error: Expected \\"Set\\" type, found \\"MutArray<num>\\"
  --> ../../../examples/tests/invalid/mut_container_types.w:3:12
  |
3 | let arr2 = MutArray<num>{1, 2, 3};
  |            ^^^^^^^^^^^^^^^^^^^^^^ Expected \\"Set\\" type, found \\"MutArray<num>\\"


error: Expected type to be \\"MutArray<num>\\", but got \\"Array<num>\\" instead
  --> ../../../examples/tests/invalid/mut_container_types.w:4:27
  |
4 | let arr3: MutArray<num> = [1, 2, 3]; // https://github.com/winglang/wing/issues/1117
  |                           ^^^^^^^^^ Expected type to be \\"MutArray<num>\\", but got \\"Array<num>\\" instead


error: Expected type to be \\"MutArray<num>\\", but got \\"MutArray<str>\\" instead
  --> ../../../examples/tests/invalid/mut_container_types.w:6:27
  |
6 | let arr5: MutArray<num> = arr4;
  |                           ^^^^ Expected type to be \\"MutArray<num>\\", but got \\"MutArray<str>\\" instead


error: Unknown symbol \\"some_method\\"
  --> ../../../examples/tests/invalid/mut_container_types.w:7:6
  |
7 | arr1.some_method();
  |      ^^^^^^^^^^^ Unknown symbol \\"some_method\\"


error: Expected type to be \\"num\\", but got \\"str\\" instead
   --> ../../../examples/tests/invalid/mut_container_types.w:10:25
   |
10 | let s1 = MutSet<num>{1, \\"2\\", 3};
   |                         ^^^ Expected type to be \\"num\\", but got \\"str\\" instead


error: Expected \\"Array\\" type, found \\"MutSet<num>\\"
   --> ../../../examples/tests/invalid/mut_container_types.w:11:10
   |
11 | let s2 = MutSet<num>[1, \\"2\\", 3];
   |          ^^^^^^^^^^^^^^^^^^^^^^ Expected \\"Array\\" type, found \\"MutSet<num>\\"


error: Expected type to be \\"MutSet<num>\\", but got \\"Set<num>\\" instead
   --> ../../../examples/tests/invalid/mut_container_types.w:12:23
   |
12 | let s3: MutSet<num> = {1, 1, 3}; // https://github.com/winglang/wing/issues/1117
   |                       ^^^^^^^^^ Expected type to be \\"MutSet<num>\\", but got \\"Set<num>\\" instead


error: Expected type to be \\"MutSet<num>\\", but got \\"MutSet<str>\\" instead
   --> ../../../examples/tests/invalid/mut_container_types.w:14:23
   |
14 | let s5: MutSet<num> = s4;
   |                       ^^ Expected type to be \\"MutSet<num>\\", but got \\"MutSet<str>\\" instead


error: Unknown symbol \\"some_method\\"
   --> ../../../examples/tests/invalid/mut_container_types.w:15:4
   |
15 | s3.some_method();
   |    ^^^^^^^^^^^ Unknown symbol \\"some_method\\"


error: Expected type to be \\"num\\", but got \\"str\\" instead
   --> ../../../examples/tests/invalid/mut_container_types.w:18:31
   |
18 | let m1 = MutMap<num>{\\"hello\\": \\"world\\"};
   |                               ^^^^^^^ Expected type to be \\"num\\", but got \\"str\\" instead


error: Expected \\"Array\\" type, found \\"MutMap<str>\\"
   --> ../../../examples/tests/invalid/mut_container_types.w:20:10
   |
20 | let m2 = MutMap<str>[\\"hello\\", \\"world\\"];
   |          ^^^^^^^^^^^^^^^^^^^^^^^^^^^^^ Expected \\"Array\\" type, found \\"MutMap<str>\\"


error: Expected type to be \\"MutMap<num>\\", but got \\"Map<str>\\" instead
   --> ../../../examples/tests/invalid/mut_container_types.w:22:23
   |
22 | let m3: MutMap<num> = {\\"hello\\": \\"world\\"};
   |                       ^^^^^^^^^^^^^^^^^^ Expected type to be \\"MutMap<num>\\", but got \\"Map<str>\\" instead


error: Expected type to be \\"MutMap<str>\\", but got \\"MutMap<num>\\" instead
   --> ../../../examples/tests/invalid/mut_container_types.w:25:23
   |
25 | let m5: MutMap<str> = m4;
   |                       ^^ Expected type to be \\"MutMap<str>\\", but got \\"MutMap<num>\\" instead

"
`;

exports[`optionals.w > stderr 1`] = `
"error: Expected type to be \\"num\\", but got \\"num?\\" instead
  --> ../../../examples/tests/invalid/optionals.w:7:3
  |
7 | f(x);
  |   ^ Expected type to be \\"num\\", but got \\"num?\\" instead


error: Expected optional type, found \\"bool\\"
   --> ../../../examples/tests/invalid/optionals.w:11:4
   |
11 | if y? {
   |    ^ Expected optional type, found \\"bool\\"


error: Expected optional type, found \\"bool\\"
   --> ../../../examples/tests/invalid/optionals.w:15:9
   |
15 | let z = y ?? 1;
   |         ^ Expected optional type, found \\"bool\\"


error: Expected type to be \\"str\\", but got \\"num\\" instead
   --> ../../../examples/tests/invalid/optionals.w:18:14
   |
18 | let w: str = x ?? 3;
   |              ^^^^^^ Expected type to be \\"str\\", but got \\"num\\" instead


error: Expected type to be \\"num\\", but got \\"str\\" instead
   --> ../../../examples/tests/invalid/optionals.w:21:6
   |
21 | x ?? \\"hello\\";
   |      ^^^^^^^ Expected type to be \\"num\\", but got \\"str\\" instead


error: Expected type to be \\"Sub1\\", but got \\"Sub2\\" instead
   --> ../../../examples/tests/invalid/optionals.w:35:18
   |
35 | optional_sub1 ?? new Sub2();
   |                  ^^^^^^^^^^ Expected type to be \\"Sub1\\", but got \\"Sub2\\" instead


error: Expected type to be \\"Sub1\\", but got \\"Super\\" instead
   --> ../../../examples/tests/invalid/optionals.w:37:18
   |
37 | optional_sub1 ?? new Super();
   |                  ^^^^^^^^^^^ Expected type to be \\"Sub1\\", but got \\"Super\\" instead

"
`;

exports[`preflight_from_inflight.w > stderr 1`] = `
"error: Cannot call into preflight phase while inflight
   --> ../../../examples/tests/invalid/preflight_from_inflight.w:19:5
   |
19 |     this.r.my_preflight();
   |     ^^^^^^^^^^^^^^^^^^^^^ Cannot call into preflight phase while inflight

"
`;

exports[`primitives.w > stderr 1`] = `
"error: Unexpected expression \\"structured_access_expression\\"
  --> ../../../examples/tests/invalid/primitives.w:5:5
  |
5 | log(y[0]);
  |     ^^^^ Unexpected expression \\"structured_access_expression\\"


error: Unknown symbol \\"blabla\\"
  --> ../../../examples/tests/invalid/primitives.w:9:16
  |
9 | let join = arr.blabla(\\",\\");
  |                ^^^^^^ Unknown symbol \\"blabla\\"


error: Unknown symbol \\"push\\"
   --> ../../../examples/tests/invalid/primitives.w:11:5
   |
11 | arr.push(4);
   |     ^^^^ Unknown symbol \\"push\\"


error: Expected type to be \\"str\\", but got \\"num\\" instead
   --> ../../../examples/tests/invalid/primitives.w:13:14
   |
13 | let n: str = arr.at(0);
   |              ^^^^^^^^^ Expected type to be \\"str\\", but got \\"num\\" instead

"
`;

exports[`reassign_to_nonreassignable.w > stderr 1`] = `
"error: ';' expected.
   --> ../../../examples/tests/invalid/reassign_to_nonreassignable.w:21:2
   |
21 | }
   |  ^ ';' expected.


error: Variable x is not reassignable 
  --> ../../../examples/tests/invalid/reassign_to_nonreassignable.w:3:1
  |
3 | x = x + 1;
  | ^^^^^^^^^^ Variable x is not reassignable 


error: Variable this.f is not reassignable 
   --> ../../../examples/tests/invalid/reassign_to_nonreassignable.w:13:5
   |
13 |     this.f = this.f + 1;
   |     ^^^^^^^^^^^^^^^^^^^^ Variable this.f is not reassignable 


error: Variable arg is not reassignable 
   --> ../../../examples/tests/invalid/reassign_to_nonreassignable.w:19:3
   |
19 |   arg = 0;
   |   ^^^^^^^^ Variable arg is not reassignable 

"
`;

exports[`resource_access_field_as_method.w > stderr 1`] = `
"error: should be a function or method
  --> ../../../examples/tests/invalid/resource_access_field_as_method.w:8:1
  |
8 | x.name();
  | ^^^^^^ should be a function or method

"
`;

exports[`resource_captures.w > stderr 1`] = `
"error: Cannot capture reassignable field 'reassignable'
   --> ../../../examples/tests/invalid/resource_captures.w:17:12
   |
17 |     log(\\"\${this.reassignable}\\");
   |            ^^^^^^^^^^^^^^^^^ Cannot capture reassignable field 'reassignable'


error: Cannot capture field 'mut_array' with non-capturable type 'MutArray<str>'
   --> ../../../examples/tests/invalid/resource_captures.w:19:9
   |
19 |     log(this.mut_array.at(0));
   |         ^^^^^^^^^^^^^^ Cannot capture field 'mut_array' with non-capturable type 'MutArray<str>'


error: Unable to qualify which operations are performed on 'this.bucket' of type 'Bucket'. This is not supported yet.
   --> ../../../examples/tests/invalid/resource_captures.w:22:13
   |
22 |     let b = this.bucket;
   |             ^^^^^^^^^^^ Unable to qualify which operations are performed on 'this.bucket' of type 'Bucket'. This is not supported yet.


error: Capturing collection of resources is not supported yet (type is 'Array<Bucket>')
   --> ../../../examples/tests/invalid/resource_captures.w:26:5
   |
26 |     this.collection_of_resources.at(0).put(\\"hello\\", \\"world\\");
   |     ^^^^^^^^^^^^^^^^^^^^^^^^^^^^ Capturing collection of resources is not supported yet (type is 'Array<Bucket>')

"
`;

exports[`resource_inflight.w > stderr 1`] = `
"error: Cannot create the resource \\"Bucket (at src/cloud/bucket.ts:29:1)\\" in inflight phase

"
`;

exports[`sorted_errors_no_span.w > stderr 1`] = `
"error: Expected type to be \\"num\\", but got \\"str\\" instead
  --> ../../../examples/tests/invalid/sorted_errors_no_span.w:1:14
  |
1 | let a: num = \\"s\\";
  |              ^^^ Expected type to be \\"num\\", but got \\"str\\" instead


error: Expected b (at ../../../examples/tests/invalid/sorted_errors_no_span.w:3:17) to be a type but it's a variable
  --> ../../../examples/tests/invalid/sorted_errors_no_span.w:3:17
  |
3 | class c extends b {
  |                 ^ Expected b (at ../../../examples/tests/invalid/sorted_errors_no_span.w:3:17) to be a type but it's a variable


error: Class c (at ../../../examples/tests/invalid/sorted_errors_no_span.w:3:7)'s parent \\"any\\" is not a class


error: Expected type to be \\"num\\", but got \\"str\\" instead
  --> ../../../examples/tests/invalid/sorted_errors_no_span.w:6:14
  |
6 | let d: num = \\"s\\";
  |              ^^^ Expected type to be \\"num\\", but got \\"str\\" instead


error: Expected b (at ../../../examples/tests/invalid/sorted_errors_no_span.w:7:17) to be a type but it's a variable
  --> ../../../examples/tests/invalid/sorted_errors_no_span.w:7:17
  |
7 | class e extends b {
  |                 ^ Expected b (at ../../../examples/tests/invalid/sorted_errors_no_span.w:7:17) to be a type but it's a variable


error: Class e (at ../../../examples/tests/invalid/sorted_errors_no_span.w:7:7)'s parent \\"any\\" is not a class

"
`;

exports[`statement_invalid_scope.w > stderr 1`] = `
"error: Expected break statement to be inside of a loop (while/for)
  --> ../../../examples/tests/invalid/statement_invalid_scope.w:3:5
  |
3 |     break;
  |     ^^^^^^ Expected break statement to be inside of a loop (while/for)


error: Expected break statement to be inside of a loop (while/for)
  --> ../../../examples/tests/invalid/statement_invalid_scope.w:7:5
  |
7 |     break;
  |     ^^^^^^ Expected break statement to be inside of a loop (while/for)


error: Expected continue statement to be inside of a loop (while/for)
   --> ../../../examples/tests/invalid/statement_invalid_scope.w:11:5
   |
11 |     continue;
   |     ^^^^^^^^^ Expected continue statement to be inside of a loop (while/for)


error: Expected continue statement to be inside of a loop (while/for)
   --> ../../../examples/tests/invalid/statement_invalid_scope.w:15:5
   |
15 |     continue;
   |     ^^^^^^^^^ Expected continue statement to be inside of a loop (while/for)

"
`;

exports[`statements_if.w > stderr 1`] = `
"error: Unexpected unary operator \\"--\\"
  --> ../../../examples/tests/invalid/statements_if.w:2:1
  |
2 | --n;
  | ^^^ Unexpected unary operator \\"--\\"


error: Expected type to be \\"bool\\", but got \\"num\\" instead
  --> ../../../examples/tests/invalid/statements_if.w:5:5
  |
5 | if !n {}
  |     ^ Expected type to be \\"bool\\", but got \\"num\\" instead


error: Expected type to be \\"bool\\", but got \\"num\\" instead
  --> ../../../examples/tests/invalid/statements_if.w:8:5
  |
8 | if !n || true {}
  |     ^ Expected type to be \\"bool\\", but got \\"num\\" instead

"
`;

exports[`std_containers.w > stderr 1`] = `
"error: Expected type to be \\"Array<num>\\", but got \\"Array<str>\\" instead
  --> ../../../examples/tests/invalid/std_containers.w:3:18
  |
3 | let c = a.concat(b); 
  |                  ^ Expected type to be \\"Array<num>\\", but got \\"Array<str>\\" instead

"
`;

exports[`struct_expansion.w > stderr 1`] = `
"error: Unexpected 'keyword_argument'.
   --> ../../../examples/tests/invalid/struct_expansion.w:11:15
   |
11 |   bucket1.put(file: \\"file.txt\\", \\"data\\");
   |               ^^^^^^^^^^^^^^^^ Unexpected 'keyword_argument'.


error: \\"bublic\\" is not a field of \\"BucketProps\\"
  --> ../../../examples/tests/invalid/struct_expansion.w:3:15
  |
3 | let bucket1 = new cloud.Bucket(bublic: false, public: true);
  |               ^^^^^^^^^^^^^^^^^^^^^^^^^^^^^^^^^^^^^^^^^^^^^ \\"bublic\\" is not a field of \\"BucketProps\\"


error: Expected between 0 and 1 arguments but got 2 when instantiating \\"Bucket\\"
  --> ../../../examples/tests/invalid/struct_expansion.w:7:15
  |
7 | let bucket2 = new cloud.Bucket(2, public: true);
  |               ^^^^^^^^^^^^^^^^^^^^^^^^^^^^^^^^^ Expected between 0 and 1 arguments but got 2 when instantiating \\"Bucket\\"


error: Expected type to be \\"BucketProps?\\", but got \\"num\\" instead
  --> ../../../examples/tests/invalid/struct_expansion.w:7:32
  |
7 | let bucket2 = new cloud.Bucket(2, public: true);
  |                                ^ Expected type to be \\"BucketProps?\\", but got \\"num\\" instead


error: \\"status\\" is not initialized
   --> ../../../examples/tests/invalid/struct_expansion.w:15:9
   |  
15 |   let x = cloud.ApiResponse {
   | /---------^
16 | |   body: Json \\"Hello, world!\\",
17 | | };
   | \\\\-^ \\"status\\" is not initialized


<<<<<<< HEAD
=======
error: \\"not_a_field\\" is not a field of \\"ApiResponse\\"
   --> ../../../examples/tests/invalid/struct_expansion.w:20:9
   |  
20 |   let y = cloud.ApiResponse {
   | /---------^
21 | |   status: 200,
22 | |   not_a_field: 500,
23 | | // ^^^^^^^^^^^ \\"not_a_field\\" is not a field of \\"ApiResponse\\"
24 | | };
   | \\\\-^ \\"not_a_field\\" is not a field of \\"ApiResponse\\"


>>>>>>> 5599168e
error: Expected 2 arguments but got 1
   --> ../../../examples/tests/invalid/struct_expansion.w:11:3
   |
11 |   bucket1.put(file: \\"file.txt\\", \\"data\\");
   |   ^^^^^^^^^^^^^^^^^^^^^^^^^^^^^^^^^^^^^ Expected 2 arguments but got 1

"
`;

exports[`structs.w > stderr 1`] = `
"error: Struct \\"C (at ../../../examples/tests/invalid/structs.w:9:8)\\" extends \\"B\\" but has a conflicting member \\"x\\" (str != str)
  --> ../../../examples/tests/invalid/structs.w:9:8
  |
9 | struct C extends B {
  |        ^ Struct \\"C (at ../../../examples/tests/invalid/structs.w:9:8)\\" extends \\"B\\" but has a conflicting member \\"x\\" (str != str)


error: \\"x\\" is not initialized
   --> ../../../examples/tests/invalid/structs.w:14:19
   |
14 | let some_struct = B { y: 5 };
   |                   ^^^^^^^^^^ \\"x\\" is not initialized


error: struct fields must be immutable got: MutArray<str>
   --> ../../../examples/tests/invalid/structs.w:18:3
   |
18 |   f: MutArray<str>;
   |   ^ struct fields must be immutable got: MutArray<str>


error: struct fields must be immutable got: Map<Array<MutArray<str>>>
   --> ../../../examples/tests/invalid/structs.w:23:3
   |
23 |   f: Map<Array<MutArray<str>>>;
   |   ^ struct fields must be immutable got: Map<Array<MutArray<str>>>


error: Unknown symbol \\"bad_field\\"
   --> ../../../examples/tests/invalid/structs.w:30:7
   |
30 | log(a.bad_field);
   |       ^^^^^^^^^ Unknown symbol \\"bad_field\\"

"
`;

exports[`try_no_catch_or_finally.w > stderr 1`] = `
"error: Missing \`catch\` or \`finally\` blocks for this try statement
  --> ../../../examples/tests/invalid/try_no_catch_or_finally.w:1:1
  |  
1 | / try {
2 | |   log(\\"Hello World\\");
3 | | }
  | \\\\-^ Missing \`catch\` or \`finally\` blocks for this try statement

"
`;

exports[`types_strings_arithmetic.w > stderr 1`] = `
"error: Expected type to be \\"num\\", but got \\"str\\" instead
  --> ../../../examples/tests/invalid/types_strings_arithmetic.w:1:10
  |
1 | let e0 = \\"2\\" + \\"2\\";
  |          ^^^ Expected type to be \\"num\\", but got \\"str\\" instead


error: Expected type to be \\"num\\", but got \\"str\\" instead
  --> ../../../examples/tests/invalid/types_strings_arithmetic.w:1:16
  |
1 | let e0 = \\"2\\" + \\"2\\";
  |                ^^^ Expected type to be \\"num\\", but got \\"str\\" instead


error: Expected type to be \\"num\\", but got \\"str\\" instead
  --> ../../../examples/tests/invalid/types_strings_arithmetic.w:4:14
  |
4 | let e1 = 2 + \\"2\\";
  |              ^^^ Expected type to be \\"num\\", but got \\"str\\" instead


error: Expected type to be \\"num\\", but got \\"str\\" instead
  --> ../../../examples/tests/invalid/types_strings_arithmetic.w:7:10
  |
7 | let e2 = 2 == \\"2\\";
  |          ^^^^^^^^ Expected type to be \\"num\\", but got \\"str\\" instead


error: Expected type to be \\"num\\", but got \\"str\\" instead
   --> ../../../examples/tests/invalid/types_strings_arithmetic.w:13:10
   |
13 | let e3 = \\"\${str_example}!\\" * num_example;
   |          ^^^^^^^^^^^^^^^^^ Expected type to be \\"num\\", but got \\"str\\" instead

"
`;

exports[`unimplemented_grammar.w > stderr 1`] = `
"error: builtin \\"void\\" is not supported yet see https://github.com/winglang/wing/issues/432
  --> ../../../examples/tests/invalid/unimplemented_grammar.w:1:8
  |
1 | let a: void = nil;
  |        ^^^^ builtin \\"void\\" is not supported yet see https://github.com/winglang/wing/issues/432


error: builtin \\"any\\" is not supported yet see https://github.com/winglang/wing/issues/434
  --> ../../../examples/tests/invalid/unimplemented_grammar.w:2:8
  |
2 | let b: any = 0;
  |        ^^^ builtin \\"any\\" is not supported yet see https://github.com/winglang/wing/issues/434


error: builtin container type \\"Promise\\" is not supported yet see https://github.com/winglang/wing/issues/529
  --> ../../../examples/tests/invalid/unimplemented_grammar.w:3:20
  |
3 | let some_promise = Promise<str>{};
  |                    ^^^^^^^^^^^^ builtin container type \\"Promise\\" is not supported yet see https://github.com/winglang/wing/issues/529


error: expression \\"defer_expression\\" is not supported yet see https://github.com/winglang/wing/issues/116
  --> ../../../examples/tests/invalid/unimplemented_grammar.w:4:9
  |
4 | let c = defer some_promise();
  |         ^^^^^^^^^^^^^^^^^^^^ expression \\"defer_expression\\" is not supported yet see https://github.com/winglang/wing/issues/116


error: expression \\"await_expression\\" is not supported yet see https://github.com/winglang/wing/issues/116
  --> ../../../examples/tests/invalid/unimplemented_grammar.w:5:9
  |
5 | let d = await c;
  |         ^^^^^^^ expression \\"await_expression\\" is not supported yet see https://github.com/winglang/wing/issues/116

"
`;

exports[`unknown_symbol.w > stderr 1`] = `
"error: Unknown symbol \\"clod\\"
  --> ../../../examples/tests/invalid/unknown_symbol.w:3:18
  |
3 | let bucket = new clod.Bucket();
  |                  ^^^^ Unknown symbol \\"clod\\"


error: Unknown symbol \\"cloudy\\"
  --> ../../../examples/tests/invalid/unknown_symbol.w:6:17
  |
6 | let funky = new cloudy.Funktion(inflight () => { });
  |                 ^^^^^^ Unknown symbol \\"cloudy\\"


error: Unknown symbol \\"y\\"
  --> ../../../examples/tests/invalid/unknown_symbol.w:9:13
  |
9 | let x = 2 + y;
  |             ^ Unknown symbol \\"y\\"


error: Unknown symbol \\"assert\\"
   --> ../../../examples/tests/invalid/unknown_symbol.w:20:18
   |
20 |     this._bucket.assert(2 + \\"2\\");
   |                  ^^^^^^ Unknown symbol \\"assert\\"


error: Expected type to be \\"num\\", but got \\"str\\" instead
   --> ../../../examples/tests/invalid/unknown_symbol.w:20:29
   |
20 |     this._bucket.assert(2 + \\"2\\");
   |                             ^^^ Expected type to be \\"num\\", but got \\"str\\" instead


error: Unknown symbol \\"method_which_is_not_part_of_bucket_api\\"
   --> ../../../examples/tests/invalid/unknown_symbol.w:23:25
   |
23 |     return this._bucket.method_which_is_not_part_of_bucket_api(id);
   |                         ^^^^^^^^^^^^^^^^^^^^^^^^^^^^^^^^^^^^^^ Unknown symbol \\"method_which_is_not_part_of_bucket_api\\"

"
`;

exports[`use_before_defined.w > stderr 1`] = `
"error: Unknown symbol \\"y\\"
  --> ../../../examples/tests/invalid/use_before_defined.w:1:8
  |
1 | log(\\"\${y}\\"); // Access y before it's defined
  |        ^ Unknown symbol \\"y\\"


error: Symbol \\"x\\" used before being defined
  --> ../../../examples/tests/invalid/use_before_defined.w:5:10
  |
5 |   log(\\"\${x}\\"); // Access x before it's defined (even though it's defined in an outer scope)
  |          ^ Symbol \\"x\\" used before being defined

"
`;

exports[`variable_scoping.w > stderr 1`] = `
"error: Unknown symbol \\"x\\"
  --> ../../../examples/tests/invalid/variable_scoping.w:6:11
  |
6 |   let z = x;
  |           ^ Unknown symbol \\"x\\"

"
`;

exports[`void_in_expression_position.w > stderr 1`] = `
"error: Property access unsupported on type \\"void\\"
  --> ../../../examples/tests/invalid/void_in_expression_position.w:1:1
  |
1 | log(\\"hey\\").get(\\"x\\");
  | ^^^^^^^^^^ Property access unsupported on type \\"void\\"


error: Expected type to be \\"num\\", but got \\"void\\" instead
  --> ../../../examples/tests/invalid/void_in_expression_position.w:7:13
  |
7 | let y = 5 + log(\\"hello\\");
  |             ^^^^^^^^^^^^ Expected type to be \\"num\\", but got \\"void\\" instead


error: Cannot assign expression of type \\"void\\" to a variable
   --> ../../../examples/tests/invalid/void_in_expression_position.w:11:5
   |
11 | let z = returns_nothing();
   |     ^ Cannot assign expression of type \\"void\\" to a variable

"
`;<|MERGE_RESOLUTION|>--- conflicted
+++ resolved
@@ -148,17 +148,6 @@
   | \\\\-^ Expected type to be \\"IFunctionHandler (inflight (str): void)\\", but got \\"preflight (str): str\\" instead
 
 
-<<<<<<< HEAD
-error: Expected type to be \\"IQueueOnMessageHandler (inflight (str): void)\\", but got \\"inflight (num): void\\" instead
-   --> ../../../examples/tests/invalid/cloud_function_expects_inflight.w:9:14
-   |  
- 9 |   q.on_message(inflight (x: num) => {
-   | /--------------^
-10 | |                     // ^ \\"num\\" doesn't match the expected type \\"str\\"
-11 | |     return;
-12 | | });
-   | \\\\-^ Expected type to be \\"IQueueOnMessageHandler (inflight (str): void)\\", but got \\"inflight (num): void\\" instead
-=======
 error: Expected type to be \\"IQueueAddConsumerHandler (inflight (str): void)\\", but got \\"inflight (num): void\\" instead
    --> ../../../examples/tests/invalid/cloud_function_expects_inflight.w:9:16
    |  
@@ -168,7 +157,6 @@
 11 | |     return;
 12 | | });
    | \\\\-^ Expected type to be \\"IQueueAddConsumerHandler (inflight (str): void)\\", but got \\"inflight (num): void\\" instead
->>>>>>> 5599168e
 
 "
 `;
@@ -339,23 +327,6 @@
 `;
 
 exports[`impl_interface.w > stderr 1`] = `
-<<<<<<< HEAD
-"error: Resource \\"A\\" does not implement method \\"handle\\" of interface \\"IQueueOnMessageHandler\\"
-  --> ../../../examples/tests/invalid/impl_interface.w:3:10
-  |
-3 | resource A impl cloud.IQueueOnMessageHandler {
-  |          ^ Resource \\"A\\" does not implement method \\"handle\\" of interface \\"IQueueOnMessageHandler\\"
-
-
-error: Expected type to be \\"inflight (IQueueOnMessageHandler (inflight (str): void), str): void\\", but got \\"inflight (B, num): void\\" instead
-  --> ../../../examples/tests/invalid/impl_interface.w:8:10
-  |
-8 | resource B impl cloud.IQueueOnMessageHandler {
-  |          ^ Expected type to be \\"inflight (IQueueOnMessageHandler (inflight (str): void), str): void\\", but got \\"inflight (B, num): void\\" instead
-
-
-error: Class C (at ../../../examples/tests/invalid/impl_interface.w:16:10)'s implements \\"Bucket\\" is not an interface
-=======
 "error: Resource \\"A\\" does not implement method \\"handle\\" of interface \\"IQueueAddConsumerHandler\\"
   --> ../../../examples/tests/invalid/impl_interface.w:3:10
   |
@@ -392,7 +363,6 @@
    |
 33 | resource r impl I3 {
    |          ^ Resource \\"r\\" does not implement method \\"method_3\\" of interface \\"I3\\"
->>>>>>> 5599168e
 
 "
 `;
@@ -1009,8 +979,6 @@
    | \\\\-^ \\"status\\" is not initialized
 
 
-<<<<<<< HEAD
-=======
 error: \\"not_a_field\\" is not a field of \\"ApiResponse\\"
    --> ../../../examples/tests/invalid/struct_expansion.w:20:9
    |  
@@ -1023,7 +991,6 @@
    | \\\\-^ \\"not_a_field\\" is not a field of \\"ApiResponse\\"
 
 
->>>>>>> 5599168e
 error: Expected 2 arguments but got 1
    --> ../../../examples/tests/invalid/struct_expansion.w:11:3
    |
