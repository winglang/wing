--- conflicted
+++ resolved
@@ -1695,50 +1695,31 @@
 
 
 error: Expected type to be \\"bool\\", but got \\"num\\" instead
-<<<<<<< HEAD
    --> ../../../examples/tests/invalid/json.test.w:65:11
-=======
-   --> ../../../examples/tests/invalid/json.main.w:75:11
->>>>>>> cd90a2e9
    |
 75 |     good: 2,
    |           ^ Expected type to be \\"bool\\", but got \\"num\\" instead
 
 
 error: Expected type to be \\"num\\", but got \\"str\\" instead
-<<<<<<< HEAD
    --> ../../../examples/tests/invalid/json.test.w:72:14
-=======
-   --> ../../../examples/tests/invalid/json.main.w:82:14
->>>>>>> cd90a2e9
    |
 82 |   stuff: [1, \\"hi\\", 3],
    |              ^^^^ Expected type to be \\"num\\", but got \\"str\\" instead
 
 
 error: Expected type to be \\"num\\", but got \\"str\\" instead
-<<<<<<< HEAD
    --> ../../../examples/tests/invalid/json.test.w:83:8
-=======
-   --> ../../../examples/tests/invalid/json.main.w:93:8
->>>>>>> cd90a2e9
    |
 93 |     b: \\"\\",
    |        ^^ Expected type to be \\"num\\", but got \\"str\\" instead
 
 
 error: Expected type to be \\"StructyJson\\", but got \\"Json\\" instead (hint: use StructyJson.fromJson() to convert dynamic Json)
-<<<<<<< HEAD
    --> ../../../examples/tests/invalid/json.test.w:96:38
    |
 96 | let mutableJsonStruct: StructyJson = mutableJson;
    |                                      ^^^^^^^^^^^ Expected type to be \\"StructyJson\\", but got \\"Json\\" instead (hint: use StructyJson.fromJson() to convert dynamic Json)
-=======
-    --> ../../../examples/tests/invalid/json.main.w:106:38
-    |
-106 | let mutableJsonStruct: StructyJson = mutableJson;
-    |                                      ^^^^^^^^^^^ Expected type to be \\"StructyJson\\", but got \\"Json\\" instead (hint: use StructyJson.fromJson() to convert dynamic Json)
->>>>>>> cd90a2e9
 
 
 error: \\"Array<Json>\\" is not a legal JSON value
@@ -1756,22 +1737,14 @@
 
 
 error: \\"Bucket\\" is not a legal JSON value
-<<<<<<< HEAD
     --> ../../../examples/tests/invalid/json.test.w:100:6
-=======
-    --> ../../../examples/tests/invalid/json.main.w:110:6
->>>>>>> cd90a2e9
     |
 110 |   b: new cloud.Bucket()
     |      ^^^^^^^^^^^^^^^^^^ \\"Bucket\\" is not a legal JSON value
 
 
 error: \\"Bucket\\" is not a legal JSON value
-<<<<<<< HEAD
     --> ../../../examples/tests/invalid/json.test.w:104:21
-=======
-    --> ../../../examples/tests/invalid/json.main.w:114:21
->>>>>>> cd90a2e9
     |
 114 | let isBucket = Json new cloud.Bucket();
     |                     ^^^^^^^^^^^^^^^^^^ \\"Bucket\\" is not a legal JSON value
