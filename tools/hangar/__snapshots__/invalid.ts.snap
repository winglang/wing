// Vitest Snapshot v1, https://vitest.dev/guide/snapshot.html

exports[`access_hidden_namespace.w 1`] = `
"- Compiling invalid/access_hidden_namespace.w to sim...
✖ Compiling invalid/access_hidden_namespace.w to sim...
error: Unknown symbol \\"core\\"
  --> ../../../examples/tests/invalid/access_hidden_namespace.w:7:5
  |
7 | new core.NodeJsCode(\\"/tmp/test.txt\\"); // This should fail even though \`fs.TextFile\` extends \`core.FileBase\` because we didn't bring in \`core\` explicitly.
  |     ^^^^ Unknown symbol \\"core\\"


 




Tests 1 failed (1) 
Duration <DURATION>
"
`;

exports[`access_static_from_instance.w 1`] = `
"- Compiling invalid/access_static_from_instance.w to sim...
✖ Compiling invalid/access_static_from_instance.w to sim...
error: Static class fields not supported yet, see https://github.com/winglang/wing/issues/1668
  --> ../../../examples/tests/invalid/access_static_from_instance.w:4:3
  |
4 |   static f: num;
  |   ^^^^^^^^^^^^^^ Static class fields not supported yet, see https://github.com/winglang/wing/issues/1668


error: Cannot access static property \\"f\\" from instance
   --> ../../../examples/tests/invalid/access_static_from_instance.w:19:5
   |
19 | foo.f; // Can't access static fields through instances
   |     ^ Cannot access static property \\"f\\" from instance


error: Cannot access static property \\"m\\" from instance
   --> ../../../examples/tests/invalid/access_static_from_instance.w:20:5
   |
20 | foo.m(); // Can't access static methods through instances
   |     ^ Cannot access static property \\"m\\" from instance


error: Unknown symbol \\"this\\"
  --> ../../../examples/tests/invalid/access_static_from_instance.w:7:5
  |
7 |     this.instanceField = 1; // Can't access instance fields from static methods
  |     ^^^^ Unknown symbol \\"this\\"


error: Variable this.instanceField is not reassignable 
  --> ../../../examples/tests/invalid/access_static_from_instance.w:7:5
  |
7 |     this.instanceField = 1; // Can't access instance fields from static methods
  |     ^^^^^^^^^^^^^^^^^^^^^^^ Variable this.instanceField is not reassignable 


error: Unknown symbol \\"this\\"
  --> ../../../examples/tests/invalid/access_static_from_instance.w:8:5
  |
8 |     this.f = 1; // Can't access static fields through \`this\`
  |     ^^^^ Unknown symbol \\"this\\"


error: Variable this.f is not reassignable 
  --> ../../../examples/tests/invalid/access_static_from_instance.w:8:5
  |
8 |     this.f = 1; // Can't access static fields through \`this\`
  |     ^^^^^^^^^^^ Variable this.f is not reassignable 


 




Tests 1 failed (1) 
Duration <DURATION>
"
`;

exports[`bring.w 1`] = `
"- Compiling invalid/bring.w to sim...
✖ Compiling invalid/bring.w to sim...
error: Redundant bring of \\"std\\"
  --> ../../../examples/tests/invalid/bring.w:1:1
  |
1 | bring std;
  | ^^^^^^^^^^ Redundant bring of \\"std\\"


error: \\"cloud\\" is already defined
  --> ../../../examples/tests/invalid/bring.w:4:7
  |
4 | bring cloud;
  |       ^^^^^ \\"cloud\\" is already defined


error: \\"fs\\" is not a built-in module
  --> ../../../examples/tests/invalid/bring.w:6:1
  |
6 | bring fs;
  | ^^^^^^^^^ \\"fs\\" is not a built-in module


 




Tests 1 failed (1) 
Duration <DURATION>
"
`;

exports[`bring_jsii.w 1`] = `
"- Compiling invalid/bring_jsii.w to sim...
✖ Compiling invalid/bring_jsii.w to sim...
error: bring \\"jsii-code-samples\\" must be assigned to an identifier (e.g. bring \\"foo\\" as foo)
  --> ../../../examples/tests/invalid/bring_jsii.w:1:1
  |
1 | bring \\"jsii-code-samples\\";
  | ^^^^^^^^^^^^^^^^^^^^^^^^^^ bring \\"jsii-code-samples\\" must be assigned to an identifier (e.g. bring \\"foo\\" as foo)


error: Cannot find module \\"foobar\\" in source directory: Unable to load \\"foobar\\": Module not found in \\"../../../examples/tests/invalid\\"
  --> ../../../examples/tests/invalid/bring_jsii.w:4:1
  |
4 | bring \\"foobar\\" as baz;
  | ^^^^^^^^^^^^^^^^^^^^^^ Cannot find module \\"foobar\\" in source directory: Unable to load \\"foobar\\": Module not found in \\"../../../examples/tests/invalid\\"


 




Tests 1 failed (1) 
Duration <DURATION>
"
`;

exports[`capture_mutables.w 1`] = `
"- Compiling invalid/capture_mutables.w to sim...
✖ Compiling invalid/capture_mutables.w to sim...
error: Cannot capture field 'a' with non-capturable type 'MutArray<str>'
  --> ../../../examples/tests/invalid/capture_mutables.w:8:10
  |
8 |   assert(a.length == 1);
  |          ^ Cannot capture field 'a' with non-capturable type 'MutArray<str>'


error: Cannot capture field 's' with non-capturable type 'MutSet<num>'
   --> ../../../examples/tests/invalid/capture_mutables.w:10:10
   |
10 |   assert(s.size == 1);
   |          ^ Cannot capture field 's' with non-capturable type 'MutSet<num>'


error: Cannot capture field 'm' with non-capturable type 'MutMap<bool>'
   --> ../../../examples/tests/invalid/capture_mutables.w:12:10
   |
12 |   assert(m.size() == 1);
   |          ^ Cannot capture field 'm' with non-capturable type 'MutMap<bool>'


error: Cannot capture field 'aCloned' with non-capturable type 'MutArray<str>'
   --> ../../../examples/tests/invalid/capture_mutables.w:14:10
   |
14 |   assert(aCloned.length == 1);
   |          ^^^^^^^ Cannot capture field 'aCloned' with non-capturable type 'MutArray<str>'


 




Tests 1 failed (1) 
Duration <DURATION>
"
`;

exports[`capture_reassignable.w 1`] = `
"- Compiling invalid/capture_reassignable.w to sim...
✖ Compiling invalid/capture_reassignable.w to sim...
error: Cannot capture reassignable field 'x'
  --> ../../../examples/tests/invalid/capture_reassignable.w:6:15
  |
6 |     log(\\"x: \${x}\\");
  |               ^ Cannot capture reassignable field 'x'


 




Tests 1 failed (1) 
Duration <DURATION>
"
`;

<<<<<<< HEAD
exports[`class.w 1`] = `
"- Compiling invalid/class.w to sim...
✖ Compiling invalid/class.w to sim...
=======
exports[`class.w > stderr 1`] = `
"error: Expected block
   --> ../../../examples/tests/invalid/class.w:17:17
   |
17 |   init(foo: str)
   |                 ^ Expected block


>>>>>>> de6f589a
error: Preflight field \\"x\\" is not initialized
  --> ../../../examples/tests/invalid/class.w:4:4
  |
4 |    x:num;
  |    ^ Preflight field \\"x\\" is not initialized


error: Expected 0 argument(s) but got 1
  --> ../../../examples/tests/invalid/class.w:9:1
  |
9 | new C2(1);
  | ^^^^^^^^^ Expected 0 argument(s) but got 1


error: Expected 0 named argument(s)
   --> ../../../examples/tests/invalid/class.w:13:1
   |
13 | new C9(token: \\"1\\");
   | ^^^^^^^^^^^^^^^^^^ Expected 0 named argument(s)


error: Expected 1 positional argument(s) but got 0
   --> ../../../examples/tests/invalid/class.w:19:1
   |
19 | new C10(); 
   | ^^^^^^^^^ Expected 1 positional argument(s) but got 0


error: Expected 1 positional argument(s) but got 0
   --> ../../../examples/tests/invalid/class.w:22:1
   |
22 | new C10(foo: \\"bar\\"); 
   | ^^^^^^^^^^^^^^^^^^^ Expected 1 positional argument(s) but got 0


error: class C10 does not expect any named argument
   --> ../../../examples/tests/invalid/class.w:25:1
   |
25 | new C10(\\"hello\\", foo: \\"bar\\"); 
   | ^^^^^^^^^^^^^^^^^^^^^^^^^^^^ class C10 does not expect any named argument


error: Inflight field \\"x\\" is not initialized
   --> ../../../examples/tests/invalid/class.w:37:16
   |
37 |   inflight var x: num;
   |                ^ Inflight field \\"x\\" is not initialized


error: Inflight field \\"y\\" is not initialized
   --> ../../../examples/tests/invalid/class.w:39:12
   |
39 |   inflight y: str;
   |            ^ Inflight field \\"y\\" is not initialized


error: Inflight field \\"x\\" is not initialized
   --> ../../../examples/tests/invalid/class.w:44:12
   |
44 |   inflight x: num;
   |            ^ Inflight field \\"x\\" is not initialized


error: Inflight field \\"x\\" is not initialized
   --> ../../../examples/tests/invalid/class.w:50:12
   |
50 |   inflight x: num;
   |            ^ Inflight field \\"x\\" is not initialized


error: \\"y\\" cannot be initialized in the inflight initializer
   --> ../../../examples/tests/invalid/class.w:61:10
   |
61 |     this.y = 1;
   |          ^ \\"y\\" cannot be initialized in the inflight initializer


error: \\"x\\" cannot be initialized in the preflight initializer
   --> ../../../examples/tests/invalid/class.w:56:10
   |
56 |     this.x = 1;
   |          ^ \\"x\\" cannot be initialized in the preflight initializer


error: Preflight field \\"y\\" is not initialized
   --> ../../../examples/tests/invalid/class.w:52:3
   |
52 |   y: num;
   |   ^ Preflight field \\"y\\" is not initialized


error: Expected 'x' to be a type but it's a variable
   --> ../../../examples/tests/invalid/class.w:68:18
   |
68 | class C7 extends x {
   |                  ^ Expected 'x' to be a type but it's a variable


error: Preflight class C8's parent \\"S1\\" is not a class
   --> ../../../examples/tests/invalid/class.w:74:18
   |
74 | class C8 extends S1 {
   |                  ^^ Preflight class C8's parent \\"S1\\" is not a class


error: Expected type to be \\"num\\", but got \\"str\\" instead
   --> ../../../examples/tests/invalid/class.w:31:14
   |
31 |     this.x = \\"Hi\\";
   |              ^^^^ Expected type to be \\"num\\", but got \\"str\\" instead


 




Tests 1 failed (1) 
Duration <DURATION>
"
`;

exports[`cloud_function_expects_inflight.w 1`] = `
"- Compiling invalid/cloud_function_expects_inflight.w to sim...
✖ Compiling invalid/cloud_function_expects_inflight.w to sim...
error: Expected type to be \\"IFunctionHandler (inflight (str): void)\\", but got \\"preflight (str): str\\" instead
  --> ../../../examples/tests/invalid/cloud_function_expects_inflight.w:3:20
  |  
3 |   new cloud.Function((name: str): str => {
  | /--------------------^
4 | |   return \\"Hello \${name}\\";
5 | | });
  | \\\\-^ Expected type to be \\"IFunctionHandler (inflight (str): void)\\", but got \\"preflight (str): str\\" instead


error: Expected type to be \\"IQueueAddConsumerHandler (inflight (str): void)\\", but got \\"$Inflight1\\" instead
   --> ../../../examples/tests/invalid/cloud_function_expects_inflight.w:9:15
   |  
 9 |   q.addConsumer(inflight (x: num) => {
   | /---------------^
10 | |                      // ^ \\"num\\" doesn't match the expected type \\"str\\"
11 | |   return;
12 | | });
   | \\\\-^ Expected type to be \\"IQueueAddConsumerHandler (inflight (str): void)\\", but got \\"$Inflight1\\" instead


 




Tests 1 failed (1) 
Duration <DURATION>
"
`;

exports[`container_types.w 1`] = `
"- Compiling invalid/container_types.w to sim...
✖ Compiling invalid/container_types.w to sim...
error: Unknown parser error
   --> ../../../examples/tests/invalid/container_types.w:10:24
   |
10 | let m2: Map<num> = [\\"a\\":1, \\"b\\":\\"2\\", \\"c\\":3];
   |                        ^^ Unknown parser error


error: Unexpected 'string'
   --> ../../../examples/tests/invalid/container_types.w:10:28
   |
10 | let m2: Map<num> = [\\"a\\":1, \\"b\\":\\"2\\", \\"c\\":3];
   |                            ^^^ Unexpected 'string'


error: Unknown parser error
   --> ../../../examples/tests/invalid/container_types.w:10:40
   |
10 | let m2: Map<num> = [\\"a\\":1, \\"b\\":\\"2\\", \\"c\\":3];
   |                                        ^^ Unknown parser error


error: Expected type to be \\"num\\", but got \\"str\\" instead
  --> ../../../examples/tests/invalid/container_types.w:2:28
  |
2 | let arr1: Array<num> = [1, \\"2\\", 3];
  |                            ^^^ Expected type to be \\"num\\", but got \\"str\\" instead


error: Expected \\"Set\\" type, found \\"Array<num>\\"
  --> ../../../examples/tests/invalid/container_types.w:3:12
  |
3 | let arr2 = Array<num> {1, 2, 3};
  |            ^^^^^^^^^^^^^^^^^^^^ Expected \\"Set\\" type, found \\"Array<num>\\"


error: Expected type to be \\"Array<num>\\", but got \\"Array<str>\\" instead
  --> ../../../examples/tests/invalid/container_types.w:5:24
  |
5 | let arr4: Array<num> = arr3;
  |                        ^^^^ Expected type to be \\"Array<num>\\", but got \\"Array<str>\\" instead


error: Unknown symbol \\"someRandomMethod\\"
  --> ../../../examples/tests/invalid/container_types.w:6:6
  |
6 | arr1.someRandomMethod();
  |      ^^^^^^^^^^^^^^^^ Unknown symbol \\"someRandomMethod\\"


error: Expected type to be \\"num\\", but got \\"str\\" instead
  --> ../../../examples/tests/invalid/container_types.w:9:32
  |
9 | let m1: Map<num> = {\\"a\\":1, \\"b\\":\\"2\\", \\"c\\":3};
  |                                ^^^ Expected type to be \\"num\\", but got \\"str\\" instead


error: Expected type to be \\"Map<num>\\", but got \\"Array<str>\\" instead
   --> ../../../examples/tests/invalid/container_types.w:10:20
   |
10 | let m2: Map<num> = [\\"a\\":1, \\"b\\":\\"2\\", \\"c\\":3];
   |                    ^^^^^^^^^^^^^^^^^^^^^^^ Expected type to be \\"Map<num>\\", but got \\"Array<str>\\" instead


error: Expected type to be \\"Map<num>\\", but got \\"Map<str>\\" instead
   --> ../../../examples/tests/invalid/container_types.w:12:20
   |
12 | let m4: Map<num> = m3;
   |                    ^^ Expected type to be \\"Map<num>\\", but got \\"Map<str>\\" instead


error: Unknown symbol \\"someRandomMethod\\"
   --> ../../../examples/tests/invalid/container_types.w:13:4
   |
13 | m1.someRandomMethod();
   |    ^^^^^^^^^^^^^^^^ Unknown symbol \\"someRandomMethod\\"


error: Expected type to be \\"num\\", but got \\"str\\" instead
   --> ../../../examples/tests/invalid/container_types.w:16:24
   |
16 | let s1: Set<num> = {1, \\"2\\", 3};
   |                        ^^^ Expected type to be \\"num\\", but got \\"str\\" instead


error: Expected \\"Array\\" type, found \\"Set<num>\\"
   --> ../../../examples/tests/invalid/container_types.w:17:10
   |
17 | let s2 = Set<num> [1, \\"2\\", 3];
   |          ^^^^^^^^^^^^^^^^^^^^ Expected \\"Array\\" type, found \\"Set<num>\\"


error: Expected type to be \\"num\\", but got \\"str\\" instead
   --> ../../../examples/tests/invalid/container_types.w:18:24
   |
18 | let s3: Set<num> = [1, \\"2\\", 3];
   |                        ^^^ Expected type to be \\"num\\", but got \\"str\\" instead


error: Expected type to be \\"Set<num>\\", but got \\"Array<num>\\" instead
   --> ../../../examples/tests/invalid/container_types.w:18:20
   |
18 | let s3: Set<num> = [1, \\"2\\", 3];
   |                    ^^^^^^^^^^^ Expected type to be \\"Set<num>\\", but got \\"Array<num>\\" instead


error: Expected type to be \\"Set<str>\\", but got \\"Set<num>\\" instead
   --> ../../../examples/tests/invalid/container_types.w:20:20
   |
20 | let s5: Set<str> = s4;
   |                    ^^ Expected type to be \\"Set<str>\\", but got \\"Set<num>\\" instead


error: Unknown symbol \\"someRandomMethod\\"
   --> ../../../examples/tests/invalid/container_types.w:21:4
   |
21 | s1.someRandomMethod();
   |    ^^^^^^^^^^^^^^^^ Unknown symbol \\"someRandomMethod\\"


error: Expected type to be \\"Array<str>\\", but got \\"MutArray<str>\\" instead
   --> ../../../examples/tests/invalid/container_types.w:23:21
   |
23 | let a: Array<str> = MutArray<str>[];
   |                     ^^^^^^^^^^^^^^^ Expected type to be \\"Array<str>\\", but got \\"MutArray<str>\\" instead


 




Tests 1 failed (1) 
Duration <DURATION>
"
`;

exports[`enums.w 1`] = `
"- Compiling invalid/enums.w to sim...
✖ Compiling invalid/enums.w to sim...
error: Enum \\"SomeEnum\\" does not contain value \\"FOUR\\"
  --> ../../../examples/tests/invalid/enums.w:5:21
  |
5 | let four = SomeEnum.FOUR;
  |                     ^^^^ Enum \\"SomeEnum\\" does not contain value \\"FOUR\\"


error: Property access unsupported on type \\"SomeEnum\\"
  --> ../../../examples/tests/invalid/enums.w:8:11
  |
8 | let two = SomeEnum.TWO.TWO;
  |           ^^^^^^^^^^^^ Property access unsupported on type \\"SomeEnum\\"


 




Tests 1 failed (1) 
Duration <DURATION>
"
`;

exports[`extern.w 1`] = `
"- Compiling invalid/extern.w to sim...
✖ Compiling invalid/extern.w to sim...
error: Failed to resolve extern \\"./sad.js\\": Not Found
  --> ../../../examples/tests/invalid/extern.w:2:3
  |
2 |   extern \\"./sad.js\\" static getNum(): num;
  |   ^^^^^^^^^^^^^^^^^^^^^^^^^^^^^^^^^^^^^^^ Failed to resolve extern \\"./sad.js\\": Not Found


error: Failed to resolve extern \\"not-installed\\": Not Found
  --> ../../../examples/tests/invalid/extern.w:4:3
  |
4 |   extern \\"not-installed\\" static tooBad(): bool;
  |   ^^^^^^^^^^^^^^^^^^^^^^^^^^^^^^^^^^^^^^^^^^^^^ Failed to resolve extern \\"not-installed\\": Not Found


 




Tests 1 failed (1) 
Duration <DURATION>
"
`;

exports[`for_loop.w 1`] = `
"- Compiling invalid/for_loop.w to sim...
✖ Compiling invalid/for_loop.w to sim...
error: Unable to iterate over \\"Bucket\\"
  --> ../../../examples/tests/invalid/for_loop.w:5:13
  |
5 | for test in bucket {
  |             ^^^^^^ Unable to iterate over \\"Bucket\\"


 




Tests 1 failed (1) 
Duration <DURATION>
"
`;

exports[`immutable_container_types.w 1`] = `
"- Compiling invalid/immutable_container_types.w to sim...
✖ Compiling invalid/immutable_container_types.w to sim...
error: Unknown symbol \\"set\\"
  --> ../../../examples/tests/invalid/immutable_container_types.w:3:4
  |
3 | m1.set(\\"a\\", \\"bye\\");
  |    ^^^ Unknown symbol \\"set\\"


 




Tests 1 failed (1) 
Duration <DURATION>
"
`;

exports[`impl_interface.w 1`] = `
"- Compiling invalid/impl_interface.w to sim...
✖ Compiling invalid/impl_interface.w to sim...
error: Class \\"A\\" does not implement method \\"handle\\" of interface \\"IQueueAddConsumerHandler\\"
  --> ../../../examples/tests/invalid/impl_interface.w:3:7
  |
3 | class A impl cloud.IQueueAddConsumerHandler {
  |       ^ Class \\"A\\" does not implement method \\"handle\\" of interface \\"IQueueAddConsumerHandler\\"


error: Expected type to be \\"inflight (str): void\\", but got \\"inflight (num): void\\" instead
  --> ../../../examples/tests/invalid/impl_interface.w:7:7
  |
7 | class B impl cloud.IQueueAddConsumerHandler {
  |       ^ Expected type to be \\"inflight (str): void\\", but got \\"inflight (num): void\\" instead


error: Expected an interface, instead found type \\"Bucket\\"
   --> ../../../examples/tests/invalid/impl_interface.w:14:14
   |
14 | class C impl cloud.Bucket {
   |              ^^^^^^^^^^^^ Expected an interface, instead found type \\"Bucket\\"


error: Class \\"r\\" does not implement method \\"method1\\" of interface \\"I3\\"
   --> ../../../examples/tests/invalid/impl_interface.w:30:7
   |
30 | class r impl I3 {
   |       ^ Class \\"r\\" does not implement method \\"method1\\" of interface \\"I3\\"


error: Class \\"r\\" does not implement method \\"method2\\" of interface \\"I3\\"
   --> ../../../examples/tests/invalid/impl_interface.w:30:7
   |
30 | class r impl I3 {
   |       ^ Class \\"r\\" does not implement method \\"method2\\" of interface \\"I3\\"


error: Class \\"r\\" does not implement method \\"method3\\" of interface \\"I3\\"
   --> ../../../examples/tests/invalid/impl_interface.w:30:7
   |
30 | class r impl I3 {
   |       ^ Class \\"r\\" does not implement method \\"method3\\" of interface \\"I3\\"


 




Tests 1 failed (1) 
Duration <DURATION>
"
`;

exports[`inflight_in_class.w 1`] = `
"- Compiling invalid/inflight_in_class.w to sim...
✖ Compiling invalid/inflight_in_class.w to sim...
error: Class cannot have inflight fields
  --> ../../../examples/tests/invalid/inflight_in_class.w:2:3
  |
2 |   inflight field: num; // No inflight fields in classes (only in resources)
  |   ^^^^^^^^ Class cannot have inflight fields


error: Inflight field \\"field\\" is not initialized
  --> ../../../examples/tests/invalid/inflight_in_class.w:2:12
  |
2 |   inflight field: num; // No inflight fields in classes (only in resources)
  |            ^^^^^ Inflight field \\"field\\" is not initialized


 




Tests 1 failed (1) 
Duration <DURATION>
"
`;

exports[`inflight_ref_explicit_ops.w 1`] = `
"- Compiling invalid/inflight_ref_explicit_ops.w to sim...
✖ Compiling invalid/inflight_ref_explicit_ops.w to sim...
error: Unable to qualify which operations are performed on 'this.myQueue' of type 'Queue'. This is not supported yet.
   --> ../../../examples/tests/invalid/inflight_ref_explicit_ops.w:13:12
   |
13 |     return this.myQueue;
   |            ^^^^^^^^^^^^ Unable to qualify which operations are performed on 'this.myQueue' of type 'Queue'. This is not supported yet.


error: Unable to qualify which operations are performed on 'this.b' of type 'Bucket'. This is not supported yet.
   --> ../../../examples/tests/invalid/inflight_ref_explicit_ops.w:34:13
   |
34 |     let x = this.b;
   |             ^^^^^^ Unable to qualify which operations are performed on 'this.b' of type 'Bucket'. This is not supported yet.


error: Capturing collection of resources is not supported yet (type is 'Array<Bucket>')
   --> ../../../examples/tests/invalid/inflight_ref_explicit_ops.w:47:18
   |
47 |     let b = this.array.at(1);
   |                  ^^^^^ Capturing collection of resources is not supported yet (type is 'Array<Bucket>')


 




Tests 1 failed (1) 
Duration <DURATION>
"
`;

exports[`inflight_ref_resource_sub_method.w 1`] = `
"- Compiling invalid/inflight_ref_resource_sub_method.w to sim...
✖ Compiling invalid/inflight_ref_resource_sub_method.w to sim...
error: Unable to qualify which operations are performed on 'this.myQueue' of type 'Queue'. This is not supported yet.
   --> ../../../examples/tests/invalid/inflight_ref_resource_sub_method.w:13:12
   |
13 |     return this.myQueue;
   |            ^^^^^^^^^^^^ Unable to qualify which operations are performed on 'this.myQueue' of type 'Queue'. This is not supported yet.


error: Unable to qualify which operations are performed on 'globalQueue' of type 'Queue'. This is not supported yet.
   --> ../../../examples/tests/invalid/inflight_ref_resource_sub_method.w:18:12
   |
18 |     return globalQueue;
   |            ^^^^^^^^^^^ Unable to qualify which operations are performed on 'globalQueue' of type 'Queue'. This is not supported yet.


 




Tests 1 failed (1) 
Duration <DURATION>
"
`;

exports[`inflight_ref_unknown_op.w 1`] = `
"- Compiling invalid/inflight_ref_unknown_op.w to sim...
✖ Compiling invalid/inflight_ref_unknown_op.w to sim...
error: Unable to qualify which operations are performed on 'this.b' of type 'Bucket'. This is not supported yet.
   --> ../../../examples/tests/invalid/inflight_ref_unknown_op.w:13:13
   |
13 |     let x = this.b;
   |             ^^^^^^ Unable to qualify which operations are performed on 'this.b' of type 'Bucket'. This is not supported yet.


error: Unable to qualify which operations are performed on 'globalB' of type 'Bucket'. This is not supported yet.
   --> ../../../examples/tests/invalid/inflight_ref_unknown_op.w:17:13
   |
17 |     let y = globalB;
   |             ^^^^^^^ Unable to qualify which operations are performed on 'globalB' of type 'Bucket'. This is not supported yet.


 




Tests 1 failed (1) 
Duration <DURATION>
"
`;

exports[`interface.w 1`] = `
"- Compiling invalid/interface.w to sim...
✖ Compiling invalid/interface.w to sim...
error: Unknown symbol \\"IB\\"
  --> ../../../examples/tests/invalid/interface.w:2:22
  |
2 | interface IA extends IB {
  |                      ^^ Unknown symbol \\"IB\\"


error: Unknown symbol \\"IDontExist\\"
   --> ../../../examples/tests/invalid/interface.w:10:26
   |
10 | interface IExist extends IDontExist {
   |                          ^^^^^^^^^^ Unknown symbol \\"IDontExist\\"


error: Expected an interface, instead found type \\"ISomeClass\\"
   --> ../../../examples/tests/invalid/interface.w:16:34
   |
16 | interface ISomeInterface extends ISomeClass {
   |                                  ^^^^^^^^^^ Expected an interface, instead found type \\"ISomeClass\\"


error: Symbol \\"foo\\" already defined in this scope
   --> ../../../examples/tests/invalid/interface.w:23:5
   |
23 |     foo();
   |     ^^^ Symbol \\"foo\\" already defined in this scope


error: Symbol \\"foo\\" already defined in this scope
   --> ../../../examples/tests/invalid/interface.w:25:5
   |
25 |     foo(): num;
   |     ^^^ Symbol \\"foo\\" already defined in this scope


 




Tests 1 failed (1) 
Duration <DURATION>
"
`;

exports[`json.w 1`] = `
"- Compiling invalid/json.w to sim...
✖ Compiling invalid/json.w to sim...
error: Json literal must have an element
   --> ../../../examples/tests/invalid/json.w:30:26
   |
30 | let jsonIncomplete = Json;
   |                          ^ Json literal must have an element


error: Expected type to be \\"str\\", but got \\"Json\\" instead
  --> ../../../examples/tests/invalid/json.w:5:14
  |
5 | let s: str = j;
  |              ^ Expected type to be \\"str\\", but got \\"Json\\" instead


error: Expected type to be \\"num\\", but got \\"Json\\" instead
  --> ../../../examples/tests/invalid/json.w:7:14
  |
7 | let n: num = j;
  |              ^ Expected type to be \\"num\\", but got \\"Json\\" instead


error: Expected type to be \\"bool\\", but got \\"Json\\" instead
  --> ../../../examples/tests/invalid/json.w:9:15
  |
9 | let b: bool = j;
  |               ^ Expected type to be \\"bool\\", but got \\"Json\\" instead


error: Expected type to be \\"Map<str>\\", but got \\"Json\\" instead
   --> ../../../examples/tests/invalid/json.w:11:19
   |
11 | let m: Map<str> = j;
   |                   ^ Expected type to be \\"Map<str>\\", but got \\"Json\\" instead


error: Expected type to be \\"Set<str>\\", but got \\"Json\\" instead
   --> ../../../examples/tests/invalid/json.w:13:20
   |
13 | let s2: Set<str> = j;
   |                    ^ Expected type to be \\"Set<str>\\", but got \\"Json\\" instead


error: Expected type to be \\"Array<str>\\", but got \\"Json\\" instead
   --> ../../../examples/tests/invalid/json.w:15:21
   |
15 | let a: Array<str> = j;
   |                     ^ Expected type to be \\"Array<str>\\", but got \\"Json\\" instead


error: Unknown symbol \\"set\\"
   --> ../../../examples/tests/invalid/json.w:20:13
   |
20 | foreverJson.set(\\"a\\", \\"world!\\");
   |             ^^^ Unknown symbol \\"set\\"


error: Expected \\"Json\\" elements to be Json values (https://www.json.org/json-en.html), but got \\"Bucket\\" which is not a Json value
   --> ../../../examples/tests/invalid/json.w:24:18
   |
24 | let jArr = Json [bkt];
   |                  ^^^ Expected \\"Json\\" elements to be Json values (https://www.json.org/json-en.html), but got \\"Bucket\\" which is not a Json value


error: Expected \\"Json\\" elements to be Json values (https://www.json.org/json-en.html), but got \\"Bucket\\" which is not a Json value
   --> ../../../examples/tests/invalid/json.w:27:28
   |
27 | let jsonObj = Json { boom: bkt };
   |                            ^^^ Expected \\"Json\\" elements to be Json values (https://www.json.org/json-en.html), but got \\"Bucket\\" which is not a Json value


 




Tests 1 failed (1) 
Duration <DURATION>
"
`;

exports[`json_static.w 1`] = `
"- Compiling invalid/json_static.w to sim...
✖ Compiling invalid/json_static.w to sim...
error: Unknown symbol \\"set\\"
  --> ../../../examples/tests/invalid/json_static.w:4:8
  |
4 | immutJ.set(\\"a\\", \\"foo\\");
  |        ^^^ Unknown symbol \\"set\\"


 




Tests 1 failed (1) 
Duration <DURATION>
"
`;

exports[`missing_semicolon.w 1`] = `
"- Compiling invalid/missing_semicolon.w to sim...
✖ Compiling invalid/missing_semicolon.w to sim...
error: Expected ';'
  --> ../../../examples/tests/invalid/missing_semicolon.w:9:3
  |
9 | })
  |   ^ Expected ';'


error: Expected ';'
   --> ../../../examples/tests/invalid/missing_semicolon.w:16:10
   |
16 | let x = 5
   |          ^ Expected ';'


error: Expected '}'
   --> ../../../examples/tests/invalid/missing_semicolon.w:20:28
   |
20 |            //^ '}' expected
   |                            ^ Expected '}'


 




Tests 1 failed (1) 
Duration <DURATION>
"
`;

exports[`mut_container_types.w 1`] = `
"- Compiling invalid/mut_container_types.w to sim...
✖ Compiling invalid/mut_container_types.w to sim...
error: Expected type to be \\"num\\", but got \\"str\\" instead
  --> ../../../examples/tests/invalid/mut_container_types.w:2:29
  |
2 | let arr1 = MutArray<num>[1, \\"2\\", 3];
  |                             ^^^ Expected type to be \\"num\\", but got \\"str\\" instead


error: Expected \\"Set\\" type, found \\"MutArray<num>\\"
  --> ../../../examples/tests/invalid/mut_container_types.w:3:12
  |
3 | let arr2 = MutArray<num>{1, 2, 3};
  |            ^^^^^^^^^^^^^^^^^^^^^^ Expected \\"Set\\" type, found \\"MutArray<num>\\"


error: Expected type to be \\"MutArray<num>\\", but got \\"Array<num>\\" instead
  --> ../../../examples/tests/invalid/mut_container_types.w:4:27
  |
4 | let arr3: MutArray<num> = [1, 2, 3]; // https://github.com/winglang/wing/issues/1117
  |                           ^^^^^^^^^ Expected type to be \\"MutArray<num>\\", but got \\"Array<num>\\" instead


error: Expected type to be \\"MutArray<num>\\", but got \\"MutArray<str>\\" instead
  --> ../../../examples/tests/invalid/mut_container_types.w:6:27
  |
6 | let arr5: MutArray<num> = arr4;
  |                           ^^^^ Expected type to be \\"MutArray<num>\\", but got \\"MutArray<str>\\" instead


error: Unknown symbol \\"someMethod\\"
  --> ../../../examples/tests/invalid/mut_container_types.w:7:6
  |
7 | arr1.someMethod();
  |      ^^^^^^^^^^ Unknown symbol \\"someMethod\\"


error: Expected type to be \\"num\\", but got \\"str\\" instead
   --> ../../../examples/tests/invalid/mut_container_types.w:10:25
   |
10 | let s1 = MutSet<num>{1, \\"2\\", 3};
   |                         ^^^ Expected type to be \\"num\\", but got \\"str\\" instead


error: Expected \\"Array\\" type, found \\"MutSet<num>\\"
   --> ../../../examples/tests/invalid/mut_container_types.w:11:10
   |
11 | let s2 = MutSet<num>[1, \\"2\\", 3];
   |          ^^^^^^^^^^^^^^^^^^^^^^ Expected \\"Array\\" type, found \\"MutSet<num>\\"


error: Expected type to be \\"MutSet<num>\\", but got \\"Set<num>\\" instead
   --> ../../../examples/tests/invalid/mut_container_types.w:12:23
   |
12 | let s3: MutSet<num> = {1, 1, 3}; // https://github.com/winglang/wing/issues/1117
   |                       ^^^^^^^^^ Expected type to be \\"MutSet<num>\\", but got \\"Set<num>\\" instead


error: Expected type to be \\"MutSet<num>\\", but got \\"MutSet<str>\\" instead
   --> ../../../examples/tests/invalid/mut_container_types.w:14:23
   |
14 | let s5: MutSet<num> = s4;
   |                       ^^ Expected type to be \\"MutSet<num>\\", but got \\"MutSet<str>\\" instead


error: Unknown symbol \\"someMethod\\"
   --> ../../../examples/tests/invalid/mut_container_types.w:15:4
   |
15 | s3.someMethod();
   |    ^^^^^^^^^^ Unknown symbol \\"someMethod\\"


error: Expected type to be \\"num\\", but got \\"str\\" instead
   --> ../../../examples/tests/invalid/mut_container_types.w:18:31
   |
18 | let m1 = MutMap<num>{\\"hello\\": \\"world\\"};
   |                               ^^^^^^^ Expected type to be \\"num\\", but got \\"str\\" instead


error: Expected \\"Array\\" type, found \\"MutMap<str>\\"
   --> ../../../examples/tests/invalid/mut_container_types.w:20:10
   |
20 | let m2 = MutMap<str>[\\"hello\\", \\"world\\"];
   |          ^^^^^^^^^^^^^^^^^^^^^^^^^^^^^ Expected \\"Array\\" type, found \\"MutMap<str>\\"


error: Expected type to be \\"MutMap<num>\\", but got \\"Map<str>\\" instead
   --> ../../../examples/tests/invalid/mut_container_types.w:22:23
   |
22 | let m3: MutMap<num> = {\\"hello\\": \\"world\\"};
   |                       ^^^^^^^^^^^^^^^^^^ Expected type to be \\"MutMap<num>\\", but got \\"Map<str>\\" instead


error: Expected type to be \\"MutMap<str>\\", but got \\"MutMap<num>\\" instead
   --> ../../../examples/tests/invalid/mut_container_types.w:25:23
   |
25 | let m5: MutMap<str> = m4;
   |                       ^^ Expected type to be \\"MutMap<str>\\", but got \\"MutMap<num>\\" instead


 




Tests 1 failed (1) 
Duration <DURATION>
"
`;

exports[`nil.w 1`] = `
"- Compiling invalid/nil.w to sim...
✖ Compiling invalid/nil.w to sim...
error: Expected type to be \\"str\\", but got \\"nil\\" instead (hint: to allow \\"nil\\" assignment use optional type: \\"str?\\")
  --> ../../../examples/tests/invalid/nil.w:3:14
  |
3 | let x: str = nil;
  |              ^^^ Expected type to be \\"str\\", but got \\"nil\\" instead (hint: to allow \\"nil\\" assignment use optional type: \\"str?\\")


error: Expected optional type, found \\"nil\\"
   --> ../../../examples/tests/invalid/nil.w:24:4
   |
24 | if nil? {
   |    ^^^ Expected optional type, found \\"nil\\"


error: Cannot assign nil value to variables without explicit optional type
   --> ../../../examples/tests/invalid/nil.w:28:18
   |
28 | let nilWannabe = nil;
   |                  ^^^ Cannot assign nil value to variables without explicit optional type


error: Cannot assign nil value to variables without explicit optional type
   --> ../../../examples/tests/invalid/nil.w:31:17
   |
31 | let nilGaggle = [nil, nil, nil];
   |                 ^^^^^^^^^^^^^^^ Cannot assign nil value to variables without explicit optional type


error: Expected type to be \\"num\\", but got \\"nil\\" instead (hint: to allow \\"nil\\" assignment use optional type: \\"num?\\")
   --> ../../../examples/tests/invalid/nil.w:20:14
   |
20 |   foo.setBar(nil);
   |              ^^^ Expected type to be \\"num\\", but got \\"nil\\" instead (hint: to allow \\"nil\\" assignment use optional type: \\"num?\\")


 




Tests 1 failed (1) 
Duration <DURATION>
"
`;

exports[`optionals.w 1`] = `
"- Compiling invalid/optionals.w to sim...
✖ Compiling invalid/optionals.w to sim...
error: Expected type to be \\"num\\", but got \\"num?\\" instead
  --> ../../../examples/tests/invalid/optionals.w:7:3
  |
7 | f(x);
  |   ^ Expected type to be \\"num\\", but got \\"num?\\" instead


error: Expected optional type, found \\"bool\\"
   --> ../../../examples/tests/invalid/optionals.w:11:4
   |
11 | if y? {
   |    ^ Expected optional type, found \\"bool\\"


error: Expected optional type, found \\"bool\\"
   --> ../../../examples/tests/invalid/optionals.w:15:9
   |
15 | let z = y ?? 1;
   |         ^ Expected optional type, found \\"bool\\"


error: Expected type to be \\"str\\", but got \\"num\\" instead
   --> ../../../examples/tests/invalid/optionals.w:18:14
   |
18 | let w: str = x ?? 3;
   |              ^^^^^^ Expected type to be \\"str\\", but got \\"num\\" instead


error: Expected type to be \\"num\\", but got \\"str\\" instead
   --> ../../../examples/tests/invalid/optionals.w:21:6
   |
21 | x ?? \\"hello\\";
   |      ^^^^^^^ Expected type to be \\"num\\", but got \\"str\\" instead


error: Expected type to be \\"Sub1\\", but got \\"Sub2\\" instead
   --> ../../../examples/tests/invalid/optionals.w:32:17
   |
32 | optionalSub1 ?? new Sub2();
   |                 ^^^^^^^^^^ Expected type to be \\"Sub1\\", but got \\"Sub2\\" instead


error: Expected type to be \\"Sub1\\", but got \\"Super\\" instead
   --> ../../../examples/tests/invalid/optionals.w:34:17
   |
34 | optionalSub1 ?? new Super();
   |                 ^^^^^^^^^^^ Expected type to be \\"Sub1\\", but got \\"Super\\" instead


error: Expected type to be optional, but got \\"bool\\" instead
   --> ../../../examples/tests/invalid/optionals.w:38:12
   |
38 | if let x = true {
   |            ^^^^ Expected type to be optional, but got \\"bool\\" instead


error: Variable hi is not reassignable 
   --> ../../../examples/tests/invalid/optionals.w:46:3
   |
46 |   hi = \\"bye\\";
   |   ^^^^^^^^^^^ Variable hi is not reassignable 


 




Tests 1 failed (1) 
Duration <DURATION>
"
`;

exports[`preflight_class_inflight.w 1`] = `
"- Compiling invalid/preflight_class_inflight.w to sim...
✖ Compiling invalid/preflight_class_inflight.w to sim...
error: Cannot define a preflight class in inflight scope
  --> ../../../examples/tests/invalid/preflight_class_inflight.w:4:3
  |  
4 | /   class R {
5 | |     init() {}
6 | |   }
  | \\\\---^ Cannot define a preflight class in inflight scope


 




Tests 1 failed (1) 
Duration <DURATION>
"
`;

exports[`preflight_from_inflight.w 1`] = `
"- Compiling invalid/preflight_from_inflight.w to sim...
✖ Compiling invalid/preflight_from_inflight.w to sim...
error: Cannot call into preflight phase while inflight
   --> ../../../examples/tests/invalid/preflight_from_inflight.w:15:5
   |
15 |     this.r.myPreflight();
   |     ^^^^^^^^^^^^^^^^^^^^ Cannot call into preflight phase while inflight


 




Tests 1 failed (1) 
Duration <DURATION>
"
`;

exports[`primitives.w 1`] = `
"- Compiling invalid/primitives.w to sim...
✖ Compiling invalid/primitives.w to sim...
error: Unexpected reference \\"structured_access_expression\\"
  --> ../../../examples/tests/invalid/primitives.w:5:5
  |
5 | log(y[0]);
  |     ^^^^ Unexpected reference \\"structured_access_expression\\"


error: Unknown symbol \\"blabla\\"
  --> ../../../examples/tests/invalid/primitives.w:9:16
  |
9 | let join = arr.blabla(\\",\\");
  |                ^^^^^^ Unknown symbol \\"blabla\\"


error: Unknown symbol \\"push\\"
   --> ../../../examples/tests/invalid/primitives.w:11:5
   |
11 | arr.push(4);
   |     ^^^^ Unknown symbol \\"push\\"


error: Expected type to be \\"str\\", but got \\"num\\" instead
   --> ../../../examples/tests/invalid/primitives.w:13:14
   |
13 | let n: str = arr.at(0);
   |              ^^^^^^^^^ Expected type to be \\"str\\", but got \\"num\\" instead


 




Tests 1 failed (1) 
Duration <DURATION>
"
`;

exports[`reassign_to_nonreassignable.w 1`] = `
"- Compiling invalid/reassign_to_nonreassignable.w to sim...
✖ Compiling invalid/reassign_to_nonreassignable.w to sim...
error: Variable x is not reassignable 
  --> ../../../examples/tests/invalid/reassign_to_nonreassignable.w:3:1
  |
3 | x = x + 1;
  | ^^^^^^^^^^ Variable x is not reassignable 


error: Variable this.f is not reassignable 
   --> ../../../examples/tests/invalid/reassign_to_nonreassignable.w:28:5
   |
28 |     this.f = this.f + 1;
   |     ^^^^^^^^^^^^^^^^^^^^ Variable this.f is not reassignable 


error: Variable this.innerR.inner is not reassignable 
   --> ../../../examples/tests/invalid/reassign_to_nonreassignable.w:30:5
   |
30 |     this.innerR.inner = 2;
   |     ^^^^^^^^^^^^^^^^^^^^^^ Variable this.innerR.inner is not reassignable 


error: Variable this.inflightF is not reassignable 
   --> ../../../examples/tests/invalid/reassign_to_nonreassignable.w:35:5
   |
35 |     this.inflightF = this.inflightF + 1;
   |     ^^^^^^^^^^^^^^^^^^^^^^^^^^^^^^^^^^^^ Variable this.inflightF is not reassignable 


error: Variable arg is not reassignable 
   --> ../../../examples/tests/invalid/reassign_to_nonreassignable.w:42:3
   |
42 |   arg = 0;
   |   ^^^^^^^^ Variable arg is not reassignable 


 




Tests 1 failed (1) 
Duration <DURATION>
"
`;

exports[`resource_access_field_as_method.w 1`] = `
"- Compiling invalid/resource_access_field_as_method.w to sim...
✖ Compiling invalid/resource_access_field_as_method.w to sim...
error: Expected a function or method
  --> ../../../examples/tests/invalid/resource_access_field_as_method.w:9:1
  |
9 | x.name();
  | ^^^^^^ Expected a function or method


 




Tests 1 failed (1) 
Duration <DURATION>
"
`;

exports[`resource_captures.w 1`] = `
"- Compiling invalid/resource_captures.w to sim...
✖ Compiling invalid/resource_captures.w to sim...
error: Cannot capture reassignable field 'reassignable'
   --> ../../../examples/tests/invalid/resource_captures.w:18:17
   |
18 |     log(\\"\${this.reassignable}\\");
   |                 ^^^^^^^^^^^^ Cannot capture reassignable field 'reassignable'


error: Cannot capture field 'mutArray' with non-capturable type 'MutArray<str>'
   --> ../../../examples/tests/invalid/resource_captures.w:20:14
   |
20 |     log(this.mutArray.at(0));
   |              ^^^^^^^^ Cannot capture field 'mutArray' with non-capturable type 'MutArray<str>'


error: Unable to qualify which operations are performed on 'this.bucket' of type 'Bucket'. This is not supported yet.
   --> ../../../examples/tests/invalid/resource_captures.w:23:13
   |
23 |     let b = this.bucket;
   |             ^^^^^^^^^^^ Unable to qualify which operations are performed on 'this.bucket' of type 'Bucket'. This is not supported yet.


error: Capturing collection of resources is not supported yet (type is 'Array<Bucket>')
   --> ../../../examples/tests/invalid/resource_captures.w:27:10
   |
27 |     this.collectionOfResources.at(0).put(\\"hello\\", \\"world\\");
   |          ^^^^^^^^^^^^^^^^^^^^^ Capturing collection of resources is not supported yet (type is 'Array<Bucket>')


 




Tests 1 failed (1) 
Duration <DURATION>
"
`;

exports[`resource_inflight.w 1`] = `
"- Compiling invalid/resource_inflight.w to sim...
✖ Compiling invalid/resource_inflight.w to sim...
error: Cannot create preflight class \\"Bucket\\" in inflight phase
  --> ../../../examples/tests/invalid/resource_inflight.w:4:3
  |
4 |   new cloud.Bucket(); // Should fail because we can't create resources inflight
  |   ^^^^^^^^^^^^^^^^^^ Cannot create preflight class \\"Bucket\\" in inflight phase


 




Tests 1 failed (1) 
Duration <DURATION>
"
`;

exports[`resource_init.w 1`] = `
"- Compiling invalid/resource_init.w to sim...
✖ Compiling invalid/resource_init.w to sim...
error: Multiple initializers defined in class R
  --> ../../../examples/tests/invalid/resource_init.w:3:3
  |
3 |   init() {}
  |   ^^^^^^^^^ Multiple initializers defined in class R


error: Multiple inflight initializers defined in class R
  --> ../../../examples/tests/invalid/resource_init.w:6:3
  |
6 |   inflight init() {}
  |   ^^^^^^^^^^^^^^^^^^ Multiple inflight initializers defined in class R


error: Multiple inflight initializers defined in class R
  --> ../../../examples/tests/invalid/resource_init.w:9:3
  |
9 |   inflight init(x: num) {}
  |   ^^^^^^^^^^^^^^^^^^^^^^^^ Multiple inflight initializers defined in class R


error: Inflight initializers cannot have parameters
  --> ../../../examples/tests/invalid/resource_init.w:9:16
  |
9 |   inflight init(x: num) {}
  |                ^^^^^^^^ Inflight initializers cannot have parameters


 




Tests 1 failed (1) 
Duration <DURATION>
"
`;

exports[`sorted_errors_no_span.w 1`] = `
"- Compiling invalid/sorted_errors_no_span.w to sim...
✖ Compiling invalid/sorted_errors_no_span.w to sim...
error: Expected type to be \\"num\\", but got \\"str\\" instead
  --> ../../../examples/tests/invalid/sorted_errors_no_span.w:1:14
  |
1 | let a: num = \\"s\\";
  |              ^^^ Expected type to be \\"num\\", but got \\"str\\" instead


error: Expected 'b' to be a type but it's a variable
  --> ../../../examples/tests/invalid/sorted_errors_no_span.w:3:26
  |
3 | inflight class c extends b {}
  |                          ^ Expected 'b' to be a type but it's a variable


error: Expected type to be \\"num\\", but got \\"str\\" instead
  --> ../../../examples/tests/invalid/sorted_errors_no_span.w:4:14
  |
4 | let d: num = \\"s\\";
  |              ^^^ Expected type to be \\"num\\", but got \\"str\\" instead


error: Expected 'b' to be a type but it's a variable
  --> ../../../examples/tests/invalid/sorted_errors_no_span.w:5:26
  |
5 | inflight class e extends b {}
  |                          ^ Expected 'b' to be a type but it's a variable


 




Tests 1 failed (1) 
Duration <DURATION>
"
`;

exports[`statement_invalid_scope.w 1`] = `
"- Compiling invalid/statement_invalid_scope.w to sim...
✖ Compiling invalid/statement_invalid_scope.w to sim...
error: Expected break statement to be inside of a loop (while/for)
  --> ../../../examples/tests/invalid/statement_invalid_scope.w:3:5
  |
3 |     break;
  |     ^^^^^^ Expected break statement to be inside of a loop (while/for)


error: Expected break statement to be inside of a loop (while/for)
  --> ../../../examples/tests/invalid/statement_invalid_scope.w:7:5
  |
7 |     break;
  |     ^^^^^^ Expected break statement to be inside of a loop (while/for)


error: Expected continue statement to be inside of a loop (while/for)
   --> ../../../examples/tests/invalid/statement_invalid_scope.w:11:5
   |
11 |     continue;
   |     ^^^^^^^^^ Expected continue statement to be inside of a loop (while/for)


error: Expected continue statement to be inside of a loop (while/for)
   --> ../../../examples/tests/invalid/statement_invalid_scope.w:15:5
   |
15 |     continue;
   |     ^^^^^^^^^ Expected continue statement to be inside of a loop (while/for)


 




Tests 1 failed (1) 
Duration <DURATION>
"
`;

exports[`statements_if.w 1`] = `
"- Compiling invalid/statements_if.w to sim...
✖ Compiling invalid/statements_if.w to sim...
error: Unexpected unary operator \\"--\\"
  --> ../../../examples/tests/invalid/statements_if.w:2:1
  |
2 | --n;
  | ^^^ Unexpected unary operator \\"--\\"


error: Expected type to be \\"bool\\", but got \\"num\\" instead
  --> ../../../examples/tests/invalid/statements_if.w:5:5
  |
5 | if !n {}
  |     ^ Expected type to be \\"bool\\", but got \\"num\\" instead


error: Expected type to be \\"bool\\", but got \\"num\\" instead
  --> ../../../examples/tests/invalid/statements_if.w:8:5
  |
8 | if !n || true {}
  |     ^ Expected type to be \\"bool\\", but got \\"num\\" instead


 




Tests 1 failed (1) 
Duration <DURATION>
"
`;

exports[`std_containers.w 1`] = `
"- Compiling invalid/std_containers.w to sim...
✖ Compiling invalid/std_containers.w to sim...
error: Expected type to be \\"Array<num>\\", but got \\"Array<str>\\" instead
  --> ../../../examples/tests/invalid/std_containers.w:3:18
  |
3 | let c = a.concat(b); 
  |                  ^ Expected type to be \\"Array<num>\\", but got \\"Array<str>\\" instead


 




Tests 1 failed (1) 
Duration <DURATION>
"
`;

exports[`struct_expansion.w 1`] = `
"- Compiling invalid/struct_expansion.w to sim...
✖ Compiling invalid/struct_expansion.w to sim...
error: Unexpected 'keyword_argument'
   --> ../../../examples/tests/invalid/struct_expansion.w:11:15
   |
11 |   bucket1.put(file: \\"file.txt\\", \\"data\\");
   |               ^^^^^^^^^^^^^^^^ Unexpected 'keyword_argument'


error: \\"bublic\\" is not a field of \\"BucketProps\\"
  --> ../../../examples/tests/invalid/struct_expansion.w:3:15
  |
3 | let bucket1 = new cloud.Bucket(bublic: false, public: true);
  |               ^^^^^^^^^^^^^^^^^^^^^^^^^^^^^^^^^^^^^^^^^^^^^ \\"bublic\\" is not a field of \\"BucketProps\\"


error: Expected between 0 and 1 arguments but got 2
  --> ../../../examples/tests/invalid/struct_expansion.w:7:15
  |
7 | let bucket2 = new cloud.Bucket(2, public: true);
  |               ^^^^^^^^^^^^^^^^^^^^^^^^^^^^^^^^^ Expected between 0 and 1 arguments but got 2


error: Expected type to be \\"BucketProps?\\", but got \\"num\\" instead
  --> ../../../examples/tests/invalid/struct_expansion.w:7:32
  |
7 | let bucket2 = new cloud.Bucket(2, public: true);
  |                                ^ Expected type to be \\"BucketProps?\\", but got \\"num\\" instead


error: \\"status\\" is not initialized
   --> ../../../examples/tests/invalid/struct_expansion.w:15:9
   |  
15 |   let x = cloud.ApiResponse {
   | /---------^
16 | |   body: Json \\"Hello, world!\\",
17 | | };
   | \\\\-^ \\"status\\" is not initialized


error: \\"notAField\\" is not a field of \\"ApiResponse\\"
   --> ../../../examples/tests/invalid/struct_expansion.w:20:9
   |  
20 |   let y = cloud.ApiResponse {
   | /---------^
21 | |   status: 200,
22 | |   notAField: 500,
23 | | // ^^^^^^^^^^^ \\"notAField\\" is not a field of \\"ApiResponse\\"
24 | | };
   | \\\\-^ \\"notAField\\" is not a field of \\"ApiResponse\\"


error: Expected 2 positional argument(s) but got 1
   --> ../../../examples/tests/invalid/struct_expansion.w:11:3
   |
11 |   bucket1.put(file: \\"file.txt\\", \\"data\\");
   |   ^^^^^^^^^^^^^^^^^^^^^^^^^^^^^^^^^^^^^ Expected 2 positional argument(s) but got 1


 




Tests 1 failed (1) 
Duration <DURATION>
"
`;

exports[`structs.w 1`] = `
"- Compiling invalid/structs.w to sim...
✖ Compiling invalid/structs.w to sim...
error: Struct \\"C\\" extends \\"B\\" which introduces a conflicting member \\"x\\" (str != str)
   --> ../../../examples/tests/invalid/structs.w:11:8
   |
11 | struct C extends B {
   |        ^ Struct \\"C\\" extends \\"B\\" which introduces a conflicting member \\"x\\" (str != str)


error: \\"x\\" is not initialized
   --> ../../../examples/tests/invalid/structs.w:16:18
   |
16 | let someStruct = B { y: 5 };
   |                  ^^^^^^^^^^ \\"x\\" is not initialized


error: Struct fields must have immutable types
   --> ../../../examples/tests/invalid/structs.w:20:3
   |
20 |   f: MutArray<str>;
   |   ^ Struct fields must have immutable types


error: Struct fields must have immutable types
   --> ../../../examples/tests/invalid/structs.w:25:3
   |
25 |   f: Map<Array<MutArray<str>>>;
   |   ^ Struct fields must have immutable types


error: Unknown symbol \\"badField\\"
   --> ../../../examples/tests/invalid/structs.w:32:7
   |
32 | log(a.badField);
   |       ^^^^^^^^ Unknown symbol \\"badField\\"


error: Struct \\"Showtime\\" extends \\"Dazzle\\" which introduces a conflicting member \\"a\\" (num != num)
   --> ../../../examples/tests/invalid/structs.w:44:8
   |
44 | struct Showtime extends Razzle, Dazzle {}
   |        ^^^^^^^^ Struct \\"Showtime\\" extends \\"Dazzle\\" which introduces a conflicting member \\"a\\" (num != num)


error: Cannot instantiate type \\"BucketProps\\" because it is not a class
   --> ../../../examples/tests/invalid/structs.w:47:13
   |
47 | let x = new cloud.BucketProps(1);
   |             ^^^^^^^^^^^^^^^^^ Cannot instantiate type \\"BucketProps\\" because it is not a class


 




Tests 1 failed (1) 
Duration <DURATION>
"
`;

exports[`try_no_catch_or_finally.w 1`] = `
"- Compiling invalid/try_no_catch_or_finally.w to sim...
✖ Compiling invalid/try_no_catch_or_finally.w to sim...
error: Missing \`catch\` or \`finally\` blocks for this try statement
  --> ../../../examples/tests/invalid/try_no_catch_or_finally.w:1:1
  |  
1 | / try {
2 | |   log(\\"Hello World\\");
3 | | }
  | \\\\-^ Missing \`catch\` or \`finally\` blocks for this try statement


 




Tests 1 failed (1) 
Duration <DURATION>
"
`;

exports[`types_strings_arithmetic.w 1`] = `
"- Compiling invalid/types_strings_arithmetic.w to sim...
✖ Compiling invalid/types_strings_arithmetic.w to sim...
error: Binary operator '+' cannot be applied to operands of type 'num' and 'str'; only (num, num) and (str, str) are supported
  --> ../../../examples/tests/invalid/types_strings_arithmetic.w:1:10
  |
1 | let e1 = 2 + \\"2\\";
  |          ^^^^^^^ Binary operator '+' cannot be applied to operands of type 'num' and 'str'; only (num, num) and (str, str) are supported


error: Expected type to be \\"num\\", but got \\"str\\" instead
  --> ../../../examples/tests/invalid/types_strings_arithmetic.w:4:10
  |
4 | let e2 = 2 == \\"2\\";
  |          ^^^^^^^^ Expected type to be \\"num\\", but got \\"str\\" instead


error: Expected type to be \\"num\\", but got \\"str\\" instead
   --> ../../../examples/tests/invalid/types_strings_arithmetic.w:10:10
   |
10 | let e3 = \\"\${strExample}!\\" * numExample;
   |          ^^^^^^^^^^^^^^^^ Expected type to be \\"num\\", but got \\"str\\" instead


 




Tests 1 failed (1) 
Duration <DURATION>
"
`;

exports[`unimplemented_grammar.w 1`] = `
"- Compiling invalid/unimplemented_grammar.w to sim...
✖ Compiling invalid/unimplemented_grammar.w to sim...
error: builtin \\"void\\" is not supported yet see https://github.com/winglang/wing/issues/432
  --> ../../../examples/tests/invalid/unimplemented_grammar.w:1:8
  |
1 | let a: void = nil;
  |        ^^^^ builtin \\"void\\" is not supported yet see https://github.com/winglang/wing/issues/432


error: builtin \\"any\\" is not supported yet see https://github.com/winglang/wing/issues/434
  --> ../../../examples/tests/invalid/unimplemented_grammar.w:2:8
  |
2 | let b: any = 0;
  |        ^^^ builtin \\"any\\" is not supported yet see https://github.com/winglang/wing/issues/434


error: builtin container type \\"Promise\\" is not supported yet see https://github.com/winglang/wing/issues/529
  --> ../../../examples/tests/invalid/unimplemented_grammar.w:3:19
  |
3 | let somePromise = Promise<str>{};
  |                   ^^^^^^^^^^^^ builtin container type \\"Promise\\" is not supported yet see https://github.com/winglang/wing/issues/529


error: expression \\"defer_expression\\" is not supported yet see https://github.com/winglang/wing/issues/116
  --> ../../../examples/tests/invalid/unimplemented_grammar.w:4:9
  |
4 | let c = defer somePromise();
  |         ^^^^^^^^^^^^^^^^^^^ expression \\"defer_expression\\" is not supported yet see https://github.com/winglang/wing/issues/116


error: expression \\"await_expression\\" is not supported yet see https://github.com/winglang/wing/issues/116
  --> ../../../examples/tests/invalid/unimplemented_grammar.w:5:9
  |
5 | let d = await c;
  |         ^^^^^^^ expression \\"await_expression\\" is not supported yet see https://github.com/winglang/wing/issues/116


 




Tests 1 failed (1) 
Duration <DURATION>
"
`;

exports[`unknown_symbol.w 1`] = `
"- Compiling invalid/unknown_symbol.w to sim...
✖ Compiling invalid/unknown_symbol.w to sim...
error: Unknown symbol \\"clod\\"
  --> ../../../examples/tests/invalid/unknown_symbol.w:3:18
  |
3 | let bucket = new clod.Bucket();
  |                  ^^^^ Unknown symbol \\"clod\\"


error: Unknown symbol \\"cloudy\\"
  --> ../../../examples/tests/invalid/unknown_symbol.w:6:17
  |
6 | let funky = new cloudy.Funktion(inflight () => { });
  |                 ^^^^^^ Unknown symbol \\"cloudy\\"


error: Unknown symbol \\"y\\"
  --> ../../../examples/tests/invalid/unknown_symbol.w:9:13
  |
9 | let x = 2 + y;
  |             ^ Unknown symbol \\"y\\"


error: Unknown symbol \\"B\\"
   --> ../../../examples/tests/invalid/unknown_symbol.w:28:17
   |
28 | class A extends B {
   |                 ^ Unknown symbol \\"B\\"


error: Unknown symbol \\"assert\\"
   --> ../../../examples/tests/invalid/unknown_symbol.w:20:17
   |
20 |     this.bucket.assert(2 + \\"2\\");
   |                 ^^^^^^ Unknown symbol \\"assert\\"


error: Binary operator '+' cannot be applied to operands of type 'num' and 'str'; only (num, num) and (str, str) are supported
   --> ../../../examples/tests/invalid/unknown_symbol.w:20:24
   |
20 |     this.bucket.assert(2 + \\"2\\");
   |                        ^^^^^^^ Binary operator '+' cannot be applied to operands of type 'num' and 'str'; only (num, num) and (str, str) are supported


error: Unknown symbol \\"methodWhichIsNotPartOfBucketApi\\"
   --> ../../../examples/tests/invalid/unknown_symbol.w:23:24
   |
23 |     return this.bucket.methodWhichIsNotPartOfBucketApi(id);
   |                        ^^^^^^^^^^^^^^^^^^^^^^^^^^^^^^^ Unknown symbol \\"methodWhichIsNotPartOfBucketApi\\"


 




Tests 1 failed (1) 
Duration <DURATION>
"
`;

exports[`use_before_defined.w 1`] = `
"- Compiling invalid/use_before_defined.w to sim...
✖ Compiling invalid/use_before_defined.w to sim...
error: Unknown symbol \\"y\\"
  --> ../../../examples/tests/invalid/use_before_defined.w:1:8
  |
1 | log(\\"\${y}\\"); // Access y before it's defined
  |        ^ Unknown symbol \\"y\\"


error: Symbol \\"x\\" used before being defined
  --> ../../../examples/tests/invalid/use_before_defined.w:5:10
  |
5 |   log(\\"\${x}\\"); // Access x before it's defined (even though it's defined in an outer scope)
  |          ^ Symbol \\"x\\" used before being defined


 




Tests 1 failed (1) 
Duration <DURATION>
"
`;

exports[`variable_scoping.w 1`] = `
"- Compiling invalid/variable_scoping.w to sim...
✖ Compiling invalid/variable_scoping.w to sim...
error: Unknown symbol \\"x\\"
  --> ../../../examples/tests/invalid/variable_scoping.w:6:11
  |
6 |   let z = x;
  |           ^ Unknown symbol \\"x\\"


 




Tests 1 failed (1) 
Duration <DURATION>
"
`;

exports[`void_in_expression_position.w 1`] = `
"- Compiling invalid/void_in_expression_position.w to sim...
✖ Compiling invalid/void_in_expression_position.w to sim...
error: Property access unsupported on type \\"void\\"
  --> ../../../examples/tests/invalid/void_in_expression_position.w:1:1
  |
1 | log(\\"hey\\").get(\\"x\\");
  | ^^^^^^^^^^ Property access unsupported on type \\"void\\"


error: Binary operator '+' cannot be applied to operands of type 'num' and 'void'; only (num, num) and (str, str) are supported
  --> ../../../examples/tests/invalid/void_in_expression_position.w:7:9
  |
7 | let y = 5 + log(\\"hello\\");
  |         ^^^^^^^^^^^^^^^^ Binary operator '+' cannot be applied to operands of type 'num' and 'void'; only (num, num) and (str, str) are supported


error: Cannot assign expression of type \\"void\\" to a variable
   --> ../../../examples/tests/invalid/void_in_expression_position.w:11:5
   |
11 | let z = returnsNothing();
   |     ^ Cannot assign expression of type \\"void\\" to a variable


 




Tests 1 failed (1) 
Duration <DURATION>
"
`;<|MERGE_RESOLUTION|>--- conflicted
+++ resolved
@@ -204,11 +204,6 @@
 "
 `;
 
-<<<<<<< HEAD
-exports[`class.w 1`] = `
-"- Compiling invalid/class.w to sim...
-✖ Compiling invalid/class.w to sim...
-=======
 exports[`class.w > stderr 1`] = `
 "error: Expected block
    --> ../../../examples/tests/invalid/class.w:17:17
@@ -217,7 +212,6 @@
    |                 ^ Expected block
 
 
->>>>>>> de6f589a
 error: Preflight field \\"x\\" is not initialized
   --> ../../../examples/tests/invalid/class.w:4:4
   |
