--- conflicted
+++ resolved
@@ -2571,10 +2571,6 @@
    |   ^^^^^^^^^^^^^^^^^^^^
 
 
-<<<<<<< HEAD
- 
- 
-=======
 error: Cannot qualify access to a lifted type \\"PreflightClass\\" (see https://github.com/winglang/wing/issues/76 for more details)
    --> ../../../examples/tests/invalid/inflight_class_created_in_preflight.test.w:19:7
    |
@@ -2583,7 +2579,6 @@
 
 
 
->>>>>>> 18a01123
 Tests 1 failed (1)
 Snapshots 1 skipped
 Test Files 1 failed (1)
@@ -3927,10 +3922,6 @@
   |   ^^^^^^^^^^^^^^^^^^
 
 
-<<<<<<< HEAD
- 
- 
-=======
 error: Cannot qualify access to a lifted type \\"Bucket\\" (see https://github.com/winglang/wing/issues/76 for more details)
   --> ../../../examples/tests/invalid/resource_inflight.test.w:4:7
   |
@@ -3939,7 +3930,6 @@
 
 
 
->>>>>>> 18a01123
 Tests 1 failed (1)
 Snapshots 1 skipped
 Test Files 1 failed (1)
