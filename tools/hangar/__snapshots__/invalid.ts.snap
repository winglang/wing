--- conflicted
+++ resolved
@@ -4057,11 +4057,7 @@
 `;
 
 exports[`unresolved_state.test.w 1`] = `
-<<<<<<< HEAD
-"Could not start resource root/env0/Function after 10 attempts. This could be due to a dependency cycle or an invalid attribute reference.
-=======
 "Could not start resource after 10 attempts: Unable to resolve attribute 'my_unresolved_token' for resource: root/env0/sim.State
->>>>>>> 967abe6a
  
  
 Tests 1 failed (1)
