// Vitest Snapshot v1, https://vitest.dev/guide/snapshot.html

exports[`access_hidden_namespace.test.w 1`] = `
"error: Unknown symbol \\"core\\"
  --> ../../../examples/tests/invalid/access_hidden_namespace.test.w:7:5
  |
7 | new core.NodeJsCode(\\"<ABSOLUTE_PATH>/test.txt\\"); // This should fail even though \`fs.TextFile\` extends \`core.FileBase\` because we didn't bring in \`core\` explicitly.
  |     ^^^^ Unknown symbol \\"core\\"


 
 
Tests 1 failed (1)
Test Files 1 failed (1)
Duration <DURATION>"
`;

exports[`access_modifiers.test.w 1`] = `
"error: Method \\"private_method\\" is private in \\"Foo\\" but it's an implementation of \\"SomeInterface\\". Interface members must be public.
   --> ../../../examples/tests/invalid/access_modifiers.test.w:49:3
   |
49 |   private_method() {}
   |   ^^^^^^^^^^^^^^ Method \\"private_method\\" is private in \\"Foo\\" but it's an implementation of \\"SomeInterface\\". Interface members must be public.


error: Method \\"protected_method\\" is protected in \\"Foo\\" but it's an implementation of \\"SomeInterface\\". Interface members must be public.
   --> ../../../examples/tests/invalid/access_modifiers.test.w:47:13
   |
47 |   protected protected_method() {}
   |             ^^^^^^^^^^^^^^^^ Method \\"protected_method\\" is protected in \\"Foo\\" but it's an implementation of \\"SomeInterface\\". Interface members must be public.


error: Cannot override private method \\"method\\" of \\"Foo\\"
   --> ../../../examples/tests/invalid/access_modifiers.test.w:58:3
   |
58 |   method() {
   |   ^^^^^^ Cannot override private method \\"method\\" of \\"Foo\\"


error: Cannot override private method \\"method\\" of \\"Bar\\"
   --> ../../../examples/tests/invalid/access_modifiers.test.w:81:3
   |
81 |   method() {
   |   ^^^^^^ Cannot override private method \\"method\\" of \\"Bar\\"


error: Cannot access protected member \\"protected_field\\" of \\"Foo\\"
    --> ../../../examples/tests/invalid/access_modifiers.test.w:109:9
    |
109 | log(foo.protected_field);
    |         ^^^^^^^^^^^^^^^ Cannot access protected member \\"protected_field\\" of \\"Foo\\"


error: Cannot access private member \\"private_field\\" of \\"Foo\\"
    --> ../../../examples/tests/invalid/access_modifiers.test.w:111:9
    |
111 | log(foo.private_field);
    |         ^^^^^^^^^^^^^ Cannot access private member \\"private_field\\" of \\"Foo\\"


error: Cannot access protected member \\"protected_static_method\\" of \\"Foo\\"
    --> ../../../examples/tests/invalid/access_modifiers.test.w:115:5
    |
115 | Foo.protected_static_method();
    |     ^^^^^^^^^^^^^^^^^^^^^^^ Cannot access protected member \\"protected_static_method\\" of \\"Foo\\"


error: Cannot access private member \\"private_static_method\\" of \\"Foo\\"
    --> ../../../examples/tests/invalid/access_modifiers.test.w:117:5
    |
117 | Foo.private_static_method();
    |     ^^^^^^^^^^^^^^^^^^^^^ Cannot access private member \\"private_static_method\\" of \\"Foo\\"


error: Cannot override public method \\"public_method\\" of \\"Foo\\" with a private method
    --> ../../../examples/tests/invalid/access_modifiers.test.w:157:3
    |
157 |   public_method() {}
    |   ^^^^^^^^^^^^^ Cannot override public method \\"public_method\\" of \\"Foo\\" with a private method


error: Cannot override protected method \\"protected_method\\" of \\"Foo\\" with a private method
    --> ../../../examples/tests/invalid/access_modifiers.test.w:159:3
    |
159 |   protected_method() {}
    |   ^^^^^^^^^^^^^^^^ Cannot override protected method \\"protected_method\\" of \\"Foo\\" with a private method


error: Cannot override private method \\"private_method\\" of \\"Foo\\"
    --> ../../../examples/tests/invalid/access_modifiers.test.w:161:3
    |
161 |   private_method() {}
    |   ^^^^^^^^^^^^^^ Cannot override private method \\"private_method\\" of \\"Foo\\"


error: Cannot override public method \\"public_method\\" of \\"Foo\\" with a protected method
    --> ../../../examples/tests/invalid/access_modifiers.test.w:166:13
    |
166 |   protected public_method() {}
    |             ^^^^^^^^^^^^^ Cannot override public method \\"public_method\\" of \\"Foo\\" with a protected method


error: Cannot override private method \\"private_method\\" of \\"Foo\\"
    --> ../../../examples/tests/invalid/access_modifiers.test.w:169:13
    |
169 |   protected private_method() {}
    |             ^^^^^^^^^^^^^^ Cannot override private method \\"private_method\\" of \\"Foo\\"


error: Cannot override private method \\"private_method\\" of \\"Foo\\"
    --> ../../../examples/tests/invalid/access_modifiers.test.w:176:7
    |
176 |   pub private_method() {}
    |       ^^^^^^^^^^^^^^ Cannot override private method \\"private_method\\" of \\"Foo\\"


error: Cannot access private member \\"private_field\\" of \\"Bar\\"
   --> ../../../examples/tests/invalid/access_modifiers.test.w:61:14
   |
61 |     log(this.private_field);
   |              ^^^^^^^^^^^^^ Cannot access private member \\"private_field\\" of \\"Bar\\"


error: Cannot access private member \\"private_method\\" of \\"Bar\\"
   --> ../../../examples/tests/invalid/access_modifiers.test.w:66:10
   |
66 |     this.private_method();
   |          ^^^^^^^^^^^^^^ Cannot access private member \\"private_method\\" of \\"Bar\\"


error: Cannot access private member \\"private_static_method\\" of \\"Foo\\"
   --> ../../../examples/tests/invalid/access_modifiers.test.w:74:9
   |
74 |     Foo.private_static_method();
   |         ^^^^^^^^^^^^^^^^^^^^^ Cannot access private member \\"private_static_method\\" of \\"Foo\\"


error: Cannot access private member \\"private_field\\" of \\"Baz\\"
   --> ../../../examples/tests/invalid/access_modifiers.test.w:84:14
   |
84 |     log(this.private_field);
   |              ^^^^^^^^^^^^^ Cannot access private member \\"private_field\\" of \\"Baz\\"


error: Cannot access private member \\"private_method\\" of \\"Baz\\"
   --> ../../../examples/tests/invalid/access_modifiers.test.w:89:10
   |
89 |     this.private_method();
   |          ^^^^^^^^^^^^^^ Cannot access private member \\"private_method\\" of \\"Baz\\"


error: Cannot access private member \\"private_static_method\\" of \\"Foo\\"
   --> ../../../examples/tests/invalid/access_modifiers.test.w:97:9
   |
97 |     Foo.private_static_method();
   |         ^^^^^^^^^^^^^^^^^^^^^ Cannot access private member \\"private_static_method\\" of \\"Foo\\"


error: Cannot access private member \\"private_static_method\\" of \\"Bar\\"
    --> ../../../examples/tests/invalid/access_modifiers.test.w:102:9
    |
102 |     Bar.private_static_method();
    |         ^^^^^^^^^^^^^^^^^^^^^ Cannot access private member \\"private_static_method\\" of \\"Bar\\"


error: Cannot access protected member \\"protected_field\\" of \\"Foo\\"
    --> ../../../examples/tests/invalid/access_modifiers.test.w:123:13
    |
123 |     log(foo.protected_field);
    |             ^^^^^^^^^^^^^^^ Cannot access protected member \\"protected_field\\" of \\"Foo\\"


error: Cannot access private member \\"private_field\\" of \\"Foo\\"
    --> ../../../examples/tests/invalid/access_modifiers.test.w:125:13
    |
125 |     log(foo.private_field);
    |             ^^^^^^^^^^^^^ Cannot access private member \\"private_field\\" of \\"Foo\\"


error: Cannot access protected member \\"protected_method\\" of \\"Foo\\"
    --> ../../../examples/tests/invalid/access_modifiers.test.w:129:9
    |
129 |     foo.protected_method();
    |         ^^^^^^^^^^^^^^^^ Cannot access protected member \\"protected_method\\" of \\"Foo\\"


error: Cannot access private member \\"private_method\\" of \\"Foo\\"
    --> ../../../examples/tests/invalid/access_modifiers.test.w:131:9
    |
131 |     foo.private_method();
    |         ^^^^^^^^^^^^^^ Cannot access private member \\"private_method\\" of \\"Foo\\"


error: Cannot access protected member \\"protected_static_method\\" of \\"Foo\\"
    --> ../../../examples/tests/invalid/access_modifiers.test.w:137:9
    |
137 |     Foo.protected_static_method();
    |         ^^^^^^^^^^^^^^^^^^^^^^^ Cannot access protected member \\"protected_static_method\\" of \\"Foo\\"


error: Cannot access private member \\"private_static_method\\" of \\"Foo\\"
    --> ../../../examples/tests/invalid/access_modifiers.test.w:139:9
    |
139 |     Foo.private_static_method();
    |         ^^^^^^^^^^^^^^^^^^^^^ Cannot access private member \\"private_static_method\\" of \\"Foo\\"


 
 
Tests 1 failed (1)
Test Files 1 failed (1)
Duration <DURATION>"
`;

exports[`access_static_from_instance.test.w 1`] = `
"error: Static class fields not supported yet, see https://github.com/winglang/wing/issues/1668
  --> ../../../examples/tests/invalid/access_static_from_instance.test.w:4:3
  |
4 |   pub static f: num;
  |   ^^^^^^^^^^^^^^^^^^ Static class fields not supported yet, see https://github.com/winglang/wing/issues/1668


error: Cannot access static property \\"f\\" from instance
   --> ../../../examples/tests/invalid/access_static_from_instance.test.w:19:5
   |
19 | foo.f; // Can't access static fields through instances
   |     ^ Cannot access static property \\"f\\" from instance


error: Cannot access static property \\"m\\" from instance
   --> ../../../examples/tests/invalid/access_static_from_instance.test.w:20:5
   |
20 | foo.m(); // Can't access static methods through instances
   |     ^ Cannot access static property \\"m\\" from instance


error: Unknown symbol \\"this\\"
  --> ../../../examples/tests/invalid/access_static_from_instance.test.w:7:5
  |
7 |     this.instanceField = 1; // Can't access instance fields from static methods
  |     ^^^^ Unknown symbol \\"this\\"


error: Unknown symbol \\"this\\"
  --> ../../../examples/tests/invalid/access_static_from_instance.test.w:8:5
  |
8 |     this.f = 1; // Can't access static fields through \`this\`
  |     ^^^^ Unknown symbol \\"this\\"


 
 
Tests 1 failed (1)
Test Files 1 failed (1)
Duration <DURATION>"
`;

exports[`ambiguous_api_paths.test.w 1`] = `
"ERROR: Endpoint for path '/test/{variable}' and method 'GET' is ambiguous - it conflicts with existing endpoint for path '/test/path'

../../../examples/tests/invalid/target/test/ambiguous_api_paths.test.wsim.[REDACTED].tmp/.wing/preflight.js:38
       const handler = new $Closure1(this,\\"$Closure1\\");
       (api.get(\\"/test/path\\",handler));
>>     (api.get(\\"/test/{variable}\\",handler));
     }
   }

 
 
Tests 1 failed (1)
Test Files 1 failed (1)
Duration <DURATION>"
`;

exports[`bring.test.w 1`] = `
"error: Expected module specification (see https://www.winglang.io/docs/libraries)
  --> ../../../examples/tests/invalid/bring.test.w:8:7
  |
8 | bring ;
  |       ^ Expected module specification (see https://www.winglang.io/docs/libraries)


error: Redundant bring of \\"std\\"
  --> ../../../examples/tests/invalid/bring.test.w:1:1
  |
1 | bring std;
  | ^^^^^^^^^^ Redundant bring of \\"std\\"


error: \\"cloud\\" is already defined
  --> ../../../examples/tests/invalid/bring.test.w:4:7
  |
4 | bring cloud;
  |       ^^^^^ \\"cloud\\" is already defined


error: \\"fs\\" is not a built-in module
  --> ../../../examples/tests/invalid/bring.test.w:6:1
  |
6 | bring fs;
  | ^^^^^^^^^ \\"fs\\" is not a built-in module


error: \\"c\\" is not a built-in module
   --> ../../../examples/tests/invalid/bring.test.w:10:1
   |
10 | bring c;
   | ^^^^^^^^ \\"c\\" is not a built-in module


 
 
Tests 1 failed (1)
Test Files 1 failed (1)
Duration <DURATION>"
`;

exports[`bring_jsii.test.w 1`] = `
"error: bring \\"jsii-code-samples\\" must be assigned to an identifier (e.g. bring \\"foo\\" as foo)
  --> ../../../examples/tests/invalid/bring_jsii.test.w:1:1
  |
1 | bring \\"jsii-code-samples\\";
  | ^^^^^^^^^^^^^^^^^^^^^^^^^^ bring \\"jsii-code-samples\\" must be assigned to an identifier (e.g. bring \\"foo\\" as foo)


<<<<<<< HEAD
error: Cannot find module \\"foobar\\" in source directory: Unable to load \\"foobar\\": Module not found in \\"<ABSOLUTE_PATH>/invalid\\"
  --> ../../../examples/tests/invalid/bring_jsii.w:4:1
  |
4 | bring \\"foobar\\" as baz;
  | ^^^^^^^^^^^^^^^^^^^^^^ Cannot find module \\"foobar\\" in source directory: Unable to load \\"foobar\\": Module not found in \\"<ABSOLUTE_PATH>/invalid\\"
=======
error: Unable to load \\"foobar\\": Module not found in \\"../../../examples/tests/invalid/bring_jsii.test.w\\"
  --> ../../../examples/tests/invalid/bring_jsii.test.w:4:1
  |
4 | bring \\"foobar\\" as baz;
  | ^^^^^^^^^^^^^^^^^^^^^^ Unable to load \\"foobar\\": Module not found in \\"../../../examples/tests/invalid/bring_jsii.test.w\\"
>>>>>>> 8c8124f3


 
 
Tests 1 failed (1)
Test Files 1 failed (1)
Duration <DURATION>"
`;

exports[`bring_local_dir.test.w 1`] = `
"error: Cannot bring \\"/subdir\\" since it is not a relative path
  --> ../../../examples/tests/invalid/bring_local_dir.test.w:4:7
  |
4 | bring \\"/subdir\\" as baz;
  |       ^^^^^^^^^ Cannot bring \\"/subdir\\" since it is not a relative path


<<<<<<< HEAD
error: Cannot find module \\"./non-existent.w\\"
  --> ../../../examples/tests/invalid/bring_local_self.w:4:1
  |
4 | bring \\"./non-existent.w\\" as bar;
  | ^^^^^^^^^^^^^^^^^^^^^^^^^^^^^^^^ Cannot find module \\"./non-existent.w\\"
=======
error: Symbol \\"Foo\\" has multiple definitions in \\"../../../examples/tests/invalid/subdir/inner\\"
  --> ../../../examples/tests/invalid/subdir/other.w:1:1
  |
1 | bring \\"./inner\\" as inner;
  | ^^^^^^^^^^^^^^^^^^^^^^^^^ Symbol \\"Foo\\" has multiple definitions in \\"../../../examples/tests/invalid/subdir/inner\\"


error: Symbol \\"Foo\\" has multiple definitions in \\"../../../examples/tests/invalid/subdir/inner\\"
  --> ../../../examples/tests/invalid/bring_local_dir.test.w:1:1
  |
1 | bring \\"./subdir\\" as subdir;
  | ^^^^^^^^^^^^^^^^^^^^^^^^^^^ Symbol \\"Foo\\" has multiple definitions in \\"../../../examples/tests/invalid/subdir/inner\\"
>>>>>>> 8c8124f3


 
 
Tests 1 failed (1)
Test Files 1 failed (1)
Duration <DURATION>"
`;

exports[`bring_local_self.test.w 1`] = `
"error: Cannot find module \\"./bring_local_self.main.w\\"
  --> ../../../examples/tests/invalid/bring_local_self.test.w:1:7
  |
1 | bring \\"./bring_local_self.main.w\\" as foo;
  |       ^^^^^^^^^^^^^^^^^^^^^^^^^^^ Cannot find module \\"./bring_local_self.main.w\\"


error: Cannot find module \\"./non-existent.w\\"
  --> ../../../examples/tests/invalid/bring_local_self.test.w:4:7
  |
4 | bring \\"./non-existent.w\\" as bar;
  |       ^^^^^^^^^^^^^^^^^^ Cannot find module \\"./non-existent.w\\"


error: Cannot bring \\"/hello.w\\" since it is not a relative path
  --> ../../../examples/tests/invalid/bring_local_self.test.w:7:7
  |
7 | bring \\"/hello.w\\" as baz;
  |       ^^^^^^^^^^ Cannot bring \\"/hello.w\\" since it is not a relative path


error: Cannot bring module \\"./bring_local_dir.test.w\\" since it is an entrypoint file
   --> ../../../examples/tests/invalid/bring_local_self.test.w:10:7
   |
10 | bring \\"./bring_local_dir.test.w\\" as qux;
   |       ^^^^^^^^^^^^^^^^^^^^^^^^^^ Cannot bring module \\"./bring_local_dir.test.w\\" since it is an entrypoint file


 
 
Tests 1 failed (1)
Test Files 1 failed (1)
Duration <DURATION>"
`;

<<<<<<< HEAD
error: Cannot bring \\"<ABSOLUTE_PATH>/file_with_variables.w\\" - modules with statements besides classes, interfaces, enums, and structs cannot be brought
  --> ../../../examples/tests/invalid/bring_local_variables.w:1:1
  |
1 | bring \\"./file_with_variables.w\\" as stuff;
  | ^^^^^^^^^^^^^^^^^^^^^^^^^^^^^^^^^^^^^^^^^ Cannot bring \\"<ABSOLUTE_PATH>/file_with_variables.w\\" - modules with statements besides classes, interfaces, enums, and structs cannot be brought
=======
exports[`bring_local_variables.test.w 1`] = `
"error: Module files cannot have statements besides classes, interfaces, enums, and structs. Rename the file to end with \`.main.w\` or \`.test.w\` to make this an entrypoint file.
  --> ../../../examples/tests/invalid/file_with_variables.w:5:1
  |
5 | let x = 5;
  | ^^^^^^^^^^ Module files cannot have statements besides classes, interfaces, enums, and structs. Rename the file to end with \`.main.w\` or \`.test.w\` to make this an entrypoint file.
>>>>>>> 8c8124f3


error: Module files cannot have statements besides classes, interfaces, enums, and structs. Rename the file to end with \`.main.w\` or \`.test.w\` to make this an entrypoint file.
  --> ../../../examples/tests/invalid/file_with_variables.w:6:1
  |
6 | let y = [\\"hello\\", \\"world\\"];
  | ^^^^^^^^^^^^^^^^^^^^^^^^^^^ Module files cannot have statements besides classes, interfaces, enums, and structs. Rename the file to end with \`.main.w\` or \`.test.w\` to make this an entrypoint file.


error: Module files cannot have statements besides classes, interfaces, enums, and structs. Rename the file to end with \`.main.w\` or \`.test.w\` to make this an entrypoint file.
  --> ../../../examples/tests/invalid/file_with_variables.w:7:1
  |
7 | let z = new cloud.Bucket();
  | ^^^^^^^^^^^^^^^^^^^^^^^^^^^ Module files cannot have statements besides classes, interfaces, enums, and structs. Rename the file to end with \`.main.w\` or \`.test.w\` to make this an entrypoint file.


error: Preflight field \\"x\\" is not initialized
   --> ../../../examples/tests/invalid/file_with_variables.w:10:3
   |
10 |   x: num;
   |   ^ Preflight field \\"x\\" is not initialized


 
 
Tests 1 failed (1)
Test Files 1 failed (1)
Duration <DURATION>"
`;

exports[`bring_non_std_construct.test.w 1`] = `
"error: Expected 1 positional argument(s) but got 0
  --> ../../../examples/tests/invalid/bring_non_std_construct.test.w:8:1
  |
8 | new cdktf.S3Backend();
  | ^^^^^^^^^^^^^^^^^^^^^ Expected 1 positional argument(s) but got 0


error: Cannot set id of non-standard preflight class \\"S3Backend\\" using \`as\`
   --> ../../../examples/tests/invalid/bring_non_std_construct.test.w:13:85
   |
13 |     new cdktf.S3Backend(this, cdktf.S3BackendConfig {bucket: \\"foo\\", key: \\"bar\\"}) as \\"s3_backend\\";
   |                                                                                     ^^^^^^^^^^^^ Cannot set id of non-standard preflight class \\"S3Backend\\" using \`as\`


error: Cannot set scope of non-standard preflight class \\"S3Backend\\" using \`in\`
   --> ../../../examples/tests/invalid/bring_non_std_construct.test.w:15:85
   |
15 |     new cdktf.S3Backend(this, cdktf.S3BackendConfig {bucket: \\"foo\\", key: \\"bar\\"}) in this;
   |                                                                                     ^^^^ Cannot set scope of non-standard preflight class \\"S3Backend\\" using \`in\`


 
 
Tests 1 failed (1)
Test Files 1 failed (1)
Duration <DURATION>"
`;

exports[`call_inflight_from_preflight.test.w 1`] = `
"error: Cannot call into inflight phase while preflight
  --> ../../../examples/tests/invalid/call_inflight_from_preflight.test.w:4:1
  |
4 | util.sleep(1s);
  | ^^^^^^^^^^^^^^ Cannot call into inflight phase while preflight


error: Cannot call into inflight phase while preflight
   --> ../../../examples/tests/invalid/call_inflight_from_preflight.test.w:12:1
   |
12 | foo.do();
   | ^^^^^^^^ Cannot call into inflight phase while preflight


 
 
Tests 1 failed (1)
Test Files 1 failed (1)
Duration <DURATION>"
`;

exports[`capture_redefinition.test.w 1`] = `
"error: Cannot access \\"y\\" because it is shadowed by another symbol with the same name
  --> ../../../examples/tests/invalid/capture_redefinition.test.w:5:7
  |
5 |   log(y);
  |       ^ Cannot access \\"y\\" because it is shadowed by another symbol with the same name


error: Cannot access \\"y\\" because it is shadowed by another symbol with the same name
   --> ../../../examples/tests/invalid/capture_redefinition.test.w:14:9
   |
14 |     log(y);
   |         ^ Cannot access \\"y\\" because it is shadowed by another symbol with the same name


error: Cannot access \\"x\\" because it is shadowed by another symbol with the same name
   --> ../../../examples/tests/invalid/capture_redefinition.test.w:22:7
   |
22 |   log(x);
   |       ^ Cannot access \\"x\\" because it is shadowed by another symbol with the same name


 
 
Tests 1 failed (1)
Test Files 1 failed (1)
Duration <DURATION>"
`;

exports[`class.test.w 1`] = `
"error: Call to super constructor can only be made from derived classes
   --> ../../../examples/tests/invalid/class.test.w:86:5
   |
86 |     super();
   |     ^^^^^^^^ Call to super constructor can only be made from derived classes


error: Call to super constructor must be first statement in constructor
   --> ../../../examples/tests/invalid/class.test.w:98:5
   |
98 |     super(name, major);
   |     ^^^^^^^^^^^^^^^^^^^ Call to super constructor must be first statement in constructor


error: Call to super constructor can only be done from within class constructor
    --> ../../../examples/tests/invalid/class.test.w:103:5
    |
103 |     super(\\"cool\\", \\"blue\\");
    |     ^^^^^^^^^^^^^^^^^^^^^^ Call to super constructor can only be done from within class constructor


error: Call to super constructor can only be done from within a class constructor
    --> ../../../examples/tests/invalid/class.test.w:108:4
    |
108 |    super();
    |    ^^^^^^^^ Call to super constructor can only be done from within a class constructor


error: Reserved method name. Initializers are declared with \\"init\\"
    --> ../../../examples/tests/invalid/class.test.w:160:3
    |
160 |   constructor() {
    |   ^^^^^^^^^^^ Reserved method name. Initializers are declared with \\"init\\"


error: Expected block
   --> ../../../examples/tests/invalid/class.test.w:17:17
   |
17 |   init(foo: str)
   |                 ^ Expected block


error: Preflight field \\"x\\" is not initialized
  --> ../../../examples/tests/invalid/class.test.w:4:4
  |
4 |    x:num;
  |    ^ Preflight field \\"x\\" is not initialized


error: Expected 0 arguments but got 1
  --> ../../../examples/tests/invalid/class.test.w:9:1
  |
9 | new C2(1);
  | ^^^^^^^^^ Expected 0 arguments but got 1


<<<<<<< HEAD
error: Expected 0 named arguments but got 1
   --> ../../../examples/tests/invalid/class.w:13:1
   |
13 | new C9(token: \\"1\\");
   | ^^^^^^^^^^^^^^^^^^ Expected 0 named arguments but got 1
=======
error: Expected 0 named arguments for func at ../../../examples/tests/invalid/class.test.w:13:1
   --> ../../../examples/tests/invalid/class.test.w:13:1
   |
13 | new C9(token: \\"1\\");
   | ^^^^^^^^^^^^^^^^^^ Expected 0 named arguments for func at ../../../examples/tests/invalid/class.test.w:13:1
>>>>>>> 8c8124f3


error: Expected 1 positional argument(s) but got 0
   --> ../../../examples/tests/invalid/class.test.w:19:1
   |
19 | new C10(); 
   | ^^^^^^^^^ Expected 1 positional argument(s) but got 0


error: Expected 1 positional argument(s) but got 0
   --> ../../../examples/tests/invalid/class.test.w:22:1
   |
22 | new C10(foo: \\"bar\\"); 
   | ^^^^^^^^^^^^^^^^^^^ Expected 1 positional argument(s) but got 0


error: No named arguments expected
   --> ../../../examples/tests/invalid/class.test.w:25:1
   |
25 | new C10(\\"hello\\", foo: \\"bar\\"); 
   | ^^^^^^^^^^^^^^^^^^^^^^^^^^^^ No named arguments expected


error: Inflight field \\"x\\" is not initialized
   --> ../../../examples/tests/invalid/class.test.w:37:16
   |
37 |   inflight var x: num;
   |                ^ Inflight field \\"x\\" is not initialized


error: Inflight field \\"y\\" is not initialized
   --> ../../../examples/tests/invalid/class.test.w:39:12
   |
39 |   inflight y: str;
   |            ^ Inflight field \\"y\\" is not initialized


error: Inflight field \\"x\\" is not initialized
   --> ../../../examples/tests/invalid/class.test.w:44:12
   |
44 |   inflight x: num;
   |            ^ Inflight field \\"x\\" is not initialized


error: Inflight field \\"x\\" is not initialized
   --> ../../../examples/tests/invalid/class.test.w:50:12
   |
50 |   inflight x: num;
   |            ^ Inflight field \\"x\\" is not initialized


error: \\"y\\" cannot be initialized in the inflight initializer
   --> ../../../examples/tests/invalid/class.test.w:61:10
   |
61 |     this.y = 1;
   |          ^ \\"y\\" cannot be initialized in the inflight initializer


error: \\"x\\" cannot be initialized in the preflight initializer
   --> ../../../examples/tests/invalid/class.test.w:56:10
   |
56 |     this.x = 1;
   |          ^ \\"x\\" cannot be initialized in the preflight initializer


error: Preflight field \\"y\\" is not initialized
   --> ../../../examples/tests/invalid/class.test.w:52:3
   |
52 |   y: num;
   |   ^ Preflight field \\"y\\" is not initialized


error: Expected \\"x\\" to be a type but it's a variable
   --> ../../../examples/tests/invalid/class.test.w:68:18
   |
68 | class C7 extends x {
   |                  ^ Expected \\"x\\" to be a type but it's a variable


error: Expected \\"S1\\" to be a class
   --> ../../../examples/tests/invalid/class.test.w:74:18
   |
74 | class C8 extends S1 {
   |                  ^^ Expected \\"S1\\" to be a class


error: Unknown symbol \\"C11\\"
   --> ../../../examples/tests/invalid/class.test.w:78:19
   |
78 | class C11 extends C11 {
   |                   ^^^ Unknown symbol \\"C11\\"


error: Expected type to be \\"num\\", but got \\"str\\" instead
   --> ../../../examples/tests/invalid/class.test.w:31:14
   |
31 |     this.x = \\"Hi\\";
   |              ^^^^ Expected type to be \\"num\\", but got \\"str\\" instead


error: Variable cannot be reassigned from inflight
   --> ../../../examples/tests/invalid/class.test.w:61:5
   |
61 |     this.y = 1;
   |     ^^^^^^ Variable cannot be reassigned from inflight


error: Expected type to be \\"num\\", but got \\"str\\" instead
    --> ../../../examples/tests/invalid/class.test.w:123:11
    |
123 |     super(someStr);
    |           ^^^^^^^ Expected type to be \\"num\\", but got \\"str\\" instead


error: Expected 1 positional argument(s) but got 0
    --> ../../../examples/tests/invalid/class.test.w:132:5
    |
132 |     super();
    |     ^^^^^^^^ Expected 1 positional argument(s) but got 0


error: Expected 1 arguments but got 2
    --> ../../../examples/tests/invalid/class.test.w:141:5
    |
141 |     super(someNum, someStr);
    |     ^^^^^^^^^^^^^^^^^^^^^^^^ Expected 1 arguments but got 2


error: Expected 1 positional argument(s) but got 0
    --> ../../../examples/tests/invalid/class.test.w:157:5
    |
157 |     super();
    |     ^^^^^^^^ Expected 1 positional argument(s) but got 0


 
 
Tests 1 failed (1)
Test Files 1 failed (1)
Duration <DURATION>"
`;

exports[`cloud_function_expects_inflight.test.w 1`] = `
"error: Expected type to be \\"inflight (event: str): void\\", but got \\"preflight (name: str): str\\" instead
  --> ../../../examples/tests/invalid/cloud_function_expects_inflight.test.w:3:20
  |  
3 |   new cloud.Function((name: str): str => {
  | /--------------------^
4 | |   return \\"Hello \${name}\\";
5 | | });
  | \\\\-^ Expected type to be \\"inflight (event: str): void\\", but got \\"preflight (name: str): str\\" instead


error: Expected type to be \\"inflight (message: str): void\\", but got \\"inflight (x: num): unknown\\" instead
   --> ../../../examples/tests/invalid/cloud_function_expects_inflight.test.w:9:15
   |  
 9 |   q.setConsumer(inflight (x: num) => {
   | /---------------^
10 | |                      // ^ \\"num\\" doesn't match the expected type \\"str\\"
11 | |   return;
12 | | });
   | \\\\-^ Expected type to be \\"inflight (message: str): void\\", but got \\"inflight (x: num): unknown\\" instead


 
 
Tests 1 failed (1)
Test Files 1 failed (1)
Duration <DURATION>"
`;

exports[`container_types.test.w 1`] = `
"error: Unknown parser error
   --> ../../../examples/tests/invalid/container_types.test.w:14:25
   |
14 | let m2: Map<num> = [\\"a\\" => 1, \\"b\\" => \\"2\\", \\"c\\" => 3];
   |                         ^^^^ Unknown parser error


error: Unexpected 'string'
   --> ../../../examples/tests/invalid/container_types.test.w:14:31
   |
14 | let m2: Map<num> = [\\"a\\" => 1, \\"b\\" => \\"2\\", \\"c\\" => 3];
   |                               ^^^ Unexpected 'string'


error: Unknown parser error
   --> ../../../examples/tests/invalid/container_types.test.w:14:47
   |
14 | let m2: Map<num> = [\\"a\\" => 1, \\"b\\" => \\"2\\", \\"c\\" => 3];
   |                                               ^^^^ Unknown parser error


error: Unknown parser error
   --> ../../../examples/tests/invalid/container_types.test.w:37:24
   |
37 | let ss1: MutSet<str> = Set{\\"c\\"};
   |                        ^^^ Unknown parser error


error: Expected type to be \\"num\\", but got \\"str\\" instead
  --> ../../../examples/tests/invalid/container_types.test.w:2:28
  |
2 | let arr1: Array<num> = [1, \\"2\\", 3];
  |                            ^^^ Expected type to be \\"num\\", but got \\"str\\" instead


error: Expected \\"Set\\" or \\"MutSet\\", found \\"Array<num>\\"
  --> ../../../examples/tests/invalid/container_types.test.w:3:12
  |
3 | let arr2 = Array<num> {1, 2, 3};
  |            ^^^^^^^^^^ Expected \\"Set\\" or \\"MutSet\\", found \\"Array<num>\\"


error: Expected type to be \\"Array<num>\\", but got \\"Array<str>\\" instead
  --> ../../../examples/tests/invalid/container_types.test.w:5:24
  |
5 | let arr4: Array<num> = arr3;
  |                        ^^^^ Expected type to be \\"Array<num>\\", but got \\"Array<str>\\" instead


error: Unknown symbol \\"someRandomMethod\\"
  --> ../../../examples/tests/invalid/container_types.test.w:6:6
  |
6 | arr1.someRandomMethod();
  |      ^^^^^^^^^^^^^^^^ Unknown symbol \\"someRandomMethod\\"


error: Expected type to be \\"num\\", but got \\"num?\\" instead
  --> ../../../examples/tests/invalid/container_types.test.w:9:16
  |
9 | let val: num = arr5.tryAt(0);
  |                ^^^^^^^^^^^^^ Expected type to be \\"num\\", but got \\"num?\\" instead


error: Expected type to be \\"num\\", but got \\"str\\" instead
   --> ../../../examples/tests/invalid/container_types.test.w:13:38
   |
13 | let m1: Map<num> = {\\"a\\" => 1, \\"b\\" => \\"2\\", \\"c\\" => 3};
   |                                      ^^^ Expected type to be \\"num\\", but got \\"str\\" instead


error: Expected type to be \\"Map<num>\\", but got \\"Array<str>\\" instead
   --> ../../../examples/tests/invalid/container_types.test.w:14:20
   |
14 | let m2: Map<num> = [\\"a\\" => 1, \\"b\\" => \\"2\\", \\"c\\" => 3];
   |                    ^^^^^^^^^^^^^^^^^^^^^^^^^^^^^^^^ Expected type to be \\"Map<num>\\", but got \\"Array<str>\\" instead


error: Expected type to be \\"Map<num>\\", but got \\"Map<str>\\" instead
   --> ../../../examples/tests/invalid/container_types.test.w:16:20
   |
16 | let m4: Map<num> = m3;
   |                    ^^ Expected type to be \\"Map<num>\\", but got \\"Map<str>\\" instead


error: Unknown symbol \\"someRandomMethod\\"
   --> ../../../examples/tests/invalid/container_types.test.w:17:4
   |
17 | m1.someRandomMethod();
   |    ^^^^^^^^^^^^^^^^ Unknown symbol \\"someRandomMethod\\"


error: Expected type to be \\"num\\", but got \\"str\\" instead
   --> ../../../examples/tests/invalid/container_types.test.w:20:24
   |
20 | let s1: Set<num> = {1, \\"2\\", 3};
   |                        ^^^ Expected type to be \\"num\\", but got \\"str\\" instead


error: Expected \\"Array\\" or \\"MutArray\\", found \\"Set<num>\\"
   --> ../../../examples/tests/invalid/container_types.test.w:21:10
   |
21 | let s2 = Set<num> [1, \\"2\\", 3];
   |          ^^^^^^^^ Expected \\"Array\\" or \\"MutArray\\", found \\"Set<num>\\"


error: Expected type to be \\"num\\", but got \\"str\\" instead
   --> ../../../examples/tests/invalid/container_types.test.w:22:24
   |
22 | let s3: Set<num> = [1, \\"2\\", 3];
   |                        ^^^ Expected type to be \\"num\\", but got \\"str\\" instead


error: Expected type to be \\"Set<num>\\", but got \\"Array<num>\\" instead
   --> ../../../examples/tests/invalid/container_types.test.w:22:20
   |
22 | let s3: Set<num> = [1, \\"2\\", 3];
   |                    ^^^^^^^^^^^ Expected type to be \\"Set<num>\\", but got \\"Array<num>\\" instead


error: Expected type to be \\"Set<str>\\", but got \\"Set<num>\\" instead
   --> ../../../examples/tests/invalid/container_types.test.w:24:20
   |
24 | let s5: Set<str> = s4;
   |                    ^^ Expected type to be \\"Set<str>\\", but got \\"Set<num>\\" instead


error: Unknown symbol \\"someRandomMethod\\"
   --> ../../../examples/tests/invalid/container_types.test.w:25:4
   |
25 | s1.someRandomMethod();
   |    ^^^^^^^^^^^^^^^^ Unknown symbol \\"someRandomMethod\\"


error: Expected type to be \\"Array<str>\\", but got \\"MutArray<str>\\" instead
   --> ../../../examples/tests/invalid/container_types.test.w:27:21
   |
27 | let a: Array<str> = MutArray<str>[];
   |                     ^^^^^^^^^^^^^^^ Expected type to be \\"Array<str>\\", but got \\"MutArray<str>\\" instead


error: Expected type to be \\"MutMap<num>\\", but got \\"Map<num>\\" instead
   --> ../../../examples/tests/invalid/container_types.test.w:30:24
   |
30 | let mm1: MutMap<num> = { \\"a\\" => 1, \\"b\\" => 2, \\"c\\" => 3 };
   |                        ^^^^^^^^^^^^^^^^^^^^^^^^^^^^^^^^ Expected type to be \\"MutMap<num>\\", but got \\"Map<num>\\" instead


error: Unknown symbol \\"copyMut\\"
   --> ../../../examples/tests/invalid/container_types.test.w:33:15
   |
33 | let mm3 = mm2.copyMut();
   |               ^^^^^^^ Unknown symbol \\"copyMut\\"


error: Expected type to be \\"MutSet<str>\\", but got \\"Set<str>\\" instead
   --> ../../../examples/tests/invalid/container_types.test.w:37:27
   |
37 | let ss1: MutSet<str> = Set{\\"c\\"};
   |                           ^^^^^ Expected type to be \\"MutSet<str>\\", but got \\"Set<str>\\" instead


error: Expected type to be \\"num\\", but got \\"bool\\" instead
   --> ../../../examples/tests/invalid/container_types.test.w:39:37
   |
39 | let ss2: MutSet<num> = MutSet<num> {true};
   |                                     ^^^^ Expected type to be \\"num\\", but got \\"bool\\" instead


error: Unknown symbol \\"copyMut\\"
   --> ../../../examples/tests/invalid/container_types.test.w:42:15
   |
42 | let ss4 = ss3.copyMut();
   |               ^^^^^^^ Unknown symbol \\"copyMut\\"


 
 
Tests 1 failed (1)
Test Files 1 failed (1)
Duration <DURATION>"
`;

exports[`cyclic_bring1.w 1`] = `
"error: Could not compile \\"<ABSOLUTE_PATH>/cyclic_bring1.w\\" due to cyclic bring statements:
- <ABSOLUTE_PATH>/cyclic_bring3.w
- <ABSOLUTE_PATH>/cyclic_bring2.w
- <ABSOLUTE_PATH>/cyclic_bring1.w


error: Could not type check \\"<ABSOLUTE_PATH>/cyclic_bring2.w\\" due to cyclic bring statements
  --> ../../../examples/tests/invalid/cyclic_bring1.w:1:1
  |
1 | bring \\"./cyclic_bring2.w\\" as foo;
  | ^^^^^^^^^^^^^^^^^^^^^^^^^^^^^^^^^ Could not type check \\"<ABSOLUTE_PATH>/cyclic_bring2.w\\" due to cyclic bring statements


error: Could not type check \\"<ABSOLUTE_PATH>/cyclic_bring3.w\\" due to cyclic bring statements
  --> ../../../examples/tests/invalid/cyclic_bring2.w:1:1
  |
1 | bring \\"./cyclic_bring3.w\\" as foo;
  | ^^^^^^^^^^^^^^^^^^^^^^^^^^^^^^^^^ Could not type check \\"<ABSOLUTE_PATH>/cyclic_bring3.w\\" due to cyclic bring statements


 
 
Tests 1 failed (1)
Test Files 1 failed (1)
Duration <DURATION>"
`;

exports[`cyclic_bring2.w 1`] = `
"error: Could not compile \\"<ABSOLUTE_PATH>/cyclic_bring2.w\\" due to cyclic bring statements:
- <ABSOLUTE_PATH>/cyclic_bring1.w
- <ABSOLUTE_PATH>/cyclic_bring3.w
- <ABSOLUTE_PATH>/cyclic_bring2.w


error: Could not type check \\"<ABSOLUTE_PATH>/cyclic_bring3.w\\" due to cyclic bring statements
  --> ../../../examples/tests/invalid/cyclic_bring2.w:1:1
  |
1 | bring \\"./cyclic_bring3.w\\" as foo;
  | ^^^^^^^^^^^^^^^^^^^^^^^^^^^^^^^^^ Could not type check \\"<ABSOLUTE_PATH>/cyclic_bring3.w\\" due to cyclic bring statements


error: Could not type check \\"<ABSOLUTE_PATH>/cyclic_bring1.w\\" due to cyclic bring statements
  --> ../../../examples/tests/invalid/cyclic_bring3.w:1:1
  |
1 | bring \\"./cyclic_bring1.w\\" as foo;
  | ^^^^^^^^^^^^^^^^^^^^^^^^^^^^^^^^^ Could not type check \\"<ABSOLUTE_PATH>/cyclic_bring1.w\\" due to cyclic bring statements


 
 
Tests 1 failed (1)
Test Files 1 failed (1)
Duration <DURATION>"
`;

exports[`cyclic_bring3.w 1`] = `
"error: Could not compile \\"<ABSOLUTE_PATH>/cyclic_bring3.w\\" due to cyclic bring statements:
- <ABSOLUTE_PATH>/cyclic_bring2.w
- <ABSOLUTE_PATH>/cyclic_bring1.w
- <ABSOLUTE_PATH>/cyclic_bring3.w


error: Could not type check \\"<ABSOLUTE_PATH>/cyclic_bring1.w\\" due to cyclic bring statements
  --> ../../../examples/tests/invalid/cyclic_bring3.w:1:1
  |
1 | bring \\"./cyclic_bring1.w\\" as foo;
  | ^^^^^^^^^^^^^^^^^^^^^^^^^^^^^^^^^ Could not type check \\"<ABSOLUTE_PATH>/cyclic_bring1.w\\" due to cyclic bring statements


error: Could not type check \\"<ABSOLUTE_PATH>/cyclic_bring2.w\\" due to cyclic bring statements
  --> ../../../examples/tests/invalid/cyclic_bring1.w:1:1
  |
1 | bring \\"./cyclic_bring2.w\\" as foo;
  | ^^^^^^^^^^^^^^^^^^^^^^^^^^^^^^^^^ Could not type check \\"<ABSOLUTE_PATH>/cyclic_bring2.w\\" due to cyclic bring statements


 
 
Tests 1 failed (1)
Test Files 1 failed (1)
Duration <DURATION>"
`;

exports[`diags_with_multibyte_chars.test.w 1`] = `
"error: Unknown symbol \\"asdf\\"
  --> ../../../examples/tests/invalid/diags_with_multibyte_chars.test.w:4:1
  |
4 | asdf;
  | ^^^^ Unknown symbol \\"asdf\\"


 
 
Tests 1 failed (1)
Test Files 1 failed (1)
Duration <DURATION>"
`;

exports[`enums.test.w 1`] = `
"error: Enum \\"SomeEnum\\" does not contain value \\"FOUR\\"
  --> ../../../examples/tests/invalid/enums.test.w:5:21
  |
5 | let four = SomeEnum.FOUR;
  |                     ^^^^ Enum \\"SomeEnum\\" does not contain value \\"FOUR\\"


error: Property not found
  --> ../../../examples/tests/invalid/enums.test.w:8:24
  |
8 | let two = SomeEnum.TWO.TWO;
  |                        ^^^ Property not found


 
 
Tests 1 failed (1)
Test Files 1 failed (1)
Duration <DURATION>"
`;

<<<<<<< HEAD
exports[`extern.w 1`] = `
"error: File not found: \\"./sad.js\\"
  --> ../../../examples/tests/invalid/extern.w:2:3
  |
2 |   extern \\"./sad.js\\" static getNum(): num;
  |   ^^^^^^^^^^^^^^^^^ File not found: \\"./sad.js\\"
=======
exports[`extern.test.w 1`] = `
"error: Failed to resolve extern \\"./sad.js\\": Not Found
  --> ../../../examples/tests/invalid/extern.test.w:2:3
  |
2 |   extern \\"./sad.js\\" static getNum(): num;
  |   ^^^^^^^^^^^^^^^^^^^^^^^^^^^^^^^^^^^^^^^ Failed to resolve extern \\"./sad.js\\": Not Found


error: Failed to resolve extern \\"not-installed\\": Not Found
  --> ../../../examples/tests/invalid/extern.test.w:4:3
  |
4 |   extern \\"not-installed\\" static tooBad(): bool;
  |   ^^^^^^^^^^^^^^^^^^^^^^^^^^^^^^^^^^^^^^^^^^^^^ Failed to resolve extern \\"not-installed\\": Not Found
>>>>>>> 8c8124f3


 
 
Tests 1 failed (1)
Test Files 1 failed (1)
Duration <DURATION>"
`;

<<<<<<< HEAD
exports[`extern_static.w 1`] = `
"error: File not found: \\"../external_js.js\\"
  --> ../../../examples/tests/invalid/extern_static.w:2:3
  |
2 |   extern \\"../external_js.js\\" inflight getGreeting(name: str): str;
  |   ^^^^^^^^^^^^^^^^^^^^^^^^^^ File not found: \\"../external_js.js\\"


error: Extern methods must be declared \\"static\\" (they cannot access instance members)
  --> ../../../examples/tests/invalid/extern_static.w:2:39
=======
exports[`extern_static.test.w 1`] = `
"error: Extern methods must be declared \\"static\\" (they cannot access instance members)
  --> ../../../examples/tests/invalid/extern_static.test.w:2:39
>>>>>>> 8c8124f3
  |
2 |   extern \\"../external_js.js\\" inflight getGreeting(name: str): str;
  |                                       ^^^^^^^^^^^ Extern methods must be declared \\"static\\" (they cannot access instance members)


 
 
Tests 1 failed (1)
Test Files 1 failed (1)
Duration <DURATION>"
`;

exports[`file_with_variables.w 1`] = `
"error: Module files cannot have statements besides classes, interfaces, enums, and structs. Rename the file to end with \`.main.w\` or \`.test.w\` to make this an entrypoint file.
  --> ../../../examples/tests/invalid/file_with_variables.w:5:1
  |
5 | let x = 5;
  | ^^^^^^^^^^ Module files cannot have statements besides classes, interfaces, enums, and structs. Rename the file to end with \`.main.w\` or \`.test.w\` to make this an entrypoint file.


error: Module files cannot have statements besides classes, interfaces, enums, and structs. Rename the file to end with \`.main.w\` or \`.test.w\` to make this an entrypoint file.
  --> ../../../examples/tests/invalid/file_with_variables.w:6:1
  |
6 | let y = [\\"hello\\", \\"world\\"];
  | ^^^^^^^^^^^^^^^^^^^^^^^^^^^ Module files cannot have statements besides classes, interfaces, enums, and structs. Rename the file to end with \`.main.w\` or \`.test.w\` to make this an entrypoint file.


error: Module files cannot have statements besides classes, interfaces, enums, and structs. Rename the file to end with \`.main.w\` or \`.test.w\` to make this an entrypoint file.
  --> ../../../examples/tests/invalid/file_with_variables.w:7:1
  |
7 | let z = new cloud.Bucket();
  | ^^^^^^^^^^^^^^^^^^^^^^^^^^^ Module files cannot have statements besides classes, interfaces, enums, and structs. Rename the file to end with \`.main.w\` or \`.test.w\` to make this an entrypoint file.


error: Preflight field \\"x\\" is not initialized
   --> ../../../examples/tests/invalid/file_with_variables.w:10:3
   |
10 |   x: num;
   |   ^ Preflight field \\"x\\" is not initialized


 
 
Tests 1 failed (1)
Test Files 1 failed (1)
Duration <DURATION>"
`;

exports[`for_loop.test.w 1`] = `
"error: Reserved word
  --> ../../../examples/tests/invalid/for_loop.test.w:5:5
  |
5 | for test in bucket {
  |     ^^^^ Reserved word


error: Unable to iterate over \\"Bucket\\"
  --> ../../../examples/tests/invalid/for_loop.test.w:5:13
  |
5 | for test in bucket {
  |             ^^^^^^ Unable to iterate over \\"Bucket\\"


 
 
Tests 1 failed (1)
Test Files 1 failed (1)
Duration <DURATION>"
`;

exports[`function_type.test.w 1`] = `
"error: Expected function return type
  --> ../../../examples/tests/invalid/function_type.test.w:2:26
  |
2 | let my_func = (callback: (num)) => {  };
  |                          ^^^^^ Expected function return type


error: Expected function return type
  --> ../../../examples/tests/invalid/function_type.test.w:4:28
  |
4 | let my_func2 = (callback: ((num)): (str)) => {  };
  |                            ^^^^^ Expected function return type


 
 
Tests 1 failed (1)
Test Files 1 failed (1)
Duration <DURATION>"
`;

exports[`function_variadic_definition.test.w 1`] = `
"error: Unknown parser error
   --> ../../../examples/tests/invalid/function_variadic_definition.test.w:15:13
   |
15 | f5(args: 1, 2);
   |             ^ Unknown parser error


error: Variadic parameters must always be the last parameter in a function.
  --> ../../../examples/tests/invalid/function_variadic_definition.test.w:1:14
  |
1 | let f1 = (...args: Array<num>, x:num) => {};
  |              ^^^^ Variadic parameters must always be the last parameter in a function.


error: Variadic parameters must always be the last parameter in a function.
  --> ../../../examples/tests/invalid/function_variadic_definition.test.w:4:14
  |
4 | let f2 = (...nums: Array<num>, ...strs: Array<str>) => {};
  |              ^^^^ Variadic parameters must always be the last parameter in a function.


error: Expected type to be num, but got bool instead.
  --> ../../../examples/tests/invalid/function_variadic_definition.test.w:8:7
  |
8 | f3(1, true, 2);
  |       ^^^^ Expected type to be num, but got bool instead.


error: Variadic parameters must be type Array or MutArray.
   --> ../../../examples/tests/invalid/function_variadic_definition.test.w:11:14
   |
11 | let f4 = (...args: Set<num>) => {};
   |              ^^^^ Variadic parameters must be type Array or MutArray.


error: No named arguments expected
   --> ../../../examples/tests/invalid/function_variadic_definition.test.w:15:1
   |
15 | f5(args: 1, 2);
   | ^^^^^^^^^^^^^^ No named arguments expected


error: Expected type to be Bucket, but got bool instead.
   --> ../../../examples/tests/invalid/function_variadic_definition.test.w:24:21
   |
24 | funcBucket(bucket1, true, bucket2);
   |                     ^^^^ Expected type to be Bucket, but got bool instead.


 
 
Tests 1 failed (1)
Test Files 1 failed (1)
Duration <DURATION>"
`;

exports[`immutable_container_types.test.w 1`] = `
"error: Unknown symbol \\"set\\"
  --> ../../../examples/tests/invalid/immutable_container_types.test.w:3:4
  |
3 | m1.set(\\"a\\", \\"bye\\");
  |    ^^^ Unknown symbol \\"set\\"


error: Expected type to be \\"Map<str>\\", but got \\"MutMap<str>\\" instead
  --> ../../../examples/tests/invalid/immutable_container_types.test.w:6:20
  |
6 | let m2: Map<str> = MutMap<str> {};
  |                    ^^^^^^^^^^^^^^ Expected type to be \\"Map<str>\\", but got \\"MutMap<str>\\" instead


error: Expected type to be \\"bool\\", but got \\"str\\" instead
  --> ../../../examples/tests/invalid/immutable_container_types.test.w:8:29
  |
8 | let m3 = Map<bool> { \\"a\\" => \\"A\\" };
  |                             ^^^ Expected type to be \\"bool\\", but got \\"str\\" instead


error: Unknown symbol \\"set\\"
   --> ../../../examples/tests/invalid/immutable_container_types.test.w:11:4
   |
11 | m4.set(\\"2\\", 3);
   |    ^^^ Unknown symbol \\"set\\"


error: Unknown symbol \\"copy\\"
   --> ../../../examples/tests/invalid/immutable_container_types.test.w:13:13
   |
13 | let m5 = m4.copy();
   |             ^^^^ Unknown symbol \\"copy\\"


error: Unknown symbol \\"delete\\"
   --> ../../../examples/tests/invalid/immutable_container_types.test.w:15:4
   |
15 | m4.delete(\\"1\\");
   |    ^^^^^^ Unknown symbol \\"delete\\"


error: Unknown symbol \\"clear\\"
   --> ../../../examples/tests/invalid/immutable_container_types.test.w:17:4
   |
17 | m4.clear();
   |    ^^^^^ Unknown symbol \\"clear\\"


error: Expected type to be \\"Set<Array<num>>\\", but got \\"MutSet<Array<num>>\\" instead
   --> ../../../examples/tests/invalid/immutable_container_types.test.w:21:27
   |
21 | let s1: Set<Array<num>> = MutSet<Array<num>> {[1]};
   |                           ^^^^^^^^^^^^^^^^^^^^^^^^ Expected type to be \\"Set<Array<num>>\\", but got \\"MutSet<Array<num>>\\" instead


error: Unknown symbol \\"delete\\"
   --> ../../../examples/tests/invalid/immutable_container_types.test.w:24:4
   |
24 | s2.delete(\\"a\\");
   |    ^^^^^^ Unknown symbol \\"delete\\"


error: Unknown symbol \\"add\\"
   --> ../../../examples/tests/invalid/immutable_container_types.test.w:26:4
   |
26 | s2.add(\\"d\\");
   |    ^^^ Unknown symbol \\"add\\"


error: Unknown symbol \\"copy\\"
   --> ../../../examples/tests/invalid/immutable_container_types.test.w:28:13
   |
28 | let s3 = s2.copy();
   |             ^^^^ Unknown symbol \\"copy\\"


error: Unknown symbol \\"clear\\"
   --> ../../../examples/tests/invalid/immutable_container_types.test.w:30:4
   |
30 | s2.clear();
   |    ^^^^^ Unknown symbol \\"clear\\"


error: Expected type to be \\"Set<bool>\\", but got \\"Set<Array<num>>\\" instead
   --> ../../../examples/tests/invalid/immutable_container_types.test.w:32:21
   |
32 | let s4: Set<bool> = {[3]};
   |                     ^^^^^ Expected type to be \\"Set<bool>\\", but got \\"Set<Array<num>>\\" instead


 
 
Tests 1 failed (1)
Test Files 1 failed (1)
Duration <DURATION>"
`;

exports[`impl_interface.test.w 1`] = `
"error: Class \\"A\\" does not implement method \\"handle\\" of interface \\"IQueueSetConsumerHandler\\"
  --> ../../../examples/tests/invalid/impl_interface.test.w:3:7
  |
3 | class A impl cloud.IQueueSetConsumerHandler {
  |       ^ Class \\"A\\" does not implement method \\"handle\\" of interface \\"IQueueSetConsumerHandler\\"


error: Expected type to be \\"inflight (message: str): void\\", but got \\"inflight (x: num): void\\" instead
  --> ../../../examples/tests/invalid/impl_interface.test.w:7:7
  |
7 | class B impl cloud.IQueueSetConsumerHandler {
  |       ^ Expected type to be \\"inflight (message: str): void\\", but got \\"inflight (x: num): void\\" instead


error: Expected an interface, instead found type \\"Bucket\\"
   --> ../../../examples/tests/invalid/impl_interface.test.w:14:14
   |
14 | class C impl cloud.Bucket {
   |              ^^^^^^^^^^^^ Expected an interface, instead found type \\"Bucket\\"


error: Class \\"r\\" does not implement method \\"method1\\" of interface \\"I3\\"
   --> ../../../examples/tests/invalid/impl_interface.test.w:30:7
   |
30 | class r impl I3 {
   |       ^ Class \\"r\\" does not implement method \\"method1\\" of interface \\"I3\\"


error: Class \\"r\\" does not implement method \\"method2\\" of interface \\"I3\\"
   --> ../../../examples/tests/invalid/impl_interface.test.w:30:7
   |
30 | class r impl I3 {
   |       ^ Class \\"r\\" does not implement method \\"method2\\" of interface \\"I3\\"


error: Class \\"r\\" does not implement method \\"method3\\" of interface \\"I3\\"
   --> ../../../examples/tests/invalid/impl_interface.test.w:30:7
   |
30 | class r impl I3 {
   |       ^ Class \\"r\\" does not implement method \\"method3\\" of interface \\"I3\\"


 
 
Tests 1 failed (1)
Test Files 1 failed (1)
Duration <DURATION>"
`;

exports[`inference.test.w 1`] = `
"error: Missing required type annotation for method signature
   --> ../../../examples/tests/invalid/inference.test.w:78:8
   |
78 |   args(nice) {
   |        ^^^^ Missing required type annotation for method signature


error: Expected type to be \\"num\\", but got \\"str\\" instead
   --> ../../../examples/tests/invalid/inference.test.w:13:18
   |
13 | recursiveClosure(\\"\\");
   |                  ^^ Expected type to be \\"num\\", but got \\"str\\" instead


error: Expected type to be \\"str\\", but got \\"num\\" instead
   --> ../../../examples/tests/invalid/inference.test.w:32:19
   |
32 | stringArray2.push(2);
   |                   ^ Expected type to be \\"str\\", but got \\"num\\" instead


error: Expected type to be \\"num\\", but got \\"str\\" instead
   --> ../../../examples/tests/invalid/inference.test.w:38:16
   |
38 | numArray2.push(\\"2\\");
   |                ^^^ Expected type to be \\"num\\", but got \\"str\\" instead


error: Expected type to be \\"num\\", but got \\"str\\" instead
   --> ../../../examples/tests/invalid/inference.test.w:42:40
   |
42 | let dependentArray = [numArray2.at(0), stringArray2.at(1)];
   |                                        ^^^^^^^^^^^^^^^^^^ Expected type to be \\"num\\", but got \\"str\\" instead


error: Expected type to be \\"num\\", but got \\"str\\" instead
   --> ../../../examples/tests/invalid/inference.test.w:45:60
   |
45 | let dependentMap = { \\"cool\\" => numArray2.at(0), \\"cool2\\" => stringArray2.at(1) };
   |                                                            ^^^^^^^^^^^^^^^^^^ Expected type to be \\"num\\", but got \\"str\\" instead


error: Expected type to be \\"inflight (key: str, type: BucketEventType): void\\", but got \\"inflight (request: ApiRequest): ApiResponse\\" instead
   --> ../../../examples/tests/invalid/inference.test.w:57:31
   |
57 | (new cloud.Bucket()).onCreate(func);
   |                               ^^^^ Expected type to be \\"inflight (key: str, type: BucketEventType): void\\", but got \\"inflight (request: ApiRequest): ApiResponse\\" instead


error: Expected type to be \\"inflight (str): void\\", but got \\"inflight (arg1: num): unknown\\" instead
   --> ../../../examples/tests/invalid/inference.test.w:84:37
   |
84 | let badFunc: inflight (str): void = inflight (arg1: num) => {};
   |                                     ^^^^^^^^^^^^^^^^^^^^^^^^^^ Expected type to be \\"inflight (str): void\\", but got \\"inflight (arg1: num): unknown\\" instead


error: Unable to infer type
  --> ../../../examples/tests/invalid/inference.test.w:4:29
  |
4 | let preflightClosureArgs = (nice) => { return true; };
  |                             ^^^^ Unable to infer type


error: Unable to infer type
   --> ../../../examples/tests/invalid/inference.test.w:25:44
   |
25 | let stringInterpolationCannotBeInferred = (nice) => {
   |                                            ^^^^ Unable to infer type


error: Property not found
   --> ../../../examples/tests/invalid/inference.test.w:63:19
   |
63 |     body: request.body,
   |                   ^^^^ Property not found


error: Unable to infer type
   --> ../../../examples/tests/invalid/inference.test.w:60:23
   |
60 | let func2 = inflight (request) => {
   |                       ^^^^^^^ Unable to infer type


error: Unexpected return value from void function. Return type annotations are required for methods.
   --> ../../../examples/tests/invalid/inference.test.w:75:5
   |
75 |     return true;
   |     ^^^^^^^^^^^^ Unexpected return value from void function. Return type annotations are required for methods.


error: Inferred type Array<str> conflicts with already inferred type Array<num>
   --> ../../../examples/tests/invalid/inference.test.w:92:33
   |  
92 |     let jsonDoubleInference: SS = {
   | /---------------------------------^
93 | |     a: a,
94 | |     b: a,
95 | |   };
   | \\\\---^ Inferred type Array<str> conflicts with already inferred type Array<num>


error: Expected type to be \\"str\\", but got \\"num\\" instead
    --> ../../../examples/tests/invalid/inference.test.w:102:16
    |
102 |   let x: str = returnsNumber();
    |                ^^^^^^^^^^^^^^^ Expected type to be \\"str\\", but got \\"num\\" instead


error: Property not found
    --> ../../../examples/tests/invalid/inference.test.w:109:14
    |
109 |   return arg.get(\\"a\\");
    |              ^^^ Property not found


error: Unable to infer type
    --> ../../../examples/tests/invalid/inference.test.w:107:19
    |
107 | let unknownArg = (arg) => {
    |                   ^^^ Unable to infer type


error: Unable to infer type
   --> ../../../examples/tests/invalid/inference.test.w:69:5
   |
69 | let anotherEmptyArray = [];
   |     ^^^^^^^^^^^^^^^^^ Unable to infer type


error: Unable to infer type
   --> ../../../examples/tests/invalid/inference.test.w:21:5
   |
21 | let clonedArray = emptyArray.copyMut();
   |     ^^^^^^^^^^^ Unable to infer type


error: Unable to infer type
   --> ../../../examples/tests/invalid/inference.test.w:16:5
   |
16 | let emptyArray = [];
   |     ^^^^^^^^^^ Unable to infer type


error: Unable to infer type
   --> ../../../examples/tests/invalid/inference.test.w:60:5
   |
60 | let func2 = inflight (request) => {
   |     ^^^^^ Unable to infer type


error: Unable to infer type
   --> ../../../examples/tests/invalid/inference.test.w:18:5
   |
18 | let numArray = emptyArray;
   |     ^^^^^^^^ Unable to infer type


error: Unable to infer type
  --> ../../../examples/tests/invalid/inference.test.w:4:5
  |
4 | let preflightClosureArgs = (nice) => { return true; };
  |     ^^^^^^^^^^^^^^^^^^^^ Unable to infer type


error: Unable to infer type
   --> ../../../examples/tests/invalid/inference.test.w:25:5
   |
25 | let stringInterpolationCannotBeInferred = (nice) => {
   |     ^^^^^^^^^^^^^^^^^^^^^^^^^^^^^^^^^^^ Unable to infer type


 
 
Tests 1 failed (1)
Test Files 1 failed (1)
Duration <DURATION>"
`;

exports[`inflight_class_created_in_preflight.test.w 1`] = `
"error: Cannot create inflight class \\"Foo\\" in preflight phase
  --> ../../../examples/tests/invalid/inflight_class_created_in_preflight.test.w:3:1
  |
3 | new Foo();
  | ^^^^^^^^^ Cannot create inflight class \\"Foo\\" in preflight phase


error: Cannot create inflight class \\"Foo\\" in preflight phase
  --> ../../../examples/tests/invalid/inflight_class_created_in_preflight.test.w:8:5
  |
8 |     new Foo();
  |     ^^^^^^^^^ Cannot create inflight class \\"Foo\\" in preflight phase


error: Cannot create inflight class \\"Foo\\" in preflight phase
   --> ../../../examples/tests/invalid/inflight_class_created_in_preflight.test.w:13:5
   |
13 |     new Foo();
   |     ^^^^^^^^^ Cannot create inflight class \\"Foo\\" in preflight phase


error: Cannot create preflight class \\"PreflightClass\\" in inflight phase
   --> ../../../examples/tests/invalid/inflight_class_created_in_preflight.test.w:19:3
   |
19 |   new PreflightClass();
   |   ^^^^^^^^^^^^^^^^^^^^ Cannot create preflight class \\"PreflightClass\\" in inflight phase


error: Cannot qualify access to a lifted type \\"PreflightClass\\" (see https://github.com/winglang/wing/issues/76 for more details)
   --> ../../../examples/tests/invalid/inflight_class_created_in_preflight.test.w:19:7
   |
19 |   new PreflightClass();
   |       ^^^^^^^^^^^^^^ Cannot qualify access to a lifted type \\"PreflightClass\\" (see https://github.com/winglang/wing/issues/76 for more details)


 
 
Tests 1 failed (1)
Test Files 1 failed (1)
Duration <DURATION>"
`;

exports[`inflight_class_dup_init.test.w 1`] = `
"error: Multiple inflight initializers defined in class Foo
  --> ../../../examples/tests/invalid/inflight_class_dup_init.test.w:6:3
  |  
6 | /   inflight init() {
7 | | 
8 | |   }
  | \\\\---^ Multiple inflight initializers defined in class Foo


 
 
Tests 1 failed (1)
Test Files 1 failed (1)
Duration <DURATION>"
`;

exports[`inflight_class_in_preflight.test.w 1`] = `
"error: Cannot create inflight class \\"Foo\\" in preflight phase
  --> ../../../examples/tests/invalid/inflight_class_in_preflight.test.w:5:1
  |
5 | new Foo();
  | ^^^^^^^^^ Cannot create inflight class \\"Foo\\" in preflight phase


 
 
Tests 1 failed (1)
Test Files 1 failed (1)
Duration <DURATION>"
`;

exports[`inflight_class_interface_structural_typing.test.w 1`] = `
"error: Expected type to be \\"IGoo\\", but got \\"NotGoo\\" instead
   --> ../../../examples/tests/invalid/inflight_class_interface_structural_typing.test.w:26:17
   |
26 |   let x: IGoo = new NotGoo();
   |                 ^^^^^^^^^^^^ Expected type to be \\"IGoo\\", but got \\"NotGoo\\" instead


 
 
Tests 1 failed (1)
Test Files 1 failed (1)
Duration <DURATION>"
`;

exports[`inflight_reassign.test.w 1`] = `
"error: Variable cannot be reassigned from inflight
  --> ../../../examples/tests/invalid/inflight_reassign.test.w:5:3
  |
5 |   xvar = \\"hi\\";
  |   ^^^^ Variable cannot be reassigned from inflight


error: Variable is not reassignable
  --> ../../../examples/tests/invalid/inflight_reassign.test.w:8:3
  |
2 | let ylet = 123;
  |     ---- defined here (try adding \\"var\\" in front)
  .
8 |   ylet = 456;
  |   ^^^^ Variable is not reassignable


 
 
Tests 1 failed (1)
Test Files 1 failed (1)
Duration <DURATION>"
`;

exports[`inflight_ref_explicit_ops.test.w 1`] = `
"error: Cannot qualify access to a lifted object of type \\"Queue\\" (see https://github.com/winglang/wing/issues/76 for more details)
   --> ../../../examples/tests/invalid/inflight_ref_explicit_ops.test.w:13:12
   |
13 |     return this.myQueue;
   |            ^^^^^^^^^^^^ Cannot qualify access to a lifted object of type \\"Queue\\" (see https://github.com/winglang/wing/issues/76 for more details)


error: Cannot qualify access to a lifted object of type \\"Bucket\\" (see https://github.com/winglang/wing/issues/76 for more details)
   --> ../../../examples/tests/invalid/inflight_ref_explicit_ops.test.w:34:13
   |
34 |     let x = this.b;
   |             ^^^^^^ Cannot qualify access to a lifted object of type \\"Bucket\\" (see https://github.com/winglang/wing/issues/76 for more details)


error: Cannot qualify access to a lifted object of type \\"Bucket\\" (see https://github.com/winglang/wing/issues/76 for more details)
   --> ../../../examples/tests/invalid/inflight_ref_explicit_ops.test.w:47:13
   |
47 |     let b = this.array.at(1);
   |             ^^^^^^^^^^^^^^^^ Cannot qualify access to a lifted object of type \\"Bucket\\" (see https://github.com/winglang/wing/issues/76 for more details)


 
 
Tests 1 failed (1)
Test Files 1 failed (1)
Duration <DURATION>"
`;

exports[`inflight_ref_resource_sub_method.test.w 1`] = `
"error: Cannot qualify access to a lifted object of type \\"Queue\\" (see https://github.com/winglang/wing/issues/76 for more details)
   --> ../../../examples/tests/invalid/inflight_ref_resource_sub_method.test.w:13:12
   |
13 |     return this.myQueue;
   |            ^^^^^^^^^^^^ Cannot qualify access to a lifted object of type \\"Queue\\" (see https://github.com/winglang/wing/issues/76 for more details)


error: Cannot qualify access to a lifted object of type \\"Queue\\" (see https://github.com/winglang/wing/issues/76 for more details)
   --> ../../../examples/tests/invalid/inflight_ref_resource_sub_method.test.w:18:12
   |
18 |     return globalQueue;
   |            ^^^^^^^^^^^ Cannot qualify access to a lifted object of type \\"Queue\\" (see https://github.com/winglang/wing/issues/76 for more details)


 
 
Tests 1 failed (1)
Test Files 1 failed (1)
Duration <DURATION>"
`;

exports[`inflight_ref_unknown_op.test.w 1`] = `
"error: Cannot qualify access to a lifted object of type \\"Bucket\\" (see https://github.com/winglang/wing/issues/76 for more details)
   --> ../../../examples/tests/invalid/inflight_ref_unknown_op.test.w:13:13
   |
13 |     let x = this.b;
   |             ^^^^^^ Cannot qualify access to a lifted object of type \\"Bucket\\" (see https://github.com/winglang/wing/issues/76 for more details)


error: Cannot qualify access to a lifted object of type \\"Bucket\\" (see https://github.com/winglang/wing/issues/76 for more details)
   --> ../../../examples/tests/invalid/inflight_ref_unknown_op.test.w:17:13
   |
17 |     let y = globalB;
   |             ^^^^^^^ Cannot qualify access to a lifted object of type \\"Bucket\\" (see https://github.com/winglang/wing/issues/76 for more details)


 
 
Tests 1 failed (1)
Test Files 1 failed (1)
Duration <DURATION>"
`;

exports[`interface.test.w 1`] = `
"error: Properties are not supported in interfaces
   --> ../../../examples/tests/invalid/interface.test.w:30:3
   |
30 |   bar: str;
   |   ^^^^^^^^^ Properties are not supported in interfaces


error: Unknown symbol \\"IB\\"
  --> ../../../examples/tests/invalid/interface.test.w:2:22
  |
2 | interface IA extends IB {
  |                      ^^ Unknown symbol \\"IB\\"


error: Unknown symbol \\"IDontExist\\"
   --> ../../../examples/tests/invalid/interface.test.w:10:26
   |
10 | interface IExist extends IDontExist {
   |                          ^^^^^^^^^^ Unknown symbol \\"IDontExist\\"


error: Expected an interface, instead found type \\"ISomeClass\\"
   --> ../../../examples/tests/invalid/interface.test.w:16:34
   |
16 | interface ISomeInterface extends ISomeClass {
   |                                  ^^^^^^^^^^ Expected an interface, instead found type \\"ISomeClass\\"


error: Symbol \\"foo\\" already defined in this scope
   --> ../../../examples/tests/invalid/interface.test.w:23:5
   |
22 |     foo(): void;
   |     --- previous definition
23 |     foo(): void;
   |     ^^^ Symbol \\"foo\\" already defined in this scope


error: Symbol \\"foo\\" already defined in this scope
   --> ../../../examples/tests/invalid/interface.test.w:25:5
   |
22 |     foo(): void;
   |     --- previous definition
   .
25 |     foo(): num;
   |     ^^^ Symbol \\"foo\\" already defined in this scope


 
 
Tests 1 failed (1)
Test Files 1 failed (1)
Duration <DURATION>"
`;

exports[`issue_2767.test.w 1`] = `
"error: Expected type to be \\"MutJson\\", but got \\"Bucket\\" instead
  --> ../../../examples/tests/invalid/issue_2767.test.w:4:16
  |
4 | x.set(\\"hello\\", new cloud.Bucket());
  |                ^^^^^^^^^^^^^^^^^^ Expected type to be \\"MutJson\\", but got \\"Bucket\\" instead


 
 
Tests 1 failed (1)
Test Files 1 failed (1)
Duration <DURATION>"
`;

exports[`jsii_access_modifiers.test.w 1`] = `
"error: Cannot access protected member \\"createTopic\\" of \\"Bucket\\"
   --> ../../../examples/tests/invalid/jsii_access_modifiers.test.w:13:3
   |
13 | b.createTopic(cloud.BucketEventType.CREATE);
   |   ^^^^^^^^^^^ Cannot access protected member \\"createTopic\\" of \\"Bucket\\"


 
 
Tests 1 failed (1)
Test Files 1 failed (1)
Duration <DURATION>"
`;

exports[`json.test.w 1`] = `
"error: Json literal must have an element
   --> ../../../examples/tests/invalid/json.test.w:29:26
   |
29 | let jsonIncomplete = Json;
   |                          ^ Json literal must have an element


error: Expected type to be \\"num\\", but got \\"str\\" instead
  --> ../../../examples/tests/invalid/json.test.w:6:14
  |
6 | let n: num = j;
  |              ^ Expected type to be \\"num\\", but got \\"str\\" instead


error: Expected type to be \\"bool\\", but got \\"str\\" instead
  --> ../../../examples/tests/invalid/json.test.w:8:15
  |
8 | let b: bool = j;
  |               ^ Expected type to be \\"bool\\", but got \\"str\\" instead


error: Expected type to be \\"Map<str>\\", but got \\"str\\" instead
   --> ../../../examples/tests/invalid/json.test.w:10:19
   |
10 | let m: Map<str> = j;
   |                   ^ Expected type to be \\"Map<str>\\", but got \\"str\\" instead


error: Expected type to be \\"Set<str>\\", but got \\"str\\" instead
   --> ../../../examples/tests/invalid/json.test.w:12:20
   |
12 | let s2: Set<str> = j;
   |                    ^ Expected type to be \\"Set<str>\\", but got \\"str\\" instead


error: Expected type to be \\"Array<str>\\", but got \\"str\\" instead
   --> ../../../examples/tests/invalid/json.test.w:14:21
   |
14 | let a: Array<str> = j;
   |                     ^ Expected type to be \\"Array<str>\\", but got \\"str\\" instead


error: Unknown symbol \\"set\\"
   --> ../../../examples/tests/invalid/json.test.w:19:13
   |
19 | foreverJson.set(\\"a\\", \\"world!\\");
   |             ^^^ Unknown symbol \\"set\\"


error: Expected type to be \\"num?\\", but got \\"str?\\" instead
   --> ../../../examples/tests/invalid/json.test.w:32:20
   |
32 | let tryNum: num? = j.tryAsStr();
   |                    ^^^^^^^^^^^^ Expected type to be \\"num?\\", but got \\"str?\\" instead


error: Expected type to be \\"str?\\", but got \\"bool?\\" instead
   --> ../../../examples/tests/invalid/json.test.w:35:20
   |
35 | let tryStr: str? = j.tryAsBool();
   |                    ^^^^^^^^^^^^^ Expected type to be \\"str?\\", but got \\"bool?\\" instead


error: Expected type to be \\"bool?\\", but got \\"num?\\" instead
   --> ../../../examples/tests/invalid/json.test.w:38:22
   |
38 | let tryBool: bool? = j.tryAsNum();
   |                      ^^^^^^^^^^^^ Expected type to be \\"bool?\\", but got \\"num?\\" instead


error: Missing required field \\"maybe\\" from \\"StructyJson\\"
   --> ../../../examples/tests/invalid/json.test.w:55:40
   |  
55 |   let notJsonMissingField: StructyJson = {
   | /----------------------------------------^
56 | |   foo: \\"bar\\",
57 | |   stuff: [],
58 | | };
   | \\\\-^ Missing required field \\"maybe\\" from \\"StructyJson\\"


error: Missing required field \\"maybe\\" from \\"StructyJson\\"
   --> ../../../examples/tests/invalid/json.test.w:63:5
   |  
63 | /     {
64 | |       foo: \\"bar\\",
65 | |       stuff: [],
66 | |     }
   | \\\\-----^ Missing required field \\"maybe\\" from \\"StructyJson\\"


error: Expected type to be \\"bool\\", but got \\"num\\" instead
   --> ../../../examples/tests/invalid/json.test.w:75:11
   |
75 |     good: 2,
   |           ^ Expected type to be \\"bool\\", but got \\"num\\" instead


error: Expected type to be \\"num\\", but got \\"str\\" instead
   --> ../../../examples/tests/invalid/json.test.w:82:14
   |
82 |   stuff: [1, \\"hi\\", 3],
   |              ^^^^ Expected type to be \\"num\\", but got \\"str\\" instead


error: Expected type to be \\"num\\", but got \\"str\\" instead
   --> ../../../examples/tests/invalid/json.test.w:93:8
   |
93 |     b: \\"\\",
   |        ^^ Expected type to be \\"num\\", but got \\"str\\" instead


error: Expected type to be \\"StructyJson\\", but got \\"Json\\" instead (hint: use StructyJson.fromJson() to convert dynamic Json)
    --> ../../../examples/tests/invalid/json.test.w:106:38
    |
106 | let mutableJsonStruct: StructyJson = mutableJson;
    |                                      ^^^^^^^^^^^ Expected type to be \\"StructyJson\\", but got \\"Json\\" instead (hint: use StructyJson.fromJson() to convert dynamic Json)


error: \\"Array<Json>\\" is not a legal JSON value
   --> ../../../examples/tests/invalid/json.test.w:23:17
   |
23 | let jArr = Json [bkt];
   |                 ^^^^^ \\"Array<Json>\\" is not a legal JSON value


error: \\"Bucket\\" is not a legal JSON value
   --> ../../../examples/tests/invalid/json.test.w:26:28
   |
26 | let jsonObj = Json { boom: bkt };
   |                            ^^^ \\"Bucket\\" is not a legal JSON value


error: \\"Bucket\\" is not a legal JSON value
    --> ../../../examples/tests/invalid/json.test.w:110:6
    |
110 |   b: new cloud.Bucket()
    |      ^^^^^^^^^^^^^^^^^^ \\"Bucket\\" is not a legal JSON value


error: \\"Bucket\\" is not a legal JSON value
    --> ../../../examples/tests/invalid/json.test.w:114:21
    |
114 | let isBucket = Json new cloud.Bucket();
    |                     ^^^^^^^^^^^^^^^^^^ \\"Bucket\\" is not a legal JSON value


 
 
Tests 1 failed (1)
Test Files 1 failed (1)
Duration <DURATION>"
`;

exports[`json_static.test.w 1`] = `
"error: Unknown symbol \\"set\\"
  --> ../../../examples/tests/invalid/json_static.test.w:4:10
  |
4 | immutObj.set(\\"a\\", \\"foo\\");
  |          ^^^ Unknown symbol \\"set\\"


 
 
Tests 1 failed (1)
Test Files 1 failed (1)
Duration <DURATION>"
`;

exports[`missing_semicolon.test.w 1`] = `
"error: Expected ';'
  --> ../../../examples/tests/invalid/missing_semicolon.test.w:9:3
  |
9 | })
  |   ^ Expected ';'


error: Expected ';'
   --> ../../../examples/tests/invalid/missing_semicolon.test.w:16:9
   |
16 | let x = 5 //
   |         ^ Expected ';'


error: Expected '}'
   --> ../../../examples/tests/invalid/missing_semicolon.test.w:19:13
   |
19 | if (x > 10) {
   |             ^ Expected '}'


 
 
Tests 1 failed (1)
Test Files 1 failed (1)
Duration <DURATION>"
`;

exports[`mut_container_types.test.w 1`] = `
"error: Expected type to be \\"num\\", but got \\"str\\" instead
  --> ../../../examples/tests/invalid/mut_container_types.test.w:2:29
  |
2 | let arr1 = MutArray<num>[1, \\"2\\", 3];
  |                             ^^^ Expected type to be \\"num\\", but got \\"str\\" instead


error: Expected \\"Set\\" or \\"MutSet\\", found \\"MutArray<num>\\"
  --> ../../../examples/tests/invalid/mut_container_types.test.w:3:12
  |
3 | let arr2 = MutArray<num>{1, 2, 3};
  |            ^^^^^^^^^^^^^ Expected \\"Set\\" or \\"MutSet\\", found \\"MutArray<num>\\"


error: Expected type to be \\"MutArray<num>\\", but got \\"Array<num>\\" instead
  --> ../../../examples/tests/invalid/mut_container_types.test.w:4:27
  |
4 | let arr3: MutArray<num> = [1, 2, 3]; // https://github.com/winglang/wing/issues/1117
  |                           ^^^^^^^^^ Expected type to be \\"MutArray<num>\\", but got \\"Array<num>\\" instead


error: Expected type to be \\"MutArray<num>\\", but got \\"MutArray<str>\\" instead
  --> ../../../examples/tests/invalid/mut_container_types.test.w:6:27
  |
6 | let arr5: MutArray<num> = arr4;
  |                           ^^^^ Expected type to be \\"MutArray<num>\\", but got \\"MutArray<str>\\" instead


error: Unknown symbol \\"someMethod\\"
  --> ../../../examples/tests/invalid/mut_container_types.test.w:7:6
  |
7 | arr1.someMethod();
  |      ^^^^^^^^^^ Unknown symbol \\"someMethod\\"


error: Expected type to be \\"num\\", but got \\"str\\" instead
   --> ../../../examples/tests/invalid/mut_container_types.test.w:10:25
   |
10 | let s1 = MutSet<num>{1, \\"2\\", 3};
   |                         ^^^ Expected type to be \\"num\\", but got \\"str\\" instead


error: Expected \\"Array\\" or \\"MutArray\\", found \\"MutSet<num>\\"
   --> ../../../examples/tests/invalid/mut_container_types.test.w:11:10
   |
11 | let s2 = MutSet<num>[1, \\"2\\", 3];
   |          ^^^^^^^^^^^ Expected \\"Array\\" or \\"MutArray\\", found \\"MutSet<num>\\"


error: Expected type to be \\"MutSet<num>\\", but got \\"Set<num>\\" instead
   --> ../../../examples/tests/invalid/mut_container_types.test.w:12:23
   |
12 | let s3: MutSet<num> = {1, 1, 3}; // https://github.com/winglang/wing/issues/1117
   |                       ^^^^^^^^^ Expected type to be \\"MutSet<num>\\", but got \\"Set<num>\\" instead


error: Expected type to be \\"MutSet<num>\\", but got \\"MutSet<str>\\" instead
   --> ../../../examples/tests/invalid/mut_container_types.test.w:14:23
   |
14 | let s5: MutSet<num> = s4;
   |                       ^^ Expected type to be \\"MutSet<num>\\", but got \\"MutSet<str>\\" instead


error: Unknown symbol \\"someMethod\\"
   --> ../../../examples/tests/invalid/mut_container_types.test.w:15:4
   |
15 | s3.someMethod();
   |    ^^^^^^^^^^ Unknown symbol \\"someMethod\\"


error: Expected type to be \\"num\\", but got \\"str\\" instead
   --> ../../../examples/tests/invalid/mut_container_types.test.w:18:33
   |
18 | let m1 = MutMap<num>{\\"hello\\" => \\"world\\"};
   |                                 ^^^^^^^ Expected type to be \\"num\\", but got \\"str\\" instead


error: Expected \\"Array\\" or \\"MutArray\\", found \\"MutMap<str>\\"
   --> ../../../examples/tests/invalid/mut_container_types.test.w:20:10
   |
20 | let m2 = MutMap<str>[\\"hello\\", \\"world\\"];
   |          ^^^^^^^^^^^ Expected \\"Array\\" or \\"MutArray\\", found \\"MutMap<str>\\"


error: Expected type to be \\"MutMap<num>\\", but got \\"Map<str>\\" instead
   --> ../../../examples/tests/invalid/mut_container_types.test.w:22:23
   |
22 | let m3: MutMap<num> = {\\"hello\\" => \\"world\\"};
   |                       ^^^^^^^^^^^^^^^^^^^^ Expected type to be \\"MutMap<num>\\", but got \\"Map<str>\\" instead


error: Expected type to be \\"MutMap<str>\\", but got \\"MutMap<num>\\" instead
   --> ../../../examples/tests/invalid/mut_container_types.test.w:25:23
   |
25 | let m5: MutMap<str> = m4;
   |                       ^^ Expected type to be \\"MutMap<str>\\", but got \\"MutMap<num>\\" instead


 
 
Tests 1 failed (1)
Test Files 1 failed (1)
Duration <DURATION>"
`;

exports[`nil.test.w 1`] = `
"error: Expected type to be \\"str\\", but got \\"nil\\" instead (hint: to allow \\"nil\\" assignment use optional type: \\"str?\\")
  --> ../../../examples/tests/invalid/nil.test.w:3:14
  |
3 | let x: str = nil;
  |              ^^^ Expected type to be \\"str\\", but got \\"nil\\" instead (hint: to allow \\"nil\\" assignment use optional type: \\"str?\\")


error: Expected optional type, found \\"nil\\"
   --> ../../../examples/tests/invalid/nil.test.w:24:4
   |
24 | if nil? {
   |    ^^^ Expected optional type, found \\"nil\\"


error: Cannot assign nil value to variables without explicit optional type
   --> ../../../examples/tests/invalid/nil.test.w:28:18
   |
28 | let nilWannabe = nil;
   |                  ^^^ Cannot assign nil value to variables without explicit optional type


error: Cannot assign nil value to variables without explicit optional type
   --> ../../../examples/tests/invalid/nil.test.w:31:17
   |
31 | let nilGaggle = [nil, nil, nil];
   |                 ^^^^^^^^^^^^^^^ Cannot assign nil value to variables without explicit optional type


error: Expected type to be \\"num\\", but got \\"nil\\" instead (hint: to allow \\"nil\\" assignment use optional type: \\"num?\\")
   --> ../../../examples/tests/invalid/nil.test.w:20:14
   |
20 |   foo.setBar(nil);
   |              ^^^ Expected type to be \\"num\\", but got \\"nil\\" instead (hint: to allow \\"nil\\" assignment use optional type: \\"num?\\")


 
 
Tests 1 failed (1)
Test Files 1 failed (1)
Duration <DURATION>"
`;

exports[`optionals.test.w 1`] = `
"error: Expected type to be \\"num\\", but got \\"num?\\" instead
   --> ../../../examples/tests/invalid/optionals.test.w:11:3
   |
11 | f(x);
   |   ^ Expected type to be \\"num\\", but got \\"num?\\" instead


error: Expected type to be \\"num?\\", but got \\"str\\" instead
   --> ../../../examples/tests/invalid/optionals.test.w:14:11
   |
14 | fOptional(\\"\\");
   |           ^^ Expected type to be \\"num?\\", but got \\"str\\" instead


error: Expected optional type, found \\"bool\\"
   --> ../../../examples/tests/invalid/optionals.test.w:18:4
   |
18 | if y? {
   |    ^ Expected optional type, found \\"bool\\"


error: Expected optional type, found \\"bool\\"
   --> ../../../examples/tests/invalid/optionals.test.w:22:9
   |
22 | let z = y ?? 1;
   |         ^ Expected optional type, found \\"bool\\"


error: Expected type to be \\"str\\", but got \\"num\\" instead
   --> ../../../examples/tests/invalid/optionals.test.w:25:14
   |
25 | let w: str = x ?? 3;
   |              ^^^^^^ Expected type to be \\"str\\", but got \\"num\\" instead


error: Expected type to be \\"num\\", but got \\"str\\" instead
   --> ../../../examples/tests/invalid/optionals.test.w:28:6
   |
28 | x ?? \\"hello\\";
   |      ^^^^^^^ Expected type to be \\"num\\", but got \\"str\\" instead


error: Expected type to be \\"Sub1\\", but got \\"Sub2\\" instead
   --> ../../../examples/tests/invalid/optionals.test.w:39:17
   |
39 | optionalSub1 ?? new Sub2();
   |                 ^^^^^^^^^^ Expected type to be \\"Sub1\\", but got \\"Sub2\\" instead


error: Expected type to be \\"Sub1\\", but got \\"Super\\" instead
   --> ../../../examples/tests/invalid/optionals.test.w:41:17
   |
41 | optionalSub1 ?? new Super();
   |                 ^^^^^^^^^^^ Expected type to be \\"Sub1\\", but got \\"Super\\" instead


error: Expected type to be optional, but got \\"bool\\" instead
   --> ../../../examples/tests/invalid/optionals.test.w:45:12
   |
45 | if let x = true {
   |            ^^^^ Expected type to be optional, but got \\"bool\\" instead


error: Property access on optional type \\"A?\\" requires optional accessor: \\"?.\\"
   --> ../../../examples/tests/invalid/optionals.test.w:68:9
   |
68 | let c = b.a.val;
   |         ^^^ Property access on optional type \\"A?\\" requires optional accessor: \\"?.\\"


error: Expected type to be \\"str\\", but got \\"str?\\" instead
   --> ../../../examples/tests/invalid/optionals.test.w:91:16
   |
91 | let val: str = baz?.bar?.foo?.val;
   |                ^^^^^^^^^^^^^^^^^^ Expected type to be \\"str\\", but got \\"str?\\" instead


error: Cannot call an optional function
   --> ../../../examples/tests/invalid/optionals.test.w:95:1
   |
95 | optionalFunction();
   | ^^^^^^^^^^^^^^^^ Cannot call an optional function


error: Variable is not reassignable
   --> ../../../examples/tests/invalid/optionals.test.w:53:3
   |
50 | if let hi = hi {
   |        -- defined here (try adding \\"var\\" in front)
   .
53 |   hi = \\"bye\\";
   |   ^^ Variable is not reassignable


 
 
Tests 1 failed (1)
Test Files 1 failed (1)
Duration <DURATION>"
`;

exports[`panic.test.w 1`] = `
"error: Compiler bug (panicked at 'User invoked panic', libs/wingc/src/type_check.rs:LINE:COL) during type-checking, please report at https://www.winglang.io/contributing/start-here/bugs
  --> ../../../examples/tests/invalid/panic.test.w:6:1
  |
6 | 😱;
  | ^^ Compiler bug (panicked at 'User invoked panic', libs/wingc/src/type_check.rs:LINE:COL) during type-checking, please report at https://www.winglang.io/contributing/start-here/bugs


 
 
Tests 1 failed (1)
Test Files 1 failed (1)
Duration <DURATION>"
`;

exports[`panic.test.w 2`] = `"Panicked, backtrace not captured: Unsupported"`;

exports[`preflight_from_inflight.test.w 1`] = `
"error: Cannot call into preflight phase while inflight
   --> ../../../examples/tests/invalid/preflight_from_inflight.test.w:15:5
   |
15 |     this.r.myPreflight();
   |     ^^^^^^^^^^^^^^^^^^^^ Cannot call into preflight phase while inflight


 
 
Tests 1 failed (1)
Test Files 1 failed (1)
Duration <DURATION>"
`;

exports[`primitives.test.w 1`] = `
"error: Unexpected reference \\"structured_access_expression\\"
  --> ../../../examples/tests/invalid/primitives.test.w:5:5
  |
5 | log(y[0]);
  |     ^^^^ Unexpected reference \\"structured_access_expression\\"


error: Unknown symbol \\"blabla\\"
  --> ../../../examples/tests/invalid/primitives.test.w:9:16
  |
9 | let join = arr.blabla(\\",\\");
  |                ^^^^^^ Unknown symbol \\"blabla\\"


error: Unknown symbol \\"push\\"
   --> ../../../examples/tests/invalid/primitives.test.w:11:5
   |
11 | arr.push(4);
   |     ^^^^ Unknown symbol \\"push\\"


error: Expected type to be \\"str\\", but got \\"num\\" instead
   --> ../../../examples/tests/invalid/primitives.test.w:13:14
   |
13 | let n: str = arr.at(0);
   |              ^^^^^^^^^ Expected type to be \\"str\\", but got \\"num\\" instead


 
 
Tests 1 failed (1)
Test Files 1 failed (1)
Duration <DURATION>"
`;

exports[`reassign_to_nonreassignable.test.w 1`] = `
"error: Variable is not reassignable
  --> ../../../examples/tests/invalid/reassign_to_nonreassignable.test.w:3:1
  |
2 | let x = 5;
  |     - defined here (try adding \\"var\\" in front)
3 | x = x + 1;
  | ^ Variable is not reassignable


error: Variable is not reassignable
   --> ../../../examples/tests/invalid/reassign_to_nonreassignable.test.w:28:5
   |
14 |   f: num;
   |   - defined here (try adding \\"var\\" in front)
   .
28 |     this.f = this.f + 1;
   |     ^^^^^^ Variable is not reassignable


error: Variable is not reassignable
   --> ../../../examples/tests/invalid/reassign_to_nonreassignable.test.w:30:5
   |
 6 |   pub inflight inner: num;
   |                ----- defined here (try adding \\"var\\" in front)
   .
30 |     this.innerR.inner = 2;
   |     ^^^^^^^^^^^^^^^^^ Variable is not reassignable


error: Variable is not reassignable
   --> ../../../examples/tests/invalid/reassign_to_nonreassignable.test.w:35:5
   |
16 |   inflight inflightF: num;
   |            --------- defined here (try adding \\"var\\" in front)
   .
35 |     this.inflightF = this.inflightF + 1;
   |     ^^^^^^^^^^^^^^ Variable is not reassignable


error: Variable is not reassignable
   --> ../../../examples/tests/invalid/reassign_to_nonreassignable.test.w:42:3
   |
41 | let f = (arg: num):num => {
   |          --- defined here (try adding \\"var\\" in front)
42 |   arg = 0;
   |   ^^^ Variable is not reassignable


 
 
Tests 1 failed (1)
Test Files 1 failed (1)
Duration <DURATION>"
`;

exports[`resource_access_field_as_method.test.w 1`] = `
"error: Expected a function or method, found \\"str\\"
  --> ../../../examples/tests/invalid/resource_access_field_as_method.test.w:9:1
  |
9 | x.name();
  | ^^^^^^ Expected a function or method, found \\"str\\"


 
 
Tests 1 failed (1)
Test Files 1 failed (1)
Duration <DURATION>"
`;

exports[`resource_captures.test.w 1`] = `
"error: Cannot qualify access to a lifted object of type \\"Bucket\\" (see https://github.com/winglang/wing/issues/76 for more details)
   --> ../../../examples/tests/invalid/resource_captures.test.w:13:13
   |
13 |     let b = this.bucket;
   |             ^^^^^^^^^^^ Cannot qualify access to a lifted object of type \\"Bucket\\" (see https://github.com/winglang/wing/issues/76 for more details)


 
 
Tests 1 failed (1)
Test Files 1 failed (1)
Duration <DURATION>"
`;

exports[`resource_inflight.test.w 1`] = `
"error: Cannot create preflight class \\"Bucket\\" in inflight phase
  --> ../../../examples/tests/invalid/resource_inflight.test.w:4:3
  |
4 |   new cloud.Bucket(); // Should fail because we can't create resources inflight
  |   ^^^^^^^^^^^^^^^^^^ Cannot create preflight class \\"Bucket\\" in inflight phase


error: Cannot qualify access to a lifted type \\"Bucket\\" (see https://github.com/winglang/wing/issues/76 for more details)
  --> ../../../examples/tests/invalid/resource_inflight.test.w:4:7
  |
4 |   new cloud.Bucket(); // Should fail because we can't create resources inflight
  |       ^^^^^^^^^^^^ Cannot qualify access to a lifted type \\"Bucket\\" (see https://github.com/winglang/wing/issues/76 for more details)


 
 
Tests 1 failed (1)
Test Files 1 failed (1)
Duration <DURATION>"
`;

exports[`resource_init.test.w 1`] = `
"error: Multiple initializers defined in class R
  --> ../../../examples/tests/invalid/resource_init.test.w:3:3
  |
3 |   init() {}
  |   ^^^^^^^^^ Multiple initializers defined in class R


error: Multiple inflight initializers defined in class R
  --> ../../../examples/tests/invalid/resource_init.test.w:6:3
  |
6 |   inflight init() {}
  |   ^^^^^^^^^^^^^^^^^^ Multiple inflight initializers defined in class R


error: Multiple inflight initializers defined in class R
  --> ../../../examples/tests/invalid/resource_init.test.w:9:3
  |
9 |   inflight init(x: num) {}
  |   ^^^^^^^^^^^^^^^^^^^^^^^^ Multiple inflight initializers defined in class R


error: Inflight initializers cannot have parameters
  --> ../../../examples/tests/invalid/resource_init.test.w:9:16
  |
9 |   inflight init(x: num) {}
  |                ^^^^^^^^ Inflight initializers cannot have parameters


 
 
Tests 1 failed (1)
Test Files 1 failed (1)
Duration <DURATION>"
`;

exports[`return_types.test.w 1`] = `
"error: Return statement outside of function cannot return a value
  --> ../../../examples/tests/invalid/return_types.test.w:1:5
  |
1 |     return 9;
  |     ^^^^^^^^^ Return statement outside of function cannot return a value


error: Return statement outside of function cannot return a value
  --> ../../../examples/tests/invalid/return_types.test.w:4:5
  |
4 |     return 9;
  |     ^^^^^^^^^ Return statement outside of function cannot return a value


error: Unexpected return value from void function. Return type annotations are required for methods.
  --> ../../../examples/tests/invalid/return_types.test.w:9:3
  |
9 |   return 9;
  |   ^^^^^^^^^ Unexpected return value from void function. Return type annotations are required for methods.


error: Unexpected return value from void function. Return type annotations are required for methods.
   --> ../../../examples/tests/invalid/return_types.test.w:12:5
   |
12 |     return 9;
   |     ^^^^^^^^^ Unexpected return value from void function. Return type annotations are required for methods.


error: Unexpected return value from void function. Return type annotations are required for methods.
   --> ../../../examples/tests/invalid/return_types.test.w:19:5
   |
19 |     return 9;
   |     ^^^^^^^^^ Unexpected return value from void function. Return type annotations are required for methods.


 
 
Tests 1 failed (1)
Test Files 1 failed (1)
Duration <DURATION>"
`;

exports[`scope_and_id.test.w 1`] = `
"error: Expected type to be \\"str\\", but got \\"num\\" instead
  --> ../../../examples/tests/invalid/scope_and_id.test.w:6:25
  |
6 | new PreflightClass() as x;
  |                         ^ Expected type to be \\"str\\", but got \\"num\\" instead


error: Expected scope to be a preflight object, instead found \\"num\\"
  --> ../../../examples/tests/invalid/scope_and_id.test.w:8:1
  |
8 | new PreflightClass() in x;
  | ^^^^^^^^^^^^^^^^^^^^^^^^^ Expected scope to be a preflight object, instead found \\"num\\"


error: Inflight classes cannot have an id
   --> ../../../examples/tests/invalid/scope_and_id.test.w:15:26
   |
15 |   new InflightClass() as \\"hi\\";
   |                          ^^^^ Inflight classes cannot have an id


error: Inflight classes cannot have a scope
   --> ../../../examples/tests/invalid/scope_and_id.test.w:17:26
   |
17 |   new InflightClass() in pc;
   |                          ^^ Inflight classes cannot have a scope


error: Cannot qualify access to a lifted object of type \\"PreflightClass\\" (see https://github.com/winglang/wing/issues/76 for more details)
   --> ../../../examples/tests/invalid/scope_and_id.test.w:17:26
   |
17 |   new InflightClass() in pc;
   |                          ^^ Cannot qualify access to a lifted object of type \\"PreflightClass\\" (see https://github.com/winglang/wing/issues/76 for more details)


 
 
Tests 1 failed (1)
Test Files 1 failed (1)
Duration <DURATION>"
`;

exports[`sorted_errors_no_span.test.w 1`] = `
"error: Expected type to be \\"num\\", but got \\"str\\" instead
  --> ../../../examples/tests/invalid/sorted_errors_no_span.test.w:1:14
  |
1 | let a: num = \\"s\\";
  |              ^^^ Expected type to be \\"num\\", but got \\"str\\" instead


error: Expected \\"b\\" to be a type but it's a variable
  --> ../../../examples/tests/invalid/sorted_errors_no_span.test.w:3:26
  |
3 | inflight class c extends b {}
  |                          ^ Expected \\"b\\" to be a type but it's a variable


error: Expected type to be \\"num\\", but got \\"str\\" instead
  --> ../../../examples/tests/invalid/sorted_errors_no_span.test.w:4:14
  |
4 | let d: num = \\"s\\";
  |              ^^^ Expected type to be \\"num\\", but got \\"str\\" instead


error: Expected \\"b\\" to be a type but it's a variable
  --> ../../../examples/tests/invalid/sorted_errors_no_span.test.w:5:26
  |
5 | inflight class e extends b {}
  |                          ^ Expected \\"b\\" to be a type but it's a variable


 
 
Tests 1 failed (1)
Test Files 1 failed (1)
Duration <DURATION>"
`;

exports[`statement_invalid_scope.test.w 1`] = `
"error: Expected break statement to be inside of a loop (while/for)
  --> ../../../examples/tests/invalid/statement_invalid_scope.test.w:3:5
  |
3 |     break;
  |     ^^^^^^ Expected break statement to be inside of a loop (while/for)


error: Expected break statement to be inside of a loop (while/for)
  --> ../../../examples/tests/invalid/statement_invalid_scope.test.w:7:5
  |
7 |     break;
  |     ^^^^^^ Expected break statement to be inside of a loop (while/for)


error: Expected continue statement to be inside of a loop (while/for)
   --> ../../../examples/tests/invalid/statement_invalid_scope.test.w:11:5
   |
11 |     continue;
   |     ^^^^^^^^^ Expected continue statement to be inside of a loop (while/for)


error: Expected continue statement to be inside of a loop (while/for)
   --> ../../../examples/tests/invalid/statement_invalid_scope.test.w:15:5
   |
15 |     continue;
   |     ^^^^^^^^^ Expected continue statement to be inside of a loop (while/for)


 
 
Tests 1 failed (1)
Test Files 1 failed (1)
Duration <DURATION>"
`;

exports[`statements_if.test.w 1`] = `
"error: Unexpected unary operator \\"--\\"
  --> ../../../examples/tests/invalid/statements_if.test.w:2:1
  |
2 | --n;
  | ^^^ Unexpected unary operator \\"--\\"


error: Expected type to be \\"bool\\", but got \\"num\\" instead
  --> ../../../examples/tests/invalid/statements_if.test.w:5:5
  |
5 | if !n {}
  |     ^ Expected type to be \\"bool\\", but got \\"num\\" instead


error: Expected type to be \\"bool\\", but got \\"num\\" instead
  --> ../../../examples/tests/invalid/statements_if.test.w:8:5
  |
8 | if !n || true {}
  |     ^ Expected type to be \\"bool\\", but got \\"num\\" instead


 
 
Tests 1 failed (1)
Test Files 1 failed (1)
Duration <DURATION>"
`;

exports[`std_containers.test.w 1`] = `
"error: Expected type to be \\"Array<num>\\", but got \\"Array<str>\\" instead
  --> ../../../examples/tests/invalid/std_containers.test.w:3:18
  |
3 | let c = a.concat(b); 
  |                  ^ Expected type to be \\"Array<num>\\", but got \\"Array<str>\\" instead


 
 
Tests 1 failed (1)
Test Files 1 failed (1)
Duration <DURATION>"
`;

exports[`struct_expansion.test.w 1`] = `
"error: Unexpected 'keyword_argument'
   --> ../../../examples/tests/invalid/struct_expansion.test.w:11:15
   |
11 |   bucket1.put(file: \\"file.txt\\", \\"data\\");
   |               ^^^^^^^^^^^^^^^^ Unexpected 'keyword_argument'


error: \\"bublic\\" is not a field of \\"BucketProps\\"
  --> ../../../examples/tests/invalid/struct_expansion.test.w:3:15
  |
3 | let bucket1 = new cloud.Bucket(bublic: false, public: true);
  |               ^^^^^^^^^^^^^^^^^^^^^^^^^^^^^^^^^^^^^^^^^^^^^ \\"bublic\\" is not a field of \\"BucketProps\\"


error: Expected between 0 and 1 arguments but got 2
  --> ../../../examples/tests/invalid/struct_expansion.test.w:7:15
  |
7 | let bucket2 = new cloud.Bucket(2, public: true);
  |               ^^^^^^^^^^^^^^^^^^^^^^^^^^^^^^^^^ Expected between 0 and 1 arguments but got 2


error: Expected type to be \\"BucketProps?\\", but got \\"num\\" instead
  --> ../../../examples/tests/invalid/struct_expansion.test.w:7:32
  |
7 | let bucket2 = new cloud.Bucket(2, public: true);
  |                                ^ Expected type to be \\"BucketProps?\\", but got \\"num\\" instead


error: \\"status\\" is not initialized
   --> ../../../examples/tests/invalid/struct_expansion.test.w:15:9
   |  
15 |   let x = cloud.ApiResponse {
   | /---------^
16 | |   body: \\"Hello, world!\\",
17 | | };
   | \\\\-^ \\"status\\" is not initialized


error: \\"notAField\\" is not a field of \\"ApiResponse\\"
   --> ../../../examples/tests/invalid/struct_expansion.test.w:20:9
   |  
20 |   let y = cloud.ApiResponse {
   | /---------^
21 | |   status: 200,
22 | |   notAField: 500,
23 | | // ^^^^^^^^^^^ \\"notAField\\" is not a field of \\"ApiResponse\\"
24 | | };
   | \\\\-^ \\"notAField\\" is not a field of \\"ApiResponse\\"


error: Expected 2 positional argument(s) but got 1
   --> ../../../examples/tests/invalid/struct_expansion.test.w:11:3
   |
11 |   bucket1.put(file: \\"file.txt\\", \\"data\\");
   |   ^^^^^^^^^^^^^^^^^^^^^^^^^^^^^^^^^^^^^ Expected 2 positional argument(s) but got 1


 
 
Tests 1 failed (1)
Test Files 1 failed (1)
Duration <DURATION>"
`;

exports[`struct_json_conversion.test.w 1`] = `
"error: Struct \\"A\\" contains field \\"b\\" which cannot be represented in Json
  --> ../../../examples/tests/invalid/struct_json_conversion.test.w:8:3
  |
8 | A.fromJson({});
  |   ^^^^^^^^ Struct \\"A\\" contains field \\"b\\" which cannot be represented in Json


error: Struct \\"B\\" contains field \\"a\\" which cannot be represented in Json
   --> ../../../examples/tests/invalid/struct_json_conversion.test.w:15:3
   |
15 | B.fromJson({});
   |   ^^^^^^^^ Struct \\"B\\" contains field \\"a\\" which cannot be represented in Json


error: Struct \\"C\\" contains field \\"b\\" which cannot be represented in Json
   --> ../../../examples/tests/invalid/struct_json_conversion.test.w:22:3
   |
22 | C.fromJson({});
   |   ^^^^^^^^ Struct \\"C\\" contains field \\"b\\" which cannot be represented in Json


 
 
Tests 1 failed (1)
Test Files 1 failed (1)
Duration <DURATION>"
`;

exports[`structs.test.w 1`] = `
"error: Struct \\"C\\" extends \\"B\\" which introduces a conflicting member \\"x\\" (str != str)
   --> ../../../examples/tests/invalid/structs.test.w:11:8
   |
11 | struct C extends B {
   |        ^ Struct \\"C\\" extends \\"B\\" which introduces a conflicting member \\"x\\" (str != str)


error: \\"x\\" is not initialized
   --> ../../../examples/tests/invalid/structs.test.w:16:18
   |
16 | let someStruct = B { y: 5 };
   |                  ^^^^^^^^^^ \\"x\\" is not initialized


error: Struct fields must have immutable types
   --> ../../../examples/tests/invalid/structs.test.w:20:3
   |
20 |   f: MutArray<str>;
   |   ^ Struct fields must have immutable types


error: Struct fields must have immutable types
   --> ../../../examples/tests/invalid/structs.test.w:25:3
   |
25 |   f: Map<Array<MutArray<str>>>;
   |   ^ Struct fields must have immutable types


error: Unknown symbol \\"badField\\"
   --> ../../../examples/tests/invalid/structs.test.w:32:7
   |
32 | log(a.badField);
   |       ^^^^^^^^ Unknown symbol \\"badField\\"


error: Struct \\"Showtime\\" extends \\"Dazzle\\" which introduces a conflicting member \\"a\\" (num != num)
   --> ../../../examples/tests/invalid/structs.test.w:44:8
   |
44 | struct Showtime extends Razzle, Dazzle {}
   |        ^^^^^^^^ Struct \\"Showtime\\" extends \\"Dazzle\\" which introduces a conflicting member \\"a\\" (num != num)


error: Cannot instantiate type \\"BucketProps\\" because it is a struct and not a class. Use struct instantiation instead.
   --> ../../../examples/tests/invalid/structs.test.w:47:13
   |
47 | let x = new cloud.BucketProps(1);
   |             ^^^^^^^^^^^^^^^^^ Cannot instantiate type \\"BucketProps\\" because it is a struct and not a class. Use struct instantiation instead.


 
 
Tests 1 failed (1)
Test Files 1 failed (1)
Duration <DURATION>"
`;

exports[`super_call.test.w 1`] = `
"error: \\"super\\" can only be used inside of classes
   --> ../../../examples/tests/invalid/super_call.test.w:32:7
   |
32 | super.do();
   |       ^^ \\"super\\" can only be used inside of classes


error: Cannot override private method \\"m1\\" of \\"BaseClass\\"
   --> ../../../examples/tests/invalid/super_call.test.w:47:12
   |
47 |   inflight m1(): str {
   |            ^^ Cannot override private method \\"m1\\" of \\"BaseClass\\"


error: Cannot call super method because class A has no parent
  --> ../../../examples/tests/invalid/super_call.test.w:4:11
  |
4 |     super.method();
  |           ^^^^^^ Cannot call super method because class A has no parent


error: Cannot call super method because class InflightA has no parent
   --> ../../../examples/tests/invalid/super_call.test.w:12:11
   |
12 |     super.method();
   |           ^^^^^^ Cannot call super method because class InflightA has no parent


error: super class \\"A\\" does not have a method named \\"child_method\\"
   --> ../../../examples/tests/invalid/super_call.test.w:20:11
   |
20 |     super.child_method();
   |           ^^^^^^^^^^^^ super class \\"A\\" does not have a method named \\"child_method\\"


error: Cannot call super method inside of a static method
   --> ../../../examples/tests/invalid/super_call.test.w:26:11
   |
26 |     super.method();
   |           ^^^^^^ Cannot call super method inside of a static method


error: \`super\` calls inside inflight closures not supported yet, see: https://github.com/winglang/wing/issues/3474
   --> ../../../examples/tests/invalid/super_call.test.w:52:50
   |
52 |       return \\"this: \${this.m1()}, super: \${super.m1()}\\";
   |                                                  ^^ \`super\` calls inside inflight closures not supported yet, see: https://github.com/winglang/wing/issues/3474


 
 
Tests 1 failed (1)
Test Files 1 failed (1)
Duration <DURATION>"
`;

exports[`throw_non_string.test.w 1`] = `
"error: Expected type to be \\"str\\", but got \\"num\\" instead
  --> ../../../examples/tests/invalid/throw_non_string.test.w:1:7
  |
1 | throw 42;
  |       ^^ Expected type to be \\"str\\", but got \\"num\\" instead


 
 
Tests 1 failed (1)
Test Files 1 failed (1)
Duration <DURATION>"
`;

exports[`try_no_catch_or_finally.test.w 1`] = `
"error: Missing \`catch\` or \`finally\` blocks for this try statement
  --> ../../../examples/tests/invalid/try_no_catch_or_finally.test.w:1:1
  |  
1 | / try {
2 | |   log(\\"Hello World\\");
3 | | }
  | \\\\-^ Missing \`catch\` or \`finally\` blocks for this try statement


 
 
Tests 1 failed (1)
Test Files 1 failed (1)
Duration <DURATION>"
`;

exports[`types_strings_arithmetic.test.w 1`] = `
"error: Binary operator '+' cannot be applied to operands of type 'num' and 'str'; only (num, num) and (str, str) are supported
  --> ../../../examples/tests/invalid/types_strings_arithmetic.test.w:1:10
  |
1 | let e1 = 2 + \\"2\\";
  |          ^^^^^^^ Binary operator '+' cannot be applied to operands of type 'num' and 'str'; only (num, num) and (str, str) are supported


error: Expected type to be \\"num\\", but got \\"str\\" instead
  --> ../../../examples/tests/invalid/types_strings_arithmetic.test.w:4:10
  |
4 | let e2 = 2 == \\"2\\";
  |          ^^^^^^^^ Expected type to be \\"num\\", but got \\"str\\" instead


error: Expected type to be \\"num\\", but got \\"str\\" instead
   --> ../../../examples/tests/invalid/types_strings_arithmetic.test.w:10:10
   |
10 | let e3 = \\"\${strExample}!\\" * numExample;
   |          ^^^^^^^^^^^^^^^^ Expected type to be \\"num\\", but got \\"str\\" instead


 
 
Tests 1 failed (1)
Test Files 1 failed (1)
Duration <DURATION>"
`;

exports[`unimplemented_grammar.test.w 1`] = `
"error: builtin \\"any\\" is not supported yet - see https://github.com/winglang/wing/issues/434
  --> ../../../examples/tests/invalid/unimplemented_grammar.test.w:1:8
  |
1 | let b: any = 0;
  |        ^^^ builtin \\"any\\" is not supported yet - see https://github.com/winglang/wing/issues/434


error: builtin container type \\"Promise\\" is not supported yet - see https://github.com/winglang/wing/issues/529
  --> ../../../examples/tests/invalid/unimplemented_grammar.test.w:2:19
  |
2 | let somePromise = Promise<str>{};
  |                   ^^^^^^^^^^^^ builtin container type \\"Promise\\" is not supported yet - see https://github.com/winglang/wing/issues/529


error: expression \\"defer_expression\\" is not supported yet - see https://github.com/winglang/wing/issues/116
  --> ../../../examples/tests/invalid/unimplemented_grammar.test.w:3:9
  |
3 | let c = defer somePromise();
  |         ^^^^^^^^^^^^^^^^^^^ expression \\"defer_expression\\" is not supported yet - see https://github.com/winglang/wing/issues/116


error: expression \\"await_expression\\" is not supported yet - see https://github.com/winglang/wing/issues/116
  --> ../../../examples/tests/invalid/unimplemented_grammar.test.w:4:9
  |
4 | let d = await c;
  |         ^^^^^^^ expression \\"await_expression\\" is not supported yet - see https://github.com/winglang/wing/issues/116


error: Unable to infer type
  --> ../../../examples/tests/invalid/unimplemented_grammar.test.w:2:5
  |
2 | let somePromise = Promise<str>{};
  |     ^^^^^^^^^^^ Unable to infer type


 
 
Tests 1 failed (1)
Test Files 1 failed (1)
Duration <DURATION>"
`;

exports[`unknown_field.test.w 1`] = `
"error: Unknown symbol \\"a\\"
  --> ../../../examples/tests/invalid/unknown_field.test.w:1:12
  |
1 | std.String.a.b.c.fromJson();
  |            ^ Unknown symbol \\"a\\"


 
 
Tests 1 failed (1)
Test Files 1 failed (1)
Duration <DURATION>"
`;

exports[`unknown_submodule.test.w 1`] = `
"error: Expected identifier \\"std\\" to be a variable, but it's a namespace
  --> ../../../examples/tests/invalid/unknown_submodule.test.w:1:1
  |
1 | std.random.String.fromJson(\\"hello\\");
  | ^^^ Expected identifier \\"std\\" to be a variable, but it's a namespace


 
 
Tests 1 failed (1)
Test Files 1 failed (1)
Duration <DURATION>"
`;

exports[`unknown_symbol.test.w 1`] = `
"error: Reserved word
   --> ../../../examples/tests/invalid/unknown_symbol.test.w:35:5
   |
35 | let let = 2;
   |     ^^^ Reserved word


error: Unknown symbol \\"clod\\"
  --> ../../../examples/tests/invalid/unknown_symbol.test.w:3:18
  |
3 | let bucket = new clod.Bucket();
  |                  ^^^^ Unknown symbol \\"clod\\"


error: Unknown symbol \\"cloudy\\"
  --> ../../../examples/tests/invalid/unknown_symbol.test.w:6:17
  |
6 | let funky = new cloudy.Funktion(inflight () => { });
  |                 ^^^^^^ Unknown symbol \\"cloudy\\"


error: Unknown symbol \\"y\\"
  --> ../../../examples/tests/invalid/unknown_symbol.test.w:9:13
  |
9 | let x = 2 + y;
  |             ^ Unknown symbol \\"y\\"


error: Unknown symbol \\"B\\"
   --> ../../../examples/tests/invalid/unknown_symbol.test.w:28:17
   |
28 | class A extends B {
   |                 ^ Unknown symbol \\"B\\"


error: Unknown symbol \\"unknown\\"
   --> ../../../examples/tests/invalid/unknown_symbol.test.w:32:1
   |
32 | unknown = 1;
   | ^^^^^^^ Unknown symbol \\"unknown\\"


error: Unknown symbol \\"assert\\"
   --> ../../../examples/tests/invalid/unknown_symbol.test.w:20:17
   |
20 |     this.bucket.assert(2 + \\"2\\");
   |                 ^^^^^^ Unknown symbol \\"assert\\"


error: Binary operator '+' cannot be applied to operands of type 'num' and 'str'; only (num, num) and (str, str) are supported
   --> ../../../examples/tests/invalid/unknown_symbol.test.w:20:24
   |
20 |     this.bucket.assert(2 + \\"2\\");
   |                        ^^^^^^^ Binary operator '+' cannot be applied to operands of type 'num' and 'str'; only (num, num) and (str, str) are supported


error: Unknown symbol \\"methodWhichIsNotPartOfBucketApi\\"
   --> ../../../examples/tests/invalid/unknown_symbol.test.w:23:24
   |
23 |     return this.bucket.methodWhichIsNotPartOfBucketApi(id);
   |                        ^^^^^^^^^^^^^^^^^^^^^^^^^^^^^^^ Unknown symbol \\"methodWhichIsNotPartOfBucketApi\\"


 
 
Tests 1 failed (1)
Test Files 1 failed (1)
Duration <DURATION>"
`;

exports[`use_before_defined.test.w 1`] = `
"error: Unknown symbol \\"y\\"
  --> ../../../examples/tests/invalid/use_before_defined.test.w:1:8
  |
1 | log(\\"\${y}\\"); // Access y before it's defined
  |        ^ Unknown symbol \\"y\\"


error: Symbol \\"x\\" used before being defined
  --> ../../../examples/tests/invalid/use_before_defined.test.w:5:10
  |
5 |   log(\\"\${x}\\");
  |          ^ Symbol \\"x\\" used before being defined
  .
8 | let x = \\"hi\\";
  |     - defined later here


 
 
Tests 1 failed (1)
Test Files 1 failed (1)
Duration <DURATION>"
`;

exports[`variable_scoping.test.w 1`] = `
"error: Unknown symbol \\"x\\"
  --> ../../../examples/tests/invalid/variable_scoping.test.w:6:11
  |
6 |   let z = x;
  |           ^ Unknown symbol \\"x\\"


 
 
Tests 1 failed (1)
Test Files 1 failed (1)
Duration <DURATION>"
`;

exports[`void_in_expression_position.test.w 1`] = `
"error: Property not found
  --> ../../../examples/tests/invalid/void_in_expression_position.test.w:1:12
  |
1 | log(\\"hey\\").get(\\"x\\");
  |            ^^^ Property not found


error: Binary operator '+' cannot be applied to operands of type 'num' and 'void'; only (num, num) and (str, str) are supported
  --> ../../../examples/tests/invalid/void_in_expression_position.test.w:7:9
  |
7 | let y = 5 + log(\\"hello\\");
  |         ^^^^^^^^^^^^^^^^ Binary operator '+' cannot be applied to operands of type 'num' and 'void'; only (num, num) and (str, str) are supported


 
 
Tests 1 failed (1)
Test Files 1 failed (1)
Duration <DURATION>"
`;<|MERGE_RESOLUTION|>--- conflicted
+++ resolved
@@ -260,8 +260,8 @@
 
 ../../../examples/tests/invalid/target/test/ambiguous_api_paths.test.wsim.[REDACTED].tmp/.wing/preflight.js:38
        const handler = new $Closure1(this,\\"$Closure1\\");
-       (api.get(\\"/test/path\\",handler));
->>     (api.get(\\"/test/{variable}\\",handler));
+       (api.get(\\"<ABSOLUTE_PATH>/path\\",handler));
+>>     (api.get(\\"<ABSOLUTE_PATH>/{variable}\\",handler));
      }
    }
 
@@ -323,19 +323,11 @@
   | ^^^^^^^^^^^^^^^^^^^^^^^^^^ bring \\"jsii-code-samples\\" must be assigned to an identifier (e.g. bring \\"foo\\" as foo)
 
 
-<<<<<<< HEAD
-error: Cannot find module \\"foobar\\" in source directory: Unable to load \\"foobar\\": Module not found in \\"<ABSOLUTE_PATH>/invalid\\"
-  --> ../../../examples/tests/invalid/bring_jsii.w:4:1
+error: Unable to load \\"foobar\\": Module not found in \\"<ABSOLUTE_PATH>/bring_jsii.test.w\\"
+  --> ../../../examples/tests/invalid/bring_jsii.test.w:4:1
   |
 4 | bring \\"foobar\\" as baz;
-  | ^^^^^^^^^^^^^^^^^^^^^^ Cannot find module \\"foobar\\" in source directory: Unable to load \\"foobar\\": Module not found in \\"<ABSOLUTE_PATH>/invalid\\"
-=======
-error: Unable to load \\"foobar\\": Module not found in \\"../../../examples/tests/invalid/bring_jsii.test.w\\"
-  --> ../../../examples/tests/invalid/bring_jsii.test.w:4:1
-  |
-4 | bring \\"foobar\\" as baz;
-  | ^^^^^^^^^^^^^^^^^^^^^^ Unable to load \\"foobar\\": Module not found in \\"../../../examples/tests/invalid/bring_jsii.test.w\\"
->>>>>>> 8c8124f3
+  | ^^^^^^^^^^^^^^^^^^^^^^ Unable to load \\"foobar\\": Module not found in \\"<ABSOLUTE_PATH>/bring_jsii.test.w\\"
 
 
  
@@ -353,26 +345,18 @@
   |       ^^^^^^^^^ Cannot bring \\"/subdir\\" since it is not a relative path
 
 
-<<<<<<< HEAD
-error: Cannot find module \\"./non-existent.w\\"
-  --> ../../../examples/tests/invalid/bring_local_self.w:4:1
-  |
-4 | bring \\"./non-existent.w\\" as bar;
-  | ^^^^^^^^^^^^^^^^^^^^^^^^^^^^^^^^ Cannot find module \\"./non-existent.w\\"
-=======
-error: Symbol \\"Foo\\" has multiple definitions in \\"../../../examples/tests/invalid/subdir/inner\\"
+error: Symbol \\"Foo\\" has multiple definitions in \\"<ABSOLUTE_PATH>/inner\\"
   --> ../../../examples/tests/invalid/subdir/other.w:1:1
   |
 1 | bring \\"./inner\\" as inner;
-  | ^^^^^^^^^^^^^^^^^^^^^^^^^ Symbol \\"Foo\\" has multiple definitions in \\"../../../examples/tests/invalid/subdir/inner\\"
-
-
-error: Symbol \\"Foo\\" has multiple definitions in \\"../../../examples/tests/invalid/subdir/inner\\"
+  | ^^^^^^^^^^^^^^^^^^^^^^^^^ Symbol \\"Foo\\" has multiple definitions in \\"<ABSOLUTE_PATH>/inner\\"
+
+
+error: Symbol \\"Foo\\" has multiple definitions in \\"<ABSOLUTE_PATH>/inner\\"
   --> ../../../examples/tests/invalid/bring_local_dir.test.w:1:1
   |
 1 | bring \\"./subdir\\" as subdir;
-  | ^^^^^^^^^^^^^^^^^^^^^^^^^^^ Symbol \\"Foo\\" has multiple definitions in \\"../../../examples/tests/invalid/subdir/inner\\"
->>>>>>> 8c8124f3
+  | ^^^^^^^^^^^^^^^^^^^^^^^^^^^ Symbol \\"Foo\\" has multiple definitions in \\"<ABSOLUTE_PATH>/inner\\"
 
 
  
@@ -418,20 +402,12 @@
 Duration <DURATION>"
 `;
 
-<<<<<<< HEAD
-error: Cannot bring \\"<ABSOLUTE_PATH>/file_with_variables.w\\" - modules with statements besides classes, interfaces, enums, and structs cannot be brought
-  --> ../../../examples/tests/invalid/bring_local_variables.w:1:1
-  |
-1 | bring \\"./file_with_variables.w\\" as stuff;
-  | ^^^^^^^^^^^^^^^^^^^^^^^^^^^^^^^^^^^^^^^^^ Cannot bring \\"<ABSOLUTE_PATH>/file_with_variables.w\\" - modules with statements besides classes, interfaces, enums, and structs cannot be brought
-=======
 exports[`bring_local_variables.test.w 1`] = `
 "error: Module files cannot have statements besides classes, interfaces, enums, and structs. Rename the file to end with \`.main.w\` or \`.test.w\` to make this an entrypoint file.
   --> ../../../examples/tests/invalid/file_with_variables.w:5:1
   |
 5 | let x = 5;
   | ^^^^^^^^^^ Module files cannot have statements besides classes, interfaces, enums, and structs. Rename the file to end with \`.main.w\` or \`.test.w\` to make this an entrypoint file.
->>>>>>> 8c8124f3
 
 
 error: Module files cannot have statements besides classes, interfaces, enums, and structs. Rename the file to end with \`.main.w\` or \`.test.w\` to make this an entrypoint file.
@@ -599,19 +575,11 @@
   | ^^^^^^^^^ Expected 0 arguments but got 1
 
 
-<<<<<<< HEAD
-error: Expected 0 named arguments but got 1
-   --> ../../../examples/tests/invalid/class.w:13:1
+error: Expected 0 named arguments for func at <ABSOLUTE_PATH>/class.test.w:13:1
+   --> ../../../examples/tests/invalid/class.test.w:13:1
    |
 13 | new C9(token: \\"1\\");
-   | ^^^^^^^^^^^^^^^^^^ Expected 0 named arguments but got 1
-=======
-error: Expected 0 named arguments for func at ../../../examples/tests/invalid/class.test.w:13:1
-   --> ../../../examples/tests/invalid/class.test.w:13:1
-   |
-13 | new C9(token: \\"1\\");
-   | ^^^^^^^^^^^^^^^^^^ Expected 0 named arguments for func at ../../../examples/tests/invalid/class.test.w:13:1
->>>>>>> 8c8124f3
+   | ^^^^^^^^^^^^^^^^^^ Expected 0 named arguments for func at <ABSOLUTE_PATH>/class.test.w:13:1
 
 
 error: Expected 1 positional argument(s) but got 0
@@ -1087,53 +1055,31 @@
 Duration <DURATION>"
 `;
 
-<<<<<<< HEAD
-exports[`extern.w 1`] = `
+exports[`extern.test.w 1`] = `
 "error: File not found: \\"./sad.js\\"
-  --> ../../../examples/tests/invalid/extern.w:2:3
+  --> ../../../examples/tests/invalid/extern.test.w:2:3
   |
 2 |   extern \\"./sad.js\\" static getNum(): num;
   |   ^^^^^^^^^^^^^^^^^ File not found: \\"./sad.js\\"
-=======
-exports[`extern.test.w 1`] = `
-"error: Failed to resolve extern \\"./sad.js\\": Not Found
-  --> ../../../examples/tests/invalid/extern.test.w:2:3
-  |
-2 |   extern \\"./sad.js\\" static getNum(): num;
-  |   ^^^^^^^^^^^^^^^^^^^^^^^^^^^^^^^^^^^^^^^ Failed to resolve extern \\"./sad.js\\": Not Found
-
-
-error: Failed to resolve extern \\"not-installed\\": Not Found
-  --> ../../../examples/tests/invalid/extern.test.w:4:3
-  |
-4 |   extern \\"not-installed\\" static tooBad(): bool;
-  |   ^^^^^^^^^^^^^^^^^^^^^^^^^^^^^^^^^^^^^^^^^^^^^ Failed to resolve extern \\"not-installed\\": Not Found
->>>>>>> 8c8124f3
-
-
- 
- 
-Tests 1 failed (1)
-Test Files 1 failed (1)
-Duration <DURATION>"
-`;
-
-<<<<<<< HEAD
-exports[`extern_static.w 1`] = `
+
+
+ 
+ 
+Tests 1 failed (1)
+Test Files 1 failed (1)
+Duration <DURATION>"
+`;
+
+exports[`extern_static.test.w 1`] = `
 "error: File not found: \\"../external_js.js\\"
-  --> ../../../examples/tests/invalid/extern_static.w:2:3
+  --> ../../../examples/tests/invalid/extern_static.test.w:2:3
   |
 2 |   extern \\"../external_js.js\\" inflight getGreeting(name: str): str;
   |   ^^^^^^^^^^^^^^^^^^^^^^^^^^ File not found: \\"../external_js.js\\"
 
 
 error: Extern methods must be declared \\"static\\" (they cannot access instance members)
-  --> ../../../examples/tests/invalid/extern_static.w:2:39
-=======
-exports[`extern_static.test.w 1`] = `
-"error: Extern methods must be declared \\"static\\" (they cannot access instance members)
   --> ../../../examples/tests/invalid/extern_static.test.w:2:39
->>>>>>> 8c8124f3
   |
 2 |   extern \\"../external_js.js\\" inflight getGreeting(name: str): str;
   |                                       ^^^^^^^^^^^ Extern methods must be declared \\"static\\" (they cannot access instance members)
@@ -1713,11 +1659,13 @@
 error: Variable is not reassignable
   --> ../../../examples/tests/invalid/inflight_reassign.test.w:8:3
   |
+8 |   ylet = 456;
+  |   ^^^^ Variable is not reassignable
+  |
+  --> <ABSOLUTE_PATH>/inflight_reassign.test.w:2:5
+  |
 2 | let ylet = 123;
   |     ---- defined here (try adding \\"var\\" in front)
-  .
-8 |   ylet = 456;
-  |   ^^^^ Variable is not reassignable
 
 
  
@@ -1832,20 +1780,25 @@
 error: Symbol \\"foo\\" already defined in this scope
    --> ../../../examples/tests/invalid/interface.test.w:23:5
    |
+23 |     foo(): void;
+   |     ^^^ Symbol \\"foo\\" already defined in this scope
+   |
+   --> <ABSOLUTE_PATH>/interface.test.w:22:5
+   |
 22 |     foo(): void;
    |     --- previous definition
-23 |     foo(): void;
-   |     ^^^ Symbol \\"foo\\" already defined in this scope
 
 
 error: Symbol \\"foo\\" already defined in this scope
    --> ../../../examples/tests/invalid/interface.test.w:25:5
    |
+25 |     foo(): num;
+   |     ^^^ Symbol \\"foo\\" already defined in this scope
+   |
+   --> <ABSOLUTE_PATH>/interface.test.w:22:5
+   |
 22 |     foo(): void;
    |     --- previous definition
-   .
-25 |     foo(): num;
-   |     ^^^ Symbol \\"foo\\" already defined in this scope
 
 
  
@@ -2321,11 +2274,13 @@
 error: Variable is not reassignable
    --> ../../../examples/tests/invalid/optionals.test.w:53:3
    |
+53 |   hi = \\"bye\\";
+   |   ^^ Variable is not reassignable
+   |
+   --> <ABSOLUTE_PATH>/optionals.test.w:50:8
+   |
 50 | if let hi = hi {
    |        -- defined here (try adding \\"var\\" in front)
-   .
-53 |   hi = \\"bye\\";
-   |   ^^ Variable is not reassignable
 
 
  
@@ -2407,49 +2362,61 @@
 "error: Variable is not reassignable
   --> ../../../examples/tests/invalid/reassign_to_nonreassignable.test.w:3:1
   |
+3 | x = x + 1;
+  | ^ Variable is not reassignable
+  |
+  --> <ABSOLUTE_PATH>/reassign_to_nonreassignable.test.w:2:5
+  |
 2 | let x = 5;
   |     - defined here (try adding \\"var\\" in front)
-3 | x = x + 1;
-  | ^ Variable is not reassignable
 
 
 error: Variable is not reassignable
    --> ../../../examples/tests/invalid/reassign_to_nonreassignable.test.w:28:5
    |
+28 |     this.f = this.f + 1;
+   |     ^^^^^^ Variable is not reassignable
+   |
+   --> <ABSOLUTE_PATH>/reassign_to_nonreassignable.test.w:14:3
+   |
 14 |   f: num;
    |   - defined here (try adding \\"var\\" in front)
-   .
-28 |     this.f = this.f + 1;
-   |     ^^^^^^ Variable is not reassignable
 
 
 error: Variable is not reassignable
    --> ../../../examples/tests/invalid/reassign_to_nonreassignable.test.w:30:5
    |
+30 |     this.innerR.inner = 2;
+   |     ^^^^^^^^^^^^^^^^^ Variable is not reassignable
+   |
+   --> <ABSOLUTE_PATH>/reassign_to_nonreassignable.test.w:6:16
+   |
  6 |   pub inflight inner: num;
    |                ----- defined here (try adding \\"var\\" in front)
-   .
-30 |     this.innerR.inner = 2;
-   |     ^^^^^^^^^^^^^^^^^ Variable is not reassignable
 
 
 error: Variable is not reassignable
    --> ../../../examples/tests/invalid/reassign_to_nonreassignable.test.w:35:5
    |
+35 |     this.inflightF = this.inflightF + 1;
+   |     ^^^^^^^^^^^^^^ Variable is not reassignable
+   |
+   --> <ABSOLUTE_PATH>/reassign_to_nonreassignable.test.w:16:12
+   |
 16 |   inflight inflightF: num;
    |            --------- defined here (try adding \\"var\\" in front)
-   .
-35 |     this.inflightF = this.inflightF + 1;
-   |     ^^^^^^^^^^^^^^ Variable is not reassignable
 
 
 error: Variable is not reassignable
    --> ../../../examples/tests/invalid/reassign_to_nonreassignable.test.w:42:3
    |
+42 |   arg = 0;
+   |   ^^^ Variable is not reassignable
+   |
+   --> <ABSOLUTE_PATH>/reassign_to_nonreassignable.test.w:41:10
+   |
 41 | let f = (arg: num):num => {
    |          --- defined here (try adding \\"var\\" in front)
-42 |   arg = 0;
-   |   ^^^ Variable is not reassignable
 
 
  
@@ -3175,7 +3142,9 @@
   |
 5 |   log(\\"\${x}\\");
   |          ^ Symbol \\"x\\" used before being defined
-  .
+  |
+  --> <ABSOLUTE_PATH>/use_before_defined.test.w:8:5
+  |
 8 | let x = \\"hi\\";
   |     - defined later here
 
