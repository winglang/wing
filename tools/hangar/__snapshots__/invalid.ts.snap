--- conflicted
+++ resolved
@@ -973,11 +973,7 @@
   |                          ^ Expected 'b' to be a type but it's a variable
 
 
-<<<<<<< HEAD
 error: Inflight class e's parent \\"any\\" is not a class
-=======
-error: Inflight class e (at ../../../examples/tests/invalid/sorted_errors_no_span.w:5:16)'s parent \\"any\\" is not a class
->>>>>>> b315658b
 
 "
 `;
