// Vitest Snapshot v1, https://vitest.dev/guide/snapshot.html

exports[`access_hidden_namespace.w > stderr 1`] = `
"error: Unknown symbol \\"core\\"
  --> ../../../examples/tests/invalid/access_hidden_namespace.w:7:5
  |
7 | new core.NodeJsCode(\\"/tmp/test.txt\\"); // This should fail even though \`fs.TextFile\` extends \`core.FileBase\` because we didn't bring in \`core\` explicitly.
  |     ^^^^ Unknown symbol \\"core\\"

"
`;

exports[`access_static_from_instance.w > stderr 1`] = `
"error: Static class fields not supported yet, see https://github.com/winglang/wing/issues/1668
  --> ../../../examples/tests/invalid/access_static_from_instance.w:4:3
  |
4 |   static f: num;
  |   ^^^^^^^^^^^^^^ Static class fields not supported yet, see https://github.com/winglang/wing/issues/1668


error: Cannot access static property \\"f\\" from instance
   --> ../../../examples/tests/invalid/access_static_from_instance.w:19:5
   |
19 | foo.f; // Can't access static fields through instances
   |     ^ Cannot access static property \\"f\\" from instance


error: Cannot access static property \\"m\\" from instance
   --> ../../../examples/tests/invalid/access_static_from_instance.w:20:5
   |
20 | foo.m(); // Can't access static methods through instances
   |     ^ Cannot access static property \\"m\\" from instance


error: Unknown symbol \\"this\\"
  --> ../../../examples/tests/invalid/access_static_from_instance.w:7:5
  |
7 |     this.instanceField = 1; // Can't access instance fields from static methods
  |     ^^^^ Unknown symbol \\"this\\"


error: Variable this.instanceField is not reassignable 
  --> ../../../examples/tests/invalid/access_static_from_instance.w:7:5
  |
7 |     this.instanceField = 1; // Can't access instance fields from static methods
  |     ^^^^^^^^^^^^^^^^^^^^^^^ Variable this.instanceField is not reassignable 


error: Unknown symbol \\"this\\"
  --> ../../../examples/tests/invalid/access_static_from_instance.w:8:5
  |
8 |     this.f = 1; // Can't access static fields through \`this\`
  |     ^^^^ Unknown symbol \\"this\\"


error: Variable this.f is not reassignable 
  --> ../../../examples/tests/invalid/access_static_from_instance.w:8:5
  |
8 |     this.f = 1; // Can't access static fields through \`this\`
  |     ^^^^^^^^^^^ Variable this.f is not reassignable 

"
`;

exports[`bring.w > stderr 1`] = `
"error: Redundant bring of \\"std\\"
  --> ../../../examples/tests/invalid/bring.w:1:1
  |
1 | bring std;
  | ^^^^^^^^^^ Redundant bring of \\"std\\"


error: \\"cloud\\" is already defined
  --> ../../../examples/tests/invalid/bring.w:4:7
  |
4 | bring cloud;
  |       ^^^^^ \\"cloud\\" is already defined


error: \\"fs\\" is not a built-in module
  --> ../../../examples/tests/invalid/bring.w:6:1
  |
6 | bring fs;
  | ^^^^^^^^^ \\"fs\\" is not a built-in module

"
`;

exports[`bring_jsii.w > stderr 1`] = `
"error: bring \\"jsii-code-samples\\" must be assigned to an identifier (e.g. bring \\"foo\\" as foo)
  --> ../../../examples/tests/invalid/bring_jsii.w:1:1
  |
1 | bring \\"jsii-code-samples\\";
  | ^^^^^^^^^^^^^^^^^^^^^^^^^^ bring \\"jsii-code-samples\\" must be assigned to an identifier (e.g. bring \\"foo\\" as foo)


error: Cannot find module \\"foobar\\" in source directory: Unable to load \\"foobar\\": Module not found in \\"../../../examples/tests/invalid\\"
  --> ../../../examples/tests/invalid/bring_jsii.w:4:1
  |
4 | bring \\"foobar\\" as baz;
  | ^^^^^^^^^^^^^^^^^^^^^^ Cannot find module \\"foobar\\" in source directory: Unable to load \\"foobar\\": Module not found in \\"../../../examples/tests/invalid\\"

"
`;

exports[`capture_mutables.w > stderr 1`] = `
"error: Cannot capture field 'a' with non-capturable type 'MutArray<str>'
  --> ../../../examples/tests/invalid/capture_mutables.w:8:10
  |
8 |   assert(a.length == 1);
  |          ^ Cannot capture field 'a' with non-capturable type 'MutArray<str>'


error: Cannot capture field 's' with non-capturable type 'MutSet<num>'
   --> ../../../examples/tests/invalid/capture_mutables.w:10:10
   |
10 |   assert(s.size == 1);
   |          ^ Cannot capture field 's' with non-capturable type 'MutSet<num>'


error: Cannot capture field 'm' with non-capturable type 'MutMap<bool>'
   --> ../../../examples/tests/invalid/capture_mutables.w:12:10
   |
12 |   assert(m.size() == 1);
   |          ^ Cannot capture field 'm' with non-capturable type 'MutMap<bool>'


error: Cannot capture field 'aCloned' with non-capturable type 'MutArray<str>'
   --> ../../../examples/tests/invalid/capture_mutables.w:14:10
   |
14 |   assert(aCloned.length == 1);
   |          ^^^^^^^ Cannot capture field 'aCloned' with non-capturable type 'MutArray<str>'

"
`;

exports[`capture_reassignable.w > stderr 1`] = `
"error: Cannot capture reassignable field 'x'
  --> ../../../examples/tests/invalid/capture_reassignable.w:6:15
  |
6 |     log(\\"x: \${x}\\");
  |               ^ Cannot capture reassignable field 'x'

"
`;

exports[`class.w > stderr 1`] = `
"error: Expected block
   --> ../../../examples/tests/invalid/class.w:17:17
   |
17 |   init(foo: str)
   |                 ^ Expected block


error: Preflight field \\"x\\" is not initialized
  --> ../../../examples/tests/invalid/class.w:4:4
  |
4 |    x:num;
  |    ^ Preflight field \\"x\\" is not initialized


error: Expected 0 argument(s) but got 1
  --> ../../../examples/tests/invalid/class.w:9:1
  |
9 | new C2(1);
  | ^^^^^^^^^ Expected 0 argument(s) but got 1


error: Expected 0 named argument(s)
   --> ../../../examples/tests/invalid/class.w:13:1
   |
13 | new C9(token: \\"1\\");
   | ^^^^^^^^^^^^^^^^^^ Expected 0 named argument(s)


error: Expected 1 positional argument(s) but got 0
   --> ../../../examples/tests/invalid/class.w:19:1
   |
19 | new C10(); 
   | ^^^^^^^^^ Expected 1 positional argument(s) but got 0


error: Expected 1 positional argument(s) but got 0
   --> ../../../examples/tests/invalid/class.w:22:1
   |
22 | new C10(foo: \\"bar\\"); 
   | ^^^^^^^^^^^^^^^^^^^ Expected 1 positional argument(s) but got 0


error: class C10 does not expect any named argument
   --> ../../../examples/tests/invalid/class.w:25:1
   |
25 | new C10(\\"hello\\", foo: \\"bar\\"); 
   | ^^^^^^^^^^^^^^^^^^^^^^^^^^^^ class C10 does not expect any named argument


error: Inflight field \\"x\\" is not initialized
   --> ../../../examples/tests/invalid/class.w:37:16
   |
37 |   inflight var x: num;
   |                ^ Inflight field \\"x\\" is not initialized


error: Inflight field \\"y\\" is not initialized
   --> ../../../examples/tests/invalid/class.w:39:12
   |
39 |   inflight y: str;
   |            ^ Inflight field \\"y\\" is not initialized


error: Inflight field \\"x\\" is not initialized
   --> ../../../examples/tests/invalid/class.w:44:12
   |
44 |   inflight x: num;
   |            ^ Inflight field \\"x\\" is not initialized


error: Inflight field \\"x\\" is not initialized
   --> ../../../examples/tests/invalid/class.w:50:12
   |
50 |   inflight x: num;
   |            ^ Inflight field \\"x\\" is not initialized


error: \\"y\\" cannot be initialized in the inflight initializer
   --> ../../../examples/tests/invalid/class.w:61:10
   |
61 |     this.y = 1;
   |          ^ \\"y\\" cannot be initialized in the inflight initializer


error: \\"x\\" cannot be initialized in the preflight initializer
   --> ../../../examples/tests/invalid/class.w:56:10
   |
56 |     this.x = 1;
   |          ^ \\"x\\" cannot be initialized in the preflight initializer


error: Preflight field \\"y\\" is not initialized
   --> ../../../examples/tests/invalid/class.w:52:3
   |
52 |   y: num;
   |   ^ Preflight field \\"y\\" is not initialized


<<<<<<< HEAD
error: Expected \\"x\\" to be a type but it's a variable
   --> ../../../examples/tests/invalid/class.w:52:18
   |
52 | class C7 extends x {
   |                  ^ Expected \\"x\\" to be a type but it's a variable


error: Base class \\"S1\\" is not a class
   --> ../../../examples/tests/invalid/class.w:58:18
   |
58 | class C8 extends S1 {
   |                  ^^ Base class \\"S1\\" is not a class
=======
error: Expected 'x' to be a type but it's a variable
   --> ../../../examples/tests/invalid/class.w:68:18
   |
68 | class C7 extends x {
   |                  ^ Expected 'x' to be a type but it's a variable


error: Preflight class C8's parent \\"S1\\" is not a class
   --> ../../../examples/tests/invalid/class.w:74:18
   |
74 | class C8 extends S1 {
   |                  ^^ Preflight class C8's parent \\"S1\\" is not a class
>>>>>>> 94bd3a9e


error: Expected type to be \\"num\\", but got \\"str\\" instead
   --> ../../../examples/tests/invalid/class.w:31:14
   |
31 |     this.x = \\"Hi\\";
   |              ^^^^ Expected type to be \\"num\\", but got \\"str\\" instead

"
`;

exports[`cloud_function_expects_inflight.w > stderr 1`] = `
"error: Expected type to be \\"IFunctionHandler (inflight (str): void)\\", but got \\"preflight (str): str\\" instead
  --> ../../../examples/tests/invalid/cloud_function_expects_inflight.w:3:20
  |  
3 |   new cloud.Function((name: str): str => {
  | /--------------------^
4 | |   return \\"Hello \${name}\\";
5 | | });
  | \\\\-^ Expected type to be \\"IFunctionHandler (inflight (str): void)\\", but got \\"preflight (str): str\\" instead


error: Expected type to be \\"IQueueAddConsumerHandler (inflight (str): void)\\", but got \\"$Inflight1\\" instead
   --> ../../../examples/tests/invalid/cloud_function_expects_inflight.w:9:15
   |  
 9 |   q.addConsumer(inflight (x: num) => {
   | /---------------^
10 | |                      // ^ \\"num\\" doesn't match the expected type \\"str\\"
11 | |   return;
12 | | });
   | \\\\-^ Expected type to be \\"IQueueAddConsumerHandler (inflight (str): void)\\", but got \\"$Inflight1\\" instead

"
`;

exports[`container_types.w > stderr 1`] = `
"error: Unknown parser error
   --> ../../../examples/tests/invalid/container_types.w:10:24
   |
10 | let m2: Map<num> = [\\"a\\":1, \\"b\\":\\"2\\", \\"c\\":3];
   |                        ^^ Unknown parser error


error: Unexpected 'string'
   --> ../../../examples/tests/invalid/container_types.w:10:28
   |
10 | let m2: Map<num> = [\\"a\\":1, \\"b\\":\\"2\\", \\"c\\":3];
   |                            ^^^ Unexpected 'string'


error: Unknown parser error
   --> ../../../examples/tests/invalid/container_types.w:10:40
   |
10 | let m2: Map<num> = [\\"a\\":1, \\"b\\":\\"2\\", \\"c\\":3];
   |                                        ^^ Unknown parser error


error: Expected type to be \\"num\\", but got \\"str\\" instead
  --> ../../../examples/tests/invalid/container_types.w:2:28
  |
2 | let arr1: Array<num> = [1, \\"2\\", 3];
  |                            ^^^ Expected type to be \\"num\\", but got \\"str\\" instead


error: Expected \\"Set\\" type, found \\"Array<num>\\"
  --> ../../../examples/tests/invalid/container_types.w:3:12
  |
3 | let arr2 = Array<num> {1, 2, 3};
  |            ^^^^^^^^^^^^^^^^^^^^ Expected \\"Set\\" type, found \\"Array<num>\\"


error: Expected type to be \\"Array<num>\\", but got \\"Array<str>\\" instead
  --> ../../../examples/tests/invalid/container_types.w:5:24
  |
5 | let arr4: Array<num> = arr3;
  |                        ^^^^ Expected type to be \\"Array<num>\\", but got \\"Array<str>\\" instead


error: Unknown symbol \\"someRandomMethod\\"
  --> ../../../examples/tests/invalid/container_types.w:6:6
  |
6 | arr1.someRandomMethod();
  |      ^^^^^^^^^^^^^^^^ Unknown symbol \\"someRandomMethod\\"


error: Expected type to be \\"num\\", but got \\"str\\" instead
  --> ../../../examples/tests/invalid/container_types.w:9:32
  |
9 | let m1: Map<num> = {\\"a\\":1, \\"b\\":\\"2\\", \\"c\\":3};
  |                                ^^^ Expected type to be \\"num\\", but got \\"str\\" instead


error: Expected type to be \\"Map<num>\\", but got \\"Array<str>\\" instead
   --> ../../../examples/tests/invalid/container_types.w:10:20
   |
10 | let m2: Map<num> = [\\"a\\":1, \\"b\\":\\"2\\", \\"c\\":3];
   |                    ^^^^^^^^^^^^^^^^^^^^^^^ Expected type to be \\"Map<num>\\", but got \\"Array<str>\\" instead


error: Expected type to be \\"Map<num>\\", but got \\"Map<str>\\" instead
   --> ../../../examples/tests/invalid/container_types.w:12:20
   |
12 | let m4: Map<num> = m3;
   |                    ^^ Expected type to be \\"Map<num>\\", but got \\"Map<str>\\" instead


error: Unknown symbol \\"someRandomMethod\\"
   --> ../../../examples/tests/invalid/container_types.w:13:4
   |
13 | m1.someRandomMethod();
   |    ^^^^^^^^^^^^^^^^ Unknown symbol \\"someRandomMethod\\"


error: Expected type to be \\"num\\", but got \\"str\\" instead
   --> ../../../examples/tests/invalid/container_types.w:16:24
   |
16 | let s1: Set<num> = {1, \\"2\\", 3};
   |                        ^^^ Expected type to be \\"num\\", but got \\"str\\" instead


error: Expected \\"Array\\" type, found \\"Set<num>\\"
   --> ../../../examples/tests/invalid/container_types.w:17:10
   |
17 | let s2 = Set<num> [1, \\"2\\", 3];
   |          ^^^^^^^^^^^^^^^^^^^^ Expected \\"Array\\" type, found \\"Set<num>\\"


error: Expected type to be \\"num\\", but got \\"str\\" instead
   --> ../../../examples/tests/invalid/container_types.w:18:24
   |
18 | let s3: Set<num> = [1, \\"2\\", 3];
   |                        ^^^ Expected type to be \\"num\\", but got \\"str\\" instead


error: Expected type to be \\"Set<num>\\", but got \\"Array<num>\\" instead
   --> ../../../examples/tests/invalid/container_types.w:18:20
   |
18 | let s3: Set<num> = [1, \\"2\\", 3];
   |                    ^^^^^^^^^^^ Expected type to be \\"Set<num>\\", but got \\"Array<num>\\" instead


error: Expected type to be \\"Set<str>\\", but got \\"Set<num>\\" instead
   --> ../../../examples/tests/invalid/container_types.w:20:20
   |
20 | let s5: Set<str> = s4;
   |                    ^^ Expected type to be \\"Set<str>\\", but got \\"Set<num>\\" instead


error: Unknown symbol \\"someRandomMethod\\"
   --> ../../../examples/tests/invalid/container_types.w:21:4
   |
21 | s1.someRandomMethod();
   |    ^^^^^^^^^^^^^^^^ Unknown symbol \\"someRandomMethod\\"


error: Expected type to be \\"Array<str>\\", but got \\"MutArray<str>\\" instead
   --> ../../../examples/tests/invalid/container_types.w:23:21
   |
23 | let a: Array<str> = MutArray<str>[];
   |                     ^^^^^^^^^^^^^^^ Expected type to be \\"Array<str>\\", but got \\"MutArray<str>\\" instead

"
`;

exports[`enums.w > stderr 1`] = `
"error: Enum \\"SomeEnum\\" does not contain value \\"FOUR\\"
  --> ../../../examples/tests/invalid/enums.w:5:21
  |
5 | let four = SomeEnum.FOUR;
  |                     ^^^^ Enum \\"SomeEnum\\" does not contain value \\"FOUR\\"


error: Property access unsupported on type \\"SomeEnum\\"
  --> ../../../examples/tests/invalid/enums.w:8:11
  |
8 | let two = SomeEnum.TWO.TWO;
  |           ^^^^^^^^^^^^ Property access unsupported on type \\"SomeEnum\\"

"
`;

exports[`extern.w > stderr 1`] = `
"error: Failed to resolve extern \\"./sad.js\\": Not Found
  --> ../../../examples/tests/invalid/extern.w:2:3
  |
2 |   extern \\"./sad.js\\" static getNum(): num;
  |   ^^^^^^^^^^^^^^^^^^^^^^^^^^^^^^^^^^^^^^^ Failed to resolve extern \\"./sad.js\\": Not Found


error: Failed to resolve extern \\"not-installed\\": Not Found
  --> ../../../examples/tests/invalid/extern.w:4:3
  |
4 |   extern \\"not-installed\\" static tooBad(): bool;
  |   ^^^^^^^^^^^^^^^^^^^^^^^^^^^^^^^^^^^^^^^^^^^^^ Failed to resolve extern \\"not-installed\\": Not Found

"
`;

exports[`for_loop.w > stderr 1`] = `
"error: Unable to iterate over \\"Bucket\\"
  --> ../../../examples/tests/invalid/for_loop.w:5:13
  |
5 | for test in bucket {
  |             ^^^^^^ Unable to iterate over \\"Bucket\\"

"
`;

exports[`immutable_container_types.w > stderr 1`] = `
"error: Unknown symbol \\"set\\"
  --> ../../../examples/tests/invalid/immutable_container_types.w:3:4
  |
3 | m1.set(\\"a\\", \\"bye\\");
  |    ^^^ Unknown symbol \\"set\\"

"
`;

exports[`impl_interface.w > stderr 1`] = `
"error: Class \\"A\\" does not implement method \\"handle\\" of interface \\"IQueueAddConsumerHandler\\"
  --> ../../../examples/tests/invalid/impl_interface.w:3:7
  |
3 | class A impl cloud.IQueueAddConsumerHandler {
  |       ^ Class \\"A\\" does not implement method \\"handle\\" of interface \\"IQueueAddConsumerHandler\\"


error: Expected type to be \\"inflight (str): void\\", but got \\"inflight (num): void\\" instead
  --> ../../../examples/tests/invalid/impl_interface.w:7:7
  |
7 | class B impl cloud.IQueueAddConsumerHandler {
  |       ^ Expected type to be \\"inflight (str): void\\", but got \\"inflight (num): void\\" instead


error: Expected an interface, instead found type \\"Bucket\\"
   --> ../../../examples/tests/invalid/impl_interface.w:14:14
   |
14 | class C impl cloud.Bucket {
   |              ^^^^^^^^^^^^ Expected an interface, instead found type \\"Bucket\\"


error: Class \\"r\\" does not implement method \\"method1\\" of interface \\"I3\\"
   --> ../../../examples/tests/invalid/impl_interface.w:30:7
   |
30 | class r impl I3 {
   |       ^ Class \\"r\\" does not implement method \\"method1\\" of interface \\"I3\\"


error: Class \\"r\\" does not implement method \\"method2\\" of interface \\"I3\\"
   --> ../../../examples/tests/invalid/impl_interface.w:30:7
   |
30 | class r impl I3 {
   |       ^ Class \\"r\\" does not implement method \\"method2\\" of interface \\"I3\\"


error: Class \\"r\\" does not implement method \\"method3\\" of interface \\"I3\\"
   --> ../../../examples/tests/invalid/impl_interface.w:30:7
   |
30 | class r impl I3 {
   |       ^ Class \\"r\\" does not implement method \\"method3\\" of interface \\"I3\\"

"
`;

exports[`inflight_class_in_preflight.w > stderr 1`] = `
"error: Cannot create inflight class \\"Foo\\" in preflight phase
  --> ../../../examples/tests/invalid/inflight_class_in_preflight.w:5:1
  |
5 | new Foo();
  | ^^^^^^^^^ Cannot create inflight class \\"Foo\\" in preflight phase

"
`;

exports[`inflight_in_class.w > stderr 1`] = `
"error: Inflight field \\"field\\" is not initialized
  --> ../../../examples/tests/invalid/inflight_in_class.w:2:12
  |
2 |   inflight field: num; // No inflight fields in classes (only in resources)
  |            ^^^^^ Inflight field \\"field\\" is not initialized

"
`;

exports[`inflight_ref_explicit_ops.w > stderr 1`] = `
"error: Unable to qualify which operations are performed on 'this.myQueue' of type 'Queue'. This is not supported yet.
   --> ../../../examples/tests/invalid/inflight_ref_explicit_ops.w:13:12
   |
13 |     return this.myQueue;
   |            ^^^^^^^^^^^^ Unable to qualify which operations are performed on 'this.myQueue' of type 'Queue'. This is not supported yet.


error: Unable to qualify which operations are performed on 'this.b' of type 'Bucket'. This is not supported yet.
   --> ../../../examples/tests/invalid/inflight_ref_explicit_ops.w:34:13
   |
34 |     let x = this.b;
   |             ^^^^^^ Unable to qualify which operations are performed on 'this.b' of type 'Bucket'. This is not supported yet.


error: Capturing collection of preflight classes is not supported yet (type is 'Array<Bucket>')
   --> ../../../examples/tests/invalid/inflight_ref_explicit_ops.w:47:18
   |
47 |     let b = this.array.at(1);
   |                  ^^^^^ Capturing collection of preflight classes is not supported yet (type is 'Array<Bucket>')

"
`;

exports[`inflight_ref_resource_sub_method.w > stderr 1`] = `
"error: Unable to qualify which operations are performed on 'this.myQueue' of type 'Queue'. This is not supported yet.
   --> ../../../examples/tests/invalid/inflight_ref_resource_sub_method.w:13:12
   |
13 |     return this.myQueue;
   |            ^^^^^^^^^^^^ Unable to qualify which operations are performed on 'this.myQueue' of type 'Queue'. This is not supported yet.


error: Unable to qualify which operations are performed on 'globalQueue' of type 'Queue'. This is not supported yet.
   --> ../../../examples/tests/invalid/inflight_ref_resource_sub_method.w:18:12
   |
18 |     return globalQueue;
   |            ^^^^^^^^^^^ Unable to qualify which operations are performed on 'globalQueue' of type 'Queue'. This is not supported yet.

"
`;

exports[`inflight_ref_unknown_op.w > stderr 1`] = `
"error: Unable to qualify which operations are performed on 'this.b' of type 'Bucket'. This is not supported yet.
   --> ../../../examples/tests/invalid/inflight_ref_unknown_op.w:13:13
   |
13 |     let x = this.b;
   |             ^^^^^^ Unable to qualify which operations are performed on 'this.b' of type 'Bucket'. This is not supported yet.


error: Unable to qualify which operations are performed on 'globalB' of type 'Bucket'. This is not supported yet.
   --> ../../../examples/tests/invalid/inflight_ref_unknown_op.w:17:13
   |
17 |     let y = globalB;
   |             ^^^^^^^ Unable to qualify which operations are performed on 'globalB' of type 'Bucket'. This is not supported yet.

"
`;

exports[`interface.w > stderr 1`] = `
"error: Unknown symbol \\"IB\\"
  --> ../../../examples/tests/invalid/interface.w:2:22
  |
2 | interface IA extends IB {
  |                      ^^ Unknown symbol \\"IB\\"


error: Unknown symbol \\"IDontExist\\"
   --> ../../../examples/tests/invalid/interface.w:10:26
   |
10 | interface IExist extends IDontExist {
   |                          ^^^^^^^^^^ Unknown symbol \\"IDontExist\\"


error: Expected an interface, instead found type \\"ISomeClass\\"
   --> ../../../examples/tests/invalid/interface.w:16:34
   |
16 | interface ISomeInterface extends ISomeClass {
   |                                  ^^^^^^^^^^ Expected an interface, instead found type \\"ISomeClass\\"


error: Symbol \\"foo\\" already defined in this scope
   --> ../../../examples/tests/invalid/interface.w:23:5
   |
23 |     foo();
   |     ^^^ Symbol \\"foo\\" already defined in this scope


error: Symbol \\"foo\\" already defined in this scope
   --> ../../../examples/tests/invalid/interface.w:25:5
   |
25 |     foo(): num;
   |     ^^^ Symbol \\"foo\\" already defined in this scope

"
`;

exports[`json.w > stderr 1`] = `
"error: Json literal must have an element
   --> ../../../examples/tests/invalid/json.w:30:26
   |
30 | let jsonIncomplete = Json;
   |                          ^ Json literal must have an element


error: Expected type to be \\"str\\", but got \\"Json\\" instead
  --> ../../../examples/tests/invalid/json.w:5:14
  |
5 | let s: str = j;
  |              ^ Expected type to be \\"str\\", but got \\"Json\\" instead


error: Expected type to be \\"num\\", but got \\"Json\\" instead
  --> ../../../examples/tests/invalid/json.w:7:14
  |
7 | let n: num = j;
  |              ^ Expected type to be \\"num\\", but got \\"Json\\" instead


error: Expected type to be \\"bool\\", but got \\"Json\\" instead
  --> ../../../examples/tests/invalid/json.w:9:15
  |
9 | let b: bool = j;
  |               ^ Expected type to be \\"bool\\", but got \\"Json\\" instead


error: Expected type to be \\"Map<str>\\", but got \\"Json\\" instead
   --> ../../../examples/tests/invalid/json.w:11:19
   |
11 | let m: Map<str> = j;
   |                   ^ Expected type to be \\"Map<str>\\", but got \\"Json\\" instead


error: Expected type to be \\"Set<str>\\", but got \\"Json\\" instead
   --> ../../../examples/tests/invalid/json.w:13:20
   |
13 | let s2: Set<str> = j;
   |                    ^ Expected type to be \\"Set<str>\\", but got \\"Json\\" instead


error: Expected type to be \\"Array<str>\\", but got \\"Json\\" instead
   --> ../../../examples/tests/invalid/json.w:15:21
   |
15 | let a: Array<str> = j;
   |                     ^ Expected type to be \\"Array<str>\\", but got \\"Json\\" instead


error: Unknown symbol \\"set\\"
   --> ../../../examples/tests/invalid/json.w:20:13
   |
20 | foreverJson.set(\\"a\\", \\"world!\\");
   |             ^^^ Unknown symbol \\"set\\"


error: Expected \\"Json\\" elements to be Json values (https://www.json.org/json-en.html), but got \\"Bucket\\" which is not a Json value
   --> ../../../examples/tests/invalid/json.w:24:18
   |
24 | let jArr = Json [bkt];
   |                  ^^^ Expected \\"Json\\" elements to be Json values (https://www.json.org/json-en.html), but got \\"Bucket\\" which is not a Json value


error: Expected \\"Json\\" elements to be Json values (https://www.json.org/json-en.html), but got \\"Bucket\\" which is not a Json value
   --> ../../../examples/tests/invalid/json.w:27:28
   |
27 | let jsonObj = Json { boom: bkt };
   |                            ^^^ Expected \\"Json\\" elements to be Json values (https://www.json.org/json-en.html), but got \\"Bucket\\" which is not a Json value

"
`;

exports[`json_static.w > stderr 1`] = `
"error: Unknown symbol \\"set\\"
  --> ../../../examples/tests/invalid/json_static.w:4:8
  |
4 | immutJ.set(\\"a\\", \\"foo\\");
  |        ^^^ Unknown symbol \\"set\\"

"
`;

exports[`missing_semicolon.w > stderr 1`] = `
"error: Expected ';'
  --> ../../../examples/tests/invalid/missing_semicolon.w:9:3
  |
9 | })
  |   ^ Expected ';'


error: Expected ';'
   --> ../../../examples/tests/invalid/missing_semicolon.w:16:10
   |
16 | let x = 5
   |          ^ Expected ';'


error: Expected '}'
   --> ../../../examples/tests/invalid/missing_semicolon.w:20:28
   |
20 |            //^ '}' expected
   |                            ^ Expected '}'

"
`;

exports[`mut_container_types.w > stderr 1`] = `
"error: Expected type to be \\"num\\", but got \\"str\\" instead
  --> ../../../examples/tests/invalid/mut_container_types.w:2:29
  |
2 | let arr1 = MutArray<num>[1, \\"2\\", 3];
  |                             ^^^ Expected type to be \\"num\\", but got \\"str\\" instead


error: Expected \\"Set\\" type, found \\"MutArray<num>\\"
  --> ../../../examples/tests/invalid/mut_container_types.w:3:12
  |
3 | let arr2 = MutArray<num>{1, 2, 3};
  |            ^^^^^^^^^^^^^^^^^^^^^^ Expected \\"Set\\" type, found \\"MutArray<num>\\"


error: Expected type to be \\"MutArray<num>\\", but got \\"Array<num>\\" instead
  --> ../../../examples/tests/invalid/mut_container_types.w:4:27
  |
4 | let arr3: MutArray<num> = [1, 2, 3]; // https://github.com/winglang/wing/issues/1117
  |                           ^^^^^^^^^ Expected type to be \\"MutArray<num>\\", but got \\"Array<num>\\" instead


error: Expected type to be \\"MutArray<num>\\", but got \\"MutArray<str>\\" instead
  --> ../../../examples/tests/invalid/mut_container_types.w:6:27
  |
6 | let arr5: MutArray<num> = arr4;
  |                           ^^^^ Expected type to be \\"MutArray<num>\\", but got \\"MutArray<str>\\" instead


error: Unknown symbol \\"someMethod\\"
  --> ../../../examples/tests/invalid/mut_container_types.w:7:6
  |
7 | arr1.someMethod();
  |      ^^^^^^^^^^ Unknown symbol \\"someMethod\\"


error: Expected type to be \\"num\\", but got \\"str\\" instead
   --> ../../../examples/tests/invalid/mut_container_types.w:10:25
   |
10 | let s1 = MutSet<num>{1, \\"2\\", 3};
   |                         ^^^ Expected type to be \\"num\\", but got \\"str\\" instead


error: Expected \\"Array\\" type, found \\"MutSet<num>\\"
   --> ../../../examples/tests/invalid/mut_container_types.w:11:10
   |
11 | let s2 = MutSet<num>[1, \\"2\\", 3];
   |          ^^^^^^^^^^^^^^^^^^^^^^ Expected \\"Array\\" type, found \\"MutSet<num>\\"


error: Expected type to be \\"MutSet<num>\\", but got \\"Set<num>\\" instead
   --> ../../../examples/tests/invalid/mut_container_types.w:12:23
   |
12 | let s3: MutSet<num> = {1, 1, 3}; // https://github.com/winglang/wing/issues/1117
   |                       ^^^^^^^^^ Expected type to be \\"MutSet<num>\\", but got \\"Set<num>\\" instead


error: Expected type to be \\"MutSet<num>\\", but got \\"MutSet<str>\\" instead
   --> ../../../examples/tests/invalid/mut_container_types.w:14:23
   |
14 | let s5: MutSet<num> = s4;
   |                       ^^ Expected type to be \\"MutSet<num>\\", but got \\"MutSet<str>\\" instead


error: Unknown symbol \\"someMethod\\"
   --> ../../../examples/tests/invalid/mut_container_types.w:15:4
   |
15 | s3.someMethod();
   |    ^^^^^^^^^^ Unknown symbol \\"someMethod\\"


error: Expected type to be \\"num\\", but got \\"str\\" instead
   --> ../../../examples/tests/invalid/mut_container_types.w:18:31
   |
18 | let m1 = MutMap<num>{\\"hello\\": \\"world\\"};
   |                               ^^^^^^^ Expected type to be \\"num\\", but got \\"str\\" instead


error: Expected \\"Array\\" type, found \\"MutMap<str>\\"
   --> ../../../examples/tests/invalid/mut_container_types.w:20:10
   |
20 | let m2 = MutMap<str>[\\"hello\\", \\"world\\"];
   |          ^^^^^^^^^^^^^^^^^^^^^^^^^^^^^ Expected \\"Array\\" type, found \\"MutMap<str>\\"


error: Expected type to be \\"MutMap<num>\\", but got \\"Map<str>\\" instead
   --> ../../../examples/tests/invalid/mut_container_types.w:22:23
   |
22 | let m3: MutMap<num> = {\\"hello\\": \\"world\\"};
   |                       ^^^^^^^^^^^^^^^^^^ Expected type to be \\"MutMap<num>\\", but got \\"Map<str>\\" instead


error: Expected type to be \\"MutMap<str>\\", but got \\"MutMap<num>\\" instead
   --> ../../../examples/tests/invalid/mut_container_types.w:25:23
   |
25 | let m5: MutMap<str> = m4;
   |                       ^^ Expected type to be \\"MutMap<str>\\", but got \\"MutMap<num>\\" instead

"
`;

exports[`nil.w > stderr 1`] = `
"error: Expected type to be \\"str\\", but got \\"nil\\" instead (hint: to allow \\"nil\\" assignment use optional type: \\"str?\\")
  --> ../../../examples/tests/invalid/nil.w:3:14
  |
3 | let x: str = nil;
  |              ^^^ Expected type to be \\"str\\", but got \\"nil\\" instead (hint: to allow \\"nil\\" assignment use optional type: \\"str?\\")


error: Expected optional type, found \\"nil\\"
   --> ../../../examples/tests/invalid/nil.w:24:4
   |
24 | if nil? {
   |    ^^^ Expected optional type, found \\"nil\\"


error: Cannot assign nil value to variables without explicit optional type
   --> ../../../examples/tests/invalid/nil.w:28:18
   |
28 | let nilWannabe = nil;
   |                  ^^^ Cannot assign nil value to variables without explicit optional type


error: Cannot assign nil value to variables without explicit optional type
   --> ../../../examples/tests/invalid/nil.w:31:17
   |
31 | let nilGaggle = [nil, nil, nil];
   |                 ^^^^^^^^^^^^^^^ Cannot assign nil value to variables without explicit optional type


error: Expected type to be \\"num\\", but got \\"nil\\" instead (hint: to allow \\"nil\\" assignment use optional type: \\"num?\\")
   --> ../../../examples/tests/invalid/nil.w:20:14
   |
20 |   foo.setBar(nil);
   |              ^^^ Expected type to be \\"num\\", but got \\"nil\\" instead (hint: to allow \\"nil\\" assignment use optional type: \\"num?\\")

"
`;

exports[`optionals.w > stderr 1`] = `
"error: Expected type to be \\"num\\", but got \\"num?\\" instead
  --> ../../../examples/tests/invalid/optionals.w:7:3
  |
7 | f(x);
  |   ^ Expected type to be \\"num\\", but got \\"num?\\" instead


error: Expected optional type, found \\"bool\\"
   --> ../../../examples/tests/invalid/optionals.w:11:4
   |
11 | if y? {
   |    ^ Expected optional type, found \\"bool\\"


error: Expected optional type, found \\"bool\\"
   --> ../../../examples/tests/invalid/optionals.w:15:9
   |
15 | let z = y ?? 1;
   |         ^ Expected optional type, found \\"bool\\"


error: Expected type to be \\"str\\", but got \\"num\\" instead
   --> ../../../examples/tests/invalid/optionals.w:18:14
   |
18 | let w: str = x ?? 3;
   |              ^^^^^^ Expected type to be \\"str\\", but got \\"num\\" instead


error: Expected type to be \\"num\\", but got \\"str\\" instead
   --> ../../../examples/tests/invalid/optionals.w:21:6
   |
21 | x ?? \\"hello\\";
   |      ^^^^^^^ Expected type to be \\"num\\", but got \\"str\\" instead


error: Expected type to be \\"Sub1\\", but got \\"Sub2\\" instead
   --> ../../../examples/tests/invalid/optionals.w:32:17
   |
32 | optionalSub1 ?? new Sub2();
   |                 ^^^^^^^^^^ Expected type to be \\"Sub1\\", but got \\"Sub2\\" instead


error: Expected type to be \\"Sub1\\", but got \\"Super\\" instead
   --> ../../../examples/tests/invalid/optionals.w:34:17
   |
34 | optionalSub1 ?? new Super();
   |                 ^^^^^^^^^^^ Expected type to be \\"Sub1\\", but got \\"Super\\" instead


error: Expected type to be optional, but got \\"bool\\" instead
   --> ../../../examples/tests/invalid/optionals.w:38:12
   |
38 | if let x = true {
   |            ^^^^ Expected type to be optional, but got \\"bool\\" instead


error: Property access on optional type \\"A?\\" requires optional accessor: \\"?.\\"
   --> ../../../examples/tests/invalid/optionals.w:61:9
   |
61 | let c = b.a.val;
   |         ^^^ Property access on optional type \\"A?\\" requires optional accessor: \\"?.\\"


error: Expected type to be \\"str\\", but got \\"str?\\" instead
   --> ../../../examples/tests/invalid/optionals.w:84:16
   |
84 | let val: str = baz?.bar?.foo?.val;
   |                ^^^^^^^^^^^^^^^^^^ Expected type to be \\"str\\", but got \\"str?\\" instead


error: Variable hi is not reassignable 
   --> ../../../examples/tests/invalid/optionals.w:46:3
   |
46 |   hi = \\"bye\\";
   |   ^^^^^^^^^^^ Variable hi is not reassignable 

"
`;

exports[`preflight_from_inflight.w > stderr 1`] = `
"error: Cannot call into preflight phase while inflight
   --> ../../../examples/tests/invalid/preflight_from_inflight.w:15:5
   |
15 |     this.r.myPreflight();
   |     ^^^^^^^^^^^^^^^^^^^^ Cannot call into preflight phase while inflight

"
`;

exports[`primitives.w > stderr 1`] = `
"error: Unexpected reference \\"structured_access_expression\\"
  --> ../../../examples/tests/invalid/primitives.w:5:5
  |
5 | log(y[0]);
  |     ^^^^ Unexpected reference \\"structured_access_expression\\"


error: Unknown symbol \\"blabla\\"
  --> ../../../examples/tests/invalid/primitives.w:9:16
  |
9 | let join = arr.blabla(\\",\\");
  |                ^^^^^^ Unknown symbol \\"blabla\\"


error: Unknown symbol \\"push\\"
   --> ../../../examples/tests/invalid/primitives.w:11:5
   |
11 | arr.push(4);
   |     ^^^^ Unknown symbol \\"push\\"


error: Expected type to be \\"str\\", but got \\"num\\" instead
   --> ../../../examples/tests/invalid/primitives.w:13:14
   |
13 | let n: str = arr.at(0);
   |              ^^^^^^^^^ Expected type to be \\"str\\", but got \\"num\\" instead

"
`;

exports[`reassign_to_nonreassignable.w > stderr 1`] = `
"error: Variable x is not reassignable 
  --> ../../../examples/tests/invalid/reassign_to_nonreassignable.w:3:1
  |
3 | x = x + 1;
  | ^^^^^^^^^^ Variable x is not reassignable 


error: Variable this.f is not reassignable 
   --> ../../../examples/tests/invalid/reassign_to_nonreassignable.w:28:5
   |
28 |     this.f = this.f + 1;
   |     ^^^^^^^^^^^^^^^^^^^^ Variable this.f is not reassignable 


error: Variable this.innerR.inner is not reassignable 
   --> ../../../examples/tests/invalid/reassign_to_nonreassignable.w:30:5
   |
30 |     this.innerR.inner = 2;
   |     ^^^^^^^^^^^^^^^^^^^^^^ Variable this.innerR.inner is not reassignable 


error: Variable this.inflightF is not reassignable 
   --> ../../../examples/tests/invalid/reassign_to_nonreassignable.w:35:5
   |
35 |     this.inflightF = this.inflightF + 1;
   |     ^^^^^^^^^^^^^^^^^^^^^^^^^^^^^^^^^^^^ Variable this.inflightF is not reassignable 


error: Variable arg is not reassignable 
   --> ../../../examples/tests/invalid/reassign_to_nonreassignable.w:42:3
   |
42 |   arg = 0;
   |   ^^^^^^^^ Variable arg is not reassignable 

"
`;

exports[`resource_access_field_as_method.w > stderr 1`] = `
"error: Expected a function or method
  --> ../../../examples/tests/invalid/resource_access_field_as_method.w:9:1
  |
9 | x.name();
  | ^^^^^^ Expected a function or method

"
`;

exports[`resource_captures.w > stderr 1`] = `
"error: Cannot capture reassignable field 'reassignable'
   --> ../../../examples/tests/invalid/resource_captures.w:18:17
   |
18 |     log(\\"\${this.reassignable}\\");
   |                 ^^^^^^^^^^^^ Cannot capture reassignable field 'reassignable'


error: Cannot capture field 'mutArray' with non-capturable type 'MutArray<str>'
   --> ../../../examples/tests/invalid/resource_captures.w:20:14
   |
20 |     log(this.mutArray.at(0));
   |              ^^^^^^^^ Cannot capture field 'mutArray' with non-capturable type 'MutArray<str>'


error: Unable to qualify which operations are performed on 'this.bucket' of type 'Bucket'. This is not supported yet.
   --> ../../../examples/tests/invalid/resource_captures.w:23:13
   |
23 |     let b = this.bucket;
   |             ^^^^^^^^^^^ Unable to qualify which operations are performed on 'this.bucket' of type 'Bucket'. This is not supported yet.


error: Capturing collection of preflight classes is not supported yet (type is 'Array<Bucket>')
   --> ../../../examples/tests/invalid/resource_captures.w:27:10
   |
27 |     this.collectionOfResources.at(0).put(\\"hello\\", \\"world\\");
   |          ^^^^^^^^^^^^^^^^^^^^^ Capturing collection of preflight classes is not supported yet (type is 'Array<Bucket>')

"
`;

exports[`resource_inflight.w > stderr 1`] = `
"error: Cannot create preflight class \\"Bucket\\" in inflight phase
  --> ../../../examples/tests/invalid/resource_inflight.w:4:3
  |
4 |   new cloud.Bucket(); // Should fail because we can't create resources inflight
  |   ^^^^^^^^^^^^^^^^^^ Cannot create preflight class \\"Bucket\\" in inflight phase

"
`;

exports[`resource_init.w > stderr 1`] = `
"error: Multiple initializers defined in class R
  --> ../../../examples/tests/invalid/resource_init.w:3:3
  |
3 |   init() {}
  |   ^^^^^^^^^ Multiple initializers defined in class R


error: Multiple inflight initializers defined in class R
  --> ../../../examples/tests/invalid/resource_init.w:6:3
  |
6 |   inflight init() {}
  |   ^^^^^^^^^^^^^^^^^^ Multiple inflight initializers defined in class R


error: Multiple inflight initializers defined in class R
  --> ../../../examples/tests/invalid/resource_init.w:9:3
  |
9 |   inflight init(x: num) {}
  |   ^^^^^^^^^^^^^^^^^^^^^^^^ Multiple inflight initializers defined in class R


error: Inflight initializers cannot have parameters
  --> ../../../examples/tests/invalid/resource_init.w:9:16
  |
9 |   inflight init(x: num) {}
  |                ^^^^^^^^ Inflight initializers cannot have parameters

"
`;

exports[`sorted_errors_no_span.w > stderr 1`] = `
"error: Expected type to be \\"num\\", but got \\"str\\" instead
  --> ../../../examples/tests/invalid/sorted_errors_no_span.w:1:14
  |
1 | let a: num = \\"s\\";
  |              ^^^ Expected type to be \\"num\\", but got \\"str\\" instead


error: Expected \\"b\\" to be a type but it's a variable
  --> ../../../examples/tests/invalid/sorted_errors_no_span.w:3:26
  |
3 | inflight class c extends b {}
  |                          ^ Expected \\"b\\" to be a type but it's a variable


error: Expected type to be \\"num\\", but got \\"str\\" instead
  --> ../../../examples/tests/invalid/sorted_errors_no_span.w:4:14
  |
4 | let d: num = \\"s\\";
  |              ^^^ Expected type to be \\"num\\", but got \\"str\\" instead


error: Expected \\"b\\" to be a type but it's a variable
  --> ../../../examples/tests/invalid/sorted_errors_no_span.w:5:26
  |
5 | inflight class e extends b {}
  |                          ^ Expected \\"b\\" to be a type but it's a variable

"
`;

exports[`statement_invalid_scope.w > stderr 1`] = `
"error: Expected break statement to be inside of a loop (while/for)
  --> ../../../examples/tests/invalid/statement_invalid_scope.w:3:5
  |
3 |     break;
  |     ^^^^^^ Expected break statement to be inside of a loop (while/for)


error: Expected break statement to be inside of a loop (while/for)
  --> ../../../examples/tests/invalid/statement_invalid_scope.w:7:5
  |
7 |     break;
  |     ^^^^^^ Expected break statement to be inside of a loop (while/for)


error: Expected continue statement to be inside of a loop (while/for)
   --> ../../../examples/tests/invalid/statement_invalid_scope.w:11:5
   |
11 |     continue;
   |     ^^^^^^^^^ Expected continue statement to be inside of a loop (while/for)


error: Expected continue statement to be inside of a loop (while/for)
   --> ../../../examples/tests/invalid/statement_invalid_scope.w:15:5
   |
15 |     continue;
   |     ^^^^^^^^^ Expected continue statement to be inside of a loop (while/for)

"
`;

exports[`statements_if.w > stderr 1`] = `
"error: Unexpected unary operator \\"--\\"
  --> ../../../examples/tests/invalid/statements_if.w:2:1
  |
2 | --n;
  | ^^^ Unexpected unary operator \\"--\\"


error: Expected type to be \\"bool\\", but got \\"num\\" instead
  --> ../../../examples/tests/invalid/statements_if.w:5:5
  |
5 | if !n {}
  |     ^ Expected type to be \\"bool\\", but got \\"num\\" instead


error: Expected type to be \\"bool\\", but got \\"num\\" instead
  --> ../../../examples/tests/invalid/statements_if.w:8:5
  |
8 | if !n || true {}
  |     ^ Expected type to be \\"bool\\", but got \\"num\\" instead

"
`;

exports[`std_containers.w > stderr 1`] = `
"error: Expected type to be \\"Array<num>\\", but got \\"Array<str>\\" instead
  --> ../../../examples/tests/invalid/std_containers.w:3:18
  |
3 | let c = a.concat(b); 
  |                  ^ Expected type to be \\"Array<num>\\", but got \\"Array<str>\\" instead

"
`;

exports[`struct_expansion.w > stderr 1`] = `
"error: Unexpected 'keyword_argument'
   --> ../../../examples/tests/invalid/struct_expansion.w:11:15
   |
11 |   bucket1.put(file: \\"file.txt\\", \\"data\\");
   |               ^^^^^^^^^^^^^^^^ Unexpected 'keyword_argument'


error: \\"bublic\\" is not a field of \\"BucketProps\\"
  --> ../../../examples/tests/invalid/struct_expansion.w:3:15
  |
3 | let bucket1 = new cloud.Bucket(bublic: false, public: true);
  |               ^^^^^^^^^^^^^^^^^^^^^^^^^^^^^^^^^^^^^^^^^^^^^ \\"bublic\\" is not a field of \\"BucketProps\\"


error: Expected between 0 and 1 arguments but got 2
  --> ../../../examples/tests/invalid/struct_expansion.w:7:15
  |
7 | let bucket2 = new cloud.Bucket(2, public: true);
  |               ^^^^^^^^^^^^^^^^^^^^^^^^^^^^^^^^^ Expected between 0 and 1 arguments but got 2


error: Expected type to be \\"BucketProps?\\", but got \\"num\\" instead
  --> ../../../examples/tests/invalid/struct_expansion.w:7:32
  |
7 | let bucket2 = new cloud.Bucket(2, public: true);
  |                                ^ Expected type to be \\"BucketProps?\\", but got \\"num\\" instead


error: \\"status\\" is not initialized
   --> ../../../examples/tests/invalid/struct_expansion.w:15:9
   |  
15 |   let x = cloud.ApiResponse {
   | /---------^
16 | |   body: Json \\"Hello, world!\\",
17 | | };
   | \\\\-^ \\"status\\" is not initialized


error: \\"notAField\\" is not a field of \\"ApiResponse\\"
   --> ../../../examples/tests/invalid/struct_expansion.w:20:9
   |  
20 |   let y = cloud.ApiResponse {
   | /---------^
21 | |   status: 200,
22 | |   notAField: 500,
23 | | // ^^^^^^^^^^^ \\"notAField\\" is not a field of \\"ApiResponse\\"
24 | | };
   | \\\\-^ \\"notAField\\" is not a field of \\"ApiResponse\\"


error: Expected 2 positional argument(s) but got 1
   --> ../../../examples/tests/invalid/struct_expansion.w:11:3
   |
11 |   bucket1.put(file: \\"file.txt\\", \\"data\\");
   |   ^^^^^^^^^^^^^^^^^^^^^^^^^^^^^^^^^^^^^ Expected 2 positional argument(s) but got 1

"
`;

exports[`structs.w > stderr 1`] = `
"error: Struct \\"C\\" extends \\"B\\" which introduces a conflicting member \\"x\\" (str != str)
   --> ../../../examples/tests/invalid/structs.w:11:8
   |
11 | struct C extends B {
   |        ^ Struct \\"C\\" extends \\"B\\" which introduces a conflicting member \\"x\\" (str != str)


error: \\"x\\" is not initialized
   --> ../../../examples/tests/invalid/structs.w:16:18
   |
16 | let someStruct = B { y: 5 };
   |                  ^^^^^^^^^^ \\"x\\" is not initialized


error: Struct fields must have immutable types
   --> ../../../examples/tests/invalid/structs.w:20:3
   |
20 |   f: MutArray<str>;
   |   ^ Struct fields must have immutable types


error: Struct fields must have immutable types
   --> ../../../examples/tests/invalid/structs.w:25:3
   |
25 |   f: Map<Array<MutArray<str>>>;
   |   ^ Struct fields must have immutable types


error: Unknown symbol \\"badField\\"
   --> ../../../examples/tests/invalid/structs.w:32:7
   |
32 | log(a.badField);
   |       ^^^^^^^^ Unknown symbol \\"badField\\"


error: Struct \\"Showtime\\" extends \\"Dazzle\\" which introduces a conflicting member \\"a\\" (num != num)
   --> ../../../examples/tests/invalid/structs.w:44:8
   |
44 | struct Showtime extends Razzle, Dazzle {}
   |        ^^^^^^^^ Struct \\"Showtime\\" extends \\"Dazzle\\" which introduces a conflicting member \\"a\\" (num != num)


error: Cannot instantiate type \\"BucketProps\\" because it is not a class
   --> ../../../examples/tests/invalid/structs.w:47:13
   |
47 | let x = new cloud.BucketProps(1);
   |             ^^^^^^^^^^^^^^^^^ Cannot instantiate type \\"BucketProps\\" because it is not a class

"
`;

exports[`try_no_catch_or_finally.w > stderr 1`] = `
"error: Missing \`catch\` or \`finally\` blocks for this try statement
  --> ../../../examples/tests/invalid/try_no_catch_or_finally.w:1:1
  |  
1 | / try {
2 | |   log(\\"Hello World\\");
3 | | }
  | \\\\-^ Missing \`catch\` or \`finally\` blocks for this try statement

"
`;

exports[`types_strings_arithmetic.w > stderr 1`] = `
"error: Binary operator '+' cannot be applied to operands of type 'num' and 'str'; only (num, num) and (str, str) are supported
  --> ../../../examples/tests/invalid/types_strings_arithmetic.w:1:10
  |
1 | let e1 = 2 + \\"2\\";
  |          ^^^^^^^ Binary operator '+' cannot be applied to operands of type 'num' and 'str'; only (num, num) and (str, str) are supported


error: Expected type to be \\"num\\", but got \\"str\\" instead
  --> ../../../examples/tests/invalid/types_strings_arithmetic.w:4:10
  |
4 | let e2 = 2 == \\"2\\";
  |          ^^^^^^^^ Expected type to be \\"num\\", but got \\"str\\" instead


error: Expected type to be \\"num\\", but got \\"str\\" instead
   --> ../../../examples/tests/invalid/types_strings_arithmetic.w:10:10
   |
10 | let e3 = \\"\${strExample}!\\" * numExample;
   |          ^^^^^^^^^^^^^^^^ Expected type to be \\"num\\", but got \\"str\\" instead

"
`;

exports[`unimplemented_grammar.w > stderr 1`] = `
"error: builtin \\"void\\" is not supported yet see https://github.com/winglang/wing/issues/432
  --> ../../../examples/tests/invalid/unimplemented_grammar.w:1:8
  |
1 | let a: void = nil;
  |        ^^^^ builtin \\"void\\" is not supported yet see https://github.com/winglang/wing/issues/432


error: builtin \\"any\\" is not supported yet see https://github.com/winglang/wing/issues/434
  --> ../../../examples/tests/invalid/unimplemented_grammar.w:2:8
  |
2 | let b: any = 0;
  |        ^^^ builtin \\"any\\" is not supported yet see https://github.com/winglang/wing/issues/434


error: builtin container type \\"Promise\\" is not supported yet see https://github.com/winglang/wing/issues/529
  --> ../../../examples/tests/invalid/unimplemented_grammar.w:3:19
  |
3 | let somePromise = Promise<str>{};
  |                   ^^^^^^^^^^^^ builtin container type \\"Promise\\" is not supported yet see https://github.com/winglang/wing/issues/529


error: expression \\"defer_expression\\" is not supported yet see https://github.com/winglang/wing/issues/116
  --> ../../../examples/tests/invalid/unimplemented_grammar.w:4:9
  |
4 | let c = defer somePromise();
  |         ^^^^^^^^^^^^^^^^^^^ expression \\"defer_expression\\" is not supported yet see https://github.com/winglang/wing/issues/116


error: expression \\"await_expression\\" is not supported yet see https://github.com/winglang/wing/issues/116
  --> ../../../examples/tests/invalid/unimplemented_grammar.w:5:9
  |
5 | let d = await c;
  |         ^^^^^^^ expression \\"await_expression\\" is not supported yet see https://github.com/winglang/wing/issues/116

"
`;

exports[`unknown_symbol.w > stderr 1`] = `
"error: Unknown symbol \\"clod\\"
  --> ../../../examples/tests/invalid/unknown_symbol.w:3:18
  |
3 | let bucket = new clod.Bucket();
  |                  ^^^^ Unknown symbol \\"clod\\"


error: Unknown symbol \\"cloudy\\"
  --> ../../../examples/tests/invalid/unknown_symbol.w:6:17
  |
6 | let funky = new cloudy.Funktion(inflight () => { });
  |                 ^^^^^^ Unknown symbol \\"cloudy\\"


error: Unknown symbol \\"y\\"
  --> ../../../examples/tests/invalid/unknown_symbol.w:9:13
  |
9 | let x = 2 + y;
  |             ^ Unknown symbol \\"y\\"


error: Unknown symbol \\"B\\"
   --> ../../../examples/tests/invalid/unknown_symbol.w:28:17
   |
28 | class A extends B {
   |                 ^ Unknown symbol \\"B\\"


error: Unknown symbol \\"assert\\"
   --> ../../../examples/tests/invalid/unknown_symbol.w:20:17
   |
20 |     this.bucket.assert(2 + \\"2\\");
   |                 ^^^^^^ Unknown symbol \\"assert\\"


error: Binary operator '+' cannot be applied to operands of type 'num' and 'str'; only (num, num) and (str, str) are supported
   --> ../../../examples/tests/invalid/unknown_symbol.w:20:24
   |
20 |     this.bucket.assert(2 + \\"2\\");
   |                        ^^^^^^^ Binary operator '+' cannot be applied to operands of type 'num' and 'str'; only (num, num) and (str, str) are supported


error: Unknown symbol \\"methodWhichIsNotPartOfBucketApi\\"
   --> ../../../examples/tests/invalid/unknown_symbol.w:23:24
   |
23 |     return this.bucket.methodWhichIsNotPartOfBucketApi(id);
   |                        ^^^^^^^^^^^^^^^^^^^^^^^^^^^^^^^ Unknown symbol \\"methodWhichIsNotPartOfBucketApi\\"

"
`;

exports[`use_before_defined.w > stderr 1`] = `
"error: Unknown symbol \\"y\\"
  --> ../../../examples/tests/invalid/use_before_defined.w:1:8
  |
1 | log(\\"\${y}\\"); // Access y before it's defined
  |        ^ Unknown symbol \\"y\\"


error: Symbol \\"x\\" used before being defined
  --> ../../../examples/tests/invalid/use_before_defined.w:5:10
  |
5 |   log(\\"\${x}\\"); // Access x before it's defined (even though it's defined in an outer scope)
  |          ^ Symbol \\"x\\" used before being defined

"
`;

exports[`variable_scoping.w > stderr 1`] = `
"error: Unknown symbol \\"x\\"
  --> ../../../examples/tests/invalid/variable_scoping.w:6:11
  |
6 |   let z = x;
  |           ^ Unknown symbol \\"x\\"

"
`;

exports[`void_in_expression_position.w > stderr 1`] = `
"error: Property access unsupported on type \\"void\\"
  --> ../../../examples/tests/invalid/void_in_expression_position.w:1:1
  |
1 | log(\\"hey\\").get(\\"x\\");
  | ^^^^^^^^^^ Property access unsupported on type \\"void\\"


error: Binary operator '+' cannot be applied to operands of type 'num' and 'void'; only (num, num) and (str, str) are supported
  --> ../../../examples/tests/invalid/void_in_expression_position.w:7:9
  |
7 | let y = 5 + log(\\"hello\\");
  |         ^^^^^^^^^^^^^^^^ Binary operator '+' cannot be applied to operands of type 'num' and 'void'; only (num, num) and (str, str) are supported


error: Cannot assign expression of type \\"void\\" to a variable
   --> ../../../examples/tests/invalid/void_in_expression_position.w:11:5
   |
11 | let z = returnsNothing();
   |     ^ Cannot assign expression of type \\"void\\" to a variable

"
`;<|MERGE_RESOLUTION|>--- conflicted
+++ resolved
@@ -243,20 +243,6 @@
    |   ^ Preflight field \\"y\\" is not initialized
 
 
-<<<<<<< HEAD
-error: Expected \\"x\\" to be a type but it's a variable
-   --> ../../../examples/tests/invalid/class.w:52:18
-   |
-52 | class C7 extends x {
-   |                  ^ Expected \\"x\\" to be a type but it's a variable
-
-
-error: Base class \\"S1\\" is not a class
-   --> ../../../examples/tests/invalid/class.w:58:18
-   |
-58 | class C8 extends S1 {
-   |                  ^^ Base class \\"S1\\" is not a class
-=======
 error: Expected 'x' to be a type but it's a variable
    --> ../../../examples/tests/invalid/class.w:68:18
    |
@@ -269,7 +255,6 @@
    |
 74 | class C8 extends S1 {
    |                  ^^ Preflight class C8's parent \\"S1\\" is not a class
->>>>>>> 94bd3a9e
 
 
 error: Expected type to be \\"num\\", but got \\"str\\" instead
