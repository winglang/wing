// Vitest Snapshot v1, https://vitest.dev/guide/snapshot.html

exports[`access_hidden_namespace.w 1`] = `
"error: Unknown symbol \\"core\\"
  --> ../../../examples/tests/invalid/access_hidden_namespace.w:7:5
  |
7 | new core.NodeJsCode(\\"/tmp/test.txt\\"); // This should fail even though \`fs.TextFile\` extends \`core.FileBase\` because we didn't bring in \`core\` explicitly.
  |     ^^^^ Unknown symbol \\"core\\"


 
 
Tests 1 failed (1)
Test Files 1 failed (1)
Duration <DURATION>"
`;

exports[`access_static_from_instance.w 1`] = `
"error: Static class fields not supported yet, see https://github.com/winglang/wing/issues/1668
  --> ../../../examples/tests/invalid/access_static_from_instance.w:4:3
  |
4 |   static f: num;
  |   ^^^^^^^^^^^^^^ Static class fields not supported yet, see https://github.com/winglang/wing/issues/1668


error: Cannot access static property \\"f\\" from instance
   --> ../../../examples/tests/invalid/access_static_from_instance.w:19:5
   |
19 | foo.f; // Can't access static fields through instances
   |     ^ Cannot access static property \\"f\\" from instance


error: Cannot access static property \\"m\\" from instance
   --> ../../../examples/tests/invalid/access_static_from_instance.w:20:5
   |
20 | foo.m(); // Can't access static methods through instances
   |     ^ Cannot access static property \\"m\\" from instance


error: Unknown symbol \\"this\\"
  --> ../../../examples/tests/invalid/access_static_from_instance.w:7:5
  |
7 |     this.instanceField = 1; // Can't access instance fields from static methods
  |     ^^^^ Unknown symbol \\"this\\"


error: Unknown symbol \\"this\\"
  --> ../../../examples/tests/invalid/access_static_from_instance.w:8:5
  |
8 |     this.f = 1; // Can't access static fields through \`this\`
  |     ^^^^ Unknown symbol \\"this\\"


 
 
Tests 1 failed (1)
Test Files 1 failed (1)
Duration <DURATION>"
`;

exports[`bring.w 1`] = `
"error: Redundant bring of \\"std\\"
  --> ../../../examples/tests/invalid/bring.w:1:1
  |
1 | bring std;
  | ^^^^^^^^^^ Redundant bring of \\"std\\"


error: \\"cloud\\" is already defined
  --> ../../../examples/tests/invalid/bring.w:4:7
  |
4 | bring cloud;
  |       ^^^^^ \\"cloud\\" is already defined


error: \\"fs\\" is not a built-in module
  --> ../../../examples/tests/invalid/bring.w:6:1
  |
6 | bring fs;
  | ^^^^^^^^^ \\"fs\\" is not a built-in module


 
 
Tests 1 failed (1)
Test Files 1 failed (1)
Duration <DURATION>"
`;

exports[`bring_jsii.w 1`] = `
"error: bring \\"jsii-code-samples\\" must be assigned to an identifier (e.g. bring \\"foo\\" as foo)
  --> ../../../examples/tests/invalid/bring_jsii.w:1:1
  |
1 | bring \\"jsii-code-samples\\";
  | ^^^^^^^^^^^^^^^^^^^^^^^^^^ bring \\"jsii-code-samples\\" must be assigned to an identifier (e.g. bring \\"foo\\" as foo)


error: Cannot find module \\"foobar\\" in source directory: Unable to load \\"foobar\\": Module not found in \\"../../../examples/tests/invalid\\"
  --> ../../../examples/tests/invalid/bring_jsii.w:4:1
  |
4 | bring \\"foobar\\" as baz;
  | ^^^^^^^^^^^^^^^^^^^^^^ Cannot find module \\"foobar\\" in source directory: Unable to load \\"foobar\\": Module not found in \\"../../../examples/tests/invalid\\"


 
 
Tests 1 failed (1)
Test Files 1 failed (1)
Duration <DURATION>"
`;

exports[`bring_non_std_construct.w 1`] = `
"error: Expected 1 positional argument(s) but got 0
  --> ../../../examples/tests/invalid/bring_non_std_construct.w:8:1
  |
8 | new cdktf.S3Backend();
  | ^^^^^^^^^^^^^^^^^^^^^ Expected 1 positional argument(s) but got 0


error: Cannot set id of non-standard preflight class \\"S3Backend\\" using \`as\`
   --> ../../../examples/tests/invalid/bring_non_std_construct.w:13:85
   |
13 |     new cdktf.S3Backend(this, cdktf.S3BackendConfig {bucket: \\"foo\\", key: \\"bar\\"}) as \\"s3_backend\\";
   |                                                                                     ^^^^^^^^^^^^ Cannot set id of non-standard preflight class \\"S3Backend\\" using \`as\`


error: Cannot set scope of non-standard preflight class \\"S3Backend\\" using \`in\`
   --> ../../../examples/tests/invalid/bring_non_std_construct.w:15:85
   |
<<<<<<< HEAD
12 |   assert(m.size() == 1);
   |          ^ Cannot capture field 'm' with non-capturable type 'MutMap<bool>'


error: Cannot capture field 'aCloned' with non-capturable type 'MutArray<str>'
   --> ../../../examples/tests/invalid/capture_mutables.w:14:10
   |
14 |   assert(aCloned.length == 1);
   |          ^^^^^^^ Cannot capture field 'aCloned' with non-capturable type 'MutArray<str>'


 
 
Tests 1 failed (1)
Test Files 1 failed (1)
Duration <DURATION>"
`;

exports[`capture_reassignable.w 1`] = `
"error: Cannot capture reassignable field 'x'
  --> ../../../examples/tests/invalid/capture_reassignable.w:6:15
  |
6 |     log(\\"x: \${x}\\");
  |               ^ Cannot capture reassignable field 'x'
=======
15 |     new cdktf.S3Backend(this, cdktf.S3BackendConfig {bucket: \\"foo\\", key: \\"bar\\"}) in this;
   |                                                                                     ^^^^ Cannot set scope of non-standard preflight class \\"S3Backend\\" using \`in\`
>>>>>>> f3890b1a


 
 
Tests 1 failed (1)
Test Files 1 failed (1)
Duration <DURATION>"
`;

exports[`capture_redefinition.w 1`] = `
"error: Cannot capture symbol \\"y\\" because it is shadowed by another symbol with the same name
  --> ../../../examples/tests/invalid/capture_redefinition.w:4:7
  |
4 |   log(y);
  |       ^ Cannot capture symbol \\"y\\" because it is shadowed by another symbol with the same name


 
 
Tests 1 failed (1)
Test Files 1 failed (1)
Duration <DURATION>"
`;

exports[`class.w 1`] = `
"error: Call to super constructor can only be made from derived classes
   --> ../../../examples/tests/invalid/class.w:86:5
   |
86 |     super();
   |     ^^^^^^^^ Call to super constructor can only be made from derived classes


error: Call to super constructor must be first statement in constructor
   --> ../../../examples/tests/invalid/class.w:98:5
   |
98 |     super(name, major);
   |     ^^^^^^^^^^^^^^^^^^^ Call to super constructor must be first statement in constructor


error: Call to super constructor can only be done from within class constructor
    --> ../../../examples/tests/invalid/class.w:103:5
    |
103 |     super(\\"cool\\", \\"blue\\");
    |     ^^^^^^^^^^^^^^^^^^^^^^ Call to super constructor can only be done from within class constructor


error: Call to super constructor can only be done from within a class constructor
    --> ../../../examples/tests/invalid/class.w:108:4
    |
108 |    super();
    |    ^^^^^^^^ Call to super constructor can only be done from within a class constructor


error: Expected block
   --> ../../../examples/tests/invalid/class.w:17:17
   |
17 |   init(foo: str)
   |                 ^ Expected block


error: Preflight field \\"x\\" is not initialized
  --> ../../../examples/tests/invalid/class.w:4:4
  |
4 |    x:num;
  |    ^ Preflight field \\"x\\" is not initialized


error: Expected 0 arguments but got 1
  --> ../../../examples/tests/invalid/class.w:9:1
  |
9 | new C2(1);
  | ^^^^^^^^^ Expected 0 arguments but got 1


error: Expected 0 named arguments for func at ../../../examples/tests/invalid/class.w:13:1
   --> ../../../examples/tests/invalid/class.w:13:1
   |
13 | new C9(token: \\"1\\");
   | ^^^^^^^^^^^^^^^^^^ Expected 0 named arguments for func at ../../../examples/tests/invalid/class.w:13:1


error: Expected 1 positional argument(s) but got 0
   --> ../../../examples/tests/invalid/class.w:19:1
   |
19 | new C10(); 
   | ^^^^^^^^^ Expected 1 positional argument(s) but got 0


error: Expected 1 positional argument(s) but got 0
   --> ../../../examples/tests/invalid/class.w:22:1
   |
22 | new C10(foo: \\"bar\\"); 
   | ^^^^^^^^^^^^^^^^^^^ Expected 1 positional argument(s) but got 0


error: No named arguments expected
   --> ../../../examples/tests/invalid/class.w:25:1
   |
25 | new C10(\\"hello\\", foo: \\"bar\\"); 
   | ^^^^^^^^^^^^^^^^^^^^^^^^^^^^ No named arguments expected


error: Inflight field \\"x\\" is not initialized
   --> ../../../examples/tests/invalid/class.w:37:16
   |
37 |   inflight var x: num;
   |                ^ Inflight field \\"x\\" is not initialized


error: Inflight field \\"y\\" is not initialized
   --> ../../../examples/tests/invalid/class.w:39:12
   |
39 |   inflight y: str;
   |            ^ Inflight field \\"y\\" is not initialized


error: Inflight field \\"x\\" is not initialized
   --> ../../../examples/tests/invalid/class.w:44:12
   |
44 |   inflight x: num;
   |            ^ Inflight field \\"x\\" is not initialized


error: Inflight field \\"x\\" is not initialized
   --> ../../../examples/tests/invalid/class.w:50:12
   |
50 |   inflight x: num;
   |            ^ Inflight field \\"x\\" is not initialized


error: \\"y\\" cannot be initialized in the inflight initializer
   --> ../../../examples/tests/invalid/class.w:61:10
   |
61 |     this.y = 1;
   |          ^ \\"y\\" cannot be initialized in the inflight initializer


error: \\"x\\" cannot be initialized in the preflight initializer
   --> ../../../examples/tests/invalid/class.w:56:10
   |
56 |     this.x = 1;
   |          ^ \\"x\\" cannot be initialized in the preflight initializer


error: Preflight field \\"y\\" is not initialized
   --> ../../../examples/tests/invalid/class.w:52:3
   |
52 |   y: num;
   |   ^ Preflight field \\"y\\" is not initialized


error: Expected \\"x\\" to be a type but it's a variable
   --> ../../../examples/tests/invalid/class.w:68:18
   |
68 | class C7 extends x {
   |                  ^ Expected \\"x\\" to be a type but it's a variable


error: Base class \\"S1\\" is not a class
   --> ../../../examples/tests/invalid/class.w:74:18
   |
74 | class C8 extends S1 {
   |                  ^^ Base class \\"S1\\" is not a class


error: Class cannot extend itself
   --> ../../../examples/tests/invalid/class.w:78:19
   |
78 | class C11 extends C11 {
   |                   ^^^ Class cannot extend itself


error: Expected type to be \\"num\\", but got \\"str\\" instead
    --> ../../../examples/tests/invalid/class.w:123:11
    |
123 |     super(someStr);
    |           ^^^^^^^ Expected type to be \\"num\\", but got \\"str\\" instead


error: Expected 1 positional argument(s) but got 0
    --> ../../../examples/tests/invalid/class.w:132:5
    |
132 |     super();
    |     ^^^^^^^^ Expected 1 positional argument(s) but got 0


error: Expected 1 arguments but got 2
    --> ../../../examples/tests/invalid/class.w:141:5
    |
141 |     super(someNum, someStr);
    |     ^^^^^^^^^^^^^^^^^^^^^^^^ Expected 1 arguments but got 2


error: Expected 1 positional argument(s) but got 0
    --> ../../../examples/tests/invalid/class.w:157:5
    |
157 |     super();
    |     ^^^^^^^^ Expected 1 positional argument(s) but got 0


error: Expected type to be \\"num\\", but got \\"str\\" instead
   --> ../../../examples/tests/invalid/class.w:31:14
   |
31 |     this.x = \\"Hi\\";
   |              ^^^^ Expected type to be \\"num\\", but got \\"str\\" instead


 
 
Tests 1 failed (1)
Test Files 1 failed (1)
Duration <DURATION>"
`;

exports[`cloud_function_expects_inflight.w 1`] = `
"error: Expected type to be \\"inflight (event: str): void\\", but got \\"preflight (name: str): str\\" instead
  --> ../../../examples/tests/invalid/cloud_function_expects_inflight.w:3:20
  |  
3 |   new cloud.Function((name: str): str => {
  | /--------------------^
4 | |   return \\"Hello \${name}\\";
5 | | });
  | \\\\-^ Expected type to be \\"inflight (event: str): void\\", but got \\"preflight (name: str): str\\" instead


error: Expected type to be \\"inflight (message: str): void\\", but got \\"$Closure1\\" instead


 
 
Tests 1 failed (1)
Test Files 1 failed (1)
Duration <DURATION>"
`;

exports[`container_types.w 1`] = `
"error: Unknown parser error
   --> ../../../examples/tests/invalid/container_types.w:10:24
   |
10 | let m2: Map<num> = [\\"a\\":1, \\"b\\":\\"2\\", \\"c\\":3];
   |                        ^^ Unknown parser error


error: Unexpected 'string'
   --> ../../../examples/tests/invalid/container_types.w:10:28
   |
10 | let m2: Map<num> = [\\"a\\":1, \\"b\\":\\"2\\", \\"c\\":3];
   |                            ^^^ Unexpected 'string'


error: Unknown parser error
   --> ../../../examples/tests/invalid/container_types.w:10:40
   |
10 | let m2: Map<num> = [\\"a\\":1, \\"b\\":\\"2\\", \\"c\\":3];
   |                                        ^^ Unknown parser error


error: Expected type to be \\"num\\", but got \\"str\\" instead
  --> ../../../examples/tests/invalid/container_types.w:2:28
  |
2 | let arr1: Array<num> = [1, \\"2\\", 3];
  |                            ^^^ Expected type to be \\"num\\", but got \\"str\\" instead


error: Expected \\"Set\\" type, found \\"Array<num>\\"
  --> ../../../examples/tests/invalid/container_types.w:3:12
  |
3 | let arr2 = Array<num> {1, 2, 3};
  |            ^^^^^^^^^^^^^^^^^^^^ Expected \\"Set\\" type, found \\"Array<num>\\"


error: Expected type to be \\"Array<num>\\", but got \\"Array<str>\\" instead
  --> ../../../examples/tests/invalid/container_types.w:5:24
  |
5 | let arr4: Array<num> = arr3;
  |                        ^^^^ Expected type to be \\"Array<num>\\", but got \\"Array<str>\\" instead


error: Unknown symbol \\"someRandomMethod\\"
  --> ../../../examples/tests/invalid/container_types.w:6:6
  |
6 | arr1.someRandomMethod();
  |      ^^^^^^^^^^^^^^^^ Unknown symbol \\"someRandomMethod\\"


error: Expected type to be \\"num\\", but got \\"str\\" instead
  --> ../../../examples/tests/invalid/container_types.w:9:32
  |
9 | let m1: Map<num> = {\\"a\\":1, \\"b\\":\\"2\\", \\"c\\":3};
  |                                ^^^ Expected type to be \\"num\\", but got \\"str\\" instead


error: Expected type to be \\"Map<num>\\", but got \\"Array<str>\\" instead
   --> ../../../examples/tests/invalid/container_types.w:10:20
   |
10 | let m2: Map<num> = [\\"a\\":1, \\"b\\":\\"2\\", \\"c\\":3];
   |                    ^^^^^^^^^^^^^^^^^^^^^^^ Expected type to be \\"Map<num>\\", but got \\"Array<str>\\" instead


error: Expected type to be \\"Map<num>\\", but got \\"Map<str>\\" instead
   --> ../../../examples/tests/invalid/container_types.w:12:20
   |
12 | let m4: Map<num> = m3;
   |                    ^^ Expected type to be \\"Map<num>\\", but got \\"Map<str>\\" instead


error: Unknown symbol \\"someRandomMethod\\"
   --> ../../../examples/tests/invalid/container_types.w:13:4
   |
13 | m1.someRandomMethod();
   |    ^^^^^^^^^^^^^^^^ Unknown symbol \\"someRandomMethod\\"


error: Expected type to be \\"num\\", but got \\"str\\" instead
   --> ../../../examples/tests/invalid/container_types.w:16:24
   |
16 | let s1: Set<num> = {1, \\"2\\", 3};
   |                        ^^^ Expected type to be \\"num\\", but got \\"str\\" instead


error: Expected \\"Array\\" type, found \\"Set<num>\\"
   --> ../../../examples/tests/invalid/container_types.w:17:10
   |
17 | let s2 = Set<num> [1, \\"2\\", 3];
   |          ^^^^^^^^^^^^^^^^^^^^ Expected \\"Array\\" type, found \\"Set<num>\\"


error: Expected type to be \\"num\\", but got \\"str\\" instead
   --> ../../../examples/tests/invalid/container_types.w:18:24
   |
18 | let s3: Set<num> = [1, \\"2\\", 3];
   |                        ^^^ Expected type to be \\"num\\", but got \\"str\\" instead


error: Expected type to be \\"Set<num>\\", but got \\"Array<num>\\" instead
   --> ../../../examples/tests/invalid/container_types.w:18:20
   |
18 | let s3: Set<num> = [1, \\"2\\", 3];
   |                    ^^^^^^^^^^^ Expected type to be \\"Set<num>\\", but got \\"Array<num>\\" instead


error: Expected type to be \\"Set<str>\\", but got \\"Set<num>\\" instead
   --> ../../../examples/tests/invalid/container_types.w:20:20
   |
20 | let s5: Set<str> = s4;
   |                    ^^ Expected type to be \\"Set<str>\\", but got \\"Set<num>\\" instead


error: Unknown symbol \\"someRandomMethod\\"
   --> ../../../examples/tests/invalid/container_types.w:21:4
   |
21 | s1.someRandomMethod();
   |    ^^^^^^^^^^^^^^^^ Unknown symbol \\"someRandomMethod\\"


error: Expected type to be \\"Array<str>\\", but got \\"MutArray<str>\\" instead
   --> ../../../examples/tests/invalid/container_types.w:23:21
   |
23 | let a: Array<str> = MutArray<str>[];
   |                     ^^^^^^^^^^^^^^^ Expected type to be \\"Array<str>\\", but got \\"MutArray<str>\\" instead


 
 
Tests 1 failed (1)
Test Files 1 failed (1)
Duration <DURATION>"
`;

exports[`diags_with_multibyte_chars.w 1`] = `
"error: Unknown symbol \\"asdf\\"
  --> ../../../examples/tests/invalid/diags_with_multibyte_chars.w:4:1
  |
4 | asdf;
  | ^^^^ Unknown symbol \\"asdf\\"


 
 
Tests 1 failed (1)
Test Files 1 failed (1)
Duration <DURATION>"
`;

exports[`enums.w 1`] = `
"error: Enum \\"SomeEnum\\" does not contain value \\"FOUR\\"
  --> ../../../examples/tests/invalid/enums.w:5:21
  |
5 | let four = SomeEnum.FOUR;
  |                     ^^^^ Enum \\"SomeEnum\\" does not contain value \\"FOUR\\"


error: Property access unsupported on type \\"SomeEnum\\"
  --> ../../../examples/tests/invalid/enums.w:8:11
  |
8 | let two = SomeEnum.TWO.TWO;
  |           ^^^^^^^^^^^^ Property access unsupported on type \\"SomeEnum\\"


 
 
Tests 1 failed (1)
Test Files 1 failed (1)
Duration <DURATION>"
`;

exports[`extern.w 1`] = `
"error: Failed to resolve extern \\"./sad.js\\": Not Found
  --> ../../../examples/tests/invalid/extern.w:2:3
  |
2 |   extern \\"./sad.js\\" static getNum(): num;
  |   ^^^^^^^^^^^^^^^^^^^^^^^^^^^^^^^^^^^^^^^ Failed to resolve extern \\"./sad.js\\": Not Found


error: Failed to resolve extern \\"not-installed\\": Not Found
  --> ../../../examples/tests/invalid/extern.w:4:3
  |
4 |   extern \\"not-installed\\" static tooBad(): bool;
  |   ^^^^^^^^^^^^^^^^^^^^^^^^^^^^^^^^^^^^^^^^^^^^^ Failed to resolve extern \\"not-installed\\": Not Found


 
 
Tests 1 failed (1)
Test Files 1 failed (1)
Duration <DURATION>"
`;

exports[`for_loop.w 1`] = `
"error: Unable to iterate over \\"Bucket\\"
  --> ../../../examples/tests/invalid/for_loop.w:5:13
  |
5 | for test in bucket {
  |             ^^^^^^ Unable to iterate over \\"Bucket\\"


 
 
Tests 1 failed (1)
Test Files 1 failed (1)
Duration <DURATION>"
`;

exports[`function_type.w 1`] = `
"error: Expected function return type
  --> ../../../examples/tests/invalid/function_type.w:2:26
  |
2 | let my_func = (callback: (num)) => {  };
  |                          ^^^^^ Expected function return type


error: Expected function return type
  --> ../../../examples/tests/invalid/function_type.w:4:28
  |
4 | let my_func2 = (callback: ((num)): (str)) => {  };
  |                            ^^^^^ Expected function return type


 
 
Tests 1 failed (1)
Test Files 1 failed (1)
Duration <DURATION>"
`;

exports[`immutable_container_types.w 1`] = `
"error: Unknown symbol \\"set\\"
  --> ../../../examples/tests/invalid/immutable_container_types.w:3:4
  |
3 | m1.set(\\"a\\", \\"bye\\");
  |    ^^^ Unknown symbol \\"set\\"


 
 
Tests 1 failed (1)
Test Files 1 failed (1)
Duration <DURATION>"
`;

exports[`impl_interface.w 1`] = `
"error: Class \\"A\\" does not implement method \\"handle\\" of interface \\"IQueueSetConsumerHandler\\"
  --> ../../../examples/tests/invalid/impl_interface.w:3:7
  |
3 | class A impl cloud.IQueueSetConsumerHandler {
  |       ^ Class \\"A\\" does not implement method \\"handle\\" of interface \\"IQueueSetConsumerHandler\\"


error: Expected type to be \\"inflight (message: str): void\\", but got \\"inflight (x: num): void\\" instead
  --> ../../../examples/tests/invalid/impl_interface.w:7:7
  |
7 | class B impl cloud.IQueueSetConsumerHandler {
  |       ^ Expected type to be \\"inflight (message: str): void\\", but got \\"inflight (x: num): void\\" instead


error: Expected an interface, instead found type \\"Bucket\\"
   --> ../../../examples/tests/invalid/impl_interface.w:14:14
   |
14 | class C impl cloud.Bucket {
   |              ^^^^^^^^^^^^ Expected an interface, instead found type \\"Bucket\\"


error: Class \\"r\\" does not implement method \\"method1\\" of interface \\"I3\\"
   --> ../../../examples/tests/invalid/impl_interface.w:30:7
   |
30 | class r impl I3 {
   |       ^ Class \\"r\\" does not implement method \\"method1\\" of interface \\"I3\\"


error: Class \\"r\\" does not implement method \\"method2\\" of interface \\"I3\\"
   --> ../../../examples/tests/invalid/impl_interface.w:30:7
   |
30 | class r impl I3 {
   |       ^ Class \\"r\\" does not implement method \\"method2\\" of interface \\"I3\\"


error: Class \\"r\\" does not implement method \\"method3\\" of interface \\"I3\\"
   --> ../../../examples/tests/invalid/impl_interface.w:30:7
   |
30 | class r impl I3 {
   |       ^ Class \\"r\\" does not implement method \\"method3\\" of interface \\"I3\\"


 
 
Tests 1 failed (1)
Test Files 1 failed (1)
Duration <DURATION>"
`;

exports[`inflight_class_capture_mutable.w 1`] = `
"pass ─ inflight_class_capture_mutable.wsim (no tests)
 
<<<<<<< HEAD
 
Tests 1 failed (1)
Test Files 1 failed (1)
Duration <DURATION>"
=======




Tests 1 passed (1) 
Duration <DURATION>
"
>>>>>>> f3890b1a
`;

exports[`inflight_class_created_in_preflight.w 1`] = `
"error: Cannot create inflight class \\"Foo\\" in preflight phase
  --> ../../../examples/tests/invalid/inflight_class_created_in_preflight.w:3:1
  |
3 | new Foo();
  | ^^^^^^^^^ Cannot create inflight class \\"Foo\\" in preflight phase


error: Cannot create inflight class \\"Foo\\" in preflight phase
  --> ../../../examples/tests/invalid/inflight_class_created_in_preflight.w:8:5
  |
8 |     new Foo();
  |     ^^^^^^^^^ Cannot create inflight class \\"Foo\\" in preflight phase


error: Cannot create inflight class \\"Foo\\" in preflight phase
   --> ../../../examples/tests/invalid/inflight_class_created_in_preflight.w:13:5
   |
13 |     new Foo();
   |     ^^^^^^^^^ Cannot create inflight class \\"Foo\\" in preflight phase


error: Cannot create preflight class \\"PreflightClass\\" in inflight phase
   --> ../../../examples/tests/invalid/inflight_class_created_in_preflight.w:19:3
   |
19 |   new PreflightClass();
   |   ^^^^^^^^^^^^^^^^^^^^ Cannot create preflight class \\"PreflightClass\\" in inflight phase


 
 
Tests 1 failed (1)
Test Files 1 failed (1)
Duration <DURATION>"
`;

exports[`inflight_class_dup_init.w 1`] = `
"error: Multiple inflight initializers defined in class Foo
  --> ../../../examples/tests/invalid/inflight_class_dup_init.w:6:3
  |  
6 | /   inflight init() {
7 | | 
8 | |   }
  | \\\\---^ Multiple inflight initializers defined in class Foo


 
 
Tests 1 failed (1)
Test Files 1 failed (1)
Duration <DURATION>"
`;

exports[`inflight_class_in_preflight.w 1`] = `
"error: Cannot create inflight class \\"Foo\\" in preflight phase
  --> ../../../examples/tests/invalid/inflight_class_in_preflight.w:5:1
  |
5 | new Foo();
  | ^^^^^^^^^ Cannot create inflight class \\"Foo\\" in preflight phase


 
 
Tests 1 failed (1)
Test Files 1 failed (1)
Duration <DURATION>"
`;

exports[`inflight_class_interface_structural_typing.w 1`] = `
"error: Expected type to be \\"IGoo\\", but got \\"NotGoo\\" instead
   --> ../../../examples/tests/invalid/inflight_class_interface_structural_typing.w:26:17
   |
26 |   let x: IGoo = new NotGoo();
   |                 ^^^^^^^^^^^^ Expected type to be \\"IGoo\\", but got \\"NotGoo\\" instead


 
 
Tests 1 failed (1)
Test Files 1 failed (1)
Duration <DURATION>"
`;

exports[`inflight_ref_explicit_ops.w 1`] = `
"error: Unable to qualify which operations are performed on 'this.myQueue' of type 'Queue'. This is not supported yet.
   --> ../../../examples/tests/invalid/inflight_ref_explicit_ops.w:13:12
   |
13 |     return this.myQueue;
   |            ^^^^^^^^^^^^ Unable to qualify which operations are performed on 'this.myQueue' of type 'Queue'. This is not supported yet.


error: Unable to qualify which operations are performed on 'this.b' of type 'Bucket'. This is not supported yet.
   --> ../../../examples/tests/invalid/inflight_ref_explicit_ops.w:34:13
   |
34 |     let x = this.b;
   |             ^^^^^^ Unable to qualify which operations are performed on 'this.b' of type 'Bucket'. This is not supported yet.


error: Capturing collection of preflight classes is not supported yet (type is 'Array<Bucket>')
   --> ../../../examples/tests/invalid/inflight_ref_explicit_ops.w:47:18
   |
47 |     let b = this.array.at(1);
   |                  ^^^^^ Capturing collection of preflight classes is not supported yet (type is 'Array<Bucket>')


 
 
Tests 1 failed (1)
Test Files 1 failed (1)
Duration <DURATION>"
`;

exports[`inflight_ref_resource_sub_method.w 1`] = `
"error: Unable to qualify which operations are performed on 'this.myQueue' of type 'Queue'. This is not supported yet.
   --> ../../../examples/tests/invalid/inflight_ref_resource_sub_method.w:13:12
   |
13 |     return this.myQueue;
   |            ^^^^^^^^^^^^ Unable to qualify which operations are performed on 'this.myQueue' of type 'Queue'. This is not supported yet.


error: Unable to qualify which operations are performed on 'globalQueue' of type 'Queue'. This is not supported yet.
   --> ../../../examples/tests/invalid/inflight_ref_resource_sub_method.w:18:12
   |
18 |     return globalQueue;
   |            ^^^^^^^^^^^ Unable to qualify which operations are performed on 'globalQueue' of type 'Queue'. This is not supported yet.


 
 
Tests 1 failed (1)
Test Files 1 failed (1)
Duration <DURATION>"
`;

exports[`inflight_ref_unknown_op.w 1`] = `
"error: Unable to qualify which operations are performed on 'this.b' of type 'Bucket'. This is not supported yet.
   --> ../../../examples/tests/invalid/inflight_ref_unknown_op.w:13:13
   |
13 |     let x = this.b;
   |             ^^^^^^ Unable to qualify which operations are performed on 'this.b' of type 'Bucket'. This is not supported yet.


error: Unable to qualify which operations are performed on 'globalB' of type 'Bucket'. This is not supported yet.
   --> ../../../examples/tests/invalid/inflight_ref_unknown_op.w:17:13
   |
17 |     let y = globalB;
   |             ^^^^^^^ Unable to qualify which operations are performed on 'globalB' of type 'Bucket'. This is not supported yet.


 
 
Tests 1 failed (1)
Test Files 1 failed (1)
Duration <DURATION>"
`;

exports[`interface.w 1`] = `
"error: Properties are not supported in interfaces
   --> ../../../examples/tests/invalid/interface.w:30:3
   |
30 |   bar: str;
   |   ^^^^^^^^^ Properties are not supported in interfaces


error: Unknown symbol \\"IB\\"
  --> ../../../examples/tests/invalid/interface.w:2:22
  |
2 | interface IA extends IB {
  |                      ^^ Unknown symbol \\"IB\\"


error: Unknown symbol \\"IDontExist\\"
   --> ../../../examples/tests/invalid/interface.w:10:26
   |
10 | interface IExist extends IDontExist {
   |                          ^^^^^^^^^^ Unknown symbol \\"IDontExist\\"


error: Expected an interface, instead found type \\"ISomeClass\\"
   --> ../../../examples/tests/invalid/interface.w:16:34
   |
16 | interface ISomeInterface extends ISomeClass {
   |                                  ^^^^^^^^^^ Expected an interface, instead found type \\"ISomeClass\\"


error: Symbol \\"foo\\" already defined in this scope
   --> ../../../examples/tests/invalid/interface.w:23:5
   |
23 |     foo(): void;
   |     ^^^ Symbol \\"foo\\" already defined in this scope


error: Symbol \\"foo\\" already defined in this scope
   --> ../../../examples/tests/invalid/interface.w:25:5
   |
25 |     foo(): num;
   |     ^^^ Symbol \\"foo\\" already defined in this scope


 
 
Tests 1 failed (1)
Test Files 1 failed (1)
Duration <DURATION>"
`;

exports[`json.w 1`] = `
"error: Json literal must have an element
   --> ../../../examples/tests/invalid/json.w:30:26
   |
30 | let jsonIncomplete = Json;
   |                          ^ Json literal must have an element


error: Expected type to be \\"str\\", but got \\"Json\\" instead
  --> ../../../examples/tests/invalid/json.w:5:14
  |
5 | let s: str = j;
  |              ^ Expected type to be \\"str\\", but got \\"Json\\" instead


error: Expected type to be \\"num\\", but got \\"Json\\" instead
  --> ../../../examples/tests/invalid/json.w:7:14
  |
7 | let n: num = j;
  |              ^ Expected type to be \\"num\\", but got \\"Json\\" instead


error: Expected type to be \\"bool\\", but got \\"Json\\" instead
  --> ../../../examples/tests/invalid/json.w:9:15
  |
9 | let b: bool = j;
  |               ^ Expected type to be \\"bool\\", but got \\"Json\\" instead


error: Expected type to be \\"Map<str>\\", but got \\"Json\\" instead
   --> ../../../examples/tests/invalid/json.w:11:19
   |
11 | let m: Map<str> = j;
   |                   ^ Expected type to be \\"Map<str>\\", but got \\"Json\\" instead


error: Expected type to be \\"Set<str>\\", but got \\"Json\\" instead
   --> ../../../examples/tests/invalid/json.w:13:20
   |
13 | let s2: Set<str> = j;
   |                    ^ Expected type to be \\"Set<str>\\", but got \\"Json\\" instead


error: Expected type to be \\"Array<str>\\", but got \\"Json\\" instead
   --> ../../../examples/tests/invalid/json.w:15:21
   |
15 | let a: Array<str> = j;
   |                     ^ Expected type to be \\"Array<str>\\", but got \\"Json\\" instead


error: Unknown symbol \\"set\\"
   --> ../../../examples/tests/invalid/json.w:20:13
   |
20 | foreverJson.set(\\"a\\", \\"world!\\");
   |             ^^^ Unknown symbol \\"set\\"


error: Expected \\"Json\\" elements to be Json values (https://www.json.org/json-en.html), but got \\"Bucket\\" which is not a Json value
   --> ../../../examples/tests/invalid/json.w:24:18
   |
24 | let jArr = Json [bkt];
   |                  ^^^ Expected \\"Json\\" elements to be Json values (https://www.json.org/json-en.html), but got \\"Bucket\\" which is not a Json value


error: Expected \\"Json\\" elements to be Json values (https://www.json.org/json-en.html), but got \\"Bucket\\" which is not a Json value
   --> ../../../examples/tests/invalid/json.w:27:28
   |
27 | let jsonObj = Json { boom: bkt };
   |                            ^^^ Expected \\"Json\\" elements to be Json values (https://www.json.org/json-en.html), but got \\"Bucket\\" which is not a Json value


 
 
Tests 1 failed (1)
Test Files 1 failed (1)
Duration <DURATION>"
`;

exports[`json_static.w 1`] = `
"error: Unknown symbol \\"set\\"
  --> ../../../examples/tests/invalid/json_static.w:4:10
  |
4 | immutObj.set(\\"a\\", \\"foo\\");
  |          ^^^ Unknown symbol \\"set\\"


 
 
Tests 1 failed (1)
Test Files 1 failed (1)
Duration <DURATION>"
`;

exports[`missing_semicolon.w 1`] = `
"error: Expected ';'
  --> ../../../examples/tests/invalid/missing_semicolon.w:9:3
  |
9 | })
  |   ^ Expected ';'


error: Expected ';'
   --> ../../../examples/tests/invalid/missing_semicolon.w:16:10
   |
16 | let x = 5
   |          ^ Expected ';'


error: Expected '}'
   --> ../../../examples/tests/invalid/missing_semicolon.w:20:28
   |
20 |            //^ '}' expected
   |                            ^ Expected '}'


 
 
Tests 1 failed (1)
Test Files 1 failed (1)
Duration <DURATION>"
`;

exports[`mut_container_types.w 1`] = `
"error: Expected type to be \\"num\\", but got \\"str\\" instead
  --> ../../../examples/tests/invalid/mut_container_types.w:2:29
  |
2 | let arr1 = MutArray<num>[1, \\"2\\", 3];
  |                             ^^^ Expected type to be \\"num\\", but got \\"str\\" instead


error: Expected \\"Set\\" type, found \\"MutArray<num>\\"
  --> ../../../examples/tests/invalid/mut_container_types.w:3:12
  |
3 | let arr2 = MutArray<num>{1, 2, 3};
  |            ^^^^^^^^^^^^^^^^^^^^^^ Expected \\"Set\\" type, found \\"MutArray<num>\\"


error: Expected type to be \\"MutArray<num>\\", but got \\"Array<num>\\" instead
  --> ../../../examples/tests/invalid/mut_container_types.w:4:27
  |
4 | let arr3: MutArray<num> = [1, 2, 3]; // https://github.com/winglang/wing/issues/1117
  |                           ^^^^^^^^^ Expected type to be \\"MutArray<num>\\", but got \\"Array<num>\\" instead


error: Expected type to be \\"MutArray<num>\\", but got \\"MutArray<str>\\" instead
  --> ../../../examples/tests/invalid/mut_container_types.w:6:27
  |
6 | let arr5: MutArray<num> = arr4;
  |                           ^^^^ Expected type to be \\"MutArray<num>\\", but got \\"MutArray<str>\\" instead


error: Unknown symbol \\"someMethod\\"
  --> ../../../examples/tests/invalid/mut_container_types.w:7:6
  |
7 | arr1.someMethod();
  |      ^^^^^^^^^^ Unknown symbol \\"someMethod\\"


error: Expected type to be \\"num\\", but got \\"str\\" instead
   --> ../../../examples/tests/invalid/mut_container_types.w:10:25
   |
10 | let s1 = MutSet<num>{1, \\"2\\", 3};
   |                         ^^^ Expected type to be \\"num\\", but got \\"str\\" instead


error: Expected \\"Array\\" type, found \\"MutSet<num>\\"
   --> ../../../examples/tests/invalid/mut_container_types.w:11:10
   |
11 | let s2 = MutSet<num>[1, \\"2\\", 3];
   |          ^^^^^^^^^^^^^^^^^^^^^^ Expected \\"Array\\" type, found \\"MutSet<num>\\"


error: Expected type to be \\"MutSet<num>\\", but got \\"Set<num>\\" instead
   --> ../../../examples/tests/invalid/mut_container_types.w:12:23
   |
12 | let s3: MutSet<num> = {1, 1, 3}; // https://github.com/winglang/wing/issues/1117
   |                       ^^^^^^^^^ Expected type to be \\"MutSet<num>\\", but got \\"Set<num>\\" instead


error: Expected type to be \\"MutSet<num>\\", but got \\"MutSet<str>\\" instead
   --> ../../../examples/tests/invalid/mut_container_types.w:14:23
   |
14 | let s5: MutSet<num> = s4;
   |                       ^^ Expected type to be \\"MutSet<num>\\", but got \\"MutSet<str>\\" instead


error: Unknown symbol \\"someMethod\\"
   --> ../../../examples/tests/invalid/mut_container_types.w:15:4
   |
15 | s3.someMethod();
   |    ^^^^^^^^^^ Unknown symbol \\"someMethod\\"


error: Expected type to be \\"num\\", but got \\"str\\" instead
   --> ../../../examples/tests/invalid/mut_container_types.w:18:31
   |
18 | let m1 = MutMap<num>{\\"hello\\": \\"world\\"};
   |                               ^^^^^^^ Expected type to be \\"num\\", but got \\"str\\" instead


error: Expected \\"Array\\" type, found \\"MutMap<str>\\"
   --> ../../../examples/tests/invalid/mut_container_types.w:20:10
   |
20 | let m2 = MutMap<str>[\\"hello\\", \\"world\\"];
   |          ^^^^^^^^^^^^^^^^^^^^^^^^^^^^^ Expected \\"Array\\" type, found \\"MutMap<str>\\"


error: Expected type to be \\"MutMap<num>\\", but got \\"Map<str>\\" instead
   --> ../../../examples/tests/invalid/mut_container_types.w:22:23
   |
22 | let m3: MutMap<num> = {\\"hello\\": \\"world\\"};
   |                       ^^^^^^^^^^^^^^^^^^ Expected type to be \\"MutMap<num>\\", but got \\"Map<str>\\" instead


error: Expected type to be \\"MutMap<str>\\", but got \\"MutMap<num>\\" instead
   --> ../../../examples/tests/invalid/mut_container_types.w:25:23
   |
25 | let m5: MutMap<str> = m4;
   |                       ^^ Expected type to be \\"MutMap<str>\\", but got \\"MutMap<num>\\" instead


 
 
Tests 1 failed (1)
Test Files 1 failed (1)
Duration <DURATION>"
`;

exports[`nil.w 1`] = `
"error: Expected type to be \\"str\\", but got \\"nil\\" instead (hint: to allow \\"nil\\" assignment use optional type: \\"str?\\")
  --> ../../../examples/tests/invalid/nil.w:3:14
  |
3 | let x: str = nil;
  |              ^^^ Expected type to be \\"str\\", but got \\"nil\\" instead (hint: to allow \\"nil\\" assignment use optional type: \\"str?\\")


error: Expected optional type, found \\"nil\\"
   --> ../../../examples/tests/invalid/nil.w:24:4
   |
24 | if nil? {
   |    ^^^ Expected optional type, found \\"nil\\"


error: Cannot assign nil value to variables without explicit optional type
   --> ../../../examples/tests/invalid/nil.w:28:18
   |
28 | let nilWannabe = nil;
   |                  ^^^ Cannot assign nil value to variables without explicit optional type


error: Cannot assign nil value to variables without explicit optional type
   --> ../../../examples/tests/invalid/nil.w:31:17
   |
31 | let nilGaggle = [nil, nil, nil];
   |                 ^^^^^^^^^^^^^^^ Cannot assign nil value to variables without explicit optional type


error: Expected type to be \\"num\\", but got \\"nil\\" instead (hint: to allow \\"nil\\" assignment use optional type: \\"num?\\")
   --> ../../../examples/tests/invalid/nil.w:20:14
   |
20 |   foo.setBar(nil);
   |              ^^^ Expected type to be \\"num\\", but got \\"nil\\" instead (hint: to allow \\"nil\\" assignment use optional type: \\"num?\\")


 
 
Tests 1 failed (1)
Test Files 1 failed (1)
Duration <DURATION>"
`;

exports[`optionals.w 1`] = `
"error: Expected type to be \\"num\\", but got \\"num?\\" instead
  --> ../../../examples/tests/invalid/optionals.w:7:3
  |
7 | f(x);
  |   ^ Expected type to be \\"num\\", but got \\"num?\\" instead


error: Expected optional type, found \\"bool\\"
   --> ../../../examples/tests/invalid/optionals.w:11:4
   |
11 | if y? {
   |    ^ Expected optional type, found \\"bool\\"


error: Expected optional type, found \\"bool\\"
   --> ../../../examples/tests/invalid/optionals.w:15:9
   |
15 | let z = y ?? 1;
   |         ^ Expected optional type, found \\"bool\\"


error: Expected type to be \\"str\\", but got \\"num\\" instead
   --> ../../../examples/tests/invalid/optionals.w:18:14
   |
18 | let w: str = x ?? 3;
   |              ^^^^^^ Expected type to be \\"str\\", but got \\"num\\" instead


error: Expected type to be \\"num\\", but got \\"str\\" instead
   --> ../../../examples/tests/invalid/optionals.w:21:6
   |
21 | x ?? \\"hello\\";
   |      ^^^^^^^ Expected type to be \\"num\\", but got \\"str\\" instead


error: Expected type to be \\"Sub1\\", but got \\"Sub2\\" instead
   --> ../../../examples/tests/invalid/optionals.w:32:17
   |
32 | optionalSub1 ?? new Sub2();
   |                 ^^^^^^^^^^ Expected type to be \\"Sub1\\", but got \\"Sub2\\" instead


error: Expected type to be \\"Sub1\\", but got \\"Super\\" instead
   --> ../../../examples/tests/invalid/optionals.w:34:17
   |
34 | optionalSub1 ?? new Super();
   |                 ^^^^^^^^^^^ Expected type to be \\"Sub1\\", but got \\"Super\\" instead


error: Expected type to be optional, but got \\"bool\\" instead
   --> ../../../examples/tests/invalid/optionals.w:38:12
   |
38 | if let x = true {
   |            ^^^^ Expected type to be optional, but got \\"bool\\" instead


error: Property access on optional type \\"A?\\" requires optional accessor: \\"?.\\"
   --> ../../../examples/tests/invalid/optionals.w:61:9
   |
61 | let c = b.a.val;
   |         ^^^ Property access on optional type \\"A?\\" requires optional accessor: \\"?.\\"


error: Expected type to be \\"str\\", but got \\"str?\\" instead
   --> ../../../examples/tests/invalid/optionals.w:84:16
   |
84 | let val: str = baz?.bar?.foo?.val;
   |                ^^^^^^^^^^^^^^^^^^ Expected type to be \\"str\\", but got \\"str?\\" instead


error: Variable hi is not reassignable 
   --> ../../../examples/tests/invalid/optionals.w:46:3
   |
46 |   hi = \\"bye\\";
   |   ^^^^^^^^^^^ Variable hi is not reassignable 


 
 
Tests 1 failed (1)
Test Files 1 failed (1)
Duration <DURATION>"
`;

exports[`panic.w 1`] = `
"error: Compiler bug (panicked at 'User invoked panic', libs/wingc/src/type_check.rs:LINE:COL) during type-checking, please report at https://docs.winglang.io/contributing/bugs
  --> ../../../examples/tests/invalid/panic.w:6:1
  |
6 | 😱;
  | ^^ Compiler bug (panicked at 'User invoked panic', libs/wingc/src/type_check.rs:LINE:COL) during type-checking, please report at https://docs.winglang.io/contributing/bugs


 
 
Tests 1 failed (1)
Test Files 1 failed (1)
Duration <DURATION>"
`;

exports[`panic.w 2`] = `"Panicked, backtrace not captured: Unsupported"`;

exports[`preflight_from_inflight.w 1`] = `
"error: Cannot call into preflight phase while inflight
   --> ../../../examples/tests/invalid/preflight_from_inflight.w:15:5
   |
15 |     this.r.myPreflight();
   |     ^^^^^^^^^^^^^^^^^^^^ Cannot call into preflight phase while inflight


 
 
Tests 1 failed (1)
Test Files 1 failed (1)
Duration <DURATION>"
`;

exports[`primitives.w 1`] = `
"error: Unexpected reference \\"structured_access_expression\\"
  --> ../../../examples/tests/invalid/primitives.w:5:5
  |
5 | log(y[0]);
  |     ^^^^ Unexpected reference \\"structured_access_expression\\"


error: Unknown symbol \\"blabla\\"
  --> ../../../examples/tests/invalid/primitives.w:9:16
  |
9 | let join = arr.blabla(\\",\\");
  |                ^^^^^^ Unknown symbol \\"blabla\\"


error: Unknown symbol \\"push\\"
   --> ../../../examples/tests/invalid/primitives.w:11:5
   |
11 | arr.push(4);
   |     ^^^^ Unknown symbol \\"push\\"


error: Expected type to be \\"str\\", but got \\"num\\" instead
   --> ../../../examples/tests/invalid/primitives.w:13:14
   |
13 | let n: str = arr.at(0);
   |              ^^^^^^^^^ Expected type to be \\"str\\", but got \\"num\\" instead


 
 
Tests 1 failed (1)
Test Files 1 failed (1)
Duration <DURATION>"
`;

exports[`reassign_to_nonreassignable.w 1`] = `
"error: Variable x is not reassignable 
  --> ../../../examples/tests/invalid/reassign_to_nonreassignable.w:3:1
  |
3 | x = x + 1;
  | ^^^^^^^^^^ Variable x is not reassignable 


error: Variable this.f is not reassignable 
   --> ../../../examples/tests/invalid/reassign_to_nonreassignable.w:28:5
   |
28 |     this.f = this.f + 1;
   |     ^^^^^^^^^^^^^^^^^^^^ Variable this.f is not reassignable 


error: Variable this.innerR.inner is not reassignable 
   --> ../../../examples/tests/invalid/reassign_to_nonreassignable.w:30:5
   |
30 |     this.innerR.inner = 2;
   |     ^^^^^^^^^^^^^^^^^^^^^^ Variable this.innerR.inner is not reassignable 


error: Variable this.inflightF is not reassignable 
   --> ../../../examples/tests/invalid/reassign_to_nonreassignable.w:35:5
   |
35 |     this.inflightF = this.inflightF + 1;
   |     ^^^^^^^^^^^^^^^^^^^^^^^^^^^^^^^^^^^^ Variable this.inflightF is not reassignable 


error: Variable arg is not reassignable 
   --> ../../../examples/tests/invalid/reassign_to_nonreassignable.w:42:3
   |
42 |   arg = 0;
   |   ^^^^^^^^ Variable arg is not reassignable 


 
 
Tests 1 failed (1)
Test Files 1 failed (1)
Duration <DURATION>"
`;

exports[`resource_access_field_as_method.w 1`] = `
"error: Expected a function or method, found \\"str\\"
  --> ../../../examples/tests/invalid/resource_access_field_as_method.w:9:1
  |
9 | x.name();
  | ^^^^^^ Expected a function or method, found \\"str\\"


 
 
Tests 1 failed (1)
Test Files 1 failed (1)
Duration <DURATION>"
`;

exports[`resource_captures.w 1`] = `
"error: Unable to qualify which operations are performed on 'this.bucket' of type 'Bucket'. This is not supported yet.
   --> ../../../examples/tests/invalid/resource_captures.w:23:13
   |
23 |     let b = this.bucket;
   |             ^^^^^^^^^^^ Unable to qualify which operations are performed on 'this.bucket' of type 'Bucket'. This is not supported yet.


error: Capturing collection of preflight classes is not supported yet (type is 'Array<Bucket>')
   --> ../../../examples/tests/invalid/resource_captures.w:27:10
   |
27 |     this.collectionOfResources.at(0).put(\\"hello\\", \\"world\\");
   |          ^^^^^^^^^^^^^^^^^^^^^ Capturing collection of preflight classes is not supported yet (type is 'Array<Bucket>')


 
 
Tests 1 failed (1)
Test Files 1 failed (1)
Duration <DURATION>"
`;

exports[`resource_inflight.w 1`] = `
"error: Cannot create preflight class \\"Bucket\\" in inflight phase
  --> ../../../examples/tests/invalid/resource_inflight.w:4:3
  |
4 |   new cloud.Bucket(); // Should fail because we can't create resources inflight
  |   ^^^^^^^^^^^^^^^^^^ Cannot create preflight class \\"Bucket\\" in inflight phase


 
 
Tests 1 failed (1)
Test Files 1 failed (1)
Duration <DURATION>"
`;

exports[`resource_init.w 1`] = `
"error: Multiple initializers defined in class R
  --> ../../../examples/tests/invalid/resource_init.w:3:3
  |
3 |   init() {}
  |   ^^^^^^^^^ Multiple initializers defined in class R


error: Multiple inflight initializers defined in class R
  --> ../../../examples/tests/invalid/resource_init.w:6:3
  |
6 |   inflight init() {}
  |   ^^^^^^^^^^^^^^^^^^ Multiple inflight initializers defined in class R


error: Multiple inflight initializers defined in class R
  --> ../../../examples/tests/invalid/resource_init.w:9:3
  |
9 |   inflight init(x: num) {}
  |   ^^^^^^^^^^^^^^^^^^^^^^^^ Multiple inflight initializers defined in class R


error: Inflight initializers cannot have parameters
  --> ../../../examples/tests/invalid/resource_init.w:9:16
  |
9 |   inflight init(x: num) {}
  |                ^^^^^^^^ Inflight initializers cannot have parameters


 
 
Tests 1 failed (1)
Test Files 1 failed (1)
Duration <DURATION>"
`;

exports[`scope_and_id.w 1`] = `
"error: Expected type to be \\"str\\", but got \\"num\\" instead
  --> ../../../examples/tests/invalid/scope_and_id.w:6:25
  |
6 | new PreflightClass() as x;
  |                         ^ Expected type to be \\"str\\", but got \\"num\\" instead


error: Expected scope to be a preflight object, instead found \\"num\\"
  --> ../../../examples/tests/invalid/scope_and_id.w:8:1
  |
8 | new PreflightClass() in x;
  | ^^^^^^^^^^^^^^^^^^^^^^^^^ Expected scope to be a preflight object, instead found \\"num\\"


error: Inflight classes cannot have an id
   --> ../../../examples/tests/invalid/scope_and_id.w:15:26
   |
15 |   new InflightClass() as \\"hi\\";
   |                          ^^^^ Inflight classes cannot have an id


error: Inflight classes cannot have a scope
   --> ../../../examples/tests/invalid/scope_and_id.w:17:26
   |
17 |   new InflightClass() in pc;
   |                          ^^ Inflight classes cannot have a scope


 
 
Tests 1 failed (1)
Test Files 1 failed (1)
Duration <DURATION>"
`;

exports[`sorted_errors_no_span.w 1`] = `
"error: Expected type to be \\"num\\", but got \\"str\\" instead
  --> ../../../examples/tests/invalid/sorted_errors_no_span.w:1:14
  |
1 | let a: num = \\"s\\";
  |              ^^^ Expected type to be \\"num\\", but got \\"str\\" instead


error: Expected \\"b\\" to be a type but it's a variable
  --> ../../../examples/tests/invalid/sorted_errors_no_span.w:3:26
  |
3 | inflight class c extends b {}
  |                          ^ Expected \\"b\\" to be a type but it's a variable


error: Expected type to be \\"num\\", but got \\"str\\" instead
  --> ../../../examples/tests/invalid/sorted_errors_no_span.w:4:14
  |
4 | let d: num = \\"s\\";
  |              ^^^ Expected type to be \\"num\\", but got \\"str\\" instead


error: Expected \\"b\\" to be a type but it's a variable
  --> ../../../examples/tests/invalid/sorted_errors_no_span.w:5:26
  |
5 | inflight class e extends b {}
  |                          ^ Expected \\"b\\" to be a type but it's a variable


 
 
Tests 1 failed (1)
Test Files 1 failed (1)
Duration <DURATION>"
`;

exports[`statement_invalid_scope.w 1`] = `
"error: Expected break statement to be inside of a loop (while/for)
  --> ../../../examples/tests/invalid/statement_invalid_scope.w:3:5
  |
3 |     break;
  |     ^^^^^^ Expected break statement to be inside of a loop (while/for)


error: Expected break statement to be inside of a loop (while/for)
  --> ../../../examples/tests/invalid/statement_invalid_scope.w:7:5
  |
7 |     break;
  |     ^^^^^^ Expected break statement to be inside of a loop (while/for)


error: Expected continue statement to be inside of a loop (while/for)
   --> ../../../examples/tests/invalid/statement_invalid_scope.w:11:5
   |
11 |     continue;
   |     ^^^^^^^^^ Expected continue statement to be inside of a loop (while/for)


error: Expected continue statement to be inside of a loop (while/for)
   --> ../../../examples/tests/invalid/statement_invalid_scope.w:15:5
   |
15 |     continue;
   |     ^^^^^^^^^ Expected continue statement to be inside of a loop (while/for)


 
 
Tests 1 failed (1)
Test Files 1 failed (1)
Duration <DURATION>"
`;

exports[`statements_if.w 1`] = `
"error: Unexpected unary operator \\"--\\"
  --> ../../../examples/tests/invalid/statements_if.w:2:1
  |
2 | --n;
  | ^^^ Unexpected unary operator \\"--\\"


error: Expected type to be \\"bool\\", but got \\"num\\" instead
  --> ../../../examples/tests/invalid/statements_if.w:5:5
  |
5 | if !n {}
  |     ^ Expected type to be \\"bool\\", but got \\"num\\" instead


error: Expected type to be \\"bool\\", but got \\"num\\" instead
  --> ../../../examples/tests/invalid/statements_if.w:8:5
  |
8 | if !n || true {}
  |     ^ Expected type to be \\"bool\\", but got \\"num\\" instead


 
 
Tests 1 failed (1)
Test Files 1 failed (1)
Duration <DURATION>"
`;

exports[`std_containers.w 1`] = `
"error: Expected type to be \\"Array<num>\\", but got \\"Array<str>\\" instead
  --> ../../../examples/tests/invalid/std_containers.w:3:18
  |
3 | let c = a.concat(b); 
  |                  ^ Expected type to be \\"Array<num>\\", but got \\"Array<str>\\" instead


 
 
Tests 1 failed (1)
Test Files 1 failed (1)
Duration <DURATION>"
`;

exports[`struct_expansion.w 1`] = `
"error: Unexpected 'keyword_argument'
   --> ../../../examples/tests/invalid/struct_expansion.w:11:15
   |
11 |   bucket1.put(file: \\"file.txt\\", \\"data\\");
   |               ^^^^^^^^^^^^^^^^ Unexpected 'keyword_argument'


error: \\"bublic\\" is not a field of \\"BucketProps\\"
  --> ../../../examples/tests/invalid/struct_expansion.w:3:15
  |
3 | let bucket1 = new cloud.Bucket(bublic: false, public: true);
  |               ^^^^^^^^^^^^^^^^^^^^^^^^^^^^^^^^^^^^^^^^^^^^^ \\"bublic\\" is not a field of \\"BucketProps\\"


error: Expected between 0 and 1 arguments but got 2
  --> ../../../examples/tests/invalid/struct_expansion.w:7:15
  |
7 | let bucket2 = new cloud.Bucket(2, public: true);
  |               ^^^^^^^^^^^^^^^^^^^^^^^^^^^^^^^^^ Expected between 0 and 1 arguments but got 2


error: \\"status\\" is not initialized
   --> ../../../examples/tests/invalid/struct_expansion.w:15:9
   |  
15 |   let x = cloud.ApiResponse {
   | /---------^
16 | |   body: \\"Hello, world!\\",
17 | | };
   | \\\\-^ \\"status\\" is not initialized


error: \\"notAField\\" is not a field of \\"ApiResponse\\"
   --> ../../../examples/tests/invalid/struct_expansion.w:20:9
   |  
20 |   let y = cloud.ApiResponse {
   | /---------^
21 | |   status: 200,
22 | |   notAField: 500,
23 | | // ^^^^^^^^^^^ \\"notAField\\" is not a field of \\"ApiResponse\\"
24 | | };
   | \\\\-^ \\"notAField\\" is not a field of \\"ApiResponse\\"


error: Expected 2 positional argument(s) but got 1
   --> ../../../examples/tests/invalid/struct_expansion.w:11:3
   |
11 |   bucket1.put(file: \\"file.txt\\", \\"data\\");
   |   ^^^^^^^^^^^^^^^^^^^^^^^^^^^^^^^^^^^^^ Expected 2 positional argument(s) but got 1


 
 
Tests 1 failed (1)
Test Files 1 failed (1)
Duration <DURATION>"
`;

exports[`structs.w 1`] = `
"error: Struct \\"C\\" extends \\"B\\" which introduces a conflicting member \\"x\\" (str != str)
   --> ../../../examples/tests/invalid/structs.w:11:8
   |
11 | struct C extends B {
   |        ^ Struct \\"C\\" extends \\"B\\" which introduces a conflicting member \\"x\\" (str != str)


error: \\"x\\" is not initialized
   --> ../../../examples/tests/invalid/structs.w:16:18
   |
16 | let someStruct = B { y: 5 };
   |                  ^^^^^^^^^^ \\"x\\" is not initialized


error: Struct fields must have immutable types
   --> ../../../examples/tests/invalid/structs.w:20:3
   |
20 |   f: MutArray<str>;
   |   ^ Struct fields must have immutable types


error: Struct fields must have immutable types
   --> ../../../examples/tests/invalid/structs.w:25:3
   |
25 |   f: Map<Array<MutArray<str>>>;
   |   ^ Struct fields must have immutable types


error: Unknown symbol \\"badField\\"
   --> ../../../examples/tests/invalid/structs.w:32:7
   |
32 | log(a.badField);
   |       ^^^^^^^^ Unknown symbol \\"badField\\"


error: Struct \\"Showtime\\" extends \\"Dazzle\\" which introduces a conflicting member \\"a\\" (num != num)
   --> ../../../examples/tests/invalid/structs.w:44:8
   |
44 | struct Showtime extends Razzle, Dazzle {}
   |        ^^^^^^^^ Struct \\"Showtime\\" extends \\"Dazzle\\" which introduces a conflicting member \\"a\\" (num != num)


error: Cannot instantiate type \\"BucketProps\\" because it is a struct and not a class. Use struct instantiation instead.
   --> ../../../examples/tests/invalid/structs.w:47:13
   |
47 | let x = new cloud.BucketProps(1);
   |             ^^^^^^^^^^^^^^^^^ Cannot instantiate type \\"BucketProps\\" because it is a struct and not a class. Use struct instantiation instead.


 
 
Tests 1 failed (1)
Test Files 1 failed (1)
Duration <DURATION>"
`;

exports[`try_no_catch_or_finally.w 1`] = `
"error: Missing \`catch\` or \`finally\` blocks for this try statement
  --> ../../../examples/tests/invalid/try_no_catch_or_finally.w:1:1
  |  
1 | / try {
2 | |   log(\\"Hello World\\");
3 | | }
  | \\\\-^ Missing \`catch\` or \`finally\` blocks for this try statement


 
 
Tests 1 failed (1)
Test Files 1 failed (1)
Duration <DURATION>"
`;

exports[`types_strings_arithmetic.w 1`] = `
"error: Binary operator '+' cannot be applied to operands of type 'num' and 'str'; only (num, num) and (str, str) are supported
  --> ../../../examples/tests/invalid/types_strings_arithmetic.w:1:10
  |
1 | let e1 = 2 + \\"2\\";
  |          ^^^^^^^ Binary operator '+' cannot be applied to operands of type 'num' and 'str'; only (num, num) and (str, str) are supported


error: Expected type to be \\"num\\", but got \\"str\\" instead
  --> ../../../examples/tests/invalid/types_strings_arithmetic.w:4:10
  |
4 | let e2 = 2 == \\"2\\";
  |          ^^^^^^^^ Expected type to be \\"num\\", but got \\"str\\" instead


error: Expected type to be \\"num\\", but got \\"str\\" instead
   --> ../../../examples/tests/invalid/types_strings_arithmetic.w:10:10
   |
10 | let e3 = \\"\${strExample}!\\" * numExample;
   |          ^^^^^^^^^^^^^^^^ Expected type to be \\"num\\", but got \\"str\\" instead


 
 
Tests 1 failed (1)
Test Files 1 failed (1)
Duration <DURATION>"
`;

exports[`unimplemented_grammar.w 1`] = `
"error: builtin \\"any\\" is not supported yet see https://github.com/winglang/wing/issues/434
  --> ../../../examples/tests/invalid/unimplemented_grammar.w:1:8
  |
1 | let b: any = 0;
  |        ^^^ builtin \\"any\\" is not supported yet see https://github.com/winglang/wing/issues/434


error: builtin container type \\"Promise\\" is not supported yet see https://github.com/winglang/wing/issues/529
  --> ../../../examples/tests/invalid/unimplemented_grammar.w:2:19
  |
2 | let somePromise = Promise<str>{};
  |                   ^^^^^^^^^^^^ builtin container type \\"Promise\\" is not supported yet see https://github.com/winglang/wing/issues/529


error: expression \\"defer_expression\\" is not supported yet see https://github.com/winglang/wing/issues/116
  --> ../../../examples/tests/invalid/unimplemented_grammar.w:3:9
  |
3 | let c = defer somePromise();
  |         ^^^^^^^^^^^^^^^^^^^ expression \\"defer_expression\\" is not supported yet see https://github.com/winglang/wing/issues/116


error: expression \\"await_expression\\" is not supported yet see https://github.com/winglang/wing/issues/116
  --> ../../../examples/tests/invalid/unimplemented_grammar.w:4:9
  |
4 | let d = await c;
  |         ^^^^^^^ expression \\"await_expression\\" is not supported yet see https://github.com/winglang/wing/issues/116


 
 
Tests 1 failed (1)
Test Files 1 failed (1)
Duration <DURATION>"
`;

exports[`unknown_field.w 1`] = `
"error: No member \\"a\\" in class \\"String\\"
  --> ../../../examples/tests/invalid/unknown_field.w:1:12
  |
1 | std.String.a.b.c.fromJson();
  |            ^ No member \\"a\\" in class \\"String\\"


 
 
Tests 1 failed (1)
Test Files 1 failed (1)
Duration <DURATION>"
`;

exports[`unknown_submodule.w 1`] = `
"error: Expected identifier \\"std\\" to be a variable, but it's a namespace
  --> ../../../examples/tests/invalid/unknown_submodule.w:1:1
  |
1 | std.random.String.fromJson(\\"hello\\");
  | ^^^ Expected identifier \\"std\\" to be a variable, but it's a namespace


 
 
Tests 1 failed (1)
Test Files 1 failed (1)
Duration <DURATION>"
`;

exports[`unknown_symbol.w 1`] = `
"error: Unknown symbol \\"clod\\"
  --> ../../../examples/tests/invalid/unknown_symbol.w:3:18
  |
3 | let bucket = new clod.Bucket();
  |                  ^^^^ Unknown symbol \\"clod\\"


error: Unknown symbol \\"cloudy\\"
  --> ../../../examples/tests/invalid/unknown_symbol.w:6:17
  |
6 | let funky = new cloudy.Funktion(inflight () => { });
  |                 ^^^^^^ Unknown symbol \\"cloudy\\"


error: Unknown symbol \\"y\\"
  --> ../../../examples/tests/invalid/unknown_symbol.w:9:13
  |
9 | let x = 2 + y;
  |             ^ Unknown symbol \\"y\\"


error: Unknown symbol \\"B\\"
   --> ../../../examples/tests/invalid/unknown_symbol.w:28:17
   |
28 | class A extends B {
   |                 ^ Unknown symbol \\"B\\"


error: Unknown symbol \\"unknown\\"
   --> ../../../examples/tests/invalid/unknown_symbol.w:32:1
   |
32 | unknown = 1;
   | ^^^^^^^ Unknown symbol \\"unknown\\"


error: Unknown symbol \\"assert\\"
   --> ../../../examples/tests/invalid/unknown_symbol.w:20:17
   |
20 |     this.bucket.assert(2 + \\"2\\");
   |                 ^^^^^^ Unknown symbol \\"assert\\"


error: Binary operator '+' cannot be applied to operands of type 'num' and 'str'; only (num, num) and (str, str) are supported
   --> ../../../examples/tests/invalid/unknown_symbol.w:20:24
   |
20 |     this.bucket.assert(2 + \\"2\\");
   |                        ^^^^^^^ Binary operator '+' cannot be applied to operands of type 'num' and 'str'; only (num, num) and (str, str) are supported


error: Unknown symbol \\"methodWhichIsNotPartOfBucketApi\\"
   --> ../../../examples/tests/invalid/unknown_symbol.w:23:24
   |
23 |     return this.bucket.methodWhichIsNotPartOfBucketApi(id);
   |                        ^^^^^^^^^^^^^^^^^^^^^^^^^^^^^^^ Unknown symbol \\"methodWhichIsNotPartOfBucketApi\\"


 
 
Tests 1 failed (1)
Test Files 1 failed (1)
Duration <DURATION>"
`;

exports[`use_before_defined.w 1`] = `
"error: Unknown symbol \\"y\\"
  --> ../../../examples/tests/invalid/use_before_defined.w:1:8
  |
1 | log(\\"\${y}\\"); // Access y before it's defined
  |        ^ Unknown symbol \\"y\\"


error: Symbol \\"x\\" used before being defined
  --> ../../../examples/tests/invalid/use_before_defined.w:5:10
  |
5 |   log(\\"\${x}\\"); // Access x before it's defined (even though it's defined in an outer scope)
  |          ^ Symbol \\"x\\" used before being defined


 
 
Tests 1 failed (1)
Test Files 1 failed (1)
Duration <DURATION>"
`;

exports[`variable_scoping.w 1`] = `
"error: Unknown symbol \\"x\\"
  --> ../../../examples/tests/invalid/variable_scoping.w:6:11
  |
6 |   let z = x;
  |           ^ Unknown symbol \\"x\\"


 
 
Tests 1 failed (1)
Test Files 1 failed (1)
Duration <DURATION>"
`;

exports[`void_in_expression_position.w 1`] = `
"error: Property access unsupported on type \\"void\\"
  --> ../../../examples/tests/invalid/void_in_expression_position.w:1:1
  |
1 | log(\\"hey\\").get(\\"x\\");
  | ^^^^^^^^^^ Property access unsupported on type \\"void\\"


error: Binary operator '+' cannot be applied to operands of type 'num' and 'void'; only (num, num) and (str, str) are supported
  --> ../../../examples/tests/invalid/void_in_expression_position.w:7:9
  |
7 | let y = 5 + log(\\"hello\\");
  |         ^^^^^^^^^^^^^^^^ Binary operator '+' cannot be applied to operands of type 'num' and 'void'; only (num, num) and (str, str) are supported


error: Cannot assign expression of type \\"void\\" to a variable
   --> ../../../examples/tests/invalid/void_in_expression_position.w:11:5
   |
11 | let z = returnsNothing();
   |     ^ Cannot assign expression of type \\"void\\" to a variable


 
 
Tests 1 failed (1)
Test Files 1 failed (1)
Duration <DURATION>"
`;<|MERGE_RESOLUTION|>--- conflicted
+++ resolved
@@ -127,35 +127,8 @@
 error: Cannot set scope of non-standard preflight class \\"S3Backend\\" using \`in\`
    --> ../../../examples/tests/invalid/bring_non_std_construct.w:15:85
    |
-<<<<<<< HEAD
-12 |   assert(m.size() == 1);
-   |          ^ Cannot capture field 'm' with non-capturable type 'MutMap<bool>'
-
-
-error: Cannot capture field 'aCloned' with non-capturable type 'MutArray<str>'
-   --> ../../../examples/tests/invalid/capture_mutables.w:14:10
-   |
-14 |   assert(aCloned.length == 1);
-   |          ^^^^^^^ Cannot capture field 'aCloned' with non-capturable type 'MutArray<str>'
-
-
- 
- 
-Tests 1 failed (1)
-Test Files 1 failed (1)
-Duration <DURATION>"
-`;
-
-exports[`capture_reassignable.w 1`] = `
-"error: Cannot capture reassignable field 'x'
-  --> ../../../examples/tests/invalid/capture_reassignable.w:6:15
-  |
-6 |     log(\\"x: \${x}\\");
-  |               ^ Cannot capture reassignable field 'x'
-=======
 15 |     new cdktf.S3Backend(this, cdktf.S3BackendConfig {bucket: \\"foo\\", key: \\"bar\\"}) in this;
    |                                                                                     ^^^^ Cannot set scope of non-standard preflight class \\"S3Backend\\" using \`in\`
->>>>>>> f3890b1a
 
 
  
@@ -689,20 +662,10 @@
 exports[`inflight_class_capture_mutable.w 1`] = `
 "pass ─ inflight_class_capture_mutable.wsim (no tests)
  
-<<<<<<< HEAD
- 
-Tests 1 failed (1)
-Test Files 1 failed (1)
-Duration <DURATION>"
-=======
-
-
-
-
-Tests 1 passed (1) 
-Duration <DURATION>
-"
->>>>>>> f3890b1a
+ 
+Tests 1 passed (1)
+Test Files 1 passed (1)
+Duration <DURATION>"
 `;
 
 exports[`inflight_class_created_in_preflight.w 1`] = `
