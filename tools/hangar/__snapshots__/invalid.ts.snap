// Vitest Snapshot v1, https://vitest.dev/guide/snapshot.html

exports[`access_hidden_namespace.w 1`] = `
"error: Unknown symbol \\"core\\"
  --> ../../../examples/tests/invalid/access_hidden_namespace.w:7:5
  |
7 | new core.NodeJsCode(\\"/tmp/test.txt\\"); // This should fail even though \`fs.TextFile\` extends \`core.FileBase\` because we didn't bring in \`core\` explicitly.
  |     ^^^^^^^^^^^^^^^ Unknown symbol \\"core\\"


 
 
Tests 1 failed (1)
Test Files 1 failed (1)
Duration <DURATION>"
`;

exports[`access_static_from_instance.w 1`] = `
"error: Static class fields not supported yet, see https://github.com/winglang/wing/issues/1668
  --> ../../../examples/tests/invalid/access_static_from_instance.w:4:3
  |
4 |   static f: num;
  |   ^^^^^^^^^^^^^^ Static class fields not supported yet, see https://github.com/winglang/wing/issues/1668


error: Cannot access static property \\"f\\" from instance
   --> ../../../examples/tests/invalid/access_static_from_instance.w:19:5
   |
19 | foo.f; // Can't access static fields through instances
   |     ^ Cannot access static property \\"f\\" from instance


error: Cannot access static property \\"m\\" from instance
   --> ../../../examples/tests/invalid/access_static_from_instance.w:20:5
   |
20 | foo.m(); // Can't access static methods through instances
   |     ^ Cannot access static property \\"m\\" from instance


error: Unknown symbol \\"this\\"
  --> ../../../examples/tests/invalid/access_static_from_instance.w:7:5
  |
7 |     this.instanceField = 1; // Can't access instance fields from static methods
  |     ^^^^ Unknown symbol \\"this\\"


error: Unknown symbol \\"this\\"
  --> ../../../examples/tests/invalid/access_static_from_instance.w:7:5
  |
7 |     this.instanceField = 1; // Can't access instance fields from static methods
  |     ^^^^ Unknown symbol \\"this\\"


error: Unknown symbol \\"this\\"
  --> ../../../examples/tests/invalid/access_static_from_instance.w:8:5
  |
8 |     this.f = 1; // Can't access static fields through \`this\`
  |     ^^^^ Unknown symbol \\"this\\"


error: Unknown symbol \\"this\\"
  --> ../../../examples/tests/invalid/access_static_from_instance.w:8:5
  |
8 |     this.f = 1; // Can't access static fields through \`this\`
  |     ^^^^ Unknown symbol \\"this\\"


 
 
Tests 1 failed (1)
Test Files 1 failed (1)
Duration <DURATION>"
`;

exports[`bring.w 1`] = `
"error: Redundant bring of \\"std\\"
  --> ../../../examples/tests/invalid/bring.w:1:1
  |
1 | bring std;
  | ^^^^^^^^^^ Redundant bring of \\"std\\"


error: \\"cloud\\" is already defined
  --> ../../../examples/tests/invalid/bring.w:4:7
  |
4 | bring cloud;
  |       ^^^^^ \\"cloud\\" is already defined


error: \\"fs\\" is not a built-in module
  --> ../../../examples/tests/invalid/bring.w:6:1
  |
6 | bring fs;
  | ^^^^^^^^^ \\"fs\\" is not a built-in module


 
 
Tests 1 failed (1)
Test Files 1 failed (1)
Duration <DURATION>"
`;

exports[`bring_jsii.w 1`] = `
"error: bring \\"jsii-code-samples\\" must be assigned to an identifier (e.g. bring \\"foo\\" as foo)
  --> ../../../examples/tests/invalid/bring_jsii.w:1:1
  |
1 | bring \\"jsii-code-samples\\";
  | ^^^^^^^^^^^^^^^^^^^^^^^^^^ bring \\"jsii-code-samples\\" must be assigned to an identifier (e.g. bring \\"foo\\" as foo)


error: Cannot find module \\"foobar\\" in source directory: Unable to load \\"foobar\\": Module not found in \\"../../../examples/tests/invalid\\"
  --> ../../../examples/tests/invalid/bring_jsii.w:4:1
  |
4 | bring \\"foobar\\" as baz;
  | ^^^^^^^^^^^^^^^^^^^^^^ Cannot find module \\"foobar\\" in source directory: Unable to load \\"foobar\\": Module not found in \\"../../../examples/tests/invalid\\"


 
 
Tests 1 failed (1)
Test Files 1 failed (1)
Duration <DURATION>"
`;

exports[`bring_non_std_construct.w 1`] = `
"error: Expected 1 positional argument(s) but got 0
  --> ../../../examples/tests/invalid/bring_non_std_construct.w:8:1
  |
8 | new cdktf.S3Backend();
  | ^^^^^^^^^^^^^^^^^^^^^ Expected 1 positional argument(s) but got 0


error: Cannot set id of non-standard preflight class \\"S3Backend\\" using \`as\`
   --> ../../../examples/tests/invalid/bring_non_std_construct.w:13:85
   |
13 |     new cdktf.S3Backend(this, cdktf.S3BackendConfig {bucket: \\"foo\\", key: \\"bar\\"}) as \\"s3_backend\\";
   |                                                                                     ^^^^^^^^^^^^ Cannot set id of non-standard preflight class \\"S3Backend\\" using \`as\`


error: Cannot set scope of non-standard preflight class \\"S3Backend\\" using \`in\`
   --> ../../../examples/tests/invalid/bring_non_std_construct.w:15:85
   |
15 |     new cdktf.S3Backend(this, cdktf.S3BackendConfig {bucket: \\"foo\\", key: \\"bar\\"}) in this;
   |                                                                                     ^^^^ Cannot set scope of non-standard preflight class \\"S3Backend\\" using \`in\`


 
 
Tests 1 failed (1)
Test Files 1 failed (1)
Duration <DURATION>"
`;

exports[`capture_redefinition.w 1`] = `
"error: Cannot capture symbol \\"y\\" because it is shadowed by another symbol with the same name
  --> ../../../examples/tests/invalid/capture_redefinition.w:4:7
  |
4 |   log(y);
  |       ^ Cannot capture symbol \\"y\\" because it is shadowed by another symbol with the same name


 
 
Tests 1 failed (1)
Test Files 1 failed (1)
Duration <DURATION>"
`;

exports[`class.w 1`] = `
"error: Call to super constructor can only be made from derived classes
   --> ../../../examples/tests/invalid/class.w:86:5
   |
86 |     super();
   |     ^^^^^^^^ Call to super constructor can only be made from derived classes


error: Call to super constructor must be first statement in constructor
   --> ../../../examples/tests/invalid/class.w:98:5
   |
98 |     super(name, major);
   |     ^^^^^^^^^^^^^^^^^^^ Call to super constructor must be first statement in constructor


error: Call to super constructor can only be done from within class constructor
    --> ../../../examples/tests/invalid/class.w:103:5
    |
103 |     super(\\"cool\\", \\"blue\\");
    |     ^^^^^^^^^^^^^^^^^^^^^^ Call to super constructor can only be done from within class constructor


error: Call to super constructor can only be done from within a class constructor
    --> ../../../examples/tests/invalid/class.w:108:4
    |
108 |    super();
    |    ^^^^^^^^ Call to super constructor can only be done from within a class constructor


error: Reserved method name. Initializers are declared with \\"init\\"
    --> ../../../examples/tests/invalid/class.w:160:3
    |
160 |   constructor() {
    |   ^^^^^^^^^^^ Reserved method name. Initializers are declared with \\"init\\"


error: Expected block
   --> ../../../examples/tests/invalid/class.w:17:17
   |
17 |   init(foo: str)
   |                 ^ Expected block


error: Preflight field \\"x\\" is not initialized
  --> ../../../examples/tests/invalid/class.w:4:4
  |
4 |    x:num;
  |    ^ Preflight field \\"x\\" is not initialized


error: Expected 0 arguments but got 1
  --> ../../../examples/tests/invalid/class.w:9:1
  |
9 | new C2(1);
  | ^^^^^^^^^ Expected 0 arguments but got 1


error: Expected 0 named arguments for func at ../../../examples/tests/invalid/class.w:13:1
   --> ../../../examples/tests/invalid/class.w:13:1
   |
13 | new C9(token: \\"1\\");
   | ^^^^^^^^^^^^^^^^^^ Expected 0 named arguments for func at ../../../examples/tests/invalid/class.w:13:1


error: Expected 1 positional argument(s) but got 0
   --> ../../../examples/tests/invalid/class.w:19:1
   |
19 | new C10(); 
   | ^^^^^^^^^ Expected 1 positional argument(s) but got 0


error: Expected 1 positional argument(s) but got 0
   --> ../../../examples/tests/invalid/class.w:22:1
   |
22 | new C10(foo: \\"bar\\"); 
   | ^^^^^^^^^^^^^^^^^^^ Expected 1 positional argument(s) but got 0


error: No named arguments expected
   --> ../../../examples/tests/invalid/class.w:25:1
   |
25 | new C10(\\"hello\\", foo: \\"bar\\"); 
   | ^^^^^^^^^^^^^^^^^^^^^^^^^^^^ No named arguments expected


error: Inflight field \\"x\\" is not initialized
   --> ../../../examples/tests/invalid/class.w:37:16
   |
37 |   inflight var x: num;
   |                ^ Inflight field \\"x\\" is not initialized


error: Inflight field \\"y\\" is not initialized
   --> ../../../examples/tests/invalid/class.w:39:12
   |
39 |   inflight y: str;
   |            ^ Inflight field \\"y\\" is not initialized


error: Inflight field \\"x\\" is not initialized
   --> ../../../examples/tests/invalid/class.w:44:12
   |
44 |   inflight x: num;
   |            ^ Inflight field \\"x\\" is not initialized


error: Inflight field \\"x\\" is not initialized
   --> ../../../examples/tests/invalid/class.w:50:12
   |
50 |   inflight x: num;
   |            ^ Inflight field \\"x\\" is not initialized


error: \\"y\\" cannot be initialized in the inflight initializer
   --> ../../../examples/tests/invalid/class.w:61:10
   |
61 |     this.y = 1;
   |          ^ \\"y\\" cannot be initialized in the inflight initializer


error: \\"x\\" cannot be initialized in the preflight initializer
   --> ../../../examples/tests/invalid/class.w:56:10
   |
56 |     this.x = 1;
   |          ^ \\"x\\" cannot be initialized in the preflight initializer


error: Preflight field \\"y\\" is not initialized
   --> ../../../examples/tests/invalid/class.w:52:3
   |
52 |   y: num;
   |   ^ Preflight field \\"y\\" is not initialized


error: Expected \\"x\\" to be a type but it's a variable
   --> ../../../examples/tests/invalid/class.w:68:18
   |
68 | class C7 extends x {
   |                  ^ Expected \\"x\\" to be a type but it's a variable


error: Expected \\"S1\\" to be a class
   --> ../../../examples/tests/invalid/class.w:74:18
   |
74 | class C8 extends S1 {
   |                  ^^ Expected \\"S1\\" to be a class


error: Unknown symbol \\"C11\\"
   --> ../../../examples/tests/invalid/class.w:78:19
   |
78 | class C11 extends C11 {
   |                   ^^^ Unknown symbol \\"C11\\"


error: Expected type to be \\"num\\", but got \\"str\\" instead
    --> ../../../examples/tests/invalid/class.w:123:11
    |
123 |     super(someStr);
    |           ^^^^^^^ Expected type to be \\"num\\", but got \\"str\\" instead


error: Expected 1 positional argument(s) but got 0
    --> ../../../examples/tests/invalid/class.w:132:5
    |
132 |     super();
    |     ^^^^^^^^ Expected 1 positional argument(s) but got 0


error: Expected 1 arguments but got 2
    --> ../../../examples/tests/invalid/class.w:141:5
    |
141 |     super(someNum, someStr);
    |     ^^^^^^^^^^^^^^^^^^^^^^^^ Expected 1 arguments but got 2


error: Expected 1 positional argument(s) but got 0
    --> ../../../examples/tests/invalid/class.w:157:5
    |
157 |     super();
    |     ^^^^^^^^ Expected 1 positional argument(s) but got 0


error: Expected type to be \\"num\\", but got \\"str\\" instead
   --> ../../../examples/tests/invalid/class.w:31:14
   |
31 |     this.x = \\"Hi\\";
   |              ^^^^ Expected type to be \\"num\\", but got \\"str\\" instead


error: Variable cannot be reassigned from inflight
   --> ../../../examples/tests/invalid/class.w:61:5
   |
61 |     this.y = 1;
   |     ^^^^^^^^^^^ Variable cannot be reassigned from inflight


 
 
Tests 1 failed (1)
Test Files 1 failed (1)
Duration <DURATION>"
`;

exports[`cloud_function_expects_inflight.w 1`] = `
"error: Expected type to be \\"inflight (event: str): void\\", but got \\"preflight (name: str): str\\" instead
  --> ../../../examples/tests/invalid/cloud_function_expects_inflight.w:3:20
  |  
3 |   new cloud.Function((name: str): str => {
  | /--------------------^
4 | |   return \\"Hello \${name}\\";
5 | | });
  | \\\\-^ Expected type to be \\"inflight (event: str): void\\", but got \\"preflight (name: str): str\\" instead


error: Expected type to be \\"inflight (message: str): void\\", but got \\"$Closure1\\" instead


 
 
Tests 1 failed (1)
Test Files 1 failed (1)
Duration <DURATION>"
`;

exports[`container_types.w 1`] = `
"error: Unknown parser error
   --> ../../../examples/tests/invalid/container_types.w:10:25
   |
10 | let m2: Map<num> = [\\"a\\" => 1, \\"b\\" => \\"2\\", \\"c\\" => 3];
   |                         ^^^^ Unknown parser error


error: Unexpected 'string'
   --> ../../../examples/tests/invalid/container_types.w:10:31
   |
10 | let m2: Map<num> = [\\"a\\" => 1, \\"b\\" => \\"2\\", \\"c\\" => 3];
   |                               ^^^ Unexpected 'string'


error: Unknown parser error
   --> ../../../examples/tests/invalid/container_types.w:10:47
   |
10 | let m2: Map<num> = [\\"a\\" => 1, \\"b\\" => \\"2\\", \\"c\\" => 3];
   |                                               ^^^^ Unknown parser error


error: Expected type to be \\"num\\", but got \\"str\\" instead
  --> ../../../examples/tests/invalid/container_types.w:2:28
  |
2 | let arr1: Array<num> = [1, \\"2\\", 3];
  |                            ^^^ Expected type to be \\"num\\", but got \\"str\\" instead


error: Expected \\"Set\\" type, found \\"Array<num>\\"
  --> ../../../examples/tests/invalid/container_types.w:3:12
  |
3 | let arr2 = Array<num> {1, 2, 3};
  |            ^^^^^^^^^^^^^^^^^^^^ Expected \\"Set\\" type, found \\"Array<num>\\"


error: Expected type to be \\"Array<num>\\", but got \\"Array<str>\\" instead
  --> ../../../examples/tests/invalid/container_types.w:5:24
  |
5 | let arr4: Array<num> = arr3;
  |                        ^^^^ Expected type to be \\"Array<num>\\", but got \\"Array<str>\\" instead


error: Unknown symbol \\"someRandomMethod\\"
  --> ../../../examples/tests/invalid/container_types.w:6:6
  |
6 | arr1.someRandomMethod();
  |      ^^^^^^^^^^^^^^^^ Unknown symbol \\"someRandomMethod\\"


error: Expected type to be \\"num\\", but got \\"str\\" instead
  --> ../../../examples/tests/invalid/container_types.w:9:38
  |
9 | let m1: Map<num> = {\\"a\\" => 1, \\"b\\" => \\"2\\", \\"c\\" => 3};
  |                                      ^^^ Expected type to be \\"num\\", but got \\"str\\" instead


error: Expected type to be \\"Map<num>\\", but got \\"Array<str>\\" instead
   --> ../../../examples/tests/invalid/container_types.w:10:20
   |
10 | let m2: Map<num> = [\\"a\\" => 1, \\"b\\" => \\"2\\", \\"c\\" => 3];
   |                    ^^^^^^^^^^^^^^^^^^^^^^^^^^^^^^^^ Expected type to be \\"Map<num>\\", but got \\"Array<str>\\" instead


error: Expected type to be \\"Map<num>\\", but got \\"Map<str>\\" instead
   --> ../../../examples/tests/invalid/container_types.w:12:20
   |
12 | let m4: Map<num> = m3;
   |                    ^^ Expected type to be \\"Map<num>\\", but got \\"Map<str>\\" instead


error: Unknown symbol \\"someRandomMethod\\"
   --> ../../../examples/tests/invalid/container_types.w:13:4
   |
13 | m1.someRandomMethod();
   |    ^^^^^^^^^^^^^^^^ Unknown symbol \\"someRandomMethod\\"


error: Expected type to be \\"num\\", but got \\"str\\" instead
   --> ../../../examples/tests/invalid/container_types.w:16:24
   |
16 | let s1: Set<num> = {1, \\"2\\", 3};
   |                        ^^^ Expected type to be \\"num\\", but got \\"str\\" instead


error: Expected \\"Array\\" type, found \\"Set<num>\\"
   --> ../../../examples/tests/invalid/container_types.w:17:10
   |
17 | let s2 = Set<num> [1, \\"2\\", 3];
   |          ^^^^^^^^^^^^^^^^^^^^ Expected \\"Array\\" type, found \\"Set<num>\\"


error: Expected type to be \\"num\\", but got \\"str\\" instead
   --> ../../../examples/tests/invalid/container_types.w:18:24
   |
18 | let s3: Set<num> = [1, \\"2\\", 3];
   |                        ^^^ Expected type to be \\"num\\", but got \\"str\\" instead


error: Expected type to be \\"Set<num>\\", but got \\"Array<num>\\" instead
   --> ../../../examples/tests/invalid/container_types.w:18:20
   |
18 | let s3: Set<num> = [1, \\"2\\", 3];
   |                    ^^^^^^^^^^^ Expected type to be \\"Set<num>\\", but got \\"Array<num>\\" instead


error: Expected type to be \\"Set<str>\\", but got \\"Set<num>\\" instead
   --> ../../../examples/tests/invalid/container_types.w:20:20
   |
20 | let s5: Set<str> = s4;
   |                    ^^ Expected type to be \\"Set<str>\\", but got \\"Set<num>\\" instead


error: Unknown symbol \\"someRandomMethod\\"
   --> ../../../examples/tests/invalid/container_types.w:21:4
   |
21 | s1.someRandomMethod();
   |    ^^^^^^^^^^^^^^^^ Unknown symbol \\"someRandomMethod\\"


error: Expected type to be \\"Array<str>\\", but got \\"MutArray<str>\\" instead
   --> ../../../examples/tests/invalid/container_types.w:23:21
   |
23 | let a: Array<str> = MutArray<str>[];
   |                     ^^^^^^^^^^^^^^^ Expected type to be \\"Array<str>\\", but got \\"MutArray<str>\\" instead


 
 
Tests 1 failed (1)
Test Files 1 failed (1)
Duration <DURATION>"
`;

exports[`diags_with_multibyte_chars.w 1`] = `
"error: Unknown symbol \\"asdf\\"
  --> ../../../examples/tests/invalid/diags_with_multibyte_chars.w:4:1
  |
4 | asdf;
  | ^^^^ Unknown symbol \\"asdf\\"


 
 
Tests 1 failed (1)
Test Files 1 failed (1)
Duration <DURATION>"
`;

exports[`enums.w 1`] = `
"error: Enum \\"SomeEnum\\" does not contain value \\"FOUR\\"
  --> ../../../examples/tests/invalid/enums.w:5:21
  |
5 | let four = SomeEnum.FOUR;
  |                     ^^^^ Enum \\"SomeEnum\\" does not contain value \\"FOUR\\"


error: Property not found
  --> ../../../examples/tests/invalid/enums.w:8:24
  |
8 | let two = SomeEnum.TWO.TWO;
  |                        ^^^ Property not found


 
 
Tests 1 failed (1)
Test Files 1 failed (1)
Duration <DURATION>"
`;

exports[`extern.w 1`] = `
"error: Failed to resolve extern \\"./sad.js\\": Not Found
  --> ../../../examples/tests/invalid/extern.w:2:3
  |
2 |   extern \\"./sad.js\\" static getNum(): num;
  |   ^^^^^^^^^^^^^^^^^^^^^^^^^^^^^^^^^^^^^^^ Failed to resolve extern \\"./sad.js\\": Not Found


error: Failed to resolve extern \\"not-installed\\": Not Found
  --> ../../../examples/tests/invalid/extern.w:4:3
  |
4 |   extern \\"not-installed\\" static tooBad(): bool;
  |   ^^^^^^^^^^^^^^^^^^^^^^^^^^^^^^^^^^^^^^^^^^^^^ Failed to resolve extern \\"not-installed\\": Not Found


 
 
Tests 1 failed (1)
Test Files 1 failed (1)
Duration <DURATION>"
`;

exports[`for_loop.w 1`] = `
"error: Reserved word
  --> ../../../examples/tests/invalid/for_loop.w:5:5
  |
5 | for test in bucket {
  |     ^^^^ Reserved word


error: Unable to iterate over \\"Bucket\\"
  --> ../../../examples/tests/invalid/for_loop.w:5:13
  |
5 | for test in bucket {
  |             ^^^^^^ Unable to iterate over \\"Bucket\\"


 
 
Tests 1 failed (1)
Test Files 1 failed (1)
Duration <DURATION>"
`;

exports[`function_type.w 1`] = `
"error: Expected function return type
  --> ../../../examples/tests/invalid/function_type.w:2:26
  |
2 | let my_func = (callback: (num)) => {  };
  |                          ^^^^^ Expected function return type


error: Expected function return type
  --> ../../../examples/tests/invalid/function_type.w:4:28
  |
4 | let my_func2 = (callback: ((num)): (str)) => {  };
  |                            ^^^^^ Expected function return type


 
 
Tests 1 failed (1)
Test Files 1 failed (1)
Duration <DURATION>"
`;

exports[`immutable_container_types.w 1`] = `
"error: Unknown symbol \\"set\\"
  --> ../../../examples/tests/invalid/immutable_container_types.w:3:4
  |
3 | m1.set(\\"a\\", \\"bye\\");
  |    ^^^ Unknown symbol \\"set\\"


 
 
Tests 1 failed (1)
Test Files 1 failed (1)
Duration <DURATION>"
`;

exports[`impl_interface.w 1`] = `
"error: Class \\"A\\" does not implement method \\"handle\\" of interface \\"IQueueSetConsumerHandler\\"
  --> ../../../examples/tests/invalid/impl_interface.w:3:7
  |
3 | class A impl cloud.IQueueSetConsumerHandler {
  |       ^ Class \\"A\\" does not implement method \\"handle\\" of interface \\"IQueueSetConsumerHandler\\"


error: Expected type to be \\"inflight (message: str): void\\", but got \\"inflight (x: num): void\\" instead
  --> ../../../examples/tests/invalid/impl_interface.w:7:7
  |
7 | class B impl cloud.IQueueSetConsumerHandler {
  |       ^ Expected type to be \\"inflight (message: str): void\\", but got \\"inflight (x: num): void\\" instead


error: Expected an interface, instead found type \\"Bucket\\"
   --> ../../../examples/tests/invalid/impl_interface.w:14:14
   |
14 | class C impl cloud.Bucket {
   |              ^^^^^^^^^^^^ Expected an interface, instead found type \\"Bucket\\"


error: Class \\"r\\" does not implement method \\"method1\\" of interface \\"I3\\"
   --> ../../../examples/tests/invalid/impl_interface.w:30:7
   |
30 | class r impl I3 {
   |       ^ Class \\"r\\" does not implement method \\"method1\\" of interface \\"I3\\"


error: Class \\"r\\" does not implement method \\"method2\\" of interface \\"I3\\"
   --> ../../../examples/tests/invalid/impl_interface.w:30:7
   |
30 | class r impl I3 {
   |       ^ Class \\"r\\" does not implement method \\"method2\\" of interface \\"I3\\"


error: Class \\"r\\" does not implement method \\"method3\\" of interface \\"I3\\"
   --> ../../../examples/tests/invalid/impl_interface.w:30:7
   |
30 | class r impl I3 {
   |       ^ Class \\"r\\" does not implement method \\"method3\\" of interface \\"I3\\"


 
 
Tests 1 failed (1)
Test Files 1 failed (1)
Duration <DURATION>"
`;

exports[`inflight_class_created_in_preflight.w 1`] = `
"error: Cannot create inflight class \\"Foo\\" in preflight phase
  --> ../../../examples/tests/invalid/inflight_class_created_in_preflight.w:3:1
  |
3 | new Foo();
  | ^^^^^^^^^ Cannot create inflight class \\"Foo\\" in preflight phase


error: Cannot create inflight class \\"Foo\\" in preflight phase
  --> ../../../examples/tests/invalid/inflight_class_created_in_preflight.w:8:5
  |
8 |     new Foo();
  |     ^^^^^^^^^ Cannot create inflight class \\"Foo\\" in preflight phase


error: Cannot create inflight class \\"Foo\\" in preflight phase
   --> ../../../examples/tests/invalid/inflight_class_created_in_preflight.w:13:5
   |
13 |     new Foo();
   |     ^^^^^^^^^ Cannot create inflight class \\"Foo\\" in preflight phase


error: Cannot create preflight class \\"PreflightClass\\" in inflight phase
   --> ../../../examples/tests/invalid/inflight_class_created_in_preflight.w:19:3
   |
19 |   new PreflightClass();
   |   ^^^^^^^^^^^^^^^^^^^^ Cannot create preflight class \\"PreflightClass\\" in inflight phase


 
 
Tests 1 failed (1)
Test Files 1 failed (1)
Duration <DURATION>"
`;

exports[`inflight_class_dup_init.w 1`] = `
"error: Multiple inflight initializers defined in class Foo
  --> ../../../examples/tests/invalid/inflight_class_dup_init.w:6:3
  |  
6 | /   inflight init() {
7 | | 
8 | |   }
  | \\\\---^ Multiple inflight initializers defined in class Foo


 
 
Tests 1 failed (1)
Test Files 1 failed (1)
Duration <DURATION>"
`;

exports[`inflight_class_in_preflight.w 1`] = `
"error: Cannot create inflight class \\"Foo\\" in preflight phase
  --> ../../../examples/tests/invalid/inflight_class_in_preflight.w:5:1
  |
5 | new Foo();
  | ^^^^^^^^^ Cannot create inflight class \\"Foo\\" in preflight phase


 
 
Tests 1 failed (1)
Test Files 1 failed (1)
Duration <DURATION>"
`;

exports[`inflight_class_interface_structural_typing.w 1`] = `
"error: Expected type to be \\"IGoo\\", but got \\"NotGoo\\" instead
   --> ../../../examples/tests/invalid/inflight_class_interface_structural_typing.w:26:17
   |
26 |   let x: IGoo = new NotGoo();
   |                 ^^^^^^^^^^^^ Expected type to be \\"IGoo\\", but got \\"NotGoo\\" instead


 
 
Tests 1 failed (1)
Test Files 1 failed (1)
Duration <DURATION>"
`;

exports[`inflight_reassign.w 1`] = `
"error: Variable cannot be reassigned from inflight
  --> ../../../examples/tests/invalid/inflight_reassign.w:5:3
  |
5 |   xvar = \\"hi\\";
  |   ^^^^^^^^^^^^ Variable cannot be reassigned from inflight


error: Variable is not reassignable
  --> ../../../examples/tests/invalid/inflight_reassign.w:8:3
  |
8 |   ylet = 456;
  |   ^^^^ Variable is not reassignable


 
 
Tests 1 failed (1)
Test Files 1 failed (1)
Duration <DURATION>"
`;

exports[`inflight_ref_explicit_ops.w 1`] = `
"error: Unable to qualify which operations are performed on 'this.myQueue' of type 'Queue'. This is not supported yet.
   --> ../../../examples/tests/invalid/inflight_ref_explicit_ops.w:13:12
   |
13 |     return this.myQueue;
   |            ^^^^^^^^^^^^ Unable to qualify which operations are performed on 'this.myQueue' of type 'Queue'. This is not supported yet.


error: Unable to qualify which operations are performed on 'this.b' of type 'Bucket'. This is not supported yet.
   --> ../../../examples/tests/invalid/inflight_ref_explicit_ops.w:34:13
   |
34 |     let x = this.b;
   |             ^^^^^^ Unable to qualify which operations are performed on 'this.b' of type 'Bucket'. This is not supported yet.


error: Capturing collection of preflight classes is not supported yet (type is 'Array<Bucket>')
   --> ../../../examples/tests/invalid/inflight_ref_explicit_ops.w:47:18
   |
47 |     let b = this.array.at(1);
   |                  ^^^^^ Capturing collection of preflight classes is not supported yet (type is 'Array<Bucket>')


 
 
Tests 1 failed (1)
Test Files 1 failed (1)
Duration <DURATION>"
`;

exports[`inflight_ref_resource_sub_method.w 1`] = `
"error: Unable to qualify which operations are performed on 'this.myQueue' of type 'Queue'. This is not supported yet.
   --> ../../../examples/tests/invalid/inflight_ref_resource_sub_method.w:13:12
   |
13 |     return this.myQueue;
   |            ^^^^^^^^^^^^ Unable to qualify which operations are performed on 'this.myQueue' of type 'Queue'. This is not supported yet.


error: Unable to qualify which operations are performed on 'globalQueue' of type 'Queue'. This is not supported yet.
   --> ../../../examples/tests/invalid/inflight_ref_resource_sub_method.w:18:12
   |
18 |     return globalQueue;
   |            ^^^^^^^^^^^ Unable to qualify which operations are performed on 'globalQueue' of type 'Queue'. This is not supported yet.


 
 
Tests 1 failed (1)
Test Files 1 failed (1)
Duration <DURATION>"
`;

exports[`inflight_ref_unknown_op.w 1`] = `
"error: Unable to qualify which operations are performed on 'this.b' of type 'Bucket'. This is not supported yet.
   --> ../../../examples/tests/invalid/inflight_ref_unknown_op.w:13:13
   |
13 |     let x = this.b;
   |             ^^^^^^ Unable to qualify which operations are performed on 'this.b' of type 'Bucket'. This is not supported yet.


error: Unable to qualify which operations are performed on 'globalB' of type 'Bucket'. This is not supported yet.
   --> ../../../examples/tests/invalid/inflight_ref_unknown_op.w:17:13
   |
17 |     let y = globalB;
   |             ^^^^^^^ Unable to qualify which operations are performed on 'globalB' of type 'Bucket'. This is not supported yet.


 
 
Tests 1 failed (1)
Test Files 1 failed (1)
Duration <DURATION>"
`;

exports[`interface.w 1`] = `
"error: Properties are not supported in interfaces
   --> ../../../examples/tests/invalid/interface.w:30:3
   |
30 |   bar: str;
   |   ^^^^^^^^^ Properties are not supported in interfaces


error: Unknown symbol \\"IB\\"
  --> ../../../examples/tests/invalid/interface.w:2:22
  |
2 | interface IA extends IB {
  |                      ^^ Unknown symbol \\"IB\\"


error: Unknown symbol \\"IDontExist\\"
   --> ../../../examples/tests/invalid/interface.w:10:26
   |
10 | interface IExist extends IDontExist {
   |                          ^^^^^^^^^^ Unknown symbol \\"IDontExist\\"


error: Expected an interface, instead found type \\"ISomeClass\\"
   --> ../../../examples/tests/invalid/interface.w:16:34
   |
16 | interface ISomeInterface extends ISomeClass {
   |                                  ^^^^^^^^^^ Expected an interface, instead found type \\"ISomeClass\\"


error: Symbol \\"foo\\" already defined in this scope
   --> ../../../examples/tests/invalid/interface.w:23:5
   |
23 |     foo(): void;
   |     ^^^ Symbol \\"foo\\" already defined in this scope


error: Symbol \\"foo\\" already defined in this scope
   --> ../../../examples/tests/invalid/interface.w:25:5
   |
25 |     foo(): num;
   |     ^^^ Symbol \\"foo\\" already defined in this scope


 
 
Tests 1 failed (1)
Test Files 1 failed (1)
Duration <DURATION>"
`;

exports[`json.w 1`] = `
"error: Json literal must have an element
   --> ../../../examples/tests/invalid/json.w:30:26
   |
30 | let jsonIncomplete = Json;
   |                          ^ Json literal must have an element


error: Expected type to be \\"str\\", but got \\"Json\\" instead
  --> ../../../examples/tests/invalid/json.w:5:14
  |
5 | let s: str = j;
  |              ^ Expected type to be \\"str\\", but got \\"Json\\" instead


error: Expected type to be \\"num\\", but got \\"Json\\" instead
  --> ../../../examples/tests/invalid/json.w:7:14
  |
7 | let n: num = j;
  |              ^ Expected type to be \\"num\\", but got \\"Json\\" instead


error: Expected type to be \\"bool\\", but got \\"Json\\" instead
  --> ../../../examples/tests/invalid/json.w:9:15
  |
9 | let b: bool = j;
  |               ^ Expected type to be \\"bool\\", but got \\"Json\\" instead


error: Expected type to be \\"Map<str>\\", but got \\"Json\\" instead
   --> ../../../examples/tests/invalid/json.w:11:19
   |
11 | let m: Map<str> = j;
   |                   ^ Expected type to be \\"Map<str>\\", but got \\"Json\\" instead


error: Expected type to be \\"Set<str>\\", but got \\"Json\\" instead
   --> ../../../examples/tests/invalid/json.w:13:20
   |
13 | let s2: Set<str> = j;
   |                    ^ Expected type to be \\"Set<str>\\", but got \\"Json\\" instead


error: Expected type to be \\"Array<str>\\", but got \\"Json\\" instead
   --> ../../../examples/tests/invalid/json.w:15:21
   |
15 | let a: Array<str> = j;
   |                     ^ Expected type to be \\"Array<str>\\", but got \\"Json\\" instead


error: Unknown symbol \\"set\\"
   --> ../../../examples/tests/invalid/json.w:20:13
   |
20 | foreverJson.set(\\"a\\", \\"world!\\");
   |             ^^^ Unknown symbol \\"set\\"


error: Expected \\"Json\\" elements to be Json values (https://www.json.org/json-en.html), but got \\"Bucket\\" which is not a Json value
   --> ../../../examples/tests/invalid/json.w:24:18
   |
24 | let jArr = Json [bkt];
   |                  ^^^ Expected \\"Json\\" elements to be Json values (https://www.json.org/json-en.html), but got \\"Bucket\\" which is not a Json value


error: Expected \\"Json\\" elements to be Json values (https://www.json.org/json-en.html), but got \\"Bucket\\" which is not a Json value
   --> ../../../examples/tests/invalid/json.w:27:28
   |
27 | let jsonObj = Json { boom: bkt };
   |                            ^^^ Expected \\"Json\\" elements to be Json values (https://www.json.org/json-en.html), but got \\"Bucket\\" which is not a Json value


error: Expected type to be \\"num?\\", but got \\"str?\\" instead
   --> ../../../examples/tests/invalid/json.w:33:20
   |
33 | let tryNum: num? = j.tryAsStr();
   |                    ^^^^^^^^^^^^ Expected type to be \\"num?\\", but got \\"str?\\" instead


error: Expected type to be \\"str?\\", but got \\"bool?\\" instead
   --> ../../../examples/tests/invalid/json.w:36:20
   |
36 | let tryStr: str? = j.tryAsBool();
   |                    ^^^^^^^^^^^^^ Expected type to be \\"str?\\", but got \\"bool?\\" instead


error: Expected type to be \\"bool?\\", but got \\"num?\\" instead
   --> ../../../examples/tests/invalid/json.w:39:22
   |
39 | let tryBool: bool? = j.tryAsNum();
   |                      ^^^^^^^^^^^^ Expected type to be \\"bool?\\", but got \\"num?\\" instead


 
 
Tests 1 failed (1)
Test Files 1 failed (1)
Duration <DURATION>"
`;

exports[`json_static.w 1`] = `
"error: Unknown symbol \\"set\\"
  --> ../../../examples/tests/invalid/json_static.w:4:10
  |
4 | immutObj.set(\\"a\\", \\"foo\\");
  |          ^^^ Unknown symbol \\"set\\"


 
 
Tests 1 failed (1)
Test Files 1 failed (1)
Duration <DURATION>"
`;

exports[`missing_semicolon.w 1`] = `
"error: Expected ';'
  --> ../../../examples/tests/invalid/missing_semicolon.w:9:3
  |
9 | })
  |   ^ Expected ';'


error: Expected ';'
   --> ../../../examples/tests/invalid/missing_semicolon.w:16:10
   |
16 | let x = 5 //
   |          ^ Expected ';'


error: Expected '}'
   --> ../../../examples/tests/invalid/missing_semicolon.w:19:14
   |
19 | if (x > 10) {
   |              ^ Expected '}'


 
 
Tests 1 failed (1)
Test Files 1 failed (1)
Duration <DURATION>"
`;

exports[`mut_container_types.w 1`] = `
"error: Expected type to be \\"num\\", but got \\"str\\" instead
  --> ../../../examples/tests/invalid/mut_container_types.w:2:29
  |
2 | let arr1 = MutArray<num>[1, \\"2\\", 3];
  |                             ^^^ Expected type to be \\"num\\", but got \\"str\\" instead


error: Expected \\"Set\\" type, found \\"MutArray<num>\\"
  --> ../../../examples/tests/invalid/mut_container_types.w:3:12
  |
3 | let arr2 = MutArray<num>{1, 2, 3};
  |            ^^^^^^^^^^^^^^^^^^^^^^ Expected \\"Set\\" type, found \\"MutArray<num>\\"


error: Expected type to be \\"MutArray<num>\\", but got \\"Array<num>\\" instead
  --> ../../../examples/tests/invalid/mut_container_types.w:4:27
  |
4 | let arr3: MutArray<num> = [1, 2, 3]; // https://github.com/winglang/wing/issues/1117
  |                           ^^^^^^^^^ Expected type to be \\"MutArray<num>\\", but got \\"Array<num>\\" instead


error: Expected type to be \\"MutArray<num>\\", but got \\"MutArray<str>\\" instead
  --> ../../../examples/tests/invalid/mut_container_types.w:6:27
  |
6 | let arr5: MutArray<num> = arr4;
  |                           ^^^^ Expected type to be \\"MutArray<num>\\", but got \\"MutArray<str>\\" instead


error: Unknown symbol \\"someMethod\\"
  --> ../../../examples/tests/invalid/mut_container_types.w:7:6
  |
7 | arr1.someMethod();
  |      ^^^^^^^^^^ Unknown symbol \\"someMethod\\"


error: Expected type to be \\"num\\", but got \\"str\\" instead
   --> ../../../examples/tests/invalid/mut_container_types.w:10:25
   |
10 | let s1 = MutSet<num>{1, \\"2\\", 3};
   |                         ^^^ Expected type to be \\"num\\", but got \\"str\\" instead


error: Expected \\"Array\\" type, found \\"MutSet<num>\\"
   --> ../../../examples/tests/invalid/mut_container_types.w:11:10
   |
11 | let s2 = MutSet<num>[1, \\"2\\", 3];
   |          ^^^^^^^^^^^^^^^^^^^^^^ Expected \\"Array\\" type, found \\"MutSet<num>\\"


error: Expected type to be \\"MutSet<num>\\", but got \\"Set<num>\\" instead
   --> ../../../examples/tests/invalid/mut_container_types.w:12:23
   |
12 | let s3: MutSet<num> = {1, 1, 3}; // https://github.com/winglang/wing/issues/1117
   |                       ^^^^^^^^^ Expected type to be \\"MutSet<num>\\", but got \\"Set<num>\\" instead


error: Expected type to be \\"MutSet<num>\\", but got \\"MutSet<str>\\" instead
   --> ../../../examples/tests/invalid/mut_container_types.w:14:23
   |
14 | let s5: MutSet<num> = s4;
   |                       ^^ Expected type to be \\"MutSet<num>\\", but got \\"MutSet<str>\\" instead


error: Unknown symbol \\"someMethod\\"
   --> ../../../examples/tests/invalid/mut_container_types.w:15:4
   |
15 | s3.someMethod();
   |    ^^^^^^^^^^ Unknown symbol \\"someMethod\\"


error: Expected type to be \\"num\\", but got \\"str\\" instead
   --> ../../../examples/tests/invalid/mut_container_types.w:18:33
   |
18 | let m1 = MutMap<num>{\\"hello\\" => \\"world\\"};
   |                                 ^^^^^^^ Expected type to be \\"num\\", but got \\"str\\" instead


error: Expected \\"Array\\" type, found \\"MutMap<str>\\"
   --> ../../../examples/tests/invalid/mut_container_types.w:20:10
   |
20 | let m2 = MutMap<str>[\\"hello\\", \\"world\\"];
   |          ^^^^^^^^^^^^^^^^^^^^^^^^^^^^^ Expected \\"Array\\" type, found \\"MutMap<str>\\"


error: Expected type to be \\"MutMap<num>\\", but got \\"Map<str>\\" instead
   --> ../../../examples/tests/invalid/mut_container_types.w:22:23
   |
22 | let m3: MutMap<num> = {\\"hello\\" => \\"world\\"};
   |                       ^^^^^^^^^^^^^^^^^^^^ Expected type to be \\"MutMap<num>\\", but got \\"Map<str>\\" instead


error: Expected type to be \\"MutMap<str>\\", but got \\"MutMap<num>\\" instead
   --> ../../../examples/tests/invalid/mut_container_types.w:25:23
   |
25 | let m5: MutMap<str> = m4;
   |                       ^^ Expected type to be \\"MutMap<str>\\", but got \\"MutMap<num>\\" instead


 
 
Tests 1 failed (1)
Test Files 1 failed (1)
Duration <DURATION>"
`;

exports[`nil.w 1`] = `
"error: Expected type to be \\"str\\", but got \\"nil\\" instead (hint: to allow \\"nil\\" assignment use optional type: \\"str?\\")
  --> ../../../examples/tests/invalid/nil.w:3:14
  |
3 | let x: str = nil;
  |              ^^^ Expected type to be \\"str\\", but got \\"nil\\" instead (hint: to allow \\"nil\\" assignment use optional type: \\"str?\\")


error: Expected optional type, found \\"nil\\"
   --> ../../../examples/tests/invalid/nil.w:24:4
   |
24 | if nil? {
   |    ^^^ Expected optional type, found \\"nil\\"


error: Cannot assign nil value to variables without explicit optional type
   --> ../../../examples/tests/invalid/nil.w:28:18
   |
28 | let nilWannabe = nil;
   |                  ^^^ Cannot assign nil value to variables without explicit optional type


error: Cannot assign nil value to variables without explicit optional type
   --> ../../../examples/tests/invalid/nil.w:31:17
   |
31 | let nilGaggle = [nil, nil, nil];
   |                 ^^^^^^^^^^^^^^^ Cannot assign nil value to variables without explicit optional type


error: Expected type to be \\"num\\", but got \\"nil\\" instead (hint: to allow \\"nil\\" assignment use optional type: \\"num?\\")
   --> ../../../examples/tests/invalid/nil.w:20:14
   |
20 |   foo.setBar(nil);
   |              ^^^ Expected type to be \\"num\\", but got \\"nil\\" instead (hint: to allow \\"nil\\" assignment use optional type: \\"num?\\")


 
 
Tests 1 failed (1)
Test Files 1 failed (1)
Duration <DURATION>"
`;

exports[`optionals.w 1`] = `
"error: Expected type to be \\"num\\", but got \\"num?\\" instead
  --> ../../../examples/tests/invalid/optionals.w:7:3
  |
7 | f(x);
  |   ^ Expected type to be \\"num\\", but got \\"num?\\" instead


error: Expected optional type, found \\"bool\\"
   --> ../../../examples/tests/invalid/optionals.w:11:4
   |
11 | if y? {
   |    ^ Expected optional type, found \\"bool\\"


error: Expected optional type, found \\"bool\\"
   --> ../../../examples/tests/invalid/optionals.w:15:9
   |
15 | let z = y ?? 1;
   |         ^ Expected optional type, found \\"bool\\"


error: Expected type to be \\"str\\", but got \\"num\\" instead
   --> ../../../examples/tests/invalid/optionals.w:18:14
   |
18 | let w: str = x ?? 3;
   |              ^^^^^^ Expected type to be \\"str\\", but got \\"num\\" instead


error: Expected type to be \\"num\\", but got \\"str\\" instead
   --> ../../../examples/tests/invalid/optionals.w:21:6
   |
21 | x ?? \\"hello\\";
   |      ^^^^^^^ Expected type to be \\"num\\", but got \\"str\\" instead


error: Expected type to be \\"Sub1\\", but got \\"Sub2\\" instead
   --> ../../../examples/tests/invalid/optionals.w:32:17
   |
32 | optionalSub1 ?? new Sub2();
   |                 ^^^^^^^^^^ Expected type to be \\"Sub1\\", but got \\"Sub2\\" instead


error: Expected type to be \\"Sub1\\", but got \\"Super\\" instead
   --> ../../../examples/tests/invalid/optionals.w:34:17
   |
34 | optionalSub1 ?? new Super();
   |                 ^^^^^^^^^^^ Expected type to be \\"Sub1\\", but got \\"Super\\" instead


error: Expected type to be optional, but got \\"bool\\" instead
   --> ../../../examples/tests/invalid/optionals.w:38:12
   |
38 | if let x = true {
   |            ^^^^ Expected type to be optional, but got \\"bool\\" instead


error: Property access on optional type \\"A?\\" requires optional accessor: \\"?.\\"
   --> ../../../examples/tests/invalid/optionals.w:61:9
   |
61 | let c = b.a.val;
   |         ^^^ Property access on optional type \\"A?\\" requires optional accessor: \\"?.\\"


error: Expected type to be \\"str\\", but got \\"str?\\" instead
   --> ../../../examples/tests/invalid/optionals.w:84:16
   |
84 | let val: str = baz?.bar?.foo?.val;
   |                ^^^^^^^^^^^^^^^^^^ Expected type to be \\"str\\", but got \\"str?\\" instead


<<<<<<< HEAD
error: Cannot call an optional function
   --> ../../../examples/tests/invalid/optionals.w:88:1
   |
88 | optionalFunction();
   | ^^^^^^^^^^^^^^^^ Cannot call an optional function


error: Variable hi is not reassignable 
=======
error: Variable is not reassignable
>>>>>>> 6689cfb9
   --> ../../../examples/tests/invalid/optionals.w:46:3
   |
46 |   hi = \\"bye\\";
   |   ^^ Variable is not reassignable


 
 
Tests 1 failed (1)
Test Files 1 failed (1)
Duration <DURATION>"
`;

exports[`panic.w 1`] = `
"error: Compiler bug (panicked at 'User invoked panic', libs/wingc/src/type_check.rs:LINE:COL) during type-checking, please report at https://docs.winglang.io/contributing/bugs
  --> ../../../examples/tests/invalid/panic.w:6:1
  |
6 | 😱;
  | ^^ Compiler bug (panicked at 'User invoked panic', libs/wingc/src/type_check.rs:LINE:COL) during type-checking, please report at https://docs.winglang.io/contributing/bugs


 
 
Tests 1 failed (1)
Test Files 1 failed (1)
Duration <DURATION>"
`;

exports[`panic.w 2`] = `"Panicked, backtrace not captured: Unsupported"`;

exports[`preflight_from_inflight.w 1`] = `
"error: Cannot call into preflight phase while inflight
   --> ../../../examples/tests/invalid/preflight_from_inflight.w:15:5
   |
15 |     this.r.myPreflight();
   |     ^^^^^^^^^^^^^^^^^^^^ Cannot call into preflight phase while inflight


 
 
Tests 1 failed (1)
Test Files 1 failed (1)
Duration <DURATION>"
`;

exports[`primitives.w 1`] = `
"error: Unexpected reference \\"structured_access_expression\\"
  --> ../../../examples/tests/invalid/primitives.w:5:5
  |
5 | log(y[0]);
  |     ^^^^ Unexpected reference \\"structured_access_expression\\"


error: Unknown symbol \\"blabla\\"
  --> ../../../examples/tests/invalid/primitives.w:9:16
  |
9 | let join = arr.blabla(\\",\\");
  |                ^^^^^^ Unknown symbol \\"blabla\\"


error: Unknown symbol \\"push\\"
   --> ../../../examples/tests/invalid/primitives.w:11:5
   |
11 | arr.push(4);
   |     ^^^^ Unknown symbol \\"push\\"


error: Expected type to be \\"str\\", but got \\"num\\" instead
   --> ../../../examples/tests/invalid/primitives.w:13:14
   |
13 | let n: str = arr.at(0);
   |              ^^^^^^^^^ Expected type to be \\"str\\", but got \\"num\\" instead


 
 
Tests 1 failed (1)
Test Files 1 failed (1)
Duration <DURATION>"
`;

exports[`reassign_to_nonreassignable.w 1`] = `
"error: Variable is not reassignable
  --> ../../../examples/tests/invalid/reassign_to_nonreassignable.w:3:1
  |
3 | x = x + 1;
  | ^ Variable is not reassignable


error: Variable is not reassignable
   --> ../../../examples/tests/invalid/reassign_to_nonreassignable.w:28:5
   |
28 |     this.f = this.f + 1;
   |     ^^^^^^ Variable is not reassignable


error: Variable is not reassignable
   --> ../../../examples/tests/invalid/reassign_to_nonreassignable.w:30:5
   |
30 |     this.innerR.inner = 2;
   |     ^^^^^^^^^^^^^^^^^ Variable is not reassignable


error: Variable is not reassignable
   --> ../../../examples/tests/invalid/reassign_to_nonreassignable.w:35:5
   |
35 |     this.inflightF = this.inflightF + 1;
   |     ^^^^^^^^^^^^^^ Variable is not reassignable


error: Variable is not reassignable
   --> ../../../examples/tests/invalid/reassign_to_nonreassignable.w:42:3
   |
42 |   arg = 0;
   |   ^^^ Variable is not reassignable


 
 
Tests 1 failed (1)
Test Files 1 failed (1)
Duration <DURATION>"
`;

exports[`resource_access_field_as_method.w 1`] = `
"error: Expected a function or method, found \\"str\\"
  --> ../../../examples/tests/invalid/resource_access_field_as_method.w:9:1
  |
9 | x.name();
  | ^^^^^^ Expected a function or method, found \\"str\\"


 
 
Tests 1 failed (1)
Test Files 1 failed (1)
Duration <DURATION>"
`;

exports[`resource_captures.w 1`] = `
"error: Unable to qualify which operations are performed on 'this.bucket' of type 'Bucket'. This is not supported yet.
   --> ../../../examples/tests/invalid/resource_captures.w:23:13
   |
23 |     let b = this.bucket;
   |             ^^^^^^^^^^^ Unable to qualify which operations are performed on 'this.bucket' of type 'Bucket'. This is not supported yet.


error: Capturing collection of preflight classes is not supported yet (type is 'Array<Bucket>')
   --> ../../../examples/tests/invalid/resource_captures.w:27:10
   |
27 |     this.collectionOfResources.at(0).put(\\"hello\\", \\"world\\");
   |          ^^^^^^^^^^^^^^^^^^^^^ Capturing collection of preflight classes is not supported yet (type is 'Array<Bucket>')


 
 
Tests 1 failed (1)
Test Files 1 failed (1)
Duration <DURATION>"
`;

exports[`resource_inflight.w 1`] = `
"error: Cannot create preflight class \\"Bucket\\" in inflight phase
  --> ../../../examples/tests/invalid/resource_inflight.w:4:3
  |
4 |   new cloud.Bucket(); // Should fail because we can't create resources inflight
  |   ^^^^^^^^^^^^^^^^^^ Cannot create preflight class \\"Bucket\\" in inflight phase


 
 
Tests 1 failed (1)
Test Files 1 failed (1)
Duration <DURATION>"
`;

exports[`resource_init.w 1`] = `
"error: Multiple initializers defined in class R
  --> ../../../examples/tests/invalid/resource_init.w:3:3
  |
3 |   init() {}
  |   ^^^^^^^^^ Multiple initializers defined in class R


error: Multiple inflight initializers defined in class R
  --> ../../../examples/tests/invalid/resource_init.w:6:3
  |
6 |   inflight init() {}
  |   ^^^^^^^^^^^^^^^^^^ Multiple inflight initializers defined in class R


error: Multiple inflight initializers defined in class R
  --> ../../../examples/tests/invalid/resource_init.w:9:3
  |
9 |   inflight init(x: num) {}
  |   ^^^^^^^^^^^^^^^^^^^^^^^^ Multiple inflight initializers defined in class R


error: Inflight initializers cannot have parameters
  --> ../../../examples/tests/invalid/resource_init.w:9:16
  |
9 |   inflight init(x: num) {}
  |                ^^^^^^^^ Inflight initializers cannot have parameters


 
 
Tests 1 failed (1)
Test Files 1 failed (1)
Duration <DURATION>"
`;

exports[`return_types.w 1`] = `
"error: Return statement outside of function cannot return a value
  --> ../../../examples/tests/invalid/return_types.w:1:5
  |
1 |     return 9;
  |     ^^^^^^^^^ Return statement outside of function cannot return a value


error: Return statement outside of function cannot return a value
  --> ../../../examples/tests/invalid/return_types.w:4:5
  |
4 |     return 9;
  |     ^^^^^^^^^ Return statement outside of function cannot return a value


error: Unexpected return value from void function
  --> ../../../examples/tests/invalid/return_types.w:9:3
  |
9 |   return 9;
  |   ^^^^^^^^^ Unexpected return value from void function


error: Unexpected return value from void function
   --> ../../../examples/tests/invalid/return_types.w:12:5
   |
12 |     return 9;
   |     ^^^^^^^^^ Unexpected return value from void function


error: Unexpected return value from void function
   --> ../../../examples/tests/invalid/return_types.w:19:5
   |
19 |     return 9;
   |     ^^^^^^^^^ Unexpected return value from void function


 
 
Tests 1 failed (1)
Test Files 1 failed (1)
Duration <DURATION>"
`;

exports[`scope_and_id.w 1`] = `
"error: Expected type to be \\"str\\", but got \\"num\\" instead
  --> ../../../examples/tests/invalid/scope_and_id.w:6:25
  |
6 | new PreflightClass() as x;
  |                         ^ Expected type to be \\"str\\", but got \\"num\\" instead


error: Expected scope to be a preflight object, instead found \\"num\\"
  --> ../../../examples/tests/invalid/scope_and_id.w:8:1
  |
8 | new PreflightClass() in x;
  | ^^^^^^^^^^^^^^^^^^^^^^^^^ Expected scope to be a preflight object, instead found \\"num\\"


error: Inflight classes cannot have an id
   --> ../../../examples/tests/invalid/scope_and_id.w:15:26
   |
15 |   new InflightClass() as \\"hi\\";
   |                          ^^^^ Inflight classes cannot have an id


error: Inflight classes cannot have a scope
   --> ../../../examples/tests/invalid/scope_and_id.w:17:26
   |
17 |   new InflightClass() in pc;
   |                          ^^ Inflight classes cannot have a scope


 
 
Tests 1 failed (1)
Test Files 1 failed (1)
Duration <DURATION>"
`;

exports[`sorted_errors_no_span.w 1`] = `
"error: Expected type to be \\"num\\", but got \\"str\\" instead
  --> ../../../examples/tests/invalid/sorted_errors_no_span.w:1:14
  |
1 | let a: num = \\"s\\";
  |              ^^^ Expected type to be \\"num\\", but got \\"str\\" instead


error: Expected \\"b\\" to be a type but it's a variable
  --> ../../../examples/tests/invalid/sorted_errors_no_span.w:3:26
  |
3 | inflight class c extends b {}
  |                          ^ Expected \\"b\\" to be a type but it's a variable


error: Expected type to be \\"num\\", but got \\"str\\" instead
  --> ../../../examples/tests/invalid/sorted_errors_no_span.w:4:14
  |
4 | let d: num = \\"s\\";
  |              ^^^ Expected type to be \\"num\\", but got \\"str\\" instead


error: Expected \\"b\\" to be a type but it's a variable
  --> ../../../examples/tests/invalid/sorted_errors_no_span.w:5:26
  |
5 | inflight class e extends b {}
  |                          ^ Expected \\"b\\" to be a type but it's a variable


 
 
Tests 1 failed (1)
Test Files 1 failed (1)
Duration <DURATION>"
`;

exports[`statement_invalid_scope.w 1`] = `
"error: Expected break statement to be inside of a loop (while/for)
  --> ../../../examples/tests/invalid/statement_invalid_scope.w:3:5
  |
3 |     break;
  |     ^^^^^^ Expected break statement to be inside of a loop (while/for)


error: Expected break statement to be inside of a loop (while/for)
  --> ../../../examples/tests/invalid/statement_invalid_scope.w:7:5
  |
7 |     break;
  |     ^^^^^^ Expected break statement to be inside of a loop (while/for)


error: Expected continue statement to be inside of a loop (while/for)
   --> ../../../examples/tests/invalid/statement_invalid_scope.w:11:5
   |
11 |     continue;
   |     ^^^^^^^^^ Expected continue statement to be inside of a loop (while/for)


error: Expected continue statement to be inside of a loop (while/for)
   --> ../../../examples/tests/invalid/statement_invalid_scope.w:15:5
   |
15 |     continue;
   |     ^^^^^^^^^ Expected continue statement to be inside of a loop (while/for)


 
 
Tests 1 failed (1)
Test Files 1 failed (1)
Duration <DURATION>"
`;

exports[`statements_if.w 1`] = `
"error: Unexpected unary operator \\"--\\"
  --> ../../../examples/tests/invalid/statements_if.w:2:1
  |
2 | --n;
  | ^^^ Unexpected unary operator \\"--\\"


error: Expected type to be \\"bool\\", but got \\"num\\" instead
  --> ../../../examples/tests/invalid/statements_if.w:5:5
  |
5 | if !n {}
  |     ^ Expected type to be \\"bool\\", but got \\"num\\" instead


error: Expected type to be \\"bool\\", but got \\"num\\" instead
  --> ../../../examples/tests/invalid/statements_if.w:8:5
  |
8 | if !n || true {}
  |     ^ Expected type to be \\"bool\\", but got \\"num\\" instead


 
 
Tests 1 failed (1)
Test Files 1 failed (1)
Duration <DURATION>"
`;

exports[`std_containers.w 1`] = `
"error: Expected type to be \\"Array<num>\\", but got \\"Array<str>\\" instead
  --> ../../../examples/tests/invalid/std_containers.w:3:18
  |
3 | let c = a.concat(b); 
  |                  ^ Expected type to be \\"Array<num>\\", but got \\"Array<str>\\" instead


 
 
Tests 1 failed (1)
Test Files 1 failed (1)
Duration <DURATION>"
`;

exports[`struct_expansion.w 1`] = `
"error: Unexpected 'keyword_argument'
   --> ../../../examples/tests/invalid/struct_expansion.w:11:15
   |
11 |   bucket1.put(file: \\"file.txt\\", \\"data\\");
   |               ^^^^^^^^^^^^^^^^ Unexpected 'keyword_argument'


error: \\"bublic\\" is not a field of \\"BucketProps\\"
  --> ../../../examples/tests/invalid/struct_expansion.w:3:15
  |
3 | let bucket1 = new cloud.Bucket(bublic: false, public: true);
  |               ^^^^^^^^^^^^^^^^^^^^^^^^^^^^^^^^^^^^^^^^^^^^^ \\"bublic\\" is not a field of \\"BucketProps\\"


error: Expected between 0 and 1 arguments but got 2
  --> ../../../examples/tests/invalid/struct_expansion.w:7:15
  |
7 | let bucket2 = new cloud.Bucket(2, public: true);
  |               ^^^^^^^^^^^^^^^^^^^^^^^^^^^^^^^^^ Expected between 0 and 1 arguments but got 2


error: \\"status\\" is not initialized
   --> ../../../examples/tests/invalid/struct_expansion.w:15:9
   |  
15 |   let x = cloud.ApiResponse {
   | /---------^
16 | |   body: \\"Hello, world!\\",
17 | | };
   | \\\\-^ \\"status\\" is not initialized


error: \\"notAField\\" is not a field of \\"ApiResponse\\"
   --> ../../../examples/tests/invalid/struct_expansion.w:20:9
   |  
20 |   let y = cloud.ApiResponse {
   | /---------^
21 | |   status: 200,
22 | |   notAField: 500,
23 | | // ^^^^^^^^^^^ \\"notAField\\" is not a field of \\"ApiResponse\\"
24 | | };
   | \\\\-^ \\"notAField\\" is not a field of \\"ApiResponse\\"


error: Expected 2 positional argument(s) but got 1
   --> ../../../examples/tests/invalid/struct_expansion.w:11:3
   |
11 |   bucket1.put(file: \\"file.txt\\", \\"data\\");
   |   ^^^^^^^^^^^^^^^^^^^^^^^^^^^^^^^^^^^^^ Expected 2 positional argument(s) but got 1


 
 
Tests 1 failed (1)
Test Files 1 failed (1)
Duration <DURATION>"
`;

exports[`structs.w 1`] = `
"error: Struct \\"C\\" extends \\"B\\" which introduces a conflicting member \\"x\\" (str != str)
   --> ../../../examples/tests/invalid/structs.w:11:8
   |
11 | struct C extends B {
   |        ^ Struct \\"C\\" extends \\"B\\" which introduces a conflicting member \\"x\\" (str != str)


error: \\"x\\" is not initialized
   --> ../../../examples/tests/invalid/structs.w:16:18
   |
16 | let someStruct = B { y: 5 };
   |                  ^^^^^^^^^^ \\"x\\" is not initialized


error: Struct fields must have immutable types
   --> ../../../examples/tests/invalid/structs.w:20:3
   |
20 |   f: MutArray<str>;
   |   ^ Struct fields must have immutable types


error: Struct fields must have immutable types
   --> ../../../examples/tests/invalid/structs.w:25:3
   |
25 |   f: Map<Array<MutArray<str>>>;
   |   ^ Struct fields must have immutable types


error: Unknown symbol \\"badField\\"
   --> ../../../examples/tests/invalid/structs.w:32:7
   |
32 | log(a.badField);
   |       ^^^^^^^^ Unknown symbol \\"badField\\"


error: Struct \\"Showtime\\" extends \\"Dazzle\\" which introduces a conflicting member \\"a\\" (num != num)
   --> ../../../examples/tests/invalid/structs.w:44:8
   |
44 | struct Showtime extends Razzle, Dazzle {}
   |        ^^^^^^^^ Struct \\"Showtime\\" extends \\"Dazzle\\" which introduces a conflicting member \\"a\\" (num != num)


error: Cannot instantiate type \\"BucketProps\\" because it is a struct and not a class. Use struct instantiation instead.
   --> ../../../examples/tests/invalid/structs.w:47:9
   |
47 | let x = new cloud.BucketProps(1);
   |         ^^^^^^^^^^^^^^^^^^^^^^^^ Cannot instantiate type \\"BucketProps\\" because it is a struct and not a class. Use struct instantiation instead.


 
 
Tests 1 failed (1)
Test Files 1 failed (1)
Duration <DURATION>"
`;

exports[`try_no_catch_or_finally.w 1`] = `
"error: Missing \`catch\` or \`finally\` blocks for this try statement
  --> ../../../examples/tests/invalid/try_no_catch_or_finally.w:1:1
  |  
1 | / try {
2 | |   log(\\"Hello World\\");
3 | | }
  | \\\\-^ Missing \`catch\` or \`finally\` blocks for this try statement


 
 
Tests 1 failed (1)
Test Files 1 failed (1)
Duration <DURATION>"
`;

exports[`types_strings_arithmetic.w 1`] = `
"error: Binary operator '+' cannot be applied to operands of type 'num' and 'str'; only (num, num) and (str, str) are supported
  --> ../../../examples/tests/invalid/types_strings_arithmetic.w:1:10
  |
1 | let e1 = 2 + \\"2\\";
  |          ^^^^^^^ Binary operator '+' cannot be applied to operands of type 'num' and 'str'; only (num, num) and (str, str) are supported


error: Expected type to be \\"num\\", but got \\"str\\" instead
  --> ../../../examples/tests/invalid/types_strings_arithmetic.w:4:10
  |
4 | let e2 = 2 == \\"2\\";
  |          ^^^^^^^^ Expected type to be \\"num\\", but got \\"str\\" instead


error: Expected type to be \\"num\\", but got \\"str\\" instead
   --> ../../../examples/tests/invalid/types_strings_arithmetic.w:10:10
   |
10 | let e3 = \\"\${strExample}!\\" * numExample;
   |          ^^^^^^^^^^^^^^^^ Expected type to be \\"num\\", but got \\"str\\" instead


 
 
Tests 1 failed (1)
Test Files 1 failed (1)
Duration <DURATION>"
`;

exports[`unimplemented_grammar.w 1`] = `
"error: builtin \\"any\\" is not supported yet see https://github.com/winglang/wing/issues/434
  --> ../../../examples/tests/invalid/unimplemented_grammar.w:1:8
  |
1 | let b: any = 0;
  |        ^^^ builtin \\"any\\" is not supported yet see https://github.com/winglang/wing/issues/434


error: builtin container type \\"Promise\\" is not supported yet see https://github.com/winglang/wing/issues/529
  --> ../../../examples/tests/invalid/unimplemented_grammar.w:2:19
  |
2 | let somePromise = Promise<str>{};
  |                   ^^^^^^^^^^^^ builtin container type \\"Promise\\" is not supported yet see https://github.com/winglang/wing/issues/529


error: expression \\"defer_expression\\" is not supported yet see https://github.com/winglang/wing/issues/116
  --> ../../../examples/tests/invalid/unimplemented_grammar.w:3:9
  |
3 | let c = defer somePromise();
  |         ^^^^^^^^^^^^^^^^^^^ expression \\"defer_expression\\" is not supported yet see https://github.com/winglang/wing/issues/116


error: expression \\"await_expression\\" is not supported yet see https://github.com/winglang/wing/issues/116
  --> ../../../examples/tests/invalid/unimplemented_grammar.w:4:9
  |
4 | let d = await c;
  |         ^^^^^^^ expression \\"await_expression\\" is not supported yet see https://github.com/winglang/wing/issues/116


 
 
Tests 1 failed (1)
Test Files 1 failed (1)
Duration <DURATION>"
`;

exports[`unknown_field.w 1`] = `
"error: No member \\"a\\" in class \\"String\\"
  --> ../../../examples/tests/invalid/unknown_field.w:1:12
  |
1 | std.String.a.b.c.fromJson();
  |            ^ No member \\"a\\" in class \\"String\\"


 
 
Tests 1 failed (1)
Test Files 1 failed (1)
Duration <DURATION>"
`;

exports[`unknown_submodule.w 1`] = `
"error: Expected identifier \\"std\\" to be a variable, but it's a namespace
  --> ../../../examples/tests/invalid/unknown_submodule.w:1:1
  |
1 | std.random.String.fromJson(\\"hello\\");
  | ^^^ Expected identifier \\"std\\" to be a variable, but it's a namespace


 
 
Tests 1 failed (1)
Test Files 1 failed (1)
Duration <DURATION>"
`;

exports[`unknown_symbol.w 1`] = `
"error: Reserved word
   --> ../../../examples/tests/invalid/unknown_symbol.w:35:5
   |
35 | let let = 2;
   |     ^^^ Reserved word


error: Unknown symbol \\"clod\\"
  --> ../../../examples/tests/invalid/unknown_symbol.w:3:18
  |
3 | let bucket = new clod.Bucket();
  |                  ^^^^^^^^^^^ Unknown symbol \\"clod\\"


error: Unknown symbol \\"cloudy\\"
  --> ../../../examples/tests/invalid/unknown_symbol.w:6:17
  |
6 | let funky = new cloudy.Funktion(inflight () => { });
  |                 ^^^^^^^^^^^^^^^ Unknown symbol \\"cloudy\\"


error: Unknown symbol \\"y\\"
  --> ../../../examples/tests/invalid/unknown_symbol.w:9:13
  |
9 | let x = 2 + y;
  |             ^ Unknown symbol \\"y\\"


error: Unknown symbol \\"B\\"
   --> ../../../examples/tests/invalid/unknown_symbol.w:28:17
   |
28 | class A extends B {
   |                 ^ Unknown symbol \\"B\\"


error: Unknown symbol \\"unknown\\"
   --> ../../../examples/tests/invalid/unknown_symbol.w:32:1
   |
32 | unknown = 1;
   | ^^^^^^^ Unknown symbol \\"unknown\\"


error: Unknown symbol \\"unknown\\"
   --> ../../../examples/tests/invalid/unknown_symbol.w:32:1
   |
32 | unknown = 1;
   | ^^^^^^^ Unknown symbol \\"unknown\\"


error: Unknown symbol \\"assert\\"
   --> ../../../examples/tests/invalid/unknown_symbol.w:20:17
   |
20 |     this.bucket.assert(2 + \\"2\\");
   |                 ^^^^^^ Unknown symbol \\"assert\\"


error: Binary operator '+' cannot be applied to operands of type 'num' and 'str'; only (num, num) and (str, str) are supported
   --> ../../../examples/tests/invalid/unknown_symbol.w:20:24
   |
20 |     this.bucket.assert(2 + \\"2\\");
   |                        ^^^^^^^ Binary operator '+' cannot be applied to operands of type 'num' and 'str'; only (num, num) and (str, str) are supported


error: Unknown symbol \\"methodWhichIsNotPartOfBucketApi\\"
   --> ../../../examples/tests/invalid/unknown_symbol.w:23:24
   |
23 |     return this.bucket.methodWhichIsNotPartOfBucketApi(id);
   |                        ^^^^^^^^^^^^^^^^^^^^^^^^^^^^^^^ Unknown symbol \\"methodWhichIsNotPartOfBucketApi\\"


 
 
Tests 1 failed (1)
Test Files 1 failed (1)
Duration <DURATION>"
`;

exports[`use_before_defined.w 1`] = `
"error: Unknown symbol \\"y\\"
  --> ../../../examples/tests/invalid/use_before_defined.w:1:8
  |
1 | log(\\"\${y}\\"); // Access y before it's defined
  |        ^ Unknown symbol \\"y\\"


error: Symbol \\"x\\" used before being defined
  --> ../../../examples/tests/invalid/use_before_defined.w:5:10
  |
5 |   log(\\"\${x}\\"); // Access x before it's defined (even though it's defined in an outer scope)
  |          ^ Symbol \\"x\\" used before being defined


 
 
Tests 1 failed (1)
Test Files 1 failed (1)
Duration <DURATION>"
`;

exports[`variable_scoping.w 1`] = `
"error: Unknown symbol \\"x\\"
  --> ../../../examples/tests/invalid/variable_scoping.w:6:11
  |
6 |   let z = x;
  |           ^ Unknown symbol \\"x\\"


 
 
Tests 1 failed (1)
Test Files 1 failed (1)
Duration <DURATION>"
`;

exports[`void_in_expression_position.w 1`] = `
"error: Property not found
  --> ../../../examples/tests/invalid/void_in_expression_position.w:1:12
  |
1 | log(\\"hey\\").get(\\"x\\");
  |            ^^^ Property not found


error: Binary operator '+' cannot be applied to operands of type 'num' and 'void'; only (num, num) and (str, str) are supported
  --> ../../../examples/tests/invalid/void_in_expression_position.w:7:9
  |
7 | let y = 5 + log(\\"hello\\");
  |         ^^^^^^^^^^^^^^^^ Binary operator '+' cannot be applied to operands of type 'num' and 'void'; only (num, num) and (str, str) are supported


error: Cannot assign expression of type \\"void\\" to a variable
   --> ../../../examples/tests/invalid/void_in_expression_position.w:11:5
   |
11 | let z = returnsNothing();
   |     ^ Cannot assign expression of type \\"void\\" to a variable


 
 
Tests 1 failed (1)
Test Files 1 failed (1)
Duration <DURATION>"
`;<|MERGE_RESOLUTION|>--- conflicted
+++ resolved
@@ -1285,7 +1285,6 @@
    |                ^^^^^^^^^^^^^^^^^^ Expected type to be \\"str\\", but got \\"str?\\" instead
 
 
-<<<<<<< HEAD
 error: Cannot call an optional function
    --> ../../../examples/tests/invalid/optionals.w:88:1
    |
@@ -1293,10 +1292,7 @@
    | ^^^^^^^^^^^^^^^^ Cannot call an optional function
 
 
-error: Variable hi is not reassignable 
-=======
 error: Variable is not reassignable
->>>>>>> 6689cfb9
    --> ../../../examples/tests/invalid/optionals.w:46:3
    |
 46 |   hi = \\"bye\\";
