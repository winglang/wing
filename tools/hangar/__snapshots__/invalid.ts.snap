--- conflicted
+++ resolved
@@ -3141,24 +3141,6 @@
 Duration <DURATION>"
 `;
 
-<<<<<<< HEAD
-exports[`json_is_not_nil.test.w 1`] = `
-"error: Expected type to be "Json", but got "Json?" instead
-   --> ../../../examples/tests/invalid/json_is_not_nil.test.w:25:11
-   |
-25 | outerJson(innerOptional());
-   |           ^^^^^^^^^^^^^^^
-
-
-
-Tests 1 failed (1)
-Snapshots 1 skipped
-Test Files 1 failed (1)
-Duration <DURATION>"
-`;
-
-=======
->>>>>>> 71ed29f3
 exports[`json_static.test.w 1`] = `
 "error: Member "set" doesn't exist in "Json"
   --> ../../../examples/tests/invalid/json_static.test.w:4:10
