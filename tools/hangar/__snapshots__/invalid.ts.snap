// Vitest Snapshot v1, https://vitest.dev/guide/snapshot.html

exports[`access_hidden_namespace.test.w 1`] = `
"error: Unknown symbol \\"core\\"
  --> ../../../examples/tests/invalid/access_hidden_namespace.test.w:7:5
  |
7 | new core.NodeJsCode(\\"/tmp/test.txt\\"); // This should fail even though \`fs.TextFile\` extends \`core.FileBase\` because we didn't bring in \`core\` explicitly.
  |     ^^^^ Unknown symbol \\"core\\"


 
 
Tests 1 failed (1)
Test Files 1 failed (1)
Duration <DURATION>"
`;

exports[`access_modifiers.test.w 1`] = `
"error: Method \\"private_method\\" is private in \\"Foo\\" but it's an implementation of \\"SomeInterface\\". Interface members must be public.
   --> ../../../examples/tests/invalid/access_modifiers.test.w:49:3
   |
49 |   private_method() {}
   |   ^^^^^^^^^^^^^^ Method \\"private_method\\" is private in \\"Foo\\" but it's an implementation of \\"SomeInterface\\". Interface members must be public.


error: Method \\"protected_method\\" is protected in \\"Foo\\" but it's an implementation of \\"SomeInterface\\". Interface members must be public.
   --> ../../../examples/tests/invalid/access_modifiers.test.w:47:13
   |
47 |   protected protected_method() {}
   |             ^^^^^^^^^^^^^^^^ Method \\"protected_method\\" is protected in \\"Foo\\" but it's an implementation of \\"SomeInterface\\". Interface members must be public.


error: Cannot override private method \\"method\\" of \\"Foo\\"
   --> ../../../examples/tests/invalid/access_modifiers.test.w:58:3
   |
58 |   method() {
   |   ^^^^^^ Cannot override private method \\"method\\" of \\"Foo\\"


error: Cannot override private method \\"method\\" of \\"Bar\\"
   --> ../../../examples/tests/invalid/access_modifiers.test.w:81:3
   |
81 |   method() {
   |   ^^^^^^ Cannot override private method \\"method\\" of \\"Bar\\"


error: Cannot access protected member \\"protected_field\\" of \\"Foo\\"
    --> ../../../examples/tests/invalid/access_modifiers.test.w:109:9
    |
109 | log(foo.protected_field);
    |         ^^^^^^^^^^^^^^^ Cannot access protected member \\"protected_field\\" of \\"Foo\\"


error: Cannot access private member \\"private_field\\" of \\"Foo\\"
    --> ../../../examples/tests/invalid/access_modifiers.test.w:111:9
    |
111 | log(foo.private_field);
    |         ^^^^^^^^^^^^^ Cannot access private member \\"private_field\\" of \\"Foo\\"


error: Cannot access protected member \\"protected_static_method\\" of \\"Foo\\"
    --> ../../../examples/tests/invalid/access_modifiers.test.w:115:5
    |
115 | Foo.protected_static_method();
    |     ^^^^^^^^^^^^^^^^^^^^^^^ Cannot access protected member \\"protected_static_method\\" of \\"Foo\\"


error: Cannot access private member \\"private_static_method\\" of \\"Foo\\"
    --> ../../../examples/tests/invalid/access_modifiers.test.w:117:5
    |
117 | Foo.private_static_method();
    |     ^^^^^^^^^^^^^^^^^^^^^ Cannot access private member \\"private_static_method\\" of \\"Foo\\"


error: Cannot override public method \\"public_method\\" of \\"Foo\\" with a private method
    --> ../../../examples/tests/invalid/access_modifiers.test.w:157:3
    |
157 |   public_method() {}
    |   ^^^^^^^^^^^^^ Cannot override public method \\"public_method\\" of \\"Foo\\" with a private method


error: Cannot override protected method \\"protected_method\\" of \\"Foo\\" with a private method
    --> ../../../examples/tests/invalid/access_modifiers.test.w:159:3
    |
159 |   protected_method() {}
    |   ^^^^^^^^^^^^^^^^ Cannot override protected method \\"protected_method\\" of \\"Foo\\" with a private method


error: Cannot override private method \\"private_method\\" of \\"Foo\\"
    --> ../../../examples/tests/invalid/access_modifiers.test.w:161:3
    |
161 |   private_method() {}
    |   ^^^^^^^^^^^^^^ Cannot override private method \\"private_method\\" of \\"Foo\\"


error: Cannot override public method \\"public_method\\" of \\"Foo\\" with a protected method
    --> ../../../examples/tests/invalid/access_modifiers.test.w:166:13
    |
166 |   protected public_method() {}
    |             ^^^^^^^^^^^^^ Cannot override public method \\"public_method\\" of \\"Foo\\" with a protected method


error: Cannot override private method \\"private_method\\" of \\"Foo\\"
    --> ../../../examples/tests/invalid/access_modifiers.test.w:169:13
    |
169 |   protected private_method() {}
    |             ^^^^^^^^^^^^^^ Cannot override private method \\"private_method\\" of \\"Foo\\"


error: Cannot override private method \\"private_method\\" of \\"Foo\\"
    --> ../../../examples/tests/invalid/access_modifiers.test.w:176:7
    |
176 |   pub private_method() {}
    |       ^^^^^^^^^^^^^^ Cannot override private method \\"private_method\\" of \\"Foo\\"


error: Cannot access private member \\"private_field\\" of \\"Bar\\"
   --> ../../../examples/tests/invalid/access_modifiers.test.w:61:14
   |
61 |     log(this.private_field);
   |              ^^^^^^^^^^^^^ Cannot access private member \\"private_field\\" of \\"Bar\\"


error: Cannot access private member \\"private_method\\" of \\"Bar\\"
   --> ../../../examples/tests/invalid/access_modifiers.test.w:66:10
   |
66 |     this.private_method();
   |          ^^^^^^^^^^^^^^ Cannot access private member \\"private_method\\" of \\"Bar\\"


error: Cannot access private member \\"private_static_method\\" of \\"Foo\\"
   --> ../../../examples/tests/invalid/access_modifiers.test.w:74:9
   |
74 |     Foo.private_static_method();
   |         ^^^^^^^^^^^^^^^^^^^^^ Cannot access private member \\"private_static_method\\" of \\"Foo\\"


error: Cannot access private member \\"private_field\\" of \\"Baz\\"
   --> ../../../examples/tests/invalid/access_modifiers.test.w:84:14
   |
84 |     log(this.private_field);
   |              ^^^^^^^^^^^^^ Cannot access private member \\"private_field\\" of \\"Baz\\"


error: Cannot access private member \\"private_method\\" of \\"Baz\\"
   --> ../../../examples/tests/invalid/access_modifiers.test.w:89:10
   |
89 |     this.private_method();
   |          ^^^^^^^^^^^^^^ Cannot access private member \\"private_method\\" of \\"Baz\\"


error: Cannot access private member \\"private_static_method\\" of \\"Foo\\"
   --> ../../../examples/tests/invalid/access_modifiers.test.w:97:9
   |
97 |     Foo.private_static_method();
   |         ^^^^^^^^^^^^^^^^^^^^^ Cannot access private member \\"private_static_method\\" of \\"Foo\\"


error: Cannot access private member \\"private_static_method\\" of \\"Bar\\"
    --> ../../../examples/tests/invalid/access_modifiers.test.w:102:9
    |
102 |     Bar.private_static_method();
    |         ^^^^^^^^^^^^^^^^^^^^^ Cannot access private member \\"private_static_method\\" of \\"Bar\\"


error: Cannot access protected member \\"protected_field\\" of \\"Foo\\"
    --> ../../../examples/tests/invalid/access_modifiers.test.w:123:13
    |
123 |     log(foo.protected_field);
    |             ^^^^^^^^^^^^^^^ Cannot access protected member \\"protected_field\\" of \\"Foo\\"


error: Cannot access private member \\"private_field\\" of \\"Foo\\"
    --> ../../../examples/tests/invalid/access_modifiers.test.w:125:13
    |
125 |     log(foo.private_field);
    |             ^^^^^^^^^^^^^ Cannot access private member \\"private_field\\" of \\"Foo\\"


error: Cannot access protected member \\"protected_method\\" of \\"Foo\\"
    --> ../../../examples/tests/invalid/access_modifiers.test.w:129:9
    |
129 |     foo.protected_method();
    |         ^^^^^^^^^^^^^^^^ Cannot access protected member \\"protected_method\\" of \\"Foo\\"


error: Cannot access private member \\"private_method\\" of \\"Foo\\"
    --> ../../../examples/tests/invalid/access_modifiers.test.w:131:9
    |
131 |     foo.private_method();
    |         ^^^^^^^^^^^^^^ Cannot access private member \\"private_method\\" of \\"Foo\\"


error: Cannot access protected member \\"protected_static_method\\" of \\"Foo\\"
    --> ../../../examples/tests/invalid/access_modifiers.test.w:137:9
    |
137 |     Foo.protected_static_method();
    |         ^^^^^^^^^^^^^^^^^^^^^^^ Cannot access protected member \\"protected_static_method\\" of \\"Foo\\"


error: Cannot access private member \\"private_static_method\\" of \\"Foo\\"
    --> ../../../examples/tests/invalid/access_modifiers.test.w:139:9
    |
139 |     Foo.private_static_method();
    |         ^^^^^^^^^^^^^^^^^^^^^ Cannot access private member \\"private_static_method\\" of \\"Foo\\"


 
 
Tests 1 failed (1)
Test Files 1 failed (1)
Duration <DURATION>"
`;

exports[`access_static_from_instance.test.w 1`] = `
"error: Static class fields not supported yet, see https://github.com/winglang/wing/issues/1668
  --> ../../../examples/tests/invalid/access_static_from_instance.test.w:4:3
  |
4 |   pub static f: num;
  |   ^^^^^^^^^^^^^^^^^^ Static class fields not supported yet, see https://github.com/winglang/wing/issues/1668


error: Cannot access static property \\"f\\" from instance
   --> ../../../examples/tests/invalid/access_static_from_instance.test.w:19:5
   |
19 | foo.f; // Can't access static fields through instances
   |     ^ Cannot access static property \\"f\\" from instance


error: Cannot access static property \\"m\\" from instance
   --> ../../../examples/tests/invalid/access_static_from_instance.test.w:20:5
   |
20 | foo.m(); // Can't access static methods through instances
   |     ^ Cannot access static property \\"m\\" from instance


error: Unknown symbol \\"this\\"
  --> ../../../examples/tests/invalid/access_static_from_instance.test.w:7:5
  |
7 |     this.instanceField = 1; // Can't access instance fields from static methods
  |     ^^^^ Unknown symbol \\"this\\"


error: Unknown symbol \\"this\\"
  --> ../../../examples/tests/invalid/access_static_from_instance.test.w:8:5
  |
8 |     this.f = 1; // Can't access static fields through \`this\`
  |     ^^^^ Unknown symbol \\"this\\"


 
 
Tests 1 failed (1)
Test Files 1 failed (1)
Duration <DURATION>"
`;

exports[`ambiguous_api_paths.test.w 1`] = `
"ERROR: Endpoint for path '/test/{variable}' and method 'GET' is ambiguous - it conflicts with existing endpoint for path '/test/path'

../../../examples/tests/invalid/target/test/ambiguous_api_paths.test.wsim.[REDACTED].tmp/.wing/preflight.js:38
       const handler = new $Closure1(this,\\"$Closure1\\");
       (api.get(\\"/test/path\\",handler));
>>     (api.get(\\"/test/{variable}\\",handler));
     }
   }

 
 
Tests 1 failed (1)
Test Files 1 failed (1)
Duration <DURATION>"
`;

exports[`bring.test.w 1`] = `
"error: Expected module specification (see https://www.winglang.io/docs/libraries)
  --> ../../../examples/tests/invalid/bring.test.w:8:7
  |
8 | bring ;
  |       ^ Expected module specification (see https://www.winglang.io/docs/libraries)


error: Redundant bring of \\"std\\"
  --> ../../../examples/tests/invalid/bring.test.w:1:1
  |
1 | bring std;
  | ^^^^^^^^^^ Redundant bring of \\"std\\"


error: \\"cloud\\" is already defined
  --> ../../../examples/tests/invalid/bring.test.w:4:7
  |
4 | bring cloud;
  |       ^^^^^ \\"cloud\\" is already defined


<<<<<<< HEAD
=======
error: \\"fs\\" is not a built-in module
  --> ../../../examples/tests/invalid/bring.test.w:6:1
  |
6 | bring fs;
  | ^^^^^^^^^ \\"fs\\" is not a built-in module


error: \\"c\\" is not a built-in module
   --> ../../../examples/tests/invalid/bring.test.w:10:1
   |
10 | bring c;
   | ^^^^^^^^ \\"c\\" is not a built-in module


>>>>>>> ab0803ca
 
 
Tests 1 failed (1)
Test Files 1 failed (1)
Duration <DURATION>"
`;

exports[`bring_jsii.test.w 1`] = `
"error: bring \\"jsii-code-samples\\" must be assigned to an identifier (e.g. bring \\"foo\\" as foo)
  --> ../../../examples/tests/invalid/bring_jsii.test.w:1:1
  |
1 | bring \\"jsii-code-samples\\";
  | ^^^^^^^^^^^^^^^^^^^^^^^^^^ bring \\"jsii-code-samples\\" must be assigned to an identifier (e.g. bring \\"foo\\" as foo)


error: Unable to load \\"foobar\\": Module not found in \\"../../../examples/tests/invalid/bring_jsii.test.w\\"
  --> ../../../examples/tests/invalid/bring_jsii.test.w:4:1
  |
4 | bring \\"foobar\\" as baz;
  | ^^^^^^^^^^^^^^^^^^^^^^ Unable to load \\"foobar\\": Module not found in \\"../../../examples/tests/invalid/bring_jsii.test.w\\"


 
 
Tests 1 failed (1)
Test Files 1 failed (1)
Duration <DURATION>"
`;

exports[`bring_local_dir.test.w 1`] = `
"error: Cannot bring \\"/subdir\\" since it is not a relative path
  --> ../../../examples/tests/invalid/bring_local_dir.test.w:4:7
  |
4 | bring \\"/subdir\\" as baz;
  |       ^^^^^^^^^ Cannot bring \\"/subdir\\" since it is not a relative path


error: Symbol \\"Foo\\" has multiple definitions in \\"../../../examples/tests/invalid/subdir/inner\\"
  --> ../../../examples/tests/invalid/subdir/other.w:1:1
  |
1 | bring \\"./inner\\" as inner;
  | ^^^^^^^^^^^^^^^^^^^^^^^^^ Symbol \\"Foo\\" has multiple definitions in \\"../../../examples/tests/invalid/subdir/inner\\"


error: Symbol \\"Foo\\" has multiple definitions in \\"../../../examples/tests/invalid/subdir/inner\\"
  --> ../../../examples/tests/invalid/bring_local_dir.test.w:1:1
  |
1 | bring \\"./subdir\\" as subdir;
  | ^^^^^^^^^^^^^^^^^^^^^^^^^^^ Symbol \\"Foo\\" has multiple definitions in \\"../../../examples/tests/invalid/subdir/inner\\"


 
 
Tests 1 failed (1)
Test Files 1 failed (1)
Duration <DURATION>"
`;

exports[`bring_local_self.test.w 1`] = `
"error: Cannot find module \\"./bring_local_self.main.w\\"
  --> ../../../examples/tests/invalid/bring_local_self.test.w:1:7
  |
1 | bring \\"./bring_local_self.main.w\\" as foo;
  |       ^^^^^^^^^^^^^^^^^^^^^^^^^^^ Cannot find module \\"./bring_local_self.main.w\\"


error: Cannot find module \\"./non-existent.w\\"
  --> ../../../examples/tests/invalid/bring_local_self.test.w:4:7
  |
4 | bring \\"./non-existent.w\\" as bar;
  |       ^^^^^^^^^^^^^^^^^^ Cannot find module \\"./non-existent.w\\"


error: Cannot bring \\"/hello.w\\" since it is not a relative path
  --> ../../../examples/tests/invalid/bring_local_self.test.w:7:7
  |
7 | bring \\"/hello.w\\" as baz;
  |       ^^^^^^^^^^ Cannot bring \\"/hello.w\\" since it is not a relative path


error: Cannot bring module \\"./bring_local_dir.test.w\\" since it is an entrypoint file
   --> ../../../examples/tests/invalid/bring_local_self.test.w:10:7
   |
10 | bring \\"./bring_local_dir.test.w\\" as qux;
   |       ^^^^^^^^^^^^^^^^^^^^^^^^^^ Cannot bring module \\"./bring_local_dir.test.w\\" since it is an entrypoint file


 
 
Tests 1 failed (1)
Test Files 1 failed (1)
Duration <DURATION>"
`;

exports[`bring_local_variables.test.w 1`] = `
"error: Module files cannot have statements besides classes, interfaces, enums, and structs. Rename the file to end with \`.main.w\` or \`.test.w\` to make this an entrypoint file.
  --> ../../../examples/tests/invalid/file_with_variables.w:5:1
  |
5 | let x = 5;
  | ^^^^^^^^^^ Module files cannot have statements besides classes, interfaces, enums, and structs. Rename the file to end with \`.main.w\` or \`.test.w\` to make this an entrypoint file.


error: Module files cannot have statements besides classes, interfaces, enums, and structs. Rename the file to end with \`.main.w\` or \`.test.w\` to make this an entrypoint file.
  --> ../../../examples/tests/invalid/file_with_variables.w:6:1
  |
6 | let y = [\\"hello\\", \\"world\\"];
  | ^^^^^^^^^^^^^^^^^^^^^^^^^^^ Module files cannot have statements besides classes, interfaces, enums, and structs. Rename the file to end with \`.main.w\` or \`.test.w\` to make this an entrypoint file.


error: Module files cannot have statements besides classes, interfaces, enums, and structs. Rename the file to end with \`.main.w\` or \`.test.w\` to make this an entrypoint file.
  --> ../../../examples/tests/invalid/file_with_variables.w:7:1
  |
7 | let z = new cloud.Bucket();
  | ^^^^^^^^^^^^^^^^^^^^^^^^^^^ Module files cannot have statements besides classes, interfaces, enums, and structs. Rename the file to end with \`.main.w\` or \`.test.w\` to make this an entrypoint file.


error: Preflight field \\"x\\" is not initialized
   --> ../../../examples/tests/invalid/file_with_variables.w:10:3
   |
10 |   x: num;
   |   ^ Preflight field \\"x\\" is not initialized


 
 
Tests 1 failed (1)
Test Files 1 failed (1)
Duration <DURATION>"
`;

exports[`bring_non_std_construct.test.w 1`] = `
"error: Expected 1 positional argument(s) but got 0
  --> ../../../examples/tests/invalid/bring_non_std_construct.test.w:8:1
  |
8 | new cdktf.S3Backend();
  | ^^^^^^^^^^^^^^^^^^^^^ Expected 1 positional argument(s) but got 0


error: Cannot set id of non-standard preflight class \\"S3Backend\\" using \`as\`
   --> ../../../examples/tests/invalid/bring_non_std_construct.test.w:13:85
   |
13 |     new cdktf.S3Backend(this, cdktf.S3BackendConfig {bucket: \\"foo\\", key: \\"bar\\"}) as \\"s3_backend\\";
   |                                                                                     ^^^^^^^^^^^^ Cannot set id of non-standard preflight class \\"S3Backend\\" using \`as\`


error: Cannot set scope of non-standard preflight class \\"S3Backend\\" using \`in\`
   --> ../../../examples/tests/invalid/bring_non_std_construct.test.w:15:85
   |
15 |     new cdktf.S3Backend(this, cdktf.S3BackendConfig {bucket: \\"foo\\", key: \\"bar\\"}) in this;
   |                                                                                     ^^^^ Cannot set scope of non-standard preflight class \\"S3Backend\\" using \`in\`


 
 
Tests 1 failed (1)
Test Files 1 failed (1)
Duration <DURATION>"
`;

exports[`call_inflight_from_preflight.test.w 1`] = `
"error: Cannot call into inflight phase while preflight
  --> ../../../examples/tests/invalid/call_inflight_from_preflight.test.w:4:1
  |
4 | util.sleep(1s);
  | ^^^^^^^^^^^^^^ Cannot call into inflight phase while preflight


error: Cannot call into inflight phase while preflight
   --> ../../../examples/tests/invalid/call_inflight_from_preflight.test.w:12:1
   |
12 | foo.do();
   | ^^^^^^^^ Cannot call into inflight phase while preflight


 
 
Tests 1 failed (1)
Test Files 1 failed (1)
Duration <DURATION>"
`;

exports[`capture_redefinition.test.w 1`] = `
"error: Cannot access \\"y\\" because it is shadowed by another symbol with the same name
  --> ../../../examples/tests/invalid/capture_redefinition.test.w:5:7
  |
5 |   log(y);
  |       ^ Cannot access \\"y\\" because it is shadowed by another symbol with the same name


error: Cannot access \\"y\\" because it is shadowed by another symbol with the same name
   --> ../../../examples/tests/invalid/capture_redefinition.test.w:14:9
   |
14 |     log(y);
   |         ^ Cannot access \\"y\\" because it is shadowed by another symbol with the same name


error: Cannot access \\"x\\" because it is shadowed by another symbol with the same name
   --> ../../../examples/tests/invalid/capture_redefinition.test.w:22:7
   |
22 |   log(x);
   |       ^ Cannot access \\"x\\" because it is shadowed by another symbol with the same name


 
 
Tests 1 failed (1)
Test Files 1 failed (1)
Duration <DURATION>"
`;

exports[`class.test.w 1`] = `
"error: Call to super constructor can only be made from derived classes
   --> ../../../examples/tests/invalid/class.test.w:86:5
   |
86 |     super();
   |     ^^^^^^^^ Call to super constructor can only be made from derived classes


error: Call to super constructor must be first statement in constructor
   --> ../../../examples/tests/invalid/class.test.w:98:5
   |
98 |     super(name, major);
   |     ^^^^^^^^^^^^^^^^^^^ Call to super constructor must be first statement in constructor


error: Call to super constructor can only be done from within class constructor
    --> ../../../examples/tests/invalid/class.test.w:103:5
    |
103 |     super(\\"cool\\", \\"blue\\");
    |     ^^^^^^^^^^^^^^^^^^^^^^ Call to super constructor can only be done from within class constructor


error: Call to super constructor can only be done from within a class constructor
    --> ../../../examples/tests/invalid/class.test.w:108:4
    |
108 |    super();
    |    ^^^^^^^^ Call to super constructor can only be done from within a class constructor


error: Reserved method name. Initializers are declared with \\"init\\"
    --> ../../../examples/tests/invalid/class.test.w:160:3
    |
160 |   constructor() {
    |   ^^^^^^^^^^^ Reserved method name. Initializers are declared with \\"init\\"


error: Expected block
   --> ../../../examples/tests/invalid/class.test.w:17:17
   |
17 |   init(foo: str)
   |                 ^ Expected block


error: Preflight field \\"x\\" is not initialized
  --> ../../../examples/tests/invalid/class.test.w:4:4
  |
4 |    x:num;
  |    ^ Preflight field \\"x\\" is not initialized


error: Expected 0 arguments but got 1
  --> ../../../examples/tests/invalid/class.test.w:9:1
  |
9 | new C2(1);
  | ^^^^^^^^^ Expected 0 arguments but got 1


error: Expected 0 named arguments for func at ../../../examples/tests/invalid/class.test.w:13:1
   --> ../../../examples/tests/invalid/class.test.w:13:1
   |
13 | new C9(token: \\"1\\");
   | ^^^^^^^^^^^^^^^^^^ Expected 0 named arguments for func at ../../../examples/tests/invalid/class.test.w:13:1


error: Expected 1 positional argument(s) but got 0
   --> ../../../examples/tests/invalid/class.test.w:19:1
   |
19 | new C10(); 
   | ^^^^^^^^^ Expected 1 positional argument(s) but got 0


error: Expected 1 positional argument(s) but got 0
   --> ../../../examples/tests/invalid/class.test.w:22:1
   |
22 | new C10(foo: \\"bar\\"); 
   | ^^^^^^^^^^^^^^^^^^^ Expected 1 positional argument(s) but got 0


error: No named arguments expected
   --> ../../../examples/tests/invalid/class.test.w:25:1
   |
25 | new C10(\\"hello\\", foo: \\"bar\\"); 
   | ^^^^^^^^^^^^^^^^^^^^^^^^^^^^ No named arguments expected


error: Inflight field \\"x\\" is not initialized
   --> ../../../examples/tests/invalid/class.test.w:37:16
   |
37 |   inflight var x: num;
   |                ^ Inflight field \\"x\\" is not initialized


error: Inflight field \\"y\\" is not initialized
   --> ../../../examples/tests/invalid/class.test.w:39:12
   |
39 |   inflight y: str;
   |            ^ Inflight field \\"y\\" is not initialized


error: Inflight field \\"x\\" is not initialized
   --> ../../../examples/tests/invalid/class.test.w:44:12
   |
44 |   inflight x: num;
   |            ^ Inflight field \\"x\\" is not initialized


error: Inflight field \\"x\\" is not initialized
   --> ../../../examples/tests/invalid/class.test.w:50:12
   |
50 |   inflight x: num;
   |            ^ Inflight field \\"x\\" is not initialized


error: \\"y\\" cannot be initialized in the inflight initializer
   --> ../../../examples/tests/invalid/class.test.w:61:10
   |
61 |     this.y = 1;
   |          ^ \\"y\\" cannot be initialized in the inflight initializer


error: \\"x\\" cannot be initialized in the preflight initializer
   --> ../../../examples/tests/invalid/class.test.w:56:10
   |
56 |     this.x = 1;
   |          ^ \\"x\\" cannot be initialized in the preflight initializer


error: Preflight field \\"y\\" is not initialized
   --> ../../../examples/tests/invalid/class.test.w:52:3
   |
52 |   y: num;
   |   ^ Preflight field \\"y\\" is not initialized


error: Expected \\"x\\" to be a type but it's a variable
   --> ../../../examples/tests/invalid/class.test.w:68:18
   |
68 | class C7 extends x {
   |                  ^ Expected \\"x\\" to be a type but it's a variable


error: Expected \\"S1\\" to be a class
   --> ../../../examples/tests/invalid/class.test.w:74:18
   |
74 | class C8 extends S1 {
   |                  ^^ Expected \\"S1\\" to be a class


error: Unknown symbol \\"C11\\"
   --> ../../../examples/tests/invalid/class.test.w:78:19
   |
78 | class C11 extends C11 {
   |                   ^^^ Unknown symbol \\"C11\\"


error: Expected type to be \\"num\\", but got \\"str\\" instead
   --> ../../../examples/tests/invalid/class.test.w:31:14
   |
31 |     this.x = \\"Hi\\";
   |              ^^^^ Expected type to be \\"num\\", but got \\"str\\" instead


error: Variable cannot be reassigned from inflight
   --> ../../../examples/tests/invalid/class.test.w:61:5
   |
61 |     this.y = 1;
   |     ^^^^^^ Variable cannot be reassigned from inflight


error: Expected type to be \\"num\\", but got \\"str\\" instead
    --> ../../../examples/tests/invalid/class.test.w:123:11
    |
123 |     super(someStr);
    |           ^^^^^^^ Expected type to be \\"num\\", but got \\"str\\" instead


error: Expected 1 positional argument(s) but got 0
    --> ../../../examples/tests/invalid/class.test.w:132:5
    |
132 |     super();
    |     ^^^^^^^^ Expected 1 positional argument(s) but got 0


error: Expected 1 arguments but got 2
    --> ../../../examples/tests/invalid/class.test.w:141:5
    |
141 |     super(someNum, someStr);
    |     ^^^^^^^^^^^^^^^^^^^^^^^^ Expected 1 arguments but got 2


error: Expected 1 positional argument(s) but got 0
    --> ../../../examples/tests/invalid/class.test.w:157:5
    |
157 |     super();
    |     ^^^^^^^^ Expected 1 positional argument(s) but got 0


 
 
Tests 1 failed (1)
Test Files 1 failed (1)
Duration <DURATION>"
`;

exports[`cloud_function_expects_inflight.test.w 1`] = `
"error: Expected type to be \\"inflight (event: str): void\\", but got \\"preflight (name: str): str\\" instead
  --> ../../../examples/tests/invalid/cloud_function_expects_inflight.test.w:3:20
  |  
3 |   new cloud.Function((name: str): str => {
  | /--------------------^
4 | |   return \\"Hello \${name}\\";
5 | | });
  | \\\\-^ Expected type to be \\"inflight (event: str): void\\", but got \\"preflight (name: str): str\\" instead


error: Expected type to be \\"inflight (message: str): void\\", but got \\"inflight (x: num): unknown\\" instead
   --> ../../../examples/tests/invalid/cloud_function_expects_inflight.test.w:9:15
   |  
 9 |   q.setConsumer(inflight (x: num) => {
   | /---------------^
10 | |                      // ^ \\"num\\" doesn't match the expected type \\"str\\"
11 | |   return;
12 | | });
   | \\\\-^ Expected type to be \\"inflight (message: str): void\\", but got \\"inflight (x: num): unknown\\" instead


 
 
Tests 1 failed (1)
Test Files 1 failed (1)
Duration <DURATION>"
`;

exports[`container_types.test.w 1`] = `
"error: Unknown parser error
   --> ../../../examples/tests/invalid/container_types.test.w:14:25
   |
14 | let m2: Map<num> = [\\"a\\" => 1, \\"b\\" => \\"2\\", \\"c\\" => 3];
   |                         ^^^^ Unknown parser error


error: Unexpected 'string'
   --> ../../../examples/tests/invalid/container_types.test.w:14:31
   |
14 | let m2: Map<num> = [\\"a\\" => 1, \\"b\\" => \\"2\\", \\"c\\" => 3];
   |                               ^^^ Unexpected 'string'


error: Unknown parser error
   --> ../../../examples/tests/invalid/container_types.test.w:14:47
   |
14 | let m2: Map<num> = [\\"a\\" => 1, \\"b\\" => \\"2\\", \\"c\\" => 3];
   |                                               ^^^^ Unknown parser error


error: Unknown parser error
   --> ../../../examples/tests/invalid/container_types.test.w:37:24
   |
37 | let ss1: MutSet<str> = Set{\\"c\\"};
   |                        ^^^ Unknown parser error


error: Expected type to be \\"num\\", but got \\"str\\" instead
  --> ../../../examples/tests/invalid/container_types.test.w:2:28
  |
2 | let arr1: Array<num> = [1, \\"2\\", 3];
  |                            ^^^ Expected type to be \\"num\\", but got \\"str\\" instead


error: Expected \\"Set\\" or \\"MutSet\\", found \\"Array<num>\\"
  --> ../../../examples/tests/invalid/container_types.test.w:3:12
  |
3 | let arr2 = Array<num> {1, 2, 3};
  |            ^^^^^^^^^^ Expected \\"Set\\" or \\"MutSet\\", found \\"Array<num>\\"


error: Expected type to be \\"Array<num>\\", but got \\"Array<str>\\" instead
  --> ../../../examples/tests/invalid/container_types.test.w:5:24
  |
5 | let arr4: Array<num> = arr3;
  |                        ^^^^ Expected type to be \\"Array<num>\\", but got \\"Array<str>\\" instead


error: Unknown symbol \\"someRandomMethod\\"
  --> ../../../examples/tests/invalid/container_types.test.w:6:6
  |
6 | arr1.someRandomMethod();
  |      ^^^^^^^^^^^^^^^^ Unknown symbol \\"someRandomMethod\\"


error: Expected type to be \\"num\\", but got \\"num?\\" instead
  --> ../../../examples/tests/invalid/container_types.test.w:9:16
  |
9 | let val: num = arr5.tryAt(0);
  |                ^^^^^^^^^^^^^ Expected type to be \\"num\\", but got \\"num?\\" instead


error: Expected type to be \\"num\\", but got \\"str\\" instead
   --> ../../../examples/tests/invalid/container_types.test.w:13:38
   |
13 | let m1: Map<num> = {\\"a\\" => 1, \\"b\\" => \\"2\\", \\"c\\" => 3};
   |                                      ^^^ Expected type to be \\"num\\", but got \\"str\\" instead


error: Expected type to be \\"Map<num>\\", but got \\"Array<str>\\" instead
   --> ../../../examples/tests/invalid/container_types.test.w:14:20
   |
14 | let m2: Map<num> = [\\"a\\" => 1, \\"b\\" => \\"2\\", \\"c\\" => 3];
   |                    ^^^^^^^^^^^^^^^^^^^^^^^^^^^^^^^^ Expected type to be \\"Map<num>\\", but got \\"Array<str>\\" instead


error: Expected type to be \\"Map<num>\\", but got \\"Map<str>\\" instead
   --> ../../../examples/tests/invalid/container_types.test.w:16:20
   |
16 | let m4: Map<num> = m3;
   |                    ^^ Expected type to be \\"Map<num>\\", but got \\"Map<str>\\" instead


error: Unknown symbol \\"someRandomMethod\\"
   --> ../../../examples/tests/invalid/container_types.test.w:17:4
   |
17 | m1.someRandomMethod();
   |    ^^^^^^^^^^^^^^^^ Unknown symbol \\"someRandomMethod\\"


error: Expected type to be \\"num\\", but got \\"str\\" instead
   --> ../../../examples/tests/invalid/container_types.test.w:20:24
   |
20 | let s1: Set<num> = {1, \\"2\\", 3};
   |                        ^^^ Expected type to be \\"num\\", but got \\"str\\" instead


error: Expected \\"Array\\" or \\"MutArray\\", found \\"Set<num>\\"
   --> ../../../examples/tests/invalid/container_types.test.w:21:10
   |
21 | let s2 = Set<num> [1, \\"2\\", 3];
   |          ^^^^^^^^ Expected \\"Array\\" or \\"MutArray\\", found \\"Set<num>\\"


error: Expected type to be \\"num\\", but got \\"str\\" instead
   --> ../../../examples/tests/invalid/container_types.test.w:22:24
   |
22 | let s3: Set<num> = [1, \\"2\\", 3];
   |                        ^^^ Expected type to be \\"num\\", but got \\"str\\" instead


error: Expected type to be \\"Set<num>\\", but got \\"Array<num>\\" instead
   --> ../../../examples/tests/invalid/container_types.test.w:22:20
   |
22 | let s3: Set<num> = [1, \\"2\\", 3];
   |                    ^^^^^^^^^^^ Expected type to be \\"Set<num>\\", but got \\"Array<num>\\" instead


error: Expected type to be \\"Set<str>\\", but got \\"Set<num>\\" instead
   --> ../../../examples/tests/invalid/container_types.test.w:24:20
   |
24 | let s5: Set<str> = s4;
   |                    ^^ Expected type to be \\"Set<str>\\", but got \\"Set<num>\\" instead


error: Unknown symbol \\"someRandomMethod\\"
   --> ../../../examples/tests/invalid/container_types.test.w:25:4
   |
25 | s1.someRandomMethod();
   |    ^^^^^^^^^^^^^^^^ Unknown symbol \\"someRandomMethod\\"


error: Expected type to be \\"Array<str>\\", but got \\"MutArray<str>\\" instead
   --> ../../../examples/tests/invalid/container_types.test.w:27:21
   |
27 | let a: Array<str> = MutArray<str>[];
   |                     ^^^^^^^^^^^^^^^ Expected type to be \\"Array<str>\\", but got \\"MutArray<str>\\" instead


error: Expected type to be \\"MutMap<num>\\", but got \\"Map<num>\\" instead
   --> ../../../examples/tests/invalid/container_types.test.w:30:24
   |
30 | let mm1: MutMap<num> = { \\"a\\" => 1, \\"b\\" => 2, \\"c\\" => 3 };
   |                        ^^^^^^^^^^^^^^^^^^^^^^^^^^^^^^^^ Expected type to be \\"MutMap<num>\\", but got \\"Map<num>\\" instead


error: Unknown symbol \\"copyMut\\"
   --> ../../../examples/tests/invalid/container_types.test.w:33:15
   |
33 | let mm3 = mm2.copyMut();
   |               ^^^^^^^ Unknown symbol \\"copyMut\\"


error: Expected type to be \\"MutSet<str>\\", but got \\"Set<str>\\" instead
   --> ../../../examples/tests/invalid/container_types.test.w:37:27
   |
37 | let ss1: MutSet<str> = Set{\\"c\\"};
   |                           ^^^^^ Expected type to be \\"MutSet<str>\\", but got \\"Set<str>\\" instead


error: Expected type to be \\"num\\", but got \\"bool\\" instead
   --> ../../../examples/tests/invalid/container_types.test.w:39:37
   |
39 | let ss2: MutSet<num> = MutSet<num> {true};
   |                                     ^^^^ Expected type to be \\"num\\", but got \\"bool\\" instead


error: Unknown symbol \\"copyMut\\"
   --> ../../../examples/tests/invalid/container_types.test.w:42:15
   |
42 | let ss4 = ss3.copyMut();
   |               ^^^^^^^ Unknown symbol \\"copyMut\\"


 
 
Tests 1 failed (1)
Test Files 1 failed (1)
Duration <DURATION>"
`;

exports[`cyclic_bring1.w 1`] = `
"error: Could not compile \\"../../../examples/tests/invalid/cyclic_bring1.w\\" due to cyclic bring statements:
- ../../../examples/tests/invalid/cyclic_bring3.w
- ../../../examples/tests/invalid/cyclic_bring2.w
- ../../../examples/tests/invalid/cyclic_bring1.w


error: Could not type check \\"../../../examples/tests/invalid/cyclic_bring2.w\\" due to cyclic bring statements
  --> ../../../examples/tests/invalid/cyclic_bring1.w:1:1
  |
1 | bring \\"./cyclic_bring2.w\\" as foo;
  | ^^^^^^^^^^^^^^^^^^^^^^^^^^^^^^^^^ Could not type check \\"../../../examples/tests/invalid/cyclic_bring2.w\\" due to cyclic bring statements


error: Could not type check \\"../../../examples/tests/invalid/cyclic_bring3.w\\" due to cyclic bring statements
  --> ../../../examples/tests/invalid/cyclic_bring2.w:1:1
  |
1 | bring \\"./cyclic_bring3.w\\" as foo;
  | ^^^^^^^^^^^^^^^^^^^^^^^^^^^^^^^^^ Could not type check \\"../../../examples/tests/invalid/cyclic_bring3.w\\" due to cyclic bring statements


 
 
Tests 1 failed (1)
Test Files 1 failed (1)
Duration <DURATION>"
`;

exports[`cyclic_bring2.w 1`] = `
"error: Could not compile \\"../../../examples/tests/invalid/cyclic_bring2.w\\" due to cyclic bring statements:
- ../../../examples/tests/invalid/cyclic_bring1.w
- ../../../examples/tests/invalid/cyclic_bring3.w
- ../../../examples/tests/invalid/cyclic_bring2.w


error: Could not type check \\"../../../examples/tests/invalid/cyclic_bring3.w\\" due to cyclic bring statements
  --> ../../../examples/tests/invalid/cyclic_bring2.w:1:1
  |
1 | bring \\"./cyclic_bring3.w\\" as foo;
  | ^^^^^^^^^^^^^^^^^^^^^^^^^^^^^^^^^ Could not type check \\"../../../examples/tests/invalid/cyclic_bring3.w\\" due to cyclic bring statements


error: Could not type check \\"../../../examples/tests/invalid/cyclic_bring1.w\\" due to cyclic bring statements
  --> ../../../examples/tests/invalid/cyclic_bring3.w:1:1
  |
1 | bring \\"./cyclic_bring1.w\\" as foo;
  | ^^^^^^^^^^^^^^^^^^^^^^^^^^^^^^^^^ Could not type check \\"../../../examples/tests/invalid/cyclic_bring1.w\\" due to cyclic bring statements


 
 
Tests 1 failed (1)
Test Files 1 failed (1)
Duration <DURATION>"
`;

exports[`cyclic_bring3.w 1`] = `
"error: Could not compile \\"../../../examples/tests/invalid/cyclic_bring3.w\\" due to cyclic bring statements:
- ../../../examples/tests/invalid/cyclic_bring2.w
- ../../../examples/tests/invalid/cyclic_bring1.w
- ../../../examples/tests/invalid/cyclic_bring3.w


error: Could not type check \\"../../../examples/tests/invalid/cyclic_bring1.w\\" due to cyclic bring statements
  --> ../../../examples/tests/invalid/cyclic_bring3.w:1:1
  |
1 | bring \\"./cyclic_bring1.w\\" as foo;
  | ^^^^^^^^^^^^^^^^^^^^^^^^^^^^^^^^^ Could not type check \\"../../../examples/tests/invalid/cyclic_bring1.w\\" due to cyclic bring statements


error: Could not type check \\"../../../examples/tests/invalid/cyclic_bring2.w\\" due to cyclic bring statements
  --> ../../../examples/tests/invalid/cyclic_bring1.w:1:1
  |
1 | bring \\"./cyclic_bring2.w\\" as foo;
  | ^^^^^^^^^^^^^^^^^^^^^^^^^^^^^^^^^ Could not type check \\"../../../examples/tests/invalid/cyclic_bring2.w\\" due to cyclic bring statements


 
 
Tests 1 failed (1)
Test Files 1 failed (1)
Duration <DURATION>"
`;

exports[`diags_with_multibyte_chars.test.w 1`] = `
"error: Unknown symbol \\"asdf\\"
  --> ../../../examples/tests/invalid/diags_with_multibyte_chars.test.w:4:1
  |
4 | asdf;
  | ^^^^ Unknown symbol \\"asdf\\"


 
 
Tests 1 failed (1)
Test Files 1 failed (1)
Duration <DURATION>"
`;

exports[`enums.test.w 1`] = `
"error: Enum \\"SomeEnum\\" does not contain value \\"FOUR\\"
  --> ../../../examples/tests/invalid/enums.test.w:5:21
  |
5 | let four = SomeEnum.FOUR;
  |                     ^^^^ Enum \\"SomeEnum\\" does not contain value \\"FOUR\\"


error: Property not found
  --> ../../../examples/tests/invalid/enums.test.w:8:24
  |
8 | let two = SomeEnum.TWO.TWO;
  |                        ^^^ Property not found


 
 
Tests 1 failed (1)
Test Files 1 failed (1)
Duration <DURATION>"
`;

exports[`extern.test.w 1`] = `
"error: Failed to resolve extern \\"./sad.js\\": Not Found
  --> ../../../examples/tests/invalid/extern.test.w:2:3
  |
2 |   extern \\"./sad.js\\" static getNum(): num;
  |   ^^^^^^^^^^^^^^^^^^^^^^^^^^^^^^^^^^^^^^^ Failed to resolve extern \\"./sad.js\\": Not Found


error: Failed to resolve extern \\"not-installed\\": Not Found
  --> ../../../examples/tests/invalid/extern.test.w:4:3
  |
4 |   extern \\"not-installed\\" static tooBad(): bool;
  |   ^^^^^^^^^^^^^^^^^^^^^^^^^^^^^^^^^^^^^^^^^^^^^ Failed to resolve extern \\"not-installed\\": Not Found


 
 
Tests 1 failed (1)
Test Files 1 failed (1)
Duration <DURATION>"
`;

exports[`extern_static.test.w 1`] = `
"error: Extern methods must be declared \\"static\\" (they cannot access instance members)
  --> ../../../examples/tests/invalid/extern_static.test.w:2:39
  |
2 |   extern \\"../external_js.js\\" inflight getGreeting(name: str): str;
  |                                       ^^^^^^^^^^^ Extern methods must be declared \\"static\\" (they cannot access instance members)


 
 
Tests 1 failed (1)
Test Files 1 failed (1)
Duration <DURATION>"
`;

exports[`file_with_variables.w 1`] = `
"error: Module files cannot have statements besides classes, interfaces, enums, and structs. Rename the file to end with \`.main.w\` or \`.test.w\` to make this an entrypoint file.
  --> ../../../examples/tests/invalid/file_with_variables.w:5:1
  |
5 | let x = 5;
  | ^^^^^^^^^^ Module files cannot have statements besides classes, interfaces, enums, and structs. Rename the file to end with \`.main.w\` or \`.test.w\` to make this an entrypoint file.


error: Module files cannot have statements besides classes, interfaces, enums, and structs. Rename the file to end with \`.main.w\` or \`.test.w\` to make this an entrypoint file.
  --> ../../../examples/tests/invalid/file_with_variables.w:6:1
  |
6 | let y = [\\"hello\\", \\"world\\"];
  | ^^^^^^^^^^^^^^^^^^^^^^^^^^^ Module files cannot have statements besides classes, interfaces, enums, and structs. Rename the file to end with \`.main.w\` or \`.test.w\` to make this an entrypoint file.


error: Module files cannot have statements besides classes, interfaces, enums, and structs. Rename the file to end with \`.main.w\` or \`.test.w\` to make this an entrypoint file.
  --> ../../../examples/tests/invalid/file_with_variables.w:7:1
  |
7 | let z = new cloud.Bucket();
  | ^^^^^^^^^^^^^^^^^^^^^^^^^^^ Module files cannot have statements besides classes, interfaces, enums, and structs. Rename the file to end with \`.main.w\` or \`.test.w\` to make this an entrypoint file.


error: Preflight field \\"x\\" is not initialized
   --> ../../../examples/tests/invalid/file_with_variables.w:10:3
   |
10 |   x: num;
   |   ^ Preflight field \\"x\\" is not initialized


 
 
Tests 1 failed (1)
Test Files 1 failed (1)
Duration <DURATION>"
`;

exports[`for_loop.test.w 1`] = `
"error: Reserved word
  --> ../../../examples/tests/invalid/for_loop.test.w:5:5
  |
5 | for test in bucket {
  |     ^^^^ Reserved word


error: Unable to iterate over \\"Bucket\\"
  --> ../../../examples/tests/invalid/for_loop.test.w:5:13
  |
5 | for test in bucket {
  |             ^^^^^^ Unable to iterate over \\"Bucket\\"


 
 
Tests 1 failed (1)
Test Files 1 failed (1)
Duration <DURATION>"
`;

exports[`function_type.test.w 1`] = `
"error: Expected function return type
  --> ../../../examples/tests/invalid/function_type.test.w:2:26
  |
2 | let my_func = (callback: (num)) => {  };
  |                          ^^^^^ Expected function return type


error: Expected function return type
  --> ../../../examples/tests/invalid/function_type.test.w:4:28
  |
4 | let my_func2 = (callback: ((num)): (str)) => {  };
  |                            ^^^^^ Expected function return type


 
 
Tests 1 failed (1)
Test Files 1 failed (1)
Duration <DURATION>"
`;

exports[`function_variadic_definition.test.w 1`] = `
"error: Unknown parser error
   --> ../../../examples/tests/invalid/function_variadic_definition.test.w:15:13
   |
15 | f5(args: 1, 2);
   |             ^ Unknown parser error


error: Variadic parameters must always be the last parameter in a function.
  --> ../../../examples/tests/invalid/function_variadic_definition.test.w:1:14
  |
1 | let f1 = (...args: Array<num>, x:num) => {};
  |              ^^^^ Variadic parameters must always be the last parameter in a function.


error: Variadic parameters must always be the last parameter in a function.
  --> ../../../examples/tests/invalid/function_variadic_definition.test.w:4:14
  |
4 | let f2 = (...nums: Array<num>, ...strs: Array<str>) => {};
  |              ^^^^ Variadic parameters must always be the last parameter in a function.


error: Expected type to be num, but got bool instead.
  --> ../../../examples/tests/invalid/function_variadic_definition.test.w:8:7
  |
8 | f3(1, true, 2);
  |       ^^^^ Expected type to be num, but got bool instead.


error: Variadic parameters must be type Array or MutArray.
   --> ../../../examples/tests/invalid/function_variadic_definition.test.w:11:14
   |
11 | let f4 = (...args: Set<num>) => {};
   |              ^^^^ Variadic parameters must be type Array or MutArray.


error: No named arguments expected
   --> ../../../examples/tests/invalid/function_variadic_definition.test.w:15:1
   |
15 | f5(args: 1, 2);
   | ^^^^^^^^^^^^^^ No named arguments expected


error: Expected type to be Bucket, but got bool instead.
   --> ../../../examples/tests/invalid/function_variadic_definition.test.w:24:21
   |
24 | funcBucket(bucket1, true, bucket2);
   |                     ^^^^ Expected type to be Bucket, but got bool instead.


 
 
Tests 1 failed (1)
Test Files 1 failed (1)
Duration <DURATION>"
`;

exports[`immutable_container_types.test.w 1`] = `
"error: Unknown symbol \\"set\\"
  --> ../../../examples/tests/invalid/immutable_container_types.test.w:3:4
  |
3 | m1.set(\\"a\\", \\"bye\\");
  |    ^^^ Unknown symbol \\"set\\"


error: Expected type to be \\"Map<str>\\", but got \\"MutMap<str>\\" instead
  --> ../../../examples/tests/invalid/immutable_container_types.test.w:6:20
  |
6 | let m2: Map<str> = MutMap<str> {};
  |                    ^^^^^^^^^^^^^^ Expected type to be \\"Map<str>\\", but got \\"MutMap<str>\\" instead


error: Expected type to be \\"bool\\", but got \\"str\\" instead
  --> ../../../examples/tests/invalid/immutable_container_types.test.w:8:29
  |
8 | let m3 = Map<bool> { \\"a\\" => \\"A\\" };
  |                             ^^^ Expected type to be \\"bool\\", but got \\"str\\" instead


error: Unknown symbol \\"set\\"
   --> ../../../examples/tests/invalid/immutable_container_types.test.w:11:4
   |
11 | m4.set(\\"2\\", 3);
   |    ^^^ Unknown symbol \\"set\\"


error: Unknown symbol \\"copy\\"
   --> ../../../examples/tests/invalid/immutable_container_types.test.w:13:13
   |
13 | let m5 = m4.copy();
   |             ^^^^ Unknown symbol \\"copy\\"


error: Unknown symbol \\"delete\\"
   --> ../../../examples/tests/invalid/immutable_container_types.test.w:15:4
   |
15 | m4.delete(\\"1\\");
   |    ^^^^^^ Unknown symbol \\"delete\\"


error: Unknown symbol \\"clear\\"
   --> ../../../examples/tests/invalid/immutable_container_types.test.w:17:4
   |
17 | m4.clear();
   |    ^^^^^ Unknown symbol \\"clear\\"


error: Expected type to be \\"Set<Array<num>>\\", but got \\"MutSet<Array<num>>\\" instead
   --> ../../../examples/tests/invalid/immutable_container_types.test.w:21:27
   |
21 | let s1: Set<Array<num>> = MutSet<Array<num>> {[1]};
   |                           ^^^^^^^^^^^^^^^^^^^^^^^^ Expected type to be \\"Set<Array<num>>\\", but got \\"MutSet<Array<num>>\\" instead


error: Unknown symbol \\"delete\\"
   --> ../../../examples/tests/invalid/immutable_container_types.test.w:24:4
   |
24 | s2.delete(\\"a\\");
   |    ^^^^^^ Unknown symbol \\"delete\\"


error: Unknown symbol \\"add\\"
   --> ../../../examples/tests/invalid/immutable_container_types.test.w:26:4
   |
26 | s2.add(\\"d\\");
   |    ^^^ Unknown symbol \\"add\\"


error: Unknown symbol \\"copy\\"
   --> ../../../examples/tests/invalid/immutable_container_types.test.w:28:13
   |
28 | let s3 = s2.copy();
   |             ^^^^ Unknown symbol \\"copy\\"


error: Unknown symbol \\"clear\\"
   --> ../../../examples/tests/invalid/immutable_container_types.test.w:30:4
   |
30 | s2.clear();
   |    ^^^^^ Unknown symbol \\"clear\\"


error: Expected type to be \\"Set<bool>\\", but got \\"Set<Array<num>>\\" instead
   --> ../../../examples/tests/invalid/immutable_container_types.test.w:32:21
   |
32 | let s4: Set<bool> = {[3]};
   |                     ^^^^^ Expected type to be \\"Set<bool>\\", but got \\"Set<Array<num>>\\" instead


 
 
Tests 1 failed (1)
Test Files 1 failed (1)
Duration <DURATION>"
`;

exports[`impl_interface.test.w 1`] = `
"error: Class \\"A\\" does not implement method \\"handle\\" of interface \\"IQueueSetConsumerHandler\\"
  --> ../../../examples/tests/invalid/impl_interface.test.w:3:7
  |
3 | class A impl cloud.IQueueSetConsumerHandler {
  |       ^ Class \\"A\\" does not implement method \\"handle\\" of interface \\"IQueueSetConsumerHandler\\"


error: Expected type to be \\"inflight (message: str): void\\", but got \\"inflight (x: num): void\\" instead
  --> ../../../examples/tests/invalid/impl_interface.test.w:7:7
  |
7 | class B impl cloud.IQueueSetConsumerHandler {
  |       ^ Expected type to be \\"inflight (message: str): void\\", but got \\"inflight (x: num): void\\" instead


error: Expected an interface, instead found type \\"Bucket\\"
   --> ../../../examples/tests/invalid/impl_interface.test.w:14:14
   |
14 | class C impl cloud.Bucket {
   |              ^^^^^^^^^^^^ Expected an interface, instead found type \\"Bucket\\"


error: Class \\"r\\" does not implement method \\"method1\\" of interface \\"I3\\"
   --> ../../../examples/tests/invalid/impl_interface.test.w:30:7
   |
30 | class r impl I3 {
   |       ^ Class \\"r\\" does not implement method \\"method1\\" of interface \\"I3\\"


error: Class \\"r\\" does not implement method \\"method2\\" of interface \\"I3\\"
   --> ../../../examples/tests/invalid/impl_interface.test.w:30:7
   |
30 | class r impl I3 {
   |       ^ Class \\"r\\" does not implement method \\"method2\\" of interface \\"I3\\"


error: Class \\"r\\" does not implement method \\"method3\\" of interface \\"I3\\"
   --> ../../../examples/tests/invalid/impl_interface.test.w:30:7
   |
30 | class r impl I3 {
   |       ^ Class \\"r\\" does not implement method \\"method3\\" of interface \\"I3\\"


 
 
Tests 1 failed (1)
Test Files 1 failed (1)
Duration <DURATION>"
`;

exports[`inference.test.w 1`] = `
"error: Missing required type annotation for method signature
   --> ../../../examples/tests/invalid/inference.test.w:78:8
   |
78 |   args(nice) {
   |        ^^^^ Missing required type annotation for method signature


error: Expected type to be \\"num\\", but got \\"str\\" instead
   --> ../../../examples/tests/invalid/inference.test.w:13:18
   |
13 | recursiveClosure(\\"\\");
   |                  ^^ Expected type to be \\"num\\", but got \\"str\\" instead


error: Expected type to be \\"str\\", but got \\"num\\" instead
   --> ../../../examples/tests/invalid/inference.test.w:32:19
   |
32 | stringArray2.push(2);
   |                   ^ Expected type to be \\"str\\", but got \\"num\\" instead


error: Expected type to be \\"num\\", but got \\"str\\" instead
   --> ../../../examples/tests/invalid/inference.test.w:38:16
   |
38 | numArray2.push(\\"2\\");
   |                ^^^ Expected type to be \\"num\\", but got \\"str\\" instead


error: Expected type to be \\"num\\", but got \\"str\\" instead
   --> ../../../examples/tests/invalid/inference.test.w:42:40
   |
42 | let dependentArray = [numArray2.at(0), stringArray2.at(1)];
   |                                        ^^^^^^^^^^^^^^^^^^ Expected type to be \\"num\\", but got \\"str\\" instead


error: Expected type to be \\"num\\", but got \\"str\\" instead
   --> ../../../examples/tests/invalid/inference.test.w:45:60
   |
45 | let dependentMap = { \\"cool\\" => numArray2.at(0), \\"cool2\\" => stringArray2.at(1) };
   |                                                            ^^^^^^^^^^^^^^^^^^ Expected type to be \\"num\\", but got \\"str\\" instead


error: Expected type to be \\"inflight (key: str, type: BucketEventType): void\\", but got \\"inflight (request: ApiRequest): ApiResponse\\" instead
   --> ../../../examples/tests/invalid/inference.test.w:57:31
   |
57 | (new cloud.Bucket()).onCreate(func);
   |                               ^^^^ Expected type to be \\"inflight (key: str, type: BucketEventType): void\\", but got \\"inflight (request: ApiRequest): ApiResponse\\" instead


error: Expected type to be \\"inflight (str): void\\", but got \\"inflight (arg1: num): unknown\\" instead
   --> ../../../examples/tests/invalid/inference.test.w:84:37
   |
84 | let badFunc: inflight (str): void = inflight (arg1: num) => {};
   |                                     ^^^^^^^^^^^^^^^^^^^^^^^^^^ Expected type to be \\"inflight (str): void\\", but got \\"inflight (arg1: num): unknown\\" instead


error: Unable to infer type
  --> ../../../examples/tests/invalid/inference.test.w:4:29
  |
4 | let preflightClosureArgs = (nice) => { return true; };
  |                             ^^^^ Unable to infer type


error: Unable to infer type
   --> ../../../examples/tests/invalid/inference.test.w:25:44
   |
25 | let stringInterpolationCannotBeInferred = (nice) => {
   |                                            ^^^^ Unable to infer type


error: Property not found
   --> ../../../examples/tests/invalid/inference.test.w:63:19
   |
63 |     body: request.body,
   |                   ^^^^ Property not found


error: Unable to infer type
   --> ../../../examples/tests/invalid/inference.test.w:60:23
   |
60 | let func2 = inflight (request) => {
   |                       ^^^^^^^ Unable to infer type


error: Unexpected return value from void function. Return type annotations are required for methods.
   --> ../../../examples/tests/invalid/inference.test.w:75:5
   |
75 |     return true;
   |     ^^^^^^^^^^^^ Unexpected return value from void function. Return type annotations are required for methods.


error: Inferred type Array<str> conflicts with already inferred type Array<num>
   --> ../../../examples/tests/invalid/inference.test.w:92:33
   |  
92 |     let jsonDoubleInference: SS = {
   | /---------------------------------^
93 | |     a: a,
94 | |     b: a,
95 | |   };
   | \\\\---^ Inferred type Array<str> conflicts with already inferred type Array<num>


error: Expected type to be \\"str\\", but got \\"num\\" instead
    --> ../../../examples/tests/invalid/inference.test.w:102:16
    |
102 |   let x: str = returnsNumber();
    |                ^^^^^^^^^^^^^^^ Expected type to be \\"str\\", but got \\"num\\" instead


error: Property not found
    --> ../../../examples/tests/invalid/inference.test.w:109:14
    |
109 |   return arg.get(\\"a\\");
    |              ^^^ Property not found


error: Unable to infer type
    --> ../../../examples/tests/invalid/inference.test.w:107:19
    |
107 | let unknownArg = (arg) => {
    |                   ^^^ Unable to infer type


error: Unable to infer type
   --> ../../../examples/tests/invalid/inference.test.w:69:5
   |
69 | let anotherEmptyArray = [];
   |     ^^^^^^^^^^^^^^^^^ Unable to infer type


error: Unable to infer type
   --> ../../../examples/tests/invalid/inference.test.w:21:5
   |
21 | let clonedArray = emptyArray.copyMut();
   |     ^^^^^^^^^^^ Unable to infer type


error: Unable to infer type
   --> ../../../examples/tests/invalid/inference.test.w:16:5
   |
16 | let emptyArray = [];
   |     ^^^^^^^^^^ Unable to infer type


error: Unable to infer type
   --> ../../../examples/tests/invalid/inference.test.w:60:5
   |
60 | let func2 = inflight (request) => {
   |     ^^^^^ Unable to infer type


error: Unable to infer type
   --> ../../../examples/tests/invalid/inference.test.w:18:5
   |
18 | let numArray = emptyArray;
   |     ^^^^^^^^ Unable to infer type


error: Unable to infer type
  --> ../../../examples/tests/invalid/inference.test.w:4:5
  |
4 | let preflightClosureArgs = (nice) => { return true; };
  |     ^^^^^^^^^^^^^^^^^^^^ Unable to infer type


error: Unable to infer type
   --> ../../../examples/tests/invalid/inference.test.w:25:5
   |
25 | let stringInterpolationCannotBeInferred = (nice) => {
   |     ^^^^^^^^^^^^^^^^^^^^^^^^^^^^^^^^^^^ Unable to infer type


 
 
Tests 1 failed (1)
Test Files 1 failed (1)
Duration <DURATION>"
`;

exports[`inflight_class_created_in_preflight.test.w 1`] = `
"error: Cannot create inflight class \\"Foo\\" in preflight phase
  --> ../../../examples/tests/invalid/inflight_class_created_in_preflight.test.w:3:1
  |
3 | new Foo();
  | ^^^^^^^^^ Cannot create inflight class \\"Foo\\" in preflight phase


error: Cannot create inflight class \\"Foo\\" in preflight phase
  --> ../../../examples/tests/invalid/inflight_class_created_in_preflight.test.w:8:5
  |
8 |     new Foo();
  |     ^^^^^^^^^ Cannot create inflight class \\"Foo\\" in preflight phase


error: Cannot create inflight class \\"Foo\\" in preflight phase
   --> ../../../examples/tests/invalid/inflight_class_created_in_preflight.test.w:13:5
   |
13 |     new Foo();
   |     ^^^^^^^^^ Cannot create inflight class \\"Foo\\" in preflight phase


error: Cannot create preflight class \\"PreflightClass\\" in inflight phase
   --> ../../../examples/tests/invalid/inflight_class_created_in_preflight.test.w:19:3
   |
19 |   new PreflightClass();
   |   ^^^^^^^^^^^^^^^^^^^^ Cannot create preflight class \\"PreflightClass\\" in inflight phase


error: Cannot qualify access to a lifted type \\"PreflightClass\\" (see https://github.com/winglang/wing/issues/76 for more details)
   --> ../../../examples/tests/invalid/inflight_class_created_in_preflight.test.w:19:7
   |
19 |   new PreflightClass();
   |       ^^^^^^^^^^^^^^ Cannot qualify access to a lifted type \\"PreflightClass\\" (see https://github.com/winglang/wing/issues/76 for more details)


 
 
Tests 1 failed (1)
Test Files 1 failed (1)
Duration <DURATION>"
`;

exports[`inflight_class_dup_init.test.w 1`] = `
"error: Multiple inflight initializers defined in class Foo
  --> ../../../examples/tests/invalid/inflight_class_dup_init.test.w:6:3
  |  
6 | /   inflight init() {
7 | | 
8 | |   }
  | \\\\---^ Multiple inflight initializers defined in class Foo


 
 
Tests 1 failed (1)
Test Files 1 failed (1)
Duration <DURATION>"
`;

exports[`inflight_class_in_preflight.test.w 1`] = `
"error: Cannot create inflight class \\"Foo\\" in preflight phase
  --> ../../../examples/tests/invalid/inflight_class_in_preflight.test.w:5:1
  |
5 | new Foo();
  | ^^^^^^^^^ Cannot create inflight class \\"Foo\\" in preflight phase


 
 
Tests 1 failed (1)
Test Files 1 failed (1)
Duration <DURATION>"
`;

exports[`inflight_class_interface_structural_typing.test.w 1`] = `
"error: Expected type to be \\"IGoo\\", but got \\"NotGoo\\" instead
   --> ../../../examples/tests/invalid/inflight_class_interface_structural_typing.test.w:26:17
   |
26 |   let x: IGoo = new NotGoo();
   |                 ^^^^^^^^^^^^ Expected type to be \\"IGoo\\", but got \\"NotGoo\\" instead


 
 
Tests 1 failed (1)
Test Files 1 failed (1)
Duration <DURATION>"
`;

exports[`inflight_reassign.test.w 1`] = `
"error: Variable cannot be reassigned from inflight
  --> ../../../examples/tests/invalid/inflight_reassign.test.w:5:3
  |
5 |   xvar = \\"hi\\";
  |   ^^^^ Variable cannot be reassigned from inflight


error: Variable is not reassignable
  --> ../../../examples/tests/invalid/inflight_reassign.test.w:8:3
  |
2 | let ylet = 123;
  |     ---- defined here (try adding \\"var\\" in front)
  .
8 |   ylet = 456;
  |   ^^^^ Variable is not reassignable


 
 
Tests 1 failed (1)
Test Files 1 failed (1)
Duration <DURATION>"
`;

exports[`inflight_ref_explicit_ops.test.w 1`] = `
"error: Cannot qualify access to a lifted object of type \\"Queue\\" (see https://github.com/winglang/wing/issues/76 for more details)
   --> ../../../examples/tests/invalid/inflight_ref_explicit_ops.test.w:13:12
   |
13 |     return this.myQueue;
   |            ^^^^^^^^^^^^ Cannot qualify access to a lifted object of type \\"Queue\\" (see https://github.com/winglang/wing/issues/76 for more details)


error: Cannot qualify access to a lifted object of type \\"Bucket\\" (see https://github.com/winglang/wing/issues/76 for more details)
   --> ../../../examples/tests/invalid/inflight_ref_explicit_ops.test.w:34:13
   |
34 |     let x = this.b;
   |             ^^^^^^ Cannot qualify access to a lifted object of type \\"Bucket\\" (see https://github.com/winglang/wing/issues/76 for more details)


error: Cannot qualify access to a lifted object of type \\"Bucket\\" (see https://github.com/winglang/wing/issues/76 for more details)
   --> ../../../examples/tests/invalid/inflight_ref_explicit_ops.test.w:47:13
   |
47 |     let b = this.array.at(1);
   |             ^^^^^^^^^^^^^^^^ Cannot qualify access to a lifted object of type \\"Bucket\\" (see https://github.com/winglang/wing/issues/76 for more details)


 
 
Tests 1 failed (1)
Test Files 1 failed (1)
Duration <DURATION>"
`;

exports[`inflight_ref_resource_sub_method.test.w 1`] = `
"error: Cannot qualify access to a lifted object of type \\"Queue\\" (see https://github.com/winglang/wing/issues/76 for more details)
   --> ../../../examples/tests/invalid/inflight_ref_resource_sub_method.test.w:13:12
   |
13 |     return this.myQueue;
   |            ^^^^^^^^^^^^ Cannot qualify access to a lifted object of type \\"Queue\\" (see https://github.com/winglang/wing/issues/76 for more details)


error: Cannot qualify access to a lifted object of type \\"Queue\\" (see https://github.com/winglang/wing/issues/76 for more details)
   --> ../../../examples/tests/invalid/inflight_ref_resource_sub_method.test.w:18:12
   |
18 |     return globalQueue;
   |            ^^^^^^^^^^^ Cannot qualify access to a lifted object of type \\"Queue\\" (see https://github.com/winglang/wing/issues/76 for more details)


 
 
Tests 1 failed (1)
Test Files 1 failed (1)
Duration <DURATION>"
`;

exports[`inflight_ref_unknown_op.test.w 1`] = `
"error: Cannot qualify access to a lifted object of type \\"Bucket\\" (see https://github.com/winglang/wing/issues/76 for more details)
   --> ../../../examples/tests/invalid/inflight_ref_unknown_op.test.w:13:13
   |
13 |     let x = this.b;
   |             ^^^^^^ Cannot qualify access to a lifted object of type \\"Bucket\\" (see https://github.com/winglang/wing/issues/76 for more details)


error: Cannot qualify access to a lifted object of type \\"Bucket\\" (see https://github.com/winglang/wing/issues/76 for more details)
   --> ../../../examples/tests/invalid/inflight_ref_unknown_op.test.w:17:13
   |
17 |     let y = globalB;
   |             ^^^^^^^ Cannot qualify access to a lifted object of type \\"Bucket\\" (see https://github.com/winglang/wing/issues/76 for more details)


 
 
Tests 1 failed (1)
Test Files 1 failed (1)
Duration <DURATION>"
`;

exports[`interface.test.w 1`] = `
"error: Properties are not supported in interfaces
   --> ../../../examples/tests/invalid/interface.test.w:30:3
   |
30 |   bar: str;
   |   ^^^^^^^^^ Properties are not supported in interfaces


error: Unknown symbol \\"IB\\"
  --> ../../../examples/tests/invalid/interface.test.w:2:22
  |
2 | interface IA extends IB {
  |                      ^^ Unknown symbol \\"IB\\"


error: Unknown symbol \\"IDontExist\\"
   --> ../../../examples/tests/invalid/interface.test.w:10:26
   |
10 | interface IExist extends IDontExist {
   |                          ^^^^^^^^^^ Unknown symbol \\"IDontExist\\"


error: Expected an interface, instead found type \\"ISomeClass\\"
   --> ../../../examples/tests/invalid/interface.test.w:16:34
   |
16 | interface ISomeInterface extends ISomeClass {
   |                                  ^^^^^^^^^^ Expected an interface, instead found type \\"ISomeClass\\"


error: Symbol \\"foo\\" already defined in this scope
   --> ../../../examples/tests/invalid/interface.test.w:23:5
   |
22 |     foo(): void;
   |     --- previous definition
23 |     foo(): void;
   |     ^^^ Symbol \\"foo\\" already defined in this scope


error: Symbol \\"foo\\" already defined in this scope
   --> ../../../examples/tests/invalid/interface.test.w:25:5
   |
22 |     foo(): void;
   |     --- previous definition
   .
25 |     foo(): num;
   |     ^^^ Symbol \\"foo\\" already defined in this scope


 
 
Tests 1 failed (1)
Test Files 1 failed (1)
Duration <DURATION>"
`;

exports[`issue_2767.test.w 1`] = `
"error: Expected type to be \\"MutJson\\", but got \\"Bucket\\" instead
  --> ../../../examples/tests/invalid/issue_2767.test.w:4:16
  |
4 | x.set(\\"hello\\", new cloud.Bucket());
  |                ^^^^^^^^^^^^^^^^^^ Expected type to be \\"MutJson\\", but got \\"Bucket\\" instead


 
 
Tests 1 failed (1)
Test Files 1 failed (1)
Duration <DURATION>"
`;

exports[`jsii_access_modifiers.test.w 1`] = `
"error: Cannot access protected member \\"createTopic\\" of \\"Bucket\\"
   --> ../../../examples/tests/invalid/jsii_access_modifiers.test.w:13:3
   |
13 | b.createTopic(cloud.BucketEventType.CREATE);
   |   ^^^^^^^^^^^ Cannot access protected member \\"createTopic\\" of \\"Bucket\\"


 
 
Tests 1 failed (1)
Test Files 1 failed (1)
Duration <DURATION>"
`;

exports[`json.test.w 1`] = `
"error: Json literal must have an element
   --> ../../../examples/tests/invalid/json.test.w:29:26
   |
29 | let jsonIncomplete = Json;
   |                          ^ Json literal must have an element


error: Expected type to be \\"num\\", but got \\"str\\" instead
  --> ../../../examples/tests/invalid/json.test.w:6:14
  |
6 | let n: num = j;
  |              ^ Expected type to be \\"num\\", but got \\"str\\" instead


error: Expected type to be \\"bool\\", but got \\"str\\" instead
  --> ../../../examples/tests/invalid/json.test.w:8:15
  |
8 | let b: bool = j;
  |               ^ Expected type to be \\"bool\\", but got \\"str\\" instead


error: Expected type to be \\"Map<str>\\", but got \\"str\\" instead
   --> ../../../examples/tests/invalid/json.test.w:10:19
   |
10 | let m: Map<str> = j;
   |                   ^ Expected type to be \\"Map<str>\\", but got \\"str\\" instead


error: Expected type to be \\"Set<str>\\", but got \\"str\\" instead
   --> ../../../examples/tests/invalid/json.test.w:12:20
   |
12 | let s2: Set<str> = j;
   |                    ^ Expected type to be \\"Set<str>\\", but got \\"str\\" instead


error: Expected type to be \\"Array<str>\\", but got \\"str\\" instead
   --> ../../../examples/tests/invalid/json.test.w:14:21
   |
14 | let a: Array<str> = j;
   |                     ^ Expected type to be \\"Array<str>\\", but got \\"str\\" instead


error: Unknown symbol \\"set\\"
   --> ../../../examples/tests/invalid/json.test.w:19:13
   |
19 | foreverJson.set(\\"a\\", \\"world!\\");
   |             ^^^ Unknown symbol \\"set\\"


error: Expected type to be \\"num?\\", but got \\"str?\\" instead
   --> ../../../examples/tests/invalid/json.test.w:32:20
   |
32 | let tryNum: num? = j.tryAsStr();
   |                    ^^^^^^^^^^^^ Expected type to be \\"num?\\", but got \\"str?\\" instead


error: Expected type to be \\"str?\\", but got \\"bool?\\" instead
   --> ../../../examples/tests/invalid/json.test.w:35:20
   |
35 | let tryStr: str? = j.tryAsBool();
   |                    ^^^^^^^^^^^^^ Expected type to be \\"str?\\", but got \\"bool?\\" instead


error: Expected type to be \\"bool?\\", but got \\"num?\\" instead
   --> ../../../examples/tests/invalid/json.test.w:38:22
   |
38 | let tryBool: bool? = j.tryAsNum();
   |                      ^^^^^^^^^^^^ Expected type to be \\"bool?\\", but got \\"num?\\" instead


error: Missing required field \\"maybe\\" from \\"StructyJson\\"
   --> ../../../examples/tests/invalid/json.test.w:55:40
   |  
55 |   let notJsonMissingField: StructyJson = {
   | /----------------------------------------^
56 | |   foo: \\"bar\\",
57 | |   stuff: [],
58 | | };
   | \\\\-^ Missing required field \\"maybe\\" from \\"StructyJson\\"


error: Missing required field \\"maybe\\" from \\"StructyJson\\"
   --> ../../../examples/tests/invalid/json.test.w:63:5
   |  
63 | /     {
64 | |       foo: \\"bar\\",
65 | |       stuff: [],
66 | |     }
   | \\\\-----^ Missing required field \\"maybe\\" from \\"StructyJson\\"


error: Expected type to be \\"bool\\", but got \\"num\\" instead
   --> ../../../examples/tests/invalid/json.test.w:75:11
   |
75 |     good: 2,
   |           ^ Expected type to be \\"bool\\", but got \\"num\\" instead


error: Expected type to be \\"num\\", but got \\"str\\" instead
   --> ../../../examples/tests/invalid/json.test.w:82:14
   |
82 |   stuff: [1, \\"hi\\", 3],
   |              ^^^^ Expected type to be \\"num\\", but got \\"str\\" instead


error: Expected type to be \\"num\\", but got \\"str\\" instead
   --> ../../../examples/tests/invalid/json.test.w:93:8
   |
93 |     b: \\"\\",
   |        ^^ Expected type to be \\"num\\", but got \\"str\\" instead


error: Expected type to be \\"StructyJson\\", but got \\"Json\\" instead (hint: use StructyJson.fromJson() to convert dynamic Json)
    --> ../../../examples/tests/invalid/json.test.w:106:38
    |
106 | let mutableJsonStruct: StructyJson = mutableJson;
    |                                      ^^^^^^^^^^^ Expected type to be \\"StructyJson\\", but got \\"Json\\" instead (hint: use StructyJson.fromJson() to convert dynamic Json)


error: \\"Array<Json>\\" is not a legal JSON value
   --> ../../../examples/tests/invalid/json.test.w:23:17
   |
23 | let jArr = Json [bkt];
   |                 ^^^^^ \\"Array<Json>\\" is not a legal JSON value


error: \\"Bucket\\" is not a legal JSON value
   --> ../../../examples/tests/invalid/json.test.w:26:28
   |
26 | let jsonObj = Json { boom: bkt };
   |                            ^^^ \\"Bucket\\" is not a legal JSON value


error: \\"Bucket\\" is not a legal JSON value
    --> ../../../examples/tests/invalid/json.test.w:110:6
    |
110 |   b: new cloud.Bucket()
    |      ^^^^^^^^^^^^^^^^^^ \\"Bucket\\" is not a legal JSON value


error: \\"Bucket\\" is not a legal JSON value
    --> ../../../examples/tests/invalid/json.test.w:114:21
    |
114 | let isBucket = Json new cloud.Bucket();
    |                     ^^^^^^^^^^^^^^^^^^ \\"Bucket\\" is not a legal JSON value


 
 
Tests 1 failed (1)
Test Files 1 failed (1)
Duration <DURATION>"
`;

exports[`json_static.test.w 1`] = `
"error: Unknown symbol \\"set\\"
  --> ../../../examples/tests/invalid/json_static.test.w:4:10
  |
4 | immutObj.set(\\"a\\", \\"foo\\");
  |          ^^^ Unknown symbol \\"set\\"


 
 
Tests 1 failed (1)
Test Files 1 failed (1)
Duration <DURATION>"
`;

exports[`missing_semicolon.test.w 1`] = `
"error: Expected ';'
  --> ../../../examples/tests/invalid/missing_semicolon.test.w:9:3
  |
9 | })
  |   ^ Expected ';'


error: Expected ';'
   --> ../../../examples/tests/invalid/missing_semicolon.test.w:16:9
   |
16 | let x = 5 //
   |         ^ Expected ';'


error: Expected '}'
   --> ../../../examples/tests/invalid/missing_semicolon.test.w:19:13
   |
19 | if (x > 10) {
   |             ^ Expected '}'


 
 
Tests 1 failed (1)
Test Files 1 failed (1)
Duration <DURATION>"
`;

exports[`mut_container_types.test.w 1`] = `
"error: Expected type to be \\"num\\", but got \\"str\\" instead
  --> ../../../examples/tests/invalid/mut_container_types.test.w:2:29
  |
2 | let arr1 = MutArray<num>[1, \\"2\\", 3];
  |                             ^^^ Expected type to be \\"num\\", but got \\"str\\" instead


error: Expected \\"Set\\" or \\"MutSet\\", found \\"MutArray<num>\\"
  --> ../../../examples/tests/invalid/mut_container_types.test.w:3:12
  |
3 | let arr2 = MutArray<num>{1, 2, 3};
  |            ^^^^^^^^^^^^^ Expected \\"Set\\" or \\"MutSet\\", found \\"MutArray<num>\\"


error: Expected type to be \\"MutArray<num>\\", but got \\"Array<num>\\" instead
  --> ../../../examples/tests/invalid/mut_container_types.test.w:4:27
  |
4 | let arr3: MutArray<num> = [1, 2, 3]; // https://github.com/winglang/wing/issues/1117
  |                           ^^^^^^^^^ Expected type to be \\"MutArray<num>\\", but got \\"Array<num>\\" instead


error: Expected type to be \\"MutArray<num>\\", but got \\"MutArray<str>\\" instead
  --> ../../../examples/tests/invalid/mut_container_types.test.w:6:27
  |
6 | let arr5: MutArray<num> = arr4;
  |                           ^^^^ Expected type to be \\"MutArray<num>\\", but got \\"MutArray<str>\\" instead


error: Unknown symbol \\"someMethod\\"
  --> ../../../examples/tests/invalid/mut_container_types.test.w:7:6
  |
7 | arr1.someMethod();
  |      ^^^^^^^^^^ Unknown symbol \\"someMethod\\"


error: Expected type to be \\"num\\", but got \\"str\\" instead
   --> ../../../examples/tests/invalid/mut_container_types.test.w:10:25
   |
10 | let s1 = MutSet<num>{1, \\"2\\", 3};
   |                         ^^^ Expected type to be \\"num\\", but got \\"str\\" instead


error: Expected \\"Array\\" or \\"MutArray\\", found \\"MutSet<num>\\"
   --> ../../../examples/tests/invalid/mut_container_types.test.w:11:10
   |
11 | let s2 = MutSet<num>[1, \\"2\\", 3];
   |          ^^^^^^^^^^^ Expected \\"Array\\" or \\"MutArray\\", found \\"MutSet<num>\\"


error: Expected type to be \\"MutSet<num>\\", but got \\"Set<num>\\" instead
   --> ../../../examples/tests/invalid/mut_container_types.test.w:12:23
   |
12 | let s3: MutSet<num> = {1, 1, 3}; // https://github.com/winglang/wing/issues/1117
   |                       ^^^^^^^^^ Expected type to be \\"MutSet<num>\\", but got \\"Set<num>\\" instead


error: Expected type to be \\"MutSet<num>\\", but got \\"MutSet<str>\\" instead
   --> ../../../examples/tests/invalid/mut_container_types.test.w:14:23
   |
14 | let s5: MutSet<num> = s4;
   |                       ^^ Expected type to be \\"MutSet<num>\\", but got \\"MutSet<str>\\" instead


error: Unknown symbol \\"someMethod\\"
   --> ../../../examples/tests/invalid/mut_container_types.test.w:15:4
   |
15 | s3.someMethod();
   |    ^^^^^^^^^^ Unknown symbol \\"someMethod\\"


error: Expected type to be \\"num\\", but got \\"str\\" instead
   --> ../../../examples/tests/invalid/mut_container_types.test.w:18:33
   |
18 | let m1 = MutMap<num>{\\"hello\\" => \\"world\\"};
   |                                 ^^^^^^^ Expected type to be \\"num\\", but got \\"str\\" instead


error: Expected \\"Array\\" or \\"MutArray\\", found \\"MutMap<str>\\"
   --> ../../../examples/tests/invalid/mut_container_types.test.w:20:10
   |
20 | let m2 = MutMap<str>[\\"hello\\", \\"world\\"];
   |          ^^^^^^^^^^^ Expected \\"Array\\" or \\"MutArray\\", found \\"MutMap<str>\\"


error: Expected type to be \\"MutMap<num>\\", but got \\"Map<str>\\" instead
   --> ../../../examples/tests/invalid/mut_container_types.test.w:22:23
   |
22 | let m3: MutMap<num> = {\\"hello\\" => \\"world\\"};
   |                       ^^^^^^^^^^^^^^^^^^^^ Expected type to be \\"MutMap<num>\\", but got \\"Map<str>\\" instead


error: Expected type to be \\"MutMap<str>\\", but got \\"MutMap<num>\\" instead
   --> ../../../examples/tests/invalid/mut_container_types.test.w:25:23
   |
25 | let m5: MutMap<str> = m4;
   |                       ^^ Expected type to be \\"MutMap<str>\\", but got \\"MutMap<num>\\" instead


 
 
Tests 1 failed (1)
Test Files 1 failed (1)
Duration <DURATION>"
`;

exports[`nil.test.w 1`] = `
"error: Expected type to be \\"str\\", but got \\"nil\\" instead (hint: to allow \\"nil\\" assignment use optional type: \\"str?\\")
  --> ../../../examples/tests/invalid/nil.test.w:3:14
  |
3 | let x: str = nil;
  |              ^^^ Expected type to be \\"str\\", but got \\"nil\\" instead (hint: to allow \\"nil\\" assignment use optional type: \\"str?\\")


error: Expected optional type, found \\"nil\\"
   --> ../../../examples/tests/invalid/nil.test.w:24:4
   |
24 | if nil? {
   |    ^^^ Expected optional type, found \\"nil\\"


error: Cannot assign nil value to variables without explicit optional type
   --> ../../../examples/tests/invalid/nil.test.w:28:18
   |
28 | let nilWannabe = nil;
   |                  ^^^ Cannot assign nil value to variables without explicit optional type


error: Cannot assign nil value to variables without explicit optional type
   --> ../../../examples/tests/invalid/nil.test.w:31:17
   |
31 | let nilGaggle = [nil, nil, nil];
   |                 ^^^^^^^^^^^^^^^ Cannot assign nil value to variables without explicit optional type


error: Expected type to be \\"num\\", but got \\"nil\\" instead (hint: to allow \\"nil\\" assignment use optional type: \\"num?\\")
   --> ../../../examples/tests/invalid/nil.test.w:20:14
   |
20 |   foo.setBar(nil);
   |              ^^^ Expected type to be \\"num\\", but got \\"nil\\" instead (hint: to allow \\"nil\\" assignment use optional type: \\"num?\\")


 
 
Tests 1 failed (1)
Test Files 1 failed (1)
Duration <DURATION>"
`;

exports[`optionals.test.w 1`] = `
"error: Expected type to be \\"num\\", but got \\"num?\\" instead
   --> ../../../examples/tests/invalid/optionals.test.w:11:3
   |
11 | f(x);
   |   ^ Expected type to be \\"num\\", but got \\"num?\\" instead


error: Expected type to be \\"num?\\", but got \\"str\\" instead
   --> ../../../examples/tests/invalid/optionals.test.w:14:11
   |
14 | fOptional(\\"\\");
   |           ^^ Expected type to be \\"num?\\", but got \\"str\\" instead


error: Expected optional type, found \\"bool\\"
   --> ../../../examples/tests/invalid/optionals.test.w:18:4
   |
18 | if y? {
   |    ^ Expected optional type, found \\"bool\\"


error: Expected optional type, found \\"bool\\"
   --> ../../../examples/tests/invalid/optionals.test.w:22:9
   |
22 | let z = y ?? 1;
   |         ^ Expected optional type, found \\"bool\\"


error: Expected type to be \\"str\\", but got \\"num\\" instead
   --> ../../../examples/tests/invalid/optionals.test.w:25:14
   |
25 | let w: str = x ?? 3;
   |              ^^^^^^ Expected type to be \\"str\\", but got \\"num\\" instead


error: Expected type to be \\"num\\", but got \\"str\\" instead
   --> ../../../examples/tests/invalid/optionals.test.w:28:6
   |
28 | x ?? \\"hello\\";
   |      ^^^^^^^ Expected type to be \\"num\\", but got \\"str\\" instead


error: Expected type to be \\"Sub1\\", but got \\"Sub2\\" instead
   --> ../../../examples/tests/invalid/optionals.test.w:39:17
   |
39 | optionalSub1 ?? new Sub2();
   |                 ^^^^^^^^^^ Expected type to be \\"Sub1\\", but got \\"Sub2\\" instead


error: Expected type to be \\"Sub1\\", but got \\"Super\\" instead
   --> ../../../examples/tests/invalid/optionals.test.w:41:17
   |
41 | optionalSub1 ?? new Super();
   |                 ^^^^^^^^^^^ Expected type to be \\"Sub1\\", but got \\"Super\\" instead


error: Expected type to be optional, but got \\"bool\\" instead
   --> ../../../examples/tests/invalid/optionals.test.w:45:12
   |
45 | if let x = true {
   |            ^^^^ Expected type to be optional, but got \\"bool\\" instead


error: Property access on optional type \\"A?\\" requires optional accessor: \\"?.\\"
   --> ../../../examples/tests/invalid/optionals.test.w:68:9
   |
68 | let c = b.a.val;
   |         ^^^ Property access on optional type \\"A?\\" requires optional accessor: \\"?.\\"


error: Expected type to be \\"str\\", but got \\"str?\\" instead
   --> ../../../examples/tests/invalid/optionals.test.w:91:16
   |
91 | let val: str = baz?.bar?.foo?.val;
   |                ^^^^^^^^^^^^^^^^^^ Expected type to be \\"str\\", but got \\"str?\\" instead


error: Cannot call an optional function
   --> ../../../examples/tests/invalid/optionals.test.w:95:1
   |
95 | optionalFunction();
   | ^^^^^^^^^^^^^^^^ Cannot call an optional function


error: Variable is not reassignable
   --> ../../../examples/tests/invalid/optionals.test.w:53:3
   |
50 | if let hi = hi {
   |        -- defined here (try adding \\"var\\" in front)
   .
53 |   hi = \\"bye\\";
   |   ^^ Variable is not reassignable


 
 
Tests 1 failed (1)
Test Files 1 failed (1)
Duration <DURATION>"
`;

exports[`panic.test.w 1`] = `
"error: Compiler bug (panicked at 'User invoked panic', libs/wingc/src/type_check.rs:LINE:COL) during type-checking, please report at https://www.winglang.io/contributing/start-here/bugs
  --> ../../../examples/tests/invalid/panic.test.w:6:1
  |
6 | 😱;
  | ^^ Compiler bug (panicked at 'User invoked panic', libs/wingc/src/type_check.rs:LINE:COL) during type-checking, please report at https://www.winglang.io/contributing/start-here/bugs


 
 
Tests 1 failed (1)
Test Files 1 failed (1)
Duration <DURATION>"
`;

exports[`panic.test.w 2`] = `"Panicked, backtrace not captured: Unsupported"`;

exports[`preflight_from_inflight.test.w 1`] = `
"error: Cannot call into preflight phase while inflight
   --> ../../../examples/tests/invalid/preflight_from_inflight.test.w:15:5
   |
15 |     this.r.myPreflight();
   |     ^^^^^^^^^^^^^^^^^^^^ Cannot call into preflight phase while inflight


 
 
Tests 1 failed (1)
Test Files 1 failed (1)
Duration <DURATION>"
`;

exports[`primitives.test.w 1`] = `
"error: Unexpected reference \\"structured_access_expression\\"
  --> ../../../examples/tests/invalid/primitives.test.w:5:5
  |
5 | log(y[0]);
  |     ^^^^ Unexpected reference \\"structured_access_expression\\"


error: Unknown symbol \\"blabla\\"
  --> ../../../examples/tests/invalid/primitives.test.w:9:16
  |
9 | let join = arr.blabla(\\",\\");
  |                ^^^^^^ Unknown symbol \\"blabla\\"


error: Unknown symbol \\"push\\"
   --> ../../../examples/tests/invalid/primitives.test.w:11:5
   |
11 | arr.push(4);
   |     ^^^^ Unknown symbol \\"push\\"


error: Expected type to be \\"str\\", but got \\"num\\" instead
   --> ../../../examples/tests/invalid/primitives.test.w:13:14
   |
13 | let n: str = arr.at(0);
   |              ^^^^^^^^^ Expected type to be \\"str\\", but got \\"num\\" instead


 
 
Tests 1 failed (1)
Test Files 1 failed (1)
Duration <DURATION>"
`;

exports[`reassign_to_nonreassignable.test.w 1`] = `
"error: Variable is not reassignable
  --> ../../../examples/tests/invalid/reassign_to_nonreassignable.test.w:3:1
  |
2 | let x = 5;
  |     - defined here (try adding \\"var\\" in front)
3 | x = x + 1;
  | ^ Variable is not reassignable


error: Variable is not reassignable
   --> ../../../examples/tests/invalid/reassign_to_nonreassignable.test.w:28:5
   |
14 |   f: num;
   |   - defined here (try adding \\"var\\" in front)
   .
28 |     this.f = this.f + 1;
   |     ^^^^^^ Variable is not reassignable


error: Variable is not reassignable
   --> ../../../examples/tests/invalid/reassign_to_nonreassignable.test.w:30:5
   |
 6 |   pub inflight inner: num;
   |                ----- defined here (try adding \\"var\\" in front)
   .
30 |     this.innerR.inner = 2;
   |     ^^^^^^^^^^^^^^^^^ Variable is not reassignable


error: Variable is not reassignable
   --> ../../../examples/tests/invalid/reassign_to_nonreassignable.test.w:35:5
   |
16 |   inflight inflightF: num;
   |            --------- defined here (try adding \\"var\\" in front)
   .
35 |     this.inflightF = this.inflightF + 1;
   |     ^^^^^^^^^^^^^^ Variable is not reassignable


error: Variable is not reassignable
   --> ../../../examples/tests/invalid/reassign_to_nonreassignable.test.w:42:3
   |
41 | let f = (arg: num):num => {
   |          --- defined here (try adding \\"var\\" in front)
42 |   arg = 0;
   |   ^^^ Variable is not reassignable


 
 
Tests 1 failed (1)
Test Files 1 failed (1)
Duration <DURATION>"
`;

exports[`resource_access_field_as_method.test.w 1`] = `
"error: Expected a function or method, found \\"str\\"
  --> ../../../examples/tests/invalid/resource_access_field_as_method.test.w:9:1
  |
9 | x.name();
  | ^^^^^^ Expected a function or method, found \\"str\\"


 
 
Tests 1 failed (1)
Test Files 1 failed (1)
Duration <DURATION>"
`;

exports[`resource_captures.test.w 1`] = `
"error: Cannot qualify access to a lifted object of type \\"Bucket\\" (see https://github.com/winglang/wing/issues/76 for more details)
   --> ../../../examples/tests/invalid/resource_captures.test.w:13:13
   |
13 |     let b = this.bucket;
   |             ^^^^^^^^^^^ Cannot qualify access to a lifted object of type \\"Bucket\\" (see https://github.com/winglang/wing/issues/76 for more details)


 
 
Tests 1 failed (1)
Test Files 1 failed (1)
Duration <DURATION>"
`;

exports[`resource_inflight.test.w 1`] = `
"error: Cannot create preflight class \\"Bucket\\" in inflight phase
  --> ../../../examples/tests/invalid/resource_inflight.test.w:4:3
  |
4 |   new cloud.Bucket(); // Should fail because we can't create resources inflight
  |   ^^^^^^^^^^^^^^^^^^ Cannot create preflight class \\"Bucket\\" in inflight phase


error: Cannot qualify access to a lifted type \\"Bucket\\" (see https://github.com/winglang/wing/issues/76 for more details)
  --> ../../../examples/tests/invalid/resource_inflight.test.w:4:7
  |
4 |   new cloud.Bucket(); // Should fail because we can't create resources inflight
  |       ^^^^^^^^^^^^ Cannot qualify access to a lifted type \\"Bucket\\" (see https://github.com/winglang/wing/issues/76 for more details)


 
 
Tests 1 failed (1)
Test Files 1 failed (1)
Duration <DURATION>"
`;

exports[`resource_init.test.w 1`] = `
"error: Multiple initializers defined in class R
  --> ../../../examples/tests/invalid/resource_init.test.w:3:3
  |
3 |   init() {}
  |   ^^^^^^^^^ Multiple initializers defined in class R


error: Multiple inflight initializers defined in class R
  --> ../../../examples/tests/invalid/resource_init.test.w:6:3
  |
6 |   inflight init() {}
  |   ^^^^^^^^^^^^^^^^^^ Multiple inflight initializers defined in class R


error: Multiple inflight initializers defined in class R
  --> ../../../examples/tests/invalid/resource_init.test.w:9:3
  |
9 |   inflight init(x: num) {}
  |   ^^^^^^^^^^^^^^^^^^^^^^^^ Multiple inflight initializers defined in class R


error: Inflight initializers cannot have parameters
  --> ../../../examples/tests/invalid/resource_init.test.w:9:16
  |
9 |   inflight init(x: num) {}
  |                ^^^^^^^^ Inflight initializers cannot have parameters


 
 
Tests 1 failed (1)
Test Files 1 failed (1)
Duration <DURATION>"
`;

exports[`return_types.test.w 1`] = `
"error: Return statement outside of function cannot return a value
  --> ../../../examples/tests/invalid/return_types.test.w:1:5
  |
1 |     return 9;
  |     ^^^^^^^^^ Return statement outside of function cannot return a value


error: Return statement outside of function cannot return a value
  --> ../../../examples/tests/invalid/return_types.test.w:4:5
  |
4 |     return 9;
  |     ^^^^^^^^^ Return statement outside of function cannot return a value


error: Unexpected return value from void function. Return type annotations are required for methods.
  --> ../../../examples/tests/invalid/return_types.test.w:9:3
  |
9 |   return 9;
  |   ^^^^^^^^^ Unexpected return value from void function. Return type annotations are required for methods.


error: Unexpected return value from void function. Return type annotations are required for methods.
   --> ../../../examples/tests/invalid/return_types.test.w:12:5
   |
12 |     return 9;
   |     ^^^^^^^^^ Unexpected return value from void function. Return type annotations are required for methods.


error: Unexpected return value from void function. Return type annotations are required for methods.
   --> ../../../examples/tests/invalid/return_types.test.w:19:5
   |
19 |     return 9;
   |     ^^^^^^^^^ Unexpected return value from void function. Return type annotations are required for methods.


 
 
Tests 1 failed (1)
Test Files 1 failed (1)
Duration <DURATION>"
`;

exports[`scope_and_id.test.w 1`] = `
"error: Expected type to be \\"str\\", but got \\"num\\" instead
  --> ../../../examples/tests/invalid/scope_and_id.test.w:6:25
  |
6 | new PreflightClass() as x;
  |                         ^ Expected type to be \\"str\\", but got \\"num\\" instead


error: Expected scope to be a preflight object, instead found \\"num\\"
  --> ../../../examples/tests/invalid/scope_and_id.test.w:8:1
  |
8 | new PreflightClass() in x;
  | ^^^^^^^^^^^^^^^^^^^^^^^^^ Expected scope to be a preflight object, instead found \\"num\\"


error: Inflight classes cannot have an id
   --> ../../../examples/tests/invalid/scope_and_id.test.w:15:26
   |
15 |   new InflightClass() as \\"hi\\";
   |                          ^^^^ Inflight classes cannot have an id


error: Inflight classes cannot have a scope
   --> ../../../examples/tests/invalid/scope_and_id.test.w:17:26
   |
17 |   new InflightClass() in pc;
   |                          ^^ Inflight classes cannot have a scope


error: Cannot qualify access to a lifted object of type \\"PreflightClass\\" (see https://github.com/winglang/wing/issues/76 for more details)
   --> ../../../examples/tests/invalid/scope_and_id.test.w:17:26
   |
17 |   new InflightClass() in pc;
   |                          ^^ Cannot qualify access to a lifted object of type \\"PreflightClass\\" (see https://github.com/winglang/wing/issues/76 for more details)


 
 
Tests 1 failed (1)
Test Files 1 failed (1)
Duration <DURATION>"
`;

exports[`sorted_errors_no_span.test.w 1`] = `
"error: Expected type to be \\"num\\", but got \\"str\\" instead
  --> ../../../examples/tests/invalid/sorted_errors_no_span.test.w:1:14
  |
1 | let a: num = \\"s\\";
  |              ^^^ Expected type to be \\"num\\", but got \\"str\\" instead


error: Expected \\"b\\" to be a type but it's a variable
  --> ../../../examples/tests/invalid/sorted_errors_no_span.test.w:3:26
  |
3 | inflight class c extends b {}
  |                          ^ Expected \\"b\\" to be a type but it's a variable


error: Expected type to be \\"num\\", but got \\"str\\" instead
  --> ../../../examples/tests/invalid/sorted_errors_no_span.test.w:4:14
  |
4 | let d: num = \\"s\\";
  |              ^^^ Expected type to be \\"num\\", but got \\"str\\" instead


error: Expected \\"b\\" to be a type but it's a variable
  --> ../../../examples/tests/invalid/sorted_errors_no_span.test.w:5:26
  |
5 | inflight class e extends b {}
  |                          ^ Expected \\"b\\" to be a type but it's a variable


 
 
Tests 1 failed (1)
Test Files 1 failed (1)
Duration <DURATION>"
`;

exports[`statement_invalid_scope.test.w 1`] = `
"error: Expected break statement to be inside of a loop (while/for)
  --> ../../../examples/tests/invalid/statement_invalid_scope.test.w:3:5
  |
3 |     break;
  |     ^^^^^^ Expected break statement to be inside of a loop (while/for)


error: Expected break statement to be inside of a loop (while/for)
  --> ../../../examples/tests/invalid/statement_invalid_scope.test.w:7:5
  |
7 |     break;
  |     ^^^^^^ Expected break statement to be inside of a loop (while/for)


error: Expected continue statement to be inside of a loop (while/for)
   --> ../../../examples/tests/invalid/statement_invalid_scope.test.w:11:5
   |
11 |     continue;
   |     ^^^^^^^^^ Expected continue statement to be inside of a loop (while/for)


error: Expected continue statement to be inside of a loop (while/for)
   --> ../../../examples/tests/invalid/statement_invalid_scope.test.w:15:5
   |
15 |     continue;
   |     ^^^^^^^^^ Expected continue statement to be inside of a loop (while/for)


 
 
Tests 1 failed (1)
Test Files 1 failed (1)
Duration <DURATION>"
`;

exports[`statements_if.test.w 1`] = `
"error: Unexpected unary operator \\"--\\"
  --> ../../../examples/tests/invalid/statements_if.test.w:2:1
  |
2 | --n;
  | ^^^ Unexpected unary operator \\"--\\"


error: Expected type to be \\"bool\\", but got \\"num\\" instead
  --> ../../../examples/tests/invalid/statements_if.test.w:5:5
  |
5 | if !n {}
  |     ^ Expected type to be \\"bool\\", but got \\"num\\" instead


error: Expected type to be \\"bool\\", but got \\"num\\" instead
  --> ../../../examples/tests/invalid/statements_if.test.w:8:5
  |
8 | if !n || true {}
  |     ^ Expected type to be \\"bool\\", but got \\"num\\" instead


 
 
Tests 1 failed (1)
Test Files 1 failed (1)
Duration <DURATION>"
`;

exports[`std_containers.test.w 1`] = `
"error: Expected type to be \\"Array<num>\\", but got \\"Array<str>\\" instead
  --> ../../../examples/tests/invalid/std_containers.test.w:3:18
  |
3 | let c = a.concat(b); 
  |                  ^ Expected type to be \\"Array<num>\\", but got \\"Array<str>\\" instead


 
 
Tests 1 failed (1)
Test Files 1 failed (1)
Duration <DURATION>"
`;

exports[`struct_expansion.test.w 1`] = `
"error: Unexpected 'keyword_argument'
   --> ../../../examples/tests/invalid/struct_expansion.test.w:11:15
   |
11 |   bucket1.put(file: \\"file.txt\\", \\"data\\");
   |               ^^^^^^^^^^^^^^^^ Unexpected 'keyword_argument'


error: \\"bublic\\" is not a field of \\"BucketProps\\"
  --> ../../../examples/tests/invalid/struct_expansion.test.w:3:15
  |
3 | let bucket1 = new cloud.Bucket(bublic: false, public: true);
  |               ^^^^^^^^^^^^^^^^^^^^^^^^^^^^^^^^^^^^^^^^^^^^^ \\"bublic\\" is not a field of \\"BucketProps\\"


error: Expected between 0 and 1 arguments but got 2
  --> ../../../examples/tests/invalid/struct_expansion.test.w:7:15
  |
7 | let bucket2 = new cloud.Bucket(2, public: true);
  |               ^^^^^^^^^^^^^^^^^^^^^^^^^^^^^^^^^ Expected between 0 and 1 arguments but got 2


error: Expected type to be \\"BucketProps?\\", but got \\"num\\" instead
  --> ../../../examples/tests/invalid/struct_expansion.test.w:7:32
  |
7 | let bucket2 = new cloud.Bucket(2, public: true);
  |                                ^ Expected type to be \\"BucketProps?\\", but got \\"num\\" instead


error: \\"status\\" is not initialized
   --> ../../../examples/tests/invalid/struct_expansion.test.w:15:9
   |  
15 |   let x = cloud.ApiResponse {
   | /---------^
16 | |   body: \\"Hello, world!\\",
17 | | };
   | \\\\-^ \\"status\\" is not initialized


error: \\"notAField\\" is not a field of \\"ApiResponse\\"
   --> ../../../examples/tests/invalid/struct_expansion.test.w:20:9
   |  
20 |   let y = cloud.ApiResponse {
   | /---------^
21 | |   status: 200,
22 | |   notAField: 500,
23 | | // ^^^^^^^^^^^ \\"notAField\\" is not a field of \\"ApiResponse\\"
24 | | };
   | \\\\-^ \\"notAField\\" is not a field of \\"ApiResponse\\"


error: Expected 2 positional argument(s) but got 1
   --> ../../../examples/tests/invalid/struct_expansion.test.w:11:3
   |
11 |   bucket1.put(file: \\"file.txt\\", \\"data\\");
   |   ^^^^^^^^^^^^^^^^^^^^^^^^^^^^^^^^^^^^^ Expected 2 positional argument(s) but got 1


 
 
Tests 1 failed (1)
Test Files 1 failed (1)
Duration <DURATION>"
`;

exports[`struct_json_conversion.test.w 1`] = `
"error: Struct \\"A\\" contains field \\"b\\" which cannot be represented in Json
  --> ../../../examples/tests/invalid/struct_json_conversion.test.w:8:3
  |
8 | A.fromJson({});
  |   ^^^^^^^^ Struct \\"A\\" contains field \\"b\\" which cannot be represented in Json


error: Struct \\"B\\" contains field \\"a\\" which cannot be represented in Json
   --> ../../../examples/tests/invalid/struct_json_conversion.test.w:15:3
   |
15 | B.fromJson({});
   |   ^^^^^^^^ Struct \\"B\\" contains field \\"a\\" which cannot be represented in Json


error: Struct \\"C\\" contains field \\"b\\" which cannot be represented in Json
   --> ../../../examples/tests/invalid/struct_json_conversion.test.w:22:3
   |
22 | C.fromJson({});
   |   ^^^^^^^^ Struct \\"C\\" contains field \\"b\\" which cannot be represented in Json


 
 
Tests 1 failed (1)
Test Files 1 failed (1)
Duration <DURATION>"
`;

exports[`structs.test.w 1`] = `
"error: Struct \\"C\\" extends \\"B\\" which introduces a conflicting member \\"x\\" (str != str)
   --> ../../../examples/tests/invalid/structs.test.w:11:8
   |
11 | struct C extends B {
   |        ^ Struct \\"C\\" extends \\"B\\" which introduces a conflicting member \\"x\\" (str != str)


error: \\"x\\" is not initialized
   --> ../../../examples/tests/invalid/structs.test.w:16:18
   |
16 | let someStruct = B { y: 5 };
   |                  ^^^^^^^^^^ \\"x\\" is not initialized


error: Struct fields must have immutable types
   --> ../../../examples/tests/invalid/structs.test.w:20:3
   |
20 |   f: MutArray<str>;
   |   ^ Struct fields must have immutable types


error: Struct fields must have immutable types
   --> ../../../examples/tests/invalid/structs.test.w:25:3
   |
25 |   f: Map<Array<MutArray<str>>>;
   |   ^ Struct fields must have immutable types


error: Unknown symbol \\"badField\\"
   --> ../../../examples/tests/invalid/structs.test.w:32:7
   |
32 | log(a.badField);
   |       ^^^^^^^^ Unknown symbol \\"badField\\"


error: Struct \\"Showtime\\" extends \\"Dazzle\\" which introduces a conflicting member \\"a\\" (num != num)
   --> ../../../examples/tests/invalid/structs.test.w:44:8
   |
44 | struct Showtime extends Razzle, Dazzle {}
   |        ^^^^^^^^ Struct \\"Showtime\\" extends \\"Dazzle\\" which introduces a conflicting member \\"a\\" (num != num)


error: Cannot instantiate type \\"BucketProps\\" because it is a struct and not a class. Use struct instantiation instead.
   --> ../../../examples/tests/invalid/structs.test.w:47:13
   |
47 | let x = new cloud.BucketProps(1);
   |             ^^^^^^^^^^^^^^^^^ Cannot instantiate type \\"BucketProps\\" because it is a struct and not a class. Use struct instantiation instead.


 
 
Tests 1 failed (1)
Test Files 1 failed (1)
Duration <DURATION>"
`;

exports[`super_call.test.w 1`] = `
"error: \\"super\\" can only be used inside of classes
   --> ../../../examples/tests/invalid/super_call.test.w:32:7
   |
32 | super.do();
   |       ^^ \\"super\\" can only be used inside of classes


error: Cannot override private method \\"m1\\" of \\"BaseClass\\"
   --> ../../../examples/tests/invalid/super_call.test.w:47:12
   |
47 |   inflight m1(): str {
   |            ^^ Cannot override private method \\"m1\\" of \\"BaseClass\\"


error: Cannot call super method because class A has no parent
  --> ../../../examples/tests/invalid/super_call.test.w:4:11
  |
4 |     super.method();
  |           ^^^^^^ Cannot call super method because class A has no parent


error: Cannot call super method because class InflightA has no parent
   --> ../../../examples/tests/invalid/super_call.test.w:12:11
   |
12 |     super.method();
   |           ^^^^^^ Cannot call super method because class InflightA has no parent


error: super class \\"A\\" does not have a method named \\"child_method\\"
   --> ../../../examples/tests/invalid/super_call.test.w:20:11
   |
20 |     super.child_method();
   |           ^^^^^^^^^^^^ super class \\"A\\" does not have a method named \\"child_method\\"


error: Cannot call super method inside of a static method
   --> ../../../examples/tests/invalid/super_call.test.w:26:11
   |
26 |     super.method();
   |           ^^^^^^ Cannot call super method inside of a static method


error: \`super\` calls inside inflight closures not supported yet, see: https://github.com/winglang/wing/issues/3474
   --> ../../../examples/tests/invalid/super_call.test.w:52:50
   |
52 |       return \\"this: \${this.m1()}, super: \${super.m1()}\\";
   |                                                  ^^ \`super\` calls inside inflight closures not supported yet, see: https://github.com/winglang/wing/issues/3474


 
 
Tests 1 failed (1)
Test Files 1 failed (1)
Duration <DURATION>"
`;

exports[`throw_non_string.test.w 1`] = `
"error: Expected type to be \\"str\\", but got \\"num\\" instead
  --> ../../../examples/tests/invalid/throw_non_string.test.w:1:7
  |
1 | throw 42;
  |       ^^ Expected type to be \\"str\\", but got \\"num\\" instead


 
 
Tests 1 failed (1)
Test Files 1 failed (1)
Duration <DURATION>"
`;

exports[`try_no_catch_or_finally.test.w 1`] = `
"error: Missing \`catch\` or \`finally\` blocks for this try statement
  --> ../../../examples/tests/invalid/try_no_catch_or_finally.test.w:1:1
  |  
1 | / try {
2 | |   log(\\"Hello World\\");
3 | | }
  | \\\\-^ Missing \`catch\` or \`finally\` blocks for this try statement


 
 
Tests 1 failed (1)
Test Files 1 failed (1)
Duration <DURATION>"
`;

exports[`types_strings_arithmetic.test.w 1`] = `
"error: Binary operator '+' cannot be applied to operands of type 'num' and 'str'; only (num, num) and (str, str) are supported
  --> ../../../examples/tests/invalid/types_strings_arithmetic.test.w:1:10
  |
1 | let e1 = 2 + \\"2\\";
  |          ^^^^^^^ Binary operator '+' cannot be applied to operands of type 'num' and 'str'; only (num, num) and (str, str) are supported


error: Expected type to be \\"num\\", but got \\"str\\" instead
  --> ../../../examples/tests/invalid/types_strings_arithmetic.test.w:4:10
  |
4 | let e2 = 2 == \\"2\\";
  |          ^^^^^^^^ Expected type to be \\"num\\", but got \\"str\\" instead


error: Expected type to be \\"num\\", but got \\"str\\" instead
   --> ../../../examples/tests/invalid/types_strings_arithmetic.test.w:10:10
   |
10 | let e3 = \\"\${strExample}!\\" * numExample;
   |          ^^^^^^^^^^^^^^^^ Expected type to be \\"num\\", but got \\"str\\" instead


 
 
Tests 1 failed (1)
Test Files 1 failed (1)
Duration <DURATION>"
`;

exports[`unimplemented_grammar.test.w 1`] = `
"error: builtin \\"any\\" is not supported yet - see https://github.com/winglang/wing/issues/434
  --> ../../../examples/tests/invalid/unimplemented_grammar.test.w:1:8
  |
1 | let b: any = 0;
  |        ^^^ builtin \\"any\\" is not supported yet - see https://github.com/winglang/wing/issues/434


error: builtin container type \\"Promise\\" is not supported yet - see https://github.com/winglang/wing/issues/529
  --> ../../../examples/tests/invalid/unimplemented_grammar.test.w:2:19
  |
2 | let somePromise = Promise<str>{};
  |                   ^^^^^^^^^^^^ builtin container type \\"Promise\\" is not supported yet - see https://github.com/winglang/wing/issues/529


error: expression \\"defer_expression\\" is not supported yet - see https://github.com/winglang/wing/issues/116
  --> ../../../examples/tests/invalid/unimplemented_grammar.test.w:3:9
  |
3 | let c = defer somePromise();
  |         ^^^^^^^^^^^^^^^^^^^ expression \\"defer_expression\\" is not supported yet - see https://github.com/winglang/wing/issues/116


error: expression \\"await_expression\\" is not supported yet - see https://github.com/winglang/wing/issues/116
  --> ../../../examples/tests/invalid/unimplemented_grammar.test.w:4:9
  |
4 | let d = await c;
  |         ^^^^^^^ expression \\"await_expression\\" is not supported yet - see https://github.com/winglang/wing/issues/116


error: Unable to infer type
  --> ../../../examples/tests/invalid/unimplemented_grammar.test.w:2:5
  |
2 | let somePromise = Promise<str>{};
  |     ^^^^^^^^^^^ Unable to infer type


 
 
Tests 1 failed (1)
Test Files 1 failed (1)
Duration <DURATION>"
`;

exports[`unknown_field.test.w 1`] = `
"error: Unknown symbol \\"a\\"
  --> ../../../examples/tests/invalid/unknown_field.test.w:1:12
  |
1 | std.String.a.b.c.fromJson();
  |            ^ Unknown symbol \\"a\\"


 
 
Tests 1 failed (1)
Test Files 1 failed (1)
Duration <DURATION>"
`;

exports[`unknown_submodule.test.w 1`] = `
"error: Expected identifier \\"std\\" to be a variable, but it's a namespace
  --> ../../../examples/tests/invalid/unknown_submodule.test.w:1:1
  |
1 | std.random.String.fromJson(\\"hello\\");
  | ^^^ Expected identifier \\"std\\" to be a variable, but it's a namespace


 
 
Tests 1 failed (1)
Test Files 1 failed (1)
Duration <DURATION>"
`;

exports[`unknown_symbol.test.w 1`] = `
"error: Reserved word
   --> ../../../examples/tests/invalid/unknown_symbol.test.w:35:5
   |
35 | let let = 2;
   |     ^^^ Reserved word


error: Unknown symbol \\"clod\\"
  --> ../../../examples/tests/invalid/unknown_symbol.test.w:3:18
  |
3 | let bucket = new clod.Bucket();
  |                  ^^^^ Unknown symbol \\"clod\\"


error: Unknown symbol \\"cloudy\\"
  --> ../../../examples/tests/invalid/unknown_symbol.test.w:6:17
  |
6 | let funky = new cloudy.Funktion(inflight () => { });
  |                 ^^^^^^ Unknown symbol \\"cloudy\\"


error: Unknown symbol \\"y\\"
  --> ../../../examples/tests/invalid/unknown_symbol.test.w:9:13
  |
9 | let x = 2 + y;
  |             ^ Unknown symbol \\"y\\"


error: Unknown symbol \\"B\\"
   --> ../../../examples/tests/invalid/unknown_symbol.test.w:28:17
   |
28 | class A extends B {
   |                 ^ Unknown symbol \\"B\\"


error: Unknown symbol \\"unknown\\"
   --> ../../../examples/tests/invalid/unknown_symbol.test.w:32:1
   |
32 | unknown = 1;
   | ^^^^^^^ Unknown symbol \\"unknown\\"


error: Unknown symbol \\"assert\\"
   --> ../../../examples/tests/invalid/unknown_symbol.test.w:20:17
   |
20 |     this.bucket.assert(2 + \\"2\\");
   |                 ^^^^^^ Unknown symbol \\"assert\\"


error: Binary operator '+' cannot be applied to operands of type 'num' and 'str'; only (num, num) and (str, str) are supported
   --> ../../../examples/tests/invalid/unknown_symbol.test.w:20:24
   |
20 |     this.bucket.assert(2 + \\"2\\");
   |                        ^^^^^^^ Binary operator '+' cannot be applied to operands of type 'num' and 'str'; only (num, num) and (str, str) are supported


error: Unknown symbol \\"methodWhichIsNotPartOfBucketApi\\"
   --> ../../../examples/tests/invalid/unknown_symbol.test.w:23:24
   |
23 |     return this.bucket.methodWhichIsNotPartOfBucketApi(id);
   |                        ^^^^^^^^^^^^^^^^^^^^^^^^^^^^^^^ Unknown symbol \\"methodWhichIsNotPartOfBucketApi\\"


 
 
Tests 1 failed (1)
Test Files 1 failed (1)
Duration <DURATION>"
`;

exports[`use_before_defined.test.w 1`] = `
"error: Unknown symbol \\"y\\"
  --> ../../../examples/tests/invalid/use_before_defined.test.w:1:8
  |
1 | log(\\"\${y}\\"); // Access y before it's defined
  |        ^ Unknown symbol \\"y\\"


error: Symbol \\"x\\" used before being defined
  --> ../../../examples/tests/invalid/use_before_defined.test.w:5:10
  |
5 |   log(\\"\${x}\\");
  |          ^ Symbol \\"x\\" used before being defined
  .
8 | let x = \\"hi\\";
  |     - defined later here


 
 
Tests 1 failed (1)
Test Files 1 failed (1)
Duration <DURATION>"
`;

exports[`variable_scoping.test.w 1`] = `
"error: Unknown symbol \\"x\\"
  --> ../../../examples/tests/invalid/variable_scoping.test.w:6:11
  |
6 |   let z = x;
  |           ^ Unknown symbol \\"x\\"


 
 
Tests 1 failed (1)
Test Files 1 failed (1)
Duration <DURATION>"
`;

exports[`void_in_expression_position.test.w 1`] = `
"error: Property not found
  --> ../../../examples/tests/invalid/void_in_expression_position.test.w:1:12
  |
1 | log(\\"hey\\").get(\\"x\\");
  |            ^^^ Property not found


error: Binary operator '+' cannot be applied to operands of type 'num' and 'void'; only (num, num) and (str, str) are supported
  --> ../../../examples/tests/invalid/void_in_expression_position.test.w:7:9
  |
7 | let y = 5 + log(\\"hello\\");
  |         ^^^^^^^^^^^^^^^^ Binary operator '+' cannot be applied to operands of type 'num' and 'void'; only (num, num) and (str, str) are supported


 
 
Tests 1 failed (1)
Test Files 1 failed (1)
Duration <DURATION>"
`;<|MERGE_RESOLUTION|>--- conflicted
+++ resolved
@@ -294,15 +294,6 @@
   |       ^^^^^ \\"cloud\\" is already defined
 
 
-<<<<<<< HEAD
-=======
-error: \\"fs\\" is not a built-in module
-  --> ../../../examples/tests/invalid/bring.test.w:6:1
-  |
-6 | bring fs;
-  | ^^^^^^^^^ \\"fs\\" is not a built-in module
-
-
 error: \\"c\\" is not a built-in module
    --> ../../../examples/tests/invalid/bring.test.w:10:1
    |
@@ -310,7 +301,6 @@
    | ^^^^^^^^ \\"c\\" is not a built-in module
 
 
->>>>>>> ab0803ca
  
  
 Tests 1 failed (1)
