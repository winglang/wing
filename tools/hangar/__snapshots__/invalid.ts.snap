--- conflicted
+++ resolved
@@ -204,12 +204,6 @@
 "
 `;
 
-<<<<<<< HEAD
-exports[`class.w 1`] = `
-"- Compiling invalid/class.w to sim...
-✖ Compiling invalid/class.w to sim...
-error: Expected block
-=======
 exports[`capture_redefinition.w > stderr 1`] = `
 "error: Cannot capture symbol \\"y\\" because it is shadowed by another symbol with the same name
   --> ../../../examples/tests/invalid/capture_redefinition.w:4:7
@@ -222,7 +216,6 @@
 
 exports[`class.w > stderr 1`] = `
 "error: Expected block
->>>>>>> 15ae9222
    --> ../../../examples/tests/invalid/class.w:17:17
    |
 17 |   init(foo: str)
@@ -721,17 +714,9 @@
 "
 `;
 
-<<<<<<< HEAD
-exports[`inflight_in_class.w 1`] = `
-"- Compiling invalid/inflight_in_class.w to sim...
-✖ Compiling invalid/inflight_in_class.w to sim...
-error: Class cannot have inflight fields
-  --> ../../../examples/tests/invalid/inflight_in_class.w:2:3
-=======
 exports[`inflight_class_capture_mutable.w > stderr 1`] = `
 "error: Cannot capture field 'x' with non-capturable type 'MutArray<str>'
   --> ../../../examples/tests/invalid/inflight_class_capture_mutable.w:5:9
->>>>>>> 15ae9222
   |
 5 |     log(x.at(0));
   |         ^ Cannot capture field 'x' with non-capturable type 'MutArray<str>'
@@ -905,11 +890,6 @@
 "
 `;
 
-<<<<<<< HEAD
-exports[`interface.w 1`] = `
-"- Compiling invalid/interface.w to sim...
-✖ Compiling invalid/interface.w to sim...
-=======
 exports[`interface.w > stderr 1`] = `
 "error: Properties are not supported in interfaces
    --> ../../../examples/tests/invalid/interface.w:30:3
@@ -918,7 +898,6 @@
    |   ^^^^^^^^^ Properties are not supported in interfaces
 
 
->>>>>>> 15ae9222
 error: Unknown symbol \\"IB\\"
   --> ../../../examples/tests/invalid/interface.w:2:22
   |
@@ -1350,37 +1329,8 @@
 "
 `;
 
-<<<<<<< HEAD
-exports[`preflight_class_inflight.w 1`] = `
-"- Compiling invalid/preflight_class_inflight.w to sim...
-✖ Compiling invalid/preflight_class_inflight.w to sim...
-error: Cannot define a preflight class in inflight scope
-  --> ../../../examples/tests/invalid/preflight_class_inflight.w:4:3
-  |  
-4 | /   class R {
-5 | |     init() {}
-6 | |   }
-  | \\\\---^ Cannot define a preflight class in inflight scope
-
-
- 
-
-
-
-
-Tests 1 failed (1) 
-Duration <DURATION>
-"
-`;
-
-exports[`preflight_from_inflight.w 1`] = `
-"- Compiling invalid/preflight_from_inflight.w to sim...
-✖ Compiling invalid/preflight_from_inflight.w to sim...
-error: Cannot call into preflight phase while inflight
-=======
 exports[`preflight_from_inflight.w > stderr 1`] = `
 "error: Cannot call into preflight phase while inflight
->>>>>>> 15ae9222
    --> ../../../examples/tests/invalid/preflight_from_inflight.w:15:5
    |
 15 |     this.r.myPreflight();
