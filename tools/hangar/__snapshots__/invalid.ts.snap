// Vitest Snapshot v1, https://vitest.dev/guide/snapshot.html

exports[`access_hidden_namespace.test.w 1`] = `
"error: Unknown symbol \\"core\\"
  --> ../../../examples/tests/invalid/access_hidden_namespace.test.w:7:5
  |
7 | new core.NodeJsCode(\\"<ABSOLUTE_PATH>/test.txt\\"); // This should fail even though \`fs.TextFile\` extends \`core.FileBase\` because we didn't bring in \`core\` explicitly.
  |     ^^^^ Unknown symbol \\"core\\"


 
 
Tests 1 failed (1)
Test Files 1 failed (1)
Duration <DURATION>"
`;

exports[`access_modifiers.test.w 1`] = `
"error: Method \\"private_method\\" is private in \\"Foo\\" but it's an implementation of \\"SomeInterface\\". Interface members must be public.
   --> ../../../examples/tests/invalid/access_modifiers.test.w:49:3
   |
49 |   private_method() {}
   |   ^^^^^^^^^^^^^^ Method \\"private_method\\" is private in \\"Foo\\" but it's an implementation of \\"SomeInterface\\". Interface members must be public.


error: Method \\"protected_method\\" is protected in \\"Foo\\" but it's an implementation of \\"SomeInterface\\". Interface members must be public.
   --> ../../../examples/tests/invalid/access_modifiers.test.w:47:13
   |
47 |   protected protected_method() {}
   |             ^^^^^^^^^^^^^^^^ Method \\"protected_method\\" is protected in \\"Foo\\" but it's an implementation of \\"SomeInterface\\". Interface members must be public.


error: Cannot override private method \\"method\\" of \\"Foo\\"
   --> ../../../examples/tests/invalid/access_modifiers.test.w:58:3
   |
58 |   method() {
   |   ^^^^^^ Cannot override private method \\"method\\" of \\"Foo\\"


error: Cannot override private method \\"method\\" of \\"Bar\\"
   --> ../../../examples/tests/invalid/access_modifiers.test.w:81:3
   |
81 |   method() {
   |   ^^^^^^ Cannot override private method \\"method\\" of \\"Bar\\"


error: Cannot access protected member \\"protected_field\\" of \\"Foo\\"
    --> ../../../examples/tests/invalid/access_modifiers.test.w:109:9
    |
109 | log(foo.protected_field);
    |         ^^^^^^^^^^^^^^^ Cannot access protected member \\"protected_field\\" of \\"Foo\\"


error: Cannot access private member \\"private_field\\" of \\"Foo\\"
    --> ../../../examples/tests/invalid/access_modifiers.test.w:111:9
    |
111 | log(foo.private_field);
    |         ^^^^^^^^^^^^^ Cannot access private member \\"private_field\\" of \\"Foo\\"


error: Cannot access protected member \\"protected_static_method\\" of \\"Foo\\"
    --> ../../../examples/tests/invalid/access_modifiers.test.w:115:5
    |
115 | Foo.protected_static_method();
    |     ^^^^^^^^^^^^^^^^^^^^^^^ Cannot access protected member \\"protected_static_method\\" of \\"Foo\\"


error: Cannot access private member \\"private_static_method\\" of \\"Foo\\"
    --> ../../../examples/tests/invalid/access_modifiers.test.w:117:5
    |
117 | Foo.private_static_method();
    |     ^^^^^^^^^^^^^^^^^^^^^ Cannot access private member \\"private_static_method\\" of \\"Foo\\"


error: Cannot override public method \\"public_method\\" of \\"Foo\\" with a private method
    --> ../../../examples/tests/invalid/access_modifiers.test.w:157:3
    |
157 |   public_method() {}
    |   ^^^^^^^^^^^^^ Cannot override public method \\"public_method\\" of \\"Foo\\" with a private method


error: Cannot override protected method \\"protected_method\\" of \\"Foo\\" with a private method
    --> ../../../examples/tests/invalid/access_modifiers.test.w:159:3
    |
159 |   protected_method() {}
    |   ^^^^^^^^^^^^^^^^ Cannot override protected method \\"protected_method\\" of \\"Foo\\" with a private method


error: Cannot override private method \\"private_method\\" of \\"Foo\\"
    --> ../../../examples/tests/invalid/access_modifiers.test.w:161:3
    |
161 |   private_method() {}
    |   ^^^^^^^^^^^^^^ Cannot override private method \\"private_method\\" of \\"Foo\\"


error: Cannot override public method \\"public_method\\" of \\"Foo\\" with a protected method
    --> ../../../examples/tests/invalid/access_modifiers.test.w:166:13
    |
166 |   protected public_method() {}
    |             ^^^^^^^^^^^^^ Cannot override public method \\"public_method\\" of \\"Foo\\" with a protected method


error: Cannot override private method \\"private_method\\" of \\"Foo\\"
    --> ../../../examples/tests/invalid/access_modifiers.test.w:169:13
    |
169 |   protected private_method() {}
    |             ^^^^^^^^^^^^^^ Cannot override private method \\"private_method\\" of \\"Foo\\"


error: Cannot override private method \\"private_method\\" of \\"Foo\\"
    --> ../../../examples/tests/invalid/access_modifiers.test.w:176:7
    |
176 |   pub private_method() {}
    |       ^^^^^^^^^^^^^^ Cannot override private method \\"private_method\\" of \\"Foo\\"


error: Cannot access private member \\"private_field\\" of \\"Bar\\"
   --> ../../../examples/tests/invalid/access_modifiers.test.w:61:14
   |
61 |     log(this.private_field);
   |              ^^^^^^^^^^^^^ Cannot access private member \\"private_field\\" of \\"Bar\\"


error: Cannot access private member \\"private_method\\" of \\"Bar\\"
   --> ../../../examples/tests/invalid/access_modifiers.test.w:66:10
   |
66 |     this.private_method();
   |          ^^^^^^^^^^^^^^ Cannot access private member \\"private_method\\" of \\"Bar\\"


error: Cannot access private member \\"private_static_method\\" of \\"Foo\\"
   --> ../../../examples/tests/invalid/access_modifiers.test.w:74:9
   |
74 |     Foo.private_static_method();
   |         ^^^^^^^^^^^^^^^^^^^^^ Cannot access private member \\"private_static_method\\" of \\"Foo\\"


error: Cannot access private member \\"private_field\\" of \\"Baz\\"
   --> ../../../examples/tests/invalid/access_modifiers.test.w:84:14
   |
84 |     log(this.private_field);
   |              ^^^^^^^^^^^^^ Cannot access private member \\"private_field\\" of \\"Baz\\"


error: Cannot access private member \\"private_method\\" of \\"Baz\\"
   --> ../../../examples/tests/invalid/access_modifiers.test.w:89:10
   |
89 |     this.private_method();
   |          ^^^^^^^^^^^^^^ Cannot access private member \\"private_method\\" of \\"Baz\\"


error: Cannot access private member \\"private_static_method\\" of \\"Foo\\"
   --> ../../../examples/tests/invalid/access_modifiers.test.w:97:9
   |
97 |     Foo.private_static_method();
   |         ^^^^^^^^^^^^^^^^^^^^^ Cannot access private member \\"private_static_method\\" of \\"Foo\\"


error: Cannot access private member \\"private_static_method\\" of \\"Bar\\"
    --> ../../../examples/tests/invalid/access_modifiers.test.w:102:9
    |
102 |     Bar.private_static_method();
    |         ^^^^^^^^^^^^^^^^^^^^^ Cannot access private member \\"private_static_method\\" of \\"Bar\\"


error: Cannot access protected member \\"protected_field\\" of \\"Foo\\"
    --> ../../../examples/tests/invalid/access_modifiers.test.w:123:13
    |
123 |     log(foo.protected_field);
    |             ^^^^^^^^^^^^^^^ Cannot access protected member \\"protected_field\\" of \\"Foo\\"


error: Cannot access private member \\"private_field\\" of \\"Foo\\"
    --> ../../../examples/tests/invalid/access_modifiers.test.w:125:13
    |
125 |     log(foo.private_field);
    |             ^^^^^^^^^^^^^ Cannot access private member \\"private_field\\" of \\"Foo\\"


error: Cannot access protected member \\"protected_method\\" of \\"Foo\\"
    --> ../../../examples/tests/invalid/access_modifiers.test.w:129:9
    |
129 |     foo.protected_method();
    |         ^^^^^^^^^^^^^^^^ Cannot access protected member \\"protected_method\\" of \\"Foo\\"


error: Cannot access private member \\"private_method\\" of \\"Foo\\"
    --> ../../../examples/tests/invalid/access_modifiers.test.w:131:9
    |
131 |     foo.private_method();
    |         ^^^^^^^^^^^^^^ Cannot access private member \\"private_method\\" of \\"Foo\\"


error: Cannot access protected member \\"protected_static_method\\" of \\"Foo\\"
    --> ../../../examples/tests/invalid/access_modifiers.test.w:137:9
    |
137 |     Foo.protected_static_method();
    |         ^^^^^^^^^^^^^^^^^^^^^^^ Cannot access protected member \\"protected_static_method\\" of \\"Foo\\"


error: Cannot access private member \\"private_static_method\\" of \\"Foo\\"
    --> ../../../examples/tests/invalid/access_modifiers.test.w:139:9
    |
139 |     Foo.private_static_method();
    |         ^^^^^^^^^^^^^^^^^^^^^ Cannot access private member \\"private_static_method\\" of \\"Foo\\"


 
 
Tests 1 failed (1)
Test Files 1 failed (1)
Duration <DURATION>"
`;

exports[`access_private_apis.test.w 1`] = `
"error: Class \\"subdir2.MyPrivateClass\\" is private
  --> ../../../examples/tests/invalid/access_private_apis.test.w:3:5
  |
3 | new subdir2.MyPrivateClass();
  |     ^^^^^^^^^^^^^^^^^^^^^^ Class \\"subdir2.MyPrivateClass\\" is private
  |
  --> ../../../examples/tests/invalid/subdir2/file.w:1:7
  |
1 | class MyPrivateClass {}
  |       -------------- defined here


error: Class \\"subdir2.inner.MyOtherPrivateClass\\" is private
  --> ../../../examples/tests/invalid/access_private_apis.test.w:6:5
  |
6 | new subdir2.inner.MyOtherPrivateClass();
  |     ^^^^^^^^^^^^^^^^^^^^^^^^^^^^^^^^^ Class \\"subdir2.inner.MyOtherPrivateClass\\" is private
  |
  --> ../../../examples/tests/invalid/subdir2/inner/blah.w:1:7
  |
1 | class MyOtherPrivateClass {}
  |       ------------------- defined here


error: Interface \\"subdir2.MyPrivateInterface\\" is private
   --> ../../../examples/tests/invalid/access_private_apis.test.w:11:14
   |
11 | class A impl subdir2.MyPrivateInterface {}
   |              ^^^^^^^^^^^^^^^^^^^^^^^^^^ Interface \\"subdir2.MyPrivateInterface\\" is private
   |
   --> ../../../examples/tests/invalid/subdir2/file.w:7:11
   |
 7 | interface MyPrivateInterface {}
   |           ------------------ defined here


error: Expected an interface, instead found type \\"unresolved\\"
   --> ../../../examples/tests/invalid/access_private_apis.test.w:11:14
   |
11 | class A impl subdir2.MyPrivateInterface {}
   |              ^^^^^^^^^^^^^^^^^^^^^^^^^^ Expected an interface, instead found type \\"unresolved\\"


error: Struct \\"subdir2.MyPrivateStruct\\" is private
   --> ../../../examples/tests/invalid/access_private_apis.test.w:14:9
   |
14 | let s = subdir2.MyPrivateStruct {};
   |         ^^^^^^^^^^^^^^^^^^^^^^^ Struct \\"subdir2.MyPrivateStruct\\" is private
   |
   --> ../../../examples/tests/invalid/subdir2/file.w:3:8
   |
 3 | struct MyPrivateStruct {}
   |        --------------- defined here


error: Expected identifier \\"subdir2\\" to be a variable, but it's a namespace
   --> ../../../examples/tests/invalid/access_private_apis.test.w:17:9
   |
17 | let e = subdir2.MyPrivateEnum.A;
   |         ^^^^^^^ Expected identifier \\"subdir2\\" to be a variable, but it's a namespace


 
 
Tests 1 failed (1)
Test Files 1 failed (1)
Duration <DURATION>"
`;

exports[`access_static_from_instance.test.w 1`] = `
"error: Static class fields not supported yet, see https://github.com/winglang/wing/issues/1668
  --> ../../../examples/tests/invalid/access_static_from_instance.test.w:4:3
  |
4 |   pub static f: num;
  |   ^^^^^^^^^^^^^^^^^^ Static class fields not supported yet, see https://github.com/winglang/wing/issues/1668


error: Cannot access static property \\"f\\" from instance
   --> ../../../examples/tests/invalid/access_static_from_instance.test.w:19:5
   |
19 | foo.f; // Can't access static fields through instances
   |     ^ Cannot access static property \\"f\\" from instance


error: Cannot access static property \\"m\\" from instance
   --> ../../../examples/tests/invalid/access_static_from_instance.test.w:20:5
   |
20 | foo.m(); // Can't access static methods through instances
   |     ^ Cannot access static property \\"m\\" from instance


error: Unknown symbol \\"this\\"
  --> ../../../examples/tests/invalid/access_static_from_instance.test.w:7:5
  |
7 |     this.instanceField = 1; // Can't access instance fields from static methods
  |     ^^^^ Unknown symbol \\"this\\"


error: Unknown symbol \\"this\\"
  --> ../../../examples/tests/invalid/access_static_from_instance.test.w:8:5
  |
8 |     this.f = 1; // Can't access static fields through \`this\`
  |     ^^^^ Unknown symbol \\"this\\"


 
 
Tests 1 failed (1)
Test Files 1 failed (1)
Duration <DURATION>"
`;

exports[`ambiguous_api_paths.test.w 1`] = `
"ERROR: Endpoint for path '/test/{variable}' and method 'GET' is ambiguous - it conflicts with existing endpoint for path '/test/path'

../../../examples/tests/invalid/target/test/ambiguous_api_paths.test.wsim.[REDACTED].tmp/.wing/preflight.js:39
       const handler = new $Closure1(this, \\"$Closure1\\");
       (api.get(\\"<ABSOLUTE_PATH>/path\\", handler));
>>     (api.get(\\"<ABSOLUTE_PATH>/{variable}\\", handler));
     }
   }

 
 
Tests 1 failed (1)
Test Files 1 failed (1)
Duration <DURATION>"
`;

exports[`bring.test.w 1`] = `
"error: Expected module specification (see https://www.winglang.io/docs/libraries)
  --> ../../../examples/tests/invalid/bring.test.w:6:7
  |
6 | bring ;
  |       ^ Expected module specification (see https://www.winglang.io/docs/libraries)


error: Could not find a trusted library \\"@winglibs/c\\" installed. Did you mean to run \`npm i @winglibs/c\`?
  --> ../../../examples/tests/invalid/bring.test.w:8:1
  |
8 | bring c;
  | ^^^^^^^^ Could not find a trusted library \\"@winglibs/c\\" installed. Did you mean to run \`npm i @winglibs/c\`?


error: Redundant bring of \\"std\\"
  --> ../../../examples/tests/invalid/bring.test.w:1:1
  |
1 | bring std;
  | ^^^^^^^^^^ Redundant bring of \\"std\\"


error: \\"cloud\\" is already defined
  --> ../../../examples/tests/invalid/bring.test.w:4:7
  |
4 | bring cloud;
  |       ^^^^^ \\"cloud\\" is already defined


 
 
Tests 1 failed (1)
Test Files 1 failed (1)
Duration <DURATION>"
`;

exports[`bring_jsii.test.w 1`] = `
"error: bring \\"jsii-code-samples\\" must be assigned to an identifier (e.g. bring \\"foo\\" as foo)
  --> ../../../examples/tests/invalid/bring_jsii.test.w:1:1
  |
1 | bring \\"jsii-code-samples\\";
  | ^^^^^^^^^^^^^^^^^^^^^^^^^^ bring \\"jsii-code-samples\\" must be assigned to an identifier (e.g. bring \\"foo\\" as foo)


error: Unable to load \\"foobar\\": Module not found in \\"<ABSOLUTE_PATH>/bring_jsii.test.w\\"
  --> ../../../examples/tests/invalid/bring_jsii.test.w:4:1
  |
4 | bring \\"foobar\\" as baz;
  | ^^^^^^^^^^^^^^^^^^^^^^ Unable to load \\"foobar\\": Module not found in \\"<ABSOLUTE_PATH>/bring_jsii.test.w\\"


 
 
Tests 1 failed (1)
Test Files 1 failed (1)
Duration <DURATION>"
`;

exports[`bring_local_dir.test.w 1`] = `
"error: Cannot bring \\"/subdir\\" since it is not a relative path
  --> ../../../examples/tests/invalid/bring_local_dir.test.w:4:7
  |
4 | bring \\"/subdir\\" as baz;
  |       ^^^^^^^^^ Cannot bring \\"/subdir\\" since it is not a relative path


error: Symbol \\"Foo\\" has multiple definitions in \\"<ABSOLUTE_PATH>/inner\\"
  --> ../../../examples/tests/invalid/subdir/other.w:1:1
  |
1 | bring \\"./inner\\" as inner;
  | ^^^^^^^^^^^^^^^^^^^^^^^^^ Symbol \\"Foo\\" has multiple definitions in \\"<ABSOLUTE_PATH>/inner\\"


error: Symbol \\"Foo\\" has multiple definitions in \\"<ABSOLUTE_PATH>/inner\\"
  --> ../../../examples/tests/invalid/bring_local_dir.test.w:1:1
  |
1 | bring \\"./subdir\\" as subdir;
  | ^^^^^^^^^^^^^^^^^^^^^^^^^^^ Symbol \\"Foo\\" has multiple definitions in \\"<ABSOLUTE_PATH>/inner\\"


 
 
Tests 1 failed (1)
Test Files 1 failed (1)
Duration <DURATION>"
`;

exports[`bring_local_self.test.w 1`] = `
"error: Cannot find module \\"./bring_local_self.main.w\\"
  --> ../../../examples/tests/invalid/bring_local_self.test.w:1:7
  |
1 | bring \\"./bring_local_self.main.w\\" as foo;
  |       ^^^^^^^^^^^^^^^^^^^^^^^^^^^ Cannot find module \\"./bring_local_self.main.w\\"


error: Cannot find module \\"./non-existent.w\\"
  --> ../../../examples/tests/invalid/bring_local_self.test.w:4:7
  |
4 | bring \\"./non-existent.w\\" as bar;
  |       ^^^^^^^^^^^^^^^^^^ Cannot find module \\"./non-existent.w\\"


error: Cannot bring \\"/hello.w\\" since it is not a relative path
  --> ../../../examples/tests/invalid/bring_local_self.test.w:7:7
  |
7 | bring \\"/hello.w\\" as baz;
  |       ^^^^^^^^^^ Cannot bring \\"/hello.w\\" since it is not a relative path


error: Cannot bring module \\"./bring_local_dir.test.w\\" since it is an entrypoint file
   --> ../../../examples/tests/invalid/bring_local_self.test.w:10:7
   |
10 | bring \\"./bring_local_dir.test.w\\" as qux;
   |       ^^^^^^^^^^^^^^^^^^^^^^^^^^ Cannot bring module \\"./bring_local_dir.test.w\\" since it is an entrypoint file


 
 
Tests 1 failed (1)
Test Files 1 failed (1)
Duration <DURATION>"
`;

exports[`bring_local_variables.test.w 1`] = `
"error: Module files cannot have statements besides classes, interfaces, enums, and structs. Rename the file to end with \`.main.w\` or \`.test.w\` to make this an entrypoint file.
  --> ../../../examples/tests/invalid/file_with_variables.w:5:1
  |
5 | let x = 5;
  | ^^^^^^^^^^ Module files cannot have statements besides classes, interfaces, enums, and structs. Rename the file to end with \`.main.w\` or \`.test.w\` to make this an entrypoint file.


error: Module files cannot have statements besides classes, interfaces, enums, and structs. Rename the file to end with \`.main.w\` or \`.test.w\` to make this an entrypoint file.
  --> ../../../examples/tests/invalid/file_with_variables.w:6:1
  |
6 | let y = [\\"hello\\", \\"world\\"];
  | ^^^^^^^^^^^^^^^^^^^^^^^^^^^ Module files cannot have statements besides classes, interfaces, enums, and structs. Rename the file to end with \`.main.w\` or \`.test.w\` to make this an entrypoint file.


error: Module files cannot have statements besides classes, interfaces, enums, and structs. Rename the file to end with \`.main.w\` or \`.test.w\` to make this an entrypoint file.
  --> ../../../examples/tests/invalid/file_with_variables.w:7:1
  |
7 | let z = new cloud.Bucket();
  | ^^^^^^^^^^^^^^^^^^^^^^^^^^^ Module files cannot have statements besides classes, interfaces, enums, and structs. Rename the file to end with \`.main.w\` or \`.test.w\` to make this an entrypoint file.


error: Preflight field \\"x\\" is not initialized
   --> ../../../examples/tests/invalid/file_with_variables.w:10:3
   |
10 |   x: num;
   |   ^ Preflight field \\"x\\" is not initialized


 
 
Tests 1 failed (1)
Test Files 1 failed (1)
Duration <DURATION>"
`;

exports[`bring_non_std_construct.test.w 1`] = `
"error: Expected 2 positional argument(s) or named arguments for the last parameter but got 0
  --> ../../../examples/tests/invalid/bring_non_std_construct.test.w:8:1
  |
8 | new cdktf.S3Backend();
  | ^^^^^^^^^^^^^^^^^^^^^ Expected 2 positional argument(s) or named arguments for the last parameter but got 0


error: Cannot set id of non-standard preflight class \\"S3Backend\\" using \`as\`
   --> ../../../examples/tests/invalid/bring_non_std_construct.test.w:13:85
   |
13 |     new cdktf.S3Backend(this, cdktf.S3BackendConfig {bucket: \\"foo\\", key: \\"bar\\"}) as \\"s3_backend\\";
   |                                                                                     ^^^^^^^^^^^^ Cannot set id of non-standard preflight class \\"S3Backend\\" using \`as\`


error: Cannot set scope of non-standard preflight class \\"S3Backend\\" using \`in\`
   --> ../../../examples/tests/invalid/bring_non_std_construct.test.w:15:85
   |
15 |     new cdktf.S3Backend(this, cdktf.S3BackendConfig {bucket: \\"foo\\", key: \\"bar\\"}) in this;
   |                                                                                     ^^^^ Cannot set scope of non-standard preflight class \\"S3Backend\\" using \`in\`


 
 
Tests 1 failed (1)
Test Files 1 failed (1)
Duration <DURATION>"
`;

exports[`call_inflight_from_preflight.test.w 1`] = `
"error: Cannot call into inflight phase while preflight
  --> ../../../examples/tests/invalid/call_inflight_from_preflight.test.w:4:1
  |
4 | util.sleep(1s);
  | ^^^^^^^^^^^^^^ Cannot call into inflight phase while preflight


error: Cannot call into inflight phase while preflight
   --> ../../../examples/tests/invalid/call_inflight_from_preflight.test.w:12:1
   |
12 | foo.do();
   | ^^^^^^^^ Cannot call into inflight phase while preflight


 
 
Tests 1 failed (1)
Test Files 1 failed (1)
Duration <DURATION>"
`;

exports[`capture_redefinition.test.w 1`] = `
"error: Cannot access \\"y\\" because it is shadowed by another symbol with the same name
  --> ../../../examples/tests/invalid/capture_redefinition.test.w:5:7
  |
5 |   log(y);
  |       ^ Cannot access \\"y\\" because it is shadowed by another symbol with the same name


error: Cannot access \\"y\\" because it is shadowed by another symbol with the same name
   --> ../../../examples/tests/invalid/capture_redefinition.test.w:14:9
   |
14 |     log(y);
   |         ^ Cannot access \\"y\\" because it is shadowed by another symbol with the same name


error: Cannot access \\"x\\" because it is shadowed by another symbol with the same name
   --> ../../../examples/tests/invalid/capture_redefinition.test.w:22:7
   |
22 |   log(x);
   |       ^ Cannot access \\"x\\" because it is shadowed by another symbol with the same name


 
 
Tests 1 failed (1)
Test Files 1 failed (1)
Duration <DURATION>"
`;

exports[`class.test.w 1`] = `
"error: Call to super constructor can only be made from derived classes
   --> ../../../examples/tests/invalid/class.test.w:86:5
   |
86 |     super();
   |     ^^^^^^^^ Call to super constructor can only be made from derived classes


error: Call to super constructor must be first statement in constructor
   --> ../../../examples/tests/invalid/class.test.w:98:5
   |
98 |     super(name, major);
   |     ^^^^^^^^^^^^^^^^^^^ Call to super constructor must be first statement in constructor


error: Call to super constructor can only be done from within class constructor
    --> ../../../examples/tests/invalid/class.test.w:103:5
    |
103 |     super(\\"cool\\", \\"blue\\");
    |     ^^^^^^^^^^^^^^^^^^^^^^ Call to super constructor can only be done from within class constructor


error: Call to super constructor can only be done from within a class constructor
    --> ../../../examples/tests/invalid/class.test.w:108:4
    |
108 |    super();
    |    ^^^^^^^^ Call to super constructor can only be done from within a class constructor


error: Reserved method name. Initializers are declared with \\"init\\"
    --> ../../../examples/tests/invalid/class.test.w:160:3
    |
160 |   constructor() {
    |   ^^^^^^^^^^^ Reserved method name. Initializers are declared with \\"init\\"


error: Expected block
   --> ../../../examples/tests/invalid/class.test.w:17:17
   |
17 |   init(foo: str)
   |                 ^ Expected block


error: Preflight field \\"x\\" is not initialized
  --> ../../../examples/tests/invalid/class.test.w:4:4
  |
4 |    x:num;
  |    ^ Preflight field \\"x\\" is not initialized


error: Expected 0 positional argument(s) but got 1
  --> ../../../examples/tests/invalid/class.test.w:9:1
  |
9 | new C2(1);
  | ^^^^^^^^^ Expected 0 positional argument(s) but got 1


error: No named arguments expected
   --> ../../../examples/tests/invalid/class.test.w:13:1
   |
13 | new C9(token: \\"1\\");
   | ^^^^^^^^^^^^^^^^^^ No named arguments expected


error: Expected 1 positional argument(s) but got 0
   --> ../../../examples/tests/invalid/class.test.w:19:1
   |
19 | new C10(); 
   | ^^^^^^^^^ Expected 1 positional argument(s) but got 0


error: No named arguments expected
   --> ../../../examples/tests/invalid/class.test.w:22:1
   |
22 | new C10(foo: \\"bar\\"); 
   | ^^^^^^^^^^^^^^^^^^^ No named arguments expected


error: Expected 1 positional argument(s) but got 0
   --> ../../../examples/tests/invalid/class.test.w:22:1
   |
22 | new C10(foo: \\"bar\\"); 
   | ^^^^^^^^^^^^^^^^^^^ Expected 1 positional argument(s) but got 0


error: No named arguments expected
   --> ../../../examples/tests/invalid/class.test.w:25:1
   |
25 | new C10(\\"hello\\", foo: \\"bar\\"); 
   | ^^^^^^^^^^^^^^^^^^^^^^^^^^^^ No named arguments expected


error: Inflight field \\"x\\" is not initialized
   --> ../../../examples/tests/invalid/class.test.w:37:16
   |
37 |   inflight var x: num;
   |                ^ Inflight field \\"x\\" is not initialized


error: Inflight field \\"y\\" is not initialized
   --> ../../../examples/tests/invalid/class.test.w:39:12
   |
39 |   inflight y: str;
   |            ^ Inflight field \\"y\\" is not initialized


error: Inflight field \\"x\\" is not initialized
   --> ../../../examples/tests/invalid/class.test.w:44:12
   |
44 |   inflight x: num;
   |            ^ Inflight field \\"x\\" is not initialized


error: Inflight field \\"x\\" is not initialized
   --> ../../../examples/tests/invalid/class.test.w:50:12
   |
50 |   inflight x: num;
   |            ^ Inflight field \\"x\\" is not initialized


error: \\"y\\" cannot be initialized in the inflight initializer
   --> ../../../examples/tests/invalid/class.test.w:61:10
   |
61 |     this.y = 1;
   |          ^ \\"y\\" cannot be initialized in the inflight initializer


error: \\"x\\" cannot be initialized in the preflight initializer
   --> ../../../examples/tests/invalid/class.test.w:56:10
   |
56 |     this.x = 1;
   |          ^ \\"x\\" cannot be initialized in the preflight initializer


error: Preflight field \\"y\\" is not initialized
   --> ../../../examples/tests/invalid/class.test.w:52:3
   |
52 |   y: num;
   |   ^ Preflight field \\"y\\" is not initialized


error: Expected \\"x\\" to be a type but it's a variable
   --> ../../../examples/tests/invalid/class.test.w:68:18
   |
68 | class C7 extends x {
   |                  ^ Expected \\"x\\" to be a type but it's a variable


error: Expected \\"S1\\" to be a class
   --> ../../../examples/tests/invalid/class.test.w:74:18
   |
74 | class C8 extends S1 {
   |                  ^^ Expected \\"S1\\" to be a class


error: Unknown symbol \\"C11\\"
   --> ../../../examples/tests/invalid/class.test.w:78:19
   |
78 | class C11 extends C11 {
   |                   ^^^ Unknown symbol \\"C11\\"


error: Cannot instantiate abstract class \\"Resource\\"
    --> ../../../examples/tests/invalid/class.test.w:165:1
    |
165 | new std.Resource();
    | ^^^^^^^^^^^^^^^^^^ Cannot instantiate abstract class \\"Resource\\"


error: Expected type to be \\"num\\", but got \\"str\\" instead
   --> ../../../examples/tests/invalid/class.test.w:31:14
   |
31 |     this.x = \\"Hi\\";
   |              ^^^^ Expected type to be \\"num\\", but got \\"str\\" instead


error: Variable cannot be reassigned from inflight
   --> ../../../examples/tests/invalid/class.test.w:61:5
   |
61 |     this.y = 1;
   |     ^^^^^^ Variable cannot be reassigned from inflight


error: Expected type to be \\"num\\", but got \\"str\\" instead
    --> ../../../examples/tests/invalid/class.test.w:123:11
    |
123 |     super(someStr);
    |           ^^^^^^^ Expected type to be \\"num\\", but got \\"str\\" instead


error: Expected 1 positional argument(s) but got 0
    --> ../../../examples/tests/invalid/class.test.w:132:5
    |
132 |     super();
    |     ^^^^^^^^ Expected 1 positional argument(s) but got 0


error: Expected 1 positional argument(s) but got 2
    --> ../../../examples/tests/invalid/class.test.w:141:5
    |
141 |     super(someNum, someStr);
    |     ^^^^^^^^^^^^^^^^^^^^^^^^ Expected 1 positional argument(s) but got 2


error: Expected 1 positional argument(s) but got 0
    --> ../../../examples/tests/invalid/class.test.w:157:5
    |
157 |     super();
    |     ^^^^^^^^ Expected 1 positional argument(s) but got 0


 
 
Tests 1 failed (1)
Test Files 1 failed (1)
Duration <DURATION>"
`;

exports[`cloud_function_expects_inflight.test.w 1`] = `
"error: Expected type to be \\"inflight (event: str): void\\", but got \\"preflight (name: str): str\\" instead
  --> ../../../examples/tests/invalid/cloud_function_expects_inflight.test.w:3:20
  |  
3 |   new cloud.Function((name: str): str => {
  | /--------------------^
4 | |   return \\"Hello {name}\\";
5 | | });
  | \\\\-^ Expected type to be \\"inflight (event: str): void\\", but got \\"preflight (name: str): str\\" instead
  |  
  = hint: expected phase to be inflight, but got preflight instead


error: Expected type to be \\"inflight (message: str): void\\", but got \\"inflight (x: num): unknown\\" instead
   --> ../../../examples/tests/invalid/cloud_function_expects_inflight.test.w:9:15
   |  
 9 |   q.setConsumer(inflight (x: num) => {
   | /---------------^
10 | |                      // ^ \\"num\\" doesn't match the expected type \\"str\\"
11 | |   return;
12 | | });
   | \\\\-^ Expected type to be \\"inflight (message: str): void\\", but got \\"inflight (x: num): unknown\\" instead


 
 
Tests 1 failed (1)
Test Files 1 failed (1)
Duration <DURATION>"
`;

exports[`container_types.test.w 1`] = `
"error: Unknown parser error
   --> ../../../examples/tests/invalid/container_types.test.w:14:25
   |
14 | let m2: Map<num> = [\\"a\\" => 1, \\"b\\" => \\"2\\", \\"c\\" => 3];
   |                         ^^^^ Unknown parser error


error: Unexpected 'string'
   --> ../../../examples/tests/invalid/container_types.test.w:14:31
   |
14 | let m2: Map<num> = [\\"a\\" => 1, \\"b\\" => \\"2\\", \\"c\\" => 3];
   |                               ^^^ Unexpected 'string'


error: Unknown parser error
   --> ../../../examples/tests/invalid/container_types.test.w:14:47
   |
14 | let m2: Map<num> = [\\"a\\" => 1, \\"b\\" => \\"2\\", \\"c\\" => 3];
   |                                               ^^^^ Unknown parser error


error: Unknown parser error
   --> ../../../examples/tests/invalid/container_types.test.w:37:24
   |
37 | let ss1: MutSet<str> = Set{\\"c\\"};
   |                        ^^^ Unknown parser error


error: Expected type to be \\"num\\", but got \\"str\\" instead
  --> ../../../examples/tests/invalid/container_types.test.w:2:28
  |
2 | let arr1: Array<num> = [1, \\"2\\", 3];
  |                            ^^^ Expected type to be \\"num\\", but got \\"str\\" instead


error: Expected \\"Set\\" or \\"MutSet\\", found \\"Array<num>\\"
  --> ../../../examples/tests/invalid/container_types.test.w:3:12
  |
3 | let arr2 = Array<num> {1, 2, 3};
  |            ^^^^^^^^^^ Expected \\"Set\\" or \\"MutSet\\", found \\"Array<num>\\"


error: Expected type to be \\"Array<num>\\", but got \\"Array<str>\\" instead
  --> ../../../examples/tests/invalid/container_types.test.w:5:24
  |
5 | let arr4: Array<num> = arr3;
  |                        ^^^^ Expected type to be \\"Array<num>\\", but got \\"Array<str>\\" instead


error: Unknown symbol \\"someRandomMethod\\"
  --> ../../../examples/tests/invalid/container_types.test.w:6:6
  |
6 | arr1.someRandomMethod();
  |      ^^^^^^^^^^^^^^^^ Unknown symbol \\"someRandomMethod\\"


error: Expected type to be \\"num\\", but got \\"num?\\" instead
  --> ../../../examples/tests/invalid/container_types.test.w:9:16
  |
9 | let val: num = arr5.tryAt(0);
  |                ^^^^^^^^^^^^^ Expected type to be \\"num\\", but got \\"num?\\" instead


error: Expected type to be \\"num\\", but got \\"str\\" instead
   --> ../../../examples/tests/invalid/container_types.test.w:13:38
   |
13 | let m1: Map<num> = {\\"a\\" => 1, \\"b\\" => \\"2\\", \\"c\\" => 3};
   |                                      ^^^ Expected type to be \\"num\\", but got \\"str\\" instead


error: Expected type to be \\"Map<num>\\", but got \\"Array<str>\\" instead
   --> ../../../examples/tests/invalid/container_types.test.w:14:20
   |
14 | let m2: Map<num> = [\\"a\\" => 1, \\"b\\" => \\"2\\", \\"c\\" => 3];
   |                    ^^^^^^^^^^^^^^^^^^^^^^^^^^^^^^^^ Expected type to be \\"Map<num>\\", but got \\"Array<str>\\" instead


error: Expected type to be \\"Map<num>\\", but got \\"Map<str>\\" instead
   --> ../../../examples/tests/invalid/container_types.test.w:16:20
   |
16 | let m4: Map<num> = m3;
   |                    ^^ Expected type to be \\"Map<num>\\", but got \\"Map<str>\\" instead


error: Unknown symbol \\"someRandomMethod\\"
   --> ../../../examples/tests/invalid/container_types.test.w:17:4
   |
17 | m1.someRandomMethod();
   |    ^^^^^^^^^^^^^^^^ Unknown symbol \\"someRandomMethod\\"


error: Expected type to be \\"num\\", but got \\"str\\" instead
   --> ../../../examples/tests/invalid/container_types.test.w:20:24
   |
20 | let s1: Set<num> = {1, \\"2\\", 3};
   |                        ^^^ Expected type to be \\"num\\", but got \\"str\\" instead


error: Expected \\"Array\\" or \\"MutArray\\", found \\"Set<num>\\"
   --> ../../../examples/tests/invalid/container_types.test.w:21:10
   |
21 | let s2 = Set<num> [1, \\"2\\", 3];
   |          ^^^^^^^^ Expected \\"Array\\" or \\"MutArray\\", found \\"Set<num>\\"


error: Expected type to be \\"num\\", but got \\"str\\" instead
   --> ../../../examples/tests/invalid/container_types.test.w:22:24
   |
22 | let s3: Set<num> = [1, \\"2\\", 3];
   |                        ^^^ Expected type to be \\"num\\", but got \\"str\\" instead


error: Expected type to be \\"Set<num>\\", but got \\"Array<num>\\" instead
   --> ../../../examples/tests/invalid/container_types.test.w:22:20
   |
22 | let s3: Set<num> = [1, \\"2\\", 3];
   |                    ^^^^^^^^^^^ Expected type to be \\"Set<num>\\", but got \\"Array<num>\\" instead


error: Expected type to be \\"Set<str>\\", but got \\"Set<num>\\" instead
   --> ../../../examples/tests/invalid/container_types.test.w:24:20
   |
24 | let s5: Set<str> = s4;
   |                    ^^ Expected type to be \\"Set<str>\\", but got \\"Set<num>\\" instead


error: Unknown symbol \\"someRandomMethod\\"
   --> ../../../examples/tests/invalid/container_types.test.w:25:4
   |
25 | s1.someRandomMethod();
   |    ^^^^^^^^^^^^^^^^ Unknown symbol \\"someRandomMethod\\"


error: Expected type to be \\"Array<str>\\", but got \\"MutArray<str>\\" instead
   --> ../../../examples/tests/invalid/container_types.test.w:27:21
   |
27 | let a: Array<str> = MutArray<str>[];
   |                     ^^^^^^^^^^^^^^^ Expected type to be \\"Array<str>\\", but got \\"MutArray<str>\\" instead


error: Expected type to be \\"MutMap<num>\\", but got \\"Map<num>\\" instead
   --> ../../../examples/tests/invalid/container_types.test.w:30:24
   |
30 | let mm1: MutMap<num> = { \\"a\\" => 1, \\"b\\" => 2, \\"c\\" => 3 };
   |                        ^^^^^^^^^^^^^^^^^^^^^^^^^^^^^^^^ Expected type to be \\"MutMap<num>\\", but got \\"Map<num>\\" instead


error: Unknown symbol \\"copyMut\\"
   --> ../../../examples/tests/invalid/container_types.test.w:33:15
   |
33 | let mm3 = mm2.copyMut();
   |               ^^^^^^^ Unknown symbol \\"copyMut\\"


error: Expected type to be \\"MutSet<str>\\", but got \\"Set<str>\\" instead
   --> ../../../examples/tests/invalid/container_types.test.w:37:27
   |
37 | let ss1: MutSet<str> = Set{\\"c\\"};
   |                           ^^^^^ Expected type to be \\"MutSet<str>\\", but got \\"Set<str>\\" instead


error: Expected type to be \\"num\\", but got \\"bool\\" instead
   --> ../../../examples/tests/invalid/container_types.test.w:39:37
   |
39 | let ss2: MutSet<num> = MutSet<num> {true};
   |                                     ^^^^ Expected type to be \\"num\\", but got \\"bool\\" instead


error: Unknown symbol \\"copyMut\\"
   --> ../../../examples/tests/invalid/container_types.test.w:42:15
   |
42 | let ss4 = ss3.copyMut();
   |               ^^^^^^^ Unknown symbol \\"copyMut\\"


 
 
Tests 1 failed (1)
Test Files 1 failed (1)
Duration <DURATION>"
`;

exports[`cyclic_bring1.w 1`] = `
"error: Could not compile \\"<ABSOLUTE_PATH>/cyclic_bring1.w\\" due to cyclic bring statements:
- <ABSOLUTE_PATH>/cyclic_bring3.w
- <ABSOLUTE_PATH>/cyclic_bring2.w
- <ABSOLUTE_PATH>/cyclic_bring1.w


error: Could not type check \\"<ABSOLUTE_PATH>/cyclic_bring2.w\\" due to cyclic bring statements
  --> ../../../examples/tests/invalid/cyclic_bring1.w:1:1
  |
1 | bring \\"./cyclic_bring2.w\\" as foo;
  | ^^^^^^^^^^^^^^^^^^^^^^^^^^^^^^^^^ Could not type check \\"<ABSOLUTE_PATH>/cyclic_bring2.w\\" due to cyclic bring statements


error: Could not type check \\"<ABSOLUTE_PATH>/cyclic_bring3.w\\" due to cyclic bring statements
  --> ../../../examples/tests/invalid/cyclic_bring2.w:1:1
  |
1 | bring \\"./cyclic_bring3.w\\" as foo;
  | ^^^^^^^^^^^^^^^^^^^^^^^^^^^^^^^^^ Could not type check \\"<ABSOLUTE_PATH>/cyclic_bring3.w\\" due to cyclic bring statements


 
 
Tests 1 failed (1)
Test Files 1 failed (1)
Duration <DURATION>"
`;

exports[`cyclic_bring2.w 1`] = `
"error: Could not compile \\"<ABSOLUTE_PATH>/cyclic_bring2.w\\" due to cyclic bring statements:
- <ABSOLUTE_PATH>/cyclic_bring1.w
- <ABSOLUTE_PATH>/cyclic_bring3.w
- <ABSOLUTE_PATH>/cyclic_bring2.w


error: Could not type check \\"<ABSOLUTE_PATH>/cyclic_bring3.w\\" due to cyclic bring statements
  --> ../../../examples/tests/invalid/cyclic_bring2.w:1:1
  |
1 | bring \\"./cyclic_bring3.w\\" as foo;
  | ^^^^^^^^^^^^^^^^^^^^^^^^^^^^^^^^^ Could not type check \\"<ABSOLUTE_PATH>/cyclic_bring3.w\\" due to cyclic bring statements


error: Could not type check \\"<ABSOLUTE_PATH>/cyclic_bring1.w\\" due to cyclic bring statements
  --> ../../../examples/tests/invalid/cyclic_bring3.w:1:1
  |
1 | bring \\"./cyclic_bring1.w\\" as foo;
  | ^^^^^^^^^^^^^^^^^^^^^^^^^^^^^^^^^ Could not type check \\"<ABSOLUTE_PATH>/cyclic_bring1.w\\" due to cyclic bring statements


 
 
Tests 1 failed (1)
Test Files 1 failed (1)
Duration <DURATION>"
`;

exports[`cyclic_bring3.w 1`] = `
"error: Could not compile \\"<ABSOLUTE_PATH>/cyclic_bring3.w\\" due to cyclic bring statements:
- <ABSOLUTE_PATH>/cyclic_bring2.w
- <ABSOLUTE_PATH>/cyclic_bring1.w
- <ABSOLUTE_PATH>/cyclic_bring3.w


error: Could not type check \\"<ABSOLUTE_PATH>/cyclic_bring1.w\\" due to cyclic bring statements
  --> ../../../examples/tests/invalid/cyclic_bring3.w:1:1
  |
1 | bring \\"./cyclic_bring1.w\\" as foo;
  | ^^^^^^^^^^^^^^^^^^^^^^^^^^^^^^^^^ Could not type check \\"<ABSOLUTE_PATH>/cyclic_bring1.w\\" due to cyclic bring statements


error: Could not type check \\"<ABSOLUTE_PATH>/cyclic_bring2.w\\" due to cyclic bring statements
  --> ../../../examples/tests/invalid/cyclic_bring1.w:1:1
  |
1 | bring \\"./cyclic_bring2.w\\" as foo;
  | ^^^^^^^^^^^^^^^^^^^^^^^^^^^^^^^^^ Could not type check \\"<ABSOLUTE_PATH>/cyclic_bring2.w\\" due to cyclic bring statements


 
 
Tests 1 failed (1)
Test Files 1 failed (1)
Duration <DURATION>"
`;

exports[`diags_with_multibyte_chars.test.w 1`] = `
"error: Unknown symbol \\"asdf\\"
  --> ../../../examples/tests/invalid/diags_with_multibyte_chars.test.w:4:1
  |
4 | asdf;
  | ^^^^ Unknown symbol \\"asdf\\"


 
 
Tests 1 failed (1)
Test Files 1 failed (1)
Duration <DURATION>"
`;

exports[`enums.test.w 1`] = `
"error: Enum \\"SomeEnum\\" does not contain value \\"FOUR\\"
  --> ../../../examples/tests/invalid/enums.test.w:5:21
  |
5 | let four = SomeEnum.FOUR;
  |                     ^^^^ Enum \\"SomeEnum\\" does not contain value \\"FOUR\\"


error: Property not found
  --> ../../../examples/tests/invalid/enums.test.w:8:24
  |
8 | let two = SomeEnum.TWO.TWO;
  |                        ^^^ Property not found


 
 
Tests 1 failed (1)
Test Files 1 failed (1)
Duration <DURATION>"
`;

exports[`extern.test.w 1`] = `
"error: File not found: \\"./sad.js\\"
  --> ../../../examples/tests/invalid/extern.test.w:2:3
  |
2 |   extern \\"./sad.js\\" static getNum(): num;
  |   ^^^^^^^^^^^^^^^^^ File not found: \\"./sad.js\\"


 
 
Tests 1 failed (1)
Test Files 1 failed (1)
Duration <DURATION>"
`;

exports[`extern_static.test.w 1`] = `
"error: Extern methods must be declared \\"static\\" (they cannot access instance members)
  --> ../../../examples/tests/invalid/extern_static.test.w:2:45
  |
2 |   extern \\"../valid/external_js.js\\" inflight getGreeting(name: str): str;
  |                                             ^^^^^^^^^^^ Extern methods must be declared \\"static\\" (they cannot access instance members)


 
 
Tests 1 failed (1)
Test Files 1 failed (1)
Duration <DURATION>"
`;

exports[`file_with_variables.w 1`] = `
"error: Module files cannot have statements besides classes, interfaces, enums, and structs. Rename the file to end with \`.main.w\` or \`.test.w\` to make this an entrypoint file.
  --> ../../../examples/tests/invalid/file_with_variables.w:5:1
  |
5 | let x = 5;
  | ^^^^^^^^^^ Module files cannot have statements besides classes, interfaces, enums, and structs. Rename the file to end with \`.main.w\` or \`.test.w\` to make this an entrypoint file.


error: Module files cannot have statements besides classes, interfaces, enums, and structs. Rename the file to end with \`.main.w\` or \`.test.w\` to make this an entrypoint file.
  --> ../../../examples/tests/invalid/file_with_variables.w:6:1
  |
6 | let y = [\\"hello\\", \\"world\\"];
  | ^^^^^^^^^^^^^^^^^^^^^^^^^^^ Module files cannot have statements besides classes, interfaces, enums, and structs. Rename the file to end with \`.main.w\` or \`.test.w\` to make this an entrypoint file.


error: Module files cannot have statements besides classes, interfaces, enums, and structs. Rename the file to end with \`.main.w\` or \`.test.w\` to make this an entrypoint file.
  --> ../../../examples/tests/invalid/file_with_variables.w:7:1
  |
7 | let z = new cloud.Bucket();
  | ^^^^^^^^^^^^^^^^^^^^^^^^^^^ Module files cannot have statements besides classes, interfaces, enums, and structs. Rename the file to end with \`.main.w\` or \`.test.w\` to make this an entrypoint file.


error: Preflight field \\"x\\" is not initialized
   --> ../../../examples/tests/invalid/file_with_variables.w:10:3
   |
10 |   x: num;
   |   ^ Preflight field \\"x\\" is not initialized


 
 
Tests 1 failed (1)
Test Files 1 failed (1)
Duration <DURATION>"
`;

exports[`for_loop.test.w 1`] = `
"error: Reserved word
  --> ../../../examples/tests/invalid/for_loop.test.w:5:5
  |
5 | for test in bucket {
  |     ^^^^ Reserved word


error: Unable to iterate over \\"Bucket\\"
  --> ../../../examples/tests/invalid/for_loop.test.w:5:13
  |
5 | for test in bucket {
  |             ^^^^^^ Unable to iterate over \\"Bucket\\"


 
 
Tests 1 failed (1)
Test Files 1 failed (1)
Duration <DURATION>"
`;

exports[`function_call_arity.test.w 1`] = `
"error: Unexpected 'identifier'
   --> ../../../examples/tests/invalid/function_call_arity.test.w:31:62
   |
31 | invalidCombinationFunc2(1, 2, prefix: \\"debug\\", priority: 0, \\"hello\\", \\"world\\");
   |                                                              ^^^^^ Unexpected 'identifier'


error: Unexpected 'identifier'
   --> ../../../examples/tests/invalid/function_call_arity.test.w:31:71
   |
31 | invalidCombinationFunc2(1, 2, prefix: \\"debug\\", priority: 0, \\"hello\\", \\"world\\");
   |                                                                       ^^^^^ Unexpected 'identifier'


error: Expected 2 positional argument(s) but got 0
  --> ../../../examples/tests/invalid/function_call_arity.test.w:2:1
  |
2 | func(); // Expected {} positional arguments but got {}
  | ^^^^^^ Expected 2 positional argument(s) but got 0


error: Expected between 2 and 3 positional arguments but got 1
  --> ../../../examples/tests/invalid/function_call_arity.test.w:5:1
  |
5 | optionalParamsFunc(1); // Expected between {} and {} positional arguments but got {}
  | ^^^^^^^^^^^^^^^^^^^^^ Expected between 2 and 3 positional arguments but got 1


error: Expected 2 positional argument(s) + variadic args but got 0
  --> ../../../examples/tests/invalid/function_call_arity.test.w:8:1
  |
8 | variadicFunc(); // Expected {} positional arguments + variadic args but got {}
  | ^^^^^^^^^^^^^^ Expected 2 positional argument(s) + variadic args but got 0


error: Expected between 2 and 3 positional arguments + variadic args but got 1
   --> ../../../examples/tests/invalid/function_call_arity.test.w:12:1
   |
12 | variadicOptionalParamsFunc(2); // Expected between {} and {} positional arguments + variadic args but got {}
   | ^^^^^^^^^^^^^^^^^^^^^^^^^^^^^ Expected between 2 and 3 positional arguments + variadic args but got 1


error: Expected 3 positional argument(s) or named arguments for the last parameter but got 0
   --> ../../../examples/tests/invalid/function_call_arity.test.w:20:1
   |
20 | namedFunc(); // Expected {} positional arguments or named arguments for the last parameter but got {}
   | ^^^^^^^^^^^ Expected 3 positional argument(s) or named arguments for the last parameter but got 0


error: Optional parameters must always be after all non-optional parameters.
   --> ../../../examples/tests/invalid/function_call_arity.test.w:22:49
   |
22 | let namedOptionalParamsFunc = (n: num, b: bool, s: str?, opts: Options) => {};
   |                                                 ^ Optional parameters must always be after all non-optional parameters.


error: Expected between 3 and 4 positional arguments or named arguments for the last parameter but got 1
   --> ../../../examples/tests/invalid/function_call_arity.test.w:23:1
   |
23 | namedOptionalParamsFunc(3); // Expected between {} and {} positional arguments or named arguments for the last parameter but got {}
   | ^^^^^^^^^^^^^^^^^^^^^^^^^^ Expected between 3 and 4 positional arguments or named arguments for the last parameter but got 1


error: Variadic parameters must always be the last parameter in a function.
   --> ../../../examples/tests/invalid/function_call_arity.test.w:27:51
   |
27 | let invalidCombinationFunc = (n: num, b: bool, ...variadic: Array<str>, opts: Options) => {};
   |                                                   ^^^^^^^^ Variadic parameters must always be the last parameter in a function.


error: No named arguments expected
   --> ../../../examples/tests/invalid/function_call_arity.test.w:31:1
   |
31 | invalidCombinationFunc2(1, 2, prefix: \\"debug\\", priority: 0, \\"hello\\", \\"world\\");
   | ^^^^^^^^^^^^^^^^^^^^^^^^^^^^^^^^^^^^^^^^^^^^^^^^^^^^^^^^^^^^^^^^^^^^^^^^^^^^^ No named arguments expected


error: Expected type to be \\"bool\\", but got \\"num\\" instead
   --> ../../../examples/tests/invalid/function_call_arity.test.w:31:28
   |
31 | invalidCombinationFunc2(1, 2, prefix: \\"debug\\", priority: 0, \\"hello\\", \\"world\\");
   |                            ^ Expected type to be \\"bool\\", but got \\"num\\" instead


 
 
Tests 1 failed (1)
Test Files 1 failed (1)
Duration <DURATION>"
`;

exports[`function_call_variadic.test.w 1`] = `
"error: Expected type to be \\"str\\", but got \\"num\\" instead
  --> ../../../examples/tests/invalid/function_call_variadic.test.w:3:6
  |
3 | func(1, 2, 3); // should fail due to wrong type for variadic
  |      ^ Expected type to be \\"str\\", but got \\"num\\" instead


error: Expected type to be \\"str\\", but got \\"num\\" instead
  --> ../../../examples/tests/invalid/function_call_variadic.test.w:3:9
  |
3 | func(1, 2, 3); // should fail due to wrong type for variadic
  |         ^ Expected type to be \\"str\\", but got \\"num\\" instead


error: Expected type to be \\"str\\", but got \\"num\\" instead
  --> ../../../examples/tests/invalid/function_call_variadic.test.w:3:12
  |
3 | func(1, 2, 3); // should fail due to wrong type for variadic
  |            ^ Expected type to be \\"str\\", but got \\"num\\" instead


error: Expected type to be \\"str\\", but got \\"Array<str>\\" instead
  --> ../../../examples/tests/invalid/function_call_variadic.test.w:4:6
  |
4 | func([\\"a\\", \\"b\\", \\"c\\"]); // should fail as the parameter is variadic
  |      ^^^^^^^^^^^^^^^ Expected type to be \\"str\\", but got \\"Array<str>\\" instead


 
 
Tests 1 failed (1)
Test Files 1 failed (1)
Duration <DURATION>"
`;

exports[`function_type.test.w 1`] = `
"error: Expected function return type
  --> ../../../examples/tests/invalid/function_type.test.w:2:26
  |
2 | let my_func = (callback: (num)) => {  };
  |                          ^^^^^ Expected function return type


error: Expected function return type
  --> ../../../examples/tests/invalid/function_type.test.w:4:28
  |
4 | let my_func2 = (callback: ((num)): (str)) => {  };
  |                            ^^^^^ Expected function return type


error: Optional parameters must always be after all non-optional parameters.
   --> ../../../examples/tests/invalid/function_type.test.w:16:25
   |
16 | let my_func3 = (a: num, b: str?, c: bool) => {};
   |                         ^ Optional parameters must always be after all non-optional parameters.


 
 
Tests 1 failed (1)
Test Files 1 failed (1)
Duration <DURATION>"
`;

exports[`function_variadic_definition.test.w 1`] = `
"error: Unknown parser error
   --> ../../../examples/tests/invalid/function_variadic_definition.test.w:15:13
   |
15 | f5(args: 1, 2);
   |             ^ Unknown parser error


error: Variadic parameters must always be the last parameter in a function.
  --> ../../../examples/tests/invalid/function_variadic_definition.test.w:1:14
  |
1 | let f1 = (...args: Array<num>, x:num) => {};
  |              ^^^^ Variadic parameters must always be the last parameter in a function.


error: Variadic parameters must always be the last parameter in a function.
  --> ../../../examples/tests/invalid/function_variadic_definition.test.w:4:14
  |
4 | let f2 = (...nums: Array<num>, ...strs: Array<str>) => {};
  |              ^^^^ Variadic parameters must always be the last parameter in a function.


error: Expected type to be \\"num\\", but got \\"bool\\" instead
  --> ../../../examples/tests/invalid/function_variadic_definition.test.w:8:7
  |
8 | f3(1, true, 2);
  |       ^^^^ Expected type to be \\"num\\", but got \\"bool\\" instead


error: Variadic parameters must be type Array or MutArray.
   --> ../../../examples/tests/invalid/function_variadic_definition.test.w:11:14
   |
11 | let f4 = (...args: Set<num>) => {};
   |              ^^^^ Variadic parameters must be type Array or MutArray.


error: No named arguments expected
   --> ../../../examples/tests/invalid/function_variadic_definition.test.w:15:1
   |
15 | f5(args: 1, 2);
   | ^^^^^^^^^^^^^^ No named arguments expected


error: Expected type to be \\"Bucket\\", but got \\"bool\\" instead
   --> ../../../examples/tests/invalid/function_variadic_definition.test.w:24:21
   |
24 | funcBucket(bucket1, true, bucket2);
   |                     ^^^^ Expected type to be \\"Bucket\\", but got \\"bool\\" instead


 
 
Tests 1 failed (1)
Test Files 1 failed (1)
Duration <DURATION>"
`;

exports[`immutable_container_types.test.w 1`] = `
"error: Unknown symbol \\"set\\"
  --> ../../../examples/tests/invalid/immutable_container_types.test.w:3:4
  |
3 | m1.set(\\"a\\", \\"bye\\");
  |    ^^^ Unknown symbol \\"set\\"


error: Expected type to be \\"Map<str>\\", but got \\"MutMap<str>\\" instead
  --> ../../../examples/tests/invalid/immutable_container_types.test.w:6:20
  |
6 | let m2: Map<str> = MutMap<str> {};
  |                    ^^^^^^^^^^^^^^ Expected type to be \\"Map<str>\\", but got \\"MutMap<str>\\" instead


error: Expected type to be \\"bool\\", but got \\"str\\" instead
  --> ../../../examples/tests/invalid/immutable_container_types.test.w:8:29
  |
8 | let m3 = Map<bool> { \\"a\\" => \\"A\\" };
  |                             ^^^ Expected type to be \\"bool\\", but got \\"str\\" instead


error: Unknown symbol \\"set\\"
   --> ../../../examples/tests/invalid/immutable_container_types.test.w:11:4
   |
11 | m4.set(\\"2\\", 3);
   |    ^^^ Unknown symbol \\"set\\"


error: Unknown symbol \\"copy\\"
   --> ../../../examples/tests/invalid/immutable_container_types.test.w:13:13
   |
13 | let m5 = m4.copy();
   |             ^^^^ Unknown symbol \\"copy\\"


error: Unknown symbol \\"delete\\"
   --> ../../../examples/tests/invalid/immutable_container_types.test.w:15:4
   |
15 | m4.delete(\\"1\\");
   |    ^^^^^^ Unknown symbol \\"delete\\"


error: Unknown symbol \\"clear\\"
   --> ../../../examples/tests/invalid/immutable_container_types.test.w:17:4
   |
17 | m4.clear();
   |    ^^^^^ Unknown symbol \\"clear\\"


error: Expected type to be \\"Set<Array<num>>\\", but got \\"MutSet<Array<num>>\\" instead
   --> ../../../examples/tests/invalid/immutable_container_types.test.w:21:27
   |
21 | let s1: Set<Array<num>> = MutSet<Array<num>> {[1]};
   |                           ^^^^^^^^^^^^^^^^^^^^^^^^ Expected type to be \\"Set<Array<num>>\\", but got \\"MutSet<Array<num>>\\" instead


error: Unknown symbol \\"delete\\"
   --> ../../../examples/tests/invalid/immutable_container_types.test.w:24:4
   |
24 | s2.delete(\\"a\\");
   |    ^^^^^^ Unknown symbol \\"delete\\"


error: Unknown symbol \\"add\\"
   --> ../../../examples/tests/invalid/immutable_container_types.test.w:26:4
   |
26 | s2.add(\\"d\\");
   |    ^^^ Unknown symbol \\"add\\"


error: Unknown symbol \\"copy\\"
   --> ../../../examples/tests/invalid/immutable_container_types.test.w:28:13
   |
28 | let s3 = s2.copy();
   |             ^^^^ Unknown symbol \\"copy\\"


error: Unknown symbol \\"clear\\"
   --> ../../../examples/tests/invalid/immutable_container_types.test.w:30:4
   |
30 | s2.clear();
   |    ^^^^^ Unknown symbol \\"clear\\"


error: Expected type to be \\"Set<bool>\\", but got \\"Set<Array<num>>\\" instead
   --> ../../../examples/tests/invalid/immutable_container_types.test.w:32:21
   |
32 | let s4: Set<bool> = {[3]};
   |                     ^^^^^ Expected type to be \\"Set<bool>\\", but got \\"Set<Array<num>>\\" instead


 
 
Tests 1 failed (1)
Test Files 1 failed (1)
Duration <DURATION>"
`;

exports[`impl_interface.test.w 1`] = `
"error: Class \\"A\\" does not implement method \\"handle\\" of interface \\"IQueueSetConsumerHandler\\"
  --> ../../../examples/tests/invalid/impl_interface.test.w:3:7
  |
3 | class A impl cloud.IQueueSetConsumerHandler {
  |       ^ Class \\"A\\" does not implement method \\"handle\\" of interface \\"IQueueSetConsumerHandler\\"


error: Expected type to be \\"inflight (message: str): void\\", but got \\"inflight (x: num): void\\" instead
  --> ../../../examples/tests/invalid/impl_interface.test.w:7:7
  |
7 | class B impl cloud.IQueueSetConsumerHandler {
  |       ^ Expected type to be \\"inflight (message: str): void\\", but got \\"inflight (x: num): void\\" instead


error: Expected an interface, instead found type \\"Bucket\\"
   --> ../../../examples/tests/invalid/impl_interface.test.w:14:14
   |
14 | class C impl cloud.Bucket {
   |              ^^^^^^^^^^^^ Expected an interface, instead found type \\"Bucket\\"


error: Class \\"r\\" does not implement method \\"method1\\" of interface \\"I3\\"
   --> ../../../examples/tests/invalid/impl_interface.test.w:30:7
   |
30 | class r impl I3 {
   |       ^ Class \\"r\\" does not implement method \\"method1\\" of interface \\"I3\\"


error: Class \\"r\\" does not implement method \\"method2\\" of interface \\"I3\\"
   --> ../../../examples/tests/invalid/impl_interface.test.w:30:7
   |
30 | class r impl I3 {
   |       ^ Class \\"r\\" does not implement method \\"method2\\" of interface \\"I3\\"


error: Class \\"r\\" does not implement method \\"method3\\" of interface \\"I3\\"
   --> ../../../examples/tests/invalid/impl_interface.test.w:30:7
   |
30 | class r impl I3 {
   |       ^ Class \\"r\\" does not implement method \\"method3\\" of interface \\"I3\\"


 
 
Tests 1 failed (1)
Test Files 1 failed (1)
Duration <DURATION>"
`;

exports[`inference.test.w 1`] = `
"error: Missing required type annotation for method signature
   --> ../../../examples/tests/invalid/inference.test.w:78:8
   |
78 |   args(nice) {
   |        ^^^^ Missing required type annotation for method signature


error: Expected type to be \\"num\\", but got \\"str\\" instead
   --> ../../../examples/tests/invalid/inference.test.w:13:18
   |
13 | recursiveClosure(\\"\\");
   |                  ^^ Expected type to be \\"num\\", but got \\"str\\" instead


error: Expected type to be \\"str\\", but got \\"num\\" instead
   --> ../../../examples/tests/invalid/inference.test.w:32:19
   |
32 | stringArray2.push(2);
   |                   ^ Expected type to be \\"str\\", but got \\"num\\" instead


error: Expected type to be \\"num\\", but got \\"str\\" instead
   --> ../../../examples/tests/invalid/inference.test.w:38:16
   |
38 | numArray2.push(\\"2\\");
   |                ^^^ Expected type to be \\"num\\", but got \\"str\\" instead


error: Expected type to be \\"num\\", but got \\"str\\" instead
   --> ../../../examples/tests/invalid/inference.test.w:42:40
   |
42 | let dependentArray = [numArray2.at(0), stringArray2.at(1)];
   |                                        ^^^^^^^^^^^^^^^^^^ Expected type to be \\"num\\", but got \\"str\\" instead


error: Expected type to be \\"num\\", but got \\"str\\" instead
   --> ../../../examples/tests/invalid/inference.test.w:45:60
   |
45 | let dependentMap = { \\"cool\\" => numArray2.at(0), \\"cool2\\" => stringArray2.at(1) };
   |                                                            ^^^^^^^^^^^^^^^^^^ Expected type to be \\"num\\", but got \\"str\\" instead


error: Expected type to be \\"inflight (key: str, type: BucketEventType): void\\", but got \\"inflight (request: ApiRequest): ApiResponse\\" instead
   --> ../../../examples/tests/invalid/inference.test.w:57:31
   |
57 | (new cloud.Bucket()).onCreate(func);
   |                               ^^^^ Expected type to be \\"inflight (key: str, type: BucketEventType): void\\", but got \\"inflight (request: ApiRequest): ApiResponse\\" instead


error: Expected type to be \\"inflight (str): void\\", but got \\"inflight (arg1: num): unknown\\" instead
   --> ../../../examples/tests/invalid/inference.test.w:84:37
   |
84 | let badFunc: inflight (str): void = inflight (arg1: num) => {};
   |                                     ^^^^^^^^^^^^^^^^^^^^^^^^^^ Expected type to be \\"inflight (str): void\\", but got \\"inflight (arg1: num): unknown\\" instead


error: Unable to infer type
  --> ../../../examples/tests/invalid/inference.test.w:4:29
  |
4 | let preflightClosureArgs = (nice) => { return true; };
  |                             ^^^^ Unable to infer type


error: Unable to infer type
   --> ../../../examples/tests/invalid/inference.test.w:25:44
   |
25 | let stringInterpolationCannotBeInferred = (nice) => {
   |                                            ^^^^ Unable to infer type


error: Property not found
   --> ../../../examples/tests/invalid/inference.test.w:63:19
   |
63 |     body: request.body,
   |                   ^^^^ Property not found


error: Unable to infer type
   --> ../../../examples/tests/invalid/inference.test.w:60:23
   |
60 | let func2 = inflight (request) => {
   |                       ^^^^^^^ Unable to infer type


error: Unexpected return value from void function. Return type annotations are required for methods.
   --> ../../../examples/tests/invalid/inference.test.w:75:5
   |
75 |     return true;
   |     ^^^^^^^^^^^^ Unexpected return value from void function. Return type annotations are required for methods.


error: Inferred type Array<str> conflicts with already inferred type Array<num>
   --> ../../../examples/tests/invalid/inference.test.w:92:33
   |  
92 |     let jsonDoubleInference: SS = {
   | /---------------------------------^
93 | |     a: a,
94 | |     b: a,
95 | |   };
   | \\\\---^ Inferred type Array<str> conflicts with already inferred type Array<num>


error: Expected type to be \\"str\\", but got \\"num\\" instead
    --> ../../../examples/tests/invalid/inference.test.w:102:16
    |
102 |   let x: str = returnsNumber();
    |                ^^^^^^^^^^^^^^^ Expected type to be \\"str\\", but got \\"num\\" instead


error: Property not found
    --> ../../../examples/tests/invalid/inference.test.w:109:14
    |
109 |   return arg.get(\\"a\\");
    |              ^^^ Property not found


error: Unable to infer type
    --> ../../../examples/tests/invalid/inference.test.w:107:19
    |
107 | let unknownArg = (arg) => {
    |                   ^^^ Unable to infer type


error: Unable to infer type
   --> ../../../examples/tests/invalid/inference.test.w:69:5
   |
69 | let anotherEmptyArray = [];
   |     ^^^^^^^^^^^^^^^^^ Unable to infer type


error: Unable to infer type
   --> ../../../examples/tests/invalid/inference.test.w:21:5
   |
21 | let clonedArray = emptyArray.copyMut();
   |     ^^^^^^^^^^^ Unable to infer type


error: Unable to infer type
   --> ../../../examples/tests/invalid/inference.test.w:16:5
   |
16 | let emptyArray = [];
   |     ^^^^^^^^^^ Unable to infer type


error: Unable to infer type
   --> ../../../examples/tests/invalid/inference.test.w:60:5
   |
60 | let func2 = inflight (request) => {
   |     ^^^^^ Unable to infer type


error: Unable to infer type
   --> ../../../examples/tests/invalid/inference.test.w:18:5
   |
18 | let numArray = emptyArray;
   |     ^^^^^^^^ Unable to infer type


error: Unable to infer type
  --> ../../../examples/tests/invalid/inference.test.w:4:5
  |
4 | let preflightClosureArgs = (nice) => { return true; };
  |     ^^^^^^^^^^^^^^^^^^^^ Unable to infer type


error: Unable to infer type
   --> ../../../examples/tests/invalid/inference.test.w:25:5
   |
25 | let stringInterpolationCannotBeInferred = (nice) => {
   |     ^^^^^^^^^^^^^^^^^^^^^^^^^^^^^^^^^^^ Unable to infer type


 
 
Tests 1 failed (1)
Test Files 1 failed (1)
Duration <DURATION>"
`;

exports[`inflight_class_created_in_preflight.test.w 1`] = `
"error: Cannot create inflight class \\"Foo\\" in preflight phase
  --> ../../../examples/tests/invalid/inflight_class_created_in_preflight.test.w:3:1
  |
3 | new Foo();
  | ^^^^^^^^^ Cannot create inflight class \\"Foo\\" in preflight phase


error: Cannot create inflight class \\"Foo\\" in preflight phase
  --> ../../../examples/tests/invalid/inflight_class_created_in_preflight.test.w:8:5
  |
8 |     new Foo();
  |     ^^^^^^^^^ Cannot create inflight class \\"Foo\\" in preflight phase


error: Cannot create inflight class \\"Foo\\" in preflight phase
   --> ../../../examples/tests/invalid/inflight_class_created_in_preflight.test.w:13:5
   |
13 |     new Foo();
   |     ^^^^^^^^^ Cannot create inflight class \\"Foo\\" in preflight phase


error: Cannot create preflight class \\"PreflightClass\\" in inflight phase
   --> ../../../examples/tests/invalid/inflight_class_created_in_preflight.test.w:19:3
   |
19 |   new PreflightClass();
   |   ^^^^^^^^^^^^^^^^^^^^ Cannot create preflight class \\"PreflightClass\\" in inflight phase


error: Cannot qualify access to a lifted type \\"PreflightClass\\" (see https://github.com/winglang/wing/issues/76 for more details)
   --> ../../../examples/tests/invalid/inflight_class_created_in_preflight.test.w:19:7
   |
19 |   new PreflightClass();
   |       ^^^^^^^^^^^^^^ Cannot qualify access to a lifted type \\"PreflightClass\\" (see https://github.com/winglang/wing/issues/76 for more details)


 
 
Tests 1 failed (1)
Test Files 1 failed (1)
Duration <DURATION>"
`;

exports[`inflight_class_dup_init.test.w 1`] = `
"error: Multiple inflight initializers defined in class Foo
  --> ../../../examples/tests/invalid/inflight_class_dup_init.test.w:6:3
  |  
6 | /   inflight init() {
7 | | 
8 | |   }
  | \\\\---^ Multiple inflight initializers defined in class Foo


 
 
Tests 1 failed (1)
Test Files 1 failed (1)
Duration <DURATION>"
`;

exports[`inflight_class_in_preflight.test.w 1`] = `
"error: Cannot create inflight class \\"Foo\\" in preflight phase
  --> ../../../examples/tests/invalid/inflight_class_in_preflight.test.w:5:1
  |
5 | new Foo();
  | ^^^^^^^^^ Cannot create inflight class \\"Foo\\" in preflight phase


 
 
Tests 1 failed (1)
Test Files 1 failed (1)
Duration <DURATION>"
`;

exports[`inflight_class_interface_structural_typing.test.w 1`] = `
"error: Expected type to be \\"IGoo\\", but got \\"NotGoo\\" instead
   --> ../../../examples/tests/invalid/inflight_class_interface_structural_typing.test.w:26:17
   |
26 |   let x: IGoo = new NotGoo();
   |                 ^^^^^^^^^^^^ Expected type to be \\"IGoo\\", but got \\"NotGoo\\" instead


 
 
Tests 1 failed (1)
Test Files 1 failed (1)
Duration <DURATION>"
`;

exports[`inflight_reassign.test.w 1`] = `
"error: Variable cannot be reassigned from inflight
  --> ../../../examples/tests/invalid/inflight_reassign.test.w:5:3
  |
5 |   xvar = \\"hi\\";
  |   ^^^^ Variable cannot be reassigned from inflight


error: Variable is not reassignable
  --> ../../../examples/tests/invalid/inflight_reassign.test.w:8:3
  |
2 | let ylet = 123;
  |     ---- defined here (try adding \\"var\\" in front)
  .
8 |   ylet = 456;
  |   ^^^^ Variable is not reassignable


 
 
Tests 1 failed (1)
Test Files 1 failed (1)
Duration <DURATION>"
`;

exports[`inflight_ref_explicit_ops.test.w 1`] = `
"error: Cannot qualify access to a lifted object of type \\"Queue\\" (see https://github.com/winglang/wing/issues/76 for more details)
   --> ../../../examples/tests/invalid/inflight_ref_explicit_ops.test.w:13:12
   |
13 |     return this.myQueue;
   |            ^^^^^^^^^^^^ Cannot qualify access to a lifted object of type \\"Queue\\" (see https://github.com/winglang/wing/issues/76 for more details)


error: Cannot qualify access to a lifted object of type \\"Bucket\\" (see https://github.com/winglang/wing/issues/76 for more details)
   --> ../../../examples/tests/invalid/inflight_ref_explicit_ops.test.w:34:13
   |
34 |     let x = this.b;
   |             ^^^^^^ Cannot qualify access to a lifted object of type \\"Bucket\\" (see https://github.com/winglang/wing/issues/76 for more details)


error: Cannot qualify access to a lifted object of type \\"Bucket\\" (see https://github.com/winglang/wing/issues/76 for more details)
   --> ../../../examples/tests/invalid/inflight_ref_explicit_ops.test.w:47:13
   |
47 |     let b = this.array.at(1);
   |             ^^^^^^^^^^^^^^^^ Cannot qualify access to a lifted object of type \\"Bucket\\" (see https://github.com/winglang/wing/issues/76 for more details)


 
 
Tests 1 failed (1)
Test Files 1 failed (1)
Duration <DURATION>"
`;

exports[`inflight_ref_resource_sub_method.test.w 1`] = `
"error: Cannot qualify access to a lifted object of type \\"Queue\\" (see https://github.com/winglang/wing/issues/76 for more details)
   --> ../../../examples/tests/invalid/inflight_ref_resource_sub_method.test.w:13:12
   |
13 |     return this.myQueue;
   |            ^^^^^^^^^^^^ Cannot qualify access to a lifted object of type \\"Queue\\" (see https://github.com/winglang/wing/issues/76 for more details)


error: Cannot qualify access to a lifted object of type \\"Queue\\" (see https://github.com/winglang/wing/issues/76 for more details)
   --> ../../../examples/tests/invalid/inflight_ref_resource_sub_method.test.w:18:12
   |
18 |     return globalQueue;
   |            ^^^^^^^^^^^ Cannot qualify access to a lifted object of type \\"Queue\\" (see https://github.com/winglang/wing/issues/76 for more details)


 
 
Tests 1 failed (1)
Test Files 1 failed (1)
Duration <DURATION>"
`;

exports[`inflight_ref_unknown_op.test.w 1`] = `
"error: Cannot qualify access to a lifted object of type \\"Bucket\\" (see https://github.com/winglang/wing/issues/76 for more details)
   --> ../../../examples/tests/invalid/inflight_ref_unknown_op.test.w:13:13
   |
13 |     let x = this.b;
   |             ^^^^^^ Cannot qualify access to a lifted object of type \\"Bucket\\" (see https://github.com/winglang/wing/issues/76 for more details)


error: Cannot qualify access to a lifted object of type \\"Bucket\\" (see https://github.com/winglang/wing/issues/76 for more details)
   --> ../../../examples/tests/invalid/inflight_ref_unknown_op.test.w:17:13
   |
17 |     let y = globalB;
   |             ^^^^^^^ Cannot qualify access to a lifted object of type \\"Bucket\\" (see https://github.com/winglang/wing/issues/76 for more details)


 
 
Tests 1 failed (1)
Test Files 1 failed (1)
Duration <DURATION>"
`;

exports[`interface.test.w 1`] = `
"error: Properties are not supported in interfaces
   --> ../../../examples/tests/invalid/interface.test.w:30:3
   |
30 |   bar: str;
   |   ^^^^^^^^^ Properties are not supported in interfaces


error: Unknown symbol \\"IB\\"
  --> ../../../examples/tests/invalid/interface.test.w:2:22
  |
2 | interface IA extends IB {
  |                      ^^ Unknown symbol \\"IB\\"


error: Unknown symbol \\"IDontExist\\"
   --> ../../../examples/tests/invalid/interface.test.w:10:26
   |
10 | interface IExist extends IDontExist {
   |                          ^^^^^^^^^^ Unknown symbol \\"IDontExist\\"


error: Expected an interface, instead found type \\"ISomeClass\\"
   --> ../../../examples/tests/invalid/interface.test.w:16:34
   |
16 | interface ISomeInterface extends ISomeClass {
   |                                  ^^^^^^^^^^ Expected an interface, instead found type \\"ISomeClass\\"


error: Symbol \\"foo\\" already defined in this scope
   --> ../../../examples/tests/invalid/interface.test.w:23:5
   |
22 |     foo(): void;
   |     --- previous definition
23 |     foo(): void;
   |     ^^^ Symbol \\"foo\\" already defined in this scope


error: Symbol \\"foo\\" already defined in this scope
   --> ../../../examples/tests/invalid/interface.test.w:25:5
   |
22 |     foo(): void;
   |     --- previous definition
   .
25 |     foo(): num;
   |     ^^^ Symbol \\"foo\\" already defined in this scope


 
 
Tests 1 failed (1)
Test Files 1 failed (1)
Duration <DURATION>"
`;

exports[`issue_2767.test.w 1`] = `
"error: Expected type to be \\"MutJson\\", but got \\"Bucket\\" instead
  --> ../../../examples/tests/invalid/issue_2767.test.w:4:16
  |
4 | x.set(\\"hello\\", new cloud.Bucket());
  |                ^^^^^^^^^^^^^^^^^^ Expected type to be \\"MutJson\\", but got \\"Bucket\\" instead


 
 
Tests 1 failed (1)
Test Files 1 failed (1)
Duration <DURATION>"
`;

exports[`jsii_access_modifiers.test.w 1`] = `
"error: Cannot access protected member \\"createTopic\\" of \\"Bucket\\"
   --> ../../../examples/tests/invalid/jsii_access_modifiers.test.w:13:3
   |
13 | b.createTopic(cloud.BucketEventType.CREATE);
   |   ^^^^^^^^^^^ Cannot access protected member \\"createTopic\\" of \\"Bucket\\"


 
 
Tests 1 failed (1)
Test Files 1 failed (1)
Duration <DURATION>"
`;

exports[`json.test.w 1`] = `
"error: Json literal must have an element
   --> ../../../examples/tests/invalid/json.test.w:29:26
   |
29 | let jsonIncomplete = Json;
   |                          ^ Json literal must have an element


error: Expected type to be \\"num\\", but got \\"str\\" instead
  --> ../../../examples/tests/invalid/json.test.w:6:14
  |
6 | let n: num = j;
  |              ^ Expected type to be \\"num\\", but got \\"str\\" instead


error: Expected type to be \\"bool\\", but got \\"str\\" instead
  --> ../../../examples/tests/invalid/json.test.w:8:15
  |
8 | let b: bool = j;
  |               ^ Expected type to be \\"bool\\", but got \\"str\\" instead


error: Expected type to be \\"Map<str>\\", but got \\"str\\" instead
   --> ../../../examples/tests/invalid/json.test.w:10:19
   |
10 | let m: Map<str> = j;
   |                   ^ Expected type to be \\"Map<str>\\", but got \\"str\\" instead


error: Expected type to be \\"Set<str>\\", but got \\"str\\" instead
   --> ../../../examples/tests/invalid/json.test.w:12:20
   |
12 | let s2: Set<str> = j;
   |                    ^ Expected type to be \\"Set<str>\\", but got \\"str\\" instead


error: Expected type to be \\"Array<str>\\", but got \\"str\\" instead
   --> ../../../examples/tests/invalid/json.test.w:14:21
   |
14 | let a: Array<str> = j;
   |                     ^ Expected type to be \\"Array<str>\\", but got \\"str\\" instead


error: Unknown symbol \\"set\\"
   --> ../../../examples/tests/invalid/json.test.w:19:13
   |
19 | foreverJson.set(\\"a\\", \\"world!\\");
   |             ^^^ Unknown symbol \\"set\\"


error: Expected type to be \\"num?\\", but got \\"str?\\" instead
   --> ../../../examples/tests/invalid/json.test.w:32:20
   |
32 | let tryNum: num? = j.tryAsStr();
   |                    ^^^^^^^^^^^^ Expected type to be \\"num?\\", but got \\"str?\\" instead


error: Expected type to be \\"str?\\", but got \\"bool?\\" instead
   --> ../../../examples/tests/invalid/json.test.w:35:20
   |
35 | let tryStr: str? = j.tryAsBool();
   |                    ^^^^^^^^^^^^^ Expected type to be \\"str?\\", but got \\"bool?\\" instead


error: Expected type to be \\"bool?\\", but got \\"num?\\" instead
   --> ../../../examples/tests/invalid/json.test.w:38:22
   |
38 | let tryBool: bool? = j.tryAsNum();
   |                      ^^^^^^^^^^^^ Expected type to be \\"bool?\\", but got \\"num?\\" instead


error: Missing required field \\"maybe\\" from \\"StructyJson\\"
   --> ../../../examples/tests/invalid/json.test.w:55:40
   |  
55 |   let notJsonMissingField: StructyJson = {
   | /----------------------------------------^
56 | |   foo: \\"bar\\",
57 | |   stuff: [],
58 | | };
   | \\\\-^ Missing required field \\"maybe\\" from \\"StructyJson\\"


error: Missing required field \\"maybe\\" from \\"StructyJson\\"
   --> ../../../examples/tests/invalid/json.test.w:63:5
   |  
63 | /     {
64 | |       foo: \\"bar\\",
65 | |       stuff: [],
66 | |     }
   | \\\\-----^ Missing required field \\"maybe\\" from \\"StructyJson\\"


error: Expected type to be \\"bool\\", but got \\"num\\" instead
   --> ../../../examples/tests/invalid/json.test.w:75:11
   |
75 |     good: 2,
   |           ^ Expected type to be \\"bool\\", but got \\"num\\" instead


error: Expected type to be \\"num\\", but got \\"str\\" instead
   --> ../../../examples/tests/invalid/json.test.w:82:14
   |
82 |   stuff: [1, \\"hi\\", 3],
   |              ^^^^ Expected type to be \\"num\\", but got \\"str\\" instead


error: Expected type to be \\"num\\", but got \\"str\\" instead
   --> ../../../examples/tests/invalid/json.test.w:93:8
   |
93 |     b: \\"\\",
   |        ^^ Expected type to be \\"num\\", but got \\"str\\" instead


error: Expected type to be \\"StructyJson\\", but got \\"Json\\" instead
    --> ../../../examples/tests/invalid/json.test.w:106:38
    |
106 | let mutableJsonStruct: StructyJson = mutableJson;
    |                                      ^^^^^^^^^^^ Expected type to be \\"StructyJson\\", but got \\"Json\\" instead
    |
    = hint: use StructyJson.fromJson() to convert dynamic Json\\"


error: \\"Array<Json>\\" is not a legal JSON value
   --> ../../../examples/tests/invalid/json.test.w:23:17
   |
23 | let jArr = Json [bkt];
   |                 ^^^^^ \\"Array<Json>\\" is not a legal JSON value


error: \\"Bucket\\" is not a legal JSON value
   --> ../../../examples/tests/invalid/json.test.w:26:28
   |
26 | let jsonObj = Json { boom: bkt };
   |                            ^^^ \\"Bucket\\" is not a legal JSON value


error: \\"Bucket\\" is not a legal JSON value
    --> ../../../examples/tests/invalid/json.test.w:110:6
    |
110 |   b: new cloud.Bucket()
    |      ^^^^^^^^^^^^^^^^^^ \\"Bucket\\" is not a legal JSON value


error: \\"Bucket\\" is not a legal JSON value
    --> ../../../examples/tests/invalid/json.test.w:114:21
    |
114 | let isBucket = Json new cloud.Bucket();
    |                     ^^^^^^^^^^^^^^^^^^ \\"Bucket\\" is not a legal JSON value


 
 
Tests 1 failed (1)
Test Files 1 failed (1)
Duration <DURATION>"
`;

exports[`json_static.test.w 1`] = `
"error: Unknown symbol \\"set\\"
  --> ../../../examples/tests/invalid/json_static.test.w:4:10
  |
4 | immutObj.set(\\"a\\", \\"foo\\");
  |          ^^^ Unknown symbol \\"set\\"


 
 
Tests 1 failed (1)
Test Files 1 failed (1)
Duration <DURATION>"
`;

exports[`missing_semicolon.test.w 1`] = `
"error: Expected ';'
  --> ../../../examples/tests/invalid/missing_semicolon.test.w:9:3
  |
9 | })
  |   ^ Expected ';'


error: Expected ';'
   --> ../../../examples/tests/invalid/missing_semicolon.test.w:16:9
   |
16 | let x = 5 //
   |         ^ Expected ';'


error: Expected '}'
   --> ../../../examples/tests/invalid/missing_semicolon.test.w:19:13
   |
19 | if (x > 10) {
   |             ^ Expected '}'


 
 
Tests 1 failed (1)
Test Files 1 failed (1)
Duration <DURATION>"
`;

exports[`mut_container_types.test.w 1`] = `
"error: Expected type to be \\"num\\", but got \\"str\\" instead
  --> ../../../examples/tests/invalid/mut_container_types.test.w:2:29
  |
2 | let arr1 = MutArray<num>[1, \\"2\\", 3];
  |                             ^^^ Expected type to be \\"num\\", but got \\"str\\" instead


error: Expected \\"Set\\" or \\"MutSet\\", found \\"MutArray<num>\\"
  --> ../../../examples/tests/invalid/mut_container_types.test.w:3:12
  |
3 | let arr2 = MutArray<num>{1, 2, 3};
  |            ^^^^^^^^^^^^^ Expected \\"Set\\" or \\"MutSet\\", found \\"MutArray<num>\\"


error: Expected type to be \\"MutArray<num>\\", but got \\"Array<num>\\" instead
  --> ../../../examples/tests/invalid/mut_container_types.test.w:4:27
  |
4 | let arr3: MutArray<num> = [1, 2, 3]; // https://github.com/winglang/wing/issues/1117
  |                           ^^^^^^^^^ Expected type to be \\"MutArray<num>\\", but got \\"Array<num>\\" instead


error: Expected type to be \\"MutArray<num>\\", but got \\"MutArray<str>\\" instead
  --> ../../../examples/tests/invalid/mut_container_types.test.w:6:27
  |
6 | let arr5: MutArray<num> = arr4;
  |                           ^^^^ Expected type to be \\"MutArray<num>\\", but got \\"MutArray<str>\\" instead


error: Unknown symbol \\"someMethod\\"
  --> ../../../examples/tests/invalid/mut_container_types.test.w:7:6
  |
7 | arr1.someMethod();
  |      ^^^^^^^^^^ Unknown symbol \\"someMethod\\"


error: Expected type to be \\"num\\", but got \\"str\\" instead
   --> ../../../examples/tests/invalid/mut_container_types.test.w:10:25
   |
10 | let s1 = MutSet<num>{1, \\"2\\", 3};
   |                         ^^^ Expected type to be \\"num\\", but got \\"str\\" instead


error: Expected \\"Array\\" or \\"MutArray\\", found \\"MutSet<num>\\"
   --> ../../../examples/tests/invalid/mut_container_types.test.w:11:10
   |
11 | let s2 = MutSet<num>[1, \\"2\\", 3];
   |          ^^^^^^^^^^^ Expected \\"Array\\" or \\"MutArray\\", found \\"MutSet<num>\\"


error: Expected type to be \\"MutSet<num>\\", but got \\"Set<num>\\" instead
   --> ../../../examples/tests/invalid/mut_container_types.test.w:12:23
   |
12 | let s3: MutSet<num> = {1, 1, 3}; // https://github.com/winglang/wing/issues/1117
   |                       ^^^^^^^^^ Expected type to be \\"MutSet<num>\\", but got \\"Set<num>\\" instead


error: Expected type to be \\"MutSet<num>\\", but got \\"MutSet<str>\\" instead
   --> ../../../examples/tests/invalid/mut_container_types.test.w:14:23
   |
14 | let s5: MutSet<num> = s4;
   |                       ^^ Expected type to be \\"MutSet<num>\\", but got \\"MutSet<str>\\" instead


error: Unknown symbol \\"someMethod\\"
   --> ../../../examples/tests/invalid/mut_container_types.test.w:15:4
   |
15 | s3.someMethod();
   |    ^^^^^^^^^^ Unknown symbol \\"someMethod\\"


error: Expected type to be \\"num\\", but got \\"str\\" instead
   --> ../../../examples/tests/invalid/mut_container_types.test.w:18:33
   |
18 | let m1 = MutMap<num>{\\"hello\\" => \\"world\\"};
   |                                 ^^^^^^^ Expected type to be \\"num\\", but got \\"str\\" instead


error: Expected \\"Array\\" or \\"MutArray\\", found \\"MutMap<str>\\"
   --> ../../../examples/tests/invalid/mut_container_types.test.w:20:10
   |
20 | let m2 = MutMap<str>[\\"hello\\", \\"world\\"];
   |          ^^^^^^^^^^^ Expected \\"Array\\" or \\"MutArray\\", found \\"MutMap<str>\\"


error: Expected type to be \\"MutMap<num>\\", but got \\"Map<str>\\" instead
   --> ../../../examples/tests/invalid/mut_container_types.test.w:22:23
   |
22 | let m3: MutMap<num> = {\\"hello\\" => \\"world\\"};
   |                       ^^^^^^^^^^^^^^^^^^^^ Expected type to be \\"MutMap<num>\\", but got \\"Map<str>\\" instead


error: Expected type to be \\"MutMap<str>\\", but got \\"MutMap<num>\\" instead
   --> ../../../examples/tests/invalid/mut_container_types.test.w:25:23
   |
25 | let m5: MutMap<str> = m4;
   |                       ^^ Expected type to be \\"MutMap<str>\\", but got \\"MutMap<num>\\" instead


 
 
Tests 1 failed (1)
Test Files 1 failed (1)
Duration <DURATION>"
`;

exports[`nil.test.w 1`] = `
"error: Expected type to be \\"str\\", but got \\"nil\\" instead
  --> ../../../examples/tests/invalid/nil.test.w:3:14
  |
3 | let x: str = nil;
  |              ^^^ Expected type to be \\"str\\", but got \\"nil\\" instead
  |
  = hint: to allow \\"nil\\" assignment use optional type: \\"str?\\"


error: Expected optional type, found \\"nil\\"
   --> ../../../examples/tests/invalid/nil.test.w:24:4
   |
24 | if nil? {
   |    ^^^ Expected optional type, found \\"nil\\"


error: Cannot assign nil value to variables without explicit optional type
   --> ../../../examples/tests/invalid/nil.test.w:28:18
   |
28 | let nilWannabe = nil;
   |                  ^^^ Cannot assign nil value to variables without explicit optional type


error: Cannot assign nil value to variables without explicit optional type
   --> ../../../examples/tests/invalid/nil.test.w:31:17
   |
31 | let nilGaggle = [nil, nil, nil];
   |                 ^^^^^^^^^^^^^^^ Cannot assign nil value to variables without explicit optional type


error: Expected type to be \\"num\\", but got \\"nil\\" instead
   --> ../../../examples/tests/invalid/nil.test.w:20:14
   |
20 |   foo.setBar(nil);
   |              ^^^ Expected type to be \\"num\\", but got \\"nil\\" instead
   |
   = hint: to allow \\"nil\\" assignment use optional type: \\"num?\\"


 
 
Tests 1 failed (1)
Test Files 1 failed (1)
Duration <DURATION>"
`;

exports[`optionals.test.w 1`] = `
"error: Expected type to be \\"num\\", but got \\"num?\\" instead
   --> ../../../examples/tests/invalid/optionals.test.w:11:3
   |
11 | f(x);
   |   ^ Expected type to be \\"num\\", but got \\"num?\\" instead


error: Expected type to be \\"num?\\", but got \\"str\\" instead
   --> ../../../examples/tests/invalid/optionals.test.w:14:11
   |
14 | fOptional(\\"\\");
   |           ^^ Expected type to be \\"num?\\", but got \\"str\\" instead


error: Expected optional type, found \\"bool\\"
   --> ../../../examples/tests/invalid/optionals.test.w:18:4
   |
18 | if y? {
   |    ^ Expected optional type, found \\"bool\\"


error: Expected optional type, found \\"bool\\"
   --> ../../../examples/tests/invalid/optionals.test.w:22:9
   |
22 | let z = y ?? 1;
   |         ^ Expected optional type, found \\"bool\\"


error: Expected type to be \\"str\\", but got \\"num\\" instead
   --> ../../../examples/tests/invalid/optionals.test.w:25:14
   |
25 | let w: str = x ?? 3;
   |              ^^^^^^ Expected type to be \\"str\\", but got \\"num\\" instead


error: Expected type to be \\"num\\", but got \\"str\\" instead
   --> ../../../examples/tests/invalid/optionals.test.w:28:6
   |
28 | x ?? \\"hello\\";
   |      ^^^^^^^ Expected type to be \\"num\\", but got \\"str\\" instead


error: Expected type to be \\"Sub1\\", but got \\"Sub2\\" instead
   --> ../../../examples/tests/invalid/optionals.test.w:39:17
   |
39 | optionalSub1 ?? new Sub2();
   |                 ^^^^^^^^^^ Expected type to be \\"Sub1\\", but got \\"Sub2\\" instead


error: Expected type to be \\"Sub1\\", but got \\"Super\\" instead
   --> ../../../examples/tests/invalid/optionals.test.w:41:17
   |
41 | optionalSub1 ?? new Super();
   |                 ^^^^^^^^^^^ Expected type to be \\"Sub1\\", but got \\"Super\\" instead


error: Expected type to be optional, but got \\"bool\\" instead
   --> ../../../examples/tests/invalid/optionals.test.w:45:12
   |
45 | if let x = true {
   |            ^^^^ Expected type to be optional, but got \\"bool\\" instead


error: Property access on optional type \\"A?\\" requires optional accessor: \\"?.\\"
   --> ../../../examples/tests/invalid/optionals.test.w:68:9
   |
68 | let c = b.a.val;
   |         ^^^ Property access on optional type \\"A?\\" requires optional accessor: \\"?.\\"


error: Expected type to be \\"str\\", but got \\"str?\\" instead
   --> ../../../examples/tests/invalid/optionals.test.w:91:16
   |
91 | let val: str = baz?.bar?.foo?.val;
   |                ^^^^^^^^^^^^^^^^^^ Expected type to be \\"str\\", but got \\"str?\\" instead


error: Cannot call an optional function
   --> ../../../examples/tests/invalid/optionals.test.w:95:1
   |
95 | optionalFunction();
   | ^^^^^^^^^^^^^^^^ Cannot call an optional function


error: Variable is not reassignable
   --> ../../../examples/tests/invalid/optionals.test.w:53:3
   |
50 | if let hi = hi {
   |        -- defined here (try adding \\"var\\" in front)
   .
53 |   hi = \\"bye\\";
   |   ^^ Variable is not reassignable


 
 
Tests 1 failed (1)
Test Files 1 failed (1)
Duration <DURATION>"
`;

exports[`panic.test.w 1`] = `
"error: Compiler bug during type-checking ('panicked at libs/wingc/src/type_check.rs:LINE:COL:
User invoked panic'), please report at https://www.winglang.io/contributing/start-here/bugs
  --> ../../../examples/tests/invalid/panic.test.w:6:1
  |
6 | 😱;
  | ^^ Compiler bug during type-checking ('panicked at libs/wingc/src/type_check.rs:LINE:COL:
User invoked panic'), please report at https://www.winglang.io/contributing/start-here/bugs


 
 
Tests 1 failed (1)
Test Files 1 failed (1)
Duration <DURATION>"
`;

exports[`panic.test.w 2`] = `"Panicked, backtrace not captured: Unsupported"`;

exports[`phase_mismatch.test.w 1`] = `
"error: Expected type to be \\"inflight (num): num\\", but got \\"preflight (n: num): num\\" instead
  --> ../../../examples/tests/invalid/phase_mismatch.test.w:2:10
  |
2 | my_func1((n: num): num => { return n * 2; });
  |          ^^^^^^^^^^^^^^^^^^^^^^^^^^^^^^^^^^ Expected type to be \\"inflight (num): num\\", but got \\"preflight (n: num): num\\" instead
  |
  = hint: expected phase to be inflight, but got preflight instead


error: Expected type to be \\"preflight (num): num\\", but got \\"inflight (n: num): num\\" instead
  --> ../../../examples/tests/invalid/phase_mismatch.test.w:5:10
  |
5 | my_func2(inflight (n: num): num => { return n * 2; });
  |          ^^^^^^^^^^^^^^^^^^^^^^^^^^^^^^^^^^^^^^^^^^^ Expected type to be \\"preflight (num): num\\", but got \\"inflight (n: num): num\\" instead
  |
  = hint: expected phase to be preflight, but got inflight instead


error: Expected type to be \\"inflight (n: num): num\\", but got \\"preflight (n: num): num\\" instead
   --> ../../../examples/tests/invalid/phase_mismatch.test.w:12:10
   |
12 | my_func3((n: num): num => { return n * 2; });
   |          ^^^^^^^^^^^^^^^^^^^^^^^^^^^^^^^^^^ Expected type to be \\"inflight (n: num): num\\", but got \\"preflight (n: num): num\\" instead
   |
   = hint: expected phase to be inflight, but got preflight instead


error: Expected type to be \\"preflight (num): num\\", but got \\"inflight (s: str): str\\" instead
   --> ../../../examples/tests/invalid/phase_mismatch.test.w:15:10
   |
15 | my_func4(inflight (s: str): str => { return s.uppercase(); });
   |          ^^^^^^^^^^^^^^^^^^^^^^^^^^^^^^^^^^^^^^^^^^^^^^^^^^^ Expected type to be \\"preflight (num): num\\", but got \\"inflight (s: str): str\\" instead
   |
   = hint: expected phase to be preflight, but got inflight instead


error: Expected type to be \\"preflight (inflight (str): str): void\\", but got \\"preflight (inner_fn: preflight (preflight (str): str): void): void\\" instead
   --> ../../../examples/tests/invalid/phase_mismatch.test.w:25:18
   |
25 | accepts_callback(callback); // error
   |                  ^^^^^^^^ Expected type to be \\"preflight (inflight (str): str): void\\", but got \\"preflight (inner_fn: preflight (preflight (str): str): void): void\\" instead


 
 
Tests 1 failed (1)
Test Files 1 failed (1)
Duration <DURATION>"
`;

exports[`preflight_from_inflight.test.w 1`] = `
"error: Cannot call into preflight phase while inflight
   --> ../../../examples/tests/invalid/preflight_from_inflight.test.w:15:5
   |
15 |     this.r.myPreflight();
   |     ^^^^^^^^^^^^^^^^^^^^ Cannot call into preflight phase while inflight


 
 
Tests 1 failed (1)
Test Files 1 failed (1)
Duration <DURATION>"
`;

exports[`primitives.test.w 1`] = `
"error: Unexpected reference \\"structured_access_expression\\"
  --> ../../../examples/tests/invalid/primitives.test.w:5:5
  |
5 | log(y[0]);
  |     ^^^^ Unexpected reference \\"structured_access_expression\\"


error: Unknown symbol \\"blabla\\"
  --> ../../../examples/tests/invalid/primitives.test.w:9:16
  |
9 | let join = arr.blabla(\\",\\");
  |                ^^^^^^ Unknown symbol \\"blabla\\"


error: Unknown symbol \\"push\\"
   --> ../../../examples/tests/invalid/primitives.test.w:11:5
   |
11 | arr.push(4);
   |     ^^^^ Unknown symbol \\"push\\"


error: Expected type to be \\"str\\", but got \\"num\\" instead
   --> ../../../examples/tests/invalid/primitives.test.w:13:14
   |
13 | let n: str = arr.at(0);
   |              ^^^^^^^^^ Expected type to be \\"str\\", but got \\"num\\" instead


 
 
Tests 1 failed (1)
Test Files 1 failed (1)
Duration <DURATION>"
`;

exports[`protected_access_modifiers.test.w 1`] = `
"error: Structs must be public (\\"pub\\") or private
  --> ../../../examples/tests/invalid/protected_access_modifiers.test.w:1:1
  |
1 | protected struct MyStruct {}
  | ^^^^^^^^^ Structs must be public (\\"pub\\") or private


error: Classes must be public (\\"pub\\") or private
  --> ../../../examples/tests/invalid/protected_access_modifiers.test.w:4:1
  |
4 | protected class MyClass {}
  | ^^^^^^^^^ Classes must be public (\\"pub\\") or private


error: Interfaces must be public (\\"pub\\") or private
  --> ../../../examples/tests/invalid/protected_access_modifiers.test.w:7:1
  |
7 | protected interface MyInterface {}
  | ^^^^^^^^^ Interfaces must be public (\\"pub\\") or private


error: Enums must be public (\\"pub\\") or private
   --> ../../../examples/tests/invalid/protected_access_modifiers.test.w:10:1
   |
10 | protected enum MyEnum {}
   | ^^^^^^^^^ Enums must be public (\\"pub\\") or private


 
 
Tests 1 failed (1)
Test Files 1 failed (1)
Duration <DURATION>"
`;

exports[`reassign_to_nonreassignable.test.w 1`] = `
"error: Variable is not reassignable
  --> ../../../examples/tests/invalid/reassign_to_nonreassignable.test.w:3:1
  |
2 | let x = 5;
  |     - defined here (try adding \\"var\\" in front)
3 | x = x + 1;
  | ^ Variable is not reassignable


error: Variable is not reassignable
   --> ../../../examples/tests/invalid/reassign_to_nonreassignable.test.w:28:5
   |
14 |   f: num;
   |   - defined here (try adding \\"var\\" in front)
   .
28 |     this.f = this.f + 1;
   |     ^^^^^^ Variable is not reassignable


error: Variable is not reassignable
   --> ../../../examples/tests/invalid/reassign_to_nonreassignable.test.w:30:5
   |
 6 |   pub inflight inner: num;
   |                ----- defined here (try adding \\"var\\" in front)
   .
30 |     this.innerR.inner = 2;
   |     ^^^^^^^^^^^^^^^^^ Variable is not reassignable


error: Variable is not reassignable
   --> ../../../examples/tests/invalid/reassign_to_nonreassignable.test.w:35:5
   |
16 |   inflight inflightF: num;
   |            --------- defined here (try adding \\"var\\" in front)
   .
35 |     this.inflightF = this.inflightF + 1;
   |     ^^^^^^^^^^^^^^ Variable is not reassignable


error: Variable is not reassignable
   --> ../../../examples/tests/invalid/reassign_to_nonreassignable.test.w:42:3
   |
41 | let f = (arg: num):num => {
   |          --- defined here (try adding \\"var\\" in front)
42 |   arg = 0;
   |   ^^^ Variable is not reassignable


 
 
Tests 1 failed (1)
Test Files 1 failed (1)
Duration <DURATION>"
`;

exports[`resource_access_field_as_method.test.w 1`] = `
"error: Expected a function or method, found \\"str\\"
  --> ../../../examples/tests/invalid/resource_access_field_as_method.test.w:9:1
  |
9 | x.name();
  | ^^^^^^ Expected a function or method, found \\"str\\"


 
 
Tests 1 failed (1)
Test Files 1 failed (1)
Duration <DURATION>"
`;

exports[`resource_captures.test.w 1`] = `
"error: Cannot qualify access to a lifted object of type \\"Bucket\\" (see https://github.com/winglang/wing/issues/76 for more details)
   --> ../../../examples/tests/invalid/resource_captures.test.w:13:13
   |
13 |     let b = this.bucket;
   |             ^^^^^^^^^^^ Cannot qualify access to a lifted object of type \\"Bucket\\" (see https://github.com/winglang/wing/issues/76 for more details)


 
 
Tests 1 failed (1)
Test Files 1 failed (1)
Duration <DURATION>"
`;

exports[`resource_inflight.test.w 1`] = `
"error: Cannot create preflight class \\"Bucket\\" in inflight phase
  --> ../../../examples/tests/invalid/resource_inflight.test.w:4:3
  |
4 |   new cloud.Bucket(); // Should fail because we can't create resources inflight
  |   ^^^^^^^^^^^^^^^^^^ Cannot create preflight class \\"Bucket\\" in inflight phase


error: Cannot qualify access to a lifted type \\"Bucket\\" (see https://github.com/winglang/wing/issues/76 for more details)
  --> ../../../examples/tests/invalid/resource_inflight.test.w:4:7
  |
4 |   new cloud.Bucket(); // Should fail because we can't create resources inflight
  |       ^^^^^^^^^^^^ Cannot qualify access to a lifted type \\"Bucket\\" (see https://github.com/winglang/wing/issues/76 for more details)


 
 
Tests 1 failed (1)
Test Files 1 failed (1)
Duration <DURATION>"
`;

exports[`resource_init.test.w 1`] = `
"error: Multiple initializers defined in class R
  --> ../../../examples/tests/invalid/resource_init.test.w:3:3
  |
3 |   init() {}
  |   ^^^^^^^^^ Multiple initializers defined in class R


error: Multiple inflight initializers defined in class R
  --> ../../../examples/tests/invalid/resource_init.test.w:6:3
  |
6 |   inflight init() {}
  |   ^^^^^^^^^^^^^^^^^^ Multiple inflight initializers defined in class R


error: Multiple inflight initializers defined in class R
  --> ../../../examples/tests/invalid/resource_init.test.w:9:3
  |
9 |   inflight init(x: num) {}
  |   ^^^^^^^^^^^^^^^^^^^^^^^^ Multiple inflight initializers defined in class R


error: Inflight initializers cannot have parameters
  --> ../../../examples/tests/invalid/resource_init.test.w:9:16
  |
9 |   inflight init(x: num) {}
  |                ^^^^^^^^ Inflight initializers cannot have parameters


 
 
Tests 1 failed (1)
Test Files 1 failed (1)
Duration <DURATION>"
`;

exports[`return_types.test.w 1`] = `
"error: Return statement outside of function cannot return a value
  --> ../../../examples/tests/invalid/return_types.test.w:1:5
  |
1 |     return 9;
  |     ^^^^^^^^^ Return statement outside of function cannot return a value


error: Return statement outside of function cannot return a value
  --> ../../../examples/tests/invalid/return_types.test.w:4:5
  |
4 |     return 9;
  |     ^^^^^^^^^ Return statement outside of function cannot return a value


error: Unexpected return value from void function. Return type annotations are required for methods.
  --> ../../../examples/tests/invalid/return_types.test.w:9:3
  |
9 |   return 9;
  |   ^^^^^^^^^ Unexpected return value from void function. Return type annotations are required for methods.


error: Unexpected return value from void function. Return type annotations are required for methods.
   --> ../../../examples/tests/invalid/return_types.test.w:12:5
   |
12 |     return 9;
   |     ^^^^^^^^^ Unexpected return value from void function. Return type annotations are required for methods.


error: Unexpected return value from void function. Return type annotations are required for methods.
   --> ../../../examples/tests/invalid/return_types.test.w:19:5
   |
19 |     return 9;
   |     ^^^^^^^^^ Unexpected return value from void function. Return type annotations are required for methods.


 
 
Tests 1 failed (1)
Test Files 1 failed (1)
Duration <DURATION>"
`;

exports[`scope_and_id.test.w 1`] = `
"error: Expected type to be \\"str\\", but got \\"num\\" instead
  --> ../../../examples/tests/invalid/scope_and_id.test.w:6:25
  |
6 | new PreflightClass() as x;
  |                         ^ Expected type to be \\"str\\", but got \\"num\\" instead


error: Expected scope to be a preflight object, instead found \\"num\\"
  --> ../../../examples/tests/invalid/scope_and_id.test.w:8:1
  |
8 | new PreflightClass() in x;
  | ^^^^^^^^^^^^^^^^^^^^^^^^^ Expected scope to be a preflight object, instead found \\"num\\"


error: Inflight classes cannot have an id
   --> ../../../examples/tests/invalid/scope_and_id.test.w:15:26
   |
15 |   new InflightClass() as \\"hi\\";
   |                          ^^^^ Inflight classes cannot have an id


error: Inflight classes cannot have a scope
   --> ../../../examples/tests/invalid/scope_and_id.test.w:17:26
   |
17 |   new InflightClass() in pc;
   |                          ^^ Inflight classes cannot have a scope


error: Cannot qualify access to a lifted object of type \\"PreflightClass\\" (see https://github.com/winglang/wing/issues/76 for more details)
   --> ../../../examples/tests/invalid/scope_and_id.test.w:17:26
   |
17 |   new InflightClass() in pc;
   |                          ^^ Cannot qualify access to a lifted object of type \\"PreflightClass\\" (see https://github.com/winglang/wing/issues/76 for more details)


 
 
Tests 1 failed (1)
Test Files 1 failed (1)
Duration <DURATION>"
`;

exports[`sorted_errors_no_span.test.w 1`] = `
"error: Expected type to be \\"num\\", but got \\"str\\" instead
  --> ../../../examples/tests/invalid/sorted_errors_no_span.test.w:1:14
  |
1 | let a: num = \\"s\\";
  |              ^^^ Expected type to be \\"num\\", but got \\"str\\" instead


error: Expected \\"b\\" to be a type but it's a variable
  --> ../../../examples/tests/invalid/sorted_errors_no_span.test.w:3:26
  |
3 | inflight class c extends b {}
  |                          ^ Expected \\"b\\" to be a type but it's a variable


error: Expected type to be \\"num\\", but got \\"str\\" instead
  --> ../../../examples/tests/invalid/sorted_errors_no_span.test.w:4:14
  |
4 | let d: num = \\"s\\";
  |              ^^^ Expected type to be \\"num\\", but got \\"str\\" instead


error: Expected \\"b\\" to be a type but it's a variable
  --> ../../../examples/tests/invalid/sorted_errors_no_span.test.w:5:26
  |
5 | inflight class e extends b {}
  |                          ^ Expected \\"b\\" to be a type but it's a variable


 
 
Tests 1 failed (1)
Test Files 1 failed (1)
Duration <DURATION>"
`;

exports[`statement_invalid_scope.test.w 1`] = `
"error: Expected break statement to be inside of a loop (while/for)
  --> ../../../examples/tests/invalid/statement_invalid_scope.test.w:3:5
  |
3 |     break;
  |     ^^^^^^ Expected break statement to be inside of a loop (while/for)


error: Expected break statement to be inside of a loop (while/for)
  --> ../../../examples/tests/invalid/statement_invalid_scope.test.w:7:5
  |
7 |     break;
  |     ^^^^^^ Expected break statement to be inside of a loop (while/for)


error: Expected continue statement to be inside of a loop (while/for)
   --> ../../../examples/tests/invalid/statement_invalid_scope.test.w:11:5
   |
11 |     continue;
   |     ^^^^^^^^^ Expected continue statement to be inside of a loop (while/for)


error: Expected continue statement to be inside of a loop (while/for)
   --> ../../../examples/tests/invalid/statement_invalid_scope.test.w:15:5
   |
15 |     continue;
   |     ^^^^^^^^^ Expected continue statement to be inside of a loop (while/for)


 
 
Tests 1 failed (1)
Test Files 1 failed (1)
Duration <DURATION>"
`;

exports[`statements_if.test.w 1`] = `
"error: Unexpected unary operator \\"--\\"
  --> ../../../examples/tests/invalid/statements_if.test.w:2:1
  |
2 | --n;
  | ^^^ Unexpected unary operator \\"--\\"


error: Expected type to be \\"bool\\", but got \\"num\\" instead
  --> ../../../examples/tests/invalid/statements_if.test.w:5:5
  |
5 | if !n {}
  |     ^ Expected type to be \\"bool\\", but got \\"num\\" instead


error: Expected type to be \\"bool\\", but got \\"num\\" instead
  --> ../../../examples/tests/invalid/statements_if.test.w:8:5
  |
8 | if !n || true {}
  |     ^ Expected type to be \\"bool\\", but got \\"num\\" instead


 
 
Tests 1 failed (1)
Test Files 1 failed (1)
Duration <DURATION>"
`;

exports[`std_containers.test.w 1`] = `
"error: Expected type to be \\"Array<num>\\", but got \\"Array<str>\\" instead
  --> ../../../examples/tests/invalid/std_containers.test.w:3:18
  |
3 | let c = a.concat(b); 
  |                  ^ Expected type to be \\"Array<num>\\", but got \\"Array<str>\\" instead


 
 
Tests 1 failed (1)
Test Files 1 failed (1)
Duration <DURATION>"
`;

exports[`struct_expansion.test.w 1`] = `
"error: Unexpected 'keyword_argument'
   --> ../../../examples/tests/invalid/struct_expansion.test.w:11:15
   |
11 |   bucket1.put(file: \\"file.txt\\", \\"data\\");
   |               ^^^^^^^^^^^^^^^^ Unexpected 'keyword_argument'


error: \\"bublic\\" is not a field of \\"BucketProps\\"
  --> ../../../examples/tests/invalid/struct_expansion.test.w:3:15
  |
3 | let bucket1 = new cloud.Bucket(bublic: false, public: true);
  |               ^^^^^^^^^^^^^^^^^^^^^^^^^^^^^^^^^^^^^^^^^^^^^ \\"bublic\\" is not a field of \\"BucketProps\\"


error: Expected either a positional argument or named arguments for the last parameter, but got both
  --> ../../../examples/tests/invalid/struct_expansion.test.w:7:15
  |
7 | let bucket2 = new cloud.Bucket(2, public: true);
  |               ^^^^^^^^^^^^^^^^^^^^^^^^^^^^^^^^^ Expected either a positional argument or named arguments for the last parameter, but got both


error: Expected type to be \\"BucketProps?\\", but got \\"num\\" instead
  --> ../../../examples/tests/invalid/struct_expansion.test.w:7:32
  |
7 | let bucket2 = new cloud.Bucket(2, public: true);
  |                                ^ Expected type to be \\"BucketProps?\\", but got \\"num\\" instead


error: \\"status\\" is not initialized
   --> ../../../examples/tests/invalid/struct_expansion.test.w:15:9
   |  
15 |   let x = cloud.ApiResponse {
   | /---------^
16 | |   body: \\"Hello, world!\\",
17 | | };
   | \\\\-^ \\"status\\" is not initialized


error: \\"notAField\\" is not a field of \\"ApiResponse\\"
   --> ../../../examples/tests/invalid/struct_expansion.test.w:20:9
   |  
20 |   let y = cloud.ApiResponse {
   | /---------^
21 | |   status: 200,
22 | |   notAField: 500,
23 | | // ^^^^^^^^^^^ \\"notAField\\" is not a field of \\"ApiResponse\\"
24 | | };
   | \\\\-^ \\"notAField\\" is not a field of \\"ApiResponse\\"


error: Expected between 2 and 3 positional arguments or named arguments for the last parameter but got 1
   --> ../../../examples/tests/invalid/struct_expansion.test.w:11:3
   |
11 |   bucket1.put(file: \\"file.txt\\", \\"data\\");
   |   ^^^^^^^^^^^^^^^^^^^^^^^^^^^^^^^^^^^^^ Expected between 2 and 3 positional arguments or named arguments for the last parameter but got 1


 
 
Tests 1 failed (1)
Test Files 1 failed (1)
Duration <DURATION>"
`;

exports[`struct_json_conversion.test.w 1`] = `
"error: Struct \\"A\\" contains field \\"b\\" which cannot be represented in Json
  --> ../../../examples/tests/invalid/struct_json_conversion.test.w:8:3
  |
8 | A.fromJson({});
  |   ^^^^^^^^ Struct \\"A\\" contains field \\"b\\" which cannot be represented in Json


error: Struct \\"B\\" contains field \\"a\\" which cannot be represented in Json
   --> ../../../examples/tests/invalid/struct_json_conversion.test.w:15:3
   |
15 | B.fromJson({});
   |   ^^^^^^^^ Struct \\"B\\" contains field \\"a\\" which cannot be represented in Json


error: Struct \\"C\\" contains field \\"b\\" which cannot be represented in Json
   --> ../../../examples/tests/invalid/struct_json_conversion.test.w:22:3
   |
22 | C.fromJson({});
   |   ^^^^^^^^ Struct \\"C\\" contains field \\"b\\" which cannot be represented in Json


 
 
Tests 1 failed (1)
Test Files 1 failed (1)
Duration <DURATION>"
`;

exports[`structs.test.w 1`] = `
"error: Struct \\"C\\" extends \\"B\\" which introduces a conflicting member \\"x\\" (str != num)
   --> ../../../examples/tests/invalid/structs.test.w:13:3
   |
13 |   x: num;
   |   ^ Struct \\"C\\" extends \\"B\\" which introduces a conflicting member \\"x\\" (str != num)


error: \\"x\\" is not initialized
   --> ../../../examples/tests/invalid/structs.test.w:16:18
   |
16 | let someStruct = B { y: 5 };
   |                  ^^^^^^^^^^ \\"x\\" is not initialized


error: Struct fields must have immutable types
   --> ../../../examples/tests/invalid/structs.test.w:20:3
   |
20 |   f: MutArray<str>;
   |   ^ Struct fields must have immutable types


error: Struct fields must have immutable types
   --> ../../../examples/tests/invalid/structs.test.w:25:3
   |
25 |   f: Map<Array<MutArray<str>>>;
   |   ^ Struct fields must have immutable types


error: Unknown symbol \\"badField\\"
   --> ../../../examples/tests/invalid/structs.test.w:32:7
   |
32 | log(a.badField);
   |       ^^^^^^^^ Unknown symbol \\"badField\\"


error: Struct \\"Showtime\\" extends \\"Dazzle\\" which introduces a conflicting member \\"a\\" (num != str)
   --> ../../../examples/tests/invalid/structs.test.w:37:3
   |
37 |   a: str;
   |   ^ Struct \\"Showtime\\" extends \\"Dazzle\\" which introduces a conflicting member \\"a\\" (num != str)


error: Cannot instantiate type \\"BucketProps\\" because it is a struct and not a class. Use struct instantiation instead.
   --> ../../../examples/tests/invalid/structs.test.w:47:13
   |
47 | let x = new cloud.BucketProps(1);
   |             ^^^^^^^^^^^^^^^^^ Cannot instantiate type \\"BucketProps\\" because it is a struct and not a class. Use struct instantiation instead.


 
 
Tests 1 failed (1)
Test Files 1 failed (1)
Duration <DURATION>"
`;

exports[`super_call.test.w 1`] = `
"error: \\"super\\" can only be used inside of classes
   --> ../../../examples/tests/invalid/super_call.test.w:32:7
   |
32 | super.do();
   |       ^^ \\"super\\" can only be used inside of classes


error: Cannot override private method \\"m1\\" of \\"BaseClass\\"
   --> ../../../examples/tests/invalid/super_call.test.w:47:12
   |
47 |   inflight m1(): str {
   |            ^^ Cannot override private method \\"m1\\" of \\"BaseClass\\"


<<<<<<< HEAD
error: \`super\` calls inside inflight closures not supported yet, see: https://github.com/winglang/wing/issues/3474
   --> ../../../examples/tests/invalid/super_call.test.w:52:48
   |
52 |       return \\"this: {this.m1()}, super: {super.m1()}\\";
   |                                                ^^ \`super\` calls inside inflight closures not supported yet, see: https://github.com/winglang/wing/issues/3474
=======
error: Cannot call super method because class A has no parent
  --> ../../../examples/tests/invalid/super_call.test.w:4:11
  |
4 |     super.method();
  |           ^^^^^^ Cannot call super method because class A has no parent
>>>>>>> f138a66e


error: Cannot call super method because class InflightA has no parent
   --> ../../../examples/tests/invalid/super_call.test.w:12:11
   |
12 |     super.method();
   |           ^^^^^^ Cannot call super method because class InflightA has no parent


error: super class \\"A\\" does not have a method named \\"child_method\\"
   --> ../../../examples/tests/invalid/super_call.test.w:20:11
   |
20 |     super.child_method();
   |           ^^^^^^^^^^^^ super class \\"A\\" does not have a method named \\"child_method\\"


error: Cannot call super method inside of a static method
   --> ../../../examples/tests/invalid/super_call.test.w:26:11
   |
26 |     super.method();
   |           ^^^^^^ Cannot call super method inside of a static method


error: \`super\` calls inside inflight closures not supported yet, see: https://github.com/winglang/wing/issues/3474
   --> ../../../examples/tests/invalid/super_call.test.w:52:50
   |
52 |       return \\"this: \${this.m1()}, super: \${super.m1()}\\";
   |                                                  ^^ \`super\` calls inside inflight closures not supported yet, see: https://github.com/winglang/wing/issues/3474


 
 
Tests 1 failed (1)
Test Files 1 failed (1)
Duration <DURATION>"
`;

exports[`throw_non_string.test.w 1`] = `
"error: Expected type to be \\"str\\", but got \\"num\\" instead
  --> ../../../examples/tests/invalid/throw_non_string.test.w:1:7
  |
1 | throw 42;
  |       ^^ Expected type to be \\"str\\", but got \\"num\\" instead


 
 
Tests 1 failed (1)
Test Files 1 failed (1)
Duration <DURATION>"
`;

exports[`try_no_catch_or_finally.test.w 1`] = `
"error: Missing \`catch\` or \`finally\` blocks for this try statement
  --> ../../../examples/tests/invalid/try_no_catch_or_finally.test.w:1:1
  |  
1 | / try {
2 | |   log(\\"Hello World\\");
3 | | }
  | \\\\-^ Missing \`catch\` or \`finally\` blocks for this try statement


 
 
Tests 1 failed (1)
Test Files 1 failed (1)
Duration <DURATION>"
`;

exports[`types_strings_arithmetic.test.w 1`] = `
"error: Binary operator '+' cannot be applied to operands of type 'num' and 'str'; only (num, num) and (str, str) are supported
  --> ../../../examples/tests/invalid/types_strings_arithmetic.test.w:1:10
  |
1 | let e1 = 2 + \\"2\\";
  |          ^^^^^^^ Binary operator '+' cannot be applied to operands of type 'num' and 'str'; only (num, num) and (str, str) are supported


error: Expected type to be \\"num\\", but got \\"str\\" instead
  --> ../../../examples/tests/invalid/types_strings_arithmetic.test.w:4:10
  |
4 | let e2 = 2 == \\"2\\";
  |          ^^^^^^^^ Expected type to be \\"num\\", but got \\"str\\" instead


error: Expected type to be \\"num\\", but got \\"str\\" instead
   --> ../../../examples/tests/invalid/types_strings_arithmetic.test.w:10:10
   |
10 | let e3 = \\"{strExample}!\\" * numExample;
   |          ^^^^^^^^^^^^^^^ Expected type to be \\"num\\", but got \\"str\\" instead


 
 
Tests 1 failed (1)
Test Files 1 failed (1)
Duration <DURATION>"
`;

exports[`unimplemented_grammar.test.w 1`] = `
"error: builtin \\"any\\" is not supported yet - see https://github.com/winglang/wing/issues/434
  --> ../../../examples/tests/invalid/unimplemented_grammar.test.w:1:8
  |
1 | let b: any = 0;
  |        ^^^ builtin \\"any\\" is not supported yet - see https://github.com/winglang/wing/issues/434


error: builtin container type \\"Promise\\" is not supported yet - see https://github.com/winglang/wing/issues/529
  --> ../../../examples/tests/invalid/unimplemented_grammar.test.w:2:19
  |
2 | let somePromise = Promise<str>{};
  |                   ^^^^^^^^^^^^ builtin container type \\"Promise\\" is not supported yet - see https://github.com/winglang/wing/issues/529


error: expression \\"defer_expression\\" is not supported yet - see https://github.com/winglang/wing/issues/116
  --> ../../../examples/tests/invalid/unimplemented_grammar.test.w:3:9
  |
3 | let c = defer somePromise();
  |         ^^^^^^^^^^^^^^^^^^^ expression \\"defer_expression\\" is not supported yet - see https://github.com/winglang/wing/issues/116


error: expression \\"await_expression\\" is not supported yet - see https://github.com/winglang/wing/issues/116
  --> ../../../examples/tests/invalid/unimplemented_grammar.test.w:4:9
  |
4 | let d = await c;
  |         ^^^^^^^ expression \\"await_expression\\" is not supported yet - see https://github.com/winglang/wing/issues/116


error: Unable to infer type
  --> ../../../examples/tests/invalid/unimplemented_grammar.test.w:2:5
  |
2 | let somePromise = Promise<str>{};
  |     ^^^^^^^^^^^ Unable to infer type


 
 
Tests 1 failed (1)
Test Files 1 failed (1)
Duration <DURATION>"
`;

exports[`unknown_field.test.w 1`] = `
"error: Unknown symbol \\"a\\"
  --> ../../../examples/tests/invalid/unknown_field.test.w:1:12
  |
1 | std.String.a.b.c.fromJson();
  |            ^ Unknown symbol \\"a\\"


 
 
Tests 1 failed (1)
Test Files 1 failed (1)
Duration <DURATION>"
`;

exports[`unknown_submodule.test.w 1`] = `
"error: Expected identifier \\"std\\" to be a variable, but it's a namespace
  --> ../../../examples/tests/invalid/unknown_submodule.test.w:1:1
  |
1 | std.random.String.fromJson(\\"hello\\");
  | ^^^ Expected identifier \\"std\\" to be a variable, but it's a namespace


 
 
Tests 1 failed (1)
Test Files 1 failed (1)
Duration <DURATION>"
`;

exports[`unknown_symbol.test.w 1`] = `
"error: Reserved word
   --> ../../../examples/tests/invalid/unknown_symbol.test.w:35:5
   |
35 | let let = 2;
   |     ^^^ Reserved word


error: Unknown symbol \\"clod\\"
  --> ../../../examples/tests/invalid/unknown_symbol.test.w:3:18
  |
3 | let bucket = new clod.Bucket();
  |                  ^^^^ Unknown symbol \\"clod\\"


error: Unknown symbol \\"cloudy\\"
  --> ../../../examples/tests/invalid/unknown_symbol.test.w:6:17
  |
6 | let funky = new cloudy.Funktion(inflight () => { });
  |                 ^^^^^^ Unknown symbol \\"cloudy\\"


error: Unknown symbol \\"y\\"
  --> ../../../examples/tests/invalid/unknown_symbol.test.w:9:13
  |
9 | let x = 2 + y;
  |             ^ Unknown symbol \\"y\\"


error: Unknown symbol \\"B\\"
   --> ../../../examples/tests/invalid/unknown_symbol.test.w:28:17
   |
28 | class A extends B {
   |                 ^ Unknown symbol \\"B\\"


error: Unknown symbol \\"unknown\\"
   --> ../../../examples/tests/invalid/unknown_symbol.test.w:32:1
   |
32 | unknown = 1;
   | ^^^^^^^ Unknown symbol \\"unknown\\"


error: Unknown symbol \\"assert\\"
   --> ../../../examples/tests/invalid/unknown_symbol.test.w:20:17
   |
20 |     this.bucket.assert(2 + \\"2\\");
   |                 ^^^^^^ Unknown symbol \\"assert\\"


error: Binary operator '+' cannot be applied to operands of type 'num' and 'str'; only (num, num) and (str, str) are supported
   --> ../../../examples/tests/invalid/unknown_symbol.test.w:20:24
   |
20 |     this.bucket.assert(2 + \\"2\\");
   |                        ^^^^^^^ Binary operator '+' cannot be applied to operands of type 'num' and 'str'; only (num, num) and (str, str) are supported


error: Unknown symbol \\"methodWhichIsNotPartOfBucketApi\\"
   --> ../../../examples/tests/invalid/unknown_symbol.test.w:23:24
   |
23 |     return this.bucket.methodWhichIsNotPartOfBucketApi(id);
   |                        ^^^^^^^^^^^^^^^^^^^^^^^^^^^^^^^ Unknown symbol \\"methodWhichIsNotPartOfBucketApi\\"


 
 
Tests 1 failed (1)
Test Files 1 failed (1)
Duration <DURATION>"
`;

exports[`unresolved_state.test.w 1`] = `
"Could not start resource root/env0/cloud.Function after 10 attempts. This could be due to a dependency cycle or an invalid attribute reference.
 
 
Tests 1 failed (1)
Test Files 1 failed (1)
Duration <DURATION>"
`;

exports[`use_before_defined.test.w 1`] = `
"error: Unknown symbol \\"y\\"
  --> ../../../examples/tests/invalid/use_before_defined.test.w:1:7
  |
1 | log(\\"{y}\\"); // Access y before it's defined
  |       ^ Unknown symbol \\"y\\"


error: Symbol \\"x\\" used before being defined
  --> ../../../examples/tests/invalid/use_before_defined.test.w:5:9
  |
<<<<<<< HEAD
5 |   log(\\"{x}\\");
  |         ^ Symbol \\"x\\" used before being defined
=======
5 |   log(\\"\${x}\\");
  |          ^ Symbol \\"x\\" used before being defined
  .
8 | let x = \\"hi\\";
  |     - defined later here
>>>>>>> f138a66e


 
 
Tests 1 failed (1)
Test Files 1 failed (1)
Duration <DURATION>"
`;

exports[`variable_scoping.test.w 1`] = `
"error: Unknown symbol \\"x\\"
  --> ../../../examples/tests/invalid/variable_scoping.test.w:6:11
  |
6 |   let z = x;
  |           ^ Unknown symbol \\"x\\"


 
 
Tests 1 failed (1)
Test Files 1 failed (1)
Duration <DURATION>"
`;

exports[`void_in_expression_position.test.w 1`] = `
"error: Property not found
  --> ../../../examples/tests/invalid/void_in_expression_position.test.w:1:12
  |
1 | log(\\"hey\\").get(\\"x\\");
  |            ^^^ Property not found


error: Binary operator '+' cannot be applied to operands of type 'num' and 'void'; only (num, num) and (str, str) are supported
  --> ../../../examples/tests/invalid/void_in_expression_position.test.w:7:9
  |
7 | let y = 5 + log(\\"hello\\");
  |         ^^^^^^^^^^^^^^^^ Binary operator '+' cannot be applied to operands of type 'num' and 'void'; only (num, num) and (str, str) are supported


 
 
Tests 1 failed (1)
Test Files 1 failed (1)
Duration <DURATION>"
`;<|MERGE_RESOLUTION|>--- conflicted
+++ resolved
@@ -805,7 +805,7 @@
   |  
 3 |   new cloud.Function((name: str): str => {
   | /--------------------^
-4 | |   return \\"Hello {name}\\";
+4 | |   return \\"Hello \${name}\\";
 5 | | });
   | \\\\-^ Expected type to be \\"inflight (event: str): void\\", but got \\"preflight (name: str): str\\" instead
   |  
@@ -3163,19 +3163,11 @@
    |            ^^ Cannot override private method \\"m1\\" of \\"BaseClass\\"
 
 
-<<<<<<< HEAD
-error: \`super\` calls inside inflight closures not supported yet, see: https://github.com/winglang/wing/issues/3474
-   --> ../../../examples/tests/invalid/super_call.test.w:52:48
-   |
-52 |       return \\"this: {this.m1()}, super: {super.m1()}\\";
-   |                                                ^^ \`super\` calls inside inflight closures not supported yet, see: https://github.com/winglang/wing/issues/3474
-=======
 error: Cannot call super method because class A has no parent
   --> ../../../examples/tests/invalid/super_call.test.w:4:11
   |
 4 |     super.method();
   |           ^^^^^^ Cannot call super method because class A has no parent
->>>>>>> f138a66e
 
 
 error: Cannot call super method because class InflightA has no parent
@@ -3263,8 +3255,8 @@
 error: Expected type to be \\"num\\", but got \\"str\\" instead
    --> ../../../examples/tests/invalid/types_strings_arithmetic.test.w:10:10
    |
-10 | let e3 = \\"{strExample}!\\" * numExample;
-   |          ^^^^^^^^^^^^^^^ Expected type to be \\"num\\", but got \\"str\\" instead
+10 | let e3 = \\"\${strExample}!\\" * numExample;
+   |          ^^^^^^^^^^^^^^^^ Expected type to be \\"num\\", but got \\"str\\" instead
 
 
  
@@ -3429,25 +3421,20 @@
 
 exports[`use_before_defined.test.w 1`] = `
 "error: Unknown symbol \\"y\\"
-  --> ../../../examples/tests/invalid/use_before_defined.test.w:1:7
-  |
-1 | log(\\"{y}\\"); // Access y before it's defined
-  |       ^ Unknown symbol \\"y\\"
+  --> ../../../examples/tests/invalid/use_before_defined.test.w:1:8
+  |
+1 | log(\\"\${y}\\"); // Access y before it's defined
+  |        ^ Unknown symbol \\"y\\"
 
 
 error: Symbol \\"x\\" used before being defined
-  --> ../../../examples/tests/invalid/use_before_defined.test.w:5:9
-  |
-<<<<<<< HEAD
-5 |   log(\\"{x}\\");
-  |         ^ Symbol \\"x\\" used before being defined
-=======
+  --> ../../../examples/tests/invalid/use_before_defined.test.w:5:10
+  |
 5 |   log(\\"\${x}\\");
   |          ^ Symbol \\"x\\" used before being defined
   .
 8 | let x = \\"hi\\";
   |     - defined later here
->>>>>>> f138a66e
 
 
  
