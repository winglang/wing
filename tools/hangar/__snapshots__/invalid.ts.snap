// Vitest Snapshot v1, https://vitest.dev/guide/snapshot.html

exports[`access_hidden_namespace.test.w 1`] = `
"error: Unknown symbol \\"core\\"
  --> ../../../examples/tests/invalid/access_hidden_namespace.test.w:7:5
  |
7 | new core.NodeJsCode(\\"/tmp/test.txt\\"); // This should fail even though \`fs.TextFile\` extends \`core.FileBase\` because we didn't bring in \`core\` explicitly.
  |     ^^^^ Unknown symbol \\"core\\"


 
 
Tests 1 failed (1)
Test Files 1 failed (1)
Duration <DURATION>"
`;

exports[`access_modifiers.test.w 1`] = `
"error: Method \\"private_method\\" is private in \\"Foo\\" but it's an implementation of \\"SomeInterface\\". Interface members must be public.
   --> ../../../examples/tests/invalid/access_modifiers.test.w:40:3
   |
40 |   private_method() {}
   |   ^^^^^^^^^^^^^^ Method \\"private_method\\" is private in \\"Foo\\" but it's an implementation of \\"SomeInterface\\". Interface members must be public.


error: Method \\"protected_method\\" is protected in \\"Foo\\" but it's an implementation of \\"SomeInterface\\". Interface members must be public.
   --> ../../../examples/tests/invalid/access_modifiers.test.w:38:13
   |
38 |   protected protected_method() {}
   |             ^^^^^^^^^^^^^^^^ Method \\"protected_method\\" is protected in \\"Foo\\" but it's an implementation of \\"SomeInterface\\". Interface members must be public.


error: Cannot override private method \\"method\\" of \\"Foo\\"
   --> ../../../examples/tests/invalid/access_modifiers.test.w:49:3
   |
49 |   method() {
   |   ^^^^^^ Cannot override private method \\"method\\" of \\"Foo\\"


error: Cannot override private method \\"method\\" of \\"Bar\\"
   --> ../../../examples/tests/invalid/access_modifiers.test.w:72:3
   |
72 |   method() {
   |   ^^^^^^ Cannot override private method \\"method\\" of \\"Bar\\"


error: Cannot access protected member \\"protected_field\\" of \\"Foo\\"
    --> ../../../examples/tests/invalid/access_modifiers.test.w:100:9
    |
100 | log(foo.protected_field);
    |         ^^^^^^^^^^^^^^^ Cannot access protected member \\"protected_field\\" of \\"Foo\\"


error: Cannot access private member \\"private_field\\" of \\"Foo\\"
    --> ../../../examples/tests/invalid/access_modifiers.test.w:102:9
    |
102 | log(foo.private_field);
    |         ^^^^^^^^^^^^^ Cannot access private member \\"private_field\\" of \\"Foo\\"


error: Cannot access protected member \\"protected_static_method\\" of \\"Foo\\"
    --> ../../../examples/tests/invalid/access_modifiers.test.w:106:5
    |
106 | Foo.protected_static_method();
    |     ^^^^^^^^^^^^^^^^^^^^^^^ Cannot access protected member \\"protected_static_method\\" of \\"Foo\\"


error: Cannot access private member \\"private_static_method\\" of \\"Foo\\"
    --> ../../../examples/tests/invalid/access_modifiers.test.w:108:5
    |
108 | Foo.private_static_method();
    |     ^^^^^^^^^^^^^^^^^^^^^ Cannot access private member \\"private_static_method\\" of \\"Foo\\"


error: Cannot override public method \\"public_method\\" of \\"Foo\\" with a private method
    --> ../../../examples/tests/invalid/access_modifiers.test.w:148:3
    |
148 |   public_method() {}
    |   ^^^^^^^^^^^^^ Cannot override public method \\"public_method\\" of \\"Foo\\" with a private method


error: Cannot override protected method \\"protected_method\\" of \\"Foo\\" with a private method
    --> ../../../examples/tests/invalid/access_modifiers.test.w:150:3
    |
150 |   protected_method() {}
    |   ^^^^^^^^^^^^^^^^ Cannot override protected method \\"protected_method\\" of \\"Foo\\" with a private method


error: Cannot override private method \\"private_method\\" of \\"Foo\\"
    --> ../../../examples/tests/invalid/access_modifiers.test.w:152:3
    |
152 |   private_method() {}
    |   ^^^^^^^^^^^^^^ Cannot override private method \\"private_method\\" of \\"Foo\\"


error: Cannot override public method \\"public_method\\" of \\"Foo\\" with a protected method
    --> ../../../examples/tests/invalid/access_modifiers.test.w:157:13
    |
157 |   protected public_method() {}
    |             ^^^^^^^^^^^^^ Cannot override public method \\"public_method\\" of \\"Foo\\" with a protected method


error: Cannot override private method \\"private_method\\" of \\"Foo\\"
    --> ../../../examples/tests/invalid/access_modifiers.test.w:160:13
    |
160 |   protected private_method() {}
    |             ^^^^^^^^^^^^^^ Cannot override private method \\"private_method\\" of \\"Foo\\"


error: Cannot override private method \\"private_method\\" of \\"Foo\\"
    --> ../../../examples/tests/invalid/access_modifiers.test.w:167:7
    |
167 |   pub private_method() {}
    |       ^^^^^^^^^^^^^^ Cannot override private method \\"private_method\\" of \\"Foo\\"


error: Cannot access protected member \\"protected_static_method\\" of \\"Foo\\"
    --> ../../../examples/tests/invalid/access_modifiers.test.w:128:9
    |
128 |     Foo.protected_static_method();
    |         ^^^^^^^^^^^^^^^^^^^^^^^ Cannot access protected member \\"protected_static_method\\" of \\"Foo\\"


error: Cannot access private member \\"private_static_method\\" of \\"Foo\\"
    --> ../../../examples/tests/invalid/access_modifiers.test.w:130:9
    |
130 |     Foo.private_static_method();
    |         ^^^^^^^^^^^^^^^^^^^^^ Cannot access private member \\"private_static_method\\" of \\"Foo\\"


error: Cannot access protected member \\"protected_field\\" of \\"Foo\\"
    --> ../../../examples/tests/invalid/access_modifiers.test.w:114:13
    |
114 |     log(foo.protected_field);
    |             ^^^^^^^^^^^^^^^ Cannot access protected member \\"protected_field\\" of \\"Foo\\"


error: Cannot access private member \\"private_field\\" of \\"Foo\\"
    --> ../../../examples/tests/invalid/access_modifiers.test.w:116:13
    |
116 |     log(foo.private_field);
    |             ^^^^^^^^^^^^^ Cannot access private member \\"private_field\\" of \\"Foo\\"


error: Cannot access protected member \\"protected_method\\" of \\"Foo\\"
    --> ../../../examples/tests/invalid/access_modifiers.test.w:120:9
    |
120 |     foo.protected_method();
    |         ^^^^^^^^^^^^^^^^ Cannot access protected member \\"protected_method\\" of \\"Foo\\"


error: Cannot access private member \\"private_method\\" of \\"Foo\\"
    --> ../../../examples/tests/invalid/access_modifiers.test.w:122:9
    |
122 |     foo.private_method();
    |         ^^^^^^^^^^^^^^ Cannot access private member \\"private_method\\" of \\"Foo\\"


error: Cannot access private member \\"private_static_method\\" of \\"Foo\\"
   --> ../../../examples/tests/invalid/access_modifiers.test.w:88:9
   |
88 |     Foo.private_static_method();
   |         ^^^^^^^^^^^^^^^^^^^^^ Cannot access private member \\"private_static_method\\" of \\"Foo\\"


error: Cannot access private member \\"private_static_method\\" of \\"Bar\\"
   --> ../../../examples/tests/invalid/access_modifiers.test.w:93:9
   |
93 |     Bar.private_static_method();
   |         ^^^^^^^^^^^^^^^^^^^^^ Cannot access private member \\"private_static_method\\" of \\"Bar\\"


error: Cannot access private member \\"private_field\\" of \\"Baz\\"
   --> ../../../examples/tests/invalid/access_modifiers.test.w:75:14
   |
75 |     log(this.private_field);
   |              ^^^^^^^^^^^^^ Cannot access private member \\"private_field\\" of \\"Baz\\"


error: Cannot access private member \\"private_method\\" of \\"Baz\\"
   --> ../../../examples/tests/invalid/access_modifiers.test.w:80:10
   |
80 |     this.private_method();
   |          ^^^^^^^^^^^^^^ Cannot access private member \\"private_method\\" of \\"Baz\\"


error: Cannot access private member \\"private_static_method\\" of \\"Foo\\"
   --> ../../../examples/tests/invalid/access_modifiers.test.w:65:9
   |
65 |     Foo.private_static_method();
   |         ^^^^^^^^^^^^^^^^^^^^^ Cannot access private member \\"private_static_method\\" of \\"Foo\\"


error: Cannot access private member \\"private_field\\" of \\"Bar\\"
   --> ../../../examples/tests/invalid/access_modifiers.test.w:52:14
   |
52 |     log(this.private_field);
   |              ^^^^^^^^^^^^^ Cannot access private member \\"private_field\\" of \\"Bar\\"


error: Cannot access private member \\"private_method\\" of \\"Bar\\"
   --> ../../../examples/tests/invalid/access_modifiers.test.w:57:10
   |
57 |     this.private_method();
   |          ^^^^^^^^^^^^^^ Cannot access private member \\"private_method\\" of \\"Bar\\"


 
 
Tests 1 failed (1)
Test Files 1 failed (1)
Duration <DURATION>"
`;

exports[`access_static_from_instance.test.w 1`] = `
"error: Static class fields not supported yet, see https://github.com/winglang/wing/issues/1668
  --> ../../../examples/tests/invalid/access_static_from_instance.test.w:4:3
  |
4 |   pub static f: num;
  |   ^^^^^^^^^^^^^^^^^^ Static class fields not supported yet, see https://github.com/winglang/wing/issues/1668


error: Cannot access static property \\"f\\" from instance
   --> ../../../examples/tests/invalid/access_static_from_instance.test.w:19:5
   |
19 | foo.f; // Can't access static fields through instances
   |     ^ Cannot access static property \\"f\\" from instance


error: Cannot access static property \\"m\\" from instance
   --> ../../../examples/tests/invalid/access_static_from_instance.test.w:20:5
   |
20 | foo.m(); // Can't access static methods through instances
   |     ^ Cannot access static property \\"m\\" from instance


error: Unknown symbol \\"this\\"
  --> ../../../examples/tests/invalid/access_static_from_instance.test.w:7:5
  |
7 |     this.instanceField = 1; // Can't access instance fields from static methods
  |     ^^^^ Unknown symbol \\"this\\"


error: Unknown symbol \\"this\\"
  --> ../../../examples/tests/invalid/access_static_from_instance.test.w:8:5
  |
8 |     this.f = 1; // Can't access static fields through \`this\`
  |     ^^^^ Unknown symbol \\"this\\"


 
 
Tests 1 failed (1)
Test Files 1 failed (1)
Duration <DURATION>"
`;

exports[`bring.test.w 1`] = `
"error: Redundant bring of \\"std\\"
  --> ../../../examples/tests/invalid/bring.test.w:1:1
  |
1 | bring std;
  | ^^^^^^^^^^ Redundant bring of \\"std\\"


error: \\"cloud\\" is already defined
  --> ../../../examples/tests/invalid/bring.test.w:4:7
  |
4 | bring cloud;
  |       ^^^^^ \\"cloud\\" is already defined


error: \\"fs\\" is not a built-in module
  --> ../../../examples/tests/invalid/bring.test.w:6:1
  |
6 | bring fs;
  | ^^^^^^^^^ \\"fs\\" is not a built-in module


 
 
Tests 1 failed (1)
Test Files 1 failed (1)
Duration <DURATION>"
`;

exports[`bring_jsii.test.w 1`] = `
"error: bring \\"jsii-code-samples\\" must be assigned to an identifier (e.g. bring \\"foo\\" as foo)
  --> ../../../examples/tests/invalid/bring_jsii.test.w:1:1
  |
1 | bring \\"jsii-code-samples\\";
  | ^^^^^^^^^^^^^^^^^^^^^^^^^^ bring \\"jsii-code-samples\\" must be assigned to an identifier (e.g. bring \\"foo\\" as foo)


<<<<<<< HEAD
error: Unable to load \\"foobar\\": Module not found in \\"../../../examples/tests/invalid/bring_jsii.w\\"
  --> ../../../examples/tests/invalid/bring_jsii.w:4:1
  |
4 | bring \\"foobar\\" as baz;
  | ^^^^^^^^^^^^^^^^^^^^^^ Unable to load \\"foobar\\": Module not found in \\"../../../examples/tests/invalid/bring_jsii.w\\"
=======
error: Cannot find jsii module \\"foobar\\" in source directory: Unable to load \\"foobar\\": Module not found in \\"../../../examples/tests/invalid\\"
  --> ../../../examples/tests/invalid/bring_jsii.test.w:4:1
  |
4 | bring \\"foobar\\" as baz;
  | ^^^^^^^^^^^^^^^^^^^^^^ Cannot find jsii module \\"foobar\\" in source directory: Unable to load \\"foobar\\": Module not found in \\"../../../examples/tests/invalid\\"
>>>>>>> 6a9ce9de


 
 
Tests 1 failed (1)
Test Files 1 failed (1)
Duration <DURATION>"
`;

exports[`bring_local_dir.test.w 1`] = `
"error: Cannot bring \\"/subdir\\" since it is not a relative path
  --> ../../../examples/tests/invalid/bring_local_dir.test.w:4:7
  |
4 | bring \\"/subdir\\" as baz;
  |       ^^^^^^^^^ Cannot bring \\"/subdir\\" since it is not a relative path


error: Symbol \\"Foo\\" has multiple definitions in \\"../../../examples/tests/invalid/subdir/inner\\"
  --> ../../../examples/tests/invalid/subdir/other.w:1:1
  |
1 | bring \\"./inner\\" as inner;
  | ^^^^^^^^^^^^^^^^^^^^^^^^^ Symbol \\"Foo\\" has multiple definitions in \\"../../../examples/tests/invalid/subdir/inner\\"


error: Symbol \\"Foo\\" has multiple definitions in \\"../../../examples/tests/invalid/subdir/inner\\"
  --> ../../../examples/tests/invalid/bring_local_dir.test.w:1:1
  |
1 | bring \\"./subdir\\" as subdir;
  | ^^^^^^^^^^^^^^^^^^^^^^^^^^^ Symbol \\"Foo\\" has multiple definitions in \\"../../../examples/tests/invalid/subdir/inner\\"


 
 
Tests 1 failed (1)
Test Files 1 failed (1)
Duration <DURATION>"
`;

exports[`bring_local_self.test.w 1`] = `
"error: Cannot find module \\"./bring_local_self.main.w\\"
  --> ../../../examples/tests/invalid/bring_local_self.test.w:1:7
  |
1 | bring \\"./bring_local_self.main.w\\" as foo;
  |       ^^^^^^^^^^^^^^^^^^^^^^^^^^^ Cannot find module \\"./bring_local_self.main.w\\"


error: Cannot find module \\"./non-existent.w\\"
  --> ../../../examples/tests/invalid/bring_local_self.test.w:4:7
  |
4 | bring \\"./non-existent.w\\" as bar;
  |       ^^^^^^^^^^^^^^^^^^ Cannot find module \\"./non-existent.w\\"


error: Cannot bring \\"/hello.w\\" since it is not a relative path
  --> ../../../examples/tests/invalid/bring_local_self.test.w:7:7
  |
7 | bring \\"/hello.w\\" as baz;
  |       ^^^^^^^^^^ Cannot bring \\"/hello.w\\" since it is not a relative path


error: Cannot bring module \\"./bring_local_dir.test.w\\" since it is an entrypoint file
   --> ../../../examples/tests/invalid/bring_local_self.test.w:10:7
   |
10 | bring \\"./bring_local_dir.test.w\\" as qux;
   |       ^^^^^^^^^^^^^^^^^^^^^^^^^^ Cannot bring module \\"./bring_local_dir.test.w\\" since it is an entrypoint file


 
 
Tests 1 failed (1)
Test Files 1 failed (1)
Duration <DURATION>"
`;

exports[`bring_local_variables.test.w 1`] = `
"error: Module files cannot have statements besides classes, interfaces, enums, and structs. Rename the file to end with \`.main.w\` or \`.test.w\` to make this an entrypoint file.
  --> ../../../examples/tests/invalid/file_with_variables.w:5:1
  |
5 | let x = 5;
  | ^^^^^^^^^^ Module files cannot have statements besides classes, interfaces, enums, and structs. Rename the file to end with \`.main.w\` or \`.test.w\` to make this an entrypoint file.


error: Module files cannot have statements besides classes, interfaces, enums, and structs. Rename the file to end with \`.main.w\` or \`.test.w\` to make this an entrypoint file.
  --> ../../../examples/tests/invalid/file_with_variables.w:6:1
  |
6 | let y = [\\"hello\\", \\"world\\"];
  | ^^^^^^^^^^^^^^^^^^^^^^^^^^^ Module files cannot have statements besides classes, interfaces, enums, and structs. Rename the file to end with \`.main.w\` or \`.test.w\` to make this an entrypoint file.


error: Module files cannot have statements besides classes, interfaces, enums, and structs. Rename the file to end with \`.main.w\` or \`.test.w\` to make this an entrypoint file.
  --> ../../../examples/tests/invalid/file_with_variables.w:7:1
  |
7 | let z = new cloud.Bucket();
  | ^^^^^^^^^^^^^^^^^^^^^^^^^^^ Module files cannot have statements besides classes, interfaces, enums, and structs. Rename the file to end with \`.main.w\` or \`.test.w\` to make this an entrypoint file.


error: Preflight field \\"x\\" is not initialized
   --> ../../../examples/tests/invalid/file_with_variables.w:10:3
   |
10 |   x: num;
   |   ^ Preflight field \\"x\\" is not initialized


 
 
Tests 1 failed (1)
Test Files 1 failed (1)
Duration <DURATION>"
`;

exports[`bring_non_std_construct.test.w 1`] = `
"error: Expected 1 positional argument(s) but got 0
  --> ../../../examples/tests/invalid/bring_non_std_construct.test.w:8:1
  |
8 | new cdktf.S3Backend();
  | ^^^^^^^^^^^^^^^^^^^^^ Expected 1 positional argument(s) but got 0


error: Cannot set id of non-standard preflight class \\"S3Backend\\" using \`as\`
   --> ../../../examples/tests/invalid/bring_non_std_construct.test.w:13:85
   |
13 |     new cdktf.S3Backend(this, cdktf.S3BackendConfig {bucket: \\"foo\\", key: \\"bar\\"}) as \\"s3_backend\\";
   |                                                                                     ^^^^^^^^^^^^ Cannot set id of non-standard preflight class \\"S3Backend\\" using \`as\`


error: Cannot set scope of non-standard preflight class \\"S3Backend\\" using \`in\`
   --> ../../../examples/tests/invalid/bring_non_std_construct.test.w:15:85
   |
15 |     new cdktf.S3Backend(this, cdktf.S3BackendConfig {bucket: \\"foo\\", key: \\"bar\\"}) in this;
   |                                                                                     ^^^^ Cannot set scope of non-standard preflight class \\"S3Backend\\" using \`in\`


 
 
Tests 1 failed (1)
Test Files 1 failed (1)
Duration <DURATION>"
`;

exports[`call_inflight_from_preflight.test.w 1`] = `
"error: Cannot call into inflight phase while preflight
  --> ../../../examples/tests/invalid/call_inflight_from_preflight.test.w:4:1
  |
4 | util.sleep(1s);
  | ^^^^^^^^^^^^^^ Cannot call into inflight phase while preflight


error: Cannot call into inflight phase while preflight
   --> ../../../examples/tests/invalid/call_inflight_from_preflight.test.w:12:1
   |
12 | foo.do();
   | ^^^^^^^^ Cannot call into inflight phase while preflight


 
 
Tests 1 failed (1)
Test Files 1 failed (1)
Duration <DURATION>"
`;

exports[`capture_redefinition.test.w 1`] = `
"error: Cannot access \\"y\\" because it is shadowed by another symbol with the same name
  --> ../../../examples/tests/invalid/capture_redefinition.test.w:5:7
  |
5 |   log(y);
  |       ^ Cannot access \\"y\\" because it is shadowed by another symbol with the same name


error: Cannot access \\"y\\" because it is shadowed by another symbol with the same name
   --> ../../../examples/tests/invalid/capture_redefinition.test.w:14:9
   |
14 |     log(y);
   |         ^ Cannot access \\"y\\" because it is shadowed by another symbol with the same name


error: Cannot access \\"x\\" because it is shadowed by another symbol with the same name
   --> ../../../examples/tests/invalid/capture_redefinition.test.w:22:7
   |
22 |   log(x);
   |       ^ Cannot access \\"x\\" because it is shadowed by another symbol with the same name


 
 
Tests 1 failed (1)
Test Files 1 failed (1)
Duration <DURATION>"
`;

exports[`class.test.w 1`] = `
"error: Call to super constructor can only be made from derived classes
   --> ../../../examples/tests/invalid/class.test.w:86:5
   |
86 |     super();
   |     ^^^^^^^^ Call to super constructor can only be made from derived classes


error: Call to super constructor must be first statement in constructor
   --> ../../../examples/tests/invalid/class.test.w:98:5
   |
98 |     super(name, major);
   |     ^^^^^^^^^^^^^^^^^^^ Call to super constructor must be first statement in constructor


error: Call to super constructor can only be done from within class constructor
    --> ../../../examples/tests/invalid/class.test.w:103:5
    |
103 |     super(\\"cool\\", \\"blue\\");
    |     ^^^^^^^^^^^^^^^^^^^^^^ Call to super constructor can only be done from within class constructor


error: Call to super constructor can only be done from within a class constructor
    --> ../../../examples/tests/invalid/class.test.w:108:4
    |
108 |    super();
    |    ^^^^^^^^ Call to super constructor can only be done from within a class constructor


error: Reserved method name. Initializers are declared with \\"init\\"
    --> ../../../examples/tests/invalid/class.test.w:160:3
    |
160 |   constructor() {
    |   ^^^^^^^^^^^ Reserved method name. Initializers are declared with \\"init\\"


error: Expected block
   --> ../../../examples/tests/invalid/class.test.w:17:17
   |
17 |   init(foo: str)
   |                 ^ Expected block


error: Preflight field \\"x\\" is not initialized
  --> ../../../examples/tests/invalid/class.test.w:4:4
  |
4 |    x:num;
  |    ^ Preflight field \\"x\\" is not initialized


error: Expected 0 arguments but got 1
  --> ../../../examples/tests/invalid/class.test.w:9:1
  |
9 | new C2(1);
  | ^^^^^^^^^ Expected 0 arguments but got 1


error: Expected 0 named arguments for func at ../../../examples/tests/invalid/class.test.w:13:1
   --> ../../../examples/tests/invalid/class.test.w:13:1
   |
13 | new C9(token: \\"1\\");
   | ^^^^^^^^^^^^^^^^^^ Expected 0 named arguments for func at ../../../examples/tests/invalid/class.test.w:13:1


error: Expected 1 positional argument(s) but got 0
   --> ../../../examples/tests/invalid/class.test.w:19:1
   |
19 | new C10(); 
   | ^^^^^^^^^ Expected 1 positional argument(s) but got 0


error: Expected 1 positional argument(s) but got 0
   --> ../../../examples/tests/invalid/class.test.w:22:1
   |
22 | new C10(foo: \\"bar\\"); 
   | ^^^^^^^^^^^^^^^^^^^ Expected 1 positional argument(s) but got 0


error: No named arguments expected
   --> ../../../examples/tests/invalid/class.test.w:25:1
   |
25 | new C10(\\"hello\\", foo: \\"bar\\"); 
   | ^^^^^^^^^^^^^^^^^^^^^^^^^^^^ No named arguments expected


error: Inflight field \\"x\\" is not initialized
   --> ../../../examples/tests/invalid/class.test.w:37:16
   |
37 |   inflight var x: num;
   |                ^ Inflight field \\"x\\" is not initialized


error: Inflight field \\"y\\" is not initialized
   --> ../../../examples/tests/invalid/class.test.w:39:12
   |
39 |   inflight y: str;
   |            ^ Inflight field \\"y\\" is not initialized


error: Inflight field \\"x\\" is not initialized
   --> ../../../examples/tests/invalid/class.test.w:44:12
   |
44 |   inflight x: num;
   |            ^ Inflight field \\"x\\" is not initialized


error: Inflight field \\"x\\" is not initialized
   --> ../../../examples/tests/invalid/class.test.w:50:12
   |
50 |   inflight x: num;
   |            ^ Inflight field \\"x\\" is not initialized


error: \\"y\\" cannot be initialized in the inflight initializer
   --> ../../../examples/tests/invalid/class.test.w:61:10
   |
61 |     this.y = 1;
   |          ^ \\"y\\" cannot be initialized in the inflight initializer


error: \\"x\\" cannot be initialized in the preflight initializer
   --> ../../../examples/tests/invalid/class.test.w:56:10
   |
56 |     this.x = 1;
   |          ^ \\"x\\" cannot be initialized in the preflight initializer


error: Preflight field \\"y\\" is not initialized
   --> ../../../examples/tests/invalid/class.test.w:52:3
   |
52 |   y: num;
   |   ^ Preflight field \\"y\\" is not initialized


error: Expected \\"x\\" to be a type but it's a variable
   --> ../../../examples/tests/invalid/class.test.w:68:18
   |
68 | class C7 extends x {
   |                  ^ Expected \\"x\\" to be a type but it's a variable


error: Expected \\"S1\\" to be a class
   --> ../../../examples/tests/invalid/class.test.w:74:18
   |
74 | class C8 extends S1 {
   |                  ^^ Expected \\"S1\\" to be a class


error: Unknown symbol \\"C11\\"
   --> ../../../examples/tests/invalid/class.test.w:78:19
   |
78 | class C11 extends C11 {
   |                   ^^^ Unknown symbol \\"C11\\"


error: Expected 1 positional argument(s) but got 0
    --> ../../../examples/tests/invalid/class.test.w:157:5
    |
157 |     super();
    |     ^^^^^^^^ Expected 1 positional argument(s) but got 0


error: Expected 1 arguments but got 2
    --> ../../../examples/tests/invalid/class.test.w:141:5
    |
141 |     super(someNum, someStr);
    |     ^^^^^^^^^^^^^^^^^^^^^^^^ Expected 1 arguments but got 2


error: Expected 1 positional argument(s) but got 0
    --> ../../../examples/tests/invalid/class.test.w:132:5
    |
132 |     super();
    |     ^^^^^^^^ Expected 1 positional argument(s) but got 0


error: Expected type to be \\"num\\", but got \\"str\\" instead
    --> ../../../examples/tests/invalid/class.test.w:123:11
    |
123 |     super(someStr);
    |           ^^^^^^^ Expected type to be \\"num\\", but got \\"str\\" instead


error: Variable cannot be reassigned from inflight
   --> ../../../examples/tests/invalid/class.test.w:61:5
   |
61 |     this.y = 1;
   |     ^^^^^^ Variable cannot be reassigned from inflight


error: Expected type to be \\"num\\", but got \\"str\\" instead
   --> ../../../examples/tests/invalid/class.test.w:31:14
   |
31 |     this.x = \\"Hi\\";
   |              ^^^^ Expected type to be \\"num\\", but got \\"str\\" instead


 
 
Tests 1 failed (1)
Test Files 1 failed (1)
Duration <DURATION>"
`;

exports[`cloud_function_expects_inflight.test.w 1`] = `
"error: Expected type to be \\"inflight (event: str): void\\", but got \\"preflight (name: str): str\\" instead
  --> ../../../examples/tests/invalid/cloud_function_expects_inflight.test.w:3:20
  |  
3 |   new cloud.Function((name: str): str => {
  | /--------------------^
4 | |   return \\"Hello \${name}\\";
5 | | });
  | \\\\-^ Expected type to be \\"inflight (event: str): void\\", but got \\"preflight (name: str): str\\" instead


error: Expected type to be \\"inflight (message: str): void\\", but got \\"inflight (x: num): unknown\\" instead
   --> ../../../examples/tests/invalid/cloud_function_expects_inflight.test.w:9:15
   |  
 9 |   q.setConsumer(inflight (x: num) => {
   | /---------------^
10 | |                      // ^ \\"num\\" doesn't match the expected type \\"str\\"
11 | |   return;
12 | | });
   | \\\\-^ Expected type to be \\"inflight (message: str): void\\", but got \\"inflight (x: num): unknown\\" instead


 
 
Tests 1 failed (1)
Test Files 1 failed (1)
Duration <DURATION>"
`;

exports[`container_types.test.w 1`] = `
"error: Unknown parser error
   --> ../../../examples/tests/invalid/container_types.test.w:14:25
   |
14 | let m2: Map<num> = [\\"a\\" => 1, \\"b\\" => \\"2\\", \\"c\\" => 3];
   |                         ^^^^ Unknown parser error


error: Unexpected 'string'
   --> ../../../examples/tests/invalid/container_types.test.w:14:31
   |
14 | let m2: Map<num> = [\\"a\\" => 1, \\"b\\" => \\"2\\", \\"c\\" => 3];
   |                               ^^^ Unexpected 'string'


error: Unknown parser error
   --> ../../../examples/tests/invalid/container_types.test.w:14:47
   |
14 | let m2: Map<num> = [\\"a\\" => 1, \\"b\\" => \\"2\\", \\"c\\" => 3];
   |                                               ^^^^ Unknown parser error


error: Expected type to be \\"num\\", but got \\"str\\" instead
  --> ../../../examples/tests/invalid/container_types.test.w:2:28
  |
2 | let arr1: Array<num> = [1, \\"2\\", 3];
  |                            ^^^ Expected type to be \\"num\\", but got \\"str\\" instead


error: Expected \\"Set\\" or \\"MutSet\\", found \\"Array<num>\\"
  --> ../../../examples/tests/invalid/container_types.test.w:3:12
  |
3 | let arr2 = Array<num> {1, 2, 3};
  |            ^^^^^^^^^^ Expected \\"Set\\" or \\"MutSet\\", found \\"Array<num>\\"


error: Expected type to be \\"Array<num>\\", but got \\"Array<str>\\" instead
  --> ../../../examples/tests/invalid/container_types.test.w:5:24
  |
5 | let arr4: Array<num> = arr3;
  |                        ^^^^ Expected type to be \\"Array<num>\\", but got \\"Array<str>\\" instead


error: Unknown symbol \\"someRandomMethod\\"
  --> ../../../examples/tests/invalid/container_types.test.w:6:6
  |
6 | arr1.someRandomMethod();
  |      ^^^^^^^^^^^^^^^^ Unknown symbol \\"someRandomMethod\\"


error: Expected type to be \\"num\\", but got \\"num?\\" instead
  --> ../../../examples/tests/invalid/container_types.test.w:9:16
  |
9 | let val: num = arr5.tryAt(0);
  |                ^^^^^^^^^^^^^ Expected type to be \\"num\\", but got \\"num?\\" instead


error: Expected type to be \\"num\\", but got \\"str\\" instead
   --> ../../../examples/tests/invalid/container_types.test.w:13:38
   |
13 | let m1: Map<num> = {\\"a\\" => 1, \\"b\\" => \\"2\\", \\"c\\" => 3};
   |                                      ^^^ Expected type to be \\"num\\", but got \\"str\\" instead


error: Expected type to be \\"Map<num>\\", but got \\"Array<str>\\" instead
   --> ../../../examples/tests/invalid/container_types.test.w:14:20
   |
14 | let m2: Map<num> = [\\"a\\" => 1, \\"b\\" => \\"2\\", \\"c\\" => 3];
   |                    ^^^^^^^^^^^^^^^^^^^^^^^^^^^^^^^^ Expected type to be \\"Map<num>\\", but got \\"Array<str>\\" instead


error: Expected type to be \\"Map<num>\\", but got \\"Map<str>\\" instead
   --> ../../../examples/tests/invalid/container_types.test.w:16:20
   |
16 | let m4: Map<num> = m3;
   |                    ^^ Expected type to be \\"Map<num>\\", but got \\"Map<str>\\" instead


error: Unknown symbol \\"someRandomMethod\\"
   --> ../../../examples/tests/invalid/container_types.test.w:17:4
   |
17 | m1.someRandomMethod();
   |    ^^^^^^^^^^^^^^^^ Unknown symbol \\"someRandomMethod\\"


error: Expected type to be \\"num\\", but got \\"str\\" instead
   --> ../../../examples/tests/invalid/container_types.test.w:20:24
   |
20 | let s1: Set<num> = {1, \\"2\\", 3};
   |                        ^^^ Expected type to be \\"num\\", but got \\"str\\" instead


error: Expected \\"Array\\" or \\"MutArray\\", found \\"Set<num>\\"
   --> ../../../examples/tests/invalid/container_types.test.w:21:10
   |
21 | let s2 = Set<num> [1, \\"2\\", 3];
   |          ^^^^^^^^ Expected \\"Array\\" or \\"MutArray\\", found \\"Set<num>\\"


error: Expected type to be \\"num\\", but got \\"str\\" instead
   --> ../../../examples/tests/invalid/container_types.test.w:22:24
   |
22 | let s3: Set<num> = [1, \\"2\\", 3];
   |                        ^^^ Expected type to be \\"num\\", but got \\"str\\" instead


error: Expected type to be \\"Set<num>\\", but got \\"Array<num>\\" instead
   --> ../../../examples/tests/invalid/container_types.test.w:22:20
   |
22 | let s3: Set<num> = [1, \\"2\\", 3];
   |                    ^^^^^^^^^^^ Expected type to be \\"Set<num>\\", but got \\"Array<num>\\" instead


error: Expected type to be \\"Set<str>\\", but got \\"Set<num>\\" instead
   --> ../../../examples/tests/invalid/container_types.test.w:24:20
   |
24 | let s5: Set<str> = s4;
   |                    ^^ Expected type to be \\"Set<str>\\", but got \\"Set<num>\\" instead


error: Unknown symbol \\"someRandomMethod\\"
   --> ../../../examples/tests/invalid/container_types.test.w:25:4
   |
25 | s1.someRandomMethod();
   |    ^^^^^^^^^^^^^^^^ Unknown symbol \\"someRandomMethod\\"


error: Expected type to be \\"Array<str>\\", but got \\"MutArray<str>\\" instead
   --> ../../../examples/tests/invalid/container_types.test.w:27:21
   |
27 | let a: Array<str> = MutArray<str>[];
   |                     ^^^^^^^^^^^^^^^ Expected type to be \\"Array<str>\\", but got \\"MutArray<str>\\" instead


 
 
Tests 1 failed (1)
Test Files 1 failed (1)
Duration <DURATION>"
`;

exports[`cyclic_bring1.w 1`] = `
"error: Could not compile \\"../../../examples/tests/invalid/cyclic_bring1.w\\" due to cyclic bring statements:
- ../../../examples/tests/invalid/cyclic_bring3.w
- ../../../examples/tests/invalid/cyclic_bring2.w
- ../../../examples/tests/invalid/cyclic_bring1.w


error: Could not type check \\"../../../examples/tests/invalid/cyclic_bring2.w\\" due to cyclic bring statements
  --> ../../../examples/tests/invalid/cyclic_bring1.w:1:1
  |
1 | bring \\"./cyclic_bring2.w\\" as foo;
  | ^^^^^^^^^^^^^^^^^^^^^^^^^^^^^^^^^ Could not type check \\"../../../examples/tests/invalid/cyclic_bring2.w\\" due to cyclic bring statements


error: Could not type check \\"../../../examples/tests/invalid/cyclic_bring3.w\\" due to cyclic bring statements
  --> ../../../examples/tests/invalid/cyclic_bring2.w:1:1
  |
1 | bring \\"./cyclic_bring3.w\\" as foo;
  | ^^^^^^^^^^^^^^^^^^^^^^^^^^^^^^^^^ Could not type check \\"../../../examples/tests/invalid/cyclic_bring3.w\\" due to cyclic bring statements


 
 
Tests 1 failed (1)
Test Files 1 failed (1)
Duration <DURATION>"
`;

exports[`cyclic_bring2.w 1`] = `
"error: Could not compile \\"../../../examples/tests/invalid/cyclic_bring2.w\\" due to cyclic bring statements:
- ../../../examples/tests/invalid/cyclic_bring1.w
- ../../../examples/tests/invalid/cyclic_bring3.w
- ../../../examples/tests/invalid/cyclic_bring2.w


error: Could not type check \\"../../../examples/tests/invalid/cyclic_bring3.w\\" due to cyclic bring statements
  --> ../../../examples/tests/invalid/cyclic_bring2.w:1:1
  |
1 | bring \\"./cyclic_bring3.w\\" as foo;
  | ^^^^^^^^^^^^^^^^^^^^^^^^^^^^^^^^^ Could not type check \\"../../../examples/tests/invalid/cyclic_bring3.w\\" due to cyclic bring statements


error: Could not type check \\"../../../examples/tests/invalid/cyclic_bring1.w\\" due to cyclic bring statements
  --> ../../../examples/tests/invalid/cyclic_bring3.w:1:1
  |
1 | bring \\"./cyclic_bring1.w\\" as foo;
  | ^^^^^^^^^^^^^^^^^^^^^^^^^^^^^^^^^ Could not type check \\"../../../examples/tests/invalid/cyclic_bring1.w\\" due to cyclic bring statements


 
 
Tests 1 failed (1)
Test Files 1 failed (1)
Duration <DURATION>"
`;

exports[`cyclic_bring3.w 1`] = `
"error: Could not compile \\"../../../examples/tests/invalid/cyclic_bring3.w\\" due to cyclic bring statements:
- ../../../examples/tests/invalid/cyclic_bring2.w
- ../../../examples/tests/invalid/cyclic_bring1.w
- ../../../examples/tests/invalid/cyclic_bring3.w


error: Could not type check \\"../../../examples/tests/invalid/cyclic_bring1.w\\" due to cyclic bring statements
  --> ../../../examples/tests/invalid/cyclic_bring3.w:1:1
  |
1 | bring \\"./cyclic_bring1.w\\" as foo;
  | ^^^^^^^^^^^^^^^^^^^^^^^^^^^^^^^^^ Could not type check \\"../../../examples/tests/invalid/cyclic_bring1.w\\" due to cyclic bring statements


error: Could not type check \\"../../../examples/tests/invalid/cyclic_bring2.w\\" due to cyclic bring statements
  --> ../../../examples/tests/invalid/cyclic_bring1.w:1:1
  |
1 | bring \\"./cyclic_bring2.w\\" as foo;
  | ^^^^^^^^^^^^^^^^^^^^^^^^^^^^^^^^^ Could not type check \\"../../../examples/tests/invalid/cyclic_bring2.w\\" due to cyclic bring statements


 
 
Tests 1 failed (1)
Test Files 1 failed (1)
Duration <DURATION>"
`;

exports[`diags_with_multibyte_chars.test.w 1`] = `
"error: Unknown symbol \\"asdf\\"
  --> ../../../examples/tests/invalid/diags_with_multibyte_chars.test.w:4:1
  |
4 | asdf;
  | ^^^^ Unknown symbol \\"asdf\\"


 
 
Tests 1 failed (1)
Test Files 1 failed (1)
Duration <DURATION>"
`;

exports[`enums.test.w 1`] = `
"error: Enum \\"SomeEnum\\" does not contain value \\"FOUR\\"
  --> ../../../examples/tests/invalid/enums.test.w:5:21
  |
5 | let four = SomeEnum.FOUR;
  |                     ^^^^ Enum \\"SomeEnum\\" does not contain value \\"FOUR\\"


error: Property not found
  --> ../../../examples/tests/invalid/enums.test.w:8:24
  |
8 | let two = SomeEnum.TWO.TWO;
  |                        ^^^ Property not found


 
 
Tests 1 failed (1)
Test Files 1 failed (1)
Duration <DURATION>"
`;

exports[`extern.test.w 1`] = `
"error: Failed to resolve extern \\"./sad.js\\": Not Found
  --> ../../../examples/tests/invalid/extern.test.w:2:3
  |
2 |   extern \\"./sad.js\\" static getNum(): num;
  |   ^^^^^^^^^^^^^^^^^^^^^^^^^^^^^^^^^^^^^^^ Failed to resolve extern \\"./sad.js\\": Not Found


error: Failed to resolve extern \\"not-installed\\": Not Found
  --> ../../../examples/tests/invalid/extern.test.w:4:3
  |
4 |   extern \\"not-installed\\" static tooBad(): bool;
  |   ^^^^^^^^^^^^^^^^^^^^^^^^^^^^^^^^^^^^^^^^^^^^^ Failed to resolve extern \\"not-installed\\": Not Found


 
 
Tests 1 failed (1)
Test Files 1 failed (1)
Duration <DURATION>"
`;

exports[`extern_static.test.w 1`] = `
"error: Extern methods must be declared \\"static\\" (they cannot access instance members)
  --> ../../../examples/tests/invalid/extern_static.test.w:2:39
  |
2 |   extern \\"../external_js.js\\" inflight getGreeting(name: str): str;
  |                                       ^^^^^^^^^^^ Extern methods must be declared \\"static\\" (they cannot access instance members)


 
 
Tests 1 failed (1)
Test Files 1 failed (1)
Duration <DURATION>"
`;

exports[`file_with_variables.w 1`] = `
"error: Module files cannot have statements besides classes, interfaces, enums, and structs. Rename the file to end with \`.main.w\` or \`.test.w\` to make this an entrypoint file.
  --> ../../../examples/tests/invalid/file_with_variables.w:5:1
  |
5 | let x = 5;
  | ^^^^^^^^^^ Module files cannot have statements besides classes, interfaces, enums, and structs. Rename the file to end with \`.main.w\` or \`.test.w\` to make this an entrypoint file.


error: Module files cannot have statements besides classes, interfaces, enums, and structs. Rename the file to end with \`.main.w\` or \`.test.w\` to make this an entrypoint file.
  --> ../../../examples/tests/invalid/file_with_variables.w:6:1
  |
6 | let y = [\\"hello\\", \\"world\\"];
  | ^^^^^^^^^^^^^^^^^^^^^^^^^^^ Module files cannot have statements besides classes, interfaces, enums, and structs. Rename the file to end with \`.main.w\` or \`.test.w\` to make this an entrypoint file.


error: Module files cannot have statements besides classes, interfaces, enums, and structs. Rename the file to end with \`.main.w\` or \`.test.w\` to make this an entrypoint file.
  --> ../../../examples/tests/invalid/file_with_variables.w:7:1
  |
7 | let z = new cloud.Bucket();
  | ^^^^^^^^^^^^^^^^^^^^^^^^^^^ Module files cannot have statements besides classes, interfaces, enums, and structs. Rename the file to end with \`.main.w\` or \`.test.w\` to make this an entrypoint file.


error: Preflight field \\"x\\" is not initialized
   --> ../../../examples/tests/invalid/file_with_variables.w:10:3
   |
10 |   x: num;
   |   ^ Preflight field \\"x\\" is not initialized


 
 
Tests 1 failed (1)
Test Files 1 failed (1)
Duration <DURATION>"
`;

exports[`for_loop.test.w 1`] = `
"error: Reserved word
  --> ../../../examples/tests/invalid/for_loop.test.w:5:5
  |
5 | for test in bucket {
  |     ^^^^ Reserved word


error: Unable to iterate over \\"Bucket\\"
  --> ../../../examples/tests/invalid/for_loop.test.w:5:13
  |
5 | for test in bucket {
  |             ^^^^^^ Unable to iterate over \\"Bucket\\"


 
 
Tests 1 failed (1)
Test Files 1 failed (1)
Duration <DURATION>"
`;

exports[`function_type.test.w 1`] = `
"error: Expected function return type
  --> ../../../examples/tests/invalid/function_type.test.w:2:26
  |
2 | let my_func = (callback: (num)) => {  };
  |                          ^^^^^ Expected function return type


error: Expected function return type
  --> ../../../examples/tests/invalid/function_type.test.w:4:28
  |
4 | let my_func2 = (callback: ((num)): (str)) => {  };
  |                            ^^^^^ Expected function return type


 
 
Tests 1 failed (1)
Test Files 1 failed (1)
Duration <DURATION>"
`;

exports[`function_variadic_definition.test.w 1`] = `
"error: Unknown parser error
   --> ../../../examples/tests/invalid/function_variadic_definition.test.w:15:13
   |
15 | f5(args: 1, 2);
   |             ^ Unknown parser error


error: Variadic parameters must always be the last parameter in a function.
  --> ../../../examples/tests/invalid/function_variadic_definition.test.w:1:14
  |
1 | let f1 = (...args: Array<num>, x:num) => {};
  |              ^^^^ Variadic parameters must always be the last parameter in a function.


error: Variadic parameters must always be the last parameter in a function.
  --> ../../../examples/tests/invalid/function_variadic_definition.test.w:4:14
  |
4 | let f2 = (...nums: Array<num>, ...strs: Array<str>) => {};
  |              ^^^^ Variadic parameters must always be the last parameter in a function.


error: Expected type to be num, but got bool instead.
  --> ../../../examples/tests/invalid/function_variadic_definition.test.w:8:7
  |
8 | f3(1, true, 2);
  |       ^^^^ Expected type to be num, but got bool instead.


error: Variadic parameters must be type Array or MutArray.
   --> ../../../examples/tests/invalid/function_variadic_definition.test.w:11:14
   |
11 | let f4 = (...args: Set<num>) => {};
   |              ^^^^ Variadic parameters must be type Array or MutArray.


error: No named arguments expected
   --> ../../../examples/tests/invalid/function_variadic_definition.test.w:15:1
   |
15 | f5(args: 1, 2);
   | ^^^^^^^^^^^^^^ No named arguments expected


error: Expected type to be Bucket, but got bool instead.
   --> ../../../examples/tests/invalid/function_variadic_definition.test.w:24:21
   |
24 | funcBucket(bucket1, true, bucket2);
   |                     ^^^^ Expected type to be Bucket, but got bool instead.


 
 
Tests 1 failed (1)
Test Files 1 failed (1)
Duration <DURATION>"
`;

exports[`immutable_container_types.test.w 1`] = `
"error: Unknown symbol \\"set\\"
  --> ../../../examples/tests/invalid/immutable_container_types.test.w:3:4
  |
3 | m1.set(\\"a\\", \\"bye\\");
  |    ^^^ Unknown symbol \\"set\\"


 
 
Tests 1 failed (1)
Test Files 1 failed (1)
Duration <DURATION>"
`;

exports[`impl_interface.test.w 1`] = `
"error: Class \\"A\\" does not implement method \\"handle\\" of interface \\"IQueueSetConsumerHandler\\"
  --> ../../../examples/tests/invalid/impl_interface.test.w:3:7
  |
3 | class A impl cloud.IQueueSetConsumerHandler {
  |       ^ Class \\"A\\" does not implement method \\"handle\\" of interface \\"IQueueSetConsumerHandler\\"


error: Expected type to be \\"inflight (message: str): void\\", but got \\"inflight (x: num): void\\" instead
  --> ../../../examples/tests/invalid/impl_interface.test.w:7:7
  |
7 | class B impl cloud.IQueueSetConsumerHandler {
  |       ^ Expected type to be \\"inflight (message: str): void\\", but got \\"inflight (x: num): void\\" instead


error: Expected an interface, instead found type \\"Bucket\\"
   --> ../../../examples/tests/invalid/impl_interface.test.w:14:14
   |
14 | class C impl cloud.Bucket {
   |              ^^^^^^^^^^^^ Expected an interface, instead found type \\"Bucket\\"


error: Class \\"r\\" does not implement method \\"method1\\" of interface \\"I3\\"
   --> ../../../examples/tests/invalid/impl_interface.test.w:30:7
   |
30 | class r impl I3 {
   |       ^ Class \\"r\\" does not implement method \\"method1\\" of interface \\"I3\\"


error: Class \\"r\\" does not implement method \\"method2\\" of interface \\"I3\\"
   --> ../../../examples/tests/invalid/impl_interface.test.w:30:7
   |
30 | class r impl I3 {
   |       ^ Class \\"r\\" does not implement method \\"method2\\" of interface \\"I3\\"


error: Class \\"r\\" does not implement method \\"method3\\" of interface \\"I3\\"
   --> ../../../examples/tests/invalid/impl_interface.test.w:30:7
   |
30 | class r impl I3 {
   |       ^ Class \\"r\\" does not implement method \\"method3\\" of interface \\"I3\\"


 
 
Tests 1 failed (1)
Test Files 1 failed (1)
Duration <DURATION>"
`;

exports[`inference.test.w 1`] = `
"error: Missing required type annotation for method signature
   --> ../../../examples/tests/invalid/inference.test.w:78:8
   |
78 |   args(nice) {
   |        ^^^^ Missing required type annotation for method signature


error: Expected type to be \\"num\\", but got \\"str\\" instead
   --> ../../../examples/tests/invalid/inference.test.w:13:18
   |
13 | recursiveClosure(\\"\\");
   |                  ^^ Expected type to be \\"num\\", but got \\"str\\" instead


error: Expected type to be \\"str\\", but got \\"num\\" instead
   --> ../../../examples/tests/invalid/inference.test.w:32:19
   |
32 | stringArray2.push(2);
   |                   ^ Expected type to be \\"str\\", but got \\"num\\" instead


error: Expected type to be \\"num\\", but got \\"str\\" instead
   --> ../../../examples/tests/invalid/inference.test.w:38:16
   |
38 | numArray2.push(\\"2\\");
   |                ^^^ Expected type to be \\"num\\", but got \\"str\\" instead


error: Expected type to be \\"num\\", but got \\"str\\" instead
   --> ../../../examples/tests/invalid/inference.test.w:42:40
   |
42 | let dependentArray = [numArray2.at(0), stringArray2.at(1)];
   |                                        ^^^^^^^^^^^^^^^^^^ Expected type to be \\"num\\", but got \\"str\\" instead


error: Expected type to be \\"num\\", but got \\"str\\" instead
   --> ../../../examples/tests/invalid/inference.test.w:45:60
   |
45 | let dependentMap = { \\"cool\\" => numArray2.at(0), \\"cool2\\" => stringArray2.at(1) };
   |                                                            ^^^^^^^^^^^^^^^^^^ Expected type to be \\"num\\", but got \\"str\\" instead


error: Expected type to be \\"inflight (key: str, type: BucketEventType): void\\", but got \\"inflight (request: ApiRequest): ApiResponse\\" instead
   --> ../../../examples/tests/invalid/inference.test.w:57:31
   |
57 | (new cloud.Bucket()).onCreate(func);
   |                               ^^^^ Expected type to be \\"inflight (key: str, type: BucketEventType): void\\", but got \\"inflight (request: ApiRequest): ApiResponse\\" instead


error: Expected type to be \\"inflight (str): void\\", but got \\"inflight (arg1: num): unknown\\" instead
   --> ../../../examples/tests/invalid/inference.test.w:84:37
   |
84 | let badFunc: inflight (str): void = inflight (arg1: num) => {};
   |                                     ^^^^^^^^^^^^^^^^^^^^^^^^^^ Expected type to be \\"inflight (str): void\\", but got \\"inflight (arg1: num): unknown\\" instead


error: Inferred type Array<str> conflicts with already inferred type Array<num>
   --> ../../../examples/tests/invalid/inference.test.w:92:33
   |  
92 |     let jsonDoubleInference: SS = {
   | /---------------------------------^
93 | |     a: a,
94 | |     b: a,
95 | |   };
   | \\\\---^ Inferred type Array<str> conflicts with already inferred type Array<num>


error: Unexpected return value from void function. Return type annotations are required for methods.
   --> ../../../examples/tests/invalid/inference.test.w:75:5
   |
75 |     return true;
   |     ^^^^^^^^^^^^ Unexpected return value from void function. Return type annotations are required for methods.


error: Property not found
   --> ../../../examples/tests/invalid/inference.test.w:63:19
   |
63 |     body: request.body,
   |                   ^^^^ Property not found


error: Unable to infer type
   --> ../../../examples/tests/invalid/inference.test.w:60:23
   |
60 | let func2 = inflight (request) => {
   |                       ^^^^^^^ Unable to infer type


error: Unable to infer type
   --> ../../../examples/tests/invalid/inference.test.w:25:44
   |
25 | let stringInterpolationCannotBeInferred = (nice) => {
   |                                            ^^^^ Unable to infer type


error: Unable to infer type
  --> ../../../examples/tests/invalid/inference.test.w:4:29
  |
4 | let preflightClosureArgs = (nice) => { return true; };
  |                             ^^^^ Unable to infer type


error: Unable to infer type
   --> ../../../examples/tests/invalid/inference.test.w:69:5
   |
69 | let anotherEmptyArray = [];
   |     ^^^^^^^^^^^^^^^^^ Unable to infer type


error: Unable to infer type
   --> ../../../examples/tests/invalid/inference.test.w:21:5
   |
21 | let clonedArray = emptyArray.copyMut();
   |     ^^^^^^^^^^^ Unable to infer type


error: Unable to infer type
   --> ../../../examples/tests/invalid/inference.test.w:16:5
   |
16 | let emptyArray = [];
   |     ^^^^^^^^^^ Unable to infer type


error: Unable to infer type
   --> ../../../examples/tests/invalid/inference.test.w:60:5
   |
60 | let func2 = inflight (request) => {
   |     ^^^^^ Unable to infer type


error: Unable to infer type
   --> ../../../examples/tests/invalid/inference.test.w:18:5
   |
18 | let numArray = emptyArray;
   |     ^^^^^^^^ Unable to infer type


error: Unable to infer type
  --> ../../../examples/tests/invalid/inference.test.w:4:5
  |
4 | let preflightClosureArgs = (nice) => { return true; };
  |     ^^^^^^^^^^^^^^^^^^^^ Unable to infer type


error: Unable to infer type
   --> ../../../examples/tests/invalid/inference.test.w:25:5
   |
25 | let stringInterpolationCannotBeInferred = (nice) => {
   |     ^^^^^^^^^^^^^^^^^^^^^^^^^^^^^^^^^^^ Unable to infer type


 
 
Tests 1 failed (1)
Test Files 1 failed (1)
Duration <DURATION>"
`;

exports[`inflight_class_created_in_preflight.test.w 1`] = `
"error: Cannot create inflight class \\"Foo\\" in preflight phase
  --> ../../../examples/tests/invalid/inflight_class_created_in_preflight.test.w:3:1
  |
3 | new Foo();
  | ^^^^^^^^^ Cannot create inflight class \\"Foo\\" in preflight phase


error: Cannot create preflight class \\"PreflightClass\\" in inflight phase
   --> ../../../examples/tests/invalid/inflight_class_created_in_preflight.test.w:19:3
   |
19 |   new PreflightClass();
   |   ^^^^^^^^^^^^^^^^^^^^ Cannot create preflight class \\"PreflightClass\\" in inflight phase


error: Cannot create inflight class \\"Foo\\" in preflight phase
   --> ../../../examples/tests/invalid/inflight_class_created_in_preflight.test.w:13:5
   |
13 |     new Foo();
   |     ^^^^^^^^^ Cannot create inflight class \\"Foo\\" in preflight phase


error: Cannot create inflight class \\"Foo\\" in preflight phase
  --> ../../../examples/tests/invalid/inflight_class_created_in_preflight.test.w:8:5
  |
8 |     new Foo();
  |     ^^^^^^^^^ Cannot create inflight class \\"Foo\\" in preflight phase


error: Cannot qualify access to a lifted type \\"PreflightClass\\" (see https://github.com/winglang/wing/issues/76 for more details)
   --> ../../../examples/tests/invalid/inflight_class_created_in_preflight.test.w:19:7
   |
19 |   new PreflightClass();
   |       ^^^^^^^^^^^^^^ Cannot qualify access to a lifted type \\"PreflightClass\\" (see https://github.com/winglang/wing/issues/76 for more details)


 
 
Tests 1 failed (1)
Test Files 1 failed (1)
Duration <DURATION>"
`;

exports[`inflight_class_dup_init.test.w 1`] = `
"error: Multiple inflight initializers defined in class Foo
  --> ../../../examples/tests/invalid/inflight_class_dup_init.test.w:6:3
  |  
6 | /   inflight init() {
7 | | 
8 | |   }
  | \\\\---^ Multiple inflight initializers defined in class Foo


 
 
Tests 1 failed (1)
Test Files 1 failed (1)
Duration <DURATION>"
`;

exports[`inflight_class_in_preflight.test.w 1`] = `
"error: Cannot create inflight class \\"Foo\\" in preflight phase
  --> ../../../examples/tests/invalid/inflight_class_in_preflight.test.w:5:1
  |
5 | new Foo();
  | ^^^^^^^^^ Cannot create inflight class \\"Foo\\" in preflight phase


 
 
Tests 1 failed (1)
Test Files 1 failed (1)
Duration <DURATION>"
`;

exports[`inflight_class_interface_structural_typing.test.w 1`] = `
"error: Expected type to be \\"IGoo\\", but got \\"NotGoo\\" instead
   --> ../../../examples/tests/invalid/inflight_class_interface_structural_typing.test.w:26:17
   |
26 |   let x: IGoo = new NotGoo();
   |                 ^^^^^^^^^^^^ Expected type to be \\"IGoo\\", but got \\"NotGoo\\" instead


 
 
Tests 1 failed (1)
Test Files 1 failed (1)
Duration <DURATION>"
`;

exports[`inflight_reassign.test.w 1`] = `
"error: Variable cannot be reassigned from inflight
  --> ../../../examples/tests/invalid/inflight_reassign.test.w:5:3
  |
5 |   xvar = \\"hi\\";
  |   ^^^^ Variable cannot be reassigned from inflight


error: Variable is not reassignable
  --> ../../../examples/tests/invalid/inflight_reassign.test.w:8:3
  |
8 |   ylet = 456;
  |   ^^^^ Variable is not reassignable


 
 
Tests 1 failed (1)
Test Files 1 failed (1)
Duration <DURATION>"
`;

exports[`inflight_ref_explicit_ops.test.w 1`] = `
"error: Cannot qualify access to a lifted object of type \\"Queue\\" (see https://github.com/winglang/wing/issues/76 for more details)
   --> ../../../examples/tests/invalid/inflight_ref_explicit_ops.test.w:13:12
   |
13 |     return this.myQueue;
   |            ^^^^^^^^^^^^ Cannot qualify access to a lifted object of type \\"Queue\\" (see https://github.com/winglang/wing/issues/76 for more details)


error: Cannot qualify access to a lifted object of type \\"Bucket\\" (see https://github.com/winglang/wing/issues/76 for more details)
   --> ../../../examples/tests/invalid/inflight_ref_explicit_ops.test.w:34:13
   |
34 |     let x = this.b;
   |             ^^^^^^ Cannot qualify access to a lifted object of type \\"Bucket\\" (see https://github.com/winglang/wing/issues/76 for more details)


error: Cannot qualify access to a lifted object of type \\"Bucket\\" (see https://github.com/winglang/wing/issues/76 for more details)
   --> ../../../examples/tests/invalid/inflight_ref_explicit_ops.test.w:47:13
   |
47 |     let b = this.array.at(1);
   |             ^^^^^^^^^^^^^^^^ Cannot qualify access to a lifted object of type \\"Bucket\\" (see https://github.com/winglang/wing/issues/76 for more details)


 
 
Tests 1 failed (1)
Test Files 1 failed (1)
Duration <DURATION>"
`;

exports[`inflight_ref_resource_sub_method.test.w 1`] = `
"error: Cannot qualify access to a lifted object of type \\"Queue\\" (see https://github.com/winglang/wing/issues/76 for more details)
   --> ../../../examples/tests/invalid/inflight_ref_resource_sub_method.test.w:13:12
   |
13 |     return this.myQueue;
   |            ^^^^^^^^^^^^ Cannot qualify access to a lifted object of type \\"Queue\\" (see https://github.com/winglang/wing/issues/76 for more details)


error: Cannot qualify access to a lifted object of type \\"Queue\\" (see https://github.com/winglang/wing/issues/76 for more details)
   --> ../../../examples/tests/invalid/inflight_ref_resource_sub_method.test.w:18:12
   |
18 |     return globalQueue;
   |            ^^^^^^^^^^^ Cannot qualify access to a lifted object of type \\"Queue\\" (see https://github.com/winglang/wing/issues/76 for more details)


 
 
Tests 1 failed (1)
Test Files 1 failed (1)
Duration <DURATION>"
`;

exports[`inflight_ref_unknown_op.test.w 1`] = `
"error: Cannot qualify access to a lifted object of type \\"Bucket\\" (see https://github.com/winglang/wing/issues/76 for more details)
   --> ../../../examples/tests/invalid/inflight_ref_unknown_op.test.w:13:13
   |
13 |     let x = this.b;
   |             ^^^^^^ Cannot qualify access to a lifted object of type \\"Bucket\\" (see https://github.com/winglang/wing/issues/76 for more details)


error: Cannot qualify access to a lifted object of type \\"Bucket\\" (see https://github.com/winglang/wing/issues/76 for more details)
   --> ../../../examples/tests/invalid/inflight_ref_unknown_op.test.w:17:13
   |
17 |     let y = globalB;
   |             ^^^^^^^ Cannot qualify access to a lifted object of type \\"Bucket\\" (see https://github.com/winglang/wing/issues/76 for more details)


 
 
Tests 1 failed (1)
Test Files 1 failed (1)
Duration <DURATION>"
`;

exports[`interface.test.w 1`] = `
"error: Properties are not supported in interfaces
   --> ../../../examples/tests/invalid/interface.test.w:30:3
   |
30 |   bar: str;
   |   ^^^^^^^^^ Properties are not supported in interfaces


error: Unknown symbol \\"IB\\"
  --> ../../../examples/tests/invalid/interface.test.w:2:22
  |
2 | interface IA extends IB {
  |                      ^^ Unknown symbol \\"IB\\"


error: Unknown symbol \\"IDontExist\\"
   --> ../../../examples/tests/invalid/interface.test.w:10:26
   |
10 | interface IExist extends IDontExist {
   |                          ^^^^^^^^^^ Unknown symbol \\"IDontExist\\"


error: Expected an interface, instead found type \\"ISomeClass\\"
   --> ../../../examples/tests/invalid/interface.test.w:16:34
   |
16 | interface ISomeInterface extends ISomeClass {
   |                                  ^^^^^^^^^^ Expected an interface, instead found type \\"ISomeClass\\"


error: Symbol \\"foo\\" already defined in this scope
   --> ../../../examples/tests/invalid/interface.test.w:23:5
   |
23 |     foo(): void;
   |     ^^^ Symbol \\"foo\\" already defined in this scope


error: Symbol \\"foo\\" already defined in this scope
   --> ../../../examples/tests/invalid/interface.test.w:25:5
   |
25 |     foo(): num;
   |     ^^^ Symbol \\"foo\\" already defined in this scope


 
 
Tests 1 failed (1)
Test Files 1 failed (1)
Duration <DURATION>"
`;

exports[`issue_2767.test.w 1`] = `
"error: Expected type to be \\"MutJson\\", but got \\"Bucket\\" instead
  --> ../../../examples/tests/invalid/issue_2767.test.w:4:16
  |
4 | x.set(\\"hello\\", new cloud.Bucket());
  |                ^^^^^^^^^^^^^^^^^^ Expected type to be \\"MutJson\\", but got \\"Bucket\\" instead


 
 
Tests 1 failed (1)
Test Files 1 failed (1)
Duration <DURATION>"
`;

exports[`jsii_access_modifiers.test.w 1`] = `
"error: Cannot access protected member \\"createTopic\\" of \\"Bucket\\"
   --> ../../../examples/tests/invalid/jsii_access_modifiers.test.w:13:3
   |
13 | b.createTopic(cloud.BucketEventType.CREATE);
   |   ^^^^^^^^^^^ Cannot access protected member \\"createTopic\\" of \\"Bucket\\"


 
 
Tests 1 failed (1)
Test Files 1 failed (1)
Duration <DURATION>"
`;

exports[`json.test.w 1`] = `
"error: Json literal must have an element
   --> ../../../examples/tests/invalid/json.test.w:29:26
   |
29 | let jsonIncomplete = Json;
   |                          ^ Json literal must have an element


error: Expected type to be \\"num\\", but got \\"str\\" instead
  --> ../../../examples/tests/invalid/json.test.w:6:14
  |
6 | let n: num = j;
  |              ^ Expected type to be \\"num\\", but got \\"str\\" instead


error: Expected type to be \\"bool\\", but got \\"str\\" instead
  --> ../../../examples/tests/invalid/json.test.w:8:15
  |
8 | let b: bool = j;
  |               ^ Expected type to be \\"bool\\", but got \\"str\\" instead


error: Expected type to be \\"Map<str>\\", but got \\"str\\" instead
   --> ../../../examples/tests/invalid/json.test.w:10:19
   |
10 | let m: Map<str> = j;
   |                   ^ Expected type to be \\"Map<str>\\", but got \\"str\\" instead


error: Expected type to be \\"Set<str>\\", but got \\"str\\" instead
   --> ../../../examples/tests/invalid/json.test.w:12:20
   |
12 | let s2: Set<str> = j;
   |                    ^ Expected type to be \\"Set<str>\\", but got \\"str\\" instead


error: Expected type to be \\"Array<str>\\", but got \\"str\\" instead
   --> ../../../examples/tests/invalid/json.test.w:14:21
   |
14 | let a: Array<str> = j;
   |                     ^ Expected type to be \\"Array<str>\\", but got \\"str\\" instead


error: Unknown symbol \\"set\\"
   --> ../../../examples/tests/invalid/json.test.w:19:13
   |
19 | foreverJson.set(\\"a\\", \\"world!\\");
   |             ^^^ Unknown symbol \\"set\\"


error: Expected type to be \\"num?\\", but got \\"str?\\" instead
   --> ../../../examples/tests/invalid/json.test.w:32:20
   |
32 | let tryNum: num? = j.tryAsStr();
   |                    ^^^^^^^^^^^^ Expected type to be \\"num?\\", but got \\"str?\\" instead


error: Expected type to be \\"str?\\", but got \\"bool?\\" instead
   --> ../../../examples/tests/invalid/json.test.w:35:20
   |
35 | let tryStr: str? = j.tryAsBool();
   |                    ^^^^^^^^^^^^^ Expected type to be \\"str?\\", but got \\"bool?\\" instead


error: Expected type to be \\"bool?\\", but got \\"num?\\" instead
   --> ../../../examples/tests/invalid/json.test.w:38:22
   |
38 | let tryBool: bool? = j.tryAsNum();
   |                      ^^^^^^^^^^^^ Expected type to be \\"bool?\\", but got \\"num?\\" instead


error: Missing required field \\"maybe\\" from \\"StructyJson\\"
   --> ../../../examples/tests/invalid/json.test.w:55:40
   |  
55 |   let notJsonMissingField: StructyJson = {
   | /----------------------------------------^
56 | |   foo: \\"bar\\",
57 | |   stuff: [],
58 | | };
   | \\\\-^ Missing required field \\"maybe\\" from \\"StructyJson\\"


error: Missing required field \\"maybe\\" from \\"StructyJson\\"
   --> ../../../examples/tests/invalid/json.test.w:63:5
   |  
63 | /     {
64 | |       foo: \\"bar\\",
65 | |       stuff: [],
66 | |     }
   | \\\\-----^ Missing required field \\"maybe\\" from \\"StructyJson\\"


error: Expected type to be \\"bool\\", but got \\"num\\" instead
   --> ../../../examples/tests/invalid/json.test.w:75:11
   |
75 |     good: 2,
   |           ^ Expected type to be \\"bool\\", but got \\"num\\" instead


error: Expected type to be \\"num\\", but got \\"str\\" instead
   --> ../../../examples/tests/invalid/json.test.w:82:14
   |
82 |   stuff: [1, \\"hi\\", 3],
   |              ^^^^ Expected type to be \\"num\\", but got \\"str\\" instead


error: Expected type to be \\"num\\", but got \\"str\\" instead
   --> ../../../examples/tests/invalid/json.test.w:93:8
   |
93 |     b: \\"\\",
   |        ^^ Expected type to be \\"num\\", but got \\"str\\" instead


error: Expected type to be \\"StructyJson\\", but got \\"Json\\" instead (hint: use StructyJson.fromJson() to convert dynamic Json)
    --> ../../../examples/tests/invalid/json.test.w:106:38
    |
106 | let mutableJsonStruct: StructyJson = mutableJson;
    |                                      ^^^^^^^^^^^ Expected type to be \\"StructyJson\\", but got \\"Json\\" instead (hint: use StructyJson.fromJson() to convert dynamic Json)


error: \\"Array<Json>\\" is not a legal JSON value
   --> ../../../examples/tests/invalid/json.test.w:23:17
   |
23 | let jArr = Json [bkt];
   |                 ^^^^^ \\"Array<Json>\\" is not a legal JSON value


error: \\"Bucket\\" is not a legal JSON value
   --> ../../../examples/tests/invalid/json.test.w:26:28
   |
26 | let jsonObj = Json { boom: bkt };
   |                            ^^^ \\"Bucket\\" is not a legal JSON value


error: \\"Bucket\\" is not a legal JSON value
    --> ../../../examples/tests/invalid/json.test.w:110:6
    |
110 |   b: new cloud.Bucket()
    |      ^^^^^^^^^^^^^^^^^^ \\"Bucket\\" is not a legal JSON value


error: \\"Bucket\\" is not a legal JSON value
    --> ../../../examples/tests/invalid/json.test.w:114:21
    |
114 | let isBucket = Json new cloud.Bucket();
    |                     ^^^^^^^^^^^^^^^^^^ \\"Bucket\\" is not a legal JSON value


 
 
Tests 1 failed (1)
Test Files 1 failed (1)
Duration <DURATION>"
`;

exports[`json_static.test.w 1`] = `
"error: Unknown symbol \\"set\\"
  --> ../../../examples/tests/invalid/json_static.test.w:4:10
  |
4 | immutObj.set(\\"a\\", \\"foo\\");
  |          ^^^ Unknown symbol \\"set\\"


 
 
Tests 1 failed (1)
Test Files 1 failed (1)
Duration <DURATION>"
`;

exports[`missing_semicolon.test.w 1`] = `
"error: Expected ';'
  --> ../../../examples/tests/invalid/missing_semicolon.test.w:9:3
  |
9 | })
  |   ^ Expected ';'


error: Expected ';'
   --> ../../../examples/tests/invalid/missing_semicolon.test.w:16:9
   |
16 | let x = 5 //
   |         ^ Expected ';'


error: Expected '}'
   --> ../../../examples/tests/invalid/missing_semicolon.test.w:19:13
   |
19 | if (x > 10) {
   |             ^ Expected '}'


 
 
Tests 1 failed (1)
Test Files 1 failed (1)
Duration <DURATION>"
`;

exports[`mut_container_types.test.w 1`] = `
"error: Expected type to be \\"num\\", but got \\"str\\" instead
  --> ../../../examples/tests/invalid/mut_container_types.test.w:2:29
  |
2 | let arr1 = MutArray<num>[1, \\"2\\", 3];
  |                             ^^^ Expected type to be \\"num\\", but got \\"str\\" instead


error: Expected \\"Set\\" or \\"MutSet\\", found \\"MutArray<num>\\"
  --> ../../../examples/tests/invalid/mut_container_types.test.w:3:12
  |
3 | let arr2 = MutArray<num>{1, 2, 3};
  |            ^^^^^^^^^^^^^ Expected \\"Set\\" or \\"MutSet\\", found \\"MutArray<num>\\"


error: Expected type to be \\"MutArray<num>\\", but got \\"Array<num>\\" instead
  --> ../../../examples/tests/invalid/mut_container_types.test.w:4:27
  |
4 | let arr3: MutArray<num> = [1, 2, 3]; // https://github.com/winglang/wing/issues/1117
  |                           ^^^^^^^^^ Expected type to be \\"MutArray<num>\\", but got \\"Array<num>\\" instead


error: Expected type to be \\"MutArray<num>\\", but got \\"MutArray<str>\\" instead
  --> ../../../examples/tests/invalid/mut_container_types.test.w:6:27
  |
6 | let arr5: MutArray<num> = arr4;
  |                           ^^^^ Expected type to be \\"MutArray<num>\\", but got \\"MutArray<str>\\" instead


error: Unknown symbol \\"someMethod\\"
  --> ../../../examples/tests/invalid/mut_container_types.test.w:7:6
  |
7 | arr1.someMethod();
  |      ^^^^^^^^^^ Unknown symbol \\"someMethod\\"


error: Expected type to be \\"num\\", but got \\"str\\" instead
   --> ../../../examples/tests/invalid/mut_container_types.test.w:10:25
   |
10 | let s1 = MutSet<num>{1, \\"2\\", 3};
   |                         ^^^ Expected type to be \\"num\\", but got \\"str\\" instead


error: Expected \\"Array\\" or \\"MutArray\\", found \\"MutSet<num>\\"
   --> ../../../examples/tests/invalid/mut_container_types.test.w:11:10
   |
11 | let s2 = MutSet<num>[1, \\"2\\", 3];
   |          ^^^^^^^^^^^ Expected \\"Array\\" or \\"MutArray\\", found \\"MutSet<num>\\"


error: Expected type to be \\"MutSet<num>\\", but got \\"Set<num>\\" instead
   --> ../../../examples/tests/invalid/mut_container_types.test.w:12:23
   |
12 | let s3: MutSet<num> = {1, 1, 3}; // https://github.com/winglang/wing/issues/1117
   |                       ^^^^^^^^^ Expected type to be \\"MutSet<num>\\", but got \\"Set<num>\\" instead


error: Expected type to be \\"MutSet<num>\\", but got \\"MutSet<str>\\" instead
   --> ../../../examples/tests/invalid/mut_container_types.test.w:14:23
   |
14 | let s5: MutSet<num> = s4;
   |                       ^^ Expected type to be \\"MutSet<num>\\", but got \\"MutSet<str>\\" instead


error: Unknown symbol \\"someMethod\\"
   --> ../../../examples/tests/invalid/mut_container_types.test.w:15:4
   |
15 | s3.someMethod();
   |    ^^^^^^^^^^ Unknown symbol \\"someMethod\\"


error: Expected type to be \\"num\\", but got \\"str\\" instead
   --> ../../../examples/tests/invalid/mut_container_types.test.w:18:33
   |
18 | let m1 = MutMap<num>{\\"hello\\" => \\"world\\"};
   |                                 ^^^^^^^ Expected type to be \\"num\\", but got \\"str\\" instead


error: Expected \\"Array\\" or \\"MutArray\\", found \\"MutMap<str>\\"
   --> ../../../examples/tests/invalid/mut_container_types.test.w:20:10
   |
20 | let m2 = MutMap<str>[\\"hello\\", \\"world\\"];
   |          ^^^^^^^^^^^ Expected \\"Array\\" or \\"MutArray\\", found \\"MutMap<str>\\"


error: Expected type to be \\"MutMap<num>\\", but got \\"Map<str>\\" instead
   --> ../../../examples/tests/invalid/mut_container_types.test.w:22:23
   |
22 | let m3: MutMap<num> = {\\"hello\\" => \\"world\\"};
   |                       ^^^^^^^^^^^^^^^^^^^^ Expected type to be \\"MutMap<num>\\", but got \\"Map<str>\\" instead


error: Expected type to be \\"MutMap<str>\\", but got \\"MutMap<num>\\" instead
   --> ../../../examples/tests/invalid/mut_container_types.test.w:25:23
   |
25 | let m5: MutMap<str> = m4;
   |                       ^^ Expected type to be \\"MutMap<str>\\", but got \\"MutMap<num>\\" instead


 
 
Tests 1 failed (1)
Test Files 1 failed (1)
Duration <DURATION>"
`;

exports[`nil.test.w 1`] = `
"error: Expected type to be \\"str\\", but got \\"nil\\" instead (hint: to allow \\"nil\\" assignment use optional type: \\"str?\\")
  --> ../../../examples/tests/invalid/nil.test.w:3:14
  |
3 | let x: str = nil;
  |              ^^^ Expected type to be \\"str\\", but got \\"nil\\" instead (hint: to allow \\"nil\\" assignment use optional type: \\"str?\\")


error: Expected optional type, found \\"nil\\"
   --> ../../../examples/tests/invalid/nil.test.w:24:4
   |
24 | if nil? {
   |    ^^^ Expected optional type, found \\"nil\\"


error: Cannot assign nil value to variables without explicit optional type
   --> ../../../examples/tests/invalid/nil.test.w:28:18
   |
28 | let nilWannabe = nil;
   |                  ^^^ Cannot assign nil value to variables without explicit optional type


error: Cannot assign nil value to variables without explicit optional type
   --> ../../../examples/tests/invalid/nil.test.w:31:17
   |
31 | let nilGaggle = [nil, nil, nil];
   |                 ^^^^^^^^^^^^^^^ Cannot assign nil value to variables without explicit optional type


error: Expected type to be \\"num\\", but got \\"nil\\" instead (hint: to allow \\"nil\\" assignment use optional type: \\"num?\\")
   --> ../../../examples/tests/invalid/nil.test.w:20:14
   |
20 |   foo.setBar(nil);
   |              ^^^ Expected type to be \\"num\\", but got \\"nil\\" instead (hint: to allow \\"nil\\" assignment use optional type: \\"num?\\")


 
 
Tests 1 failed (1)
Test Files 1 failed (1)
Duration <DURATION>"
`;

exports[`optionals.test.w 1`] = `
"error: Expected type to be \\"num\\", but got \\"num?\\" instead
   --> ../../../examples/tests/invalid/optionals.test.w:11:3
   |
11 | f(x);
   |   ^ Expected type to be \\"num\\", but got \\"num?\\" instead


error: Expected type to be \\"num?\\", but got \\"str\\" instead
   --> ../../../examples/tests/invalid/optionals.test.w:14:11
   |
14 | fOptional(\\"\\");
   |           ^^ Expected type to be \\"num?\\", but got \\"str\\" instead


error: Expected optional type, found \\"bool\\"
   --> ../../../examples/tests/invalid/optionals.test.w:18:4
   |
18 | if y? {
   |    ^ Expected optional type, found \\"bool\\"


error: Expected optional type, found \\"bool\\"
   --> ../../../examples/tests/invalid/optionals.test.w:22:9
   |
22 | let z = y ?? 1;
   |         ^ Expected optional type, found \\"bool\\"


error: Expected type to be \\"str\\", but got \\"num\\" instead
   --> ../../../examples/tests/invalid/optionals.test.w:25:14
   |
25 | let w: str = x ?? 3;
   |              ^^^^^^ Expected type to be \\"str\\", but got \\"num\\" instead


error: Expected type to be \\"num\\", but got \\"str\\" instead
   --> ../../../examples/tests/invalid/optionals.test.w:28:6
   |
28 | x ?? \\"hello\\";
   |      ^^^^^^^ Expected type to be \\"num\\", but got \\"str\\" instead


error: Expected type to be \\"Sub1\\", but got \\"Sub2\\" instead
   --> ../../../examples/tests/invalid/optionals.test.w:39:17
   |
39 | optionalSub1 ?? new Sub2();
   |                 ^^^^^^^^^^ Expected type to be \\"Sub1\\", but got \\"Sub2\\" instead


error: Expected type to be \\"Sub1\\", but got \\"Super\\" instead
   --> ../../../examples/tests/invalid/optionals.test.w:41:17
   |
41 | optionalSub1 ?? new Super();
   |                 ^^^^^^^^^^^ Expected type to be \\"Sub1\\", but got \\"Super\\" instead


error: Expected type to be optional, but got \\"bool\\" instead
   --> ../../../examples/tests/invalid/optionals.test.w:45:12
   |
45 | if let x = true {
   |            ^^^^ Expected type to be optional, but got \\"bool\\" instead


error: Property access on optional type \\"A?\\" requires optional accessor: \\"?.\\"
   --> ../../../examples/tests/invalid/optionals.test.w:68:9
   |
68 | let c = b.a.val;
   |         ^^^ Property access on optional type \\"A?\\" requires optional accessor: \\"?.\\"


error: Expected type to be \\"str\\", but got \\"str?\\" instead
   --> ../../../examples/tests/invalid/optionals.test.w:91:16
   |
91 | let val: str = baz?.bar?.foo?.val;
   |                ^^^^^^^^^^^^^^^^^^ Expected type to be \\"str\\", but got \\"str?\\" instead


error: Cannot call an optional function
   --> ../../../examples/tests/invalid/optionals.test.w:95:1
   |
95 | optionalFunction();
   | ^^^^^^^^^^^^^^^^ Cannot call an optional function


error: Variable is not reassignable
   --> ../../../examples/tests/invalid/optionals.test.w:53:3
   |
53 |   hi = \\"bye\\";
   |   ^^ Variable is not reassignable


 
 
Tests 1 failed (1)
Test Files 1 failed (1)
Duration <DURATION>"
`;

exports[`panic.test.w 1`] = `
"error: Compiler bug (panicked at 'User invoked panic', libs/wingc/src/type_check.rs:LINE:COL) during type-checking, please report at https://www.winglang.io/contributing/start-here/bugs
  --> ../../../examples/tests/invalid/panic.test.w:6:1
  |
6 | 😱;
  | ^^ Compiler bug (panicked at 'User invoked panic', libs/wingc/src/type_check.rs:LINE:COL) during type-checking, please report at https://www.winglang.io/contributing/start-here/bugs


 
 
Tests 1 failed (1)
Test Files 1 failed (1)
Duration <DURATION>"
`;

exports[`panic.test.w 2`] = `"Panicked, backtrace not captured: Unsupported"`;

exports[`preflight_from_inflight.test.w 1`] = `
"error: Cannot call into preflight phase while inflight
   --> ../../../examples/tests/invalid/preflight_from_inflight.test.w:15:5
   |
15 |     this.r.myPreflight();
   |     ^^^^^^^^^^^^^^^^^^^^ Cannot call into preflight phase while inflight


 
 
Tests 1 failed (1)
Test Files 1 failed (1)
Duration <DURATION>"
`;

exports[`primitives.test.w 1`] = `
"error: Unexpected reference \\"structured_access_expression\\"
  --> ../../../examples/tests/invalid/primitives.test.w:5:5
  |
5 | log(y[0]);
  |     ^^^^ Unexpected reference \\"structured_access_expression\\"


error: Unknown symbol \\"blabla\\"
  --> ../../../examples/tests/invalid/primitives.test.w:9:16
  |
9 | let join = arr.blabla(\\",\\");
  |                ^^^^^^ Unknown symbol \\"blabla\\"


error: Unknown symbol \\"push\\"
   --> ../../../examples/tests/invalid/primitives.test.w:11:5
   |
11 | arr.push(4);
   |     ^^^^ Unknown symbol \\"push\\"


error: Expected type to be \\"str\\", but got \\"num\\" instead
   --> ../../../examples/tests/invalid/primitives.test.w:13:14
   |
13 | let n: str = arr.at(0);
   |              ^^^^^^^^^ Expected type to be \\"str\\", but got \\"num\\" instead


 
 
Tests 1 failed (1)
Test Files 1 failed (1)
Duration <DURATION>"
`;

exports[`reassign_to_nonreassignable.test.w 1`] = `
"error: Variable is not reassignable
  --> ../../../examples/tests/invalid/reassign_to_nonreassignable.test.w:3:1
  |
3 | x = x + 1;
  | ^ Variable is not reassignable


error: Variable is not reassignable
   --> ../../../examples/tests/invalid/reassign_to_nonreassignable.test.w:42:3
   |
42 |   arg = 0;
   |   ^^^ Variable is not reassignable


error: Variable is not reassignable
   --> ../../../examples/tests/invalid/reassign_to_nonreassignable.test.w:35:5
   |
35 |     this.inflightF = this.inflightF + 1;
   |     ^^^^^^^^^^^^^^ Variable is not reassignable


error: Variable is not reassignable
   --> ../../../examples/tests/invalid/reassign_to_nonreassignable.test.w:28:5
   |
28 |     this.f = this.f + 1;
   |     ^^^^^^ Variable is not reassignable


error: Variable is not reassignable
   --> ../../../examples/tests/invalid/reassign_to_nonreassignable.test.w:30:5
   |
30 |     this.innerR.inner = 2;
   |     ^^^^^^^^^^^^^^^^^ Variable is not reassignable


 
 
Tests 1 failed (1)
Test Files 1 failed (1)
Duration <DURATION>"
`;

exports[`resource_access_field_as_method.test.w 1`] = `
"error: Expected a function or method, found \\"str\\"
  --> ../../../examples/tests/invalid/resource_access_field_as_method.test.w:9:1
  |
9 | x.name();
  | ^^^^^^ Expected a function or method, found \\"str\\"


 
 
Tests 1 failed (1)
Test Files 1 failed (1)
Duration <DURATION>"
`;

exports[`resource_captures.test.w 1`] = `
"error: Cannot qualify access to a lifted object of type \\"Bucket\\" (see https://github.com/winglang/wing/issues/76 for more details)
   --> ../../../examples/tests/invalid/resource_captures.test.w:13:13
   |
13 |     let b = this.bucket;
   |             ^^^^^^^^^^^ Cannot qualify access to a lifted object of type \\"Bucket\\" (see https://github.com/winglang/wing/issues/76 for more details)


 
 
Tests 1 failed (1)
Test Files 1 failed (1)
Duration <DURATION>"
`;

exports[`resource_inflight.test.w 1`] = `
"error: Cannot create preflight class \\"Bucket\\" in inflight phase
  --> ../../../examples/tests/invalid/resource_inflight.test.w:4:3
  |
4 |   new cloud.Bucket(); // Should fail because we can't create resources inflight
  |   ^^^^^^^^^^^^^^^^^^ Cannot create preflight class \\"Bucket\\" in inflight phase


error: Cannot qualify access to a lifted type \\"Bucket\\" (see https://github.com/winglang/wing/issues/76 for more details)
  --> ../../../examples/tests/invalid/resource_inflight.test.w:4:7
  |
4 |   new cloud.Bucket(); // Should fail because we can't create resources inflight
  |       ^^^^^^^^^^^^ Cannot qualify access to a lifted type \\"Bucket\\" (see https://github.com/winglang/wing/issues/76 for more details)


 
 
Tests 1 failed (1)
Test Files 1 failed (1)
Duration <DURATION>"
`;

exports[`resource_init.test.w 1`] = `
"error: Multiple initializers defined in class R
  --> ../../../examples/tests/invalid/resource_init.test.w:3:3
  |
3 |   init() {}
  |   ^^^^^^^^^ Multiple initializers defined in class R


error: Multiple inflight initializers defined in class R
  --> ../../../examples/tests/invalid/resource_init.test.w:6:3
  |
6 |   inflight init() {}
  |   ^^^^^^^^^^^^^^^^^^ Multiple inflight initializers defined in class R


error: Multiple inflight initializers defined in class R
  --> ../../../examples/tests/invalid/resource_init.test.w:9:3
  |
9 |   inflight init(x: num) {}
  |   ^^^^^^^^^^^^^^^^^^^^^^^^ Multiple inflight initializers defined in class R


error: Inflight initializers cannot have parameters
  --> ../../../examples/tests/invalid/resource_init.test.w:9:16
  |
9 |   inflight init(x: num) {}
  |                ^^^^^^^^ Inflight initializers cannot have parameters


 
 
Tests 1 failed (1)
Test Files 1 failed (1)
Duration <DURATION>"
`;

exports[`return_types.test.w 1`] = `
"error: Return statement outside of function cannot return a value
  --> ../../../examples/tests/invalid/return_types.test.w:1:5
  |
1 |     return 9;
  |     ^^^^^^^^^ Return statement outside of function cannot return a value


error: Unexpected return value from void function. Return type annotations are required for methods.
   --> ../../../examples/tests/invalid/return_types.test.w:19:5
   |
19 |     return 9;
   |     ^^^^^^^^^ Unexpected return value from void function. Return type annotations are required for methods.


error: Unexpected return value from void function. Return type annotations are required for methods.
  --> ../../../examples/tests/invalid/return_types.test.w:9:3
  |
9 |   return 9;
  |   ^^^^^^^^^ Unexpected return value from void function. Return type annotations are required for methods.


error: Unexpected return value from void function. Return type annotations are required for methods.
   --> ../../../examples/tests/invalid/return_types.test.w:12:5
   |
12 |     return 9;
   |     ^^^^^^^^^ Unexpected return value from void function. Return type annotations are required for methods.


error: Return statement outside of function cannot return a value
  --> ../../../examples/tests/invalid/return_types.test.w:4:5
  |
4 |     return 9;
  |     ^^^^^^^^^ Return statement outside of function cannot return a value


 
 
Tests 1 failed (1)
Test Files 1 failed (1)
Duration <DURATION>"
`;

exports[`scope_and_id.test.w 1`] = `
"error: Expected type to be \\"str\\", but got \\"num\\" instead
  --> ../../../examples/tests/invalid/scope_and_id.test.w:6:25
  |
6 | new PreflightClass() as x;
  |                         ^ Expected type to be \\"str\\", but got \\"num\\" instead


error: Expected scope to be a preflight object, instead found \\"num\\"
  --> ../../../examples/tests/invalid/scope_and_id.test.w:8:1
  |
8 | new PreflightClass() in x;
  | ^^^^^^^^^^^^^^^^^^^^^^^^^ Expected scope to be a preflight object, instead found \\"num\\"


error: Inflight classes cannot have an id
   --> ../../../examples/tests/invalid/scope_and_id.test.w:15:26
   |
15 |   new InflightClass() as \\"hi\\";
   |                          ^^^^ Inflight classes cannot have an id


error: Inflight classes cannot have a scope
   --> ../../../examples/tests/invalid/scope_and_id.test.w:17:26
   |
17 |   new InflightClass() in pc;
   |                          ^^ Inflight classes cannot have a scope


error: Cannot qualify access to a lifted object of type \\"PreflightClass\\" (see https://github.com/winglang/wing/issues/76 for more details)
   --> ../../../examples/tests/invalid/scope_and_id.test.w:17:26
   |
17 |   new InflightClass() in pc;
   |                          ^^ Cannot qualify access to a lifted object of type \\"PreflightClass\\" (see https://github.com/winglang/wing/issues/76 for more details)


 
 
Tests 1 failed (1)
Test Files 1 failed (1)
Duration <DURATION>"
`;

exports[`sorted_errors_no_span.test.w 1`] = `
"error: Expected type to be \\"num\\", but got \\"str\\" instead
  --> ../../../examples/tests/invalid/sorted_errors_no_span.test.w:1:14
  |
1 | let a: num = \\"s\\";
  |              ^^^ Expected type to be \\"num\\", but got \\"str\\" instead


error: Expected \\"b\\" to be a type but it's a variable
  --> ../../../examples/tests/invalid/sorted_errors_no_span.test.w:3:26
  |
3 | inflight class c extends b {}
  |                          ^ Expected \\"b\\" to be a type but it's a variable


error: Expected type to be \\"num\\", but got \\"str\\" instead
  --> ../../../examples/tests/invalid/sorted_errors_no_span.test.w:4:14
  |
4 | let d: num = \\"s\\";
  |              ^^^ Expected type to be \\"num\\", but got \\"str\\" instead


error: Expected \\"b\\" to be a type but it's a variable
  --> ../../../examples/tests/invalid/sorted_errors_no_span.test.w:5:26
  |
5 | inflight class e extends b {}
  |                          ^ Expected \\"b\\" to be a type but it's a variable


 
 
Tests 1 failed (1)
Test Files 1 failed (1)
Duration <DURATION>"
`;

exports[`statement_invalid_scope.test.w 1`] = `
"error: Expected break statement to be inside of a loop (while/for)
  --> ../../../examples/tests/invalid/statement_invalid_scope.test.w:3:5
  |
3 |     break;
  |     ^^^^^^ Expected break statement to be inside of a loop (while/for)


error: Expected break statement to be inside of a loop (while/for)
  --> ../../../examples/tests/invalid/statement_invalid_scope.test.w:7:5
  |
7 |     break;
  |     ^^^^^^ Expected break statement to be inside of a loop (while/for)


error: Expected continue statement to be inside of a loop (while/for)
   --> ../../../examples/tests/invalid/statement_invalid_scope.test.w:11:5
   |
11 |     continue;
   |     ^^^^^^^^^ Expected continue statement to be inside of a loop (while/for)


error: Expected continue statement to be inside of a loop (while/for)
   --> ../../../examples/tests/invalid/statement_invalid_scope.test.w:15:5
   |
15 |     continue;
   |     ^^^^^^^^^ Expected continue statement to be inside of a loop (while/for)


 
 
Tests 1 failed (1)
Test Files 1 failed (1)
Duration <DURATION>"
`;

exports[`statements_if.test.w 1`] = `
"error: Unexpected unary operator \\"--\\"
  --> ../../../examples/tests/invalid/statements_if.test.w:2:1
  |
2 | --n;
  | ^^^ Unexpected unary operator \\"--\\"


error: Expected type to be \\"bool\\", but got \\"num\\" instead
  --> ../../../examples/tests/invalid/statements_if.test.w:5:5
  |
5 | if !n {}
  |     ^ Expected type to be \\"bool\\", but got \\"num\\" instead


error: Expected type to be \\"bool\\", but got \\"num\\" instead
  --> ../../../examples/tests/invalid/statements_if.test.w:8:5
  |
8 | if !n || true {}
  |     ^ Expected type to be \\"bool\\", but got \\"num\\" instead


 
 
Tests 1 failed (1)
Test Files 1 failed (1)
Duration <DURATION>"
`;

exports[`std_containers.test.w 1`] = `
"error: Expected type to be \\"Array<num>\\", but got \\"Array<str>\\" instead
  --> ../../../examples/tests/invalid/std_containers.test.w:3:18
  |
3 | let c = a.concat(b); 
  |                  ^ Expected type to be \\"Array<num>\\", but got \\"Array<str>\\" instead


 
 
Tests 1 failed (1)
Test Files 1 failed (1)
Duration <DURATION>"
`;

exports[`struct_expansion.test.w 1`] = `
"error: Unexpected 'keyword_argument'
   --> ../../../examples/tests/invalid/struct_expansion.test.w:11:15
   |
11 |   bucket1.put(file: \\"file.txt\\", \\"data\\");
   |               ^^^^^^^^^^^^^^^^ Unexpected 'keyword_argument'


error: \\"bublic\\" is not a field of \\"BucketProps\\"
  --> ../../../examples/tests/invalid/struct_expansion.test.w:3:15
  |
3 | let bucket1 = new cloud.Bucket(bublic: false, public: true);
  |               ^^^^^^^^^^^^^^^^^^^^^^^^^^^^^^^^^^^^^^^^^^^^^ \\"bublic\\" is not a field of \\"BucketProps\\"


error: Expected between 0 and 1 arguments but got 2
  --> ../../../examples/tests/invalid/struct_expansion.test.w:7:15
  |
7 | let bucket2 = new cloud.Bucket(2, public: true);
  |               ^^^^^^^^^^^^^^^^^^^^^^^^^^^^^^^^^ Expected between 0 and 1 arguments but got 2


error: Expected type to be \\"BucketProps?\\", but got \\"num\\" instead
  --> ../../../examples/tests/invalid/struct_expansion.test.w:7:32
  |
7 | let bucket2 = new cloud.Bucket(2, public: true);
  |                                ^ Expected type to be \\"BucketProps?\\", but got \\"num\\" instead


error: \\"status\\" is not initialized
   --> ../../../examples/tests/invalid/struct_expansion.test.w:15:9
   |  
15 |   let x = cloud.ApiResponse {
   | /---------^
16 | |   body: \\"Hello, world!\\",
17 | | };
   | \\\\-^ \\"status\\" is not initialized


error: \\"notAField\\" is not a field of \\"ApiResponse\\"
   --> ../../../examples/tests/invalid/struct_expansion.test.w:20:9
   |  
20 |   let y = cloud.ApiResponse {
   | /---------^
21 | |   status: 200,
22 | |   notAField: 500,
23 | | // ^^^^^^^^^^^ \\"notAField\\" is not a field of \\"ApiResponse\\"
24 | | };
   | \\\\-^ \\"notAField\\" is not a field of \\"ApiResponse\\"


error: Expected 2 positional argument(s) but got 1
   --> ../../../examples/tests/invalid/struct_expansion.test.w:11:3
   |
11 |   bucket1.put(file: \\"file.txt\\", \\"data\\");
   |   ^^^^^^^^^^^^^^^^^^^^^^^^^^^^^^^^^^^^^ Expected 2 positional argument(s) but got 1


 
 
Tests 1 failed (1)
Test Files 1 failed (1)
Duration <DURATION>"
`;

exports[`struct_json_conversion.test.w 1`] = `
"error: Struct \\"A\\" contains field \\"b\\" which cannot be represented in Json
  --> ../../../examples/tests/invalid/struct_json_conversion.test.w:8:3
  |
8 | A.fromJson({});
  |   ^^^^^^^^ Struct \\"A\\" contains field \\"b\\" which cannot be represented in Json


error: Struct \\"B\\" contains field \\"a\\" which cannot be represented in Json
   --> ../../../examples/tests/invalid/struct_json_conversion.test.w:15:3
   |
15 | B.fromJson({});
   |   ^^^^^^^^ Struct \\"B\\" contains field \\"a\\" which cannot be represented in Json


error: Struct \\"C\\" contains field \\"b\\" which cannot be represented in Json
   --> ../../../examples/tests/invalid/struct_json_conversion.test.w:22:3
   |
22 | C.fromJson({});
   |   ^^^^^^^^ Struct \\"C\\" contains field \\"b\\" which cannot be represented in Json


 
 
Tests 1 failed (1)
Test Files 1 failed (1)
Duration <DURATION>"
`;

exports[`structs.test.w 1`] = `
"error: Struct \\"C\\" extends \\"B\\" which introduces a conflicting member \\"x\\" (str != str)
   --> ../../../examples/tests/invalid/structs.test.w:11:8
   |
11 | struct C extends B {
   |        ^ Struct \\"C\\" extends \\"B\\" which introduces a conflicting member \\"x\\" (str != str)


error: \\"x\\" is not initialized
   --> ../../../examples/tests/invalid/structs.test.w:16:18
   |
16 | let someStruct = B { y: 5 };
   |                  ^^^^^^^^^^ \\"x\\" is not initialized


error: Struct fields must have immutable types
   --> ../../../examples/tests/invalid/structs.test.w:20:3
   |
20 |   f: MutArray<str>;
   |   ^ Struct fields must have immutable types


error: Struct fields must have immutable types
   --> ../../../examples/tests/invalid/structs.test.w:25:3
   |
25 |   f: Map<Array<MutArray<str>>>;
   |   ^ Struct fields must have immutable types


error: Unknown symbol \\"badField\\"
   --> ../../../examples/tests/invalid/structs.test.w:32:7
   |
32 | log(a.badField);
   |       ^^^^^^^^ Unknown symbol \\"badField\\"


error: Struct \\"Showtime\\" extends \\"Dazzle\\" which introduces a conflicting member \\"a\\" (num != num)
   --> ../../../examples/tests/invalid/structs.test.w:44:8
   |
44 | struct Showtime extends Razzle, Dazzle {}
   |        ^^^^^^^^ Struct \\"Showtime\\" extends \\"Dazzle\\" which introduces a conflicting member \\"a\\" (num != num)


error: Cannot instantiate type \\"BucketProps\\" because it is a struct and not a class. Use struct instantiation instead.
   --> ../../../examples/tests/invalid/structs.test.w:47:13
   |
47 | let x = new cloud.BucketProps(1);
   |             ^^^^^^^^^^^^^^^^^ Cannot instantiate type \\"BucketProps\\" because it is a struct and not a class. Use struct instantiation instead.


 
 
Tests 1 failed (1)
Test Files 1 failed (1)
Duration <DURATION>"
`;

exports[`super_call.test.w 1`] = `
"error: \\"super\\" can only be used inside of classes
   --> ../../../examples/tests/invalid/super_call.test.w:32:7
   |
32 | super.do();
   |       ^^ \\"super\\" can only be used inside of classes


error: Cannot override private method \\"m1\\" of \\"BaseClass\\"
   --> ../../../examples/tests/invalid/super_call.test.w:47:12
   |
47 |   inflight m1(): str {
   |            ^^ Cannot override private method \\"m1\\" of \\"BaseClass\\"


error: \`super\` calls inside inflight closures not supported yet, see: https://github.com/winglang/wing/issues/3474
   --> ../../../examples/tests/invalid/super_call.test.w:52:50
   |
52 |       return \\"this: \${this.m1()}, super: \${super.m1()}\\";
   |                                                  ^^ \`super\` calls inside inflight closures not supported yet, see: https://github.com/winglang/wing/issues/3474


error: Cannot call super method inside of a static method
   --> ../../../examples/tests/invalid/super_call.test.w:26:11
   |
26 |     super.method();
   |           ^^^^^^ Cannot call super method inside of a static method


error: super class \\"A\\" does not have a method named \\"child_method\\"
   --> ../../../examples/tests/invalid/super_call.test.w:20:11
   |
20 |     super.child_method();
   |           ^^^^^^^^^^^^ super class \\"A\\" does not have a method named \\"child_method\\"


error: Cannot call super method because class InflightA has no parent
   --> ../../../examples/tests/invalid/super_call.test.w:12:11
   |
12 |     super.method();
   |           ^^^^^^ Cannot call super method because class InflightA has no parent


error: Cannot call super method because class A has no parent
  --> ../../../examples/tests/invalid/super_call.test.w:4:11
  |
4 |     super.method();
  |           ^^^^^^ Cannot call super method because class A has no parent


 
 
Tests 1 failed (1)
Test Files 1 failed (1)
Duration <DURATION>"
`;

exports[`throw_non_string.test.w 1`] = `
"error: Expected type to be \\"str\\", but got \\"num\\" instead
  --> ../../../examples/tests/invalid/throw_non_string.test.w:1:7
  |
1 | throw 42;
  |       ^^ Expected type to be \\"str\\", but got \\"num\\" instead


 
 
Tests 1 failed (1)
Test Files 1 failed (1)
Duration <DURATION>"
`;

exports[`try_no_catch_or_finally.test.w 1`] = `
"error: Missing \`catch\` or \`finally\` blocks for this try statement
  --> ../../../examples/tests/invalid/try_no_catch_or_finally.test.w:1:1
  |  
1 | / try {
2 | |   log(\\"Hello World\\");
3 | | }
  | \\\\-^ Missing \`catch\` or \`finally\` blocks for this try statement


 
 
Tests 1 failed (1)
Test Files 1 failed (1)
Duration <DURATION>"
`;

exports[`types_strings_arithmetic.test.w 1`] = `
"error: Binary operator '+' cannot be applied to operands of type 'num' and 'str'; only (num, num) and (str, str) are supported
  --> ../../../examples/tests/invalid/types_strings_arithmetic.test.w:1:10
  |
1 | let e1 = 2 + \\"2\\";
  |          ^^^^^^^ Binary operator '+' cannot be applied to operands of type 'num' and 'str'; only (num, num) and (str, str) are supported


error: Expected type to be \\"num\\", but got \\"str\\" instead
  --> ../../../examples/tests/invalid/types_strings_arithmetic.test.w:4:10
  |
4 | let e2 = 2 == \\"2\\";
  |          ^^^^^^^^ Expected type to be \\"num\\", but got \\"str\\" instead


error: Expected type to be \\"num\\", but got \\"str\\" instead
   --> ../../../examples/tests/invalid/types_strings_arithmetic.test.w:10:10
   |
10 | let e3 = \\"\${strExample}!\\" * numExample;
   |          ^^^^^^^^^^^^^^^^ Expected type to be \\"num\\", but got \\"str\\" instead


 
 
Tests 1 failed (1)
Test Files 1 failed (1)
Duration <DURATION>"
`;

exports[`unimplemented_grammar.test.w 1`] = `
"error: builtin \\"any\\" is not supported yet - see https://github.com/winglang/wing/issues/434
  --> ../../../examples/tests/invalid/unimplemented_grammar.test.w:1:8
  |
1 | let b: any = 0;
  |        ^^^ builtin \\"any\\" is not supported yet - see https://github.com/winglang/wing/issues/434


error: builtin container type \\"Promise\\" is not supported yet - see https://github.com/winglang/wing/issues/529
  --> ../../../examples/tests/invalid/unimplemented_grammar.test.w:2:19
  |
2 | let somePromise = Promise<str>{};
  |                   ^^^^^^^^^^^^ builtin container type \\"Promise\\" is not supported yet - see https://github.com/winglang/wing/issues/529


error: expression \\"defer_expression\\" is not supported yet - see https://github.com/winglang/wing/issues/116
  --> ../../../examples/tests/invalid/unimplemented_grammar.test.w:3:9
  |
3 | let c = defer somePromise();
  |         ^^^^^^^^^^^^^^^^^^^ expression \\"defer_expression\\" is not supported yet - see https://github.com/winglang/wing/issues/116


error: expression \\"await_expression\\" is not supported yet - see https://github.com/winglang/wing/issues/116
  --> ../../../examples/tests/invalid/unimplemented_grammar.test.w:4:9
  |
4 | let d = await c;
  |         ^^^^^^^ expression \\"await_expression\\" is not supported yet - see https://github.com/winglang/wing/issues/116


error: Unable to infer type
  --> ../../../examples/tests/invalid/unimplemented_grammar.test.w:2:5
  |
2 | let somePromise = Promise<str>{};
  |     ^^^^^^^^^^^ Unable to infer type


 
 
Tests 1 failed (1)
Test Files 1 failed (1)
Duration <DURATION>"
`;

exports[`unknown_field.test.w 1`] = `
"error: Unknown symbol \\"a\\"
  --> ../../../examples/tests/invalid/unknown_field.test.w:1:12
  |
1 | std.String.a.b.c.fromJson();
  |            ^ Unknown symbol \\"a\\"


 
 
Tests 1 failed (1)
Test Files 1 failed (1)
Duration <DURATION>"
`;

exports[`unknown_submodule.test.w 1`] = `
"error: Expected identifier \\"std\\" to be a variable, but it's a namespace
  --> ../../../examples/tests/invalid/unknown_submodule.test.w:1:1
  |
1 | std.random.String.fromJson(\\"hello\\");
  | ^^^ Expected identifier \\"std\\" to be a variable, but it's a namespace


 
 
Tests 1 failed (1)
Test Files 1 failed (1)
Duration <DURATION>"
`;

exports[`unknown_symbol.test.w 1`] = `
"error: Reserved word
   --> ../../../examples/tests/invalid/unknown_symbol.test.w:35:5
   |
35 | let let = 2;
   |     ^^^ Reserved word


error: Unknown symbol \\"clod\\"
  --> ../../../examples/tests/invalid/unknown_symbol.test.w:3:18
  |
3 | let bucket = new clod.Bucket();
  |                  ^^^^ Unknown symbol \\"clod\\"


error: Unknown symbol \\"cloudy\\"
  --> ../../../examples/tests/invalid/unknown_symbol.test.w:6:17
  |
6 | let funky = new cloudy.Funktion(inflight () => { });
  |                 ^^^^^^ Unknown symbol \\"cloudy\\"


error: Unknown symbol \\"y\\"
  --> ../../../examples/tests/invalid/unknown_symbol.test.w:9:13
  |
9 | let x = 2 + y;
  |             ^ Unknown symbol \\"y\\"


error: Unknown symbol \\"B\\"
   --> ../../../examples/tests/invalid/unknown_symbol.test.w:28:17
   |
28 | class A extends B {
   |                 ^ Unknown symbol \\"B\\"


error: Unknown symbol \\"unknown\\"
   --> ../../../examples/tests/invalid/unknown_symbol.test.w:32:1
   |
32 | unknown = 1;
   | ^^^^^^^ Unknown symbol \\"unknown\\"


error: Unknown symbol \\"assert\\"
   --> ../../../examples/tests/invalid/unknown_symbol.test.w:20:17
   |
20 |     this.bucket.assert(2 + \\"2\\");
   |                 ^^^^^^ Unknown symbol \\"assert\\"


error: Binary operator '+' cannot be applied to operands of type 'num' and 'str'; only (num, num) and (str, str) are supported
   --> ../../../examples/tests/invalid/unknown_symbol.test.w:20:24
   |
20 |     this.bucket.assert(2 + \\"2\\");
   |                        ^^^^^^^ Binary operator '+' cannot be applied to operands of type 'num' and 'str'; only (num, num) and (str, str) are supported


error: Unknown symbol \\"methodWhichIsNotPartOfBucketApi\\"
   --> ../../../examples/tests/invalid/unknown_symbol.test.w:23:24
   |
23 |     return this.bucket.methodWhichIsNotPartOfBucketApi(id);
   |                        ^^^^^^^^^^^^^^^^^^^^^^^^^^^^^^^ Unknown symbol \\"methodWhichIsNotPartOfBucketApi\\"


 
 
Tests 1 failed (1)
Test Files 1 failed (1)
Duration <DURATION>"
`;

exports[`use_before_defined.test.w 1`] = `
"error: Unknown symbol \\"y\\"
  --> ../../../examples/tests/invalid/use_before_defined.test.w:1:8
  |
1 | log(\\"\${y}\\"); // Access y before it's defined
  |        ^ Unknown symbol \\"y\\"


error: Symbol \\"x\\" used before being defined
  --> ../../../examples/tests/invalid/use_before_defined.test.w:5:10
  |
5 |   log(\\"\${x}\\");
  |          ^ Symbol \\"x\\" used before being defined


 
 
Tests 1 failed (1)
Test Files 1 failed (1)
Duration <DURATION>"
`;

exports[`variable_scoping.test.w 1`] = `
"error: Unknown symbol \\"x\\"
  --> ../../../examples/tests/invalid/variable_scoping.test.w:6:11
  |
6 |   let z = x;
  |           ^ Unknown symbol \\"x\\"


 
 
Tests 1 failed (1)
Test Files 1 failed (1)
Duration <DURATION>"
`;

exports[`void_in_expression_position.test.w 1`] = `
"error: Property not found
  --> ../../../examples/tests/invalid/void_in_expression_position.test.w:1:12
  |
1 | log(\\"hey\\").get(\\"x\\");
  |            ^^^ Property not found


error: Binary operator '+' cannot be applied to operands of type 'num' and 'void'; only (num, num) and (str, str) are supported
  --> ../../../examples/tests/invalid/void_in_expression_position.test.w:7:9
  |
7 | let y = 5 + log(\\"hello\\");
  |         ^^^^^^^^^^^^^^^^ Binary operator '+' cannot be applied to operands of type 'num' and 'void'; only (num, num) and (str, str) are supported


 
 
Tests 1 failed (1)
Test Files 1 failed (1)
Duration <DURATION>"
`;<|MERGE_RESOLUTION|>--- conflicted
+++ resolved
@@ -292,19 +292,11 @@
   | ^^^^^^^^^^^^^^^^^^^^^^^^^^ bring \\"jsii-code-samples\\" must be assigned to an identifier (e.g. bring \\"foo\\" as foo)
 
 
-<<<<<<< HEAD
-error: Unable to load \\"foobar\\": Module not found in \\"../../../examples/tests/invalid/bring_jsii.w\\"
-  --> ../../../examples/tests/invalid/bring_jsii.w:4:1
-  |
-4 | bring \\"foobar\\" as baz;
-  | ^^^^^^^^^^^^^^^^^^^^^^ Unable to load \\"foobar\\": Module not found in \\"../../../examples/tests/invalid/bring_jsii.w\\"
-=======
 error: Cannot find jsii module \\"foobar\\" in source directory: Unable to load \\"foobar\\": Module not found in \\"../../../examples/tests/invalid\\"
   --> ../../../examples/tests/invalid/bring_jsii.test.w:4:1
   |
 4 | bring \\"foobar\\" as baz;
   | ^^^^^^^^^^^^^^^^^^^^^^ Cannot find jsii module \\"foobar\\" in source directory: Unable to load \\"foobar\\": Module not found in \\"../../../examples/tests/invalid\\"
->>>>>>> 6a9ce9de
 
 
  
