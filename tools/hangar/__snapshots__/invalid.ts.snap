--- conflicted
+++ resolved
@@ -97,18 +97,7 @@
 `;
 
 exports[`capture_mutables.w > stderr 1`] = `
-<<<<<<< HEAD
 "error: Cannot capture field 'a' with non-capturable type 'MutArray<str>'
-=======
-"error: Unknown symbol \\"size\\"
-   --> ../../../examples/tests/invalid/capture_mutables.w:14:18
-   |
-14 |   assert(aCloned.size == 1);
-   |                  ^^^^ Unknown symbol \\"size\\"
-
-
-error: Cannot reference 'a' of type 'MutArray<str>' from an inflight context
->>>>>>> 37adcb27
   --> ../../../examples/tests/invalid/capture_mutables.w:8:10
   |
 8 |   assert(a.length == 1);
@@ -129,19 +118,11 @@
    |          ^ Cannot capture field 'm' with non-capturable type 'MutMap<bool>'
 
 
-<<<<<<< HEAD
-error: Cannot capture field 'a_cloned' with non-capturable type 'MutArray<str>'
+error: Cannot capture field 'aCloned' with non-capturable type 'MutArray<str>'
    --> ../../../examples/tests/invalid/capture_mutables.w:14:10
    |
-14 |   assert(a_cloned.length == 1);
-   |          ^^^^^^^^ Cannot capture field 'a_cloned' with non-capturable type 'MutArray<str>'
-=======
-error: Cannot reference 'aCloned' of type 'MutArray<str>' from an inflight context
-   --> ../../../examples/tests/invalid/capture_mutables.w:14:10
-   |
-14 |   assert(aCloned.size == 1);
-   |          ^^^^^^^ Cannot reference 'aCloned' of type 'MutArray<str>' from an inflight context
->>>>>>> 37adcb27
+14 |   assert(aCloned.length == 1);
+   |          ^^^^^^^ Cannot capture field 'aCloned' with non-capturable type 'MutArray<str>'
 
 "
 `;
@@ -191,13 +172,8 @@
   | \\\\-^ Expected type to be \\"IFunctionHandler (inflight (str): void)\\", but got \\"preflight (str): str\\" instead
 
 
-<<<<<<< HEAD
 error: Expected type to be \\"IQueueAddConsumerHandler (inflight (str): void)\\", but got \\"$Inflight1\\" instead
-   --> ../../../examples/tests/invalid/cloud_function_expects_inflight.w:9:16
-=======
-error: Expected type to be \\"IQueueAddConsumerHandler (inflight (str): void)\\", but got \\"inflight (num): void\\" instead
    --> ../../../examples/tests/invalid/cloud_function_expects_inflight.w:9:15
->>>>>>> 37adcb27
    |  
  9 |   q.addConsumer(inflight (x: num) => {
    | /---------------^
