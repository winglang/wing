// Vitest Snapshot v1, https://vitest.dev/guide/snapshot.html

exports[`Plugin examples > AWS target plugins > permission-boundary.js 1`] = `
{
  "//": {
    "metadata": {
      "backend": "local",
      "stackName": "root",
      "version": "0.15.2",
    },
    "outputs": {
      "root": {
        "Default": {
          "cloud.TestRunner": {
            "TestFunctionArns": "WING_TEST_RUNNER_FUNCTION_ARNS",
          },
        },
      },
    },
  },
  "output": {
    "WING_TEST_RUNNER_FUNCTION_ARNS": {
      "value": "[]",
    },
  },
  "provider": {
    "aws": [
      {},
    ],
  },
  "resource": {
    "aws_iam_role": {
      "root_cloudQueueSetConsumercdafee6e_IamRole_A071D35D": {
        "//": {
          "metadata": {
            "path": "root/Default/Default/cloud.Queue-SetConsumer-cdafee6e/IamRole",
            "uniqueId": "root_cloudQueueSetConsumercdafee6e_IamRole_A071D35D",
          },
        },
        "assume_role_policy": "{\\"Version\\":\\"2012-10-17\\",\\"Statement\\":[{\\"Action\\":\\"sts:AssumeRole\\",\\"Principal\\":{\\"Service\\":\\"lambda.amazonaws.com\\"},\\"Effect\\":\\"Allow\\"}]}",
        "permissions_boundary": "some:fake:arn:SUPERADMIN",
      },
    },
    "aws_iam_role_policy": {
      "root_cloudQueueSetConsumercdafee6e_IamRolePolicy_3A67FB73": {
        "//": {
          "metadata": {
            "path": "root/Default/Default/cloud.Queue-SetConsumer-cdafee6e/IamRolePolicy",
            "uniqueId": "root_cloudQueueSetConsumercdafee6e_IamRolePolicy_3A67FB73",
          },
        },
        "policy": "{\\"Version\\":\\"2012-10-17\\",\\"Statement\\":[{\\"Action\\":[\\"sqs:ReceiveMessage\\",\\"sqs:ChangeMessageVisibility\\",\\"sqs:GetQueueUrl\\",\\"sqs:DeleteMessage\\",\\"sqs:GetQueueAttributes\\"],\\"Resource\\":[\\"\${aws_sqs_queue.root_cloudQueue_E3597F7A.arn}\\"],\\"Effect\\":\\"Allow\\"},{\\"Action\\":[\\"s3:PutObject*\\",\\"s3:Abort*\\"],\\"Resource\\":[\\"\${aws_s3_bucket.root_cloudBucket_4F3C4F53.arn}\\",\\"\${aws_s3_bucket.root_cloudBucket_4F3C4F53.arn}/*\\"],\\"Effect\\":\\"Allow\\"}]}",
        "role": "\${aws_iam_role.root_cloudQueueSetConsumercdafee6e_IamRole_A071D35D.name}",
      },
    },
    "aws_iam_role_policy_attachment": {
      "root_cloudQueueSetConsumercdafee6e_IamRolePolicyAttachment_1DECB91B": {
        "//": {
          "metadata": {
            "path": "root/Default/Default/cloud.Queue-SetConsumer-cdafee6e/IamRolePolicyAttachment",
            "uniqueId": "root_cloudQueueSetConsumercdafee6e_IamRolePolicyAttachment_1DECB91B",
          },
        },
        "policy_arn": "arn:aws:iam::aws:policy/service-role/AWSLambdaBasicExecutionRole",
        "role": "\${aws_iam_role.root_cloudQueueSetConsumercdafee6e_IamRole_A071D35D.name}",
      },
    },
    "aws_lambda_event_source_mapping": {
      "root_cloudQueue_EventSourceMapping_A2041279": {
        "//": {
          "metadata": {
            "path": "root/Default/Default/cloud.Queue/EventSourceMapping",
            "uniqueId": "root_cloudQueue_EventSourceMapping_A2041279",
          },
        },
        "batch_size": 1,
        "event_source_arn": "\${aws_sqs_queue.root_cloudQueue_E3597F7A.arn}",
        "function_name": "\${aws_lambda_function.root_cloudQueueSetConsumercdafee6e_E80FF603.function_name}",
      },
    },
    "aws_lambda_function": {
      "root_cloudQueueSetConsumercdafee6e_E80FF603": {
        "//": {
          "metadata": {
            "path": "root/Default/Default/cloud.Queue-SetConsumer-cdafee6e/Default",
            "uniqueId": "root_cloudQueueSetConsumercdafee6e_E80FF603",
          },
        },
        "environment": {
          "variables": {
            "BUCKET_NAME_d755b447": "\${aws_s3_bucket.root_cloudBucket_4F3C4F53.bucket}",
<<<<<<< HEAD
            "WING_FUNCTION_NAME": "cloud-Queue-AddConsumer-cdafee6e-c89d2d3b",
=======
            "BUCKET_NAME_d755b447_IS_PUBLIC": "false",
            "WING_FUNCTION_NAME": "cloud-Queue-SetConsumer-cdafee6e-c8eb6a09",
>>>>>>> cc206443
            "WING_TARGET": "tf-aws",
          },
        },
        "function_name": "cloud-Queue-SetConsumer-cdafee6e-c8eb6a09",
        "handler": "index.handler",
        "publish": true,
        "role": "\${aws_iam_role.root_cloudQueueSetConsumercdafee6e_IamRole_A071D35D.arn}",
        "runtime": "nodejs18.x",
        "s3_bucket": "\${aws_s3_bucket.root_Code_02F3C603.bucket}",
        "s3_key": "\${aws_s3_object.root_cloudQueueSetConsumercdafee6e_S3Object_C4F09C46.key}",
        "timeout": 30,
        "vpc_config": {
          "security_group_ids": [],
          "subnet_ids": [],
        },
      },
    },
    "aws_s3_bucket": {
      "root_Code_02F3C603": {
        "//": {
          "metadata": {
            "path": "root/Default/Code",
            "uniqueId": "root_Code_02F3C603",
          },
        },
        "bucket_prefix": "code-c84a50b1-",
      },
      "root_cloudBucket_4F3C4F53": {
        "//": {
          "metadata": {
            "path": "root/Default/Default/cloud.Bucket/Default",
            "uniqueId": "root_cloudBucket_4F3C4F53",
          },
        },
        "bucket_prefix": "cloud-bucket-c87175e7-",
        "force_destroy": false,
      },
    },
    "aws_s3_bucket_public_access_block": {
      "root_cloudBucket_PublicAccessBlock_319C1C2E": {
        "//": {
          "metadata": {
            "path": "root/Default/Default/cloud.Bucket/PublicAccessBlock",
            "uniqueId": "root_cloudBucket_PublicAccessBlock_319C1C2E",
          },
        },
        "block_public_acls": true,
        "block_public_policy": true,
        "bucket": "\${aws_s3_bucket.root_cloudBucket_4F3C4F53.bucket}",
        "ignore_public_acls": true,
        "restrict_public_buckets": true,
      },
    },
    "aws_s3_bucket_server_side_encryption_configuration": {
      "root_cloudBucket_Encryption_8ED0CD9C": {
        "//": {
          "metadata": {
            "path": "root/Default/Default/cloud.Bucket/Encryption",
            "uniqueId": "root_cloudBucket_Encryption_8ED0CD9C",
          },
        },
        "bucket": "\${aws_s3_bucket.root_cloudBucket_4F3C4F53.bucket}",
        "rule": [
          {
            "apply_server_side_encryption_by_default": {
              "sse_algorithm": "AES256",
            },
          },
        ],
      },
    },
    "aws_s3_object": {
      "root_cloudQueueSetConsumercdafee6e_S3Object_C4F09C46": {
        "//": {
          "metadata": {
            "path": "root/Default/Default/cloud.Queue-SetConsumer-cdafee6e/S3Object",
            "uniqueId": "root_cloudQueueSetConsumercdafee6e_S3Object_C4F09C46",
          },
        },
        "bucket": "\${aws_s3_bucket.root_Code_02F3C603.bucket}",
        "key": "<ASSET_KEY>",
        "source": "<ASSET_SOURCE>",
      },
    },
    "aws_sqs_queue": {
      "root_cloudQueue_E3597F7A": {
        "//": {
          "metadata": {
            "path": "root/Default/Default/cloud.Queue/Default",
            "uniqueId": "root_cloudQueue_E3597F7A",
          },
        },
        "name": "cloud-Queue-c86e03d8",
      },
    },
  },
}
`;

exports[`Plugin examples > AWS target plugins > replicate-s3.js 1`] = `
{
  "//": {
    "metadata": {
      "backend": "local",
      "stackName": "root",
      "version": "0.15.2",
    },
    "outputs": {
      "root": {
        "Default": {
          "cloud.TestRunner": {
            "TestFunctionArns": "WING_TEST_RUNNER_FUNCTION_ARNS",
          },
        },
      },
    },
  },
  "output": {
    "WING_TEST_RUNNER_FUNCTION_ARNS": {
      "value": "[]",
    },
  },
  "provider": {
    "aws": [
      {},
    ],
  },
  "resource": {
    "aws_iam_policy": {
      "root_ReplicaCodePolicy_45CC5F7D": {
        "//": {
          "metadata": {
            "path": "root/Default/ReplicaCodePolicy",
            "uniqueId": "root_ReplicaCodePolicy_45CC5F7D",
          },
        },
        "name": "some-prefix\${aws_s3_bucket.root_Code_02F3C603.bucket}",
        "policy": "{\\"Version\\":\\"2012-10-17\\",\\"Statement\\":[{\\"Action\\":[\\"s3:GetReplicationConfiguration\\",\\"s3:ListBucket\\"],\\"Effect\\":\\"Allow\\",\\"Resource\\":[\\"\${aws_s3_bucket.root_Code_02F3C603.arn}\\",\\"\${aws_s3_bucket.root_Code_02F3C603.arn}/*\\"]},{\\"Action\\":[\\"s3:GetObjectVersionForReplication\\",\\"s3:GetObjectVersionAcl\\",\\"s3:GetObjectVersionTagging\\"],\\"Effect\\":\\"Allow\\",\\"Resource\\":\\"\${aws_s3_bucket.root_Code_02F3C603.arn}/*\\"},{\\"Action\\":[\\"s3:ReplicateObject\\",\\"s3:ReplicateDelete\\",\\"s3:ReplicateTags\\"],\\"Effect\\":\\"Allow\\",\\"Resource\\":\\"\${aws_s3_bucket.root_ReplicaCode_EC5CE972.arn}/*\\"}]}",
      },
      "root_cloudBucket_ReplicaDefaultPolicy_CF3D8930": {
        "//": {
          "metadata": {
            "path": "root/Default/Default/cloud.Bucket/ReplicaDefaultPolicy",
            "uniqueId": "root_cloudBucket_ReplicaDefaultPolicy_CF3D8930",
          },
        },
        "name": "some-prefix\${aws_s3_bucket.root_cloudBucket_4F3C4F53.bucket}",
        "policy": "{\\"Version\\":\\"2012-10-17\\",\\"Statement\\":[{\\"Action\\":[\\"s3:GetReplicationConfiguration\\",\\"s3:ListBucket\\"],\\"Effect\\":\\"Allow\\",\\"Resource\\":[\\"\${aws_s3_bucket.root_cloudBucket_4F3C4F53.arn}\\",\\"\${aws_s3_bucket.root_cloudBucket_4F3C4F53.arn}/*\\"]},{\\"Action\\":[\\"s3:GetObjectVersionForReplication\\",\\"s3:GetObjectVersionAcl\\",\\"s3:GetObjectVersionTagging\\"],\\"Effect\\":\\"Allow\\",\\"Resource\\":\\"\${aws_s3_bucket.root_cloudBucket_4F3C4F53.arn}/*\\"},{\\"Action\\":[\\"s3:ReplicateObject\\",\\"s3:ReplicateDelete\\",\\"s3:ReplicateTags\\"],\\"Effect\\":\\"Allow\\",\\"Resource\\":\\"\${aws_s3_bucket.root_cloudBucket_ReplicaDefault_FAA1B938.arn}/*\\"}]}",
      },
    },
    "aws_iam_policy_attachment": {
      "root_ReplicaCodePolicyAttachment_BC537D23": {
        "//": {
          "metadata": {
            "path": "root/Default/ReplicaCodePolicyAttachment",
            "uniqueId": "root_ReplicaCodePolicyAttachment_BC537D23",
          },
        },
        "name": "some-prefixpolicy-attachment\${aws_s3_bucket.root_Code_02F3C603.bucket}",
        "policy_arn": "\${aws_iam_policy.root_ReplicaCodePolicy_45CC5F7D.arn}",
        "roles": [
          "\${aws_iam_role.root_ReplicaCodeRole_E6CC0FD1.name}",
        ],
      },
      "root_cloudBucket_ReplicaDefaultPolicyAttachment_CDFF3C3B": {
        "//": {
          "metadata": {
            "path": "root/Default/Default/cloud.Bucket/ReplicaDefaultPolicyAttachment",
            "uniqueId": "root_cloudBucket_ReplicaDefaultPolicyAttachment_CDFF3C3B",
          },
        },
        "name": "some-prefixpolicy-attachment\${aws_s3_bucket.root_cloudBucket_4F3C4F53.bucket}",
        "policy_arn": "\${aws_iam_policy.root_cloudBucket_ReplicaDefaultPolicy_CF3D8930.arn}",
        "roles": [
          "\${aws_iam_role.root_cloudBucket_ReplicaDefaultRole_F6AC926C.name}",
        ],
      },
    },
    "aws_iam_role": {
      "root_ReplicaCodeRole_E6CC0FD1": {
        "//": {
          "metadata": {
            "path": "root/Default/ReplicaCodeRole",
            "uniqueId": "root_ReplicaCodeRole_E6CC0FD1",
          },
        },
        "assume_role_policy": "{\\"Version\\":\\"2012-10-17\\",\\"Statement\\":[{\\"Action\\":\\"sts:AssumeRole\\",\\"Principal\\":{\\"Service\\":\\"s3.amazonaws.com\\"},\\"Effect\\":\\"Allow\\",\\"Sid\\":\\"AllowS3Replication\\"}]}",
        "name": "some-prefix\${aws_s3_bucket.root_Code_02F3C603.bucket}",
      },
      "root_cloudBucket_ReplicaDefaultRole_F6AC926C": {
        "//": {
          "metadata": {
            "path": "root/Default/Default/cloud.Bucket/ReplicaDefaultRole",
            "uniqueId": "root_cloudBucket_ReplicaDefaultRole_F6AC926C",
          },
        },
        "assume_role_policy": "{\\"Version\\":\\"2012-10-17\\",\\"Statement\\":[{\\"Action\\":\\"sts:AssumeRole\\",\\"Principal\\":{\\"Service\\":\\"s3.amazonaws.com\\"},\\"Effect\\":\\"Allow\\",\\"Sid\\":\\"AllowS3Replication\\"}]}",
        "name": "some-prefix\${aws_s3_bucket.root_cloudBucket_4F3C4F53.bucket}",
      },
      "root_cloudQueueSetConsumercdafee6e_IamRole_A071D35D": {
        "//": {
          "metadata": {
            "path": "root/Default/Default/cloud.Queue-SetConsumer-cdafee6e/IamRole",
            "uniqueId": "root_cloudQueueSetConsumercdafee6e_IamRole_A071D35D",
          },
        },
        "assume_role_policy": "{\\"Version\\":\\"2012-10-17\\",\\"Statement\\":[{\\"Action\\":\\"sts:AssumeRole\\",\\"Principal\\":{\\"Service\\":\\"lambda.amazonaws.com\\"},\\"Effect\\":\\"Allow\\"}]}",
      },
    },
    "aws_iam_role_policy": {
      "root_cloudQueueSetConsumercdafee6e_IamRolePolicy_3A67FB73": {
        "//": {
          "metadata": {
            "path": "root/Default/Default/cloud.Queue-SetConsumer-cdafee6e/IamRolePolicy",
            "uniqueId": "root_cloudQueueSetConsumercdafee6e_IamRolePolicy_3A67FB73",
          },
        },
        "policy": "{\\"Version\\":\\"2012-10-17\\",\\"Statement\\":[{\\"Action\\":[\\"sqs:ReceiveMessage\\",\\"sqs:ChangeMessageVisibility\\",\\"sqs:GetQueueUrl\\",\\"sqs:DeleteMessage\\",\\"sqs:GetQueueAttributes\\"],\\"Resource\\":[\\"\${aws_sqs_queue.root_cloudQueue_E3597F7A.arn}\\"],\\"Effect\\":\\"Allow\\"},{\\"Action\\":[\\"s3:PutObject*\\",\\"s3:Abort*\\"],\\"Resource\\":[\\"\${aws_s3_bucket.root_cloudBucket_4F3C4F53.arn}\\",\\"\${aws_s3_bucket.root_cloudBucket_4F3C4F53.arn}/*\\"],\\"Effect\\":\\"Allow\\"}]}",
        "role": "\${aws_iam_role.root_cloudQueueSetConsumercdafee6e_IamRole_A071D35D.name}",
      },
    },
    "aws_iam_role_policy_attachment": {
      "root_cloudQueueSetConsumercdafee6e_IamRolePolicyAttachment_1DECB91B": {
        "//": {
          "metadata": {
            "path": "root/Default/Default/cloud.Queue-SetConsumer-cdafee6e/IamRolePolicyAttachment",
            "uniqueId": "root_cloudQueueSetConsumercdafee6e_IamRolePolicyAttachment_1DECB91B",
          },
        },
        "policy_arn": "arn:aws:iam::aws:policy/service-role/AWSLambdaBasicExecutionRole",
        "role": "\${aws_iam_role.root_cloudQueueSetConsumercdafee6e_IamRole_A071D35D.name}",
      },
    },
    "aws_lambda_event_source_mapping": {
      "root_cloudQueue_EventSourceMapping_A2041279": {
        "//": {
          "metadata": {
            "path": "root/Default/Default/cloud.Queue/EventSourceMapping",
            "uniqueId": "root_cloudQueue_EventSourceMapping_A2041279",
          },
        },
        "batch_size": 1,
        "event_source_arn": "\${aws_sqs_queue.root_cloudQueue_E3597F7A.arn}",
        "function_name": "\${aws_lambda_function.root_cloudQueueSetConsumercdafee6e_E80FF603.function_name}",
      },
    },
    "aws_lambda_function": {
      "root_cloudQueueSetConsumercdafee6e_E80FF603": {
        "//": {
          "metadata": {
            "path": "root/Default/Default/cloud.Queue-SetConsumer-cdafee6e/Default",
            "uniqueId": "root_cloudQueueSetConsumercdafee6e_E80FF603",
          },
        },
        "environment": {
          "variables": {
            "BUCKET_NAME_d755b447": "\${aws_s3_bucket.root_cloudBucket_4F3C4F53.bucket}",
<<<<<<< HEAD
            "WING_FUNCTION_NAME": "cloud-Queue-AddConsumer-cdafee6e-c89d2d3b",
=======
            "BUCKET_NAME_d755b447_IS_PUBLIC": "false",
            "WING_FUNCTION_NAME": "cloud-Queue-SetConsumer-cdafee6e-c8eb6a09",
>>>>>>> cc206443
            "WING_TARGET": "tf-aws",
          },
        },
        "function_name": "cloud-Queue-SetConsumer-cdafee6e-c8eb6a09",
        "handler": "index.handler",
        "publish": true,
        "role": "\${aws_iam_role.root_cloudQueueSetConsumercdafee6e_IamRole_A071D35D.arn}",
        "runtime": "nodejs18.x",
        "s3_bucket": "\${aws_s3_bucket.root_Code_02F3C603.bucket}",
        "s3_key": "\${aws_s3_object.root_cloudQueueSetConsumercdafee6e_S3Object_C4F09C46.key}",
        "timeout": 30,
        "vpc_config": {
          "security_group_ids": [],
          "subnet_ids": [],
        },
      },
    },
    "aws_s3_bucket": {
      "root_Code_02F3C603": {
        "//": {
          "metadata": {
            "path": "root/Default/Code",
            "uniqueId": "root_Code_02F3C603",
          },
        },
        "bucket_prefix": "code-c84a50b1-",
      },
      "root_ReplicaCode_EC5CE972": {
        "//": {
          "metadata": {
            "path": "root/Default/ReplicaCode",
            "uniqueId": "root_ReplicaCode_EC5CE972",
          },
        },
        "bucket": "some-prefix\${aws_s3_bucket.root_Code_02F3C603.bucket}",
      },
      "root_cloudBucket_4F3C4F53": {
        "//": {
          "metadata": {
            "path": "root/Default/Default/cloud.Bucket/Default",
            "uniqueId": "root_cloudBucket_4F3C4F53",
          },
        },
        "bucket_prefix": "cloud-bucket-c87175e7-",
        "force_destroy": false,
      },
      "root_cloudBucket_ReplicaDefault_FAA1B938": {
        "//": {
          "metadata": {
            "path": "root/Default/Default/cloud.Bucket/ReplicaDefault",
            "uniqueId": "root_cloudBucket_ReplicaDefault_FAA1B938",
          },
        },
        "bucket": "some-prefix\${aws_s3_bucket.root_cloudBucket_4F3C4F53.bucket}",
      },
    },
    "aws_s3_bucket_public_access_block": {
      "root_cloudBucket_PublicAccessBlock_319C1C2E": {
        "//": {
          "metadata": {
            "path": "root/Default/Default/cloud.Bucket/PublicAccessBlock",
            "uniqueId": "root_cloudBucket_PublicAccessBlock_319C1C2E",
          },
        },
        "block_public_acls": true,
        "block_public_policy": true,
        "bucket": "\${aws_s3_bucket.root_cloudBucket_4F3C4F53.bucket}",
        "ignore_public_acls": true,
        "restrict_public_buckets": true,
      },
    },
    "aws_s3_bucket_replication_configuration": {
      "root_ReplicaCodeConfig_D751EDC8": {
        "//": {
          "metadata": {
            "path": "root/Default/ReplicaCodeConfig",
            "uniqueId": "root_ReplicaCodeConfig_D751EDC8",
          },
        },
        "bucket": "\${aws_s3_bucket.root_Code_02F3C603.id}",
        "depends_on": [
          "aws_s3_bucket_versioning.root_ReplicaCodeVersioning_236B3629",
          "aws_s3_bucket_versioning.root_SourceCodeVersioning_8C94F5B3",
        ],
        "role": "\${aws_iam_role.root_ReplicaCodeRole_E6CC0FD1.arn}",
        "rule": [
          {
            "destination": {
              "bucket": "\${aws_s3_bucket.root_ReplicaCode_EC5CE972.arn}",
              "storage_class": "STANDARD",
            },
            "id": "some-prefix\${aws_s3_bucket.root_Code_02F3C603.bucket}",
            "status": "Enabled",
          },
        ],
      },
      "root_cloudBucket_ReplicaDefaultConfig_0CC8C208": {
        "//": {
          "metadata": {
            "path": "root/Default/Default/cloud.Bucket/ReplicaDefaultConfig",
            "uniqueId": "root_cloudBucket_ReplicaDefaultConfig_0CC8C208",
          },
        },
        "bucket": "\${aws_s3_bucket.root_cloudBucket_4F3C4F53.id}",
        "depends_on": [
          "aws_s3_bucket_versioning.root_cloudBucket_ReplicaDefaultVersioning_EB8534D6",
          "aws_s3_bucket_versioning.root_cloudBucket_SourceDefaultVersioning_F18F5ADE",
        ],
        "role": "\${aws_iam_role.root_cloudBucket_ReplicaDefaultRole_F6AC926C.arn}",
        "rule": [
          {
            "destination": {
              "bucket": "\${aws_s3_bucket.root_cloudBucket_ReplicaDefault_FAA1B938.arn}",
              "storage_class": "STANDARD",
            },
            "id": "some-prefix\${aws_s3_bucket.root_cloudBucket_4F3C4F53.bucket}",
            "status": "Enabled",
          },
        ],
      },
    },
    "aws_s3_bucket_server_side_encryption_configuration": {
      "root_cloudBucket_Encryption_8ED0CD9C": {
        "//": {
          "metadata": {
            "path": "root/Default/Default/cloud.Bucket/Encryption",
            "uniqueId": "root_cloudBucket_Encryption_8ED0CD9C",
          },
        },
        "bucket": "\${aws_s3_bucket.root_cloudBucket_4F3C4F53.bucket}",
        "rule": [
          {
            "apply_server_side_encryption_by_default": {
              "sse_algorithm": "AES256",
            },
          },
        ],
      },
    },
    "aws_s3_bucket_versioning": {
      "root_ReplicaCodeVersioning_236B3629": {
        "//": {
          "metadata": {
            "path": "root/Default/ReplicaCodeVersioning",
            "uniqueId": "root_ReplicaCodeVersioning_236B3629",
          },
        },
        "bucket": "\${aws_s3_bucket.root_ReplicaCode_EC5CE972.id}",
        "versioning_configuration": {
          "status": "Enabled",
        },
      },
      "root_SourceCodeVersioning_8C94F5B3": {
        "//": {
          "metadata": {
            "path": "root/Default/SourceCodeVersioning",
            "uniqueId": "root_SourceCodeVersioning_8C94F5B3",
          },
        },
        "bucket": "\${aws_s3_bucket.root_Code_02F3C603.id}",
        "versioning_configuration": {
          "status": "Enabled",
        },
      },
      "root_cloudBucket_ReplicaDefaultVersioning_EB8534D6": {
        "//": {
          "metadata": {
            "path": "root/Default/Default/cloud.Bucket/ReplicaDefaultVersioning",
            "uniqueId": "root_cloudBucket_ReplicaDefaultVersioning_EB8534D6",
          },
        },
        "bucket": "\${aws_s3_bucket.root_cloudBucket_ReplicaDefault_FAA1B938.id}",
        "versioning_configuration": {
          "status": "Enabled",
        },
      },
      "root_cloudBucket_SourceDefaultVersioning_F18F5ADE": {
        "//": {
          "metadata": {
            "path": "root/Default/Default/cloud.Bucket/SourceDefaultVersioning",
            "uniqueId": "root_cloudBucket_SourceDefaultVersioning_F18F5ADE",
          },
        },
        "bucket": "\${aws_s3_bucket.root_cloudBucket_4F3C4F53.id}",
        "versioning_configuration": {
          "status": "Enabled",
        },
      },
    },
    "aws_s3_object": {
      "root_cloudQueueSetConsumercdafee6e_S3Object_C4F09C46": {
        "//": {
          "metadata": {
            "path": "root/Default/Default/cloud.Queue-SetConsumer-cdafee6e/S3Object",
            "uniqueId": "root_cloudQueueSetConsumercdafee6e_S3Object_C4F09C46",
          },
        },
        "bucket": "\${aws_s3_bucket.root_Code_02F3C603.bucket}",
        "key": "<ASSET_KEY>",
        "source": "<ASSET_SOURCE>",
      },
    },
    "aws_sqs_queue": {
      "root_cloudQueue_E3597F7A": {
        "//": {
          "metadata": {
            "path": "root/Default/Default/cloud.Queue/Default",
            "uniqueId": "root_cloudQueue_E3597F7A",
          },
        },
        "name": "cloud-Queue-c86e03d8",
      },
    },
  },
}
`;

exports[`Plugin examples > AWS target plugins > tf-backend.js > azurerm backend 1`] = `
{
  "//": {
    "metadata": {
      "backend": "local",
      "stackName": "root",
      "version": "0.15.2",
    },
    "outputs": {
      "root": {
        "Default": {
          "cloud.TestRunner": {
            "TestFunctionArns": "WING_TEST_RUNNER_FUNCTION_ARNS",
          },
        },
      },
    },
  },
  "output": {
    "WING_TEST_RUNNER_FUNCTION_ARNS": {
      "value": "[]",
    },
  },
  "provider": {
    "aws": [
      {},
    ],
  },
  "resource": {
    "aws_iam_role": {
      "root_cloudQueueSetConsumercdafee6e_IamRole_A071D35D": {
        "//": {
          "metadata": {
            "path": "root/Default/Default/cloud.Queue-SetConsumer-cdafee6e/IamRole",
            "uniqueId": "root_cloudQueueSetConsumercdafee6e_IamRole_A071D35D",
          },
        },
        "assume_role_policy": "{\\"Version\\":\\"2012-10-17\\",\\"Statement\\":[{\\"Action\\":\\"sts:AssumeRole\\",\\"Principal\\":{\\"Service\\":\\"lambda.amazonaws.com\\"},\\"Effect\\":\\"Allow\\"}]}",
      },
    },
    "aws_iam_role_policy": {
      "root_cloudQueueSetConsumercdafee6e_IamRolePolicy_3A67FB73": {
        "//": {
          "metadata": {
            "path": "root/Default/Default/cloud.Queue-SetConsumer-cdafee6e/IamRolePolicy",
            "uniqueId": "root_cloudQueueSetConsumercdafee6e_IamRolePolicy_3A67FB73",
          },
        },
        "policy": "{\\"Version\\":\\"2012-10-17\\",\\"Statement\\":[{\\"Action\\":[\\"sqs:ReceiveMessage\\",\\"sqs:ChangeMessageVisibility\\",\\"sqs:GetQueueUrl\\",\\"sqs:DeleteMessage\\",\\"sqs:GetQueueAttributes\\"],\\"Resource\\":[\\"\${aws_sqs_queue.root_cloudQueue_E3597F7A.arn}\\"],\\"Effect\\":\\"Allow\\"},{\\"Action\\":[\\"s3:PutObject*\\",\\"s3:Abort*\\"],\\"Resource\\":[\\"\${aws_s3_bucket.root_cloudBucket_4F3C4F53.arn}\\",\\"\${aws_s3_bucket.root_cloudBucket_4F3C4F53.arn}/*\\"],\\"Effect\\":\\"Allow\\"}]}",
        "role": "\${aws_iam_role.root_cloudQueueSetConsumercdafee6e_IamRole_A071D35D.name}",
      },
    },
    "aws_iam_role_policy_attachment": {
      "root_cloudQueueSetConsumercdafee6e_IamRolePolicyAttachment_1DECB91B": {
        "//": {
          "metadata": {
            "path": "root/Default/Default/cloud.Queue-SetConsumer-cdafee6e/IamRolePolicyAttachment",
            "uniqueId": "root_cloudQueueSetConsumercdafee6e_IamRolePolicyAttachment_1DECB91B",
          },
        },
        "policy_arn": "arn:aws:iam::aws:policy/service-role/AWSLambdaBasicExecutionRole",
        "role": "\${aws_iam_role.root_cloudQueueSetConsumercdafee6e_IamRole_A071D35D.name}",
      },
    },
    "aws_lambda_event_source_mapping": {
      "root_cloudQueue_EventSourceMapping_A2041279": {
        "//": {
          "metadata": {
            "path": "root/Default/Default/cloud.Queue/EventSourceMapping",
            "uniqueId": "root_cloudQueue_EventSourceMapping_A2041279",
          },
        },
        "batch_size": 1,
        "event_source_arn": "\${aws_sqs_queue.root_cloudQueue_E3597F7A.arn}",
        "function_name": "\${aws_lambda_function.root_cloudQueueSetConsumercdafee6e_E80FF603.function_name}",
      },
    },
    "aws_lambda_function": {
      "root_cloudQueueSetConsumercdafee6e_E80FF603": {
        "//": {
          "metadata": {
            "path": "root/Default/Default/cloud.Queue-SetConsumer-cdafee6e/Default",
            "uniqueId": "root_cloudQueueSetConsumercdafee6e_E80FF603",
          },
        },
        "environment": {
          "variables": {
            "BUCKET_NAME_d755b447": "\${aws_s3_bucket.root_cloudBucket_4F3C4F53.bucket}",
<<<<<<< HEAD
            "WING_FUNCTION_NAME": "cloud-Queue-AddConsumer-cdafee6e-c89d2d3b",
=======
            "BUCKET_NAME_d755b447_IS_PUBLIC": "false",
            "WING_FUNCTION_NAME": "cloud-Queue-SetConsumer-cdafee6e-c8eb6a09",
>>>>>>> cc206443
            "WING_TARGET": "tf-aws",
          },
        },
        "function_name": "cloud-Queue-SetConsumer-cdafee6e-c8eb6a09",
        "handler": "index.handler",
        "publish": true,
        "role": "\${aws_iam_role.root_cloudQueueSetConsumercdafee6e_IamRole_A071D35D.arn}",
        "runtime": "nodejs18.x",
        "s3_bucket": "\${aws_s3_bucket.root_Code_02F3C603.bucket}",
        "s3_key": "\${aws_s3_object.root_cloudQueueSetConsumercdafee6e_S3Object_C4F09C46.key}",
        "timeout": 30,
        "vpc_config": {
          "security_group_ids": [],
          "subnet_ids": [],
        },
      },
    },
    "aws_s3_bucket": {
      "root_Code_02F3C603": {
        "//": {
          "metadata": {
            "path": "root/Default/Code",
            "uniqueId": "root_Code_02F3C603",
          },
        },
        "bucket_prefix": "code-c84a50b1-",
      },
      "root_cloudBucket_4F3C4F53": {
        "//": {
          "metadata": {
            "path": "root/Default/Default/cloud.Bucket/Default",
            "uniqueId": "root_cloudBucket_4F3C4F53",
          },
        },
        "bucket_prefix": "cloud-bucket-c87175e7-",
        "force_destroy": false,
      },
    },
    "aws_s3_bucket_public_access_block": {
      "root_cloudBucket_PublicAccessBlock_319C1C2E": {
        "//": {
          "metadata": {
            "path": "root/Default/Default/cloud.Bucket/PublicAccessBlock",
            "uniqueId": "root_cloudBucket_PublicAccessBlock_319C1C2E",
          },
        },
        "block_public_acls": true,
        "block_public_policy": true,
        "bucket": "\${aws_s3_bucket.root_cloudBucket_4F3C4F53.bucket}",
        "ignore_public_acls": true,
        "restrict_public_buckets": true,
      },
    },
    "aws_s3_bucket_server_side_encryption_configuration": {
      "root_cloudBucket_Encryption_8ED0CD9C": {
        "//": {
          "metadata": {
            "path": "root/Default/Default/cloud.Bucket/Encryption",
            "uniqueId": "root_cloudBucket_Encryption_8ED0CD9C",
          },
        },
        "bucket": "\${aws_s3_bucket.root_cloudBucket_4F3C4F53.bucket}",
        "rule": [
          {
            "apply_server_side_encryption_by_default": {
              "sse_algorithm": "AES256",
            },
          },
        ],
      },
    },
    "aws_s3_object": {
      "root_cloudQueueSetConsumercdafee6e_S3Object_C4F09C46": {
        "//": {
          "metadata": {
            "path": "root/Default/Default/cloud.Queue-SetConsumer-cdafee6e/S3Object",
            "uniqueId": "root_cloudQueueSetConsumercdafee6e_S3Object_C4F09C46",
          },
        },
        "bucket": "\${aws_s3_bucket.root_Code_02F3C603.bucket}",
        "key": "<ASSET_KEY>",
        "source": "<ASSET_SOURCE>",
      },
    },
    "aws_sqs_queue": {
      "root_cloudQueue_E3597F7A": {
        "//": {
          "metadata": {
            "path": "root/Default/Default/cloud.Queue/Default",
            "uniqueId": "root_cloudQueue_E3597F7A",
          },
        },
        "name": "cloud-Queue-c86e03d8",
      },
    },
  },
}
`;

exports[`Plugin examples > AWS target plugins > tf-backend.js > gcp backend 1`] = `
{
  "//": {
    "metadata": {
      "backend": "local",
      "stackName": "root",
      "version": "0.15.2",
    },
    "outputs": {
      "root": {
        "Default": {
          "cloud.TestRunner": {
            "TestFunctionArns": "WING_TEST_RUNNER_FUNCTION_ARNS",
          },
        },
      },
    },
  },
  "output": {
    "WING_TEST_RUNNER_FUNCTION_ARNS": {
      "value": "[]",
    },
  },
  "provider": {
    "aws": [
      {},
    ],
  },
  "resource": {
    "aws_iam_role": {
      "root_cloudQueueSetConsumercdafee6e_IamRole_A071D35D": {
        "//": {
          "metadata": {
            "path": "root/Default/Default/cloud.Queue-SetConsumer-cdafee6e/IamRole",
            "uniqueId": "root_cloudQueueSetConsumercdafee6e_IamRole_A071D35D",
          },
        },
        "assume_role_policy": "{\\"Version\\":\\"2012-10-17\\",\\"Statement\\":[{\\"Action\\":\\"sts:AssumeRole\\",\\"Principal\\":{\\"Service\\":\\"lambda.amazonaws.com\\"},\\"Effect\\":\\"Allow\\"}]}",
      },
    },
    "aws_iam_role_policy": {
      "root_cloudQueueSetConsumercdafee6e_IamRolePolicy_3A67FB73": {
        "//": {
          "metadata": {
            "path": "root/Default/Default/cloud.Queue-SetConsumer-cdafee6e/IamRolePolicy",
            "uniqueId": "root_cloudQueueSetConsumercdafee6e_IamRolePolicy_3A67FB73",
          },
        },
        "policy": "{\\"Version\\":\\"2012-10-17\\",\\"Statement\\":[{\\"Action\\":[\\"sqs:ReceiveMessage\\",\\"sqs:ChangeMessageVisibility\\",\\"sqs:GetQueueUrl\\",\\"sqs:DeleteMessage\\",\\"sqs:GetQueueAttributes\\"],\\"Resource\\":[\\"\${aws_sqs_queue.root_cloudQueue_E3597F7A.arn}\\"],\\"Effect\\":\\"Allow\\"},{\\"Action\\":[\\"s3:PutObject*\\",\\"s3:Abort*\\"],\\"Resource\\":[\\"\${aws_s3_bucket.root_cloudBucket_4F3C4F53.arn}\\",\\"\${aws_s3_bucket.root_cloudBucket_4F3C4F53.arn}/*\\"],\\"Effect\\":\\"Allow\\"}]}",
        "role": "\${aws_iam_role.root_cloudQueueSetConsumercdafee6e_IamRole_A071D35D.name}",
      },
    },
    "aws_iam_role_policy_attachment": {
      "root_cloudQueueSetConsumercdafee6e_IamRolePolicyAttachment_1DECB91B": {
        "//": {
          "metadata": {
            "path": "root/Default/Default/cloud.Queue-SetConsumer-cdafee6e/IamRolePolicyAttachment",
            "uniqueId": "root_cloudQueueSetConsumercdafee6e_IamRolePolicyAttachment_1DECB91B",
          },
        },
        "policy_arn": "arn:aws:iam::aws:policy/service-role/AWSLambdaBasicExecutionRole",
        "role": "\${aws_iam_role.root_cloudQueueSetConsumercdafee6e_IamRole_A071D35D.name}",
      },
    },
    "aws_lambda_event_source_mapping": {
      "root_cloudQueue_EventSourceMapping_A2041279": {
        "//": {
          "metadata": {
            "path": "root/Default/Default/cloud.Queue/EventSourceMapping",
            "uniqueId": "root_cloudQueue_EventSourceMapping_A2041279",
          },
        },
        "batch_size": 1,
        "event_source_arn": "\${aws_sqs_queue.root_cloudQueue_E3597F7A.arn}",
        "function_name": "\${aws_lambda_function.root_cloudQueueSetConsumercdafee6e_E80FF603.function_name}",
      },
    },
    "aws_lambda_function": {
      "root_cloudQueueSetConsumercdafee6e_E80FF603": {
        "//": {
          "metadata": {
            "path": "root/Default/Default/cloud.Queue-SetConsumer-cdafee6e/Default",
            "uniqueId": "root_cloudQueueSetConsumercdafee6e_E80FF603",
          },
        },
        "environment": {
          "variables": {
            "BUCKET_NAME_d755b447": "\${aws_s3_bucket.root_cloudBucket_4F3C4F53.bucket}",
<<<<<<< HEAD
            "WING_FUNCTION_NAME": "cloud-Queue-AddConsumer-cdafee6e-c89d2d3b",
=======
            "BUCKET_NAME_d755b447_IS_PUBLIC": "false",
            "WING_FUNCTION_NAME": "cloud-Queue-SetConsumer-cdafee6e-c8eb6a09",
>>>>>>> cc206443
            "WING_TARGET": "tf-aws",
          },
        },
        "function_name": "cloud-Queue-SetConsumer-cdafee6e-c8eb6a09",
        "handler": "index.handler",
        "publish": true,
        "role": "\${aws_iam_role.root_cloudQueueSetConsumercdafee6e_IamRole_A071D35D.arn}",
        "runtime": "nodejs18.x",
        "s3_bucket": "\${aws_s3_bucket.root_Code_02F3C603.bucket}",
        "s3_key": "\${aws_s3_object.root_cloudQueueSetConsumercdafee6e_S3Object_C4F09C46.key}",
        "timeout": 30,
        "vpc_config": {
          "security_group_ids": [],
          "subnet_ids": [],
        },
      },
    },
    "aws_s3_bucket": {
      "root_Code_02F3C603": {
        "//": {
          "metadata": {
            "path": "root/Default/Code",
            "uniqueId": "root_Code_02F3C603",
          },
        },
        "bucket_prefix": "code-c84a50b1-",
      },
      "root_cloudBucket_4F3C4F53": {
        "//": {
          "metadata": {
            "path": "root/Default/Default/cloud.Bucket/Default",
            "uniqueId": "root_cloudBucket_4F3C4F53",
          },
        },
        "bucket_prefix": "cloud-bucket-c87175e7-",
        "force_destroy": false,
      },
    },
    "aws_s3_bucket_public_access_block": {
      "root_cloudBucket_PublicAccessBlock_319C1C2E": {
        "//": {
          "metadata": {
            "path": "root/Default/Default/cloud.Bucket/PublicAccessBlock",
            "uniqueId": "root_cloudBucket_PublicAccessBlock_319C1C2E",
          },
        },
        "block_public_acls": true,
        "block_public_policy": true,
        "bucket": "\${aws_s3_bucket.root_cloudBucket_4F3C4F53.bucket}",
        "ignore_public_acls": true,
        "restrict_public_buckets": true,
      },
    },
    "aws_s3_bucket_server_side_encryption_configuration": {
      "root_cloudBucket_Encryption_8ED0CD9C": {
        "//": {
          "metadata": {
            "path": "root/Default/Default/cloud.Bucket/Encryption",
            "uniqueId": "root_cloudBucket_Encryption_8ED0CD9C",
          },
        },
        "bucket": "\${aws_s3_bucket.root_cloudBucket_4F3C4F53.bucket}",
        "rule": [
          {
            "apply_server_side_encryption_by_default": {
              "sse_algorithm": "AES256",
            },
          },
        ],
      },
    },
    "aws_s3_object": {
      "root_cloudQueueSetConsumercdafee6e_S3Object_C4F09C46": {
        "//": {
          "metadata": {
            "path": "root/Default/Default/cloud.Queue-SetConsumer-cdafee6e/S3Object",
            "uniqueId": "root_cloudQueueSetConsumercdafee6e_S3Object_C4F09C46",
          },
        },
        "bucket": "\${aws_s3_bucket.root_Code_02F3C603.bucket}",
        "key": "<ASSET_KEY>",
        "source": "<ASSET_SOURCE>",
      },
    },
    "aws_sqs_queue": {
      "root_cloudQueue_E3597F7A": {
        "//": {
          "metadata": {
            "path": "root/Default/Default/cloud.Queue/Default",
            "uniqueId": "root_cloudQueue_E3597F7A",
          },
        },
        "name": "cloud-Queue-c86e03d8",
      },
    },
  },
}
`;

exports[`Plugin examples > AWS target plugins > tf-backend.js > s3 backend 1`] = `
{
  "//": {
    "metadata": {
      "backend": "local",
      "stackName": "root",
      "version": "0.15.2",
    },
    "outputs": {
      "root": {
        "Default": {
          "cloud.TestRunner": {
            "TestFunctionArns": "WING_TEST_RUNNER_FUNCTION_ARNS",
          },
        },
      },
    },
  },
  "output": {
    "WING_TEST_RUNNER_FUNCTION_ARNS": {
      "value": "[]",
    },
  },
  "provider": {
    "aws": [
      {},
    ],
  },
  "resource": {
    "aws_iam_role": {
      "root_cloudQueueSetConsumercdafee6e_IamRole_A071D35D": {
        "//": {
          "metadata": {
            "path": "root/Default/Default/cloud.Queue-SetConsumer-cdafee6e/IamRole",
            "uniqueId": "root_cloudQueueSetConsumercdafee6e_IamRole_A071D35D",
          },
        },
        "assume_role_policy": "{\\"Version\\":\\"2012-10-17\\",\\"Statement\\":[{\\"Action\\":\\"sts:AssumeRole\\",\\"Principal\\":{\\"Service\\":\\"lambda.amazonaws.com\\"},\\"Effect\\":\\"Allow\\"}]}",
      },
    },
    "aws_iam_role_policy": {
      "root_cloudQueueSetConsumercdafee6e_IamRolePolicy_3A67FB73": {
        "//": {
          "metadata": {
            "path": "root/Default/Default/cloud.Queue-SetConsumer-cdafee6e/IamRolePolicy",
            "uniqueId": "root_cloudQueueSetConsumercdafee6e_IamRolePolicy_3A67FB73",
          },
        },
        "policy": "{\\"Version\\":\\"2012-10-17\\",\\"Statement\\":[{\\"Action\\":[\\"sqs:ReceiveMessage\\",\\"sqs:ChangeMessageVisibility\\",\\"sqs:GetQueueUrl\\",\\"sqs:DeleteMessage\\",\\"sqs:GetQueueAttributes\\"],\\"Resource\\":[\\"\${aws_sqs_queue.root_cloudQueue_E3597F7A.arn}\\"],\\"Effect\\":\\"Allow\\"},{\\"Action\\":[\\"s3:PutObject*\\",\\"s3:Abort*\\"],\\"Resource\\":[\\"\${aws_s3_bucket.root_cloudBucket_4F3C4F53.arn}\\",\\"\${aws_s3_bucket.root_cloudBucket_4F3C4F53.arn}/*\\"],\\"Effect\\":\\"Allow\\"}]}",
        "role": "\${aws_iam_role.root_cloudQueueSetConsumercdafee6e_IamRole_A071D35D.name}",
      },
    },
    "aws_iam_role_policy_attachment": {
      "root_cloudQueueSetConsumercdafee6e_IamRolePolicyAttachment_1DECB91B": {
        "//": {
          "metadata": {
            "path": "root/Default/Default/cloud.Queue-SetConsumer-cdafee6e/IamRolePolicyAttachment",
            "uniqueId": "root_cloudQueueSetConsumercdafee6e_IamRolePolicyAttachment_1DECB91B",
          },
        },
        "policy_arn": "arn:aws:iam::aws:policy/service-role/AWSLambdaBasicExecutionRole",
        "role": "\${aws_iam_role.root_cloudQueueSetConsumercdafee6e_IamRole_A071D35D.name}",
      },
    },
    "aws_lambda_event_source_mapping": {
      "root_cloudQueue_EventSourceMapping_A2041279": {
        "//": {
          "metadata": {
            "path": "root/Default/Default/cloud.Queue/EventSourceMapping",
            "uniqueId": "root_cloudQueue_EventSourceMapping_A2041279",
          },
        },
        "batch_size": 1,
        "event_source_arn": "\${aws_sqs_queue.root_cloudQueue_E3597F7A.arn}",
        "function_name": "\${aws_lambda_function.root_cloudQueueSetConsumercdafee6e_E80FF603.function_name}",
      },
    },
    "aws_lambda_function": {
      "root_cloudQueueSetConsumercdafee6e_E80FF603": {
        "//": {
          "metadata": {
            "path": "root/Default/Default/cloud.Queue-SetConsumer-cdafee6e/Default",
            "uniqueId": "root_cloudQueueSetConsumercdafee6e_E80FF603",
          },
        },
        "environment": {
          "variables": {
            "BUCKET_NAME_d755b447": "\${aws_s3_bucket.root_cloudBucket_4F3C4F53.bucket}",
<<<<<<< HEAD
            "WING_FUNCTION_NAME": "cloud-Queue-AddConsumer-cdafee6e-c89d2d3b",
=======
            "BUCKET_NAME_d755b447_IS_PUBLIC": "false",
            "WING_FUNCTION_NAME": "cloud-Queue-SetConsumer-cdafee6e-c8eb6a09",
>>>>>>> cc206443
            "WING_TARGET": "tf-aws",
          },
        },
        "function_name": "cloud-Queue-SetConsumer-cdafee6e-c8eb6a09",
        "handler": "index.handler",
        "publish": true,
        "role": "\${aws_iam_role.root_cloudQueueSetConsumercdafee6e_IamRole_A071D35D.arn}",
        "runtime": "nodejs18.x",
        "s3_bucket": "\${aws_s3_bucket.root_Code_02F3C603.bucket}",
        "s3_key": "\${aws_s3_object.root_cloudQueueSetConsumercdafee6e_S3Object_C4F09C46.key}",
        "timeout": 30,
        "vpc_config": {
          "security_group_ids": [],
          "subnet_ids": [],
        },
      },
    },
    "aws_s3_bucket": {
      "root_Code_02F3C603": {
        "//": {
          "metadata": {
            "path": "root/Default/Code",
            "uniqueId": "root_Code_02F3C603",
          },
        },
        "bucket_prefix": "code-c84a50b1-",
      },
      "root_cloudBucket_4F3C4F53": {
        "//": {
          "metadata": {
            "path": "root/Default/Default/cloud.Bucket/Default",
            "uniqueId": "root_cloudBucket_4F3C4F53",
          },
        },
        "bucket_prefix": "cloud-bucket-c87175e7-",
        "force_destroy": false,
      },
    },
    "aws_s3_bucket_public_access_block": {
      "root_cloudBucket_PublicAccessBlock_319C1C2E": {
        "//": {
          "metadata": {
            "path": "root/Default/Default/cloud.Bucket/PublicAccessBlock",
            "uniqueId": "root_cloudBucket_PublicAccessBlock_319C1C2E",
          },
        },
        "block_public_acls": true,
        "block_public_policy": true,
        "bucket": "\${aws_s3_bucket.root_cloudBucket_4F3C4F53.bucket}",
        "ignore_public_acls": true,
        "restrict_public_buckets": true,
      },
    },
    "aws_s3_bucket_server_side_encryption_configuration": {
      "root_cloudBucket_Encryption_8ED0CD9C": {
        "//": {
          "metadata": {
            "path": "root/Default/Default/cloud.Bucket/Encryption",
            "uniqueId": "root_cloudBucket_Encryption_8ED0CD9C",
          },
        },
        "bucket": "\${aws_s3_bucket.root_cloudBucket_4F3C4F53.bucket}",
        "rule": [
          {
            "apply_server_side_encryption_by_default": {
              "sse_algorithm": "AES256",
            },
          },
        ],
      },
    },
    "aws_s3_object": {
      "root_cloudQueueSetConsumercdafee6e_S3Object_C4F09C46": {
        "//": {
          "metadata": {
            "path": "root/Default/Default/cloud.Queue-SetConsumer-cdafee6e/S3Object",
            "uniqueId": "root_cloudQueueSetConsumercdafee6e_S3Object_C4F09C46",
          },
        },
        "bucket": "\${aws_s3_bucket.root_Code_02F3C603.bucket}",
        "key": "<ASSET_KEY>",
        "source": "<ASSET_SOURCE>",
      },
    },
    "aws_sqs_queue": {
      "root_cloudQueue_E3597F7A": {
        "//": {
          "metadata": {
            "path": "root/Default/Default/cloud.Queue/Default",
            "uniqueId": "root_cloudQueue_E3597F7A",
          },
        },
        "name": "cloud-Queue-c86e03d8",
      },
    },
  },
}
`;<|MERGE_RESOLUTION|>--- conflicted
+++ resolved
@@ -89,12 +89,8 @@
         "environment": {
           "variables": {
             "BUCKET_NAME_d755b447": "\${aws_s3_bucket.root_cloudBucket_4F3C4F53.bucket}",
-<<<<<<< HEAD
-            "WING_FUNCTION_NAME": "cloud-Queue-AddConsumer-cdafee6e-c89d2d3b",
-=======
             "BUCKET_NAME_d755b447_IS_PUBLIC": "false",
             "WING_FUNCTION_NAME": "cloud-Queue-SetConsumer-cdafee6e-c8eb6a09",
->>>>>>> cc206443
             "WING_TARGET": "tf-aws",
           },
         },
@@ -352,12 +348,8 @@
         "environment": {
           "variables": {
             "BUCKET_NAME_d755b447": "\${aws_s3_bucket.root_cloudBucket_4F3C4F53.bucket}",
-<<<<<<< HEAD
-            "WING_FUNCTION_NAME": "cloud-Queue-AddConsumer-cdafee6e-c89d2d3b",
-=======
             "BUCKET_NAME_d755b447_IS_PUBLIC": "false",
             "WING_FUNCTION_NAME": "cloud-Queue-SetConsumer-cdafee6e-c8eb6a09",
->>>>>>> cc206443
             "WING_TARGET": "tf-aws",
           },
         },
@@ -663,12 +655,8 @@
         "environment": {
           "variables": {
             "BUCKET_NAME_d755b447": "\${aws_s3_bucket.root_cloudBucket_4F3C4F53.bucket}",
-<<<<<<< HEAD
-            "WING_FUNCTION_NAME": "cloud-Queue-AddConsumer-cdafee6e-c89d2d3b",
-=======
             "BUCKET_NAME_d755b447_IS_PUBLIC": "false",
             "WING_FUNCTION_NAME": "cloud-Queue-SetConsumer-cdafee6e-c8eb6a09",
->>>>>>> cc206443
             "WING_TARGET": "tf-aws",
           },
         },
@@ -856,12 +844,8 @@
         "environment": {
           "variables": {
             "BUCKET_NAME_d755b447": "\${aws_s3_bucket.root_cloudBucket_4F3C4F53.bucket}",
-<<<<<<< HEAD
-            "WING_FUNCTION_NAME": "cloud-Queue-AddConsumer-cdafee6e-c89d2d3b",
-=======
             "BUCKET_NAME_d755b447_IS_PUBLIC": "false",
             "WING_FUNCTION_NAME": "cloud-Queue-SetConsumer-cdafee6e-c8eb6a09",
->>>>>>> cc206443
             "WING_TARGET": "tf-aws",
           },
         },
@@ -1049,12 +1033,8 @@
         "environment": {
           "variables": {
             "BUCKET_NAME_d755b447": "\${aws_s3_bucket.root_cloudBucket_4F3C4F53.bucket}",
-<<<<<<< HEAD
-            "WING_FUNCTION_NAME": "cloud-Queue-AddConsumer-cdafee6e-c89d2d3b",
-=======
             "BUCKET_NAME_d755b447_IS_PUBLIC": "false",
             "WING_FUNCTION_NAME": "cloud-Queue-SetConsumer-cdafee6e-c8eb6a09",
->>>>>>> cc206443
             "WING_TARGET": "tf-aws",
           },
         },
