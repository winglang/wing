--- conflicted
+++ resolved
@@ -90,12 +90,8 @@
           "variables": {
             "BUCKET_NAME_d755b447": "\${aws_s3_bucket.root_cloudBucket_4F3C4F53.bucket}",
             "BUCKET_NAME_d755b447_IS_PUBLIC": "false",
-<<<<<<< HEAD
-            "WING_FUNCTION_NAME": "cloud-Queue-AddConsumer-e46e5cb7-c85740a2",
+            "WING_FUNCTION_NAME": "cloud-Queue-AddConsumer-cdafee6e-c89d2d3b",
             "WING_TARGET": "tf-aws",
-=======
-            "WING_FUNCTION_NAME": "cloud-Queue-AddConsumer-cdafee6e-c89d2d3b",
->>>>>>> 223c1cbd
           },
         },
         "function_name": "cloud-Queue-AddConsumer-cdafee6e-c89d2d3b",
@@ -353,12 +349,8 @@
           "variables": {
             "BUCKET_NAME_d755b447": "\${aws_s3_bucket.root_cloudBucket_4F3C4F53.bucket}",
             "BUCKET_NAME_d755b447_IS_PUBLIC": "false",
-<<<<<<< HEAD
-            "WING_FUNCTION_NAME": "cloud-Queue-AddConsumer-e46e5cb7-c85740a2",
+            "WING_FUNCTION_NAME": "cloud-Queue-AddConsumer-cdafee6e-c89d2d3b",
             "WING_TARGET": "tf-aws",
-=======
-            "WING_FUNCTION_NAME": "cloud-Queue-AddConsumer-cdafee6e-c89d2d3b",
->>>>>>> 223c1cbd
           },
         },
         "function_name": "cloud-Queue-AddConsumer-cdafee6e-c89d2d3b",
@@ -664,12 +656,8 @@
           "variables": {
             "BUCKET_NAME_d755b447": "\${aws_s3_bucket.root_cloudBucket_4F3C4F53.bucket}",
             "BUCKET_NAME_d755b447_IS_PUBLIC": "false",
-<<<<<<< HEAD
-            "WING_FUNCTION_NAME": "cloud-Queue-AddConsumer-e46e5cb7-c85740a2",
+            "WING_FUNCTION_NAME": "cloud-Queue-AddConsumer-cdafee6e-c89d2d3b",
             "WING_TARGET": "tf-aws",
-=======
-            "WING_FUNCTION_NAME": "cloud-Queue-AddConsumer-cdafee6e-c89d2d3b",
->>>>>>> 223c1cbd
           },
         },
         "function_name": "cloud-Queue-AddConsumer-cdafee6e-c89d2d3b",
@@ -857,12 +845,8 @@
           "variables": {
             "BUCKET_NAME_d755b447": "\${aws_s3_bucket.root_cloudBucket_4F3C4F53.bucket}",
             "BUCKET_NAME_d755b447_IS_PUBLIC": "false",
-<<<<<<< HEAD
-            "WING_FUNCTION_NAME": "cloud-Queue-AddConsumer-e46e5cb7-c85740a2",
+            "WING_FUNCTION_NAME": "cloud-Queue-AddConsumer-cdafee6e-c89d2d3b",
             "WING_TARGET": "tf-aws",
-=======
-            "WING_FUNCTION_NAME": "cloud-Queue-AddConsumer-cdafee6e-c89d2d3b",
->>>>>>> 223c1cbd
           },
         },
         "function_name": "cloud-Queue-AddConsumer-cdafee6e-c89d2d3b",
@@ -1050,12 +1034,8 @@
           "variables": {
             "BUCKET_NAME_d755b447": "\${aws_s3_bucket.root_cloudBucket_4F3C4F53.bucket}",
             "BUCKET_NAME_d755b447_IS_PUBLIC": "false",
-<<<<<<< HEAD
-            "WING_FUNCTION_NAME": "cloud-Queue-AddConsumer-e46e5cb7-c85740a2",
+            "WING_FUNCTION_NAME": "cloud-Queue-AddConsumer-cdafee6e-c89d2d3b",
             "WING_TARGET": "tf-aws",
-=======
-            "WING_FUNCTION_NAME": "cloud-Queue-AddConsumer-cdafee6e-c89d2d3b",
->>>>>>> 223c1cbd
           },
         },
         "function_name": "cloud-Queue-AddConsumer-cdafee6e-c89d2d3b",
