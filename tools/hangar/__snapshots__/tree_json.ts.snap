// Vitest Snapshot v1, https://vitest.dev/guide/snapshot.html

exports[`tree.json for an app with many resources 1`] = `
{
  "tree": {
    "children": {
      "root": {
        "children": {
          "Default": {
            "children": {
              "Code": {
                "constructInfo": {
                  "fqn": "cdktf.TerraformResource",
                  "version": "0.15.2",
                },
                "id": "Code",
                "path": "root/Default/Code",
              },
              "Default": {
                "attributes": {
                  "wing:resource:connections": [],
                },
                "children": {
                  "$Inflight1": {
                    "attributes": {
                      "wing:resource:connections": [],
                    },
                    "constructInfo": {
                      "fqn": "@winglang/sdk.std.Resource",
                      "version": "0.0.0",
                    },
                    "id": "$Inflight1",
                    "path": "root/Default/Default/$Inflight1",
                  },
                  "$Inflight5": {
                    "attributes": {
                      "wing:resource:connections": [],
                    },
                    "constructInfo": {
                      "fqn": "@winglang/sdk.std.Resource",
                      "version": "0.0.0",
                    },
                    "id": "$Inflight5",
                    "path": "root/Default/Default/$Inflight5",
                  },
                  "Bar": {
                    "attributes": {
                      "wing:resource:connections": [
                        {
                          "direction": "inbound",
                          "implicit": false,
                          "relationship": "barStatic",
                          "resource": "root/Default/Default/test:test/Handler",
                        },
                        {
                          "direction": "inbound",
                          "implicit": false,
                          "relationship": "myMethod",
                          "resource": "root/Default/Default/test:test/Handler",
                        },
                        {
                          "direction": "inbound",
                          "implicit": false,
                          "relationship": "testTypeAccess",
                          "resource": "root/Default/Default/test:test/Handler",
                        },
                      ],
                    },
                    "children": {
                      "Foo": {
                        "attributes": {
                          "wing:resource:connections": [
                            {
                              "direction": "inbound",
                              "implicit": false,
                              "relationship": "fooGet",
                              "resource": "root/Default/Default/test:test/Handler",
                            },
                            {
                              "direction": "inbound",
                              "implicit": false,
                              "relationship": "fooInc",
                              "resource": "root/Default/Default/test:test/Handler",
                            },
                            {
                              "direction": "inbound",
                              "implicit": false,
                              "relationship": "inflight_field",
                              "resource": "root/Default/Default/test",
                            },
                          ],
                        },
                        "children": {
                          "cloud.Counter": {
                            "attributes": {
                              "wing:resource:connections": [
                                {
                                  "direction": "inbound",
                                  "implicit": false,
                                  "relationship": "dec",
                                  "resource": "root/Default/Default/test:test/Handler",
                                },
                                {
                                  "direction": "inbound",
                                  "implicit": false,
                                  "relationship": "inc",
                                  "resource": "root/Default/Default/test:test/Handler",
                                },
                                {
                                  "direction": "inbound",
                                  "implicit": false,
                                  "relationship": "peek",
                                  "resource": "root/Default/Default/test:test/Handler",
                                },
                              ],
                            },
                            "children": {
                              "Default": {
                                "constructInfo": {
                                  "fqn": "cdktf.TerraformResource",
                                  "version": "0.15.2",
                                },
                                "id": "Default",
                                "path": "root/Default/Default/Bar/Foo/cloud.Counter/Default",
                              },
                            },
                            "constructInfo": {
                              "fqn": "@winglang/sdk.cloud.Counter",
                              "version": "0.0.0",
                            },
                            "display": {
                              "description": "A distributed atomic counter",
                              "title": "Counter",
                            },
                            "id": "cloud.Counter",
                            "path": "root/Default/Default/Bar/Foo/cloud.Counter",
                          },
                        },
                        "constructInfo": {
                          "fqn": "@winglang/sdk.std.Resource",
                          "version": "0.0.0",
                        },
                        "id": "Foo",
                        "path": "root/Default/Default/Bar/Foo",
                      },
                    },
                    "constructInfo": {
                      "fqn": "@winglang/sdk.std.Resource",
                      "version": "0.0.0",
                    },
                    "id": "Bar",
                    "path": "root/Default/Default/Bar",
                  },
                  "BigPublisher": {
                    "attributes": {
                      "wing:resource:connections": [
                        {
                          "direction": "inbound",
                          "implicit": false,
                          "relationship": "getObjectCount",
<<<<<<< HEAD
                          "resource": "root/Default/Default/test: dependency cycles",
=======
                          "resource": "root/Default/Default/BigPublisher/cloud.Topic-OnMessage-cb235724",
                        },
                        {
                          "direction": "inbound",
                          "implicit": false,
                          "relationship": "publish",
                          "resource": "root/Default/Default/BigPublisher/cloud.Topic-OnMessage-cb235724",
                        },
                        {
                          "direction": "inbound",
                          "implicit": false,
                          "relationship": "getObjectCount",
                          "resource": "root/Default/Default/BigPublisher/cloud.Queue-AddConsumer-c351460f",
                        },
                        {
                          "direction": "inbound",
                          "implicit": false,
                          "relationship": "publish",
                          "resource": "root/Default/Default/BigPublisher/cloud.Queue-AddConsumer-c351460f",
                        },
                        {
                          "direction": "inbound",
                          "implicit": false,
                          "relationship": "getObjectCount",
                          "resource": "root/Default/Default/BigPublisher/b2/b2-on_create-OnMessage-a754ef69",
                        },
                        {
                          "direction": "inbound",
                          "implicit": false,
                          "relationship": "publish",
                          "resource": "root/Default/Default/BigPublisher/b2/b2-on_create-OnMessage-a754ef69",
                        },
                        {
                          "direction": "inbound",
                          "implicit": false,
                          "relationship": "getObjectCount",
                          "resource": "root/Default/Default/test:dependency cycles/Handler",
>>>>>>> 37adcb27
                        },
                        {
                          "direction": "inbound",
                          "implicit": false,
                          "relationship": "publish",
                          "resource": "root/Default/Default/test:dependency cycles/Handler",
                        },
                      ],
                    },
                    "children": {
                      "$Inflight2": {
                        "attributes": {
                          "wing:resource:connections": [
                            {
                              "direction": "inbound",
                              "implicit": false,
                              "relationship": "handle",
                              "resource": "root/Default/Default/BigPublisher/cloud.Topic-OnMessage-c351460f",
                            },
                          ],
                        },
                        "constructInfo": {
                          "fqn": "@winglang/sdk.std.Resource",
                          "version": "0.0.0",
                        },
                        "id": "$Inflight2",
                        "path": "root/Default/Default/BigPublisher/$Inflight2",
                      },
                      "$Inflight3": {
                        "attributes": {
                          "wing:resource:connections": [
                            {
                              "direction": "inbound",
                              "implicit": false,
                              "relationship": "handle",
                              "resource": "root/Default/Default/BigPublisher/cloud.Queue-AddConsumer-fe215853",
                            },
                          ],
                        },
                        "constructInfo": {
                          "fqn": "@winglang/sdk.std.Resource",
                          "version": "0.0.0",
                        },
                        "id": "$Inflight3",
                        "path": "root/Default/Default/BigPublisher/$Inflight3",
                      },
                      "$Inflight4": {
                        "attributes": {
                          "wing:resource:connections": [
                            {
                              "direction": "inbound",
                              "implicit": false,
                              "relationship": "handle",
                              "resource": "root/Default/Default/BigPublisher/b2/b2-on_create-OnMessage-d05c64b5",
                            },
                          ],
                        },
                        "constructInfo": {
                          "fqn": "@winglang/sdk.std.Resource",
                          "version": "0.0.0",
                        },
                        "id": "$Inflight4",
                        "path": "root/Default/Default/BigPublisher/$Inflight4",
                      },
                      "b2": {
                        "attributes": {
                          "wing:resource:connections": [
                            {
                              "direction": "outbound",
                              "implicit": false,
                              "relationship": "CREATE",
                              "resource": "root/Default/Default/BigPublisher/b2/b2-on_create",
                            },
                            {
                              "direction": "inbound",
                              "implicit": false,
                              "relationship": "put",
<<<<<<< HEAD
                              "resource": "root/Default/Default/test: dependency cycles",
=======
                              "resource": "root/Default/Default/BigPublisher/b2/b2-on_create-OnMessage-a754ef69",
                            },
                            {
                              "direction": "inbound",
                              "implicit": false,
                              "relationship": "put",
                              "resource": "root/Default/Default/test:dependency cycles/Handler",
>>>>>>> 37adcb27
                            },
                          ],
                        },
                        "children": {
                          "Default": {
                            "constructInfo": {
                              "fqn": "cdktf.TerraformResource",
                              "version": "0.15.2",
                            },
                            "id": "Default",
                            "path": "root/Default/Default/BigPublisher/b2/Default",
                          },
                          "Encryption": {
                            "constructInfo": {
                              "fqn": "cdktf.TerraformResource",
                              "version": "0.15.2",
                            },
                            "id": "Encryption",
                            "path": "root/Default/Default/BigPublisher/b2/Encryption",
                          },
                          "PublicAccessBlock": {
                            "constructInfo": {
                              "fqn": "cdktf.TerraformResource",
                              "version": "0.15.2",
                            },
                            "id": "PublicAccessBlock",
                            "path": "root/Default/Default/BigPublisher/b2/PublicAccessBlock",
                          },
                          "S3Object_on_create_notifier": {
                            "constructInfo": {
                              "fqn": "cdktf.TerraformResource",
                              "version": "0.15.2",
                            },
                            "id": "S3Object_on_create_notifier",
                            "path": "root/Default/Default/BigPublisher/b2/S3Object_on_create_notifier",
                          },
                          "b2-on_create": {
                            "attributes": {
                              "wing:resource:connections": [
                                {
                                  "direction": "inbound",
                                  "implicit": false,
                                  "relationship": "CREATE",
                                  "resource": "root/Default/Default/BigPublisher/b2",
                                },
                                {
                                  "direction": "outbound",
                                  "implicit": false,
                                  "relationship": "on_message",
                                  "resource": "root/Default/Default/BigPublisher/b2/b2-on_create-OnMessage-d05c64b5",
                                },
                              ],
                            },
                            "children": {
                              "Default": {
                                "constructInfo": {
                                  "fqn": "cdktf.TerraformResource",
                                  "version": "0.15.2",
                                },
                                "id": "Default",
                                "path": "root/Default/Default/BigPublisher/b2/b2-on_create/Default",
                              },
                              "PublishPermission-c851683a81379a8ef8351c83fe31924055584271ad": {
                                "constructInfo": {
                                  "fqn": "cdktf.TerraformResource",
                                  "version": "0.15.2",
                                },
                                "id": "PublishPermission-c851683a81379a8ef8351c83fe31924055584271ad",
                                "path": "root/Default/Default/BigPublisher/b2/b2-on_create/PublishPermission-c851683a81379a8ef8351c83fe31924055584271ad",
                              },
                              "b2-on_create-TopicSubscription-d05c64b5": {
                                "constructInfo": {
                                  "fqn": "cdktf.TerraformResource",
                                  "version": "0.15.2",
                                },
                                "id": "b2-on_create-TopicSubscription-d05c64b5",
                                "path": "root/Default/Default/BigPublisher/b2/b2-on_create/b2-on_create-TopicSubscription-d05c64b5",
                              },
                            },
                            "constructInfo": {
                              "fqn": "@winglang/sdk.cloud.Topic",
                              "version": "0.0.0",
                            },
                            "display": {
                              "description": "A pub/sub notification topic",
                              "title": "Topic",
                            },
                            "id": "b2-on_create",
                            "path": "root/Default/Default/BigPublisher/b2/b2-on_create",
                          },
                          "b2-on_create-OnMessage-d05c64b5": {
                            "attributes": {
                              "wing:resource:connections": [
                                {
                                  "direction": "outbound",
                                  "implicit": false,
                                  "relationship": "push",
                                  "resource": "root/Default/Default/BigPublisher/cloud.Queue",
                                },
                                {
                                  "direction": "outbound",
                                  "implicit": false,
                                  "relationship": "handle",
                                  "resource": "root/Default/Default/BigPublisher/$Inflight4",
                                },
                                {
                                  "direction": "outbound",
                                  "implicit": false,
                                  "relationship": "handle",
                                  "resource": "root/Default/Default/BigPublisher/b2-on_create-eventHandler-43ea7a17",
                                },
                                {
                                  "direction": "inbound",
                                  "implicit": false,
                                  "relationship": "on_message",
                                  "resource": "root/Default/Default/BigPublisher/b2/b2-on_create",
                                },
                              ],
                            },
                            "children": {
                              "Asset": {
                                "constructInfo": {
                                  "fqn": "cdktf.TerraformAsset",
                                  "version": "0.15.2",
                                },
                                "id": "Asset",
                                "path": "root/Default/Default/BigPublisher/b2/b2-on_create-OnMessage-d05c64b5/Asset",
                              },
                              "Default": {
                                "constructInfo": {
                                  "fqn": "cdktf.TerraformResource",
                                  "version": "0.15.2",
                                },
                                "id": "Default",
                                "path": "root/Default/Default/BigPublisher/b2/b2-on_create-OnMessage-d05c64b5/Default",
                              },
                              "IamRole": {
                                "constructInfo": {
                                  "fqn": "cdktf.TerraformResource",
                                  "version": "0.15.2",
                                },
                                "id": "IamRole",
                                "path": "root/Default/Default/BigPublisher/b2/b2-on_create-OnMessage-d05c64b5/IamRole",
                              },
                              "IamRolePolicy": {
                                "constructInfo": {
                                  "fqn": "cdktf.TerraformResource",
                                  "version": "0.15.2",
                                },
                                "id": "IamRolePolicy",
                                "path": "root/Default/Default/BigPublisher/b2/b2-on_create-OnMessage-d05c64b5/IamRolePolicy",
                              },
                              "IamRolePolicyAttachment": {
                                "constructInfo": {
                                  "fqn": "cdktf.TerraformResource",
                                  "version": "0.15.2",
                                },
                                "id": "IamRolePolicyAttachment",
                                "path": "root/Default/Default/BigPublisher/b2/b2-on_create-OnMessage-d05c64b5/IamRolePolicyAttachment",
                              },
                              "InvokePermission-c8c6cd46b3f874f3b457086bc49850e7b4b9316bc8": {
                                "constructInfo": {
                                  "fqn": "cdktf.TerraformResource",
                                  "version": "0.15.2",
                                },
                                "id": "InvokePermission-c8c6cd46b3f874f3b457086bc49850e7b4b9316bc8",
                                "path": "root/Default/Default/BigPublisher/b2/b2-on_create-OnMessage-d05c64b5/InvokePermission-c8c6cd46b3f874f3b457086bc49850e7b4b9316bc8",
                              },
                              "S3Object": {
                                "constructInfo": {
                                  "fqn": "cdktf.TerraformResource",
                                  "version": "0.15.2",
                                },
                                "id": "S3Object",
                                "path": "root/Default/Default/BigPublisher/b2/b2-on_create-OnMessage-d05c64b5/S3Object",
                              },
                            },
                            "constructInfo": {
                              "fqn": "@winglang/sdk.cloud.Function",
                              "version": "0.0.0",
                            },
                            "display": {
                              "description": "A cloud function (FaaS)",
                              "title": "Function",
                            },
                            "id": "b2-on_create-OnMessage-d05c64b5",
                            "path": "root/Default/Default/BigPublisher/b2/b2-on_create-OnMessage-d05c64b5",
                          },
                          "b2-on_create-OnMessageHandler-d05c64b5": {
                            "attributes": {
                              "wing:resource:connections": [],
                            },
                            "constructInfo": {
                              "fqn": "@winglang/sdk.std.Resource",
                              "version": "0.0.0",
                            },
                            "display": {
                              "hidden": true,
                            },
                            "id": "b2-on_create-OnMessageHandler-d05c64b5",
                            "path": "root/Default/Default/BigPublisher/b2/b2-on_create-OnMessageHandler-d05c64b5",
                          },
                        },
                        "constructInfo": {
                          "fqn": "@winglang/sdk.cloud.Bucket",
                          "version": "0.0.0",
                        },
                        "display": {
                          "description": "A cloud object store",
                          "title": "Bucket",
                        },
                        "id": "b2",
                        "path": "root/Default/Default/BigPublisher/b2",
                      },
                      "b2-on_create-eventHandler-43ea7a17": {
                        "attributes": {
                          "wing:resource:connections": [
                            {
                              "direction": "inbound",
                              "implicit": false,
                              "relationship": "handle",
                              "resource": "root/Default/Default/BigPublisher/b2/b2-on_create-OnMessage-d05c64b5",
                            },
                          ],
                        },
                        "constructInfo": {
                          "fqn": "@winglang/sdk.std.Resource",
                          "version": "0.0.0",
                        },
                        "display": {
                          "hidden": true,
                        },
                        "id": "b2-on_create-eventHandler-43ea7a17",
                        "path": "root/Default/Default/BigPublisher/b2-on_create-eventHandler-43ea7a17",
                      },
                      "cloud.Bucket": {
                        "attributes": {
                          "wing:resource:connections": [
                            {
                              "direction": "inbound",
                              "implicit": false,
                              "relationship": "put",
                              "resource": "root/Default/Default/BigPublisher/cloud.Topic-OnMessage-c351460f",
                            },
                            {
                              "direction": "inbound",
                              "implicit": false,
                              "relationship": "put",
                              "resource": "root/Default/Default/BigPublisher/cloud.Queue-AddConsumer-fe215853",
                            },
                            {
                              "direction": "inbound",
                              "implicit": false,
                              "relationship": "list",
                              "resource": "root/Default/Default/test:dependency cycles/Handler",
                            },
                          ],
                        },
                        "children": {
                          "Default": {
                            "constructInfo": {
                              "fqn": "cdktf.TerraformResource",
                              "version": "0.15.2",
                            },
                            "id": "Default",
                            "path": "root/Default/Default/BigPublisher/cloud.Bucket/Default",
                          },
                          "Encryption": {
                            "constructInfo": {
                              "fqn": "cdktf.TerraformResource",
                              "version": "0.15.2",
                            },
                            "id": "Encryption",
                            "path": "root/Default/Default/BigPublisher/cloud.Bucket/Encryption",
                          },
                          "PublicAccessBlock": {
                            "constructInfo": {
                              "fqn": "cdktf.TerraformResource",
                              "version": "0.15.2",
                            },
                            "id": "PublicAccessBlock",
                            "path": "root/Default/Default/BigPublisher/cloud.Bucket/PublicAccessBlock",
                          },
                        },
                        "constructInfo": {
                          "fqn": "@winglang/sdk.cloud.Bucket",
                          "version": "0.0.0",
                        },
                        "display": {
                          "description": "A cloud object store",
                          "title": "Bucket",
                        },
                        "id": "cloud.Bucket",
                        "path": "root/Default/Default/BigPublisher/cloud.Bucket",
                      },
                      "cloud.Queue": {
                        "attributes": {
                          "wing:resource:connections": [
                            {
                              "direction": "outbound",
                              "implicit": false,
<<<<<<< HEAD
                              "relationship": "add_consumer",
                              "resource": "root/Default/Default/BigPublisher/cloud.Queue-AddConsumer-fe215853",
=======
                              "relationship": "consumer",
                              "resource": "root/Default/Default/BigPublisher/cloud.Queue-AddConsumer-c351460f",
>>>>>>> 37adcb27
                            },
                            {
                              "direction": "inbound",
                              "implicit": false,
                              "relationship": "push",
                              "resource": "root/Default/Default/BigPublisher/b2/b2-on_create-OnMessage-d05c64b5",
                            },
                            {
                              "direction": "inbound",
                              "implicit": false,
                              "relationship": "push",
                              "resource": "root/Default/Default/test:dependency cycles/Handler",
                            },
                          ],
                        },
                        "children": {
                          "Default": {
                            "constructInfo": {
                              "fqn": "cdktf.TerraformResource",
                              "version": "0.15.2",
                            },
                            "id": "Default",
                            "path": "root/Default/Default/BigPublisher/cloud.Queue/Default",
                          },
                          "EventSourceMapping": {
                            "constructInfo": {
                              "fqn": "cdktf.TerraformResource",
                              "version": "0.15.2",
                            },
                            "id": "EventSourceMapping",
                            "path": "root/Default/Default/BigPublisher/cloud.Queue/EventSourceMapping",
                          },
                        },
                        "constructInfo": {
                          "fqn": "@winglang/sdk.cloud.Queue",
                          "version": "0.0.0",
                        },
                        "display": {
                          "description": "A distributed message queue",
                          "title": "Queue",
                        },
                        "id": "cloud.Queue",
                        "path": "root/Default/Default/BigPublisher/cloud.Queue",
                      },
                      "cloud.Queue-AddConsumer-fe215853": {
                        "attributes": {
                          "wing:resource:connections": [
                            {
                              "direction": "outbound",
                              "implicit": false,
                              "relationship": "put",
                              "resource": "root/Default/Default/BigPublisher/cloud.Bucket",
                            },
                            {
                              "direction": "outbound",
                              "implicit": false,
                              "relationship": "handle",
                              "resource": "root/Default/Default/BigPublisher/$Inflight3",
                            },
                            {
                              "direction": "inbound",
                              "implicit": false,
                              "relationship": "consumer",
                              "resource": "root/Default/Default/BigPublisher/cloud.Queue",
                            },
                          ],
                        },
                        "children": {
                          "Asset": {
                            "constructInfo": {
                              "fqn": "cdktf.TerraformAsset",
                              "version": "0.15.2",
                            },
                            "id": "Asset",
                            "path": "root/Default/Default/BigPublisher/cloud.Queue-AddConsumer-fe215853/Asset",
                          },
                          "Default": {
                            "constructInfo": {
                              "fqn": "cdktf.TerraformResource",
                              "version": "0.15.2",
                            },
                            "id": "Default",
                            "path": "root/Default/Default/BigPublisher/cloud.Queue-AddConsumer-fe215853/Default",
                          },
                          "IamRole": {
                            "constructInfo": {
                              "fqn": "cdktf.TerraformResource",
                              "version": "0.15.2",
                            },
                            "id": "IamRole",
                            "path": "root/Default/Default/BigPublisher/cloud.Queue-AddConsumer-fe215853/IamRole",
                          },
                          "IamRolePolicy": {
                            "constructInfo": {
                              "fqn": "cdktf.TerraformResource",
                              "version": "0.15.2",
                            },
                            "id": "IamRolePolicy",
                            "path": "root/Default/Default/BigPublisher/cloud.Queue-AddConsumer-fe215853/IamRolePolicy",
                          },
                          "IamRolePolicyAttachment": {
                            "constructInfo": {
                              "fqn": "cdktf.TerraformResource",
                              "version": "0.15.2",
                            },
                            "id": "IamRolePolicyAttachment",
                            "path": "root/Default/Default/BigPublisher/cloud.Queue-AddConsumer-fe215853/IamRolePolicyAttachment",
                          },
                          "S3Object": {
                            "constructInfo": {
                              "fqn": "cdktf.TerraformResource",
                              "version": "0.15.2",
                            },
                            "id": "S3Object",
                            "path": "root/Default/Default/BigPublisher/cloud.Queue-AddConsumer-fe215853/S3Object",
                          },
                        },
                        "constructInfo": {
                          "fqn": "@winglang/sdk.cloud.Function",
                          "version": "0.0.0",
                        },
                        "display": {
                          "description": "A cloud function (FaaS)",
                          "title": "Function",
                        },
                        "id": "cloud.Queue-AddConsumer-fe215853",
                        "path": "root/Default/Default/BigPublisher/cloud.Queue-AddConsumer-fe215853",
                      },
                      "cloud.Queue-AddConsumerHandler-fe215853": {
                        "attributes": {
                          "wing:resource:connections": [],
                        },
                        "constructInfo": {
                          "fqn": "@winglang/sdk.std.Resource",
                          "version": "0.0.0",
                        },
                        "display": {
                          "hidden": true,
                        },
                        "id": "cloud.Queue-AddConsumerHandler-fe215853",
                        "path": "root/Default/Default/BigPublisher/cloud.Queue-AddConsumerHandler-fe215853",
                      },
                      "cloud.Topic": {
                        "attributes": {
                          "wing:resource:connections": [
                            {
                              "direction": "outbound",
                              "implicit": false,
                              "relationship": "on_message",
                              "resource": "root/Default/Default/BigPublisher/cloud.Topic-OnMessage-c351460f",
                            },
                            {
                              "direction": "inbound",
                              "implicit": false,
                              "relationship": "publish",
                              "resource": "root/Default/Default/test:dependency cycles/Handler",
                            },
                          ],
                        },
                        "children": {
                          "Default": {
                            "constructInfo": {
                              "fqn": "cdktf.TerraformResource",
                              "version": "0.15.2",
                            },
                            "id": "Default",
                            "path": "root/Default/Default/BigPublisher/cloud.Topic/Default",
                          },
                          "cloud.Topic-TopicSubscription-c351460f": {
                            "constructInfo": {
                              "fqn": "cdktf.TerraformResource",
                              "version": "0.15.2",
                            },
                            "id": "cloud.Topic-TopicSubscription-c351460f",
                            "path": "root/Default/Default/BigPublisher/cloud.Topic/cloud.Topic-TopicSubscription-c351460f",
                          },
                        },
                        "constructInfo": {
                          "fqn": "@winglang/sdk.cloud.Topic",
                          "version": "0.0.0",
                        },
                        "display": {
                          "description": "A pub/sub notification topic",
                          "title": "Topic",
                        },
                        "id": "cloud.Topic",
                        "path": "root/Default/Default/BigPublisher/cloud.Topic",
                      },
                      "cloud.Topic-OnMessage-c351460f": {
                        "attributes": {
                          "wing:resource:connections": [
                            {
                              "direction": "outbound",
                              "implicit": false,
                              "relationship": "put",
                              "resource": "root/Default/Default/BigPublisher/cloud.Bucket",
                            },
                            {
                              "direction": "outbound",
                              "implicit": false,
                              "relationship": "handle",
                              "resource": "root/Default/Default/BigPublisher/$Inflight2",
                            },
                            {
                              "direction": "inbound",
                              "implicit": false,
                              "relationship": "on_message",
                              "resource": "root/Default/Default/BigPublisher/cloud.Topic",
                            },
                          ],
                        },
                        "children": {
                          "Asset": {
                            "constructInfo": {
                              "fqn": "cdktf.TerraformAsset",
                              "version": "0.15.2",
                            },
                            "id": "Asset",
                            "path": "root/Default/Default/BigPublisher/cloud.Topic-OnMessage-c351460f/Asset",
                          },
                          "Default": {
                            "constructInfo": {
                              "fqn": "cdktf.TerraformResource",
                              "version": "0.15.2",
                            },
                            "id": "Default",
                            "path": "root/Default/Default/BigPublisher/cloud.Topic-OnMessage-c351460f/Default",
                          },
                          "IamRole": {
                            "constructInfo": {
                              "fqn": "cdktf.TerraformResource",
                              "version": "0.15.2",
                            },
                            "id": "IamRole",
                            "path": "root/Default/Default/BigPublisher/cloud.Topic-OnMessage-c351460f/IamRole",
                          },
                          "IamRolePolicy": {
                            "constructInfo": {
                              "fqn": "cdktf.TerraformResource",
                              "version": "0.15.2",
                            },
                            "id": "IamRolePolicy",
                            "path": "root/Default/Default/BigPublisher/cloud.Topic-OnMessage-c351460f/IamRolePolicy",
                          },
                          "IamRolePolicyAttachment": {
                            "constructInfo": {
                              "fqn": "cdktf.TerraformResource",
                              "version": "0.15.2",
                            },
                            "id": "IamRolePolicyAttachment",
                            "path": "root/Default/Default/BigPublisher/cloud.Topic-OnMessage-c351460f/IamRolePolicyAttachment",
                          },
                          "InvokePermission-c86b6469dec0edbe23d2827b4ea7006182eb0072ec": {
                            "constructInfo": {
                              "fqn": "cdktf.TerraformResource",
                              "version": "0.15.2",
                            },
                            "id": "InvokePermission-c86b6469dec0edbe23d2827b4ea7006182eb0072ec",
                            "path": "root/Default/Default/BigPublisher/cloud.Topic-OnMessage-c351460f/InvokePermission-c86b6469dec0edbe23d2827b4ea7006182eb0072ec",
                          },
                          "S3Object": {
                            "constructInfo": {
                              "fqn": "cdktf.TerraformResource",
                              "version": "0.15.2",
                            },
                            "id": "S3Object",
                            "path": "root/Default/Default/BigPublisher/cloud.Topic-OnMessage-c351460f/S3Object",
                          },
                        },
                        "constructInfo": {
                          "fqn": "@winglang/sdk.cloud.Function",
                          "version": "0.0.0",
                        },
                        "display": {
                          "description": "A cloud function (FaaS)",
                          "title": "Function",
                        },
                        "id": "cloud.Topic-OnMessage-c351460f",
                        "path": "root/Default/Default/BigPublisher/cloud.Topic-OnMessage-c351460f",
                      },
                      "cloud.Topic-OnMessageHandler-c351460f": {
                        "attributes": {
                          "wing:resource:connections": [],
                        },
                        "constructInfo": {
                          "fqn": "@winglang/sdk.std.Resource",
                          "version": "0.0.0",
                        },
                        "display": {
                          "hidden": true,
                        },
                        "id": "cloud.Topic-OnMessageHandler-c351460f",
                        "path": "root/Default/Default/BigPublisher/cloud.Topic-OnMessageHandler-c351460f",
                      },
                    },
                    "constructInfo": {
                      "fqn": "@winglang/sdk.std.Resource",
                      "version": "0.0.0",
                    },
                    "id": "BigPublisher",
                    "path": "root/Default/Default/BigPublisher",
                  },
                  "cloud.Bucket": {
                    "attributes": {
                      "wing:resource:connections": [
                        {
                          "direction": "inbound",
                          "implicit": false,
<<<<<<< HEAD
=======
                          "relationship": "delete",
                          "resource": "root/Default/Default/test:test/Handler",
                        },
                        {
                          "direction": "inbound",
                          "implicit": false,
                          "relationship": "get",
                          "resource": "root/Default/Default/test:test/Handler",
                        },
                        {
                          "direction": "inbound",
                          "implicit": false,
                          "relationship": "getJson",
                          "resource": "root/Default/Default/test:test/Handler",
                        },
                        {
                          "direction": "inbound",
                          "implicit": false,
>>>>>>> 37adcb27
                          "relationship": "list",
                          "resource": "root/Default/Default/test:test/Handler",
                        },
                        {
                          "direction": "inbound",
                          "implicit": false,
<<<<<<< HEAD
                          "relationship": "get",
                          "resource": "root/Default/Default/test",
=======
                          "relationship": "publicUrl",
                          "resource": "root/Default/Default/test:test/Handler",
>>>>>>> 37adcb27
                        },
                        {
                          "direction": "inbound",
                          "implicit": false,
                          "relationship": "put",
                          "resource": "root/Default/Default/test:test/Handler",
                        },
<<<<<<< HEAD
=======
                        {
                          "direction": "inbound",
                          "implicit": false,
                          "relationship": "putJson",
                          "resource": "root/Default/Default/test:test/Handler",
                        },
>>>>>>> 37adcb27
                      ],
                    },
                    "children": {
                      "Default": {
                        "constructInfo": {
                          "fqn": "cdktf.TerraformResource",
                          "version": "0.15.2",
                        },
                        "id": "Default",
                        "path": "root/Default/Default/cloud.Bucket/Default",
                      },
                      "Encryption": {
                        "constructInfo": {
                          "fqn": "cdktf.TerraformResource",
                          "version": "0.15.2",
                        },
                        "id": "Encryption",
                        "path": "root/Default/Default/cloud.Bucket/Encryption",
                      },
                      "PublicAccessBlock": {
                        "constructInfo": {
                          "fqn": "cdktf.TerraformResource",
                          "version": "0.15.2",
                        },
                        "id": "PublicAccessBlock",
                        "path": "root/Default/Default/cloud.Bucket/PublicAccessBlock",
                      },
                    },
                    "constructInfo": {
                      "fqn": "@winglang/sdk.cloud.Bucket",
                      "version": "0.0.0",
                    },
                    "display": {
                      "description": "A cloud object store",
                      "title": "Bucket",
                    },
                    "id": "cloud.Bucket",
                    "path": "root/Default/Default/cloud.Bucket",
                  },
                  "test:dependency cycles": {
                    "attributes": {
<<<<<<< HEAD
                      "wing:resource:connections": [
                        {
                          "direction": "outbound",
                          "implicit": false,
                          "relationship": "list",
                          "resource": "root/Default/Default/cloud.Bucket",
                        },
                        {
                          "direction": "outbound",
                          "implicit": false,
                          "relationship": "dec",
                          "resource": "root/Default/Default/Bar/Foo/cloud.Counter",
                        },
                        {
                          "direction": "outbound",
                          "implicit": false,
                          "relationship": "inc",
                          "resource": "root/Default/Default/Bar/Foo/cloud.Counter",
                        },
                        {
                          "direction": "outbound",
                          "implicit": false,
                          "relationship": "get",
                          "resource": "root/Default/Default/cloud.Bucket",
                        },
                        {
                          "direction": "outbound",
                          "implicit": false,
                          "relationship": "put",
                          "resource": "root/Default/Default/cloud.Bucket",
                        },
                        {
                          "direction": "outbound",
                          "implicit": false,
                          "relationship": "peek",
                          "resource": "root/Default/Default/Bar/Foo/cloud.Counter",
                        },
                        {
                          "direction": "outbound",
                          "implicit": false,
                          "relationship": "foo_get",
                          "resource": "root/Default/Default/Bar/Foo",
                        },
                        {
                          "direction": "outbound",
                          "implicit": false,
                          "relationship": "foo_inc",
                          "resource": "root/Default/Default/Bar/Foo",
                        },
                        {
                          "direction": "outbound",
                          "implicit": false,
                          "relationship": "my_method",
                          "resource": "root/Default/Default/Bar",
                        },
                        {
                          "direction": "outbound",
                          "implicit": false,
                          "relationship": "inflight_field",
                          "resource": "root/Default/Default/Bar/Foo",
                        },
                      ],
=======
                      "wing:resource:connections": [],
>>>>>>> 37adcb27
                    },
                    "children": {
                      "Handler": {
                        "attributes": {
                          "wing:resource:connections": [
                            {
                              "direction": "outbound",
                              "implicit": false,
                              "relationship": "list",
                              "resource": "root/Default/Default/BigPublisher/cloud.Bucket",
                            },
                            {
                              "direction": "outbound",
                              "implicit": false,
                              "relationship": "put",
                              "resource": "root/Default/Default/BigPublisher/b2",
                            },
                            {
                              "direction": "outbound",
                              "implicit": false,
                              "relationship": "push",
                              "resource": "root/Default/Default/BigPublisher/cloud.Queue",
                            },
                            {
                              "direction": "outbound",
                              "implicit": false,
                              "relationship": "publish",
                              "resource": "root/Default/Default/BigPublisher/cloud.Topic",
                            },
                            {
                              "direction": "outbound",
                              "implicit": false,
                              "relationship": "getObjectCount",
                              "resource": "root/Default/Default/BigPublisher",
                            },
                            {
                              "direction": "outbound",
                              "implicit": false,
                              "relationship": "publish",
                              "resource": "root/Default/Default/BigPublisher",
                            },
                          ],
                        },
                        "children": {
                          "Asset": {
                            "constructInfo": {
                              "fqn": "cdktf.TerraformAsset",
                              "version": "0.15.2",
                            },
                            "id": "Asset",
                            "path": "root/Default/Default/test:dependency cycles/Handler/Asset",
                          },
                          "Default": {
                            "constructInfo": {
                              "fqn": "cdktf.TerraformResource",
                              "version": "0.15.2",
                            },
                            "id": "Default",
                            "path": "root/Default/Default/test:dependency cycles/Handler/Default",
                          },
                          "IamRole": {
                            "constructInfo": {
                              "fqn": "cdktf.TerraformResource",
                              "version": "0.15.2",
                            },
                            "id": "IamRole",
                            "path": "root/Default/Default/test:dependency cycles/Handler/IamRole",
                          },
                          "IamRolePolicy": {
                            "constructInfo": {
                              "fqn": "cdktf.TerraformResource",
                              "version": "0.15.2",
                            },
                            "id": "IamRolePolicy",
                            "path": "root/Default/Default/test:dependency cycles/Handler/IamRolePolicy",
                          },
                          "IamRolePolicyAttachment": {
                            "constructInfo": {
                              "fqn": "cdktf.TerraformResource",
                              "version": "0.15.2",
                            },
                            "id": "IamRolePolicyAttachment",
                            "path": "root/Default/Default/test:dependency cycles/Handler/IamRolePolicyAttachment",
                          },
                          "S3Object": {
                            "constructInfo": {
                              "fqn": "cdktf.TerraformResource",
                              "version": "0.15.2",
                            },
                            "id": "S3Object",
                            "path": "root/Default/Default/test:dependency cycles/Handler/S3Object",
                          },
                        },
                        "constructInfo": {
                          "fqn": "@winglang/sdk.cloud.Function",
                          "version": "0.0.0",
                        },
                        "display": {
                          "description": "A cloud function (FaaS)",
                          "title": "Function",
                        },
                        "id": "Handler",
                        "path": "root/Default/Default/test:dependency cycles/Handler",
                      },
                    },
                    "constructInfo": {
                      "fqn": "@winglang/sdk.cloud.Test",
                      "version": "0.0.0",
                    },
                    "display": {
                      "description": "A cloud unit test.",
                      "title": "Test",
                    },
                    "id": "test:dependency cycles",
                    "path": "root/Default/Default/test:dependency cycles",
                  },
                  "test:test": {
                    "attributes": {
                      "wing:resource:connections": [],
                    },
                    "children": {
                      "Handler": {
                        "attributes": {
                          "wing:resource:connections": [
                            {
                              "direction": "outbound",
                              "implicit": false,
                              "relationship": "delete",
                              "resource": "root/Default/Default/cloud.Bucket",
                            },
                            {
                              "direction": "outbound",
                              "implicit": false,
                              "relationship": "get",
                              "resource": "root/Default/Default/cloud.Bucket",
                            },
                            {
                              "direction": "outbound",
                              "implicit": false,
                              "relationship": "getJson",
                              "resource": "root/Default/Default/cloud.Bucket",
                            },
                            {
                              "direction": "outbound",
                              "implicit": false,
                              "relationship": "list",
                              "resource": "root/Default/Default/cloud.Bucket",
                            },
                            {
                              "direction": "outbound",
                              "implicit": false,
                              "relationship": "publicUrl",
                              "resource": "root/Default/Default/cloud.Bucket",
                            },
                            {
                              "direction": "outbound",
                              "implicit": false,
                              "relationship": "put",
                              "resource": "root/Default/Default/cloud.Bucket",
                            },
                            {
                              "direction": "outbound",
                              "implicit": false,
                              "relationship": "putJson",
                              "resource": "root/Default/Default/cloud.Bucket",
                            },
                            {
                              "direction": "outbound",
                              "implicit": false,
                              "relationship": "dec",
                              "resource": "root/Default/Default/Bar/Foo/cloud.Counter",
                            },
                            {
                              "direction": "outbound",
                              "implicit": false,
                              "relationship": "inc",
                              "resource": "root/Default/Default/Bar/Foo/cloud.Counter",
                            },
                            {
                              "direction": "outbound",
                              "implicit": false,
                              "relationship": "peek",
                              "resource": "root/Default/Default/Bar/Foo/cloud.Counter",
                            },
                            {
                              "direction": "outbound",
                              "implicit": false,
                              "relationship": "fooGet",
                              "resource": "root/Default/Default/Bar/Foo",
                            },
                            {
                              "direction": "outbound",
                              "implicit": false,
                              "relationship": "fooInc",
                              "resource": "root/Default/Default/Bar/Foo",
                            },
                            {
                              "direction": "outbound",
                              "implicit": false,
                              "relationship": "barStatic",
                              "resource": "root/Default/Default/Bar",
                            },
                            {
                              "direction": "outbound",
                              "implicit": false,
                              "relationship": "myMethod",
                              "resource": "root/Default/Default/Bar",
                            },
                            {
                              "direction": "outbound",
                              "implicit": false,
                              "relationship": "testTypeAccess",
                              "resource": "root/Default/Default/Bar",
                            },
                          ],
                        },
                        "children": {
                          "Asset": {
                            "constructInfo": {
                              "fqn": "cdktf.TerraformAsset",
                              "version": "0.15.2",
                            },
                            "id": "Asset",
                            "path": "root/Default/Default/test:test/Handler/Asset",
                          },
                          "Default": {
                            "constructInfo": {
                              "fqn": "cdktf.TerraformResource",
                              "version": "0.15.2",
                            },
                            "id": "Default",
                            "path": "root/Default/Default/test:test/Handler/Default",
                          },
                          "IamRole": {
                            "constructInfo": {
                              "fqn": "cdktf.TerraformResource",
                              "version": "0.15.2",
                            },
                            "id": "IamRole",
                            "path": "root/Default/Default/test:test/Handler/IamRole",
                          },
                          "IamRolePolicy": {
                            "constructInfo": {
                              "fqn": "cdktf.TerraformResource",
                              "version": "0.15.2",
                            },
                            "id": "IamRolePolicy",
                            "path": "root/Default/Default/test:test/Handler/IamRolePolicy",
                          },
                          "IamRolePolicyAttachment": {
                            "constructInfo": {
                              "fqn": "cdktf.TerraformResource",
                              "version": "0.15.2",
                            },
                            "id": "IamRolePolicyAttachment",
                            "path": "root/Default/Default/test:test/Handler/IamRolePolicyAttachment",
                          },
                          "S3Object": {
                            "constructInfo": {
                              "fqn": "cdktf.TerraformResource",
                              "version": "0.15.2",
                            },
                            "id": "S3Object",
                            "path": "root/Default/Default/test:test/Handler/S3Object",
                          },
                        },
                        "constructInfo": {
                          "fqn": "@winglang/sdk.cloud.Function",
                          "version": "0.0.0",
                        },
                        "display": {
                          "description": "A cloud function (FaaS)",
                          "title": "Function",
                        },
                        "id": "Handler",
                        "path": "root/Default/Default/test:test/Handler",
                      },
                    },
                    "constructInfo": {
                      "fqn": "@winglang/sdk.cloud.Test",
                      "version": "0.0.0",
                    },
                    "display": {
                      "description": "A cloud unit test.",
                      "title": "Test",
                    },
                    "id": "test:test",
                    "path": "root/Default/Default/test:test",
                  },
                },
                "constructInfo": {
                  "fqn": "@winglang/sdk.std.Resource",
                  "version": "0.0.0",
                },
                "id": "Default",
                "path": "root/Default/Default",
              },
              "aws": {
                "constructInfo": {
                  "fqn": "cdktf.TerraformProvider",
                  "version": "0.15.2",
                },
                "id": "aws",
                "path": "root/Default/aws",
              },
              "cloud.TestRunner": {
                "attributes": {
                  "wing:resource:connections": [],
                },
                "children": {
                  "TestFunctionArns": {
                    "constructInfo": {
                      "fqn": "cdktf.TerraformOutput",
                      "version": "0.15.2",
                    },
                    "id": "TestFunctionArns",
                    "path": "root/Default/cloud.TestRunner/TestFunctionArns",
                  },
                },
                "constructInfo": {
                  "fqn": "@winglang/sdk.cloud.TestRunner",
                  "version": "0.0.0",
                },
                "display": {
                  "description": "A suite of APIs for running tests and collecting results.",
                  "hidden": true,
                  "title": "TestRunner",
                },
                "id": "cloud.TestRunner",
                "path": "root/Default/cloud.TestRunner",
              },
            },
            "constructInfo": {
              "fqn": "@winglang/sdk.core.App",
              "version": "0.0.0",
            },
            "id": "Default",
            "path": "root/Default",
          },
          "backend": {
            "constructInfo": {
              "fqn": "cdktf.LocalBackend",
              "version": "0.15.2",
            },
            "id": "backend",
            "path": "root/backend",
          },
        },
        "constructInfo": {
          "fqn": "cdktf.TerraformStack",
          "version": "0.15.2",
        },
        "id": "root",
        "path": "root",
      },
    },
    "constructInfo": {
      "fqn": "cdktf.App",
      "version": "0.15.2",
    },
    "id": "App",
    "path": "",
  },
  "version": "tree-0.1",
}
`;<|MERGE_RESOLUTION|>--- conflicted
+++ resolved
@@ -49,12 +49,6 @@
                         {
                           "direction": "inbound",
                           "implicit": false,
-                          "relationship": "barStatic",
-                          "resource": "root/Default/Default/test:test/Handler",
-                        },
-                        {
-                          "direction": "inbound",
-                          "implicit": false,
                           "relationship": "myMethod",
                           "resource": "root/Default/Default/test:test/Handler",
                         },
@@ -85,8 +79,8 @@
                             {
                               "direction": "inbound",
                               "implicit": false,
-                              "relationship": "inflight_field",
-                              "resource": "root/Default/Default/test",
+                              "relationship": "inflightField",
+                              "resource": "root/Default/Default/test:test/Handler",
                             },
                           ],
                         },
@@ -158,47 +152,7 @@
                           "direction": "inbound",
                           "implicit": false,
                           "relationship": "getObjectCount",
-<<<<<<< HEAD
-                          "resource": "root/Default/Default/test: dependency cycles",
-=======
-                          "resource": "root/Default/Default/BigPublisher/cloud.Topic-OnMessage-cb235724",
-                        },
-                        {
-                          "direction": "inbound",
-                          "implicit": false,
-                          "relationship": "publish",
-                          "resource": "root/Default/Default/BigPublisher/cloud.Topic-OnMessage-cb235724",
-                        },
-                        {
-                          "direction": "inbound",
-                          "implicit": false,
-                          "relationship": "getObjectCount",
-                          "resource": "root/Default/Default/BigPublisher/cloud.Queue-AddConsumer-c351460f",
-                        },
-                        {
-                          "direction": "inbound",
-                          "implicit": false,
-                          "relationship": "publish",
-                          "resource": "root/Default/Default/BigPublisher/cloud.Queue-AddConsumer-c351460f",
-                        },
-                        {
-                          "direction": "inbound",
-                          "implicit": false,
-                          "relationship": "getObjectCount",
-                          "resource": "root/Default/Default/BigPublisher/b2/b2-on_create-OnMessage-a754ef69",
-                        },
-                        {
-                          "direction": "inbound",
-                          "implicit": false,
-                          "relationship": "publish",
-                          "resource": "root/Default/Default/BigPublisher/b2/b2-on_create-OnMessage-a754ef69",
-                        },
-                        {
-                          "direction": "inbound",
-                          "implicit": false,
-                          "relationship": "getObjectCount",
                           "resource": "root/Default/Default/test:dependency cycles/Handler",
->>>>>>> 37adcb27
                         },
                         {
                           "direction": "inbound",
@@ -276,17 +230,7 @@
                               "direction": "inbound",
                               "implicit": false,
                               "relationship": "put",
-<<<<<<< HEAD
-                              "resource": "root/Default/Default/test: dependency cycles",
-=======
-                              "resource": "root/Default/Default/BigPublisher/b2/b2-on_create-OnMessage-a754ef69",
-                            },
-                            {
-                              "direction": "inbound",
-                              "implicit": false,
-                              "relationship": "put",
                               "resource": "root/Default/Default/test:dependency cycles/Handler",
->>>>>>> 37adcb27
                             },
                           ],
                         },
@@ -588,13 +532,8 @@
                             {
                               "direction": "outbound",
                               "implicit": false,
-<<<<<<< HEAD
-                              "relationship": "add_consumer",
+                              "relationship": "consumer",
                               "resource": "root/Default/Default/BigPublisher/cloud.Queue-AddConsumer-fe215853",
-=======
-                              "relationship": "consumer",
-                              "resource": "root/Default/Default/BigPublisher/cloud.Queue-AddConsumer-c351460f",
->>>>>>> 37adcb27
                             },
                             {
                               "direction": "inbound",
@@ -903,9 +842,7 @@
                         {
                           "direction": "inbound",
                           "implicit": false,
-<<<<<<< HEAD
-=======
-                          "relationship": "delete",
+                          "relationship": "list",
                           "resource": "root/Default/Default/test:test/Handler",
                         },
                         {
@@ -917,42 +854,9 @@
                         {
                           "direction": "inbound",
                           "implicit": false,
-                          "relationship": "getJson",
-                          "resource": "root/Default/Default/test:test/Handler",
-                        },
-                        {
-                          "direction": "inbound",
-                          "implicit": false,
->>>>>>> 37adcb27
-                          "relationship": "list",
-                          "resource": "root/Default/Default/test:test/Handler",
-                        },
-                        {
-                          "direction": "inbound",
-                          "implicit": false,
-<<<<<<< HEAD
-                          "relationship": "get",
-                          "resource": "root/Default/Default/test",
-=======
-                          "relationship": "publicUrl",
-                          "resource": "root/Default/Default/test:test/Handler",
->>>>>>> 37adcb27
-                        },
-                        {
-                          "direction": "inbound",
-                          "implicit": false,
                           "relationship": "put",
                           "resource": "root/Default/Default/test:test/Handler",
                         },
-<<<<<<< HEAD
-=======
-                        {
-                          "direction": "inbound",
-                          "implicit": false,
-                          "relationship": "putJson",
-                          "resource": "root/Default/Default/test:test/Handler",
-                        },
->>>>>>> 37adcb27
                       ],
                     },
                     "children": {
@@ -994,72 +898,7 @@
                   },
                   "test:dependency cycles": {
                     "attributes": {
-<<<<<<< HEAD
-                      "wing:resource:connections": [
-                        {
-                          "direction": "outbound",
-                          "implicit": false,
-                          "relationship": "list",
-                          "resource": "root/Default/Default/cloud.Bucket",
-                        },
-                        {
-                          "direction": "outbound",
-                          "implicit": false,
-                          "relationship": "dec",
-                          "resource": "root/Default/Default/Bar/Foo/cloud.Counter",
-                        },
-                        {
-                          "direction": "outbound",
-                          "implicit": false,
-                          "relationship": "inc",
-                          "resource": "root/Default/Default/Bar/Foo/cloud.Counter",
-                        },
-                        {
-                          "direction": "outbound",
-                          "implicit": false,
-                          "relationship": "get",
-                          "resource": "root/Default/Default/cloud.Bucket",
-                        },
-                        {
-                          "direction": "outbound",
-                          "implicit": false,
-                          "relationship": "put",
-                          "resource": "root/Default/Default/cloud.Bucket",
-                        },
-                        {
-                          "direction": "outbound",
-                          "implicit": false,
-                          "relationship": "peek",
-                          "resource": "root/Default/Default/Bar/Foo/cloud.Counter",
-                        },
-                        {
-                          "direction": "outbound",
-                          "implicit": false,
-                          "relationship": "foo_get",
-                          "resource": "root/Default/Default/Bar/Foo",
-                        },
-                        {
-                          "direction": "outbound",
-                          "implicit": false,
-                          "relationship": "foo_inc",
-                          "resource": "root/Default/Default/Bar/Foo",
-                        },
-                        {
-                          "direction": "outbound",
-                          "implicit": false,
-                          "relationship": "my_method",
-                          "resource": "root/Default/Default/Bar",
-                        },
-                        {
-                          "direction": "outbound",
-                          "implicit": false,
-                          "relationship": "inflight_field",
-                          "resource": "root/Default/Default/Bar/Foo",
-                        },
-                      ],
-=======
                       "wing:resource:connections": [],
->>>>>>> 37adcb27
                     },
                     "children": {
                       "Handler": {
@@ -1187,8 +1026,20 @@
                             {
                               "direction": "outbound",
                               "implicit": false,
-                              "relationship": "delete",
+                              "relationship": "list",
                               "resource": "root/Default/Default/cloud.Bucket",
+                            },
+                            {
+                              "direction": "outbound",
+                              "implicit": false,
+                              "relationship": "dec",
+                              "resource": "root/Default/Default/Bar/Foo/cloud.Counter",
+                            },
+                            {
+                              "direction": "outbound",
+                              "implicit": false,
+                              "relationship": "inc",
+                              "resource": "root/Default/Default/Bar/Foo/cloud.Counter",
                             },
                             {
                               "direction": "outbound",
@@ -1199,48 +1050,12 @@
                             {
                               "direction": "outbound",
                               "implicit": false,
-                              "relationship": "getJson",
-                              "resource": "root/Default/Default/cloud.Bucket",
-                            },
-                            {
-                              "direction": "outbound",
-                              "implicit": false,
-                              "relationship": "list",
-                              "resource": "root/Default/Default/cloud.Bucket",
-                            },
-                            {
-                              "direction": "outbound",
-                              "implicit": false,
-                              "relationship": "publicUrl",
-                              "resource": "root/Default/Default/cloud.Bucket",
-                            },
-                            {
-                              "direction": "outbound",
-                              "implicit": false,
                               "relationship": "put",
                               "resource": "root/Default/Default/cloud.Bucket",
                             },
                             {
                               "direction": "outbound",
                               "implicit": false,
-                              "relationship": "putJson",
-                              "resource": "root/Default/Default/cloud.Bucket",
-                            },
-                            {
-                              "direction": "outbound",
-                              "implicit": false,
-                              "relationship": "dec",
-                              "resource": "root/Default/Default/Bar/Foo/cloud.Counter",
-                            },
-                            {
-                              "direction": "outbound",
-                              "implicit": false,
-                              "relationship": "inc",
-                              "resource": "root/Default/Default/Bar/Foo/cloud.Counter",
-                            },
-                            {
-                              "direction": "outbound",
-                              "implicit": false,
                               "relationship": "peek",
                               "resource": "root/Default/Default/Bar/Foo/cloud.Counter",
                             },
@@ -1259,12 +1074,6 @@
                             {
                               "direction": "outbound",
                               "implicit": false,
-                              "relationship": "barStatic",
-                              "resource": "root/Default/Default/Bar",
-                            },
-                            {
-                              "direction": "outbound",
-                              "implicit": false,
                               "relationship": "myMethod",
                               "resource": "root/Default/Default/Bar",
                             },
@@ -1273,6 +1082,12 @@
                               "implicit": false,
                               "relationship": "testTypeAccess",
                               "resource": "root/Default/Default/Bar",
+                            },
+                            {
+                              "direction": "outbound",
+                              "implicit": false,
+                              "relationship": "inflightField",
+                              "resource": "root/Default/Default/Bar/Foo",
                             },
                           ],
                         },
