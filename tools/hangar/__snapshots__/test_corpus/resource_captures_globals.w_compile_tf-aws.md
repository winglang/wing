--- conflicted
+++ resolved
@@ -45,11 +45,7 @@
 
 ## clients/MyResource.inflight.js
 ```js
-<<<<<<< HEAD
-module.exports = function({ global_bucket, global_str, global_bool, global_num, global_array_of_str, global_map_of_num, global_set_of_str, global_another }) {
-=======
 module.exports = function({ globalAnother, globalArrayOfStr, globalBool, globalBucket, globalCounter, globalMapOfNum, globalNum, globalSetOfStr, globalStr }) {
->>>>>>> 495b3f6b
   class  MyResource {
     constructor({ localCounter, localTopic }) {
       this.localCounter = localCounter;
@@ -78,11 +74,7 @@
 
 ## clients/R.inflight.js
 ```js
-<<<<<<< HEAD
-module.exports = function({ global_counter, $parent_this }) {
-=======
 module.exports = function({ $parentThis, globalCounter }) {
->>>>>>> 495b3f6b
   class  R {
     constructor({  }) {
     }
@@ -471,22 +463,12 @@
         `);
       }
       _toInflight() {
-<<<<<<< HEAD
         const my_resource_client = this._lift(this.my_resource);
         return $stdlib.core.NodeJsCode.fromInline(`
           (await (async () => {
             const FirstClient = ${First._toInflightType(this).text};
             const client = new FirstClient({
               my_resource: ${my_resource_client},
-=======
-        const myResource_client = this._lift(this.myResource);
-        const self_client_path = "./clients/First.inflight.js".replace(/\\/g, "/");
-        return $stdlib.core.NodeJsCode.fromInline(`
-          (await (async () => {
-            const First = require("${self_client_path}")({});
-            const client = new First({
-              myResource: ${myResource_client},
->>>>>>> 495b3f6b
             });
             if (client.$inflight_init) { await client.$inflight_init(); }
             return client;
@@ -503,13 +485,8 @@
     class Another extends $stdlib.std.Resource {
       constructor(scope, id, ) {
         super(scope, id);
-<<<<<<< HEAD
         this._addInflightOps("my_method", "my_static_method");
         this.my_field = "hello!";
-=======
-        this._addInflightOps("myMethod");
-        this.myField = "hello!";
->>>>>>> 495b3f6b
         this.first = new First(this,"First");
       }
       static _toInflightType(context) {
@@ -523,23 +500,11 @@
       }
       _toInflight() {
         const first_client = this._lift(this.first);
-<<<<<<< HEAD
         const my_field_client = this._lift(this.my_field);
         return $stdlib.core.NodeJsCode.fromInline(`
           (await (async () => {
             const AnotherClient = ${Another._toInflightType(this).text};
             const client = new AnotherClient({
-=======
-        const myField_client = this._lift(this.myField);
-        const globalCounter_client = this._lift(globalCounter);
-        const self_client_path = "./clients/Another.inflight.js".replace(/\\/g, "/");
-        return $stdlib.core.NodeJsCode.fromInline(`
-          (await (async () => {
-            const Another = require("${self_client_path}")({
-              globalCounter: ${globalCounter_client},
-            });
-            const client = new Another({
->>>>>>> 495b3f6b
               first: ${first_client},
               myField: ${myField_client},
             });
@@ -575,13 +540,7 @@
             super(scope, id);
             this._addInflightOps("handle");
           }
-<<<<<<< HEAD
           static _toInflightType(context) {
-=======
-          _toInflight() {
-            const $parentThis_client = this._lift($parentThis);
-            const globalCounter_client = this._lift(globalCounter);
->>>>>>> 495b3f6b
             const self_client_path = "./clients/R.inflight.js".replace(/\\/g, "/");
             const global_counter_client = context._lift(global_counter);
             const $parent_this_client = context._lift($parent_this);
@@ -595,16 +554,8 @@
           _toInflight() {
             return $stdlib.core.NodeJsCode.fromInline(`
               (await (async () => {
-<<<<<<< HEAD
                 const RClient = ${R._toInflightType(this).text};
                 const client = new RClient({
-=======
-                const R = require("${self_client_path}")({
-                  $parentThis: ${$parentThis_client},
-                  globalCounter: ${globalCounter_client},
-                });
-                const client = new R({
->>>>>>> 495b3f6b
                 });
                 if (client.$inflight_init) { await client.$inflight_init(); }
                 return client;
@@ -647,7 +598,6 @@
         `);
       }
       _toInflight() {
-<<<<<<< HEAD
         const local_counter_client = this._lift(this.local_counter);
         const local_topic_client = this._lift(this.local_topic);
         return $stdlib.core.NodeJsCode.fromInline(`
@@ -656,36 +606,6 @@
             const client = new MyResourceClient({
               local_counter: ${local_counter_client},
               local_topic: ${local_topic_client},
-=======
-        const localCounter_client = this._lift(this.localCounter);
-        const localTopic_client = this._lift(this.localTopic);
-        const globalAnother_client = this._lift(globalAnother);
-        const globalArrayOfStr_client = this._lift(globalArrayOfStr);
-        const globalBool_client = this._lift(globalBool);
-        const globalBucket_client = this._lift(globalBucket);
-        const globalCounter_client = this._lift(globalCounter);
-        const globalMapOfNum_client = this._lift(globalMapOfNum);
-        const globalNum_client = this._lift(globalNum);
-        const globalSetOfStr_client = this._lift(globalSetOfStr);
-        const globalStr_client = this._lift(globalStr);
-        const self_client_path = "./clients/MyResource.inflight.js".replace(/\\/g, "/");
-        return $stdlib.core.NodeJsCode.fromInline(`
-          (await (async () => {
-            const MyResource = require("${self_client_path}")({
-              globalAnother: ${globalAnother_client},
-              globalArrayOfStr: ${globalArrayOfStr_client},
-              globalBool: ${globalBool_client},
-              globalBucket: ${globalBucket_client},
-              globalCounter: ${globalCounter_client},
-              globalMapOfNum: ${globalMapOfNum_client},
-              globalNum: ${globalNum_client},
-              globalSetOfStr: ${globalSetOfStr_client},
-              globalStr: ${globalStr_client},
-            });
-            const client = new MyResource({
-              localCounter: ${localCounter_client},
-              localTopic: ${localTopic_client},
->>>>>>> 495b3f6b
             });
             if (client.$inflight_init) { await client.$inflight_init(); }
             return client;
