# [resource_captures_globals.w](../../../../examples/tests/valid/resource_captures_globals.w) | compile | tf-aws

## clients/$Inflight1.inflight.js
```js
module.exports = function({ res }) {
  class  $Inflight1 {
    constructor({  }) {
    }
    async handle()  {
      {
        (await res.my_put());
      }
    }
  }
  return $Inflight1;
}

```

## clients/Another.inflight.js
```js
module.exports = function({ globalCounter }) {
  class  Another {
    constructor({ first, myField }) {
      this.first = first;
      this.myField = myField;
    }
    async $inflight_init()  {
      {
        {((cond) => {if (!cond) throw new Error(`assertion failed: '((await globalCounter.peek()) === 0)'`)})(((await globalCounter.peek()) === 0))};
      }
    }
    async myMethod()  {
      {
<<<<<<< HEAD
        const __parent_this = this;
        (await global_counter.inc());
        return (await global_counter.peek());
=======
        (await globalCounter.inc());
        return (await globalCounter.peek());
      }
    }
    static async myStaticMethod()  {
      {
        return (await globalCounter.peek());
>>>>>>> 37adcb27
      }
    }
  }
  return Another;
}

```

## clients/First.inflight.js
```js
module.exports = function({  }) {
  class  First {
    constructor({ myResource }) {
      this.myResource = myResource;
    }
  }
  return First;
}

```

## clients/MyResource.inflight.js
```js
module.exports = function({ globalBucket, globalStr, globalBool, globalNum, globalArrayOfStr, globalMapOfNum, globalSetOfStr, globalAnother }) {
  class  MyResource {
    constructor({ localCounter, localTopic }) {
      this.localCounter = localCounter;
      this.localTopic = localTopic;
    }
    async myPut()  {
      {
<<<<<<< HEAD
        const __parent_this = this;
        (await this.local_topic.publish("hello"));
        (await global_bucket.put("key","value"));
        {((cond) => {if (!cond) throw new Error(`assertion failed: '(global_str === "hello")'`)})((global_str === "hello"))};
        {((cond) => {if (!cond) throw new Error(`assertion failed: '(global_bool === true)'`)})((global_bool === true))};
        {((cond) => {if (!cond) throw new Error(`assertion failed: '(global_num === 42)'`)})((global_num === 42))};
        {((cond) => {if (!cond) throw new Error(`assertion failed: '((await global_array_of_str.at(0)) === "hello")'`)})(((await global_array_of_str.at(0)) === "hello"))};
        {((cond) => {if (!cond) throw new Error(`assertion failed: '((global_map_of_num)["a"] === (-5))'`)})(((global_map_of_num)["a"] === (-5)))};
        {((cond) => {if (!cond) throw new Error(`assertion failed: '(await global_set_of_str.has("a"))'`)})((await global_set_of_str.has("a")))};
        {((cond) => {if (!cond) throw new Error(`assertion failed: '(global_another.my_field === "hello!")'`)})((global_another.my_field === "hello!"))};
        (await global_another.first.my_resource.put("key","value"));
        {((cond) => {if (!cond) throw new Error(`assertion failed: '((await global_another.my_method()) > 0)'`)})(((await global_another.my_method()) > 0))};
=======
        (await this.localTopic.publish("hello"));
        (await globalBucket.put("key","value"));
        {((cond) => {if (!cond) throw new Error(`assertion failed: '(globalStr === "hello")'`)})((globalStr === "hello"))};
        {((cond) => {if (!cond) throw new Error(`assertion failed: '(globalBool === true)'`)})((globalBool === true))};
        {((cond) => {if (!cond) throw new Error(`assertion failed: '(globalNum === 42)'`)})((globalNum === 42))};
        {((cond) => {if (!cond) throw new Error(`assertion failed: '((await globalArrayOfStr.at(0)) === "hello")'`)})(((await globalArrayOfStr.at(0)) === "hello"))};
        {((cond) => {if (!cond) throw new Error(`assertion failed: '((globalMapOfNum)["a"] === (-5))'`)})(((globalMapOfNum)["a"] === (-5)))};
        {((cond) => {if (!cond) throw new Error(`assertion failed: '(await globalSetOfStr.has("a"))'`)})((await globalSetOfStr.has("a")))};
        {((cond) => {if (!cond) throw new Error(`assertion failed: '(globalAnother.myField === "hello!")'`)})((globalAnother.myField === "hello!"))};
        (await globalAnother.first.myResource.put("key","value"));
        {((cond) => {if (!cond) throw new Error(`assertion failed: '((await globalAnother.myMethod()) > 0)'`)})(((await globalAnother.myMethod()) > 0))};
>>>>>>> 37adcb27
      }
    }
  }
  return MyResource;
}

```

## clients/R.inflight.js
```js
module.exports = function({ globalCounter, $parentThis }) {
  class  R {
    constructor({  }) {
    }
    async handle()  {
      {
<<<<<<< HEAD
        const __parent_this = this;
        (await global_counter.inc());
        (await $parent_this.local_counter.inc());
=======
        (await globalCounter.inc());
        (await $parentThis.localCounter.inc());
>>>>>>> 37adcb27
      }
    }
  }
  return R;
}

```

## main.tf.json
```json
{
  "//": {
    "metadata": {
      "backend": "local",
      "stackName": "root",
      "version": "0.15.2"
    },
    "outputs": {
      "root": {
        "Default": {
          "cloud.TestRunner": {
            "TestFunctionArns": "WING_TEST_RUNNER_FUNCTION_ARNS"
          }
        }
      }
    }
  },
  "output": {
    "WING_TEST_RUNNER_FUNCTION_ARNS": {
      "value": "[[\"root/Default/Default/test:test\",\"${aws_lambda_function.root_testtest_Handler_046C3415.arn}\"]]"
    }
  },
  "provider": {
    "aws": [
      {}
    ]
  },
  "resource": {
    "aws_dynamodb_table": {
      "root_MyResource_cloudCounter_B6FF7B6A": {
        "//": {
          "metadata": {
            "path": "root/Default/Default/MyResource/cloud.Counter/Default",
            "uniqueId": "root_MyResource_cloudCounter_B6FF7B6A"
          }
        },
        "attribute": [
          {
            "name": "id",
            "type": "S"
          }
        ],
        "billing_mode": "PAY_PER_REQUEST",
        "hash_key": "id",
        "name": "wing-counter-cloud.Counter-c87187fa"
      },
      "root_cloudCounter_E0AC1263": {
        "//": {
          "metadata": {
            "path": "root/Default/Default/cloud.Counter/Default",
            "uniqueId": "root_cloudCounter_E0AC1263"
          }
        },
        "attribute": [
          {
            "name": "id",
            "type": "S"
          }
        ],
        "billing_mode": "PAY_PER_REQUEST",
        "hash_key": "id",
        "name": "wing-counter-cloud.Counter-c866f225"
      }
    },
    "aws_iam_role": {
      "root_MyResource_cloudTopicOnMessagef10eb240_IamRole_4BDB9A54": {
        "//": {
          "metadata": {
            "path": "root/Default/Default/MyResource/cloud.Topic-OnMessage-f10eb240/IamRole",
            "uniqueId": "root_MyResource_cloudTopicOnMessagef10eb240_IamRole_4BDB9A54"
          }
        },
        "assume_role_policy": "{\"Version\":\"2012-10-17\",\"Statement\":[{\"Action\":\"sts:AssumeRole\",\"Principal\":{\"Service\":\"lambda.amazonaws.com\"},\"Effect\":\"Allow\"}]}"
      },
      "root_testtest_Handler_IamRole_6C1728D1": {
        "//": {
          "metadata": {
            "path": "root/Default/Default/test:test/Handler/IamRole",
            "uniqueId": "root_testtest_Handler_IamRole_6C1728D1"
          }
        },
        "assume_role_policy": "{\"Version\":\"2012-10-17\",\"Statement\":[{\"Action\":\"sts:AssumeRole\",\"Principal\":{\"Service\":\"lambda.amazonaws.com\"},\"Effect\":\"Allow\"}]}"
      }
    },
    "aws_iam_role_policy": {
      "root_MyResource_cloudTopicOnMessagef10eb240_IamRolePolicy_389E9A62": {
        "//": {
          "metadata": {
            "path": "root/Default/Default/MyResource/cloud.Topic-OnMessage-f10eb240/IamRolePolicy",
            "uniqueId": "root_MyResource_cloudTopicOnMessagef10eb240_IamRolePolicy_389E9A62"
          }
        },
        "policy": "{\"Version\":\"2012-10-17\",\"Statement\":[{\"Action\":[\"dynamodb:UpdateItem\"],\"Resource\":[\"${aws_dynamodb_table.root_cloudCounter_E0AC1263.arn}\"],\"Effect\":\"Allow\"},{\"Action\":[\"dynamodb:UpdateItem\"],\"Resource\":[\"${aws_dynamodb_table.root_MyResource_cloudCounter_B6FF7B6A.arn}\"],\"Effect\":\"Allow\"}]}",
        "role": "${aws_iam_role.root_MyResource_cloudTopicOnMessagef10eb240_IamRole_4BDB9A54.name}"
      },
      "root_testtest_Handler_IamRolePolicy_65A1D8BE": {
        "//": {
          "metadata": {
            "path": "root/Default/Default/test:test/Handler/IamRolePolicy",
            "uniqueId": "root_testtest_Handler_IamRolePolicy_65A1D8BE"
          }
        },
        "policy": "{\"Version\":\"2012-10-17\",\"Statement\":[{\"Action\":[\"s3:PutObject*\",\"s3:Abort*\"],\"Resource\":[\"${aws_s3_bucket.root_cloudBucket_4F3C4F53.arn}\",\"${aws_s3_bucket.root_cloudBucket_4F3C4F53.arn}/*\"],\"Effect\":\"Allow\"},{\"Action\":[\"dynamodb:UpdateItem\"],\"Resource\":[\"${aws_dynamodb_table.root_cloudCounter_E0AC1263.arn}\"],\"Effect\":\"Allow\"},{\"Action\":[\"dynamodb:GetItem\"],\"Resource\":[\"${aws_dynamodb_table.root_cloudCounter_E0AC1263.arn}\"],\"Effect\":\"Allow\"},{\"Action\":[\"s3:PutObject*\",\"s3:Abort*\"],\"Resource\":[\"${aws_s3_bucket.root_Another_First_cloudBucket_B4A67079.arn}\",\"${aws_s3_bucket.root_Another_First_cloudBucket_B4A67079.arn}/*\"],\"Effect\":\"Allow\"},{\"Action\":[\"sns:Publish\"],\"Resource\":[\"${aws_sns_topic.root_MyResource_cloudTopic_F71B23B1.arn}\"],\"Effect\":\"Allow\"}]}",
        "role": "${aws_iam_role.root_testtest_Handler_IamRole_6C1728D1.name}"
      }
    },
    "aws_iam_role_policy_attachment": {
      "root_MyResource_cloudTopicOnMessagef10eb240_IamRolePolicyAttachment_B9171011": {
        "//": {
          "metadata": {
            "path": "root/Default/Default/MyResource/cloud.Topic-OnMessage-f10eb240/IamRolePolicyAttachment",
            "uniqueId": "root_MyResource_cloudTopicOnMessagef10eb240_IamRolePolicyAttachment_B9171011"
          }
        },
        "policy_arn": "arn:aws:iam::aws:policy/service-role/AWSLambdaBasicExecutionRole",
        "role": "${aws_iam_role.root_MyResource_cloudTopicOnMessagef10eb240_IamRole_4BDB9A54.name}"
      },
      "root_testtest_Handler_IamRolePolicyAttachment_3716AC26": {
        "//": {
          "metadata": {
            "path": "root/Default/Default/test:test/Handler/IamRolePolicyAttachment",
            "uniqueId": "root_testtest_Handler_IamRolePolicyAttachment_3716AC26"
          }
        },
        "policy_arn": "arn:aws:iam::aws:policy/service-role/AWSLambdaBasicExecutionRole",
        "role": "${aws_iam_role.root_testtest_Handler_IamRole_6C1728D1.name}"
      }
    },
    "aws_lambda_function": {
      "root_MyResource_cloudTopicOnMessagef10eb240_AE4B2541": {
        "//": {
          "metadata": {
            "path": "root/Default/Default/MyResource/cloud.Topic-OnMessage-f10eb240/Default",
            "uniqueId": "root_MyResource_cloudTopicOnMessagef10eb240_AE4B2541"
          }
        },
        "environment": {
          "variables": {
            "DYNAMODB_TABLE_NAME_49baa65c": "${aws_dynamodb_table.root_cloudCounter_E0AC1263.name}",
            "DYNAMODB_TABLE_NAME_5afed199": "${aws_dynamodb_table.root_MyResource_cloudCounter_B6FF7B6A.name}",
            "WING_FUNCTION_NAME": "cloud-Topic-OnMessage-f10eb240-c8df2c86"
          }
        },
        "function_name": "cloud-Topic-OnMessage-f10eb240-c8df2c86",
        "handler": "index.handler",
        "publish": true,
        "role": "${aws_iam_role.root_MyResource_cloudTopicOnMessagef10eb240_IamRole_4BDB9A54.arn}",
        "runtime": "nodejs18.x",
        "s3_bucket": "${aws_s3_bucket.root_Code_02F3C603.bucket}",
        "s3_key": "${aws_s3_object.root_MyResource_cloudTopicOnMessagef10eb240_S3Object_7458F840.key}",
        "timeout": 30,
        "vpc_config": {
          "security_group_ids": [],
          "subnet_ids": []
        }
      },
      "root_testtest_Handler_046C3415": {
        "//": {
          "metadata": {
            "path": "root/Default/Default/test:test/Handler/Default",
            "uniqueId": "root_testtest_Handler_046C3415"
          }
        },
        "environment": {
          "variables": {
            "BUCKET_NAME_ae5b06c6": "${aws_s3_bucket.root_Another_First_cloudBucket_B4A67079.bucket}",
            "BUCKET_NAME_ae5b06c6_IS_PUBLIC": "false",
            "BUCKET_NAME_d755b447": "${aws_s3_bucket.root_cloudBucket_4F3C4F53.bucket}",
            "BUCKET_NAME_d755b447_IS_PUBLIC": "false",
            "DYNAMODB_TABLE_NAME_49baa65c": "${aws_dynamodb_table.root_cloudCounter_E0AC1263.name}",
            "DYNAMODB_TABLE_NAME_5afed199": "${aws_dynamodb_table.root_MyResource_cloudCounter_B6FF7B6A.name}",
            "TOPIC_ARN_53de52bf": "${aws_sns_topic.root_MyResource_cloudTopic_F71B23B1.arn}",
            "WING_FUNCTION_NAME": "Handler-c8f4f2a1"
          }
        },
        "function_name": "Handler-c8f4f2a1",
        "handler": "index.handler",
        "publish": true,
        "role": "${aws_iam_role.root_testtest_Handler_IamRole_6C1728D1.arn}",
        "runtime": "nodejs18.x",
        "s3_bucket": "${aws_s3_bucket.root_Code_02F3C603.bucket}",
        "s3_key": "${aws_s3_object.root_testtest_Handler_S3Object_71CD07AC.key}",
        "timeout": 30,
        "vpc_config": {
          "security_group_ids": [],
          "subnet_ids": []
        }
      }
    },
    "aws_lambda_permission": {
      "root_MyResource_cloudTopicOnMessagef10eb240_InvokePermissionc8f2c43e88c72aa87b4192974983c81bf653de52bf_BEBFCC54": {
        "//": {
          "metadata": {
            "path": "root/Default/Default/MyResource/cloud.Topic-OnMessage-f10eb240/InvokePermission-c8f2c43e88c72aa87b4192974983c81bf653de52bf",
            "uniqueId": "root_MyResource_cloudTopicOnMessagef10eb240_InvokePermissionc8f2c43e88c72aa87b4192974983c81bf653de52bf_BEBFCC54"
          }
        },
        "action": "lambda:InvokeFunction",
        "function_name": "${aws_lambda_function.root_MyResource_cloudTopicOnMessagef10eb240_AE4B2541.function_name}",
        "principal": "sns.amazonaws.com",
        "source_arn": "${aws_sns_topic.root_MyResource_cloudTopic_F71B23B1.arn}"
      }
    },
    "aws_s3_bucket": {
      "root_Another_First_cloudBucket_B4A67079": {
        "//": {
          "metadata": {
            "path": "root/Default/Default/Another/First/cloud.Bucket/Default",
            "uniqueId": "root_Another_First_cloudBucket_B4A67079"
          }
        },
        "bucket_prefix": "cloud-bucket-c84d72a1-",
        "force_destroy": false
      },
      "root_Code_02F3C603": {
        "//": {
          "metadata": {
            "path": "root/Default/Code",
            "uniqueId": "root_Code_02F3C603"
          }
        },
        "bucket_prefix": "code-c84a50b1-"
      },
      "root_cloudBucket_4F3C4F53": {
        "//": {
          "metadata": {
            "path": "root/Default/Default/cloud.Bucket/Default",
            "uniqueId": "root_cloudBucket_4F3C4F53"
          }
        },
        "bucket_prefix": "cloud-bucket-c87175e7-",
        "force_destroy": false
      }
    },
    "aws_s3_bucket_public_access_block": {
      "root_Another_First_cloudBucket_PublicAccessBlock_E03A84DE": {
        "//": {
          "metadata": {
            "path": "root/Default/Default/Another/First/cloud.Bucket/PublicAccessBlock",
            "uniqueId": "root_Another_First_cloudBucket_PublicAccessBlock_E03A84DE"
          }
        },
        "block_public_acls": true,
        "block_public_policy": true,
        "bucket": "${aws_s3_bucket.root_Another_First_cloudBucket_B4A67079.bucket}",
        "ignore_public_acls": true,
        "restrict_public_buckets": true
      },
      "root_cloudBucket_PublicAccessBlock_319C1C2E": {
        "//": {
          "metadata": {
            "path": "root/Default/Default/cloud.Bucket/PublicAccessBlock",
            "uniqueId": "root_cloudBucket_PublicAccessBlock_319C1C2E"
          }
        },
        "block_public_acls": true,
        "block_public_policy": true,
        "bucket": "${aws_s3_bucket.root_cloudBucket_4F3C4F53.bucket}",
        "ignore_public_acls": true,
        "restrict_public_buckets": true
      }
    },
    "aws_s3_bucket_server_side_encryption_configuration": {
      "root_Another_First_cloudBucket_Encryption_1049825A": {
        "//": {
          "metadata": {
            "path": "root/Default/Default/Another/First/cloud.Bucket/Encryption",
            "uniqueId": "root_Another_First_cloudBucket_Encryption_1049825A"
          }
        },
        "bucket": "${aws_s3_bucket.root_Another_First_cloudBucket_B4A67079.bucket}",
        "rule": [
          {
            "apply_server_side_encryption_by_default": {
              "sse_algorithm": "AES256"
            }
          }
        ]
      },
      "root_cloudBucket_Encryption_8ED0CD9C": {
        "//": {
          "metadata": {
            "path": "root/Default/Default/cloud.Bucket/Encryption",
            "uniqueId": "root_cloudBucket_Encryption_8ED0CD9C"
          }
        },
        "bucket": "${aws_s3_bucket.root_cloudBucket_4F3C4F53.bucket}",
        "rule": [
          {
            "apply_server_side_encryption_by_default": {
              "sse_algorithm": "AES256"
            }
          }
        ]
      }
    },
    "aws_s3_object": {
      "root_MyResource_cloudTopicOnMessagef10eb240_S3Object_7458F840": {
        "//": {
          "metadata": {
            "path": "root/Default/Default/MyResource/cloud.Topic-OnMessage-f10eb240/S3Object",
            "uniqueId": "root_MyResource_cloudTopicOnMessagef10eb240_S3Object_7458F840"
          }
        },
        "bucket": "${aws_s3_bucket.root_Code_02F3C603.bucket}",
        "key": "<ASSET_KEY>",
        "source": "<ASSET_SOURCE>"
      },
      "root_testtest_Handler_S3Object_71CD07AC": {
        "//": {
          "metadata": {
            "path": "root/Default/Default/test:test/Handler/S3Object",
            "uniqueId": "root_testtest_Handler_S3Object_71CD07AC"
          }
        },
        "bucket": "${aws_s3_bucket.root_Code_02F3C603.bucket}",
        "key": "<ASSET_KEY>",
        "source": "<ASSET_SOURCE>"
      }
    },
    "aws_sns_topic": {
      "root_MyResource_cloudTopic_F71B23B1": {
        "//": {
          "metadata": {
            "path": "root/Default/Default/MyResource/cloud.Topic/Default",
            "uniqueId": "root_MyResource_cloudTopic_F71B23B1"
          }
        },
        "name": "cloud-Topic-c8f2c43e"
      }
    },
    "aws_sns_topic_subscription": {
      "root_MyResource_cloudTopic_cloudTopicTopicSubscriptionf10eb240_334AAAEE": {
        "//": {
          "metadata": {
            "path": "root/Default/Default/MyResource/cloud.Topic/cloud.Topic-TopicSubscription-f10eb240",
            "uniqueId": "root_MyResource_cloudTopic_cloudTopicTopicSubscriptionf10eb240_334AAAEE"
          }
        },
        "endpoint": "${aws_lambda_function.root_MyResource_cloudTopicOnMessagef10eb240_AE4B2541.arn}",
        "protocol": "lambda",
        "topic_arn": "${aws_sns_topic.root_MyResource_cloudTopic_F71B23B1.arn}"
      }
    }
  }
}
```

## preflight.js
```js
const $stdlib = require('@winglang/sdk');
const $outdir = process.env.WING_SYNTH_DIR ?? ".";
const $wing_is_test = process.env.WING_IS_TEST === "true";
const $AppBase = $stdlib.core.App.for(process.env.WING_TARGET);
const cloud = require('@winglang/sdk').cloud;
class $Root extends $stdlib.std.Resource {
  constructor(scope, id) {
    super(scope, id);
    class First extends $stdlib.std.Resource {
      constructor(scope, id, ) {
        super(scope, id);
<<<<<<< HEAD
        const __parent_this = this;
        this.my_resource = this.node.root.newAbstract("@winglang/sdk.cloud.Bucket",this,"cloud.Bucket");
=======
        this.myResource = this.node.root.newAbstract("@winglang/sdk.cloud.Bucket",this,"cloud.Bucket");
>>>>>>> 37adcb27
      }
      static _toInflightType(context) {
        const self_client_path = "./clients/First.inflight.js".replace(/\\/g, "/");
        return $stdlib.core.NodeJsCode.fromInline(`
          require("${self_client_path}")({
          })
        `);
      }
      _toInflight() {
        const myResource_client = this._lift(this.myResource);
        return $stdlib.core.NodeJsCode.fromInline(`
          (await (async () => {
            const FirstClient = ${First._toInflightType(this).text};
            const client = new FirstClient({
              myResource: ${myResource_client},
            });
            if (client.$inflight_init) { await client.$inflight_init(); }
            return client;
          })())
        `);
      }
      _registerBind(host, ops) {
        if (ops.includes("$inflight_init")) {
          this._registerBindObject(this.myResource, host, []);
        }
        super._registerBind(host, ops);
      }
    }
    class Another extends $stdlib.std.Resource {
      constructor(scope, id, ) {
        super(scope, id);
<<<<<<< HEAD
        this._addInflightOps("my_method");
        const __parent_this = this;
        this.my_field = "hello!";
=======
        this._addInflightOps("myMethod", "myStaticMethod");
        this.myField = "hello!";
>>>>>>> 37adcb27
        this.first = new First(this,"First");
      }
      static _toInflightType(context) {
        const self_client_path = "./clients/Another.inflight.js".replace(/\\/g, "/");
        const globalCounter_client = context._lift(globalCounter);
        return $stdlib.core.NodeJsCode.fromInline(`
          require("${self_client_path}")({
            globalCounter: ${globalCounter_client},
          })
        `);
      }
      _toInflight() {
        const first_client = this._lift(this.first);
        const myField_client = this._lift(this.myField);
        return $stdlib.core.NodeJsCode.fromInline(`
          (await (async () => {
            const AnotherClient = ${Another._toInflightType(this).text};
            const client = new AnotherClient({
              first: ${first_client},
              myField: ${myField_client},
            });
            if (client.$inflight_init) { await client.$inflight_init(); }
            return client;
          })())
        `);
      }
      _registerBind(host, ops) {
        if (ops.includes("$inflight_init")) {
          this._registerBindObject(globalCounter, host, ["peek"]);
          this._registerBindObject(this.first, host, []);
          this._registerBindObject(this.myField, host, []);
        }
        if (ops.includes("myMethod")) {
          this._registerBindObject(globalCounter, host, ["inc", "peek"]);
        }
        if (ops.includes("myStaticMethod")) {
          this._registerBindObject(globalCounter, host, ["peek"]);
        }
        super._registerBind(host, ops);
      }
    }
    class MyResource extends $stdlib.std.Resource {
      constructor(scope, id, ) {
        super(scope, id);
<<<<<<< HEAD
        this._addInflightOps("my_put");
        const __parent_this = this;
        this.local_topic = this.node.root.newAbstract("@winglang/sdk.cloud.Topic",this,"cloud.Topic");
        this.local_counter = this.node.root.newAbstract("@winglang/sdk.cloud.Counter",this,"cloud.Counter");
        const $parent_this = this;
=======
        this._addInflightOps("myPut");
        this.localTopic = this.node.root.newAbstract("@winglang/sdk.cloud.Topic",this,"cloud.Topic");
        this.localCounter = this.node.root.newAbstract("@winglang/sdk.cloud.Counter",this,"cloud.Counter");
        const $parentThis = this;
>>>>>>> 37adcb27
        class R extends $stdlib.std.Resource {
          constructor(scope, id, ) {
            super(scope, id);
            this._addInflightOps("handle");
            const __parent_this = this;
          }
          static _toInflightType(context) {
            const self_client_path = "./clients/R.inflight.js".replace(/\\/g, "/");
            const globalCounter_client = context._lift(globalCounter);
            const $parentThis_client = context._lift($parentThis);
            return $stdlib.core.NodeJsCode.fromInline(`
              require("${self_client_path}")({
                globalCounter: ${globalCounter_client},
                $parentThis: ${$parentThis_client},
              })
            `);
          }
          _toInflight() {
            return $stdlib.core.NodeJsCode.fromInline(`
              (await (async () => {
                const RClient = ${R._toInflightType(this).text};
                const client = new RClient({
                });
                if (client.$inflight_init) { await client.$inflight_init(); }
                return client;
              })())
            `);
          }
          _registerBind(host, ops) {
            if (ops.includes("$inflight_init")) {
            }
            if (ops.includes("handle")) {
              this._registerBindObject($parentThis.localCounter, host, ["inc"]);
              this._registerBindObject(globalCounter, host, ["inc"]);
            }
            super._registerBind(host, ops);
          }
        }
        (this.localTopic.onMessage(new R(this,"R")));
      }
      static _toInflightType(context) {
        const self_client_path = "./clients/MyResource.inflight.js".replace(/\\/g, "/");
        const globalBucket_client = context._lift(globalBucket);
        const globalStr_client = context._lift(globalStr);
        const globalBool_client = context._lift(globalBool);
        const globalNum_client = context._lift(globalNum);
        const globalArrayOfStr_client = context._lift(globalArrayOfStr);
        const globalMapOfNum_client = context._lift(globalMapOfNum);
        const globalSetOfStr_client = context._lift(globalSetOfStr);
        const globalAnother_client = context._lift(globalAnother);
        return $stdlib.core.NodeJsCode.fromInline(`
          require("${self_client_path}")({
            globalBucket: ${globalBucket_client},
            globalStr: ${globalStr_client},
            globalBool: ${globalBool_client},
            globalNum: ${globalNum_client},
            globalArrayOfStr: ${globalArrayOfStr_client},
            globalMapOfNum: ${globalMapOfNum_client},
            globalSetOfStr: ${globalSetOfStr_client},
            globalAnother: ${globalAnother_client},
          })
        `);
      }
      _toInflight() {
        const localCounter_client = this._lift(this.localCounter);
        const localTopic_client = this._lift(this.localTopic);
        return $stdlib.core.NodeJsCode.fromInline(`
          (await (async () => {
            const MyResourceClient = ${MyResource._toInflightType(this).text};
            const client = new MyResourceClient({
              localCounter: ${localCounter_client},
              localTopic: ${localTopic_client},
            });
            if (client.$inflight_init) { await client.$inflight_init(); }
            return client;
          })())
        `);
      }
      _registerBind(host, ops) {
        if (ops.includes("$inflight_init")) {
          this._registerBindObject(this.localCounter, host, []);
          this._registerBindObject(this.localTopic, host, []);
        }
        if (ops.includes("myPut")) {
          this._registerBindObject(globalAnother, host, ["myMethod"]);
          this._registerBindObject(globalAnother.first.myResource, host, ["put"]);
          this._registerBindObject(globalAnother.myField, host, []);
          this._registerBindObject(globalArrayOfStr, host, ["at"]);
          this._registerBindObject(globalBool, host, []);
          this._registerBindObject(globalBucket, host, ["put"]);
          this._registerBindObject(globalMapOfNum, host, ["get"]);
          this._registerBindObject(globalNum, host, []);
          this._registerBindObject(globalSetOfStr, host, ["has"]);
          this._registerBindObject(globalStr, host, []);
          this._registerBindObject(this.localTopic, host, ["publish"]);
        }
        super._registerBind(host, ops);
      }
    }
<<<<<<< HEAD
    class $Inflight1 extends $stdlib.std.Resource {
      constructor(scope, id, ) {
        super(scope, id);
        this._addInflightOps("handle");
      }
      _toInflight() {
        const res_client = this._lift(res);
        const self_client_path = "./clients/$Inflight1.inflight.js".replace(/\\/g, "/");
        return $stdlib.core.NodeJsCode.fromInline(`
          (await (async () => {
            const $Inflight1 = require("${self_client_path}")({
              res: ${res_client},
            });
            const client = new $Inflight1({
            });
            if (client.$inflight_init) { await client.$inflight_init(); }
            return client;
          })())
        `);
      }
      _registerBind(host, ops) {
        if (ops.includes("$inflight_init")) {
        }
        if (ops.includes("handle")) {
          this._registerBindObject(res, host, ["my_put"]);
        }
        super._registerBind(host, ops);
      }
    }
    const global_bucket = this.node.root.newAbstract("@winglang/sdk.cloud.Bucket",this,"cloud.Bucket");
    const global_counter = this.node.root.newAbstract("@winglang/sdk.cloud.Counter",this,"cloud.Counter");
    const global_str = "hello";
    const global_bool = true;
    const global_num = 42;
    const global_array_of_str = Object.freeze(["hello", "world"]);
    const global_map_of_num = Object.freeze({"a":(-5),"b":2});
    const global_set_of_str = Object.freeze(new Set(["a", "b"]));
    const global_another = new Another(this,"Another");
    const res = new MyResource(this,"MyResource");
    this.node.root.newAbstract("@winglang/sdk.cloud.Function",this,"test",new $Inflight1(this,"$Inflight1"));
=======
    const globalBucket = this.node.root.newAbstract("@winglang/sdk.cloud.Bucket",this,"cloud.Bucket");
    const globalCounter = this.node.root.newAbstract("@winglang/sdk.cloud.Counter",this,"cloud.Counter");
    const globalStr = "hello";
    const globalBool = true;
    const globalNum = 42;
    const globalArrayOfStr = Object.freeze(["hello", "world"]);
    const globalMapOfNum = Object.freeze({"a":(-5),"b":2});
    const globalSetOfStr = Object.freeze(new Set(["a", "b"]));
    const globalAnother = new Another(this,"Another");
    const res = new MyResource(this,"MyResource");
    this.node.root.new("@winglang/sdk.cloud.Test",cloud.Test,this,"test:test",new $stdlib.core.Inflight(this, "$Inflight1", {
      code: $stdlib.core.NodeJsCode.fromFile(require.resolve("./proc1/index.js".replace(/\\/g, "/"))),
      bindings: {
        res: {
          obj: res,
          ops: ["myPut"]
        },
      }
    })
    );
>>>>>>> 37adcb27
  }
}
class $App extends $AppBase {
  constructor() {
    super({ outdir: $outdir, name: "resource_captures_globals", plugins: $plugins, isTestEnvironment: $wing_is_test });
    if ($wing_is_test) {
      new $Root(this, "env0");
      const $test_runner = this.testRunner;
      const $tests = $test_runner.findTests();
      for (let $i = 1; $i < $tests.length; $i++) {
        new $Root(this, "env" + $i);
      }
    } else {
      new $Root(this, "Default");
    }
  }
}
new $App().synth();

```

## proc1/index.js
```js
async handle() {
  const { res } = this;
  (await res.myPut());
}

```
<|MERGE_RESOLUTION|>--- conflicted
+++ resolved
@@ -8,7 +8,7 @@
     }
     async handle()  {
       {
-        (await res.my_put());
+        (await res.myPut());
       }
     }
   }
@@ -32,11 +32,7 @@
     }
     async myMethod()  {
       {
-<<<<<<< HEAD
         const __parent_this = this;
-        (await global_counter.inc());
-        return (await global_counter.peek());
-=======
         (await globalCounter.inc());
         return (await globalCounter.peek());
       }
@@ -44,7 +40,6 @@
     static async myStaticMethod()  {
       {
         return (await globalCounter.peek());
->>>>>>> 37adcb27
       }
     }
   }
@@ -76,20 +71,7 @@
     }
     async myPut()  {
       {
-<<<<<<< HEAD
         const __parent_this = this;
-        (await this.local_topic.publish("hello"));
-        (await global_bucket.put("key","value"));
-        {((cond) => {if (!cond) throw new Error(`assertion failed: '(global_str === "hello")'`)})((global_str === "hello"))};
-        {((cond) => {if (!cond) throw new Error(`assertion failed: '(global_bool === true)'`)})((global_bool === true))};
-        {((cond) => {if (!cond) throw new Error(`assertion failed: '(global_num === 42)'`)})((global_num === 42))};
-        {((cond) => {if (!cond) throw new Error(`assertion failed: '((await global_array_of_str.at(0)) === "hello")'`)})(((await global_array_of_str.at(0)) === "hello"))};
-        {((cond) => {if (!cond) throw new Error(`assertion failed: '((global_map_of_num)["a"] === (-5))'`)})(((global_map_of_num)["a"] === (-5)))};
-        {((cond) => {if (!cond) throw new Error(`assertion failed: '(await global_set_of_str.has("a"))'`)})((await global_set_of_str.has("a")))};
-        {((cond) => {if (!cond) throw new Error(`assertion failed: '(global_another.my_field === "hello!")'`)})((global_another.my_field === "hello!"))};
-        (await global_another.first.my_resource.put("key","value"));
-        {((cond) => {if (!cond) throw new Error(`assertion failed: '((await global_another.my_method()) > 0)'`)})(((await global_another.my_method()) > 0))};
-=======
         (await this.localTopic.publish("hello"));
         (await globalBucket.put("key","value"));
         {((cond) => {if (!cond) throw new Error(`assertion failed: '(globalStr === "hello")'`)})((globalStr === "hello"))};
@@ -101,7 +83,6 @@
         {((cond) => {if (!cond) throw new Error(`assertion failed: '(globalAnother.myField === "hello!")'`)})((globalAnother.myField === "hello!"))};
         (await globalAnother.first.myResource.put("key","value"));
         {((cond) => {if (!cond) throw new Error(`assertion failed: '((await globalAnother.myMethod()) > 0)'`)})(((await globalAnother.myMethod()) > 0))};
->>>>>>> 37adcb27
       }
     }
   }
@@ -118,14 +99,9 @@
     }
     async handle()  {
       {
-<<<<<<< HEAD
         const __parent_this = this;
-        (await global_counter.inc());
-        (await $parent_this.local_counter.inc());
-=======
         (await globalCounter.inc());
         (await $parentThis.localCounter.inc());
->>>>>>> 37adcb27
       }
     }
   }
@@ -497,12 +473,8 @@
     class First extends $stdlib.std.Resource {
       constructor(scope, id, ) {
         super(scope, id);
-<<<<<<< HEAD
         const __parent_this = this;
-        this.my_resource = this.node.root.newAbstract("@winglang/sdk.cloud.Bucket",this,"cloud.Bucket");
-=======
         this.myResource = this.node.root.newAbstract("@winglang/sdk.cloud.Bucket",this,"cloud.Bucket");
->>>>>>> 37adcb27
       }
       static _toInflightType(context) {
         const self_client_path = "./clients/First.inflight.js".replace(/\\/g, "/");
@@ -534,14 +506,9 @@
     class Another extends $stdlib.std.Resource {
       constructor(scope, id, ) {
         super(scope, id);
-<<<<<<< HEAD
-        this._addInflightOps("my_method");
+        this._addInflightOps("myMethod", "myStaticMethod");
         const __parent_this = this;
-        this.my_field = "hello!";
-=======
-        this._addInflightOps("myMethod", "myStaticMethod");
         this.myField = "hello!";
->>>>>>> 37adcb27
         this.first = new First(this,"First");
       }
       static _toInflightType(context) {
@@ -586,18 +553,11 @@
     class MyResource extends $stdlib.std.Resource {
       constructor(scope, id, ) {
         super(scope, id);
-<<<<<<< HEAD
-        this._addInflightOps("my_put");
+        this._addInflightOps("myPut");
         const __parent_this = this;
-        this.local_topic = this.node.root.newAbstract("@winglang/sdk.cloud.Topic",this,"cloud.Topic");
-        this.local_counter = this.node.root.newAbstract("@winglang/sdk.cloud.Counter",this,"cloud.Counter");
-        const $parent_this = this;
-=======
-        this._addInflightOps("myPut");
         this.localTopic = this.node.root.newAbstract("@winglang/sdk.cloud.Topic",this,"cloud.Topic");
         this.localCounter = this.node.root.newAbstract("@winglang/sdk.cloud.Counter",this,"cloud.Counter");
         const $parentThis = this;
->>>>>>> 37adcb27
         class R extends $stdlib.std.Resource {
           constructor(scope, id, ) {
             super(scope, id);
@@ -697,21 +657,25 @@
         super._registerBind(host, ops);
       }
     }
-<<<<<<< HEAD
     class $Inflight1 extends $stdlib.std.Resource {
       constructor(scope, id, ) {
         super(scope, id);
         this._addInflightOps("handle");
       }
+      static _toInflightType(context) {
+        const self_client_path = "./clients/$Inflight1.inflight.js".replace(/\\/g, "/");
+        const res_client = context._lift(res);
+        return $stdlib.core.NodeJsCode.fromInline(`
+          require("${self_client_path}")({
+            res: ${res_client},
+          })
+        `);
+      }
       _toInflight() {
-        const res_client = this._lift(res);
-        const self_client_path = "./clients/$Inflight1.inflight.js".replace(/\\/g, "/");
         return $stdlib.core.NodeJsCode.fromInline(`
           (await (async () => {
-            const $Inflight1 = require("${self_client_path}")({
-              res: ${res_client},
-            });
-            const client = new $Inflight1({
+            const $Inflight1Client = ${$Inflight1._toInflightType(this).text};
+            const client = new $Inflight1Client({
             });
             if (client.$inflight_init) { await client.$inflight_init(); }
             return client;
@@ -722,23 +686,11 @@
         if (ops.includes("$inflight_init")) {
         }
         if (ops.includes("handle")) {
-          this._registerBindObject(res, host, ["my_put"]);
+          this._registerBindObject(res, host, ["myPut"]);
         }
         super._registerBind(host, ops);
       }
     }
-    const global_bucket = this.node.root.newAbstract("@winglang/sdk.cloud.Bucket",this,"cloud.Bucket");
-    const global_counter = this.node.root.newAbstract("@winglang/sdk.cloud.Counter",this,"cloud.Counter");
-    const global_str = "hello";
-    const global_bool = true;
-    const global_num = 42;
-    const global_array_of_str = Object.freeze(["hello", "world"]);
-    const global_map_of_num = Object.freeze({"a":(-5),"b":2});
-    const global_set_of_str = Object.freeze(new Set(["a", "b"]));
-    const global_another = new Another(this,"Another");
-    const res = new MyResource(this,"MyResource");
-    this.node.root.newAbstract("@winglang/sdk.cloud.Function",this,"test",new $Inflight1(this,"$Inflight1"));
-=======
     const globalBucket = this.node.root.newAbstract("@winglang/sdk.cloud.Bucket",this,"cloud.Bucket");
     const globalCounter = this.node.root.newAbstract("@winglang/sdk.cloud.Counter",this,"cloud.Counter");
     const globalStr = "hello";
@@ -749,17 +701,7 @@
     const globalSetOfStr = Object.freeze(new Set(["a", "b"]));
     const globalAnother = new Another(this,"Another");
     const res = new MyResource(this,"MyResource");
-    this.node.root.new("@winglang/sdk.cloud.Test",cloud.Test,this,"test:test",new $stdlib.core.Inflight(this, "$Inflight1", {
-      code: $stdlib.core.NodeJsCode.fromFile(require.resolve("./proc1/index.js".replace(/\\/g, "/"))),
-      bindings: {
-        res: {
-          obj: res,
-          ops: ["myPut"]
-        },
-      }
-    })
-    );
->>>>>>> 37adcb27
+    this.node.root.new("@winglang/sdk.cloud.Test",cloud.Test,this,"test:test",new $Inflight1(this,"$Inflight1"));
   }
 }
 class $App extends $AppBase {
@@ -785,7 +727,7 @@
 ```js
 async handle() {
   const { res } = this;
-  (await res.myPut());
+  (await res.my_put());
 }
 
 ```
