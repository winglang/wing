--- conflicted
+++ resolved
@@ -6,7 +6,7 @@
   class  $Inflight1 {
     constructor({  }) {
     }
-    async handle(s)  {
+    async handle()  {
       {
         const connection = (await r.rawClient());
         (await connection.set("wing","does redis"));
@@ -482,17 +482,22 @@
         super(scope, id);
         this._addInflightOps("handle");
       }
+      static _toInflightType(context) {
+        const self_client_path = "./clients/$Inflight1.inflight.js".replace(/\\/g, "/");
+        const r_client = context._lift(r);
+        const r2_client = context._lift(r2);
+        return $stdlib.core.NodeJsCode.fromInline(`
+          require("${self_client_path}")({
+            r: ${r_client},
+            r2: ${r2_client},
+          })
+        `);
+      }
       _toInflight() {
-        const r_client = this._lift(r);
-        const r2_client = this._lift(r2);
-        const self_client_path = "./clients/$Inflight1.inflight.js".replace(/\\/g, "/");
         return $stdlib.core.NodeJsCode.fromInline(`
           (await (async () => {
-            const $Inflight1 = require("${self_client_path}")({
-              r: ${r_client},
-              r2: ${r2_client},
-            });
-            const client = new $Inflight1({
+            const $Inflight1Client = ${$Inflight1._toInflightType(this).text};
+            const client = new $Inflight1Client({
             });
             if (client.$inflight_init) { await client.$inflight_init(); }
             return client;
@@ -503,7 +508,7 @@
         if (ops.includes("$inflight_init")) {
         }
         if (ops.includes("handle")) {
-          this._registerBindObject(r, host, ["raw_client"]);
+          this._registerBindObject(r, host, ["rawClient"]);
           this._registerBindObject(r2, host, ["get", "set"]);
         }
         super._registerBind(host, ops);
@@ -511,24 +516,7 @@
     }
     const r = this.node.root.newAbstract("@winglang/sdk.redis.Redis",this,"redis.Redis");
     const r2 = this.node.root.newAbstract("@winglang/sdk.redis.Redis",this,"r2");
-<<<<<<< HEAD
-    this.node.root.newAbstract("@winglang/sdk.cloud.Function",this,"test",new $Inflight1(this,"$Inflight1"));
-=======
-    this.node.root.new("@winglang/sdk.cloud.Test",cloud.Test,this,"test:test",new $stdlib.core.Inflight(this, "$Inflight1", {
-      code: $stdlib.core.NodeJsCode.fromFile(require.resolve("./proc1/index.js".replace(/\\/g, "/"))),
-      bindings: {
-        r: {
-          obj: r,
-          ops: ["del","get","hget","hset","rawClient","sadd","set","smembers","url"]
-        },
-        r2: {
-          obj: r2,
-          ops: ["del","get","hget","hset","rawClient","sadd","set","smembers","url"]
-        },
-      }
-    })
-    );
->>>>>>> 37adcb27
+    this.node.root.new("@winglang/sdk.cloud.Test",cloud.Test,this,"test:test",new $Inflight1(this,"$Inflight1"));
   }
 }
 class $App extends $AppBase {
@@ -549,21 +537,3 @@
 new $App().synth();
 
 ```
-<<<<<<< HEAD
-=======
-
-## proc1/index.js
-```js
-async handle() {
-  const { r, r2 } = this;
-  const connection = (await r.rawClient());
-  (await connection.set("wing","does redis"));
-  const value = (await connection.get("wing"));
-  {((cond) => {if (!cond) throw new Error(`assertion failed: '(value === "does redis")'`)})((value === "does redis"))};
-  (await r2.set("wing","does redis again"));
-  const value2 = (await r2.get("wing"));
-  {((cond) => {if (!cond) throw new Error(`assertion failed: '(value2 === "does redis again")'`)})((value2 === "does redis again"))};
-}
-
-```
->>>>>>> 37adcb27
