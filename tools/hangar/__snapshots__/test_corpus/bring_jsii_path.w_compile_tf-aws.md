# [bring_jsii_path.w](../../../../examples/tests/valid/bring_jsii_path.w) | compile | tf-aws

## main.tf.json
```json
{
  "//": {
    "metadata": {
      "backend": "local",
      "stackName": "root",
      "version": "0.15.2"
    },
    "outputs": {
      "root": {
        "Default": {
          "cloud.TestRunner": {
            "TestFunctionArns": "WING_TEST_RUNNER_FUNCTION_ARNS"
          }
        }
      }
    }
  },
  "output": {
    "WING_TEST_RUNNER_FUNCTION_ARNS": {
<<<<<<< HEAD
      "value": "[[\"root/Default/Default/test:say_hello\",\"${aws_lambda_function.root_testsayhello_Handler_AECE9968.arn}\"]]"
=======
      "value": "[[\"root/Default/Default/test:sayHello\",\"${aws_lambda_function.root_testsayHello_CA492A35.arn}\"]]"
>>>>>>> 9be85361
    }
  },
  "provider": {
    "aws": [
      {}
    ]
  },
  "resource": {
    "aws_iam_role": {
<<<<<<< HEAD
      "root_testsayhello_Handler_IamRole_4F370857": {
        "//": {
          "metadata": {
            "path": "root/Default/Default/test:say_hello/Handler/IamRole",
            "uniqueId": "root_testsayhello_Handler_IamRole_4F370857"
=======
      "root_testsayHello_IamRole_4742D92B": {
        "//": {
          "metadata": {
            "path": "root/Default/Default/test:sayHello/IamRole",
            "uniqueId": "root_testsayHello_IamRole_4742D92B"
>>>>>>> 9be85361
          }
        },
        "assume_role_policy": "{\"Version\":\"2012-10-17\",\"Statement\":[{\"Action\":\"sts:AssumeRole\",\"Principal\":{\"Service\":\"lambda.amazonaws.com\"},\"Effect\":\"Allow\"}]}"
      }
    },
    "aws_iam_role_policy": {
<<<<<<< HEAD
      "root_testsayhello_Handler_IamRolePolicy_3E7EAE77": {
        "//": {
          "metadata": {
            "path": "root/Default/Default/test:say_hello/Handler/IamRolePolicy",
            "uniqueId": "root_testsayhello_Handler_IamRolePolicy_3E7EAE77"
          }
        },
        "policy": "{\"Version\":\"2012-10-17\",\"Statement\":[{\"Effect\":\"Allow\",\"Action\":\"none:null\",\"Resource\":\"*\"}]}",
        "role": "${aws_iam_role.root_testsayhello_Handler_IamRole_4F370857.name}"
      }
    },
    "aws_iam_role_policy_attachment": {
      "root_testsayhello_Handler_IamRolePolicyAttachment_6A79C79C": {
        "//": {
          "metadata": {
            "path": "root/Default/Default/test:say_hello/Handler/IamRolePolicyAttachment",
            "uniqueId": "root_testsayhello_Handler_IamRolePolicyAttachment_6A79C79C"
          }
        },
        "policy_arn": "arn:aws:iam::aws:policy/service-role/AWSLambdaBasicExecutionRole",
        "role": "${aws_iam_role.root_testsayhello_Handler_IamRole_4F370857.name}"
      }
    },
    "aws_lambda_function": {
      "root_testsayhello_Handler_AECE9968": {
        "//": {
          "metadata": {
            "path": "root/Default/Default/test:say_hello/Handler/Default",
            "uniqueId": "root_testsayhello_Handler_AECE9968"
=======
      "root_testsayHello_IamRolePolicy_E420618C": {
        "//": {
          "metadata": {
            "path": "root/Default/Default/test:sayHello/IamRolePolicy",
            "uniqueId": "root_testsayHello_IamRolePolicy_E420618C"
          }
        },
        "policy": "{\"Version\":\"2012-10-17\",\"Statement\":[{\"Effect\":\"Allow\",\"Action\":\"none:null\",\"Resource\":\"*\"}]}",
        "role": "${aws_iam_role.root_testsayHello_IamRole_4742D92B.name}"
      }
    },
    "aws_iam_role_policy_attachment": {
      "root_testsayHello_IamRolePolicyAttachment_FB7E31BC": {
        "//": {
          "metadata": {
            "path": "root/Default/Default/test:sayHello/IamRolePolicyAttachment",
            "uniqueId": "root_testsayHello_IamRolePolicyAttachment_FB7E31BC"
          }
        },
        "policy_arn": "arn:aws:iam::aws:policy/service-role/AWSLambdaBasicExecutionRole",
        "role": "${aws_iam_role.root_testsayHello_IamRole_4742D92B.name}"
      }
    },
    "aws_lambda_function": {
      "root_testsayHello_CA492A35": {
        "//": {
          "metadata": {
            "path": "root/Default/Default/test:sayHello/Default",
            "uniqueId": "root_testsayHello_CA492A35"
>>>>>>> 9be85361
          }
        },
        "environment": {
          "variables": {
<<<<<<< HEAD
            "WING_FUNCTION_NAME": "Handler-c8160e76"
          }
        },
        "function_name": "Handler-c8160e76",
        "handler": "index.handler",
        "publish": true,
        "role": "${aws_iam_role.root_testsayhello_Handler_IamRole_4F370857.arn}",
        "runtime": "nodejs18.x",
        "s3_bucket": "${aws_s3_bucket.root_Code_02F3C603.bucket}",
        "s3_key": "${aws_s3_object.root_testsayhello_Handler_S3Object_1E619703.key}",
=======
            "WING_FUNCTION_NAME": "test-sayHello-c81275aa"
          }
        },
        "function_name": "test-sayHello-c81275aa",
        "handler": "index.handler",
        "publish": true,
        "role": "${aws_iam_role.root_testsayHello_IamRole_4742D92B.arn}",
        "runtime": "nodejs18.x",
        "s3_bucket": "${aws_s3_bucket.root_Code_02F3C603.bucket}",
        "s3_key": "${aws_s3_object.root_testsayHello_S3Object_6E931A5A.key}",
>>>>>>> 9be85361
        "timeout": 30,
        "vpc_config": {
          "security_group_ids": [],
          "subnet_ids": []
        }
      }
    },
    "aws_s3_bucket": {
      "root_Code_02F3C603": {
        "//": {
          "metadata": {
            "path": "root/Default/Code",
            "uniqueId": "root_Code_02F3C603"
          }
        },
        "bucket_prefix": "code-c84a50b1-"
      }
    },
    "aws_s3_object": {
<<<<<<< HEAD
      "root_testsayhello_Handler_S3Object_1E619703": {
        "//": {
          "metadata": {
            "path": "root/Default/Default/test:say_hello/Handler/S3Object",
            "uniqueId": "root_testsayhello_Handler_S3Object_1E619703"
=======
      "root_testsayHello_S3Object_6E931A5A": {
        "//": {
          "metadata": {
            "path": "root/Default/Default/test:sayHello/S3Object",
            "uniqueId": "root_testsayHello_S3Object_6E931A5A"
>>>>>>> 9be85361
          }
        },
        "bucket": "${aws_s3_bucket.root_Code_02F3C603.bucket}",
        "key": "<ASSET_KEY>",
        "source": "<ASSET_SOURCE>"
      }
    }
  }
}
```

## preflight.js
```js
const $stdlib = require('@winglang/sdk');
const $outdir = process.env.WING_SYNTH_DIR ?? ".";
const $wing_is_test = process.env.WING_IS_TEST === "true";
const $AppBase = $stdlib.core.App.for(process.env.WING_TARGET);
const cloud = require('@winglang/sdk').cloud;
const jsiiCodeSamples = require("./node_modules/jsii-code-samples");
class $Root extends $stdlib.std.Resource {
  constructor(scope, id) {
    super(scope, id);
    const hello = new jsiiCodeSamples.HelloWorld();
    const greeting = (hello.sayHello("wingnuts"));
<<<<<<< HEAD
    this.node.root.new("@winglang/sdk.cloud.Test",cloud.Test,this,"test:say_hello",new $stdlib.core.Inflight(this, "$Inflight1", {
=======
    this.node.root.newAbstract("@winglang/sdk.cloud.Function",this,"test:sayHello",new $stdlib.core.Inflight(this, "$Inflight1", {
>>>>>>> 9be85361
      code: $stdlib.core.NodeJsCode.fromFile(require.resolve("./proc1/index.js".replace(/\\/g, "/"))),
      bindings: {
        greeting: {
          obj: greeting,
          ops: []
        },
      }
    })
    );
  }
}
class $App extends $AppBase {
  constructor() {
    super({ outdir: $outdir, name: "bring_jsii_path", plugins: $plugins, isTestEnvironment: $wing_is_test });
    if ($wing_is_test) {
      new $Root(this, "env0");
      const $test_runner = this.testRunner;
      const $tests = $test_runner.findTests();
      for (let $i = 1; $i < $tests.length; $i++) {
        new $Root(this, "env" + $i);
      }
    } else {
      new $Root(this, "Default");
    }
  }
}
new $App().synth();

```

## proc1/index.js
```js
async handle() {
  const { greeting } = this;
  {((cond) => {if (!cond) throw new Error(`assertion failed: '(greeting === "Hello, wingnuts")'`)})((greeting === "Hello, wingnuts"))};
}

```
<|MERGE_RESOLUTION|>--- conflicted
+++ resolved
@@ -21,11 +21,7 @@
   },
   "output": {
     "WING_TEST_RUNNER_FUNCTION_ARNS": {
-<<<<<<< HEAD
-      "value": "[[\"root/Default/Default/test:say_hello\",\"${aws_lambda_function.root_testsayhello_Handler_AECE9968.arn}\"]]"
-=======
-      "value": "[[\"root/Default/Default/test:sayHello\",\"${aws_lambda_function.root_testsayHello_CA492A35.arn}\"]]"
->>>>>>> 9be85361
+      "value": "[[\"root/Default/Default/test:sayHello\",\"${aws_lambda_function.root_testsayHello_Handler_11C90E2C.arn}\"]]"
     }
   },
   "provider": {
@@ -35,113 +31,60 @@
   },
   "resource": {
     "aws_iam_role": {
-<<<<<<< HEAD
-      "root_testsayhello_Handler_IamRole_4F370857": {
+      "root_testsayHello_Handler_IamRole_508BA144": {
         "//": {
           "metadata": {
-            "path": "root/Default/Default/test:say_hello/Handler/IamRole",
-            "uniqueId": "root_testsayhello_Handler_IamRole_4F370857"
-=======
-      "root_testsayHello_IamRole_4742D92B": {
-        "//": {
-          "metadata": {
-            "path": "root/Default/Default/test:sayHello/IamRole",
-            "uniqueId": "root_testsayHello_IamRole_4742D92B"
->>>>>>> 9be85361
+            "path": "root/Default/Default/test:sayHello/Handler/IamRole",
+            "uniqueId": "root_testsayHello_Handler_IamRole_508BA144"
           }
         },
         "assume_role_policy": "{\"Version\":\"2012-10-17\",\"Statement\":[{\"Action\":\"sts:AssumeRole\",\"Principal\":{\"Service\":\"lambda.amazonaws.com\"},\"Effect\":\"Allow\"}]}"
       }
     },
     "aws_iam_role_policy": {
-<<<<<<< HEAD
-      "root_testsayhello_Handler_IamRolePolicy_3E7EAE77": {
+      "root_testsayHello_Handler_IamRolePolicy_2C605E6D": {
         "//": {
           "metadata": {
-            "path": "root/Default/Default/test:say_hello/Handler/IamRolePolicy",
-            "uniqueId": "root_testsayhello_Handler_IamRolePolicy_3E7EAE77"
+            "path": "root/Default/Default/test:sayHello/Handler/IamRolePolicy",
+            "uniqueId": "root_testsayHello_Handler_IamRolePolicy_2C605E6D"
           }
         },
         "policy": "{\"Version\":\"2012-10-17\",\"Statement\":[{\"Effect\":\"Allow\",\"Action\":\"none:null\",\"Resource\":\"*\"}]}",
-        "role": "${aws_iam_role.root_testsayhello_Handler_IamRole_4F370857.name}"
+        "role": "${aws_iam_role.root_testsayHello_Handler_IamRole_508BA144.name}"
       }
     },
     "aws_iam_role_policy_attachment": {
-      "root_testsayhello_Handler_IamRolePolicyAttachment_6A79C79C": {
+      "root_testsayHello_Handler_IamRolePolicyAttachment_A53D35FF": {
         "//": {
           "metadata": {
-            "path": "root/Default/Default/test:say_hello/Handler/IamRolePolicyAttachment",
-            "uniqueId": "root_testsayhello_Handler_IamRolePolicyAttachment_6A79C79C"
+            "path": "root/Default/Default/test:sayHello/Handler/IamRolePolicyAttachment",
+            "uniqueId": "root_testsayHello_Handler_IamRolePolicyAttachment_A53D35FF"
           }
         },
         "policy_arn": "arn:aws:iam::aws:policy/service-role/AWSLambdaBasicExecutionRole",
-        "role": "${aws_iam_role.root_testsayhello_Handler_IamRole_4F370857.name}"
+        "role": "${aws_iam_role.root_testsayHello_Handler_IamRole_508BA144.name}"
       }
     },
     "aws_lambda_function": {
-      "root_testsayhello_Handler_AECE9968": {
+      "root_testsayHello_Handler_11C90E2C": {
         "//": {
           "metadata": {
-            "path": "root/Default/Default/test:say_hello/Handler/Default",
-            "uniqueId": "root_testsayhello_Handler_AECE9968"
-=======
-      "root_testsayHello_IamRolePolicy_E420618C": {
-        "//": {
-          "metadata": {
-            "path": "root/Default/Default/test:sayHello/IamRolePolicy",
-            "uniqueId": "root_testsayHello_IamRolePolicy_E420618C"
-          }
-        },
-        "policy": "{\"Version\":\"2012-10-17\",\"Statement\":[{\"Effect\":\"Allow\",\"Action\":\"none:null\",\"Resource\":\"*\"}]}",
-        "role": "${aws_iam_role.root_testsayHello_IamRole_4742D92B.name}"
-      }
-    },
-    "aws_iam_role_policy_attachment": {
-      "root_testsayHello_IamRolePolicyAttachment_FB7E31BC": {
-        "//": {
-          "metadata": {
-            "path": "root/Default/Default/test:sayHello/IamRolePolicyAttachment",
-            "uniqueId": "root_testsayHello_IamRolePolicyAttachment_FB7E31BC"
-          }
-        },
-        "policy_arn": "arn:aws:iam::aws:policy/service-role/AWSLambdaBasicExecutionRole",
-        "role": "${aws_iam_role.root_testsayHello_IamRole_4742D92B.name}"
-      }
-    },
-    "aws_lambda_function": {
-      "root_testsayHello_CA492A35": {
-        "//": {
-          "metadata": {
-            "path": "root/Default/Default/test:sayHello/Default",
-            "uniqueId": "root_testsayHello_CA492A35"
->>>>>>> 9be85361
+            "path": "root/Default/Default/test:sayHello/Handler/Default",
+            "uniqueId": "root_testsayHello_Handler_11C90E2C"
           }
         },
         "environment": {
           "variables": {
-<<<<<<< HEAD
-            "WING_FUNCTION_NAME": "Handler-c8160e76"
+            "WING_FUNCTION_NAME": "Handler-c887876f"
           }
         },
-        "function_name": "Handler-c8160e76",
+        "function_name": "Handler-c887876f",
         "handler": "index.handler",
         "publish": true,
-        "role": "${aws_iam_role.root_testsayhello_Handler_IamRole_4F370857.arn}",
+        "role": "${aws_iam_role.root_testsayHello_Handler_IamRole_508BA144.arn}",
         "runtime": "nodejs18.x",
         "s3_bucket": "${aws_s3_bucket.root_Code_02F3C603.bucket}",
-        "s3_key": "${aws_s3_object.root_testsayhello_Handler_S3Object_1E619703.key}",
-=======
-            "WING_FUNCTION_NAME": "test-sayHello-c81275aa"
-          }
-        },
-        "function_name": "test-sayHello-c81275aa",
-        "handler": "index.handler",
-        "publish": true,
-        "role": "${aws_iam_role.root_testsayHello_IamRole_4742D92B.arn}",
-        "runtime": "nodejs18.x",
-        "s3_bucket": "${aws_s3_bucket.root_Code_02F3C603.bucket}",
-        "s3_key": "${aws_s3_object.root_testsayHello_S3Object_6E931A5A.key}",
->>>>>>> 9be85361
+        "s3_key": "${aws_s3_object.root_testsayHello_Handler_S3Object_92DB68EF.key}",
         "timeout": 30,
         "vpc_config": {
           "security_group_ids": [],
@@ -161,19 +104,11 @@
       }
     },
     "aws_s3_object": {
-<<<<<<< HEAD
-      "root_testsayhello_Handler_S3Object_1E619703": {
+      "root_testsayHello_Handler_S3Object_92DB68EF": {
         "//": {
           "metadata": {
-            "path": "root/Default/Default/test:say_hello/Handler/S3Object",
-            "uniqueId": "root_testsayhello_Handler_S3Object_1E619703"
-=======
-      "root_testsayHello_S3Object_6E931A5A": {
-        "//": {
-          "metadata": {
-            "path": "root/Default/Default/test:sayHello/S3Object",
-            "uniqueId": "root_testsayHello_S3Object_6E931A5A"
->>>>>>> 9be85361
+            "path": "root/Default/Default/test:sayHello/Handler/S3Object",
+            "uniqueId": "root_testsayHello_Handler_S3Object_92DB68EF"
           }
         },
         "bucket": "${aws_s3_bucket.root_Code_02F3C603.bucket}",
@@ -198,11 +133,7 @@
     super(scope, id);
     const hello = new jsiiCodeSamples.HelloWorld();
     const greeting = (hello.sayHello("wingnuts"));
-<<<<<<< HEAD
-    this.node.root.new("@winglang/sdk.cloud.Test",cloud.Test,this,"test:say_hello",new $stdlib.core.Inflight(this, "$Inflight1", {
-=======
-    this.node.root.newAbstract("@winglang/sdk.cloud.Function",this,"test:sayHello",new $stdlib.core.Inflight(this, "$Inflight1", {
->>>>>>> 9be85361
+    this.node.root.new("@winglang/sdk.cloud.Test",cloud.Test,this,"test:sayHello",new $stdlib.core.Inflight(this, "$Inflight1", {
       code: $stdlib.core.NodeJsCode.fromFile(require.resolve("./proc1/index.js".replace(/\\/g, "/"))),
       bindings: {
         greeting: {
