--- conflicted
+++ resolved
@@ -4,21 +4,12 @@
 ```log
 runtime error: Resource root/env0/testBucket does not support inflight operation signedUrl (requested by root/env0/test:signedUrl UPLOAD/Handler).
 It might not be implemented yet.
-<<<<<<< HEAD
    --> ../../../../examples/tests/sdk_tests/bucket/signed_url.test.w:17:25
    | //   }
    | // }
    | 
 17 | test "signedUrl UPLOAD" {
    |                         ^
-=======
-  --> signed_url.test.w:7:18
-  | 
-  | let testBucket = new cloud.Bucket(public: true) as "testBucket";
-  | 
-7 | test "signedUrl" {
-  |                  ^
->>>>>>> 6d98fb7d
 at _registerOnLift (<ABSOLUTE>:LINE:COL)
  
  
