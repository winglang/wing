--- conflicted
+++ resolved
@@ -8,15 +8,9 @@
   | 
   | let bucket = new cloud.Bucket();
   | 
-<<<<<<< HEAD
 7 | test "signedUrl" {
   |                  ^
 at onLift (<ABSOLUTE>:LINE:COL)
-=======
-8 | test "signedUrl GET (implicit)" {
-  |                                 ^
-at _registerOnLift (<ABSOLUTE>:LINE:COL)
->>>>>>> 7624e162
  
  
 Tests 1 unsupported (1)
