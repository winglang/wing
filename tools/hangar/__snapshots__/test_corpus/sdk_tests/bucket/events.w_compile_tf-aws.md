--- conflicted
+++ resolved
@@ -99,14 +99,11 @@
       Object.setPrototypeOf($obj, this);
       return $obj;
     }
-<<<<<<< HEAD
-=======
     async $inflight_init()  {
     }
     async handle(key, event)  {
       (await logHistory(key,String.raw({ raw: ["", ""] }, event),Source.onEvent));
     }
->>>>>>> 4adf9de4
   }
   return $Closure5;
 }
@@ -192,14 +189,6 @@
       {((cond) => {if (!cond) throw new Error("assertion failed: wait(checkHitCount(key: \"c\", type: \"DELETE\", source: Source.anyEvent, count: 1))")})((await wait((await checkHitCount({ key: "c", type: "DELETE", source: Source.anyEvent, count: 1 })))))};
       {((cond) => {if (!cond) throw new Error("assertion failed: wait(checkHitCount(key: \"b\", type: \"UPDATE\", source: Source.onEvent, count: 1))")})((await wait((await checkHitCount({ key: "b", type: "UPDATE", source: Source.onEvent, count: 1 })))))};
       {((cond) => {if (!cond) throw new Error("assertion failed: wait(checkHitCount(key: \"c\", type: \"DELETE\", source: Source.onEvent, count: 1))")})((await wait((await checkHitCount({ key: "c", type: "DELETE", source: Source.onEvent, count: 1 })))))};
-<<<<<<< HEAD
-    }
-    constructor({  }) {
-      const $obj = (...args) => this.handle(...args);
-      Object.setPrototypeOf($obj, this);
-      return $obj;
-=======
->>>>>>> 4adf9de4
     }
   }
   return $Closure8;
