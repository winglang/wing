--- conflicted
+++ resolved
@@ -2,19 +2,10 @@
 
 ## inflight.$Closure1.js
 ```js
-<<<<<<< HEAD
-module.exports = function({ $privateBucket, $publicBucket }) {
-=======
 module.exports = function({ publicBucket, privateBucket, util_Util, http_Util }) {
->>>>>>> 5444b0d2
   class $Closure1 {
     async handle() {
       let error = "";
-<<<<<<< HEAD
-      (await $publicBucket.put("file1.txt","Foo"));
-      (await $privateBucket.put("file2.txt","Bar"));
-      {((cond) => {if (!cond) throw new Error("assertion failed: publicBucket.publicUrl(\"file1.txt\") != \"\"")})(((await $publicBucket.publicUrl("file1.txt")) !== ""))};
-=======
       (await publicBucket.put("file1.txt","Foo"));
       (await privateBucket.put("file2.txt","Bar"));
       const publicUrl = (await publicBucket.publicUrl("file1.txt"));
@@ -22,7 +13,6 @@
       if (((await util_Util.env("WING_TARGET")) !== "sim")) {
         {((cond) => {if (!cond) throw new Error("assertion failed: http.get(publicUrl).body ==  \"Foo\"")})(((await http_Util.get(publicUrl)).body === "Foo"))};
       }
->>>>>>> 5444b0d2
       try {
         (await $privateBucket.publicUrl("file2.txt"));
       }
@@ -280,12 +270,6 @@
         this._addInflightOps("handle", "$inflight_init");
       }
       static _toInflightType(context) {
-<<<<<<< HEAD
-        return $stdlib.core.NodeJsCode.fromInline(`
-          require("./inflight.$Closure1.js")({
-            $privateBucket: ${context._lift(privateBucket)},
-            $publicBucket: ${context._lift(publicBucket)},
-=======
         const self_client_path = "././inflight.$Closure1.js";
         const publicBucket_client = context._lift(publicBucket);
         const privateBucket_client = context._lift(privateBucket);
@@ -297,7 +281,6 @@
             privateBucket: ${privateBucket_client},
             util_Util: ${util_UtilClient.text},
             http_Util: ${http_UtilClient.text},
->>>>>>> 5444b0d2
           })
         `);
       }
