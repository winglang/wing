# [public_url.w](../../../../../../examples/tests/sdk_tests/bucket/public_url.w) | compile | tf-aws

## inflight.$Closure1.js
```js
module.exports = function({ publicBucket, privateBucket }) {
  class $Closure1 {
    constructor({  }) {
      const $obj = (...args) => this.handle(...args);
      Object.setPrototypeOf($obj, this);
      return $obj;
    }
    async $inflight_init()  {
    }
    async handle()  {
      let error = "";
      (await publicBucket.put("file1.txt","Foo"));
      (await privateBucket.put("file2.txt","Bar"));
<<<<<<< HEAD
      const publicUrl = (await publicBucket.publicUrl("file1.txt"));
      {((cond) => {if (!cond) throw new Error(`assertion failed: '(publicUrl !== "")'`)})((publicUrl !== ""))};
=======
      {((cond) => {if (!cond) throw new Error("assertion failed: publicBucket.publicUrl(\"file1.txt\") != \"\"")})(((await publicBucket.publicUrl("file1.txt")) !== ""))};
>>>>>>> cc206443
      try {
        (await privateBucket.publicUrl("file2.txt"));
      }
      catch ($error_e) {
        const e = $error_e.message;
        error = e;
      }
      {((cond) => {if (!cond) throw new Error("assertion failed: error == \"Cannot provide public url for a non-public bucket\"")})((error === "Cannot provide public url for a non-public bucket"))};
    }
  }
  return $Closure1;
}

```

## main.tf.json
```json
{
  "//": {
    "metadata": {
      "backend": "local",
      "stackName": "root",
      "version": "0.15.2"
    },
    "outputs": {
      "root": {
        "Default": {
          "cloud.TestRunner": {
            "TestFunctionArns": "WING_TEST_RUNNER_FUNCTION_ARNS"
          }
        }
      }
    }
  },
  "output": {
    "WING_TEST_RUNNER_FUNCTION_ARNS": {
      "value": "[[\"root/Default/Default/test:publicUrl\",\"${aws_lambda_function.root_testpublicUrl_Handler_E569A06B.arn}\"]]"
    }
  },
  "provider": {
    "aws": [
      {}
    ]
  },
  "resource": {
    "aws_iam_role": {
      "root_testpublicUrl_Handler_IamRole_D906F1F6": {
        "//": {
          "metadata": {
            "path": "root/Default/Default/test:publicUrl/Handler/IamRole",
            "uniqueId": "root_testpublicUrl_Handler_IamRole_D906F1F6"
          }
        },
        "assume_role_policy": "{\"Version\":\"2012-10-17\",\"Statement\":[{\"Action\":\"sts:AssumeRole\",\"Principal\":{\"Service\":\"lambda.amazonaws.com\"},\"Effect\":\"Allow\"}]}"
      }
    },
    "aws_iam_role_policy": {
      "root_testpublicUrl_Handler_IamRolePolicy_1DF4CEA8": {
        "//": {
          "metadata": {
            "path": "root/Default/Default/test:publicUrl/Handler/IamRolePolicy",
            "uniqueId": "root_testpublicUrl_Handler_IamRolePolicy_1DF4CEA8"
          }
        },
        "policy": "{\"Version\":\"2012-10-17\",\"Statement\":[{\"Action\":[\"s3:PutObject*\",\"s3:Abort*\"],\"Resource\":[\"${aws_s3_bucket.root_publicBucket_8E082B9B.arn}\",\"${aws_s3_bucket.root_publicBucket_8E082B9B.arn}/*\"],\"Effect\":\"Allow\"},{\"Action\":[\"s3:GetObject*\",\"s3:GetBucket*\",\"s3:List*\"],\"Resource\":[\"${aws_s3_bucket.root_publicBucket_8E082B9B.arn}\",\"${aws_s3_bucket.root_publicBucket_8E082B9B.arn}/*\"],\"Effect\":\"Allow\"},{\"Action\":[\"s3:PutObject*\",\"s3:Abort*\"],\"Resource\":[\"${aws_s3_bucket.root_privateBucket_9063F4A1.arn}\",\"${aws_s3_bucket.root_privateBucket_9063F4A1.arn}/*\"],\"Effect\":\"Allow\"},{\"Action\":[\"s3:GetObject*\",\"s3:GetBucket*\",\"s3:List*\"],\"Resource\":[\"${aws_s3_bucket.root_privateBucket_9063F4A1.arn}\",\"${aws_s3_bucket.root_privateBucket_9063F4A1.arn}/*\"],\"Effect\":\"Allow\"}]}",
        "role": "${aws_iam_role.root_testpublicUrl_Handler_IamRole_D906F1F6.name}"
      }
    },
    "aws_iam_role_policy_attachment": {
      "root_testpublicUrl_Handler_IamRolePolicyAttachment_CBB01CF3": {
        "//": {
          "metadata": {
            "path": "root/Default/Default/test:publicUrl/Handler/IamRolePolicyAttachment",
            "uniqueId": "root_testpublicUrl_Handler_IamRolePolicyAttachment_CBB01CF3"
          }
        },
        "policy_arn": "arn:aws:iam::aws:policy/service-role/AWSLambdaBasicExecutionRole",
        "role": "${aws_iam_role.root_testpublicUrl_Handler_IamRole_D906F1F6.name}"
      }
    },
    "aws_lambda_function": {
      "root_testpublicUrl_Handler_E569A06B": {
        "//": {
          "metadata": {
            "path": "root/Default/Default/test:publicUrl/Handler/Default",
            "uniqueId": "root_testpublicUrl_Handler_E569A06B"
          }
        },
        "environment": {
          "variables": {
            "BUCKET_NAME_7c320eda": "${aws_s3_bucket.root_publicBucket_8E082B9B.bucket}",
            "BUCKET_NAME_e82f6088": "${aws_s3_bucket.root_privateBucket_9063F4A1.bucket}",
            "WING_FUNCTION_NAME": "Handler-c849898f",
            "WING_TARGET": "tf-aws"
          }
        },
        "function_name": "Handler-c849898f",
        "handler": "index.handler",
        "publish": true,
        "role": "${aws_iam_role.root_testpublicUrl_Handler_IamRole_D906F1F6.arn}",
        "runtime": "nodejs18.x",
        "s3_bucket": "${aws_s3_bucket.root_Code_02F3C603.bucket}",
        "s3_key": "${aws_s3_object.root_testpublicUrl_Handler_S3Object_87A5BD2C.key}",
        "timeout": 30,
        "vpc_config": {
          "security_group_ids": [],
          "subnet_ids": []
        }
      }
    },
    "aws_s3_bucket": {
      "root_Code_02F3C603": {
        "//": {
          "metadata": {
            "path": "root/Default/Code",
            "uniqueId": "root_Code_02F3C603"
          }
        },
        "bucket_prefix": "code-c84a50b1-"
      },
      "root_privateBucket_9063F4A1": {
        "//": {
          "metadata": {
            "path": "root/Default/Default/privateBucket/Default",
            "uniqueId": "root_privateBucket_9063F4A1"
          }
        },
        "bucket_prefix": "privatebucket-c835fdbc-",
        "force_destroy": false
      },
      "root_publicBucket_8E082B9B": {
        "//": {
          "metadata": {
            "path": "root/Default/Default/publicBucket/Default",
            "uniqueId": "root_publicBucket_8E082B9B"
          }
        },
        "bucket_prefix": "publicbucket-c8077f6c-",
        "force_destroy": false
      }
    },
    "aws_s3_bucket_policy": {
      "root_publicBucket_PublicPolicy_7A47863E": {
        "//": {
          "metadata": {
            "path": "root/Default/Default/publicBucket/PublicPolicy",
            "uniqueId": "root_publicBucket_PublicPolicy_7A47863E"
          }
        },
        "bucket": "${aws_s3_bucket.root_publicBucket_8E082B9B.bucket}",
        "policy": "{\"Version\":\"2012-10-17\",\"Statement\":[{\"Effect\":\"Allow\",\"Principal\":\"*\",\"Action\":[\"s3:GetObject\"],\"Resource\":[\"${aws_s3_bucket.root_publicBucket_8E082B9B.arn}/*\"]}]}"
      }
    },
    "aws_s3_bucket_public_access_block": {
      "root_privateBucket_PublicAccessBlock_78E0CA19": {
        "//": {
          "metadata": {
            "path": "root/Default/Default/privateBucket/PublicAccessBlock",
            "uniqueId": "root_privateBucket_PublicAccessBlock_78E0CA19"
          }
        },
        "block_public_acls": true,
        "block_public_policy": true,
        "bucket": "${aws_s3_bucket.root_privateBucket_9063F4A1.bucket}",
        "ignore_public_acls": true,
        "restrict_public_buckets": true
      },
      "root_publicBucket_PublicAccessBlock_E6DAFE76": {
        "//": {
          "metadata": {
            "path": "root/Default/Default/publicBucket/PublicAccessBlock",
            "uniqueId": "root_publicBucket_PublicAccessBlock_E6DAFE76"
          }
        },
        "block_public_acls": false,
        "block_public_policy": false,
        "bucket": "${aws_s3_bucket.root_publicBucket_8E082B9B.bucket}",
        "ignore_public_acls": false,
        "restrict_public_buckets": false
      }
    },
    "aws_s3_bucket_server_side_encryption_configuration": {
      "root_privateBucket_Encryption_49960E29": {
        "//": {
          "metadata": {
            "path": "root/Default/Default/privateBucket/Encryption",
            "uniqueId": "root_privateBucket_Encryption_49960E29"
          }
        },
        "bucket": "${aws_s3_bucket.root_privateBucket_9063F4A1.bucket}",
        "rule": [
          {
            "apply_server_side_encryption_by_default": {
              "sse_algorithm": "AES256"
            }
          }
        ]
      },
      "root_publicBucket_Encryption_0FDD9504": {
        "//": {
          "metadata": {
            "path": "root/Default/Default/publicBucket/Encryption",
            "uniqueId": "root_publicBucket_Encryption_0FDD9504"
          }
        },
        "bucket": "${aws_s3_bucket.root_publicBucket_8E082B9B.bucket}",
        "rule": [
          {
            "apply_server_side_encryption_by_default": {
              "sse_algorithm": "AES256"
            }
          }
        ]
      }
    },
    "aws_s3_object": {
      "root_testpublicUrl_Handler_S3Object_87A5BD2C": {
        "//": {
          "metadata": {
            "path": "root/Default/Default/test:publicUrl/Handler/S3Object",
            "uniqueId": "root_testpublicUrl_Handler_S3Object_87A5BD2C"
          }
        },
        "bucket": "${aws_s3_bucket.root_Code_02F3C603.bucket}",
        "key": "<ASSET_KEY>",
        "source": "<ASSET_SOURCE>"
      }
    }
  }
}
```

## preflight.js
```js
const $stdlib = require('@winglang/sdk');
const $outdir = process.env.WING_SYNTH_DIR ?? ".";
const std = $stdlib.std;
const $wing_is_test = process.env.WING_IS_TEST === "true";
const $AppBase = $stdlib.core.App.for(process.env.WING_TARGET);
const cloud = require('@winglang/sdk').cloud;
const util = require('@winglang/sdk').util;
class $Root extends $stdlib.std.Resource {
  constructor(scope, id) {
    super(scope, id);
    class $Closure1 extends $stdlib.std.Resource {
      constructor(scope, id, ) {
        super(scope, id);
        this._addInflightOps("handle");
        this.display.hidden = true;
      }
      static _toInflightType(context) {
        const self_client_path = "././inflight.$Closure1.js";
        const publicBucket_client = context._lift(publicBucket);
        const privateBucket_client = context._lift(privateBucket);
        return $stdlib.core.NodeJsCode.fromInline(`
          require("${self_client_path}")({
            publicBucket: ${publicBucket_client},
            privateBucket: ${privateBucket_client},
          })
        `);
      }
      _toInflight() {
        return $stdlib.core.NodeJsCode.fromInline(`
          (await (async () => {
            const $Closure1Client = ${$Closure1._toInflightType(this).text};
            const client = new $Closure1Client({
            });
            if (client.$inflight_init) { await client.$inflight_init(); }
            return client;
          })())
        `);
      }
      _registerBind(host, ops) {
        if (ops.includes("$inflight_init")) {
          $Closure1._registerBindObject(privateBucket, host, []);
          $Closure1._registerBindObject(publicBucket, host, []);
        }
        if (ops.includes("handle")) {
          $Closure1._registerBindObject(privateBucket, host, ["publicUrl", "put"]);
          $Closure1._registerBindObject(publicBucket, host, ["publicUrl", "put"]);
        }
        super._registerBind(host, ops);
      }
    }
    const bucketProps = {
    "public": true,}
    ;
    const publicBucket = this.node.root.newAbstract("@winglang/sdk.cloud.Bucket",this,"publicBucket",bucketProps);
    const privateBucket = this.node.root.newAbstract("@winglang/sdk.cloud.Bucket",this,"privateBucket");
    this.node.root.new("@winglang/sdk.std.Test",std.Test,this,"test:publicUrl",new $Closure1(this,"$Closure1"));
  }
}
class $App extends $AppBase {
  constructor() {
    super({ outdir: $outdir, name: "public_url", plugins: $plugins, isTestEnvironment: $wing_is_test });
    if ($wing_is_test) {
      new $Root(this, "env0");
      const $test_runner = this.testRunner;
      const $tests = $test_runner.findTests();
      for (let $i = 1; $i < $tests.length; $i++) {
        new $Root(this, "env" + $i);
      }
    } else {
      new $Root(this, "Default");
    }
  }
}
new $App().synth();

```
<|MERGE_RESOLUTION|>--- conflicted
+++ resolved
@@ -1,42 +1,50 @@
 # [public_url.w](../../../../../../examples/tests/sdk_tests/bucket/public_url.w) | compile | tf-aws
 
 ## inflight.$Closure1.js
+
 ```js
-module.exports = function({ publicBucket, privateBucket }) {
+module.exports = function ({ publicBucket, privateBucket }) {
   class $Closure1 {
-    constructor({  }) {
+    constructor({}) {
       const $obj = (...args) => this.handle(...args);
       Object.setPrototypeOf($obj, this);
       return $obj;
     }
-    async $inflight_init()  {
-    }
-    async handle()  {
+    async $inflight_init() {}
+    async handle() {
       let error = "";
-      (await publicBucket.put("file1.txt","Foo"));
-      (await privateBucket.put("file2.txt","Bar"));
-<<<<<<< HEAD
-      const publicUrl = (await publicBucket.publicUrl("file1.txt"));
-      {((cond) => {if (!cond) throw new Error(`assertion failed: '(publicUrl !== "")'`)})((publicUrl !== ""))};
-=======
-      {((cond) => {if (!cond) throw new Error("assertion failed: publicBucket.publicUrl(\"file1.txt\") != \"\"")})(((await publicBucket.publicUrl("file1.txt")) !== ""))};
->>>>>>> cc206443
+      await publicBucket.put("file1.txt", "Foo");
+      await privateBucket.put("file2.txt", "Bar");
+      {
+        ((cond) => {
+          if (!cond)
+            throw new Error(
+              'assertion failed: publicBucket.publicUrl("file1.txt") != ""'
+            );
+        })((await publicBucket.publicUrl("file1.txt")) !== "");
+      }
       try {
-        (await privateBucket.publicUrl("file2.txt"));
-      }
-      catch ($error_e) {
+        await privateBucket.publicUrl("file2.txt");
+      } catch ($error_e) {
         const e = $error_e.message;
         error = e;
       }
-      {((cond) => {if (!cond) throw new Error("assertion failed: error == \"Cannot provide public url for a non-public bucket\"")})((error === "Cannot provide public url for a non-public bucket"))};
+      {
+        ((cond) => {
+          if (!cond)
+            throw new Error(
+              'assertion failed: error == "Cannot provide public url for a non-public bucket"'
+            );
+        })(error === "Cannot provide public url for a non-public bucket");
+      }
     }
   }
   return $Closure1;
-}
-
+};
 ```
 
 ## main.tf.json
+
 ```json
 {
   "//": {
@@ -61,9 +69,7 @@
     }
   },
   "provider": {
-    "aws": [
-      {}
-    ]
+    "aws": [{}]
   },
   "resource": {
     "aws_iam_role": {
@@ -254,19 +260,20 @@
 ```
 
 ## preflight.js
+
 ```js
-const $stdlib = require('@winglang/sdk');
+const $stdlib = require("@winglang/sdk");
 const $outdir = process.env.WING_SYNTH_DIR ?? ".";
 const std = $stdlib.std;
 const $wing_is_test = process.env.WING_IS_TEST === "true";
 const $AppBase = $stdlib.core.App.for(process.env.WING_TARGET);
-const cloud = require('@winglang/sdk').cloud;
-const util = require('@winglang/sdk').util;
+const cloud = require("@winglang/sdk").cloud;
+const util = require("@winglang/sdk").util;
 class $Root extends $stdlib.std.Resource {
   constructor(scope, id) {
     super(scope, id);
     class $Closure1 extends $stdlib.std.Resource {
-      constructor(scope, id, ) {
+      constructor(scope, id) {
         super(scope, id);
         this._addInflightOps("handle");
         this.display.hidden = true;
@@ -299,23 +306,49 @@
           $Closure1._registerBindObject(publicBucket, host, []);
         }
         if (ops.includes("handle")) {
-          $Closure1._registerBindObject(privateBucket, host, ["publicUrl", "put"]);
-          $Closure1._registerBindObject(publicBucket, host, ["publicUrl", "put"]);
+          $Closure1._registerBindObject(privateBucket, host, [
+            "publicUrl",
+            "put",
+          ]);
+          $Closure1._registerBindObject(publicBucket, host, [
+            "publicUrl",
+            "put",
+          ]);
         }
         super._registerBind(host, ops);
       }
     }
     const bucketProps = {
-    "public": true,}
-    ;
-    const publicBucket = this.node.root.newAbstract("@winglang/sdk.cloud.Bucket",this,"publicBucket",bucketProps);
-    const privateBucket = this.node.root.newAbstract("@winglang/sdk.cloud.Bucket",this,"privateBucket");
-    this.node.root.new("@winglang/sdk.std.Test",std.Test,this,"test:publicUrl",new $Closure1(this,"$Closure1"));
+      public: true,
+    };
+    const publicBucket = this.node.root.newAbstract(
+      "@winglang/sdk.cloud.Bucket",
+      this,
+      "publicBucket",
+      bucketProps
+    );
+    const privateBucket = this.node.root.newAbstract(
+      "@winglang/sdk.cloud.Bucket",
+      this,
+      "privateBucket"
+    );
+    this.node.root.new(
+      "@winglang/sdk.std.Test",
+      std.Test,
+      this,
+      "test:publicUrl",
+      new $Closure1(this, "$Closure1")
+    );
   }
 }
 class $App extends $AppBase {
   constructor() {
-    super({ outdir: $outdir, name: "public_url", plugins: $plugins, isTestEnvironment: $wing_is_test });
+    super({
+      outdir: $outdir,
+      name: "public_url",
+      plugins: $plugins,
+      isTestEnvironment: $wing_is_test,
+    });
     if ($wing_is_test) {
       new $Root(this, "env0");
       const $test_runner = this.testRunner;
@@ -329,5 +362,4 @@
   }
 }
 new $App().synth();
-
-```
+```