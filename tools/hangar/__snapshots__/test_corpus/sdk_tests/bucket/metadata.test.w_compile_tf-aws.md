# [metadata.test.w](../../../../../../examples/tests/sdk_tests/bucket/metadata.test.w) | compile | tf-aws

## inflight.$Closure1-1.js
```js
"use strict";
module.exports = function({ $b }) {
  class $Closure1 {
    constructor({  }) {
      const $obj = (...args) => this.handle(...args);
      Object.setPrototypeOf($obj, this);
      return $obj;
    }
    async handle() {
      (await $b.put("file1.main.w","Foo"));
      (await $b.put("file2.txt","Bar"));
      (await $b.put("file3.txt","Baz",({"contentType": "application/json"})));
      (await $b.putJson("file4.txt","Qux"));
      const file1Metadata = (await $b.metadata("file1.main.w"));
      {((cond) => {if (!cond) throw new Error("assertion failed: file1Metadata.size == 3")})((((a,b) => { try { return require('assert').deepStrictEqual(a,b) === undefined; } catch { return false; } })(file1Metadata.size,3)))};
      {((cond) => {if (!cond) throw new Error("assertion failed: file1Metadata.contentType == \"application/octet-stream\"")})((((a,b) => { try { return require('assert').deepStrictEqual(a,b) === undefined; } catch { return false; } })(file1Metadata.contentType,"application/octet-stream")))};
      {((cond) => {if (!cond) throw new Error("assertion failed: file1Metadata.lastModified.year >= 2023")})((file1Metadata.lastModified.year >= 2023))};
      const file2Metadata = (await $b.metadata("file2.txt"));
      {((cond) => {if (!cond) throw new Error("assertion failed: file2Metadata.size == 3")})((((a,b) => { try { return require('assert').deepStrictEqual(a,b) === undefined; } catch { return false; } })(file2Metadata.size,3)))};
      {((cond) => {if (!cond) throw new Error("assertion failed: file2Metadata.contentType == \"text/plain\"")})((((a,b) => { try { return require('assert').deepStrictEqual(a,b) === undefined; } catch { return false; } })(file2Metadata.contentType,"text/plain")))};
      {((cond) => {if (!cond) throw new Error("assertion failed: file2Metadata.lastModified.year >= 2023")})((file2Metadata.lastModified.year >= 2023))};
      const file3Metadata = (await $b.metadata("file3.txt"));
      {((cond) => {if (!cond) throw new Error("assertion failed: file3Metadata.size == 3")})((((a,b) => { try { return require('assert').deepStrictEqual(a,b) === undefined; } catch { return false; } })(file3Metadata.size,3)))};
      {((cond) => {if (!cond) throw new Error("assertion failed: file3Metadata.contentType == \"application/json\"")})((((a,b) => { try { return require('assert').deepStrictEqual(a,b) === undefined; } catch { return false; } })(file3Metadata.contentType,"application/json")))};
      {((cond) => {if (!cond) throw new Error("assertion failed: file3Metadata.lastModified.year >= 2023")})((file3Metadata.lastModified.year >= 2023))};
      const file4Metadata = (await $b.metadata("file4.txt"));
      {((cond) => {if (!cond) throw new Error("assertion failed: file4Metadata.size == 5")})((((a,b) => { try { return require('assert').deepStrictEqual(a,b) === undefined; } catch { return false; } })(file4Metadata.size,5)))};
      {((cond) => {if (!cond) throw new Error("assertion failed: file4Metadata.contentType == \"application/json\"")})((((a,b) => { try { return require('assert').deepStrictEqual(a,b) === undefined; } catch { return false; } })(file4Metadata.contentType,"application/json")))};
      {((cond) => {if (!cond) throw new Error("assertion failed: file4Metadata.lastModified.year >= 2023")})((file4Metadata.lastModified.year >= 2023))};
      try {
        (await $b.metadata("no-such-file.txt"));
      }
      catch ($error_e) {
        const e = $error_e.message;
        {((cond) => {if (!cond) throw new Error("assertion failed: e == \"Object does not exist (key=no-such-file.txt).\"")})((((a,b) => { try { return require('assert').deepStrictEqual(a,b) === undefined; } catch { return false; } })(e,"Object does not exist (key=no-such-file.txt).")))};
      }
    }
  }
  return $Closure1;
}

```

## main.tf.json
```json
{
  "//": {
    "metadata": {
      "backend": "local",
      "stackName": "root",
      "version": "0.17.0"
    },
    "outputs": {
      "root": {
        "Default": {
          "cloud.TestRunner": {
            "TestFunctionArns": "WING_TEST_RUNNER_FUNCTION_ARNS"
          }
        }
      }
    }
  },
  "output": {
    "WING_TEST_RUNNER_FUNCTION_ARNS": {
      "value": "[]"
    }
  },
  "provider": {
    "aws": [
      {}
    ]
  },
  "resource": {
    "aws_s3_bucket": {
      "cloudBucket": {
        "//": {
          "metadata": {
            "path": "root/Default/Default/cloud.Bucket/Default",
            "uniqueId": "cloudBucket"
          }
        },
        "bucket_prefix": "cloud-bucket-c87175e7-",
        "force_destroy": false
      }
    }
  }
}
```

## preflight.js
```js
"use strict";
const $stdlib = require('@winglang/sdk');
const $plugins = ((s) => !s ? [] : s.split(';'))(process.env.WING_PLUGIN_PATHS);
const $outdir = process.env.WING_SYNTH_DIR ?? ".";
const $wing_is_test = process.env.WING_IS_TEST === "true";
const std = $stdlib.std;
const cloud = $stdlib.cloud;
class $Root extends $stdlib.std.Resource {
  constructor(scope, id) {
    super(scope, id);
    class $Closure1 extends $stdlib.std.Resource {
      constructor(scope, id, ) {
        super(scope, id);
        (std.Node.of(this)).hidden = true;
      }
      static _toInflightType(context) {
        return `
          require("./inflight.$Closure1-1.js")({
            $b: ${context._lift(b)},
          })
        `;
      }
      _toInflight() {
        return `
          (await (async () => {
            const $Closure1Client = ${$Closure1._toInflightType(this)};
            const client = new $Closure1Client({
            });
            if (client.$inflight_init) { await client.$inflight_init(); }
            return client;
          })())
        `;
      }
      _getInflightOps() {
        return ["handle", "$inflight_init"];
      }
      _registerOnLift(host, ops) {
        if (ops.includes("handle")) {
<<<<<<< HEAD
          $Closure1._registerOnLiftObject(b, host, ["metadata", "put"]);
=======
          $Closure1._registerBindObject(b, host, ["metadata", "put", "putJson"]);
>>>>>>> fc9ba04e
        }
        super._registerOnLift(host, ops);
      }
    }
    const b = this.node.root.newAbstract("@winglang/sdk.cloud.Bucket",this,"cloud.Bucket");
    this.node.root.new("@winglang/sdk.std.Test",std.Test,this,"test:metadata()",new $Closure1(this,"$Closure1"));
  }
}
const $App = $stdlib.core.App.for(process.env.WING_TARGET);
new $App({ outdir: $outdir, name: "metadata.test", rootConstruct: $Root, plugins: $plugins, isTestEnvironment: $wing_is_test, entrypointDir: process.env['WING_SOURCE_DIR'], rootId: process.env['WING_ROOT_ID'] }).synth();

```
<|MERGE_RESOLUTION|>--- conflicted
+++ resolved
@@ -131,11 +131,7 @@
       }
       _registerOnLift(host, ops) {
         if (ops.includes("handle")) {
-<<<<<<< HEAD
-          $Closure1._registerOnLiftObject(b, host, ["metadata", "put"]);
-=======
-          $Closure1._registerBindObject(b, host, ["metadata", "put", "putJson"]);
->>>>>>> fc9ba04e
+          $Closure1._registerOnLiftObject(b, host, ["metadata", "put", "putJson"]);
         }
         super._registerOnLift(host, ops);
       }
