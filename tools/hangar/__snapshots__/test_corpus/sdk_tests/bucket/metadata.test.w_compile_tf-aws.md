--- conflicted
+++ resolved
@@ -11,12 +11,6 @@
       return $obj;
     }
     async handle() {
-<<<<<<< HEAD
-      (await $b.put("test1.txt","Foo"));
-      {((cond) => {if (!cond) throw new Error("assertion failed: b.metadata(\"test1.txt\").size == 3")})((((a,b) => { try { return require('assert').deepStrictEqual(a,b) === undefined; } catch { return false; } })((await $b.metadata("test1.txt")).size,3)))};
-      {((cond) => {if (!cond) throw new Error("assertion failed: b.metadata(\"test1.txt\").contentType == \"application/octet-stream\"")})((((a,b) => { try { return require('assert').deepStrictEqual(a,b) === undefined; } catch { return false; } })((await $b.metadata("test1.txt")).contentType,"application/octet-stream")))};
-      {((cond) => {if (!cond) throw new Error("assertion failed: b.metadata(\"test1.txt\").lastModified.year >= 2023")})(((await $b.metadata("test1.txt")).lastModified.year >= 2023))};
-=======
       (await $b.put("file1.main.w","Foo"));
       (await $b.put("file2.txt","Bar"));
       (await $b.put("file3.txt","Baz",({"contentType": "application/json"})));
@@ -32,7 +26,6 @@
       {((cond) => {if (!cond) throw new Error("assertion failed: file3Metadata.size == 3")})((((a,b) => { try { return require('assert').deepStrictEqual(a,b) === undefined; } catch { return false; } })(file3Metadata.size,3)))};
       {((cond) => {if (!cond) throw new Error("assertion failed: file3Metadata.contentType == \"application/json\"")})((((a,b) => { try { return require('assert').deepStrictEqual(a,b) === undefined; } catch { return false; } })(file3Metadata.contentType,"application/json")))};
       {((cond) => {if (!cond) throw new Error("assertion failed: file3Metadata.lastModified.year >= 2023")})((file3Metadata.lastModified.year >= 2023))};
->>>>>>> 9c72ab4f
       try {
         (await $b.metadata("no-such-file.txt"));
       }
