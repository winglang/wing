--- conflicted
+++ resolved
@@ -67,14 +67,6 @@
       {((cond) => {if (!cond) throw new Error("assertion failed: counter.peek(key) == 12")})(((await counter.peek(key)) === 12))};
       const r3 = (await counter.inc(undefined,key));
       {((cond) => {if (!cond) throw new Error("assertion failed: r3 == 12")})((r3 === 12))};
-<<<<<<< HEAD
-    }
-    constructor({  }) {
-      const $obj = (...args) => this.handle(...args);
-      Object.setPrototypeOf($obj, this);
-      return $obj;
-=======
->>>>>>> 4adf9de4
     }
   }
   return $Closure2;
