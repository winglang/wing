--- conflicted
+++ resolved
@@ -517,13 +517,8 @@
       }
       static _toInflightType(context) {
         return $stdlib.core.NodeJsCode.fromInline(`
-<<<<<<< HEAD
-          require("./inflight.$Closure1-430ae1b7.js")({
+          require("./inflight.$Closure1-1.js")({
             $cloud_HttpMethod: ${context._lift(cloud.HttpMethod)},
-=======
-          require("./inflight.$Closure1-1.js")({
-            $api_OPTIONS: ${context._lift(api_OPTIONS)},
->>>>>>> a930aa4e
             $path: ${context._lift(path)},
           })
         `);
@@ -554,13 +549,8 @@
       }
       static _toInflightType(context) {
         return $stdlib.core.NodeJsCode.fromInline(`
-<<<<<<< HEAD
-          require("./inflight.$Closure2-430ae1b7.js")({
+          require("./inflight.$Closure2-1.js")({
             $cloud_HttpMethod: ${context._lift(cloud.HttpMethod)},
-=======
-          require("./inflight.$Closure2-1.js")({
-            $api_HEAD: ${context._lift(api_HEAD)},
->>>>>>> a930aa4e
             $path: ${context._lift(path)},
           })
         `);
@@ -615,7 +605,7 @@
       }
       static _toInflightType(context) {
         return $stdlib.core.NodeJsCode.fromInline(`
-          require("./inflight.$Closure4-430ae1b7.js")({
+          require("./inflight.$Closure4-1.js")({
             $api_url: ${context._lift(api.url)},
             $http_HttpMethod: ${context._lift(http.HttpMethod)},
             $http_Util: ${context._lift(http.Util)},
@@ -647,51 +637,7 @@
     (api.options(path,new $Closure1(this,"$Closure1")));
     (api.head(path,new $Closure2(this,"$Closure2")));
     (api.connect(path,new $Closure3(this,"$Closure3")));
-<<<<<<< HEAD
     this.node.root.new("@winglang/sdk.std.Test",std.Test,this,"test:http.fetch can preform a call to an api to CONNECT, HEAD and OPTIONS",new $Closure4(this,"$Closure4"));
-=======
-    if (((util.Util.env("WING_TARGET")) !== "tf-aws")) {
-      class $Closure4 extends $stdlib.std.Resource {
-        constructor(scope, id, ) {
-          super(scope, id);
-          this._addInflightOps("handle", "$inflight_init");
-          this.display.hidden = true;
-        }
-        static _toInflightType(context) {
-          return $stdlib.core.NodeJsCode.fromInline(`
-            require("./inflight.$Closure4-1.js")({
-              $api_url: ${context._lift(api.url)},
-              $http_HEAD: ${context._lift(http_HEAD)},
-              $http_OPTIONS: ${context._lift(http_OPTIONS)},
-              $http_Util: ${context._lift(http.Util)},
-              $path: ${context._lift(path)},
-            })
-          `);
-        }
-        _toInflight() {
-          return $stdlib.core.NodeJsCode.fromInline(`
-            (await (async () => {
-              const $Closure4Client = ${$Closure4._toInflightType(this).text};
-              const client = new $Closure4Client({
-              });
-              if (client.$inflight_init) { await client.$inflight_init(); }
-              return client;
-            })())
-          `);
-        }
-        _registerBind(host, ops) {
-          if (ops.includes("handle")) {
-            $Closure4._registerBindObject(api.url, host, []);
-            $Closure4._registerBindObject(http_HEAD, host, []);
-            $Closure4._registerBindObject(http_OPTIONS, host, []);
-            $Closure4._registerBindObject(path, host, []);
-          }
-          super._registerBind(host, ops);
-        }
-      }
-      this.node.root.new("@winglang/sdk.std.Test",std.Test,this,"test:http.fetch can preform a call to an api to CONNECT, HEAD and OPTIONS",new $Closure4(this,"$Closure4"));
-    }
->>>>>>> a930aa4e
   }
 }
 const $App = $stdlib.core.App.for(process.env.WING_TARGET);
