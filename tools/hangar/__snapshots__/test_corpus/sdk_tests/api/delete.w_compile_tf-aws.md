# [delete.w](../../../../../../examples/tests/sdk_tests/api/delete.w) | compile | tf-aws

## inflight.$Closure1-1.js
```js
module.exports = function({ $cloud_HttpMethod }) {
  class $Closure1 {
    constructor({  }) {
      const $obj = (...args) => this.handle(...args);
      Object.setPrototypeOf($obj, this);
      return $obj;
    }
    async handle(req) {
      {((cond) => {if (!cond) throw new Error("assertion failed: req.method == cloud.HttpMethod.DELETE")})((((a,b) => { try { return require('assert').deepStrictEqual(a,b) === undefined; } catch { return false; } })(req.method,$cloud_HttpMethod.DELETE)))};
      {((cond) => {if (!cond) throw new Error("assertion failed: req.query?.get(\"all\") == \"true\"")})((((a,b) => { try { return require('assert').deepStrictEqual(a,b) === undefined; } catch { return false; } })((req.query)["all"],"true")))};
      {((cond) => {if (!cond) throw new Error("assertion failed: req.query?.get(\"page\") == \"6\"")})((((a,b) => { try { return require('assert').deepStrictEqual(a,b) === undefined; } catch { return false; } })((req.query)["page"],"6")))};
      {((cond) => {if (!cond) throw new Error("assertion failed: req.path == \"/path\"")})((((a,b) => { try { return require('assert').deepStrictEqual(a,b) === undefined; } catch { return false; } })(req.path,"/path")))};
      return ({"status": 200,"body": (req.query)["page"]});
    }
  }
  return $Closure1;
}

```

## inflight.$Closure2-1.js
```js
module.exports = function({ $api_url, $http_HttpMethod, $http_Util }) {
  class $Closure2 {
    constructor({  }) {
      const $obj = (...args) => this.handle(...args);
      Object.setPrototypeOf($obj, this);
      return $obj;
    }
    async handle() {
      const url = String.raw({ raw: ["", "/path?all=true&page=6"] }, $api_url);
      const response = (await $http_Util.delete(url));
      const fetchResponse = (await $http_Util.fetch(url,{ method: $http_HttpMethod.DELETE }));
      {((cond) => {if (!cond) throw new Error("assertion failed: response.body == \"6\"")})((((a,b) => { try { return require('assert').deepStrictEqual(a,b) === undefined; } catch { return false; } })(response.body,"6")))};
      {((cond) => {if (!cond) throw new Error("assertion failed: response.status == 200")})((((a,b) => { try { return require('assert').deepStrictEqual(a,b) === undefined; } catch { return false; } })(response.status,200)))};
      {((cond) => {if (!cond) throw new Error("assertion failed: response.url == url")})((((a,b) => { try { return require('assert').deepStrictEqual(a,b) === undefined; } catch { return false; } })(response.url,url)))};
      {((cond) => {if (!cond) throw new Error("assertion failed: fetchResponse.body == \"6\"")})((((a,b) => { try { return require('assert').deepStrictEqual(a,b) === undefined; } catch { return false; } })(fetchResponse.body,"6")))};
      {((cond) => {if (!cond) throw new Error("assertion failed: fetchResponse.status == 200")})((((a,b) => { try { return require('assert').deepStrictEqual(a,b) === undefined; } catch { return false; } })(fetchResponse.status,200)))};
      {((cond) => {if (!cond) throw new Error("assertion failed: fetchResponse.url == url")})((((a,b) => { try { return require('assert').deepStrictEqual(a,b) === undefined; } catch { return false; } })(fetchResponse.url,url)))};
    }
  }
  return $Closure2;
}

```

## main.tf.json
```json
{
  "//": {
    "metadata": {
      "backend": "local",
      "stackName": "root",
      "version": "0.17.0"
    },
    "outputs": {
      "root": {
        "Default": {
          "cloud.TestRunner": {
            "TestFunctionArns": "WING_TEST_RUNNER_FUNCTION_ARNS"
          }
        }
      }
    }
  },
  "data": {
    "aws_region": {
      "Region": {
        "//": {
          "metadata": {
            "path": "root/Default/Region",
            "uniqueId": "Region"
          }
        }
      }
    }
  },
  "output": {
    "WING_TEST_RUNNER_FUNCTION_ARNS": {
      "value": "[[\"root/Default/Default/test:http.delete and http.fetch can preform a call to an api\",\"${aws_lambda_function.testhttpdeleteandhttpfetchcanpreformacalltoanapi_Handler_98044CDF.arn}\"]]"
    }
  },
  "provider": {
    "aws": [
      {}
    ]
  },
  "resource": {
    "aws_api_gateway_deployment": {
      "cloudApi_api_deployment_545514BF": {
        "//": {
          "metadata": {
            "path": "root/Default/Default/cloud.Api/api/deployment",
            "uniqueId": "cloudApi_api_deployment_545514BF"
          }
        },
        "lifecycle": {
          "create_before_destroy": true
        },
        "rest_api_id": "${aws_api_gateway_rest_api.cloudApi_api_2B334D75.id}",
        "triggers": {
          "redeployment": "3f2ed3e388571f5b15cbc06ba1b47979abe75776"
        }
      }
    },
    "aws_api_gateway_rest_api": {
      "cloudApi_api_2B334D75": {
        "//": {
          "metadata": {
            "path": "root/Default/Default/cloud.Api/api/api",
            "uniqueId": "cloudApi_api_2B334D75"
          }
        },
        "body": "{\"openapi\":\"3.0.3\",\"paths\":{\"/path\":{\"delete\":{\"operationId\":\"delete-path\",\"responses\":{\"200\":{\"description\":\"200 response\",\"content\":{}}},\"parameters\":[],\"x-amazon-apigateway-integration\":{\"uri\":\"arn:aws:apigateway:${data.aws_region.Region.name}:lambda:path/2015-03-31/functions/${aws_lambda_function.cloudApi_cloudApi-OnRequest-cdafee6e_A6C8366F.arn}/invocations\",\"type\":\"aws_proxy\",\"httpMethod\":\"POST\",\"responses\":{\"default\":{\"statusCode\":\"200\"}},\"passthroughBehavior\":\"when_no_match\",\"contentHandling\":\"CONVERT_TO_TEXT\"}}}}}",
        "name": "api-c895068c"
      }
    },
    "aws_api_gateway_stage": {
      "cloudApi_api_stage_BBB283E4": {
        "//": {
          "metadata": {
            "path": "root/Default/Default/cloud.Api/api/stage",
            "uniqueId": "cloudApi_api_stage_BBB283E4"
          }
        },
        "deployment_id": "${aws_api_gateway_deployment.cloudApi_api_deployment_545514BF.id}",
        "rest_api_id": "${aws_api_gateway_rest_api.cloudApi_api_2B334D75.id}",
        "stage_name": "prod"
      }
    },
    "aws_iam_role": {
      "cloudApi_cloudApi-OnRequest-cdafee6e_IamRole_4382C442": {
        "//": {
          "metadata": {
            "path": "root/Default/Default/cloud.Api/cloud.Api-OnRequest-cdafee6e/IamRole",
            "uniqueId": "cloudApi_cloudApi-OnRequest-cdafee6e_IamRole_4382C442"
          }
        },
        "assume_role_policy": "{\"Version\":\"2012-10-17\",\"Statement\":[{\"Action\":\"sts:AssumeRole\",\"Principal\":{\"Service\":\"lambda.amazonaws.com\"},\"Effect\":\"Allow\"}]}"
      },
      "testhttpdeleteandhttpfetchcanpreformacalltoanapi_Handler_IamRole_F3B23120": {
        "//": {
          "metadata": {
            "path": "root/Default/Default/test:http.delete and http.fetch can preform a call to an api/Handler/IamRole",
            "uniqueId": "testhttpdeleteandhttpfetchcanpreformacalltoanapi_Handler_IamRole_F3B23120"
          }
        },
        "assume_role_policy": "{\"Version\":\"2012-10-17\",\"Statement\":[{\"Action\":\"sts:AssumeRole\",\"Principal\":{\"Service\":\"lambda.amazonaws.com\"},\"Effect\":\"Allow\"}]}"
      }
    },
    "aws_iam_role_policy": {
      "cloudApi_cloudApi-OnRequest-cdafee6e_IamRolePolicy_8BF9C89F": {
        "//": {
          "metadata": {
            "path": "root/Default/Default/cloud.Api/cloud.Api-OnRequest-cdafee6e/IamRolePolicy",
            "uniqueId": "cloudApi_cloudApi-OnRequest-cdafee6e_IamRolePolicy_8BF9C89F"
          }
        },
        "policy": "{\"Version\":\"2012-10-17\",\"Statement\":[{\"Effect\":\"Allow\",\"Action\":\"none:null\",\"Resource\":\"*\"}]}",
        "role": "${aws_iam_role.cloudApi_cloudApi-OnRequest-cdafee6e_IamRole_4382C442.name}"
      },
      "testhttpdeleteandhttpfetchcanpreformacalltoanapi_Handler_IamRolePolicy_03683652": {
        "//": {
          "metadata": {
            "path": "root/Default/Default/test:http.delete and http.fetch can preform a call to an api/Handler/IamRolePolicy",
            "uniqueId": "testhttpdeleteandhttpfetchcanpreformacalltoanapi_Handler_IamRolePolicy_03683652"
          }
        },
        "policy": "{\"Version\":\"2012-10-17\",\"Statement\":[{\"Effect\":\"Allow\",\"Action\":\"none:null\",\"Resource\":\"*\"}]}",
        "role": "${aws_iam_role.testhttpdeleteandhttpfetchcanpreformacalltoanapi_Handler_IamRole_F3B23120.name}"
      }
    },
    "aws_iam_role_policy_attachment": {
      "cloudApi_cloudApi-OnRequest-cdafee6e_IamRolePolicyAttachment_5383D6A2": {
        "//": {
          "metadata": {
            "path": "root/Default/Default/cloud.Api/cloud.Api-OnRequest-cdafee6e/IamRolePolicyAttachment",
            "uniqueId": "cloudApi_cloudApi-OnRequest-cdafee6e_IamRolePolicyAttachment_5383D6A2"
          }
        },
        "policy_arn": "arn:aws:iam::aws:policy/service-role/AWSLambdaBasicExecutionRole",
        "role": "${aws_iam_role.cloudApi_cloudApi-OnRequest-cdafee6e_IamRole_4382C442.name}"
      },
      "testhttpdeleteandhttpfetchcanpreformacalltoanapi_Handler_IamRolePolicyAttachment_A5AE872D": {
        "//": {
          "metadata": {
            "path": "root/Default/Default/test:http.delete and http.fetch can preform a call to an api/Handler/IamRolePolicyAttachment",
            "uniqueId": "testhttpdeleteandhttpfetchcanpreformacalltoanapi_Handler_IamRolePolicyAttachment_A5AE872D"
          }
        },
        "policy_arn": "arn:aws:iam::aws:policy/service-role/AWSLambdaBasicExecutionRole",
        "role": "${aws_iam_role.testhttpdeleteandhttpfetchcanpreformacalltoanapi_Handler_IamRole_F3B23120.name}"
      }
    },
    "aws_lambda_function": {
      "cloudApi_cloudApi-OnRequest-cdafee6e_A6C8366F": {
        "//": {
          "metadata": {
            "path": "root/Default/Default/cloud.Api/cloud.Api-OnRequest-cdafee6e/Default",
            "uniqueId": "cloudApi_cloudApi-OnRequest-cdafee6e_A6C8366F"
          }
        },
        "environment": {
          "variables": {
            "WING_FUNCTION_NAME": "cloud-Api-OnRequest-cdafee6e-c8147384",
            "WING_TARGET": "tf-aws"
          }
        },
        "function_name": "cloud-Api-OnRequest-cdafee6e-c8147384",
        "handler": "index.handler",
        "publish": true,
        "role": "${aws_iam_role.cloudApi_cloudApi-OnRequest-cdafee6e_IamRole_4382C442.arn}",
        "runtime": "nodejs18.x",
        "s3_bucket": "${aws_s3_bucket.Code.bucket}",
        "s3_key": "${aws_s3_object.cloudApi_cloudApi-OnRequest-cdafee6e_S3Object_5DAAA0EF.key}",
        "timeout": 30,
        "vpc_config": {
          "security_group_ids": [],
          "subnet_ids": []
        }
      },
      "testhttpdeleteandhttpfetchcanpreformacalltoanapi_Handler_98044CDF": {
        "//": {
          "metadata": {
            "path": "root/Default/Default/test:http.delete and http.fetch can preform a call to an api/Handler/Default",
            "uniqueId": "testhttpdeleteandhttpfetchcanpreformacalltoanapi_Handler_98044CDF"
          }
        },
        "environment": {
          "variables": {
            "WING_FUNCTION_NAME": "Handler-c897cd38",
            "WING_TARGET": "tf-aws",
            "WING_TOKEN_TFTOKEN_TOKEN_7": "${jsonencode(aws_api_gateway_stage.cloudApi_api_stage_BBB283E4.invoke_url)}"
          }
        },
        "function_name": "Handler-c897cd38",
        "handler": "index.handler",
        "publish": true,
        "role": "${aws_iam_role.testhttpdeleteandhttpfetchcanpreformacalltoanapi_Handler_IamRole_F3B23120.arn}",
        "runtime": "nodejs18.x",
        "s3_bucket": "${aws_s3_bucket.Code.bucket}",
        "s3_key": "${aws_s3_object.testhttpdeleteandhttpfetchcanpreformacalltoanapi_Handler_S3Object_64313242.key}",
        "timeout": 30,
        "vpc_config": {
          "security_group_ids": [],
          "subnet_ids": []
        }
      }
    },
    "aws_lambda_permission": {
      "cloudApi_api_permission-DELETE-e2131352_FCB789AC": {
        "//": {
          "metadata": {
            "path": "root/Default/Default/cloud.Api/api/permission-DELETE-e2131352",
            "uniqueId": "cloudApi_api_permission-DELETE-e2131352_FCB789AC"
          }
        },
        "action": "lambda:InvokeFunction",
        "function_name": "${aws_lambda_function.cloudApi_cloudApi-OnRequest-cdafee6e_A6C8366F.function_name}",
        "principal": "apigateway.amazonaws.com",
        "source_arn": "${aws_api_gateway_rest_api.cloudApi_api_2B334D75.execution_arn}/*/DELETE/path",
        "statement_id": "AllowExecutionFromAPIGateway-DELETE-e2131352"
      }
    },
    "aws_s3_bucket": {
      "Code": {
        "//": {
          "metadata": {
            "path": "root/Default/Code",
            "uniqueId": "Code"
          }
        },
        "bucket_prefix": "code-c84a50b1-"
      }
    },
    "aws_s3_object": {
      "cloudApi_cloudApi-OnRequest-cdafee6e_S3Object_5DAAA0EF": {
        "//": {
          "metadata": {
            "path": "root/Default/Default/cloud.Api/cloud.Api-OnRequest-cdafee6e/S3Object",
            "uniqueId": "cloudApi_cloudApi-OnRequest-cdafee6e_S3Object_5DAAA0EF"
          }
        },
        "bucket": "${aws_s3_bucket.Code.bucket}",
        "key": "<ASSET_KEY>",
        "source": "<ASSET_SOURCE>"
      },
      "testhttpdeleteandhttpfetchcanpreformacalltoanapi_Handler_S3Object_64313242": {
        "//": {
          "metadata": {
            "path": "root/Default/Default/test:http.delete and http.fetch can preform a call to an api/Handler/S3Object",
            "uniqueId": "testhttpdeleteandhttpfetchcanpreformacalltoanapi_Handler_S3Object_64313242"
          }
        },
        "bucket": "${aws_s3_bucket.Code.bucket}",
        "key": "<ASSET_KEY>",
        "source": "<ASSET_SOURCE>"
      }
    }
  }
}
```

## preflight.js
```js
const $stdlib = require('@winglang/sdk');
const $outdir = process.env.WING_SYNTH_DIR ?? ".";
const $wing_is_test = process.env.WING_IS_TEST === "true";
const std = $stdlib.std;
const cloud = $stdlib.cloud;
const http = $stdlib.http;
const util = $stdlib.util;
class $Root extends $stdlib.std.Resource {
  constructor(scope, id) {
    super(scope, id);
    class $Closure1 extends $stdlib.std.Resource {
      constructor(scope, id, ) {
        super(scope, id);
        this._addInflightOps("handle", "$inflight_init");
        this.display.hidden = true;
      }
      static _toInflightType(context) {
        return $stdlib.core.NodeJsCode.fromInline(`
<<<<<<< HEAD
          require("./inflight.$Closure1-a341dc30.js")({
            $cloud_HttpMethod: ${context._lift(cloud.HttpMethod)},
=======
          require("./inflight.$Closure1-1.js")({
            $api_DELETE: ${context._lift(api_DELETE)},
>>>>>>> a930aa4e
          })
        `);
      }
      _toInflight() {
        return $stdlib.core.NodeJsCode.fromInline(`
          (await (async () => {
            const $Closure1Client = ${$Closure1._toInflightType(this).text};
            const client = new $Closure1Client({
            });
            if (client.$inflight_init) { await client.$inflight_init(); }
            return client;
          })())
        `);
      }
    }
    class $Closure2 extends $stdlib.std.Resource {
      constructor(scope, id, ) {
        super(scope, id);
        this._addInflightOps("handle", "$inflight_init");
        this.display.hidden = true;
      }
      static _toInflightType(context) {
        return $stdlib.core.NodeJsCode.fromInline(`
          require("./inflight.$Closure2-a341dc30.js")({
            $api_url: ${context._lift(api.url)},
            $http_HttpMethod: ${context._lift(http.HttpMethod)},
            $http_Util: ${context._lift(http.Util)},
          })
        `);
      }
      _toInflight() {
        return $stdlib.core.NodeJsCode.fromInline(`
          (await (async () => {
            const $Closure2Client = ${$Closure2._toInflightType(this).text};
            const client = new $Closure2Client({
            });
            if (client.$inflight_init) { await client.$inflight_init(); }
            return client;
          })())
        `);
      }
      _registerBind(host, ops) {
        if (ops.includes("handle")) {
          $Closure2._registerBindObject(api.url, host, []);
        }
        super._registerBind(host, ops);
      }
    }
    const api = this.node.root.newAbstract("@winglang/sdk.cloud.Api",this,"cloud.Api");
    (api.delete("/path",new $Closure1(this,"$Closure1")));
<<<<<<< HEAD
    this.node.root.new("@winglang/sdk.std.Test",std.Test,this,"test:http.delete and http.fetch can preform a call to an api",new $Closure2(this,"$Closure2"));
=======
    if (((util.Util.env("WING_TARGET")) !== "tf-aws")) {
      class $Closure2 extends $stdlib.std.Resource {
        constructor(scope, id, ) {
          super(scope, id);
          this._addInflightOps("handle", "$inflight_init");
          this.display.hidden = true;
        }
        static _toInflightType(context) {
          return $stdlib.core.NodeJsCode.fromInline(`
            require("./inflight.$Closure2-1.js")({
              $api_url: ${context._lift(api.url)},
              $http_DELETE: ${context._lift(http_DELETE)},
              $http_Util: ${context._lift(http.Util)},
            })
          `);
        }
        _toInflight() {
          return $stdlib.core.NodeJsCode.fromInline(`
            (await (async () => {
              const $Closure2Client = ${$Closure2._toInflightType(this).text};
              const client = new $Closure2Client({
              });
              if (client.$inflight_init) { await client.$inflight_init(); }
              return client;
            })())
          `);
        }
        _registerBind(host, ops) {
          if (ops.includes("handle")) {
            $Closure2._registerBindObject(api.url, host, []);
            $Closure2._registerBindObject(http_DELETE, host, []);
          }
          super._registerBind(host, ops);
        }
      }
      this.node.root.new("@winglang/sdk.std.Test",std.Test,this,"test:http.delete and http.fetch can preform a call to an api",new $Closure2(this,"$Closure2"));
    }
>>>>>>> a930aa4e
  }
}
const $App = $stdlib.core.App.for(process.env.WING_TARGET);
new $App({ outdir: $outdir, name: "delete", rootConstruct: $Root, plugins: $plugins, isTestEnvironment: $wing_is_test, entrypointDir: process.env['WING_SOURCE_DIR'], rootId: process.env['WING_ROOT_ID'] }).synth();

```
<|MERGE_RESOLUTION|>--- conflicted
+++ resolved
@@ -325,13 +325,8 @@
       }
       static _toInflightType(context) {
         return $stdlib.core.NodeJsCode.fromInline(`
-<<<<<<< HEAD
-          require("./inflight.$Closure1-a341dc30.js")({
+          require("./inflight.$Closure1-1.js")({
             $cloud_HttpMethod: ${context._lift(cloud.HttpMethod)},
-=======
-          require("./inflight.$Closure1-1.js")({
-            $api_DELETE: ${context._lift(api_DELETE)},
->>>>>>> a930aa4e
           })
         `);
       }
@@ -355,7 +350,7 @@
       }
       static _toInflightType(context) {
         return $stdlib.core.NodeJsCode.fromInline(`
-          require("./inflight.$Closure2-a341dc30.js")({
+          require("./inflight.$Closure2-1.js")({
             $api_url: ${context._lift(api.url)},
             $http_HttpMethod: ${context._lift(http.HttpMethod)},
             $http_Util: ${context._lift(http.Util)},
@@ -382,47 +377,7 @@
     }
     const api = this.node.root.newAbstract("@winglang/sdk.cloud.Api",this,"cloud.Api");
     (api.delete("/path",new $Closure1(this,"$Closure1")));
-<<<<<<< HEAD
     this.node.root.new("@winglang/sdk.std.Test",std.Test,this,"test:http.delete and http.fetch can preform a call to an api",new $Closure2(this,"$Closure2"));
-=======
-    if (((util.Util.env("WING_TARGET")) !== "tf-aws")) {
-      class $Closure2 extends $stdlib.std.Resource {
-        constructor(scope, id, ) {
-          super(scope, id);
-          this._addInflightOps("handle", "$inflight_init");
-          this.display.hidden = true;
-        }
-        static _toInflightType(context) {
-          return $stdlib.core.NodeJsCode.fromInline(`
-            require("./inflight.$Closure2-1.js")({
-              $api_url: ${context._lift(api.url)},
-              $http_DELETE: ${context._lift(http_DELETE)},
-              $http_Util: ${context._lift(http.Util)},
-            })
-          `);
-        }
-        _toInflight() {
-          return $stdlib.core.NodeJsCode.fromInline(`
-            (await (async () => {
-              const $Closure2Client = ${$Closure2._toInflightType(this).text};
-              const client = new $Closure2Client({
-              });
-              if (client.$inflight_init) { await client.$inflight_init(); }
-              return client;
-            })())
-          `);
-        }
-        _registerBind(host, ops) {
-          if (ops.includes("handle")) {
-            $Closure2._registerBindObject(api.url, host, []);
-            $Closure2._registerBindObject(http_DELETE, host, []);
-          }
-          super._registerBind(host, ops);
-        }
-      }
-      this.node.root.new("@winglang/sdk.std.Test",std.Test,this,"test:http.delete and http.fetch can preform a call to an api",new $Closure2(this,"$Closure2"));
-    }
->>>>>>> a930aa4e
   }
 }
 const $App = $stdlib.core.App.for(process.env.WING_TARGET);
