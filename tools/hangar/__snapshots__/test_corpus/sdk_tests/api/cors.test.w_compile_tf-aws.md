--- conflicted
+++ resolved
@@ -160,13 +160,8 @@
         "handler": "index.handler",
         "memory_size": 1024,
         "publish": true,
-<<<<<<< HEAD
-        "role": "${aws_iam_role.cloudApi_get_path_0_IamRole_415454B9.arn}",
-        "runtime": "nodejs20.x",
-=======
         "role": "${aws_iam_role.cloudApi_get_path_0_IamRole_780EAF4F.arn}",
         "runtime": "nodejs18.x",
->>>>>>> 18c6c977
         "s3_bucket": "${aws_s3_bucket.Code.bucket}",
         "s3_key": "${aws_s3_object.cloudApi_get_path_0_S3Object_8DE95DCE.key}",
         "timeout": 60,
