# [patch.w](../../../../../../examples/tests/sdk_tests/api/patch.w) | compile | tf-aws

## inflight.$Closure1-d24fdba0.js
```js
module.exports = function({ $_id, $body, $cloud_HttpMethod, $std_Json }) {
  class $Closure1 {
    constructor({  }) {
      const $obj = (...args) => this.handle(...args);
      Object.setPrototypeOf($obj, this);
      return $obj;
    }
    async handle(req) {
      {((cond) => {if (!cond) throw new Error("assertion failed: req.method == cloud.HttpMethod.PATCH")})((((a,b) => { try { return require('assert').deepStrictEqual(a,b) === undefined; } catch { return false; } })(req.method,$cloud_HttpMethod.PATCH)))};
      {((cond) => {if (!cond) throw new Error("assertion failed: req.vars?.get(\"id\") == _id")})((((a,b) => { try { return require('assert').deepStrictEqual(a,b) === undefined; } catch { return false; } })((req.vars)["id"],$_id)))};
      {((cond) => {if (!cond) throw new Error("assertion failed: req.path == \"/path/\"+ _id")})((((a,b) => { try { return require('assert').deepStrictEqual(a,b) === undefined; } catch { return false; } })(req.path,("/path/" + $_id))))};
      {((cond) => {if (!cond) throw new Error("assertion failed: req.body == Json.stringify(body)")})((((a,b) => { try { return require('assert').deepStrictEqual(a,b) === undefined; } catch { return false; } })(req.body,((args) => { return JSON.stringify(args[0], null, args[1]) })([$body]))))};
      {((cond) => {if (!cond) throw new Error("assertion failed: req.headers?.get(\"content-type\") == \"application/json\"")})((((a,b) => { try { return require('assert').deepStrictEqual(a,b) === undefined; } catch { return false; } })((req.headers)["content-type"],"application/json")))};
      return ({"status": 200,"body": (req.vars)["id"]});
    }
  }
  return $Closure1;
}

```

## inflight.$Closure2-d24fdba0.js
```js
module.exports = function({ $_id, $api_url, $body, $http_HttpMethod, $http_Util, $std_Json }) {
  class $Closure2 {
    constructor({  }) {
      const $obj = (...args) => this.handle(...args);
      Object.setPrototypeOf($obj, this);
      return $obj;
    }
    async handle() {
      const url = String.raw({ raw: ["", "/path/", ""] }, $api_url, $_id);
      const response = (await $http_Util.patch(url,{ headers: ({"content-type": "application/json"}), body: ((args) => { return JSON.stringify(args[0], null, args[1]) })([$body]) }));
      const fetchResponse = (await $http_Util.patch(url,{ method: $http_HttpMethod.PATCH, headers: ({"content-type": "application/json"}), body: ((args) => { return JSON.stringify(args[0], null, args[1]) })([$body]) }));
      {((cond) => {if (!cond) throw new Error("assertion failed: response.body == _id")})((((a,b) => { try { return require('assert').deepStrictEqual(a,b) === undefined; } catch { return false; } })(response.body,$_id)))};
      {((cond) => {if (!cond) throw new Error("assertion failed: response.status == 200")})((((a,b) => { try { return require('assert').deepStrictEqual(a,b) === undefined; } catch { return false; } })(response.status,200)))};
      {((cond) => {if (!cond) throw new Error("assertion failed: response.url == url")})((((a,b) => { try { return require('assert').deepStrictEqual(a,b) === undefined; } catch { return false; } })(response.url,url)))};
      {((cond) => {if (!cond) throw new Error("assertion failed: fetchResponse.body == _id")})((((a,b) => { try { return require('assert').deepStrictEqual(a,b) === undefined; } catch { return false; } })(fetchResponse.body,$_id)))};
      {((cond) => {if (!cond) throw new Error("assertion failed: fetchResponse.status == 200")})((((a,b) => { try { return require('assert').deepStrictEqual(a,b) === undefined; } catch { return false; } })(fetchResponse.status,200)))};
      {((cond) => {if (!cond) throw new Error("assertion failed: fetchResponse.url == url")})((((a,b) => { try { return require('assert').deepStrictEqual(a,b) === undefined; } catch { return false; } })(fetchResponse.url,url)))};
    }
  }
  return $Closure2;
}

```

## main.tf.json
```json
{
  "//": {
    "metadata": {
      "backend": "local",
      "stackName": "root",
      "version": "0.17.0"
    },
    "outputs": {
      "root": {
        "Default": {
          "cloud.TestRunner": {
            "TestFunctionArns": "WING_TEST_RUNNER_FUNCTION_ARNS"
          }
        }
      }
    }
  },
  "data": {
    "aws_region": {
      "Region": {
        "//": {
          "metadata": {
            "path": "root/Default/Region",
            "uniqueId": "Region"
          }
        }
      }
    }
  },
  "output": {
    "WING_TEST_RUNNER_FUNCTION_ARNS": {
      "value": "[[\"root/Default/Default/test:http.patch and http.fetch can preform a call to an api\",\"${aws_lambda_function.testhttppatchandhttpfetchcanpreformacalltoanapi_Handler_185CBA02.arn}\"]]"
    }
  },
  "provider": {
    "aws": [
      {}
    ]
  },
  "resource": {
    "aws_api_gateway_deployment": {
      "cloudApi_api_deployment_545514BF": {
        "//": {
          "metadata": {
            "path": "root/Default/Default/cloud.Api/api/deployment",
            "uniqueId": "cloudApi_api_deployment_545514BF"
          }
        },
        "lifecycle": {
          "create_before_destroy": true
        },
        "rest_api_id": "${aws_api_gateway_rest_api.cloudApi_api_2B334D75.id}",
        "triggers": {
          "redeployment": "2afd05beaf27bcecd099e20f65c2990011bdae48"
        }
      }
    },
    "aws_api_gateway_rest_api": {
      "cloudApi_api_2B334D75": {
        "//": {
          "metadata": {
            "path": "root/Default/Default/cloud.Api/api/api",
            "uniqueId": "cloudApi_api_2B334D75"
          }
        },
        "body": "{\"openapi\":\"3.0.3\",\"paths\":{\"/path/{id}\":{\"patch\":{\"operationId\":\"patch-path/{id}\",\"responses\":{\"200\":{\"description\":\"200 response\",\"content\":{}}},\"parameters\":[{\"name\":\"id\",\"in\":\"path\",\"required\":true,\"schema\":{\"type\":\"string\"}}],\"x-amazon-apigateway-integration\":{\"uri\":\"arn:aws:apigateway:${data.aws_region.Region.name}:lambda:path/2015-03-31/functions/${aws_lambda_function.cloudApi_cloudApi-OnRequest-cdafee6e_A6C8366F.arn}/invocations\",\"type\":\"aws_proxy\",\"httpMethod\":\"POST\",\"responses\":{\"default\":{\"statusCode\":\"200\"}},\"passthroughBehavior\":\"when_no_match\",\"contentHandling\":\"CONVERT_TO_TEXT\"}}}}}",
        "name": "api-c895068c"
      }
    },
    "aws_api_gateway_stage": {
      "cloudApi_api_stage_BBB283E4": {
        "//": {
          "metadata": {
            "path": "root/Default/Default/cloud.Api/api/stage",
            "uniqueId": "cloudApi_api_stage_BBB283E4"
          }
        },
        "deployment_id": "${aws_api_gateway_deployment.cloudApi_api_deployment_545514BF.id}",
        "rest_api_id": "${aws_api_gateway_rest_api.cloudApi_api_2B334D75.id}",
        "stage_name": "prod"
      }
    },
    "aws_iam_role": {
      "cloudApi_cloudApi-OnRequest-cdafee6e_IamRole_4382C442": {
        "//": {
          "metadata": {
            "path": "root/Default/Default/cloud.Api/cloud.Api-OnRequest-cdafee6e/IamRole",
            "uniqueId": "cloudApi_cloudApi-OnRequest-cdafee6e_IamRole_4382C442"
          }
        },
        "assume_role_policy": "{\"Version\":\"2012-10-17\",\"Statement\":[{\"Action\":\"sts:AssumeRole\",\"Principal\":{\"Service\":\"lambda.amazonaws.com\"},\"Effect\":\"Allow\"}]}"
      },
      "testhttppatchandhttpfetchcanpreformacalltoanapi_Handler_IamRole_C2F43DF0": {
        "//": {
          "metadata": {
            "path": "root/Default/Default/test:http.patch and http.fetch can preform a call to an api/Handler/IamRole",
            "uniqueId": "testhttppatchandhttpfetchcanpreformacalltoanapi_Handler_IamRole_C2F43DF0"
          }
        },
        "assume_role_policy": "{\"Version\":\"2012-10-17\",\"Statement\":[{\"Action\":\"sts:AssumeRole\",\"Principal\":{\"Service\":\"lambda.amazonaws.com\"},\"Effect\":\"Allow\"}]}"
      }
    },
    "aws_iam_role_policy": {
      "cloudApi_cloudApi-OnRequest-cdafee6e_IamRolePolicy_8BF9C89F": {
        "//": {
          "metadata": {
            "path": "root/Default/Default/cloud.Api/cloud.Api-OnRequest-cdafee6e/IamRolePolicy",
            "uniqueId": "cloudApi_cloudApi-OnRequest-cdafee6e_IamRolePolicy_8BF9C89F"
          }
        },
        "policy": "{\"Version\":\"2012-10-17\",\"Statement\":[{\"Effect\":\"Allow\",\"Action\":\"none:null\",\"Resource\":\"*\"}]}",
        "role": "${aws_iam_role.cloudApi_cloudApi-OnRequest-cdafee6e_IamRole_4382C442.name}"
      },
      "testhttppatchandhttpfetchcanpreformacalltoanapi_Handler_IamRolePolicy_6D4DBF6C": {
        "//": {
          "metadata": {
            "path": "root/Default/Default/test:http.patch and http.fetch can preform a call to an api/Handler/IamRolePolicy",
            "uniqueId": "testhttppatchandhttpfetchcanpreformacalltoanapi_Handler_IamRolePolicy_6D4DBF6C"
          }
        },
        "policy": "{\"Version\":\"2012-10-17\",\"Statement\":[{\"Effect\":\"Allow\",\"Action\":\"none:null\",\"Resource\":\"*\"}]}",
        "role": "${aws_iam_role.testhttppatchandhttpfetchcanpreformacalltoanapi_Handler_IamRole_C2F43DF0.name}"
      }
    },
    "aws_iam_role_policy_attachment": {
      "cloudApi_cloudApi-OnRequest-cdafee6e_IamRolePolicyAttachment_5383D6A2": {
        "//": {
          "metadata": {
            "path": "root/Default/Default/cloud.Api/cloud.Api-OnRequest-cdafee6e/IamRolePolicyAttachment",
            "uniqueId": "cloudApi_cloudApi-OnRequest-cdafee6e_IamRolePolicyAttachment_5383D6A2"
          }
        },
        "policy_arn": "arn:aws:iam::aws:policy/service-role/AWSLambdaBasicExecutionRole",
        "role": "${aws_iam_role.cloudApi_cloudApi-OnRequest-cdafee6e_IamRole_4382C442.name}"
      },
      "testhttppatchandhttpfetchcanpreformacalltoanapi_Handler_IamRolePolicyAttachment_FDA4E9BA": {
        "//": {
          "metadata": {
            "path": "root/Default/Default/test:http.patch and http.fetch can preform a call to an api/Handler/IamRolePolicyAttachment",
            "uniqueId": "testhttppatchandhttpfetchcanpreformacalltoanapi_Handler_IamRolePolicyAttachment_FDA4E9BA"
          }
        },
        "policy_arn": "arn:aws:iam::aws:policy/service-role/AWSLambdaBasicExecutionRole",
        "role": "${aws_iam_role.testhttppatchandhttpfetchcanpreformacalltoanapi_Handler_IamRole_C2F43DF0.name}"
      }
    },
    "aws_lambda_function": {
      "cloudApi_cloudApi-OnRequest-cdafee6e_A6C8366F": {
        "//": {
          "metadata": {
            "path": "root/Default/Default/cloud.Api/cloud.Api-OnRequest-cdafee6e/Default",
            "uniqueId": "cloudApi_cloudApi-OnRequest-cdafee6e_A6C8366F"
          }
        },
        "environment": {
          "variables": {
            "WING_FUNCTION_NAME": "cloud-Api-OnRequest-cdafee6e-c8147384",
            "WING_TARGET": "tf-aws"
          }
        },
        "function_name": "cloud-Api-OnRequest-cdafee6e-c8147384",
        "handler": "index.handler",
        "publish": true,
        "role": "${aws_iam_role.cloudApi_cloudApi-OnRequest-cdafee6e_IamRole_4382C442.arn}",
        "runtime": "nodejs18.x",
        "s3_bucket": "${aws_s3_bucket.Code.bucket}",
        "s3_key": "${aws_s3_object.cloudApi_cloudApi-OnRequest-cdafee6e_S3Object_5DAAA0EF.key}",
        "timeout": 30,
        "vpc_config": {
          "security_group_ids": [],
          "subnet_ids": []
        }
      },
      "testhttppatchandhttpfetchcanpreformacalltoanapi_Handler_185CBA02": {
        "//": {
          "metadata": {
            "path": "root/Default/Default/test:http.patch and http.fetch can preform a call to an api/Handler/Default",
            "uniqueId": "testhttppatchandhttpfetchcanpreformacalltoanapi_Handler_185CBA02"
          }
        },
        "environment": {
          "variables": {
            "WING_FUNCTION_NAME": "Handler-c89df580",
            "WING_TARGET": "tf-aws",
            "WING_TOKEN_TFTOKEN_TOKEN_7": "${jsonencode(aws_api_gateway_stage.cloudApi_api_stage_BBB283E4.invoke_url)}"
          }
        },
        "function_name": "Handler-c89df580",
        "handler": "index.handler",
        "publish": true,
        "role": "${aws_iam_role.testhttppatchandhttpfetchcanpreformacalltoanapi_Handler_IamRole_C2F43DF0.arn}",
        "runtime": "nodejs18.x",
        "s3_bucket": "${aws_s3_bucket.Code.bucket}",
        "s3_key": "${aws_s3_object.testhttppatchandhttpfetchcanpreformacalltoanapi_Handler_S3Object_2CE72DAC.key}",
        "timeout": 30,
        "vpc_config": {
          "security_group_ids": [],
          "subnet_ids": []
        }
      }
    },
    "aws_lambda_permission": {
      "cloudApi_api_permission-PATCH-4d67c9d8_BC5EF557": {
        "//": {
          "metadata": {
            "path": "root/Default/Default/cloud.Api/api/permission-PATCH-4d67c9d8",
            "uniqueId": "cloudApi_api_permission-PATCH-4d67c9d8_BC5EF557"
          }
        },
        "action": "lambda:InvokeFunction",
        "function_name": "${aws_lambda_function.cloudApi_cloudApi-OnRequest-cdafee6e_A6C8366F.function_name}",
        "principal": "apigateway.amazonaws.com",
        "source_arn": "${aws_api_gateway_rest_api.cloudApi_api_2B334D75.execution_arn}/*/PATCH/path/{id}",
        "statement_id": "AllowExecutionFromAPIGateway-PATCH-4d67c9d8"
      }
    },
    "aws_s3_bucket": {
      "Code": {
        "//": {
          "metadata": {
            "path": "root/Default/Code",
            "uniqueId": "Code"
          }
        },
        "bucket_prefix": "code-c84a50b1-"
      }
    },
    "aws_s3_object": {
      "cloudApi_cloudApi-OnRequest-cdafee6e_S3Object_5DAAA0EF": {
        "//": {
          "metadata": {
            "path": "root/Default/Default/cloud.Api/cloud.Api-OnRequest-cdafee6e/S3Object",
            "uniqueId": "cloudApi_cloudApi-OnRequest-cdafee6e_S3Object_5DAAA0EF"
          }
        },
        "bucket": "${aws_s3_bucket.Code.bucket}",
        "key": "<ASSET_KEY>",
        "source": "<ASSET_SOURCE>"
      },
      "testhttppatchandhttpfetchcanpreformacalltoanapi_Handler_S3Object_2CE72DAC": {
        "//": {
          "metadata": {
            "path": "root/Default/Default/test:http.patch and http.fetch can preform a call to an api/Handler/S3Object",
            "uniqueId": "testhttppatchandhttpfetchcanpreformacalltoanapi_Handler_S3Object_2CE72DAC"
          }
        },
        "bucket": "${aws_s3_bucket.Code.bucket}",
        "key": "<ASSET_KEY>",
        "source": "<ASSET_SOURCE>"
      }
    }
  }
}
```

## preflight.js
```js
const $stdlib = require('@winglang/sdk');
const $outdir = process.env.WING_SYNTH_DIR ?? ".";
const $wing_is_test = process.env.WING_IS_TEST === "true";
const std = $stdlib.std;
const cloud = $stdlib.cloud;
const http = $stdlib.http;
const util = $stdlib.util;
class $Root extends $stdlib.std.Resource {
  constructor(scope, id) {
    super(scope, id);
    class $Closure1 extends $stdlib.std.Resource {
      constructor(scope, id, ) {
        super(scope, id);
        this._addInflightOps("handle", "$inflight_init");
        this.display.hidden = true;
      }
      static _toInflightType(context) {
        return $stdlib.core.NodeJsCode.fromInline(`
          require("./inflight.$Closure1-d24fdba0.js")({
            $_id: ${context._lift(_id)},
            $body: ${context._lift(body)},
            $cloud_HttpMethod: ${context._lift(cloud.HttpMethod)},
            $std_Json: ${context._lift(std.Json)},
          })
        `);
      }
      _toInflight() {
        return $stdlib.core.NodeJsCode.fromInline(`
          (await (async () => {
            const $Closure1Client = ${$Closure1._toInflightType(this).text};
            const client = new $Closure1Client({
            });
            if (client.$inflight_init) { await client.$inflight_init(); }
            return client;
          })())
        `);
      }
      _registerBind(host, ops) {
        if (ops.includes("handle")) {
          $Closure1._registerBindObject(_id, host, []);
          $Closure1._registerBindObject(body, host, []);
        }
        super._registerBind(host, ops);
      }
    }
    class $Closure2 extends $stdlib.std.Resource {
      constructor(scope, id, ) {
        super(scope, id);
        this._addInflightOps("handle", "$inflight_init");
        this.display.hidden = true;
      }
      static _toInflightType(context) {
        return $stdlib.core.NodeJsCode.fromInline(`
          require("./inflight.$Closure2.js")({
            $_id: ${context._lift(_id)},
            $api_url: ${context._lift(api.url)},
            $body: ${context._lift(body)},
            $http_HttpMethod: ${context._lift(http.HttpMethod)},
            $http_Util: ${context._lift(http.Util)},
            $std_Json: ${context._lift(std.Json)},
          })
        `);
      }
      _toInflight() {
        return $stdlib.core.NodeJsCode.fromInline(`
          (await (async () => {
            const $Closure2Client = ${$Closure2._toInflightType(this).text};
            const client = new $Closure2Client({
            });
            if (client.$inflight_init) { await client.$inflight_init(); }
            return client;
          })())
        `);
      }
      _registerBind(host, ops) {
        if (ops.includes("handle")) {
          $Closure2._registerBindObject(_id, host, []);
          $Closure2._registerBindObject(api.url, host, []);
          $Closure2._registerBindObject(body, host, []);
        }
        super._registerBind(host, ops);
      }
    }
    const api = this.node.root.newAbstract("@winglang/sdk.cloud.Api",this,"cloud.Api");
    const body = ({"cat": "Tion"});
    const _id = "12345";
    (api.patch("/path/{id}",new $Closure1(this,"$Closure1")));
<<<<<<< HEAD
    this.node.root.new("@winglang/sdk.std.Test",std.Test,this,"test:http.patch and http.fetch can preform a call to an api",new $Closure2(this,"$Closure2"));
=======
    if (((util.Util.env("WING_TARGET")) !== "tf-aws")) {
      class $Closure2 extends $stdlib.std.Resource {
        constructor(scope, id, ) {
          super(scope, id);
          this._addInflightOps("handle", "$inflight_init");
          this.display.hidden = true;
        }
        static _toInflightType(context) {
          return $stdlib.core.NodeJsCode.fromInline(`
            require("./inflight.$Closure2-d24fdba0.js")({
              $_id: ${context._lift(_id)},
              $api_url: ${context._lift(api.url)},
              $body: ${context._lift(body)},
              $http_PATCH: ${context._lift(http_PATCH)},
              $http_Util: ${context._lift(http.Util)},
              $std_Json: ${context._lift(std.Json)},
            })
          `);
        }
        _toInflight() {
          return $stdlib.core.NodeJsCode.fromInline(`
            (await (async () => {
              const $Closure2Client = ${$Closure2._toInflightType(this).text};
              const client = new $Closure2Client({
              });
              if (client.$inflight_init) { await client.$inflight_init(); }
              return client;
            })())
          `);
        }
        _registerBind(host, ops) {
          if (ops.includes("handle")) {
            $Closure2._registerBindObject(_id, host, []);
            $Closure2._registerBindObject(api.url, host, []);
            $Closure2._registerBindObject(body, host, []);
            $Closure2._registerBindObject(http_PATCH, host, []);
          }
          super._registerBind(host, ops);
        }
      }
      this.node.root.new("@winglang/sdk.std.Test",std.Test,this,"test:http.patch and http.fetch can preform a call to an api",new $Closure2(this,"$Closure2"));
    }
>>>>>>> ee98aa32
  }
}
const $App = $stdlib.core.App.for(process.env.WING_TARGET);
new $App({ outdir: $outdir, name: "patch", rootConstruct: $Root, plugins: $plugins, isTestEnvironment: $wing_is_test, entrypointDir: process.env['WING_SOURCE_DIR'], rootId: process.env['WING_ROOT_ID'] }).synth();

```
<|MERGE_RESOLUTION|>--- conflicted
+++ resolved
@@ -1,55 +1,226 @@
 # [patch.w](../../../../../../examples/tests/sdk_tests/api/patch.w) | compile | tf-aws
 
 ## inflight.$Closure1-d24fdba0.js
+
 ```js
-module.exports = function({ $_id, $body, $cloud_HttpMethod, $std_Json }) {
+module.exports = function ({ $_id, $body, $cloud_HttpMethod, $std_Json }) {
   class $Closure1 {
-    constructor({  }) {
+    constructor({}) {
       const $obj = (...args) => this.handle(...args);
       Object.setPrototypeOf($obj, this);
       return $obj;
     }
     async handle(req) {
-      {((cond) => {if (!cond) throw new Error("assertion failed: req.method == cloud.HttpMethod.PATCH")})((((a,b) => { try { return require('assert').deepStrictEqual(a,b) === undefined; } catch { return false; } })(req.method,$cloud_HttpMethod.PATCH)))};
-      {((cond) => {if (!cond) throw new Error("assertion failed: req.vars?.get(\"id\") == _id")})((((a,b) => { try { return require('assert').deepStrictEqual(a,b) === undefined; } catch { return false; } })((req.vars)["id"],$_id)))};
-      {((cond) => {if (!cond) throw new Error("assertion failed: req.path == \"/path/\"+ _id")})((((a,b) => { try { return require('assert').deepStrictEqual(a,b) === undefined; } catch { return false; } })(req.path,("/path/" + $_id))))};
-      {((cond) => {if (!cond) throw new Error("assertion failed: req.body == Json.stringify(body)")})((((a,b) => { try { return require('assert').deepStrictEqual(a,b) === undefined; } catch { return false; } })(req.body,((args) => { return JSON.stringify(args[0], null, args[1]) })([$body]))))};
-      {((cond) => {if (!cond) throw new Error("assertion failed: req.headers?.get(\"content-type\") == \"application/json\"")})((((a,b) => { try { return require('assert').deepStrictEqual(a,b) === undefined; } catch { return false; } })((req.headers)["content-type"],"application/json")))};
-      return ({"status": 200,"body": (req.vars)["id"]});
+      {
+        ((cond) => {
+          if (!cond)
+            throw new Error(
+              "assertion failed: req.method == cloud.HttpMethod.PATCH"
+            );
+        })(
+          ((a, b) => {
+            try {
+              return require("assert").deepStrictEqual(a, b) === undefined;
+            } catch {
+              return false;
+            }
+          })(req.method, $cloud_HttpMethod.PATCH)
+        );
+      }
+      {
+        ((cond) => {
+          if (!cond)
+            throw new Error('assertion failed: req.vars?.get("id") == _id');
+        })(
+          ((a, b) => {
+            try {
+              return require("assert").deepStrictEqual(a, b) === undefined;
+            } catch {
+              return false;
+            }
+          })(req.vars["id"], $_id)
+        );
+      }
+      {
+        ((cond) => {
+          if (!cond)
+            throw new Error('assertion failed: req.path == "/path/"+ _id');
+        })(
+          ((a, b) => {
+            try {
+              return require("assert").deepStrictEqual(a, b) === undefined;
+            } catch {
+              return false;
+            }
+          })(req.path, "/path/" + $_id)
+        );
+      }
+      {
+        ((cond) => {
+          if (!cond)
+            throw new Error(
+              "assertion failed: req.body == Json.stringify(body)"
+            );
+        })(
+          ((a, b) => {
+            try {
+              return require("assert").deepStrictEqual(a, b) === undefined;
+            } catch {
+              return false;
+            }
+          })(
+            req.body,
+            ((args) => {
+              return JSON.stringify(args[0], null, args[1]);
+            })([$body])
+          )
+        );
+      }
+      {
+        ((cond) => {
+          if (!cond)
+            throw new Error(
+              'assertion failed: req.headers?.get("content-type") == "application/json"'
+            );
+        })(
+          ((a, b) => {
+            try {
+              return require("assert").deepStrictEqual(a, b) === undefined;
+            } catch {
+              return false;
+            }
+          })(req.headers["content-type"], "application/json")
+        );
+      }
+      return { status: 200, body: req.vars["id"] };
     }
   }
   return $Closure1;
-}
-
+};
 ```
 
 ## inflight.$Closure2-d24fdba0.js
+
 ```js
-module.exports = function({ $_id, $api_url, $body, $http_HttpMethod, $http_Util, $std_Json }) {
+module.exports = function ({
+  $_id,
+  $api_url,
+  $body,
+  $http_HttpMethod,
+  $http_Util,
+  $std_Json,
+}) {
   class $Closure2 {
-    constructor({  }) {
+    constructor({}) {
       const $obj = (...args) => this.handle(...args);
       Object.setPrototypeOf($obj, this);
       return $obj;
     }
     async handle() {
       const url = String.raw({ raw: ["", "/path/", ""] }, $api_url, $_id);
-      const response = (await $http_Util.patch(url,{ headers: ({"content-type": "application/json"}), body: ((args) => { return JSON.stringify(args[0], null, args[1]) })([$body]) }));
-      const fetchResponse = (await $http_Util.patch(url,{ method: $http_HttpMethod.PATCH, headers: ({"content-type": "application/json"}), body: ((args) => { return JSON.stringify(args[0], null, args[1]) })([$body]) }));
-      {((cond) => {if (!cond) throw new Error("assertion failed: response.body == _id")})((((a,b) => { try { return require('assert').deepStrictEqual(a,b) === undefined; } catch { return false; } })(response.body,$_id)))};
-      {((cond) => {if (!cond) throw new Error("assertion failed: response.status == 200")})((((a,b) => { try { return require('assert').deepStrictEqual(a,b) === undefined; } catch { return false; } })(response.status,200)))};
-      {((cond) => {if (!cond) throw new Error("assertion failed: response.url == url")})((((a,b) => { try { return require('assert').deepStrictEqual(a,b) === undefined; } catch { return false; } })(response.url,url)))};
-      {((cond) => {if (!cond) throw new Error("assertion failed: fetchResponse.body == _id")})((((a,b) => { try { return require('assert').deepStrictEqual(a,b) === undefined; } catch { return false; } })(fetchResponse.body,$_id)))};
-      {((cond) => {if (!cond) throw new Error("assertion failed: fetchResponse.status == 200")})((((a,b) => { try { return require('assert').deepStrictEqual(a,b) === undefined; } catch { return false; } })(fetchResponse.status,200)))};
-      {((cond) => {if (!cond) throw new Error("assertion failed: fetchResponse.url == url")})((((a,b) => { try { return require('assert').deepStrictEqual(a,b) === undefined; } catch { return false; } })(fetchResponse.url,url)))};
+      const response = await $http_Util.patch(url, {
+        headers: { "content-type": "application/json" },
+        body: ((args) => {
+          return JSON.stringify(args[0], null, args[1]);
+        })([$body]),
+      });
+      const fetchResponse = await $http_Util.patch(url, {
+        method: $http_HttpMethod.PATCH,
+        headers: { "content-type": "application/json" },
+        body: ((args) => {
+          return JSON.stringify(args[0], null, args[1]);
+        })([$body]),
+      });
+      {
+        ((cond) => {
+          if (!cond) throw new Error("assertion failed: response.body == _id");
+        })(
+          ((a, b) => {
+            try {
+              return require("assert").deepStrictEqual(a, b) === undefined;
+            } catch {
+              return false;
+            }
+          })(response.body, $_id)
+        );
+      }
+      {
+        ((cond) => {
+          if (!cond)
+            throw new Error("assertion failed: response.status == 200");
+        })(
+          ((a, b) => {
+            try {
+              return require("assert").deepStrictEqual(a, b) === undefined;
+            } catch {
+              return false;
+            }
+          })(response.status, 200)
+        );
+      }
+      {
+        ((cond) => {
+          if (!cond) throw new Error("assertion failed: response.url == url");
+        })(
+          ((a, b) => {
+            try {
+              return require("assert").deepStrictEqual(a, b) === undefined;
+            } catch {
+              return false;
+            }
+          })(response.url, url)
+        );
+      }
+      {
+        ((cond) => {
+          if (!cond)
+            throw new Error("assertion failed: fetchResponse.body == _id");
+        })(
+          ((a, b) => {
+            try {
+              return require("assert").deepStrictEqual(a, b) === undefined;
+            } catch {
+              return false;
+            }
+          })(fetchResponse.body, $_id)
+        );
+      }
+      {
+        ((cond) => {
+          if (!cond)
+            throw new Error("assertion failed: fetchResponse.status == 200");
+        })(
+          ((a, b) => {
+            try {
+              return require("assert").deepStrictEqual(a, b) === undefined;
+            } catch {
+              return false;
+            }
+          })(fetchResponse.status, 200)
+        );
+      }
+      {
+        ((cond) => {
+          if (!cond)
+            throw new Error("assertion failed: fetchResponse.url == url");
+        })(
+          ((a, b) => {
+            try {
+              return require("assert").deepStrictEqual(a, b) === undefined;
+            } catch {
+              return false;
+            }
+          })(fetchResponse.url, url)
+        );
+      }
     }
   }
   return $Closure2;
-}
-
+};
 ```
 
 ## main.tf.json
+
 ```json
 {
   "//": {
@@ -86,9 +257,7 @@
     }
   },
   "provider": {
-    "aws": [
-      {}
-    ]
+    "aws": [{}]
   },
   "resource": {
     "aws_api_gateway_deployment": {
@@ -307,8 +476,9 @@
 ```
 
 ## preflight.js
+
 ```js
-const $stdlib = require('@winglang/sdk');
+const $stdlib = require("@winglang/sdk");
 const $outdir = process.env.WING_SYNTH_DIR ?? ".";
 const $wing_is_test = process.env.WING_IS_TEST === "true";
 const std = $stdlib.std;
@@ -319,7 +489,7 @@
   constructor(scope, id) {
     super(scope, id);
     class $Closure1 extends $stdlib.std.Resource {
-      constructor(scope, id, ) {
+      constructor(scope, id) {
         super(scope, id);
         this._addInflightOps("handle", "$inflight_init");
         this.display.hidden = true;
@@ -354,7 +524,7 @@
       }
     }
     class $Closure2 extends $stdlib.std.Resource {
-      constructor(scope, id, ) {
+      constructor(scope, id) {
         super(scope, id);
         this._addInflightOps("handle", "$inflight_init");
         this.display.hidden = true;
@@ -391,16 +561,17 @@
         super._registerBind(host, ops);
       }
     }
-    const api = this.node.root.newAbstract("@winglang/sdk.cloud.Api",this,"cloud.Api");
-    const body = ({"cat": "Tion"});
+    const api = this.node.root.newAbstract(
+      "@winglang/sdk.cloud.Api",
+      this,
+      "cloud.Api"
+    );
+    const body = { cat: "Tion" };
     const _id = "12345";
-    (api.patch("/path/{id}",new $Closure1(this,"$Closure1")));
-<<<<<<< HEAD
-    this.node.root.new("@winglang/sdk.std.Test",std.Test,this,"test:http.patch and http.fetch can preform a call to an api",new $Closure2(this,"$Closure2"));
-=======
-    if (((util.Util.env("WING_TARGET")) !== "tf-aws")) {
+    api.patch("/path/{id}", new $Closure1(this, "$Closure1"));
+    if (util.Util.env("WING_TARGET") !== "tf-aws") {
       class $Closure2 extends $stdlib.std.Resource {
-        constructor(scope, id, ) {
+        constructor(scope, id) {
           super(scope, id);
           this._addInflightOps("handle", "$inflight_init");
           this.display.hidden = true;
@@ -438,12 +609,24 @@
           super._registerBind(host, ops);
         }
       }
-      this.node.root.new("@winglang/sdk.std.Test",std.Test,this,"test:http.patch and http.fetch can preform a call to an api",new $Closure2(this,"$Closure2"));
-    }
->>>>>>> ee98aa32
+      this.node.root.new(
+        "@winglang/sdk.std.Test",
+        std.Test,
+        this,
+        "test:http.patch and http.fetch can preform a call to an api",
+        new $Closure2(this, "$Closure2")
+      );
+    }
   }
 }
 const $App = $stdlib.core.App.for(process.env.WING_TARGET);
-new $App({ outdir: $outdir, name: "patch", rootConstruct: $Root, plugins: $plugins, isTestEnvironment: $wing_is_test, entrypointDir: process.env['WING_SOURCE_DIR'], rootId: process.env['WING_ROOT_ID'] }).synth();
-
-```
+new $App({
+  outdir: $outdir,
+  name: "patch",
+  rootConstruct: $Root,
+  plugins: $plugins,
+  isTestEnvironment: $wing_is_test,
+  entrypointDir: process.env["WING_SOURCE_DIR"],
+  rootId: process.env["WING_ROOT_ID"],
+}).synth();
+```