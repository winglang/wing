# [put.w](../../../../../../examples/tests/sdk_tests/api/put.w) | compile | tf-aws

## inflight.$Closure1.js
```js
module.exports = function({ $_id, $api_PUT, $body, $std_Json, $user }) {
  class $Closure1 {
    async handle(req) {
      const path = String.raw({ raw: ["/path/", "/nn/", ""] }, $_id, $user);
      {((cond) => {if (!cond) throw new Error("assertion failed: req.method == api_PUT")})((req.method === $api_PUT))};
      {((cond) => {if (!cond) throw new Error("assertion failed: req.vars?.get(\"id\") == _id")})(((req.vars)["id"] === $_id))};
      {((cond) => {if (!cond) throw new Error("assertion failed: req.vars?.get(\"user\") == user")})(((req.vars)["user"] === $user))};
      {((cond) => {if (!cond) throw new Error("assertion failed: req.path == path")})((req.path === path))};
      {((cond) => {if (!cond) throw new Error("assertion failed: req.body == Json.stringify(body)")})((req.body === ((args) => { return JSON.stringify(args[0], null, args[1]) })([$body])))};
      {((cond) => {if (!cond) throw new Error("assertion failed: req.headers?.get(\"content-type\") == \"application/json\"")})(((req.headers)["content-type"] === "application/json"))};
      return {
      "status": 200,
      "headers": Object.freeze({"content-type":"application/json; charset=utf-8"}),
      "body": (req.vars)["id"],}
      ;
    }
    constructor({  }) {
      const $obj = (...args) => this.handle(...args);
      Object.setPrototypeOf($obj, this);
      return $obj;
    }
  }
  return $Closure1;
}

```

## inflight.$Closure2.js
```js
module.exports = function({ $_id, $api_url, $body, $http_PUT, $http_Util, $std_Json, $user }) {
  class $Closure2 {
    async handle() {
      const url = String.raw({ raw: ["", "/path/", "/nn/", ""] }, $api_url, $_id, $user);
      const response = (await $http_Util.put(url,{
      "headers": Object.freeze({"content-type":"application/json"}),
      "body": ((args) => { return JSON.stringify(args[0], null, args[1]) })([$body]),}
      ));
      const fetchResponse = (await $http_Util.put(url,{
      "method": $http_PUT,
      "headers": Object.freeze({"content-type":"application/json"}),
      "body": ((args) => { return JSON.stringify(args[0], null, args[1]) })([$body]),}
      ));
<<<<<<< HEAD
      {((cond) => {if (!cond) throw new Error("assertion failed: response.body == _id")})((response.body === $_id))};
      {((cond) => {if (!cond) throw new Error("assertion failed: response.status == 200")})((response.status === 200))};
      {((cond) => {if (!cond) throw new Error("assertion failed: response.url == url")})((response.url === url))};
      {((cond) => {if (!cond) throw new Error("assertion failed: fetchResponse.body == _id")})((fetchResponse.body === $_id))};
=======
      {((cond) => {if (!cond) throw new Error("assertion failed: response.headers.get(\"content-type\") == \"application/json; charset=utf-8\"")})(((response.headers)["content-type"] === "application/json; charset=utf-8"))};
      {((cond) => {if (!cond) throw new Error("assertion failed: response.body == _id")})((response.body === _id))};
      {((cond) => {if (!cond) throw new Error("assertion failed: response.status == 200")})((response.status === 200))};
      {((cond) => {if (!cond) throw new Error("assertion failed: response.url == url")})((response.url === url))};
      {((cond) => {if (!cond) throw new Error("assertion failed: fetchResponse.headers.get(\"content-type\") == \"application/json; charset=utf-8\"")})(((fetchResponse.headers)["content-type"] === "application/json; charset=utf-8"))};
      {((cond) => {if (!cond) throw new Error("assertion failed: fetchResponse.body == _id")})((fetchResponse.body === _id))};
>>>>>>> b9fa34ca
      {((cond) => {if (!cond) throw new Error("assertion failed: fetchResponse.status == 200")})((fetchResponse.status === 200))};
      {((cond) => {if (!cond) throw new Error("assertion failed: fetchResponse.url == url")})((fetchResponse.url === url))};
    }
    constructor({  }) {
      const $obj = (...args) => this.handle(...args);
      Object.setPrototypeOf($obj, this);
      return $obj;
    }
  }
  return $Closure2;
}

```

## main.tf.json
```json
{
  "//": {
    "metadata": {
      "backend": "local",
      "stackName": "root",
      "version": "0.15.2"
    },
    "outputs": {
      "root": {
        "Default": {
          "cloud.TestRunner": {
            "TestFunctionArns": "WING_TEST_RUNNER_FUNCTION_ARNS"
          }
        }
      }
    }
  },
  "data": {
    "aws_region": {
      "root_Region_A2D17352": {
        "//": {
          "metadata": {
            "path": "root/Default/Region",
            "uniqueId": "root_Region_A2D17352"
          }
        }
      }
    }
  },
  "output": {
    "WING_TEST_RUNNER_FUNCTION_ARNS": {
      "value": "[[\"root/Default/Default/test:http.put and http.fetch can preform a call to an api\",\"${aws_lambda_function.root_testhttpputandhttpfetchcanpreformacalltoanapi_Handler_D6DD411B.arn}\"]]"
    }
  },
  "provider": {
    "aws": [
      {}
    ]
  },
  "resource": {
    "aws_api_gateway_deployment": {
      "root_cloudApi_api_deployment_E29F699A": {
        "//": {
          "metadata": {
            "path": "root/Default/Default/cloud.Api/api/deployment",
            "uniqueId": "root_cloudApi_api_deployment_E29F699A"
          }
        },
        "lifecycle": {
          "create_before_destroy": true
        },
        "rest_api_id": "${aws_api_gateway_rest_api.root_cloudApi_api_8C9FE51E.id}",
        "triggers": {
          "redeployment": "a67fe6988218a80a1321d2cf04424fe744273dd4"
        }
      }
    },
    "aws_api_gateway_rest_api": {
      "root_cloudApi_api_8C9FE51E": {
        "//": {
          "metadata": {
            "path": "root/Default/Default/cloud.Api/api/api",
            "uniqueId": "root_cloudApi_api_8C9FE51E"
          }
        },
        "body": "{\"openapi\":\"3.0.3\",\"paths\":{\"/path/{id}/nn/{user}\":{\"put\":{\"operationId\":\"put-path/{id}/nn/{user}\",\"responses\":{\"200\":{\"description\":\"200 response\",\"content\":{}}},\"parameters\":[{\"name\":\"id\",\"in\":\"path\",\"required\":true,\"schema\":{\"type\":\"string\"}},{\"name\":\"user\",\"in\":\"path\",\"required\":true,\"schema\":{\"type\":\"string\"}}],\"x-amazon-apigateway-integration\":{\"uri\":\"arn:aws:apigateway:${data.aws_region.root_Region_A2D17352.name}:lambda:path/2015-03-31/functions/${aws_lambda_function.root_cloudApi_cloudApiOnRequestcdafee6e_582EA655.arn}/invocations\",\"type\":\"aws_proxy\",\"httpMethod\":\"POST\",\"responses\":{\"default\":{\"statusCode\":\"200\"}},\"passthroughBehavior\":\"when_no_match\",\"contentHandling\":\"CONVERT_TO_TEXT\"}}}}}",
        "name": "api-c895068c"
      }
    },
    "aws_api_gateway_stage": {
      "root_cloudApi_api_stage_57D6284A": {
        "//": {
          "metadata": {
            "path": "root/Default/Default/cloud.Api/api/stage",
            "uniqueId": "root_cloudApi_api_stage_57D6284A"
          }
        },
        "deployment_id": "${aws_api_gateway_deployment.root_cloudApi_api_deployment_E29F699A.id}",
        "rest_api_id": "${aws_api_gateway_rest_api.root_cloudApi_api_8C9FE51E.id}",
        "stage_name": "prod"
      }
    },
    "aws_iam_role": {
      "root_cloudApi_cloudApiOnRequestcdafee6e_IamRole_2B8A04C3": {
        "//": {
          "metadata": {
            "path": "root/Default/Default/cloud.Api/cloud.Api-OnRequest-cdafee6e/IamRole",
            "uniqueId": "root_cloudApi_cloudApiOnRequestcdafee6e_IamRole_2B8A04C3"
          }
        },
        "assume_role_policy": "{\"Version\":\"2012-10-17\",\"Statement\":[{\"Action\":\"sts:AssumeRole\",\"Principal\":{\"Service\":\"lambda.amazonaws.com\"},\"Effect\":\"Allow\"}]}"
      },
      "root_testhttpputandhttpfetchcanpreformacalltoanapi_Handler_IamRole_613C5C88": {
        "//": {
          "metadata": {
            "path": "root/Default/Default/test:http.put and http.fetch can preform a call to an api/Handler/IamRole",
            "uniqueId": "root_testhttpputandhttpfetchcanpreformacalltoanapi_Handler_IamRole_613C5C88"
          }
        },
        "assume_role_policy": "{\"Version\":\"2012-10-17\",\"Statement\":[{\"Action\":\"sts:AssumeRole\",\"Principal\":{\"Service\":\"lambda.amazonaws.com\"},\"Effect\":\"Allow\"}]}"
      }
    },
    "aws_iam_role_policy": {
      "root_cloudApi_cloudApiOnRequestcdafee6e_IamRolePolicy_E6B9BE66": {
        "//": {
          "metadata": {
            "path": "root/Default/Default/cloud.Api/cloud.Api-OnRequest-cdafee6e/IamRolePolicy",
            "uniqueId": "root_cloudApi_cloudApiOnRequestcdafee6e_IamRolePolicy_E6B9BE66"
          }
        },
        "policy": "{\"Version\":\"2012-10-17\",\"Statement\":[{\"Effect\":\"Allow\",\"Action\":\"none:null\",\"Resource\":\"*\"}]}",
        "role": "${aws_iam_role.root_cloudApi_cloudApiOnRequestcdafee6e_IamRole_2B8A04C3.name}"
      },
      "root_testhttpputandhttpfetchcanpreformacalltoanapi_Handler_IamRolePolicy_5A1B9B24": {
        "//": {
          "metadata": {
            "path": "root/Default/Default/test:http.put and http.fetch can preform a call to an api/Handler/IamRolePolicy",
            "uniqueId": "root_testhttpputandhttpfetchcanpreformacalltoanapi_Handler_IamRolePolicy_5A1B9B24"
          }
        },
        "policy": "{\"Version\":\"2012-10-17\",\"Statement\":[{\"Effect\":\"Allow\",\"Action\":\"none:null\",\"Resource\":\"*\"}]}",
        "role": "${aws_iam_role.root_testhttpputandhttpfetchcanpreformacalltoanapi_Handler_IamRole_613C5C88.name}"
      }
    },
    "aws_iam_role_policy_attachment": {
      "root_cloudApi_cloudApiOnRequestcdafee6e_IamRolePolicyAttachment_4A873879": {
        "//": {
          "metadata": {
            "path": "root/Default/Default/cloud.Api/cloud.Api-OnRequest-cdafee6e/IamRolePolicyAttachment",
            "uniqueId": "root_cloudApi_cloudApiOnRequestcdafee6e_IamRolePolicyAttachment_4A873879"
          }
        },
        "policy_arn": "arn:aws:iam::aws:policy/service-role/AWSLambdaBasicExecutionRole",
        "role": "${aws_iam_role.root_cloudApi_cloudApiOnRequestcdafee6e_IamRole_2B8A04C3.name}"
      },
      "root_testhttpputandhttpfetchcanpreformacalltoanapi_Handler_IamRolePolicyAttachment_61C9C7F7": {
        "//": {
          "metadata": {
            "path": "root/Default/Default/test:http.put and http.fetch can preform a call to an api/Handler/IamRolePolicyAttachment",
            "uniqueId": "root_testhttpputandhttpfetchcanpreformacalltoanapi_Handler_IamRolePolicyAttachment_61C9C7F7"
          }
        },
        "policy_arn": "arn:aws:iam::aws:policy/service-role/AWSLambdaBasicExecutionRole",
        "role": "${aws_iam_role.root_testhttpputandhttpfetchcanpreformacalltoanapi_Handler_IamRole_613C5C88.name}"
      }
    },
    "aws_lambda_function": {
      "root_cloudApi_cloudApiOnRequestcdafee6e_582EA655": {
        "//": {
          "metadata": {
            "path": "root/Default/Default/cloud.Api/cloud.Api-OnRequest-cdafee6e/Default",
            "uniqueId": "root_cloudApi_cloudApiOnRequestcdafee6e_582EA655"
          }
        },
        "environment": {
          "variables": {
            "WING_FUNCTION_NAME": "cloud-Api-OnRequest-cdafee6e-c8147384",
            "WING_TARGET": "tf-aws"
          }
        },
        "function_name": "cloud-Api-OnRequest-cdafee6e-c8147384",
        "handler": "index.handler",
        "publish": true,
        "role": "${aws_iam_role.root_cloudApi_cloudApiOnRequestcdafee6e_IamRole_2B8A04C3.arn}",
        "runtime": "nodejs18.x",
        "s3_bucket": "${aws_s3_bucket.root_Code_02F3C603.bucket}",
        "s3_key": "${aws_s3_object.root_cloudApi_cloudApiOnRequestcdafee6e_S3Object_AA762041.key}",
        "timeout": 30,
        "vpc_config": {
          "security_group_ids": [],
          "subnet_ids": []
        }
      },
      "root_testhttpputandhttpfetchcanpreformacalltoanapi_Handler_D6DD411B": {
        "//": {
          "metadata": {
            "path": "root/Default/Default/test:http.put and http.fetch can preform a call to an api/Handler/Default",
            "uniqueId": "root_testhttpputandhttpfetchcanpreformacalltoanapi_Handler_D6DD411B"
          }
        },
        "environment": {
          "variables": {
            "WING_FUNCTION_NAME": "Handler-c8e4b12f",
            "WING_TARGET": "tf-aws",
            "WING_TOKEN_TFTOKEN_TOKEN_21": "${jsonencode(aws_api_gateway_stage.root_cloudApi_api_stage_57D6284A.invoke_url)}"
          }
        },
        "function_name": "Handler-c8e4b12f",
        "handler": "index.handler",
        "publish": true,
        "role": "${aws_iam_role.root_testhttpputandhttpfetchcanpreformacalltoanapi_Handler_IamRole_613C5C88.arn}",
        "runtime": "nodejs18.x",
        "s3_bucket": "${aws_s3_bucket.root_Code_02F3C603.bucket}",
        "s3_key": "${aws_s3_object.root_testhttpputandhttpfetchcanpreformacalltoanapi_Handler_S3Object_824D58B7.key}",
        "timeout": 30,
        "vpc_config": {
          "security_group_ids": [],
          "subnet_ids": []
        }
      }
    },
    "aws_lambda_permission": {
      "root_cloudApi_api_permissionPUTdcff9e9b_98D846ED": {
        "//": {
          "metadata": {
            "path": "root/Default/Default/cloud.Api/api/permission-PUT-dcff9e9b",
            "uniqueId": "root_cloudApi_api_permissionPUTdcff9e9b_98D846ED"
          }
        },
        "action": "lambda:InvokeFunction",
        "function_name": "${aws_lambda_function.root_cloudApi_cloudApiOnRequestcdafee6e_582EA655.function_name}",
        "principal": "apigateway.amazonaws.com",
        "source_arn": "${aws_api_gateway_rest_api.root_cloudApi_api_8C9FE51E.execution_arn}/*/PUT/path/{id}/nn/{user}",
        "statement_id": "AllowExecutionFromAPIGateway-PUT-dcff9e9b"
      }
    },
    "aws_s3_bucket": {
      "root_Code_02F3C603": {
        "//": {
          "metadata": {
            "path": "root/Default/Code",
            "uniqueId": "root_Code_02F3C603"
          }
        },
        "bucket_prefix": "code-c84a50b1-"
      }
    },
    "aws_s3_object": {
      "root_cloudApi_cloudApiOnRequestcdafee6e_S3Object_AA762041": {
        "//": {
          "metadata": {
            "path": "root/Default/Default/cloud.Api/cloud.Api-OnRequest-cdafee6e/S3Object",
            "uniqueId": "root_cloudApi_cloudApiOnRequestcdafee6e_S3Object_AA762041"
          }
        },
        "bucket": "${aws_s3_bucket.root_Code_02F3C603.bucket}",
        "key": "<ASSET_KEY>",
        "source": "<ASSET_SOURCE>"
      },
      "root_testhttpputandhttpfetchcanpreformacalltoanapi_Handler_S3Object_824D58B7": {
        "//": {
          "metadata": {
            "path": "root/Default/Default/test:http.put and http.fetch can preform a call to an api/Handler/S3Object",
            "uniqueId": "root_testhttpputandhttpfetchcanpreformacalltoanapi_Handler_S3Object_824D58B7"
          }
        },
        "bucket": "${aws_s3_bucket.root_Code_02F3C603.bucket}",
        "key": "<ASSET_KEY>",
        "source": "<ASSET_SOURCE>"
      }
    }
  }
}
```

## preflight.js
```js
const $stdlib = require('@winglang/sdk');
const $outdir = process.env.WING_SYNTH_DIR ?? ".";
const std = $stdlib.std;
const $wing_is_test = process.env.WING_IS_TEST === "true";
const $AppBase = $stdlib.core.App.for(process.env.WING_TARGET);
const cloud = require('@winglang/sdk').cloud;
const http = require('@winglang/sdk').http;
class $Root extends $stdlib.std.Resource {
  constructor(scope, id) {
    super(scope, id);
    class $Closure1 extends $stdlib.std.Resource {
      constructor(scope, id, ) {
        super(scope, id);
        this.display.hidden = true;
        this._addInflightOps("handle", "$inflight_init");
      }
      static _toInflightType(context) {
        return $stdlib.core.NodeJsCode.fromInline(`
          require("./inflight.$Closure1.js")({
            $_id: ${context._lift(_id)},
            $api_PUT: ${context._lift(api_PUT)},
            $body: ${context._lift(body)},
            $std_Json: ${context._lift(std.Json)},
            $user: ${context._lift(user)},
          })
        `);
      }
      _toInflight() {
        return $stdlib.core.NodeJsCode.fromInline(`
          (await (async () => {
            const $Closure1Client = ${$Closure1._toInflightType(this).text};
            const client = new $Closure1Client({
            });
            if (client.$inflight_init) { await client.$inflight_init(); }
            return client;
          })())
        `);
      }
      _registerBind(host, ops) {
        if (ops.includes("handle")) {
          $Closure1._registerBindObject(_id, host, []);
          $Closure1._registerBindObject(api_PUT, host, []);
          $Closure1._registerBindObject(body, host, []);
          $Closure1._registerBindObject(user, host, []);
        }
        super._registerBind(host, ops);
      }
      static _registerTypeBind(host, ops) {
        super._registerTypeBind(host, ops);
      }
    }
    class $Closure2 extends $stdlib.std.Resource {
      constructor(scope, id, ) {
        super(scope, id);
        this.display.hidden = true;
        this._addInflightOps("handle", "$inflight_init");
      }
      static _toInflightType(context) {
        return $stdlib.core.NodeJsCode.fromInline(`
          require("./inflight.$Closure2.js")({
            $_id: ${context._lift(_id)},
            $api_url: ${context._lift(api.url)},
            $body: ${context._lift(body)},
            $http_PUT: ${context._lift(http_PUT)},
            $http_Util: ${context._lift(http.Util)},
            $std_Json: ${context._lift(std.Json)},
            $user: ${context._lift(user)},
          })
        `);
      }
      _toInflight() {
        return $stdlib.core.NodeJsCode.fromInline(`
          (await (async () => {
            const $Closure2Client = ${$Closure2._toInflightType(this).text};
            const client = new $Closure2Client({
            });
            if (client.$inflight_init) { await client.$inflight_init(); }
            return client;
          })())
        `);
      }
      _registerBind(host, ops) {
        if (ops.includes("handle")) {
          $Closure2._registerBindObject(_id, host, []);
          $Closure2._registerBindObject(api.url, host, []);
          $Closure2._registerBindObject(body, host, []);
          $Closure2._registerBindObject(http_PUT, host, []);
          $Closure2._registerBindObject(user, host, []);
        }
        super._registerBind(host, ops);
      }
      static _registerTypeBind(host, ops) {
        super._registerTypeBind(host, ops);
      }
    }
    const http_PUT = http.HttpMethod.PUT;
    const api_PUT = cloud.HttpMethod.PUT;
    const api = this.node.root.newAbstract("@winglang/sdk.cloud.Api",this,"cloud.Api");
    const body = Object.freeze({"cat":"Tion"});
    const user = "guy";
    const _id = "12345";
    (api.put("/path/{id}/nn/{user}",new $Closure1(this,"$Closure1")));
    this.node.root.new("@winglang/sdk.std.Test",std.Test,this,"test:http.put and http.fetch can preform a call to an api",new $Closure2(this,"$Closure2"));
  }
}
class $App extends $AppBase {
  constructor() {
    super({ outdir: $outdir, name: "put", plugins: $plugins, isTestEnvironment: $wing_is_test });
    if ($wing_is_test) {
      new $Root(this, "env0");
      const $test_runner = this.testRunner;
      const $tests = $test_runner.findTests();
      for (let $i = 1; $i < $tests.length; $i++) {
        new $Root(this, "env" + $i);
      }
    } else {
      new $Root(this, "Default");
    }
  }
}
new $App().synth();

```
<|MERGE_RESOLUTION|>--- conflicted
+++ resolved
@@ -44,19 +44,10 @@
       "headers": Object.freeze({"content-type":"application/json"}),
       "body": ((args) => { return JSON.stringify(args[0], null, args[1]) })([$body]),}
       ));
-<<<<<<< HEAD
       {((cond) => {if (!cond) throw new Error("assertion failed: response.body == _id")})((response.body === $_id))};
       {((cond) => {if (!cond) throw new Error("assertion failed: response.status == 200")})((response.status === 200))};
       {((cond) => {if (!cond) throw new Error("assertion failed: response.url == url")})((response.url === url))};
       {((cond) => {if (!cond) throw new Error("assertion failed: fetchResponse.body == _id")})((fetchResponse.body === $_id))};
-=======
-      {((cond) => {if (!cond) throw new Error("assertion failed: response.headers.get(\"content-type\") == \"application/json; charset=utf-8\"")})(((response.headers)["content-type"] === "application/json; charset=utf-8"))};
-      {((cond) => {if (!cond) throw new Error("assertion failed: response.body == _id")})((response.body === _id))};
-      {((cond) => {if (!cond) throw new Error("assertion failed: response.status == 200")})((response.status === 200))};
-      {((cond) => {if (!cond) throw new Error("assertion failed: response.url == url")})((response.url === url))};
-      {((cond) => {if (!cond) throw new Error("assertion failed: fetchResponse.headers.get(\"content-type\") == \"application/json; charset=utf-8\"")})(((fetchResponse.headers)["content-type"] === "application/json; charset=utf-8"))};
-      {((cond) => {if (!cond) throw new Error("assertion failed: fetchResponse.body == _id")})((fetchResponse.body === _id))};
->>>>>>> b9fa34ca
       {((cond) => {if (!cond) throw new Error("assertion failed: fetchResponse.status == 200")})((fetchResponse.status === 200))};
       {((cond) => {if (!cond) throw new Error("assertion failed: fetchResponse.url == url")})((fetchResponse.url === url))};
     }
