--- conflicted
+++ resolved
@@ -208,113 +208,3 @@
   }
 }
 ```
-<<<<<<< HEAD
-
-## preflight.js
-```js
-const $stdlib = require('@winglang/sdk');
-const $plugins = ((s) => !s ? [] : s.split(';'))(process.env.WING_PLUGIN_PATHS);
-const $outdir = process.env.WING_SYNTH_DIR ?? ".";
-const $wing_is_test = process.env.WING_IS_TEST === "true";
-const std = $stdlib.std;
-const cloud = $stdlib.cloud;
-const http = $stdlib.http;
-const util = $stdlib.util;
-class $Root extends $stdlib.std.Resource {
-  constructor(scope, id) {
-    super(scope, id);
-    class $Closure1 extends $stdlib.std.Resource {
-      constructor(scope, id, ) {
-        super(scope, id);
-        (std.Node.of(this)).hidden = true;
-      }
-      static _toInflightType(context) {
-        return `
-          require("./inflight.$Closure1-1.js")({
-            $_id: ${context._lift(_id)},
-            $body: ${context._lift(body)},
-            $cloud_HttpMethod: ${context._lift($stdlib.core.toLiftableModuleType(cloud.HttpMethod, "@winglang/sdk/cloud", "HttpMethod"))},
-            $std_Json: ${context._lift($stdlib.core.toLiftableModuleType(std.Json, "@winglang/sdk/std", "Json"))},
-            $user: ${context._lift(user)},
-          })
-        `;
-      }
-      _toInflight() {
-        return `
-          (await (async () => {
-            const $Closure1Client = ${$Closure1._toInflightType(this)};
-            const client = new $Closure1Client({
-            });
-            if (client.$inflight_init) { await client.$inflight_init(); }
-            return client;
-          })())
-        `;
-      }
-      _getInflightOps() {
-        return ["handle", "$inflight_init"];
-      }
-      _registerBind(host, ops) {
-        if (ops.includes("handle")) {
-          $Closure1._registerBindObject(_id, host, []);
-          $Closure1._registerBindObject(body, host, []);
-          $Closure1._registerBindObject(user, host, []);
-        }
-        super._registerBind(host, ops);
-      }
-    }
-    class $Closure2 extends $stdlib.std.Resource {
-      constructor(scope, id, ) {
-        super(scope, id);
-        (std.Node.of(this)).hidden = true;
-      }
-      static _toInflightType(context) {
-        return `
-          require("./inflight.$Closure2-1.js")({
-            $_id: ${context._lift(_id)},
-            $api_url: ${context._lift(api.url)},
-            $body: ${context._lift(body)},
-            $http_HttpMethod: ${context._lift($stdlib.core.toLiftableModuleType(http.HttpMethod, "@winglang/sdk/http", "HttpMethod"))},
-            $http_Util: ${context._lift($stdlib.core.toLiftableModuleType(http.Util, "@winglang/sdk/http", "Util"))},
-            $std_Json: ${context._lift($stdlib.core.toLiftableModuleType(std.Json, "@winglang/sdk/std", "Json"))},
-            $user: ${context._lift(user)},
-          })
-        `;
-      }
-      _toInflight() {
-        return `
-          (await (async () => {
-            const $Closure2Client = ${$Closure2._toInflightType(this)};
-            const client = new $Closure2Client({
-            });
-            if (client.$inflight_init) { await client.$inflight_init(); }
-            return client;
-          })())
-        `;
-      }
-      _getInflightOps() {
-        return ["handle", "$inflight_init"];
-      }
-      _registerBind(host, ops) {
-        if (ops.includes("handle")) {
-          $Closure2._registerBindObject(_id, host, []);
-          $Closure2._registerBindObject(api.url, host, []);
-          $Closure2._registerBindObject(body, host, []);
-          $Closure2._registerBindObject(user, host, []);
-        }
-        super._registerBind(host, ops);
-      }
-    }
-    const api = this.node.root.newAbstract("@winglang/sdk.cloud.Api",this,"cloud.Api");
-    const body = ({"cat": "Tion"});
-    const user = "guy";
-    const _id = "12345";
-    (api.put("/path/\{id}/nn/\{user}",new $Closure1(this,"$Closure1")));
-    this.node.root.new("@winglang/sdk.std.Test",std.Test,this,"test:http.put and http.fetch can preform a call to an api",new $Closure2(this,"$Closure2"));
-  }
-}
-const $App = $stdlib.core.App.for(process.env.WING_TARGET);
-new $App({ outdir: $outdir, name: "put.test", rootConstruct: $Root, plugins: $plugins, isTestEnvironment: $wing_is_test, entrypointDir: process.env['WING_SOURCE_DIR'], rootId: process.env['WING_ROOT_ID'] }).synth();
-
-```
-=======
->>>>>>> f138a66e
