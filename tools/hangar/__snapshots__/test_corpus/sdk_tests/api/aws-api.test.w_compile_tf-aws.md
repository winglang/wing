--- conflicted
+++ resolved
@@ -9,26 +9,7 @@
       "stackName": "root",
       "version": "0.17.0"
     },
-<<<<<<< HEAD
-    "outputs": {
-      "root": {
-        "Default": {
-          "Default": {
-            "api": {
-              "Endpoint": {
-                "Url": "api_Endpoint_Url_E5DB9C2F"
-              }
-            }
-          },
-          "cloud.TestRunner": {
-            "TestFunctionArns": "WING_TEST_RUNNER_FUNCTION_IDENTIFIERS"
-          }
-        }
-      }
-    }
-=======
     "outputs": {}
->>>>>>> c6f94f28
   },
   "data": {
     "aws_region": {
@@ -42,17 +23,6 @@
       }
     }
   },
-<<<<<<< HEAD
-  "output": {
-    "WING_TEST_RUNNER_FUNCTION_IDENTIFIERS": {
-      "value": "[]"
-    },
-    "api_Endpoint_Url_E5DB9C2F": {
-      "value": "https://${aws_api_gateway_rest_api.api_DD79FE08.id}.execute-api.${data.aws_region.Region.name}.amazonaws.com/${aws_api_gateway_stage.api_stage_ABA3AD8B.stage_name}"
-    }
-  },
-=======
->>>>>>> c6f94f28
   "provider": {
     "aws": [
       {}
