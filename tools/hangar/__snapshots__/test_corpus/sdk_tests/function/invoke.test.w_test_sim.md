--- conflicted
+++ resolved
@@ -6,16 +6,11 @@
 log preflight
 pass ┌ invoke.test.wsim » root/env0/test:invoke                           
      │ log inside test
-<<<<<<< HEAD
-     │ log inside function
-     └ contains 2 lines
-=======
      └ log inside function
 contains 2 lines
 pass ┌ invoke.test.wsim » root/env1/test:invoke without inputs and outputs
      │ no event, no return!
      └ bang!
->>>>>>> 61b7e7c3
  
  
 Tests 2 passed (2)
