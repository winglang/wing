# [two_websites.w](../../../../../../examples/tests/sdk_tests/website/two_websites.w) | compile | tf-aws

## inflight.$Closure1-1.js
```js
module.exports = function({ $http_Util, $w1_url, $w2_url }) {
  class $Closure1 {
    constructor({  }) {
      const $obj = (...args) => this.handle(...args);
      Object.setPrototypeOf($obj, this);
      return $obj;
    }
    async handle() {
      {((cond) => {if (!cond) throw new Error("assertion failed: http.get(w1.url).ok")})((await $http_Util.get($w1_url)).ok)};
      {((cond) => {if (!cond) throw new Error("assertion failed: http.get(w2.url).ok")})((await $http_Util.get($w2_url)).ok)};
    }
  }
  return $Closure1;
}

```

## main.tf.json
```json
{
  "//": {
    "metadata": {
      "backend": "local",
      "stackName": "root",
      "version": "0.17.0"
    },
    "outputs": {
      "root": {
        "Default": {
          "cloud.TestRunner": {
            "TestFunctionArns": "WING_TEST_RUNNER_FUNCTION_ARNS"
          }
        }
      }
    }
  },
  "data": {
    "aws_iam_policy_document": {
      "cloudWebsite_AllowDistributionReadOnly_89DC4FD0": {
        "//": {
          "metadata": {
            "path": "root/Default/Default/cloud.Website/AllowDistributionReadOnly",
            "uniqueId": "cloudWebsite_AllowDistributionReadOnly_89DC4FD0"
          }
        },
        "statement": [
          {
            "actions": [
              "s3:GetObject"
            ],
            "condition": [
              {
                "test": "StringEquals",
                "values": [
                  "${aws_cloudfront_distribution.cloudWebsite_Distribution_083B5AF9.arn}"
                ],
                "variable": "AWS:SourceArn"
              }
            ],
            "principals": [
              {
                "identifiers": [
                  "cloudfront.amazonaws.com"
                ],
                "type": "Service"
              }
            ],
            "resources": [
              "${aws_s3_bucket.cloudWebsite_WebsiteBucket_EB03D355.arn}/*"
            ]
          }
        ]
      },
      "website-2_AllowDistributionReadOnly_994269D9": {
        "//": {
          "metadata": {
            "path": "root/Default/Default/website-2/AllowDistributionReadOnly",
            "uniqueId": "website-2_AllowDistributionReadOnly_994269D9"
          }
        },
        "statement": [
          {
            "actions": [
              "s3:GetObject"
            ],
            "condition": [
              {
                "test": "StringEquals",
                "values": [
                  "${aws_cloudfront_distribution.website-2_Distribution_F1FA4680.arn}"
                ],
                "variable": "AWS:SourceArn"
              }
            ],
            "principals": [
              {
                "identifiers": [
                  "cloudfront.amazonaws.com"
                ],
                "type": "Service"
              }
            ],
            "resources": [
              "${aws_s3_bucket.website-2_WebsiteBucket_59576A0C.arn}/*"
            ]
          }
        ]
      }
    }
  },
  "output": {
    "WING_TEST_RUNNER_FUNCTION_ARNS": {
      "value": "[[\"root/Default/Default/test:deploying two websites\",\"${aws_lambda_function.testdeployingtwowebsites_Handler_DDBE7E21.arn}\"]]"
    }
  },
  "provider": {
    "aws": [
      {}
    ]
  },
  "resource": {
    "aws_cloudfront_distribution": {
      "cloudWebsite_Distribution_083B5AF9": {
        "//": {
          "metadata": {
            "path": "root/Default/Default/cloud.Website/Distribution",
            "uniqueId": "cloudWebsite_Distribution_083B5AF9"
          }
        },
        "default_cache_behavior": {
          "allowed_methods": [
            "GET",
            "HEAD"
          ],
          "cached_methods": [
            "GET",
            "HEAD"
          ],
          "compress": true,
          "default_ttl": 3600,
          "forwarded_values": {
            "cookies": {
              "forward": "none"
            },
            "query_string": false
          },
          "max_ttl": 86400,
          "min_ttl": 0,
          "target_origin_id": "s3Origin",
          "viewer_protocol_policy": "redirect-to-https"
        },
        "default_root_object": "index.html",
        "enabled": true,
        "origin": [
          {
            "domain_name": "${aws_s3_bucket.cloudWebsite_WebsiteBucket_EB03D355.bucket_regional_domain_name}",
            "origin_access_control_id": "${aws_cloudfront_origin_access_control.cloudWebsite_CloudfrontOac_C956968B.id}",
            "origin_id": "s3Origin"
          }
        ],
        "price_class": "PriceClass_100",
        "restrictions": {
          "geo_restriction": {
            "locations": [],
            "restriction_type": "none"
          }
        },
        "viewer_certificate": {
          "cloudfront_default_certificate": true
        }
      },
      "website-2_Distribution_F1FA4680": {
        "//": {
          "metadata": {
            "path": "root/Default/Default/website-2/Distribution",
            "uniqueId": "website-2_Distribution_F1FA4680"
          }
        },
        "default_cache_behavior": {
          "allowed_methods": [
            "GET",
            "HEAD"
          ],
          "cached_methods": [
            "GET",
            "HEAD"
          ],
          "compress": true,
          "default_ttl": 3600,
          "forwarded_values": {
            "cookies": {
              "forward": "none"
            },
            "query_string": false
          },
          "max_ttl": 86400,
          "min_ttl": 0,
          "target_origin_id": "s3Origin",
          "viewer_protocol_policy": "redirect-to-https"
        },
        "default_root_object": "index.html",
        "enabled": true,
        "origin": [
          {
            "domain_name": "${aws_s3_bucket.website-2_WebsiteBucket_59576A0C.bucket_regional_domain_name}",
            "origin_access_control_id": "${aws_cloudfront_origin_access_control.website-2_CloudfrontOac_04F69FBB.id}",
            "origin_id": "s3Origin"
          }
        ],
        "price_class": "PriceClass_100",
        "restrictions": {
          "geo_restriction": {
            "locations": [],
            "restriction_type": "none"
          }
        },
        "viewer_certificate": {
          "cloudfront_default_certificate": true
        }
      }
    },
    "aws_cloudfront_origin_access_control": {
      "cloudWebsite_CloudfrontOac_C956968B": {
        "//": {
          "metadata": {
            "path": "root/Default/Default/cloud.Website/CloudfrontOac",
            "uniqueId": "cloudWebsite_CloudfrontOac_C956968B"
          }
        },
        "name": "cloud-We-c8e58765-cloudfront-oac",
        "origin_access_control_origin_type": "s3",
        "signing_behavior": "always",
        "signing_protocol": "sigv4"
      },
      "website-2_CloudfrontOac_04F69FBB": {
        "//": {
          "metadata": {
            "path": "root/Default/Default/website-2/CloudfrontOac",
            "uniqueId": "website-2_CloudfrontOac_04F69FBB"
          }
        },
        "name": "website--c82d3b0f-cloudfront-oac",
        "origin_access_control_origin_type": "s3",
        "signing_behavior": "always",
        "signing_protocol": "sigv4"
      }
    },
    "aws_iam_role": {
      "testdeployingtwowebsites_Handler_IamRole_C5BF60A5": {
        "//": {
          "metadata": {
            "path": "root/Default/Default/test:deploying two websites/Handler/IamRole",
            "uniqueId": "testdeployingtwowebsites_Handler_IamRole_C5BF60A5"
          }
        },
        "assume_role_policy": "{\"Version\":\"2012-10-17\",\"Statement\":[{\"Action\":\"sts:AssumeRole\",\"Principal\":{\"Service\":\"lambda.amazonaws.com\"},\"Effect\":\"Allow\"}]}"
      }
    },
    "aws_iam_role_policy": {
      "testdeployingtwowebsites_Handler_IamRolePolicy_E99ED47B": {
        "//": {
          "metadata": {
            "path": "root/Default/Default/test:deploying two websites/Handler/IamRolePolicy",
            "uniqueId": "testdeployingtwowebsites_Handler_IamRolePolicy_E99ED47B"
          }
        },
        "policy": "{\"Version\":\"2012-10-17\",\"Statement\":[{\"Effect\":\"Allow\",\"Action\":\"none:null\",\"Resource\":\"*\"}]}",
        "role": "${aws_iam_role.testdeployingtwowebsites_Handler_IamRole_C5BF60A5.name}"
      }
    },
    "aws_iam_role_policy_attachment": {
      "testdeployingtwowebsites_Handler_IamRolePolicyAttachment_54B8671A": {
        "//": {
          "metadata": {
            "path": "root/Default/Default/test:deploying two websites/Handler/IamRolePolicyAttachment",
            "uniqueId": "testdeployingtwowebsites_Handler_IamRolePolicyAttachment_54B8671A"
          }
        },
        "policy_arn": "arn:aws:iam::aws:policy/service-role/AWSLambdaBasicExecutionRole",
        "role": "${aws_iam_role.testdeployingtwowebsites_Handler_IamRole_C5BF60A5.name}"
      }
    },
    "aws_lambda_function": {
      "testdeployingtwowebsites_Handler_DDBE7E21": {
        "//": {
          "metadata": {
            "path": "root/Default/Default/test:deploying two websites/Handler/Default",
            "uniqueId": "testdeployingtwowebsites_Handler_DDBE7E21"
          }
        },
        "environment": {
          "variables": {
            "WING_FUNCTION_NAME": "Handler-c8683851",
            "WING_TARGET": "tf-aws",
<<<<<<< HEAD
            "WING_TOKEN_HTTPS_TFTOKEN_TOKEN_14": "${jsonencode(\"https://${aws_cloudfront_distribution.cloudWebsite_Distribution_083B5AF9.domain_name}\")}",
            "WING_TOKEN_HTTPS_TFTOKEN_TOKEN_28": "${jsonencode(\"https://${aws_cloudfront_distribution.website-2_Distribution_F1FA4680.domain_name}\")}"
=======
            "WING_TOKEN_TFTOKEN_TOKEN_16": "${jsonencode(aws_cloudfront_distribution.cloudWebsite_Distribution_083B5AF9.domain_name)}",
            "WING_TOKEN_TFTOKEN_TOKEN_32": "${jsonencode(aws_cloudfront_distribution.website-2_Distribution_F1FA4680.domain_name)}"
>>>>>>> a930aa4e
          }
        },
        "function_name": "Handler-c8683851",
        "handler": "index.handler",
        "publish": true,
        "role": "${aws_iam_role.testdeployingtwowebsites_Handler_IamRole_C5BF60A5.arn}",
        "runtime": "nodejs18.x",
        "s3_bucket": "${aws_s3_bucket.Code.bucket}",
        "s3_key": "${aws_s3_object.testdeployingtwowebsites_Handler_S3Object_E54888BB.key}",
        "timeout": 30,
        "vpc_config": {
          "security_group_ids": [],
          "subnet_ids": []
        }
      }
    },
    "aws_s3_bucket": {
      "Code": {
        "//": {
          "metadata": {
            "path": "root/Default/Code",
            "uniqueId": "Code"
          }
        },
        "bucket_prefix": "code-c84a50b1-"
      },
      "cloudWebsite_WebsiteBucket_EB03D355": {
        "//": {
          "metadata": {
            "path": "root/Default/Default/cloud.Website/WebsiteBucket",
            "uniqueId": "cloudWebsite_WebsiteBucket_EB03D355"
          }
        },
        "bucket_prefix": "cloud-website-c8e58765-",
        "force_destroy": false
      },
      "website-2_WebsiteBucket_59576A0C": {
        "//": {
          "metadata": {
            "path": "root/Default/Default/website-2/WebsiteBucket",
            "uniqueId": "website-2_WebsiteBucket_59576A0C"
          }
        },
        "bucket_prefix": "website-2-c82d3b0f-",
        "force_destroy": false
      }
    },
    "aws_s3_bucket_policy": {
      "cloudWebsite_DistributionS3BucketPolicy_32B029AE": {
        "//": {
          "metadata": {
            "path": "root/Default/Default/cloud.Website/DistributionS3BucketPolicy",
            "uniqueId": "cloudWebsite_DistributionS3BucketPolicy_32B029AE"
          }
        },
        "bucket": "${aws_s3_bucket.cloudWebsite_WebsiteBucket_EB03D355.id}",
        "policy": "${data.aws_iam_policy_document.cloudWebsite_AllowDistributionReadOnly_89DC4FD0.json}"
      },
      "website-2_DistributionS3BucketPolicy_C89BC83B": {
        "//": {
          "metadata": {
            "path": "root/Default/Default/website-2/DistributionS3BucketPolicy",
            "uniqueId": "website-2_DistributionS3BucketPolicy_C89BC83B"
          }
        },
        "bucket": "${aws_s3_bucket.website-2_WebsiteBucket_59576A0C.id}",
        "policy": "${data.aws_iam_policy_document.website-2_AllowDistributionReadOnly_994269D9.json}"
      }
    },
    "aws_s3_bucket_public_access_block": {
      "cloudWebsite_PublicAccessBlock_18A70311": {
        "//": {
          "metadata": {
            "path": "root/Default/Default/cloud.Website/PublicAccessBlock",
            "uniqueId": "cloudWebsite_PublicAccessBlock_18A70311"
          }
        },
        "block_public_acls": true,
        "block_public_policy": true,
        "bucket": "${aws_s3_bucket.cloudWebsite_WebsiteBucket_EB03D355.bucket}",
        "ignore_public_acls": true,
        "restrict_public_buckets": true
      },
      "website-2_PublicAccessBlock_304A3A16": {
        "//": {
          "metadata": {
            "path": "root/Default/Default/website-2/PublicAccessBlock",
            "uniqueId": "website-2_PublicAccessBlock_304A3A16"
          }
        },
        "block_public_acls": true,
        "block_public_policy": true,
        "bucket": "${aws_s3_bucket.website-2_WebsiteBucket_59576A0C.bucket}",
        "ignore_public_acls": true,
        "restrict_public_buckets": true
      }
    },
    "aws_s3_bucket_server_side_encryption_configuration": {
      "cloudWebsite_Encryption_6A8A4E29": {
        "//": {
          "metadata": {
            "path": "root/Default/Default/cloud.Website/Encryption",
            "uniqueId": "cloudWebsite_Encryption_6A8A4E29"
          }
        },
        "bucket": "${aws_s3_bucket.cloudWebsite_WebsiteBucket_EB03D355.bucket}",
        "rule": [
          {
            "apply_server_side_encryption_by_default": {
              "sse_algorithm": "AES256"
            }
          }
        ]
      },
      "website-2_Encryption_A1B72094": {
        "//": {
          "metadata": {
            "path": "root/Default/Default/website-2/Encryption",
            "uniqueId": "website-2_Encryption_A1B72094"
          }
        },
        "bucket": "${aws_s3_bucket.website-2_WebsiteBucket_59576A0C.bucket}",
        "rule": [
          {
            "apply_server_side_encryption_by_default": {
              "sse_algorithm": "AES256"
            }
          }
        ]
      }
    },
    "aws_s3_bucket_website_configuration": {
      "cloudWebsite_BucketWebsiteConfiguration_920E8E41": {
        "//": {
          "metadata": {
            "path": "root/Default/Default/cloud.Website/BucketWebsiteConfiguration",
            "uniqueId": "cloudWebsite_BucketWebsiteConfiguration_920E8E41"
          }
        },
        "bucket": "${aws_s3_bucket.cloudWebsite_WebsiteBucket_EB03D355.bucket}",
        "index_document": {
          "suffix": "index.html"
        }
      },
      "website-2_BucketWebsiteConfiguration_FDEC4BAA": {
        "//": {
          "metadata": {
            "path": "root/Default/Default/website-2/BucketWebsiteConfiguration",
            "uniqueId": "website-2_BucketWebsiteConfiguration_FDEC4BAA"
          }
        },
        "bucket": "${aws_s3_bucket.website-2_WebsiteBucket_59576A0C.bucket}",
        "index_document": {
          "suffix": "index.html"
        }
      }
    },
    "aws_s3_object": {
      "cloudWebsite_File--indexhtml_2A2AE13C": {
        "//": {
          "metadata": {
            "path": "root/Default/Default/cloud.Website/File--index.html",
            "uniqueId": "cloudWebsite_File--indexhtml_2A2AE13C"
          }
        },
        "bucket": "${aws_s3_bucket.cloudWebsite_WebsiteBucket_EB03D355.bucket}",
        "content_type": "text/html; charset=utf-8",
        "depends_on": [
          "aws_s3_bucket.cloudWebsite_WebsiteBucket_EB03D355"
        ],
        "key": "/index.html",
        "source": "<SOURCE>",
        "source_hash": "${filemd5(<SOURCE>)}"
      },
      "cloudWebsite_File--inner-folder--otherhtml_72DA631C": {
        "//": {
          "metadata": {
            "path": "root/Default/Default/cloud.Website/File--inner-folder--other.html",
            "uniqueId": "cloudWebsite_File--inner-folder--otherhtml_72DA631C"
          }
        },
        "bucket": "${aws_s3_bucket.cloudWebsite_WebsiteBucket_EB03D355.bucket}",
        "content_type": "text/html; charset=utf-8",
        "depends_on": [
          "aws_s3_bucket.cloudWebsite_WebsiteBucket_EB03D355"
        ],
        "key": "/inner-folder/other.html",
        "source": "<SOURCE>",
        "source_hash": "${filemd5(<SOURCE>)}"
      },
      "testdeployingtwowebsites_Handler_S3Object_E54888BB": {
        "//": {
          "metadata": {
            "path": "root/Default/Default/test:deploying two websites/Handler/S3Object",
            "uniqueId": "testdeployingtwowebsites_Handler_S3Object_E54888BB"
          }
        },
        "bucket": "${aws_s3_bucket.Code.bucket}",
        "key": "<ASSET_KEY>",
        "source": "<ASSET_SOURCE>"
      },
      "website-2_File--indexhtml_E2F4EB6E": {
        "//": {
          "metadata": {
            "path": "root/Default/Default/website-2/File--index.html",
            "uniqueId": "website-2_File--indexhtml_E2F4EB6E"
          }
        },
        "bucket": "${aws_s3_bucket.website-2_WebsiteBucket_59576A0C.bucket}",
        "content_type": "text/html; charset=utf-8",
        "depends_on": [
          "aws_s3_bucket.website-2_WebsiteBucket_59576A0C"
        ],
        "key": "/index.html",
        "source": "<SOURCE>",
        "source_hash": "${filemd5(<SOURCE>)}"
      },
      "website-2_File--inner-folder--otherhtml_2D74B50A": {
        "//": {
          "metadata": {
            "path": "root/Default/Default/website-2/File--inner-folder--other.html",
            "uniqueId": "website-2_File--inner-folder--otherhtml_2D74B50A"
          }
        },
        "bucket": "${aws_s3_bucket.website-2_WebsiteBucket_59576A0C.bucket}",
        "content_type": "text/html; charset=utf-8",
        "depends_on": [
          "aws_s3_bucket.website-2_WebsiteBucket_59576A0C"
        ],
        "key": "/inner-folder/other.html",
        "source": "<SOURCE>",
        "source_hash": "${filemd5(<SOURCE>)}"
      }
    }
  }
}
```

## preflight.js
```js
const $stdlib = require('@winglang/sdk');
const $outdir = process.env.WING_SYNTH_DIR ?? ".";
const $wing_is_test = process.env.WING_IS_TEST === "true";
const std = $stdlib.std;
const cloud = $stdlib.cloud;
const http = $stdlib.http;
class $Root extends $stdlib.std.Resource {
  constructor(scope, id) {
    super(scope, id);
    class $Closure1 extends $stdlib.std.Resource {
      constructor(scope, id, ) {
        super(scope, id);
        this._addInflightOps("handle", "$inflight_init");
        this.display.hidden = true;
      }
      static _toInflightType(context) {
        return $stdlib.core.NodeJsCode.fromInline(`
          require("./inflight.$Closure1-1.js")({
            $http_Util: ${context._lift(http.Util)},
            $w1_url: ${context._lift(w1.url)},
            $w2_url: ${context._lift(w2.url)},
          })
        `);
      }
      _toInflight() {
        return $stdlib.core.NodeJsCode.fromInline(`
          (await (async () => {
            const $Closure1Client = ${$Closure1._toInflightType(this).text};
            const client = new $Closure1Client({
            });
            if (client.$inflight_init) { await client.$inflight_init(); }
            return client;
          })())
        `);
      }
      _registerBind(host, ops) {
        if (ops.includes("handle")) {
          $Closure1._registerBindObject(w1.url, host, ["ok"]);
          $Closure1._registerBindObject(w2.url, host, ["ok"]);
        }
        super._registerBind(host, ops);
      }
    }
    const w1 = this.node.root.newAbstract("@winglang/sdk.cloud.Website",this,"cloud.Website",{ path: "./website" });
    const w2 = this.node.root.newAbstract("@winglang/sdk.cloud.Website",this,"website-2",{ path: "./website" });
    this.node.root.new("@winglang/sdk.std.Test",std.Test,this,"test:deploying two websites",new $Closure1(this,"$Closure1"));
  }
}
const $App = $stdlib.core.App.for(process.env.WING_TARGET);
new $App({ outdir: $outdir, name: "two_websites", rootConstruct: $Root, plugins: $plugins, isTestEnvironment: $wing_is_test, entrypointDir: process.env['WING_SOURCE_DIR'], rootId: process.env['WING_ROOT_ID'] }).synth();

```
<|MERGE_RESOLUTION|>--- conflicted
+++ resolved
@@ -296,13 +296,8 @@
           "variables": {
             "WING_FUNCTION_NAME": "Handler-c8683851",
             "WING_TARGET": "tf-aws",
-<<<<<<< HEAD
-            "WING_TOKEN_HTTPS_TFTOKEN_TOKEN_14": "${jsonencode(\"https://${aws_cloudfront_distribution.cloudWebsite_Distribution_083B5AF9.domain_name}\")}",
-            "WING_TOKEN_HTTPS_TFTOKEN_TOKEN_28": "${jsonencode(\"https://${aws_cloudfront_distribution.website-2_Distribution_F1FA4680.domain_name}\")}"
-=======
-            "WING_TOKEN_TFTOKEN_TOKEN_16": "${jsonencode(aws_cloudfront_distribution.cloudWebsite_Distribution_083B5AF9.domain_name)}",
-            "WING_TOKEN_TFTOKEN_TOKEN_32": "${jsonencode(aws_cloudfront_distribution.website-2_Distribution_F1FA4680.domain_name)}"
->>>>>>> a930aa4e
+            "WING_TOKEN_HTTPS_TFTOKEN_TOKEN_16": "${jsonencode(\"https://${aws_cloudfront_distribution.cloudWebsite_Distribution_083B5AF9.domain_name}\")}",
+            "WING_TOKEN_HTTPS_TFTOKEN_TOKEN_32": "${jsonencode(\"https://${aws_cloudfront_distribution.website-2_Distribution_F1FA4680.domain_name}\")}"
           }
         },
         "function_name": "Handler-c8683851",
