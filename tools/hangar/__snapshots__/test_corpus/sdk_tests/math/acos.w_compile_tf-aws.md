# [acos.w](../../../../../../examples/tests/sdk_tests/math/acos.w) | compile | tf-aws

## inflight.$Closure1.js
```js
module.exports = function({ $math_Util }) {
  class $Closure1 {
    async handle() {
      {((cond) => {if (!cond) throw new Error("assertion failed: math.acos(-1) == math.PI")})(((await $math_Util.acos((-1))) === $math_Util.PI))};
      {((cond) => {if (!cond) throw new Error("assertion failed: math.acos(-0) == 1.5707963267948966")})(((await $math_Util.acos((-0))) === 1.5707963267948966))};
      {((cond) => {if (!cond) throw new Error("assertion failed: math.acos(0) == 1.5707963267948966")})(((await $math_Util.acos(0)) === 1.5707963267948966))};
      {((cond) => {if (!cond) throw new Error("assertion failed: math.acos(0.5) == 1.0471975511965979")})(((await $math_Util.acos(0.5)) === 1.0471975511965979))};
      {((cond) => {if (!cond) throw new Error("assertion failed: math.acos(1) == 0")})(((await $math_Util.acos(1)) === 0))};
    }
    constructor({  }) {
      const $obj = (...args) => this.handle(...args);
      Object.setPrototypeOf($obj, this);
      return $obj;
    }
<<<<<<< HEAD
=======
    async $inflight_init()  {
    }
    async handle()  {
      try {
        {console.log(String.raw({ raw: ["", ""] }, (await math_Util.acos((-2)))))};
      }
      catch ($error_e) {
        const e = $error_e.message;
        {((cond) => {if (!cond) throw new Error("assertion failed: e == \"Input value must be between -1 and 1, inclusive.\"")})((e === "Input value must be between -1 and 1, inclusive."))};
      }
      {((cond) => {if (!cond) throw new Error("assertion failed: math.acos(-1) == math.PI")})(((await math_Util.acos((-1))) === math_Util.PI))};
      {((cond) => {if (!cond) throw new Error("assertion failed: math.acos(-0) == 1.5707963267948966")})(((await math_Util.acos((-0))) === 1.5707963267948966))};
      {((cond) => {if (!cond) throw new Error("assertion failed: math.acos(0) == 1.5707963267948966")})(((await math_Util.acos(0)) === 1.5707963267948966))};
      {((cond) => {if (!cond) throw new Error("assertion failed: math.acos(0.5) == 1.0471975511965979")})(((await math_Util.acos(0.5)) === 1.0471975511965979))};
      {((cond) => {if (!cond) throw new Error("assertion failed: math.acos(1) == 0")})(((await math_Util.acos(1)) === 0))};
      try {
        {console.log(String.raw({ raw: ["", ""] }, (await math_Util.acos(2))))};
      }
      catch ($error_e) {
        const e = $error_e.message;
        {((cond) => {if (!cond) throw new Error("assertion failed: e == \"Input value must be between -1 and 1, inclusive.\"")})((e === "Input value must be between -1 and 1, inclusive."))};
      }
    }
>>>>>>> e963c26e
  }
  return $Closure1;
}

```

## main.tf.json
```json
{
  "//": {
    "metadata": {
      "backend": "local",
      "stackName": "root",
      "version": "0.15.2"
    },
    "outputs": {
      "root": {
        "Default": {
          "cloud.TestRunner": {
            "TestFunctionArns": "WING_TEST_RUNNER_FUNCTION_ARNS"
          }
        }
      }
    }
  },
  "output": {
    "WING_TEST_RUNNER_FUNCTION_ARNS": {
      "value": "[[\"root/Default/Default/test:inflight arc cosine\",\"${aws_lambda_function.root_testinflightarccosine_Handler_4A10AA9F.arn}\"]]"
    }
  },
  "provider": {
    "aws": [
      {}
    ]
  },
  "resource": {
    "aws_iam_role": {
      "root_testinflightarccosine_Handler_IamRole_E3E61ED9": {
        "//": {
          "metadata": {
            "path": "root/Default/Default/test:inflight arc cosine/Handler/IamRole",
            "uniqueId": "root_testinflightarccosine_Handler_IamRole_E3E61ED9"
          }
        },
        "assume_role_policy": "{\"Version\":\"2012-10-17\",\"Statement\":[{\"Action\":\"sts:AssumeRole\",\"Principal\":{\"Service\":\"lambda.amazonaws.com\"},\"Effect\":\"Allow\"}]}"
      }
    },
    "aws_iam_role_policy": {
      "root_testinflightarccosine_Handler_IamRolePolicy_365D4807": {
        "//": {
          "metadata": {
            "path": "root/Default/Default/test:inflight arc cosine/Handler/IamRolePolicy",
            "uniqueId": "root_testinflightarccosine_Handler_IamRolePolicy_365D4807"
          }
        },
        "policy": "{\"Version\":\"2012-10-17\",\"Statement\":[{\"Effect\":\"Allow\",\"Action\":\"none:null\",\"Resource\":\"*\"}]}",
        "role": "${aws_iam_role.root_testinflightarccosine_Handler_IamRole_E3E61ED9.name}"
      }
    },
    "aws_iam_role_policy_attachment": {
      "root_testinflightarccosine_Handler_IamRolePolicyAttachment_5E0A7B85": {
        "//": {
          "metadata": {
            "path": "root/Default/Default/test:inflight arc cosine/Handler/IamRolePolicyAttachment",
            "uniqueId": "root_testinflightarccosine_Handler_IamRolePolicyAttachment_5E0A7B85"
          }
        },
        "policy_arn": "arn:aws:iam::aws:policy/service-role/AWSLambdaBasicExecutionRole",
        "role": "${aws_iam_role.root_testinflightarccosine_Handler_IamRole_E3E61ED9.name}"
      }
    },
    "aws_lambda_function": {
      "root_testinflightarccosine_Handler_4A10AA9F": {
        "//": {
          "metadata": {
            "path": "root/Default/Default/test:inflight arc cosine/Handler/Default",
            "uniqueId": "root_testinflightarccosine_Handler_4A10AA9F"
          }
        },
        "environment": {
          "variables": {
            "WING_FUNCTION_NAME": "Handler-c853dd3e",
            "WING_TARGET": "tf-aws"
          }
        },
        "function_name": "Handler-c853dd3e",
        "handler": "index.handler",
        "publish": true,
        "role": "${aws_iam_role.root_testinflightarccosine_Handler_IamRole_E3E61ED9.arn}",
        "runtime": "nodejs18.x",
        "s3_bucket": "${aws_s3_bucket.root_Code_02F3C603.bucket}",
        "s3_key": "${aws_s3_object.root_testinflightarccosine_Handler_S3Object_8FCE55D8.key}",
        "timeout": 30,
        "vpc_config": {
          "security_group_ids": [],
          "subnet_ids": []
        }
      }
    },
    "aws_s3_bucket": {
      "root_Code_02F3C603": {
        "//": {
          "metadata": {
            "path": "root/Default/Code",
            "uniqueId": "root_Code_02F3C603"
          }
        },
        "bucket_prefix": "code-c84a50b1-"
      }
    },
    "aws_s3_object": {
      "root_testinflightarccosine_Handler_S3Object_8FCE55D8": {
        "//": {
          "metadata": {
            "path": "root/Default/Default/test:inflight arc cosine/Handler/S3Object",
            "uniqueId": "root_testinflightarccosine_Handler_S3Object_8FCE55D8"
          }
        },
        "bucket": "${aws_s3_bucket.root_Code_02F3C603.bucket}",
        "key": "<ASSET_KEY>",
        "source": "<ASSET_SOURCE>"
      }
    }
  }
}
```

## preflight.js
```js
const $stdlib = require('@winglang/sdk');
const $outdir = process.env.WING_SYNTH_DIR ?? ".";
const std = $stdlib.std;
const $wing_is_test = process.env.WING_IS_TEST === "true";
const $AppBase = $stdlib.core.App.for(process.env.WING_TARGET);
const math = require('@winglang/sdk').math;
class $Root extends $stdlib.std.Resource {
  constructor(scope, id) {
    super(scope, id);
    class $Closure1 extends $stdlib.std.Resource {
      constructor(scope, id, ) {
        super(scope, id);
        this.display.hidden = true;
        this._addInflightOps("handle", "$inflight_init");
      }
      static _toInflightType(context) {
        return $stdlib.core.NodeJsCode.fromInline(`
          require("./inflight.$Closure1.js")({
            $math_Util: ${context._lift(math.Util)},
          })
        `);
      }
      _toInflight() {
        return $stdlib.core.NodeJsCode.fromInline(`
          (await (async () => {
            const $Closure1Client = ${$Closure1._toInflightType(this).text};
            const client = new $Closure1Client({
            });
            if (client.$inflight_init) { await client.$inflight_init(); }
            return client;
          })())
        `);
      }
    }
    try {
      {console.log(String.raw({ raw: ["", ""] }, (math.Util.acos((-2)))))};
    }
    catch ($error_e) {
      const e = $error_e.message;
      {((cond) => {if (!cond) throw new Error("assertion failed: e == \"Input value must be between -1 and 1, inclusive.\"")})((e === "Input value must be between -1 and 1, inclusive."))};
    }
    {((cond) => {if (!cond) throw new Error("assertion failed: math.acos(-1) == math.PI")})(((math.Util.acos((-1))) === math.Util.PI))};
    {((cond) => {if (!cond) throw new Error("assertion failed: math.acos(-0) == 1.5707963267948966")})(((math.Util.acos((-0))) === 1.5707963267948966))};
    {((cond) => {if (!cond) throw new Error("assertion failed: math.acos(0) == 1.5707963267948966")})(((math.Util.acos(0)) === 1.5707963267948966))};
    {((cond) => {if (!cond) throw new Error("assertion failed: math.acos(0.5) == 1.0471975511965979")})(((math.Util.acos(0.5)) === 1.0471975511965979))};
    {((cond) => {if (!cond) throw new Error("assertion failed: math.acos(1) == 0")})(((math.Util.acos(1)) === 0))};
    try {
      {console.log(String.raw({ raw: ["", ""] }, (math.Util.acos(2))))};
    }
    catch ($error_e) {
      const e = $error_e.message;
      {((cond) => {if (!cond) throw new Error("assertion failed: e == \"Input value must be between -1 and 1, inclusive.\"")})((e === "Input value must be between -1 and 1, inclusive."))};
    }
    this.node.root.new("@winglang/sdk.std.Test",std.Test,this,"test:inflight arc cosine",new $Closure1(this,"$Closure1"));
  }
}
class $App extends $AppBase {
  constructor() {
    super({ outdir: $outdir, name: "acos", plugins: $plugins, isTestEnvironment: $wing_is_test });
    if ($wing_is_test) {
      new $Root(this, "env0");
      const $test_runner = this.testRunner;
      const $tests = $test_runner.findTests();
      for (let $i = 1; $i < $tests.length; $i++) {
        new $Root(this, "env" + $i);
      }
    } else {
      new $Root(this, "Default");
    }
  }
}
new $App().synth();

```
<|MERGE_RESOLUTION|>--- conflicted
+++ resolved
@@ -16,8 +16,6 @@
       Object.setPrototypeOf($obj, this);
       return $obj;
     }
-<<<<<<< HEAD
-=======
     async $inflight_init()  {
     }
     async handle()  {
@@ -41,7 +39,6 @@
         {((cond) => {if (!cond) throw new Error("assertion failed: e == \"Input value must be between -1 and 1, inclusive.\"")})((e === "Input value must be between -1 and 1, inclusive."))};
       }
     }
->>>>>>> e963c26e
   }
   return $Closure1;
 }
