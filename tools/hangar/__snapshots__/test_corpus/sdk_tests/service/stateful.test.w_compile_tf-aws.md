--- conflicted
+++ resolved
@@ -1,72 +1,5 @@
 # [stateful.test.w](../../../../../../examples/tests/sdk_tests/service/stateful.test.w) | compile | tf-aws
 
-<<<<<<< HEAD
-## inflight.$Closure1-1.js
-```js
-module.exports = function({ $__parent_this_1_b, $std_Duration, $util_Util }) {
-  class $Closure1 {
-    constructor({  }) {
-      const $obj = (...args) => this.handle(...args);
-      Object.setPrototypeOf($obj, this);
-      return $obj;
-    }
-    async handle() {
-      {console.log("starting service")};
-      (await $util_Util.sleep((await $std_Duration.fromSeconds(1))));
-      (await $__parent_this_1_b.put("ready","true"));
-      const state = 456;
-      return async () => {
-        {console.log("stopping service")};
-        {console.log(String.raw({ raw: ["state is: $", ""] }, state))};
-        {((cond) => {if (!cond) throw new Error("assertion failed: state == 456")})((((a,b) => { try { return require('assert').deepStrictEqual(a,b) === undefined; } catch { return false; } })(state,456)))};
-      }
-      ;
-    }
-  }
-  return $Closure1;
-}
-
-```
-
-## inflight.$Closure2-1.js
-```js
-module.exports = function({ $foo }) {
-  class $Closure2 {
-    constructor({  }) {
-      const $obj = (...args) => this.handle(...args);
-      Object.setPrototypeOf($obj, this);
-      return $obj;
-    }
-    async handle() {
-      (await $foo.access());
-    }
-  }
-  return $Closure2;
-}
-
-```
-
-## inflight.MyService-1.js
-```js
-module.exports = function({ $std_Number }) {
-  class MyService {
-    constructor({ $this_b }) {
-      this.$this_b = $this_b;
-    }
-    async access() {
-      (await this.$this_b.get("ready"));
-    }
-    async port() {
-      return ((args) => { if (isNaN(args)) {throw new Error("unable to parse \"" + args + "\" as a number")}; return parseInt(args) })((await this.$this_b.get("port")));
-    }
-  }
-  return MyService;
-}
-
-```
-
-=======
->>>>>>> f138a66e
 ## main.tf.json
 ```json
 {
