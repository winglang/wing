# [set_consumer.test.w](../../../../../../examples/tests/sdk_tests/queue/set_consumer.test.w) | test | sim

## stdout.log
```log
<<<<<<< HEAD
pass ─ set_consumer.test.wsim » root/env0/test:setConsumer

Tests 1 passed (1)
=======
pass ─ set_consumer.test.wsim » root/env0/test:setConsumer                        
pass ─ set_consumer.test.wsim » root/env1/test:function can push back to the queue
 
 
Tests 2 passed (2)
>>>>>>> a9cacfc7
Snapshots 1 skipped
Test Files 1 passed (1)
Duration <DURATION>
```
<|MERGE_RESOLUTION|>--- conflicted
+++ resolved
@@ -2,17 +2,10 @@
 
 ## stdout.log
 ```log
-<<<<<<< HEAD
-pass ─ set_consumer.test.wsim » root/env0/test:setConsumer
-
-Tests 1 passed (1)
-=======
 pass ─ set_consumer.test.wsim » root/env0/test:setConsumer                        
 pass ─ set_consumer.test.wsim » root/env1/test:function can push back to the queue
- 
- 
+
 Tests 2 passed (2)
->>>>>>> a9cacfc7
 Snapshots 1 skipped
 Test Files 1 passed (1)
 Duration <DURATION>
