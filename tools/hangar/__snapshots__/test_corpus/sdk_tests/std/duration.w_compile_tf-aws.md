--- conflicted
+++ resolved
@@ -12,9 +12,6 @@
     async $inflight_init()  {
     }
     async handle()  {
-<<<<<<< HEAD
-      {((cond) => {if (!cond) throw new Error(`assertion failed: '((await std_Duration.fromMinutes(12)).seconds === (12 * 60))'`)})(((await std_Duration.fromMinutes(12)).seconds === (12 * 60)))};
-=======
       {((cond) => {if (!cond) throw new Error(`assertion failed: '((await std_Duration.fromSeconds(0.012)).seconds === (12 / 1000))'`)})(((await std_Duration.fromSeconds(0.012)).seconds === (12 / 1000)))};
       {((cond) => {if (!cond) throw new Error(`assertion failed: '((await std_Duration.fromSeconds(12)).seconds === 12)'`)})(((await std_Duration.fromSeconds(12)).seconds === 12))};
       {((cond) => {if (!cond) throw new Error(`assertion failed: '((await std_Duration.fromSeconds(720)).seconds === (12 * 60))'`)})(((await std_Duration.fromSeconds(720)).seconds === (12 * 60)))};
@@ -35,7 +32,6 @@
       {((cond) => {if (!cond) throw new Error(`assertion failed: '((await std_Duration.fromSeconds(1)).days === (1 / ((60 * 60) * 24)))'`)})(((await std_Duration.fromSeconds(1)).days === (1 / ((60 * 60) * 24))))};
       {((cond) => {if (!cond) throw new Error(`assertion failed: '((await std_Duration.fromSeconds(1)).months === (1 / ((((60 * 60) * 24) * 365) / 12)))'`)})(((await std_Duration.fromSeconds(1)).months === (1 / ((((60 * 60) * 24) * 365) / 12))))};
       {((cond) => {if (!cond) throw new Error(`assertion failed: '((await std_Duration.fromSeconds(1)).years === (1 / (((60 * 60) * 24) * 365)))'`)})(((await std_Duration.fromSeconds(1)).years === (1 / (((60 * 60) * 24) * 365))))};
->>>>>>> ecef3d6b
     }
   }
   return $Closure1;
@@ -208,28 +204,6 @@
         super._registerBind(host, ops);
       }
     }
-<<<<<<< HEAD
-    {((cond) => {if (!cond) throw new Error(`assertion failed: '($stdlib.std.Duration.fromSeconds(0.012).seconds === (12 / 1000))'`)})(($stdlib.std.Duration.fromSeconds(0.012).seconds === (12 / 1000)))};
-    {((cond) => {if (!cond) throw new Error(`assertion failed: '($stdlib.std.Duration.fromSeconds(12).seconds === 12)'`)})(($stdlib.std.Duration.fromSeconds(12).seconds === 12))};
-    {((cond) => {if (!cond) throw new Error(`assertion failed: '($stdlib.std.Duration.fromSeconds(720).seconds === (12 * 60))'`)})(($stdlib.std.Duration.fromSeconds(720).seconds === (12 * 60)))};
-    {((cond) => {if (!cond) throw new Error(`assertion failed: '($stdlib.std.Duration.fromSeconds(43200).seconds === ((12 * 60) * 60))'`)})(($stdlib.std.Duration.fromSeconds(43200).seconds === ((12 * 60) * 60)))};
-    {((cond) => {if (!cond) throw new Error(`assertion failed: '($stdlib.std.Duration.fromSeconds(1036800).seconds === (((12 * 60) * 60) * 24))'`)})(($stdlib.std.Duration.fromSeconds(1036800).seconds === (((12 * 60) * 60) * 24)))};
-    {((cond) => {if (!cond) throw new Error(`assertion failed: '($stdlib.std.Duration.fromSeconds(31536000).seconds === (((((12 * 60) * 60) * 24) * 365) / 12))'`)})(($stdlib.std.Duration.fromSeconds(31536000).seconds === (((((12 * 60) * 60) * 24) * 365) / 12)))};
-    {((cond) => {if (!cond) throw new Error(`assertion failed: '($stdlib.std.Duration.fromSeconds(378432000).seconds === ((((12 * 60) * 60) * 24) * 365))'`)})(($stdlib.std.Duration.fromSeconds(378432000).seconds === ((((12 * 60) * 60) * 24) * 365)))};
-    {((cond) => {if (!cond) throw new Error(`assertion failed: '((std.Duration.fromMilliseconds(10)).seconds === $stdlib.std.Duration.fromSeconds(0.01).seconds)'`)})(((std.Duration.fromMilliseconds(10)).seconds === $stdlib.std.Duration.fromSeconds(0.01).seconds))};
-    {((cond) => {if (!cond) throw new Error(`assertion failed: '((std.Duration.fromMinutes(10)).seconds === $stdlib.std.Duration.fromSeconds(600).seconds)'`)})(((std.Duration.fromMinutes(10)).seconds === $stdlib.std.Duration.fromSeconds(600).seconds))};
-    {((cond) => {if (!cond) throw new Error(`assertion failed: '((std.Duration.fromSeconds(10)).seconds === $stdlib.std.Duration.fromSeconds(10).seconds)'`)})(((std.Duration.fromSeconds(10)).seconds === $stdlib.std.Duration.fromSeconds(10).seconds))};
-    {((cond) => {if (!cond) throw new Error(`assertion failed: '((std.Duration.fromHours(10)).seconds === $stdlib.std.Duration.fromSeconds(36000).seconds)'`)})(((std.Duration.fromHours(10)).seconds === $stdlib.std.Duration.fromSeconds(36000).seconds))};
-    {((cond) => {if (!cond) throw new Error(`assertion failed: '((std.Duration.fromDays(10)).seconds === $stdlib.std.Duration.fromSeconds(864000).seconds)'`)})(((std.Duration.fromDays(10)).seconds === $stdlib.std.Duration.fromSeconds(864000).seconds))};
-    {((cond) => {if (!cond) throw new Error(`assertion failed: '((std.Duration.fromMonths(10)).seconds === $stdlib.std.Duration.fromSeconds(26280000).seconds)'`)})(((std.Duration.fromMonths(10)).seconds === $stdlib.std.Duration.fromSeconds(26280000).seconds))};
-    {((cond) => {if (!cond) throw new Error(`assertion failed: '((std.Duration.fromYears(10)).seconds === $stdlib.std.Duration.fromSeconds(315360000).seconds)'`)})(((std.Duration.fromYears(10)).seconds === $stdlib.std.Duration.fromSeconds(315360000).seconds))};
-    {((cond) => {if (!cond) throw new Error(`assertion failed: '($stdlib.std.Duration.fromSeconds(1).milliseconds === 1000)'`)})(($stdlib.std.Duration.fromSeconds(1).milliseconds === 1000))};
-    {((cond) => {if (!cond) throw new Error(`assertion failed: '($stdlib.std.Duration.fromSeconds(1).minutes === (1 / 60))'`)})(($stdlib.std.Duration.fromSeconds(1).minutes === (1 / 60)))};
-    {((cond) => {if (!cond) throw new Error(`assertion failed: '($stdlib.std.Duration.fromSeconds(1).hours === (1 / (60 * 60)))'`)})(($stdlib.std.Duration.fromSeconds(1).hours === (1 / (60 * 60))))};
-    {((cond) => {if (!cond) throw new Error(`assertion failed: '($stdlib.std.Duration.fromSeconds(1).days === (1 / ((60 * 60) * 24)))'`)})(($stdlib.std.Duration.fromSeconds(1).days === (1 / ((60 * 60) * 24))))};
-    {((cond) => {if (!cond) throw new Error(`assertion failed: '($stdlib.std.Duration.fromSeconds(1).months === (1 / ((((60 * 60) * 24) * 365) / 12)))'`)})(($stdlib.std.Duration.fromSeconds(1).months === (1 / ((((60 * 60) * 24) * 365) / 12))))};
-    {((cond) => {if (!cond) throw new Error(`assertion failed: '($stdlib.std.Duration.fromSeconds(1).years === (1 / (((60 * 60) * 24) * 365)))'`)})(($stdlib.std.Duration.fromSeconds(1).years === (1 / (((60 * 60) * 24) * 365))))};
-=======
     {((cond) => {if (!cond) throw new Error(`assertion failed: '((std.Duration.fromSeconds(0.012)).seconds === (12 / 1000))'`)})(((std.Duration.fromSeconds(0.012)).seconds === (12 / 1000)))};
     {((cond) => {if (!cond) throw new Error(`assertion failed: '((std.Duration.fromSeconds(12)).seconds === 12)'`)})(((std.Duration.fromSeconds(12)).seconds === 12))};
     {((cond) => {if (!cond) throw new Error(`assertion failed: '((std.Duration.fromSeconds(720)).seconds === (12 * 60))'`)})(((std.Duration.fromSeconds(720)).seconds === (12 * 60)))};
@@ -250,7 +224,6 @@
     {((cond) => {if (!cond) throw new Error(`assertion failed: '((std.Duration.fromSeconds(1)).days === (1 / ((60 * 60) * 24)))'`)})(((std.Duration.fromSeconds(1)).days === (1 / ((60 * 60) * 24))))};
     {((cond) => {if (!cond) throw new Error(`assertion failed: '((std.Duration.fromSeconds(1)).months === (1 / ((((60 * 60) * 24) * 365) / 12)))'`)})(((std.Duration.fromSeconds(1)).months === (1 / ((((60 * 60) * 24) * 365) / 12))))};
     {((cond) => {if (!cond) throw new Error(`assertion failed: '((std.Duration.fromSeconds(1)).years === (1 / (((60 * 60) * 24) * 365)))'`)})(((std.Duration.fromSeconds(1)).years === (1 / (((60 * 60) * 24) * 365))))};
->>>>>>> ecef3d6b
     this.node.root.new("@winglang/sdk.std.Test",std.Test,this,"test:duration",new $Closure1(this,"$Closure1"));
   }
 }
