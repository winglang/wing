# [duration.w](../../../../../../examples/tests/sdk_tests/std/duration.w) | compile | tf-aws

## inflight.$Closure1.js
```js
module.exports = function({ std_Duration }) {
  class $Closure1 {
    constructor({  }) {
      const $obj = (...args) => this.handle(...args);
      Object.setPrototypeOf($obj, this);
      return $obj;
    }
    async $inflight_init()  {
    }
    async handle()  {
<<<<<<< HEAD
      {((cond) => {if (!cond) throw new Error(`assertion failed: '((await std_Duration.fromSeconds(720)).seconds === (12 * 60))'`)})(((await std_Duration.fromSeconds(720)).seconds === (12 * 60)))};
=======
>>>>>>> 6e78cda2
      {((cond) => {if (!cond) throw new Error(`assertion failed: '((await std_Duration.fromMinutes(12)).seconds === (12 * 60))'`)})(((await std_Duration.fromMinutes(12)).seconds === (12 * 60)))};
    }
  }
  return $Closure1;
}

```

## main.tf.json
```json
{
  "//": {
    "metadata": {
      "backend": "local",
      "stackName": "root",
      "version": "0.15.2"
    },
    "outputs": {
      "root": {
        "Default": {
          "cloud.TestRunner": {
            "TestFunctionArns": "WING_TEST_RUNNER_FUNCTION_ARNS"
          }
        }
      }
    }
  },
  "output": {
    "WING_TEST_RUNNER_FUNCTION_ARNS": {
      "value": "[[\"root/Default/Default/test:duration\",\"${aws_lambda_function.root_testduration_Handler_4617C618.arn}\"]]"
    }
  },
  "provider": {
    "aws": [
      {}
    ]
  },
  "resource": {
    "aws_iam_role": {
      "root_testduration_Handler_IamRole_85F00155": {
        "//": {
          "metadata": {
            "path": "root/Default/Default/test:duration/Handler/IamRole",
            "uniqueId": "root_testduration_Handler_IamRole_85F00155"
          }
        },
        "assume_role_policy": "{\"Version\":\"2012-10-17\",\"Statement\":[{\"Action\":\"sts:AssumeRole\",\"Principal\":{\"Service\":\"lambda.amazonaws.com\"},\"Effect\":\"Allow\"}]}"
      }
    },
    "aws_iam_role_policy": {
      "root_testduration_Handler_IamRolePolicy_29B88A3B": {
        "//": {
          "metadata": {
            "path": "root/Default/Default/test:duration/Handler/IamRolePolicy",
            "uniqueId": "root_testduration_Handler_IamRolePolicy_29B88A3B"
          }
        },
        "policy": "{\"Version\":\"2012-10-17\",\"Statement\":[{\"Effect\":\"Allow\",\"Action\":\"none:null\",\"Resource\":\"*\"}]}",
        "role": "${aws_iam_role.root_testduration_Handler_IamRole_85F00155.name}"
      }
    },
    "aws_iam_role_policy_attachment": {
      "root_testduration_Handler_IamRolePolicyAttachment_59FD14C2": {
        "//": {
          "metadata": {
            "path": "root/Default/Default/test:duration/Handler/IamRolePolicyAttachment",
            "uniqueId": "root_testduration_Handler_IamRolePolicyAttachment_59FD14C2"
          }
        },
        "policy_arn": "arn:aws:iam::aws:policy/service-role/AWSLambdaBasicExecutionRole",
        "role": "${aws_iam_role.root_testduration_Handler_IamRole_85F00155.name}"
      }
    },
    "aws_lambda_function": {
      "root_testduration_Handler_4617C618": {
        "//": {
          "metadata": {
            "path": "root/Default/Default/test:duration/Handler/Default",
            "uniqueId": "root_testduration_Handler_4617C618"
          }
        },
        "environment": {
          "variables": {
            "WING_FUNCTION_NAME": "Handler-c8eae108",
            "WING_TARGET": "tf-aws"
          }
        },
        "function_name": "Handler-c8eae108",
        "handler": "index.handler",
        "publish": true,
        "role": "${aws_iam_role.root_testduration_Handler_IamRole_85F00155.arn}",
        "runtime": "nodejs18.x",
        "s3_bucket": "${aws_s3_bucket.root_Code_02F3C603.bucket}",
        "s3_key": "${aws_s3_object.root_testduration_Handler_S3Object_2FD544DA.key}",
        "timeout": 30,
        "vpc_config": {
          "security_group_ids": [],
          "subnet_ids": []
        }
      }
    },
    "aws_s3_bucket": {
      "root_Code_02F3C603": {
        "//": {
          "metadata": {
            "path": "root/Default/Code",
            "uniqueId": "root_Code_02F3C603"
          }
        },
        "bucket_prefix": "code-c84a50b1-"
      }
    },
    "aws_s3_object": {
      "root_testduration_Handler_S3Object_2FD544DA": {
        "//": {
          "metadata": {
            "path": "root/Default/Default/test:duration/Handler/S3Object",
            "uniqueId": "root_testduration_Handler_S3Object_2FD544DA"
          }
        },
        "bucket": "${aws_s3_bucket.root_Code_02F3C603.bucket}",
        "key": "<ASSET_KEY>",
        "source": "<ASSET_SOURCE>"
      }
    }
  }
}
```

## preflight.js
```js
const $stdlib = require('@winglang/sdk');
const $outdir = process.env.WING_SYNTH_DIR ?? ".";
const std = $stdlib.std;
const $wing_is_test = process.env.WING_IS_TEST === "true";
const $AppBase = $stdlib.core.App.for(process.env.WING_TARGET);
class $Root extends $stdlib.std.Resource {
  constructor(scope, id) {
    super(scope, id);
    class $Closure1 extends $stdlib.std.Resource {
      constructor(scope, id, ) {
        super(scope, id);
        this._addInflightOps("handle");
        this.display.hidden = true;
      }
      static _toInflightType(context) {
        const self_client_path = "././inflight.$Closure1.js";
        const std_DurationClient = std.Duration._toInflightType(context);
        return $stdlib.core.NodeJsCode.fromInline(`
          require("${self_client_path}")({
            std_Duration: ${std_DurationClient.text},
          })
        `);
      }
      _toInflight() {
        return $stdlib.core.NodeJsCode.fromInline(`
          (await (async () => {
            const $Closure1Client = ${$Closure1._toInflightType(this).text};
            const client = new $Closure1Client({
            });
            if (client.$inflight_init) { await client.$inflight_init(); }
            return client;
          })())
        `);
      }
      _registerBind(host, ops) {
        if (ops.includes("$inflight_init")) {
        }
        if (ops.includes("handle")) {
        }
        super._registerBind(host, ops);
      }
    }
<<<<<<< HEAD
    {((cond) => {if (!cond) throw new Error(`assertion failed: '((std.Duration.fromSeconds(720)).seconds === (12 * 60))'`)})(((std.Duration.fromSeconds(720)).seconds === (12 * 60)))};
    {((cond) => {if (!cond) throw new Error(`assertion failed: '((std.Duration.fromMinutes(12)).seconds === (12 * 60))'`)})(((std.Duration.fromMinutes(12)).seconds === (12 * 60)))};
=======
    {((cond) => {if (!cond) throw new Error(`assertion failed: '($stdlib.std.Duration.fromSeconds(0.012).seconds === (12 / 1000))'`)})(($stdlib.std.Duration.fromSeconds(0.012).seconds === (12 / 1000)))};
    {((cond) => {if (!cond) throw new Error(`assertion failed: '($stdlib.std.Duration.fromSeconds(12).seconds === 12)'`)})(($stdlib.std.Duration.fromSeconds(12).seconds === 12))};
    {((cond) => {if (!cond) throw new Error(`assertion failed: '($stdlib.std.Duration.fromSeconds(720).seconds === (12 * 60))'`)})(($stdlib.std.Duration.fromSeconds(720).seconds === (12 * 60)))};
    {((cond) => {if (!cond) throw new Error(`assertion failed: '($stdlib.std.Duration.fromSeconds(43200).seconds === ((12 * 60) * 60))'`)})(($stdlib.std.Duration.fromSeconds(43200).seconds === ((12 * 60) * 60)))};
    {((cond) => {if (!cond) throw new Error(`assertion failed: '($stdlib.std.Duration.fromSeconds(1036800).seconds === (((12 * 60) * 60) * 24))'`)})(($stdlib.std.Duration.fromSeconds(1036800).seconds === (((12 * 60) * 60) * 24)))};
    {((cond) => {if (!cond) throw new Error(`assertion failed: '($stdlib.std.Duration.fromSeconds(31536000).seconds === (((((12 * 60) * 60) * 24) * 365) / 12))'`)})(($stdlib.std.Duration.fromSeconds(31536000).seconds === (((((12 * 60) * 60) * 24) * 365) / 12)))};
    {((cond) => {if (!cond) throw new Error(`assertion failed: '($stdlib.std.Duration.fromSeconds(378432000).seconds === ((((12 * 60) * 60) * 24) * 365))'`)})(($stdlib.std.Duration.fromSeconds(378432000).seconds === ((((12 * 60) * 60) * 24) * 365)))};
    {((cond) => {if (!cond) throw new Error(`assertion failed: '((std.Duration.fromMilliseconds(10)).seconds === $stdlib.std.Duration.fromSeconds(0.01).seconds)'`)})(((std.Duration.fromMilliseconds(10)).seconds === $stdlib.std.Duration.fromSeconds(0.01).seconds))};
    {((cond) => {if (!cond) throw new Error(`assertion failed: '((std.Duration.fromMinutes(10)).seconds === $stdlib.std.Duration.fromSeconds(600).seconds)'`)})(((std.Duration.fromMinutes(10)).seconds === $stdlib.std.Duration.fromSeconds(600).seconds))};
    {((cond) => {if (!cond) throw new Error(`assertion failed: '((std.Duration.fromSeconds(10)).seconds === $stdlib.std.Duration.fromSeconds(10).seconds)'`)})(((std.Duration.fromSeconds(10)).seconds === $stdlib.std.Duration.fromSeconds(10).seconds))};
    {((cond) => {if (!cond) throw new Error(`assertion failed: '((std.Duration.fromHours(10)).seconds === $stdlib.std.Duration.fromSeconds(36000).seconds)'`)})(((std.Duration.fromHours(10)).seconds === $stdlib.std.Duration.fromSeconds(36000).seconds))};
    {((cond) => {if (!cond) throw new Error(`assertion failed: '((std.Duration.fromDays(10)).seconds === $stdlib.std.Duration.fromSeconds(864000).seconds)'`)})(((std.Duration.fromDays(10)).seconds === $stdlib.std.Duration.fromSeconds(864000).seconds))};
    {((cond) => {if (!cond) throw new Error(`assertion failed: '((std.Duration.fromMonths(10)).seconds === $stdlib.std.Duration.fromSeconds(26280000).seconds)'`)})(((std.Duration.fromMonths(10)).seconds === $stdlib.std.Duration.fromSeconds(26280000).seconds))};
    {((cond) => {if (!cond) throw new Error(`assertion failed: '((std.Duration.fromYears(10)).seconds === $stdlib.std.Duration.fromSeconds(315360000).seconds)'`)})(((std.Duration.fromYears(10)).seconds === $stdlib.std.Duration.fromSeconds(315360000).seconds))};
    {((cond) => {if (!cond) throw new Error(`assertion failed: '($stdlib.std.Duration.fromSeconds(1).milliseconds === 1000)'`)})(($stdlib.std.Duration.fromSeconds(1).milliseconds === 1000))};
    {((cond) => {if (!cond) throw new Error(`assertion failed: '($stdlib.std.Duration.fromSeconds(1).minutes === (1 / 60))'`)})(($stdlib.std.Duration.fromSeconds(1).minutes === (1 / 60)))};
    {((cond) => {if (!cond) throw new Error(`assertion failed: '($stdlib.std.Duration.fromSeconds(1).hours === (1 / (60 * 60)))'`)})(($stdlib.std.Duration.fromSeconds(1).hours === (1 / (60 * 60))))};
    {((cond) => {if (!cond) throw new Error(`assertion failed: '($stdlib.std.Duration.fromSeconds(1).days === (1 / ((60 * 60) * 24)))'`)})(($stdlib.std.Duration.fromSeconds(1).days === (1 / ((60 * 60) * 24))))};
    {((cond) => {if (!cond) throw new Error(`assertion failed: '($stdlib.std.Duration.fromSeconds(1).months === (1 / ((((60 * 60) * 24) * 365) / 12)))'`)})(($stdlib.std.Duration.fromSeconds(1).months === (1 / ((((60 * 60) * 24) * 365) / 12))))};
    {((cond) => {if (!cond) throw new Error(`assertion failed: '($stdlib.std.Duration.fromSeconds(1).years === (1 / (((60 * 60) * 24) * 365)))'`)})(($stdlib.std.Duration.fromSeconds(1).years === (1 / (((60 * 60) * 24) * 365))))};
>>>>>>> 6e78cda2
    this.node.root.new("@winglang/sdk.std.Test",std.Test,this,"test:duration",new $Closure1(this,"$Closure1"));
  }
}
class $App extends $AppBase {
  constructor() {
    super({ outdir: $outdir, name: "duration", plugins: $plugins, isTestEnvironment: $wing_is_test });
    if ($wing_is_test) {
      new $Root(this, "env0");
      const $test_runner = this.testRunner;
      const $tests = $test_runner.findTests();
      for (let $i = 1; $i < $tests.length; $i++) {
        new $Root(this, "env" + $i);
      }
    } else {
      new $Root(this, "Default");
    }
  }
}
new $App().synth();

```
<|MERGE_RESOLUTION|>--- conflicted
+++ resolved
@@ -12,11 +12,26 @@
     async $inflight_init()  {
     }
     async handle()  {
-<<<<<<< HEAD
+      {((cond) => {if (!cond) throw new Error(`assertion failed: '((await std_Duration.fromSeconds(0.012)).seconds === (12 / 1000))'`)})(((await std_Duration.fromSeconds(0.012)).seconds === (12 / 1000)))};
+      {((cond) => {if (!cond) throw new Error(`assertion failed: '((await std_Duration.fromSeconds(12)).seconds === 12)'`)})(((await std_Duration.fromSeconds(12)).seconds === 12))};
       {((cond) => {if (!cond) throw new Error(`assertion failed: '((await std_Duration.fromSeconds(720)).seconds === (12 * 60))'`)})(((await std_Duration.fromSeconds(720)).seconds === (12 * 60)))};
-=======
->>>>>>> 6e78cda2
-      {((cond) => {if (!cond) throw new Error(`assertion failed: '((await std_Duration.fromMinutes(12)).seconds === (12 * 60))'`)})(((await std_Duration.fromMinutes(12)).seconds === (12 * 60)))};
+      {((cond) => {if (!cond) throw new Error(`assertion failed: '((await std_Duration.fromSeconds(43200)).seconds === ((12 * 60) * 60))'`)})(((await std_Duration.fromSeconds(43200)).seconds === ((12 * 60) * 60)))};
+      {((cond) => {if (!cond) throw new Error(`assertion failed: '((await std_Duration.fromSeconds(1036800)).seconds === (((12 * 60) * 60) * 24))'`)})(((await std_Duration.fromSeconds(1036800)).seconds === (((12 * 60) * 60) * 24)))};
+      {((cond) => {if (!cond) throw new Error(`assertion failed: '((await std_Duration.fromSeconds(31536000)).seconds === (((((12 * 60) * 60) * 24) * 365) / 12))'`)})(((await std_Duration.fromSeconds(31536000)).seconds === (((((12 * 60) * 60) * 24) * 365) / 12)))};
+      {((cond) => {if (!cond) throw new Error(`assertion failed: '((await std_Duration.fromSeconds(378432000)).seconds === ((((12 * 60) * 60) * 24) * 365))'`)})(((await std_Duration.fromSeconds(378432000)).seconds === ((((12 * 60) * 60) * 24) * 365)))};
+      {((cond) => {if (!cond) throw new Error(`assertion failed: '((await std_Duration.fromMilliseconds(10)).seconds === (await std_Duration.fromSeconds(0.01)).seconds)'`)})(((await std_Duration.fromMilliseconds(10)).seconds === (await std_Duration.fromSeconds(0.01)).seconds))};
+      {((cond) => {if (!cond) throw new Error(`assertion failed: '((await std_Duration.fromMinutes(10)).seconds === (await std_Duration.fromSeconds(600)).seconds)'`)})(((await std_Duration.fromMinutes(10)).seconds === (await std_Duration.fromSeconds(600)).seconds))};
+      {((cond) => {if (!cond) throw new Error(`assertion failed: '((await std_Duration.fromSeconds(10)).seconds === (await std_Duration.fromSeconds(10)).seconds)'`)})(((await std_Duration.fromSeconds(10)).seconds === (await std_Duration.fromSeconds(10)).seconds))};
+      {((cond) => {if (!cond) throw new Error(`assertion failed: '((await std_Duration.fromHours(10)).seconds === (await std_Duration.fromSeconds(36000)).seconds)'`)})(((await std_Duration.fromHours(10)).seconds === (await std_Duration.fromSeconds(36000)).seconds))};
+      {((cond) => {if (!cond) throw new Error(`assertion failed: '((await std_Duration.fromDays(10)).seconds === (await std_Duration.fromSeconds(864000)).seconds)'`)})(((await std_Duration.fromDays(10)).seconds === (await std_Duration.fromSeconds(864000)).seconds))};
+      {((cond) => {if (!cond) throw new Error(`assertion failed: '((await std_Duration.fromMonths(10)).seconds === (await std_Duration.fromSeconds(26280000)).seconds)'`)})(((await std_Duration.fromMonths(10)).seconds === (await std_Duration.fromSeconds(26280000)).seconds))};
+      {((cond) => {if (!cond) throw new Error(`assertion failed: '((await std_Duration.fromYears(10)).seconds === (await std_Duration.fromSeconds(315360000)).seconds)'`)})(((await std_Duration.fromYears(10)).seconds === (await std_Duration.fromSeconds(315360000)).seconds))};
+      {((cond) => {if (!cond) throw new Error(`assertion failed: '((await std_Duration.fromSeconds(1)).milliseconds === 1000)'`)})(((await std_Duration.fromSeconds(1)).milliseconds === 1000))};
+      {((cond) => {if (!cond) throw new Error(`assertion failed: '((await std_Duration.fromSeconds(1)).minutes === (1 / 60))'`)})(((await std_Duration.fromSeconds(1)).minutes === (1 / 60)))};
+      {((cond) => {if (!cond) throw new Error(`assertion failed: '((await std_Duration.fromSeconds(1)).hours === (1 / (60 * 60)))'`)})(((await std_Duration.fromSeconds(1)).hours === (1 / (60 * 60))))};
+      {((cond) => {if (!cond) throw new Error(`assertion failed: '((await std_Duration.fromSeconds(1)).days === (1 / ((60 * 60) * 24)))'`)})(((await std_Duration.fromSeconds(1)).days === (1 / ((60 * 60) * 24))))};
+      {((cond) => {if (!cond) throw new Error(`assertion failed: '((await std_Duration.fromSeconds(1)).months === (1 / ((((60 * 60) * 24) * 365) / 12)))'`)})(((await std_Duration.fromSeconds(1)).months === (1 / ((((60 * 60) * 24) * 365) / 12))))};
+      {((cond) => {if (!cond) throw new Error(`assertion failed: '((await std_Duration.fromSeconds(1)).years === (1 / (((60 * 60) * 24) * 365)))'`)})(((await std_Duration.fromSeconds(1)).years === (1 / (((60 * 60) * 24) * 365))))};
     }
   }
   return $Closure1;
@@ -189,31 +204,26 @@
         super._registerBind(host, ops);
       }
     }
-<<<<<<< HEAD
+    {((cond) => {if (!cond) throw new Error(`assertion failed: '((std.Duration.fromSeconds(0.012)).seconds === (12 / 1000))'`)})(((std.Duration.fromSeconds(0.012)).seconds === (12 / 1000)))};
+    {((cond) => {if (!cond) throw new Error(`assertion failed: '((std.Duration.fromSeconds(12)).seconds === 12)'`)})(((std.Duration.fromSeconds(12)).seconds === 12))};
     {((cond) => {if (!cond) throw new Error(`assertion failed: '((std.Duration.fromSeconds(720)).seconds === (12 * 60))'`)})(((std.Duration.fromSeconds(720)).seconds === (12 * 60)))};
-    {((cond) => {if (!cond) throw new Error(`assertion failed: '((std.Duration.fromMinutes(12)).seconds === (12 * 60))'`)})(((std.Duration.fromMinutes(12)).seconds === (12 * 60)))};
-=======
-    {((cond) => {if (!cond) throw new Error(`assertion failed: '($stdlib.std.Duration.fromSeconds(0.012).seconds === (12 / 1000))'`)})(($stdlib.std.Duration.fromSeconds(0.012).seconds === (12 / 1000)))};
-    {((cond) => {if (!cond) throw new Error(`assertion failed: '($stdlib.std.Duration.fromSeconds(12).seconds === 12)'`)})(($stdlib.std.Duration.fromSeconds(12).seconds === 12))};
-    {((cond) => {if (!cond) throw new Error(`assertion failed: '($stdlib.std.Duration.fromSeconds(720).seconds === (12 * 60))'`)})(($stdlib.std.Duration.fromSeconds(720).seconds === (12 * 60)))};
-    {((cond) => {if (!cond) throw new Error(`assertion failed: '($stdlib.std.Duration.fromSeconds(43200).seconds === ((12 * 60) * 60))'`)})(($stdlib.std.Duration.fromSeconds(43200).seconds === ((12 * 60) * 60)))};
-    {((cond) => {if (!cond) throw new Error(`assertion failed: '($stdlib.std.Duration.fromSeconds(1036800).seconds === (((12 * 60) * 60) * 24))'`)})(($stdlib.std.Duration.fromSeconds(1036800).seconds === (((12 * 60) * 60) * 24)))};
-    {((cond) => {if (!cond) throw new Error(`assertion failed: '($stdlib.std.Duration.fromSeconds(31536000).seconds === (((((12 * 60) * 60) * 24) * 365) / 12))'`)})(($stdlib.std.Duration.fromSeconds(31536000).seconds === (((((12 * 60) * 60) * 24) * 365) / 12)))};
-    {((cond) => {if (!cond) throw new Error(`assertion failed: '($stdlib.std.Duration.fromSeconds(378432000).seconds === ((((12 * 60) * 60) * 24) * 365))'`)})(($stdlib.std.Duration.fromSeconds(378432000).seconds === ((((12 * 60) * 60) * 24) * 365)))};
-    {((cond) => {if (!cond) throw new Error(`assertion failed: '((std.Duration.fromMilliseconds(10)).seconds === $stdlib.std.Duration.fromSeconds(0.01).seconds)'`)})(((std.Duration.fromMilliseconds(10)).seconds === $stdlib.std.Duration.fromSeconds(0.01).seconds))};
-    {((cond) => {if (!cond) throw new Error(`assertion failed: '((std.Duration.fromMinutes(10)).seconds === $stdlib.std.Duration.fromSeconds(600).seconds)'`)})(((std.Duration.fromMinutes(10)).seconds === $stdlib.std.Duration.fromSeconds(600).seconds))};
-    {((cond) => {if (!cond) throw new Error(`assertion failed: '((std.Duration.fromSeconds(10)).seconds === $stdlib.std.Duration.fromSeconds(10).seconds)'`)})(((std.Duration.fromSeconds(10)).seconds === $stdlib.std.Duration.fromSeconds(10).seconds))};
-    {((cond) => {if (!cond) throw new Error(`assertion failed: '((std.Duration.fromHours(10)).seconds === $stdlib.std.Duration.fromSeconds(36000).seconds)'`)})(((std.Duration.fromHours(10)).seconds === $stdlib.std.Duration.fromSeconds(36000).seconds))};
-    {((cond) => {if (!cond) throw new Error(`assertion failed: '((std.Duration.fromDays(10)).seconds === $stdlib.std.Duration.fromSeconds(864000).seconds)'`)})(((std.Duration.fromDays(10)).seconds === $stdlib.std.Duration.fromSeconds(864000).seconds))};
-    {((cond) => {if (!cond) throw new Error(`assertion failed: '((std.Duration.fromMonths(10)).seconds === $stdlib.std.Duration.fromSeconds(26280000).seconds)'`)})(((std.Duration.fromMonths(10)).seconds === $stdlib.std.Duration.fromSeconds(26280000).seconds))};
-    {((cond) => {if (!cond) throw new Error(`assertion failed: '((std.Duration.fromYears(10)).seconds === $stdlib.std.Duration.fromSeconds(315360000).seconds)'`)})(((std.Duration.fromYears(10)).seconds === $stdlib.std.Duration.fromSeconds(315360000).seconds))};
-    {((cond) => {if (!cond) throw new Error(`assertion failed: '($stdlib.std.Duration.fromSeconds(1).milliseconds === 1000)'`)})(($stdlib.std.Duration.fromSeconds(1).milliseconds === 1000))};
-    {((cond) => {if (!cond) throw new Error(`assertion failed: '($stdlib.std.Duration.fromSeconds(1).minutes === (1 / 60))'`)})(($stdlib.std.Duration.fromSeconds(1).minutes === (1 / 60)))};
-    {((cond) => {if (!cond) throw new Error(`assertion failed: '($stdlib.std.Duration.fromSeconds(1).hours === (1 / (60 * 60)))'`)})(($stdlib.std.Duration.fromSeconds(1).hours === (1 / (60 * 60))))};
-    {((cond) => {if (!cond) throw new Error(`assertion failed: '($stdlib.std.Duration.fromSeconds(1).days === (1 / ((60 * 60) * 24)))'`)})(($stdlib.std.Duration.fromSeconds(1).days === (1 / ((60 * 60) * 24))))};
-    {((cond) => {if (!cond) throw new Error(`assertion failed: '($stdlib.std.Duration.fromSeconds(1).months === (1 / ((((60 * 60) * 24) * 365) / 12)))'`)})(($stdlib.std.Duration.fromSeconds(1).months === (1 / ((((60 * 60) * 24) * 365) / 12))))};
-    {((cond) => {if (!cond) throw new Error(`assertion failed: '($stdlib.std.Duration.fromSeconds(1).years === (1 / (((60 * 60) * 24) * 365)))'`)})(($stdlib.std.Duration.fromSeconds(1).years === (1 / (((60 * 60) * 24) * 365))))};
->>>>>>> 6e78cda2
+    {((cond) => {if (!cond) throw new Error(`assertion failed: '((std.Duration.fromSeconds(43200)).seconds === ((12 * 60) * 60))'`)})(((std.Duration.fromSeconds(43200)).seconds === ((12 * 60) * 60)))};
+    {((cond) => {if (!cond) throw new Error(`assertion failed: '((std.Duration.fromSeconds(1036800)).seconds === (((12 * 60) * 60) * 24))'`)})(((std.Duration.fromSeconds(1036800)).seconds === (((12 * 60) * 60) * 24)))};
+    {((cond) => {if (!cond) throw new Error(`assertion failed: '((std.Duration.fromSeconds(31536000)).seconds === (((((12 * 60) * 60) * 24) * 365) / 12))'`)})(((std.Duration.fromSeconds(31536000)).seconds === (((((12 * 60) * 60) * 24) * 365) / 12)))};
+    {((cond) => {if (!cond) throw new Error(`assertion failed: '((std.Duration.fromSeconds(378432000)).seconds === ((((12 * 60) * 60) * 24) * 365))'`)})(((std.Duration.fromSeconds(378432000)).seconds === ((((12 * 60) * 60) * 24) * 365)))};
+    {((cond) => {if (!cond) throw new Error(`assertion failed: '((std.Duration.fromMilliseconds(10)).seconds === (std.Duration.fromSeconds(0.01)).seconds)'`)})(((std.Duration.fromMilliseconds(10)).seconds === (std.Duration.fromSeconds(0.01)).seconds))};
+    {((cond) => {if (!cond) throw new Error(`assertion failed: '((std.Duration.fromMinutes(10)).seconds === (std.Duration.fromSeconds(600)).seconds)'`)})(((std.Duration.fromMinutes(10)).seconds === (std.Duration.fromSeconds(600)).seconds))};
+    {((cond) => {if (!cond) throw new Error(`assertion failed: '((std.Duration.fromSeconds(10)).seconds === (std.Duration.fromSeconds(10)).seconds)'`)})(((std.Duration.fromSeconds(10)).seconds === (std.Duration.fromSeconds(10)).seconds))};
+    {((cond) => {if (!cond) throw new Error(`assertion failed: '((std.Duration.fromHours(10)).seconds === (std.Duration.fromSeconds(36000)).seconds)'`)})(((std.Duration.fromHours(10)).seconds === (std.Duration.fromSeconds(36000)).seconds))};
+    {((cond) => {if (!cond) throw new Error(`assertion failed: '((std.Duration.fromDays(10)).seconds === (std.Duration.fromSeconds(864000)).seconds)'`)})(((std.Duration.fromDays(10)).seconds === (std.Duration.fromSeconds(864000)).seconds))};
+    {((cond) => {if (!cond) throw new Error(`assertion failed: '((std.Duration.fromMonths(10)).seconds === (std.Duration.fromSeconds(26280000)).seconds)'`)})(((std.Duration.fromMonths(10)).seconds === (std.Duration.fromSeconds(26280000)).seconds))};
+    {((cond) => {if (!cond) throw new Error(`assertion failed: '((std.Duration.fromYears(10)).seconds === (std.Duration.fromSeconds(315360000)).seconds)'`)})(((std.Duration.fromYears(10)).seconds === (std.Duration.fromSeconds(315360000)).seconds))};
+    {((cond) => {if (!cond) throw new Error(`assertion failed: '((std.Duration.fromSeconds(1)).milliseconds === 1000)'`)})(((std.Duration.fromSeconds(1)).milliseconds === 1000))};
+    {((cond) => {if (!cond) throw new Error(`assertion failed: '((std.Duration.fromSeconds(1)).minutes === (1 / 60))'`)})(((std.Duration.fromSeconds(1)).minutes === (1 / 60)))};
+    {((cond) => {if (!cond) throw new Error(`assertion failed: '((std.Duration.fromSeconds(1)).hours === (1 / (60 * 60)))'`)})(((std.Duration.fromSeconds(1)).hours === (1 / (60 * 60))))};
+    {((cond) => {if (!cond) throw new Error(`assertion failed: '((std.Duration.fromSeconds(1)).days === (1 / ((60 * 60) * 24)))'`)})(((std.Duration.fromSeconds(1)).days === (1 / ((60 * 60) * 24))))};
+    {((cond) => {if (!cond) throw new Error(`assertion failed: '((std.Duration.fromSeconds(1)).months === (1 / ((((60 * 60) * 24) * 365) / 12)))'`)})(((std.Duration.fromSeconds(1)).months === (1 / ((((60 * 60) * 24) * 365) / 12))))};
+    {((cond) => {if (!cond) throw new Error(`assertion failed: '((std.Duration.fromSeconds(1)).years === (1 / (((60 * 60) * 24) * 365)))'`)})(((std.Duration.fromSeconds(1)).years === (1 / (((60 * 60) * 24) * 365))))};
     this.node.root.new("@winglang/sdk.std.Test",std.Test,this,"test:duration",new $Closure1(this,"$Closure1"));
   }
 }
