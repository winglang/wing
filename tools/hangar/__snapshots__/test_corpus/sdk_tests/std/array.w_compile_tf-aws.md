--- conflicted
+++ resolved
@@ -37,7 +37,7 @@
       const separator = ",";
       const joinedString = (await i.join());
       const expectedString = (((await i.at(0)) + separator) + (await i.at(1)));
-      {((cond) => {if (!cond) throw new Error(`assertion failed: '(joinedString === expectedString)'`)})((joinedString === expectedString))};
+      {((cond) => {if (!cond) throw new Error("assertion failed: joinedString == expectedString")})((joinedString === expectedString))};
     }
   }
   return $Closure10;
@@ -59,8 +59,8 @@
     async handle()  {
       const o = ["hello", "wing"];
       const p = Object.freeze([...(o)]);
-      {((cond) => {if (!cond) throw new Error(`assertion failed: '(o.length === p.length)'`)})((o.length === p.length))};
-      {((cond) => {if (!cond) throw new Error(`assertion failed: '((await o.at(0)) === (await p.at(0)))'`)})(((await o.at(0)) === (await p.at(0))))};
+      {((cond) => {if (!cond) throw new Error("assertion failed: o.length == p.length")})((o.length === p.length))};
+      {((cond) => {if (!cond) throw new Error("assertion failed: o.at(0) == p.at(0)")})(((await o.at(0)) === (await p.at(0))))};
     }
   }
   return $Closure11;
@@ -82,8 +82,8 @@
     async handle()  {
       const q = Object.freeze(["hello", "wing"]);
       const r = [...(q)];
-      {((cond) => {if (!cond) throw new Error(`assertion failed: '(q.length === r.length)'`)})((q.length === r.length))};
-      {((cond) => {if (!cond) throw new Error(`assertion failed: '((await q.at(0)) === (await r.at(0)))'`)})(((await q.at(0)) === (await r.at(0))))};
+      {((cond) => {if (!cond) throw new Error("assertion failed: q.length == r.length")})((q.length === r.length))};
+      {((cond) => {if (!cond) throw new Error("assertion failed: q.at(0) == r.at(0)")})(((await q.at(0)) === (await r.at(0))))};
     }
   }
   return $Closure12;
@@ -105,8 +105,8 @@
     async handle()  {
       const lastStr = "wing";
       const s = ["hello", lastStr, lastStr];
-      {((cond) => {if (!cond) throw new Error(`assertion failed: '(s.lastIndexOf(lastStr) === 2)'`)})((s.lastIndexOf(lastStr) === 2))};
-      {((cond) => {if (!cond) throw new Error(`assertion failed: '(s.lastIndexOf("something") === (-1))'`)})((s.lastIndexOf("something") === (-1)))};
+      {((cond) => {if (!cond) throw new Error("assertion failed: s.lastIndexOf(lastStr) == 2")})((s.lastIndexOf(lastStr) === 2))};
+      {((cond) => {if (!cond) throw new Error("assertion failed: s.lastIndexOf(\"something\") == -1")})((s.lastIndexOf("something") === (-1)))};
     }
   }
   return $Closure13;
@@ -150,19 +150,13 @@
       const a = ["hello"];
       {((cond) => {if (!cond) throw new Error("assertion failed: a.length == 1")})((a.length === 1))};
       (await a.push("world"));
-<<<<<<< HEAD
       {((cond) => {if (!cond) throw new Error("assertion failed: a.length == 2")})((a.length === 2))};
       {((cond) => {if (!cond) throw new Error("assertion failed: a.at(0) == \"hello\"")})(((await a.at(0)) === "hello"))};
       {((cond) => {if (!cond) throw new Error("assertion failed: a.at(1) == \"world\"")})(((await a.at(1)) === "world"))};
-=======
-      {((cond) => {if (!cond) throw new Error(`assertion failed: '(a.length === 2)'`)})((a.length === 2))};
-      {((cond) => {if (!cond) throw new Error(`assertion failed: '((await a.at(0)) === "hello")'`)})(((await a.at(0)) === "hello"))};
-      {((cond) => {if (!cond) throw new Error(`assertion failed: '((await a.at(1)) === "world")'`)})(((await a.at(1)) === "world"))};
       const item = (await a.pop());
-      {((cond) => {if (!cond) throw new Error(`assertion failed: '(item === "world")'`)})((item === "world"))};
-      {((cond) => {if (!cond) throw new Error(`assertion failed: '(a.length === 1)'`)})((a.length === 1))};
-      {((cond) => {if (!cond) throw new Error(`assertion failed: '((await a.at(0)) === "hello")'`)})(((await a.at(0)) === "hello"))};
->>>>>>> b749e266
+      {((cond) => {if (!cond) throw new Error("assertion failed: item == \"world\"")})((item === "world"))};
+      {((cond) => {if (!cond) throw new Error("assertion failed: a.length == 1")})((a.length === 1))};
+      {((cond) => {if (!cond) throw new Error("assertion failed: a.at(0) == \"hello\"")})(((await a.at(0)) === "hello"))};
     }
   }
   return $Closure3;
@@ -183,11 +177,11 @@
     }
     async handle()  {
       const b = ["hello"];
-      {((cond) => {if (!cond) throw new Error(`assertion failed: '(b.length === 1)'`)})((b.length === 1))};
+      {((cond) => {if (!cond) throw new Error("assertion failed: b.length == 1")})((b.length === 1))};
       const d = (await b.concat(["wing"]));
-      {((cond) => {if (!cond) throw new Error(`assertion failed: '(d.length === 2)'`)})((d.length === 2))};
-      {((cond) => {if (!cond) throw new Error(`assertion failed: '((await d.at(0)) === "hello")'`)})(((await d.at(0)) === "hello"))};
-      {((cond) => {if (!cond) throw new Error(`assertion failed: '((await d.at(1)) === "wing")'`)})(((await d.at(1)) === "wing"))};
+      {((cond) => {if (!cond) throw new Error("assertion failed: d.length == 2")})((d.length === 2))};
+      {((cond) => {if (!cond) throw new Error("assertion failed: d.at(0) == \"hello\"")})(((await d.at(0)) === "hello"))};
+      {((cond) => {if (!cond) throw new Error("assertion failed: d.at(1) == \"wing\"")})(((await d.at(1)) === "wing"))};
     }
   }
   return $Closure4;
@@ -208,13 +202,13 @@
     }
     async handle()  {
       const array = Object.freeze(["hello"]);
-      {((cond) => {if (!cond) throw new Error(`assertion failed: '(array.length === 1)'`)})((array.length === 1))};
+      {((cond) => {if (!cond) throw new Error("assertion failed: array.length == 1")})((array.length === 1))};
       const anotherArray = Object.freeze(["wing"]);
-      {((cond) => {if (!cond) throw new Error(`assertion failed: '(anotherArray.length === 1)'`)})((anotherArray.length === 1))};
+      {((cond) => {if (!cond) throw new Error("assertion failed: anotherArray.length == 1")})((anotherArray.length === 1))};
       const mergedArray = (await array.concat(anotherArray));
-      {((cond) => {if (!cond) throw new Error(`assertion failed: '(mergedArray.length === 2)'`)})((mergedArray.length === 2))};
-      {((cond) => {if (!cond) throw new Error(`assertion failed: '((await mergedArray.at(0)) === "hello")'`)})(((await mergedArray.at(0)) === "hello"))};
-      {((cond) => {if (!cond) throw new Error(`assertion failed: '((await mergedArray.at(1)) === "wing")'`)})(((await mergedArray.at(1)) === "wing"))};
+      {((cond) => {if (!cond) throw new Error("assertion failed: mergedArray.length == 2")})((mergedArray.length === 2))};
+      {((cond) => {if (!cond) throw new Error("assertion failed: mergedArray.at(0) == \"hello\"")})(((await mergedArray.at(0)) === "hello"))};
+      {((cond) => {if (!cond) throw new Error("assertion failed: mergedArray.at(1) == \"wing\"")})(((await mergedArray.at(1)) === "wing"))};
     }
   }
   return $Closure5;
@@ -235,11 +229,11 @@
     }
     async handle()  {
       const e = ["hello", "wing"];
-      {((cond) => {if (!cond) throw new Error(`assertion failed: 'e.includes("wing")'`)})(e.includes("wing"))};
-      {((cond) => {if (!cond) throw new Error(`assertion failed: '(!e.includes("NotThere"))'`)})((!e.includes("NotThere")))};
+      {((cond) => {if (!cond) throw new Error("assertion failed: e.contains(\"wing\")")})(e.includes("wing"))};
+      {((cond) => {if (!cond) throw new Error("assertion failed: !e.contains(\"NotThere\")")})((!e.includes("NotThere")))};
       const h = Object.freeze(["hello", "wing"]);
-      {((cond) => {if (!cond) throw new Error(`assertion failed: 'h.includes("wing")'`)})(h.includes("wing"))};
-      {((cond) => {if (!cond) throw new Error(`assertion failed: '(!h.includes("NotThere"))'`)})((!h.includes("NotThere")))};
+      {((cond) => {if (!cond) throw new Error("assertion failed: h.contains(\"wing\")")})(h.includes("wing"))};
+      {((cond) => {if (!cond) throw new Error("assertion failed: !h.contains(\"NotThere\")")})((!h.includes("NotThere")))};
     }
   }
   return $Closure6;
@@ -260,8 +254,8 @@
     }
     async handle()  {
       const g = ["hello", "wing"];
-      {((cond) => {if (!cond) throw new Error(`assertion failed: '(g.indexOf("wing") === 1)'`)})((g.indexOf("wing") === 1))};
-      {((cond) => {if (!cond) throw new Error(`assertion failed: '(g.indexOf("notThere") === (-1))'`)})((g.indexOf("notThere") === (-1)))};
+      {((cond) => {if (!cond) throw new Error("assertion failed: g.indexOf(\"wing\") == 1")})((g.indexOf("wing") === 1))};
+      {((cond) => {if (!cond) throw new Error("assertion failed: g.indexOf(\"notThere\") == -1")})((g.indexOf("notThere") === (-1)))};
     }
   }
   return $Closure7;
@@ -282,8 +276,8 @@
     }
     async handle()  {
       const g = Object.freeze(["hello", "wing"]);
-      {((cond) => {if (!cond) throw new Error(`assertion failed: '(g.indexOf("wing") === 1)'`)})((g.indexOf("wing") === 1))};
-      {((cond) => {if (!cond) throw new Error(`assertion failed: '(g.indexOf("notThere") === (-1))'`)})((g.indexOf("notThere") === (-1)))};
+      {((cond) => {if (!cond) throw new Error("assertion failed: g.indexOf(\"wing\") == 1")})((g.indexOf("wing") === 1))};
+      {((cond) => {if (!cond) throw new Error("assertion failed: g.indexOf(\"notThere\") == -1")})((g.indexOf("notThere") === (-1)))};
     }
   }
   return $Closure8;
@@ -307,7 +301,7 @@
       const separator = ";";
       const joinedString = (await i.join(separator));
       const expectedString = (((await i.at(0)) + separator) + (await i.at(1)));
-      {((cond) => {if (!cond) throw new Error(`assertion failed: '(joinedString === expectedString)'`)})((joinedString === expectedString))};
+      {((cond) => {if (!cond) throw new Error("assertion failed: joinedString == expectedString")})((joinedString === expectedString))};
     }
   }
   return $Closure9;
@@ -1776,115 +1770,100 @@
         super._registerBind(host, ops);
       }
     }
-<<<<<<< HEAD
+    const bucket = this.node.root.newAbstract("@winglang/sdk.cloud.Bucket",this,"myBucket");
+    const buckets = Object.freeze([bucket]);
+    const anotherBucket = this.node.root.newAbstract("@winglang/sdk.cloud.Bucket",this,"mySecondBucket");
+    const anotherBuckets = Object.freeze([anotherBucket]);
+    {((cond) => {if (!cond) throw new Error("assertion failed: buckets.length == 1")})((buckets.length === 1))};
     {((cond) => {if (!cond) throw new Error("assertion failed: [1,2,3].length == 3")})((Object.freeze([1, 2, 3]).length === 3))};
     {((cond) => {if (!cond) throw new Error("assertion failed: MutArray<num>[1,2,3].length == 3")})(([1, 2, 3].length === 3))};
     this.node.root.new("@winglang/sdk.std.Test",std.Test,this,"test:length",new $Closure1(this,"$Closure1"));
     {((cond) => {if (!cond) throw new Error("assertion failed: [\"hello\"].at(0) == \"hello\"")})(((Object.freeze(["hello"]).at(0)) === "hello"))};
     {((cond) => {if (!cond) throw new Error("assertion failed: MutArray<str>[\"hello\", \"world\"].at(1) == \"world\"")})(((["hello", "world"].at(1)) === "world"))};
-=======
-    const bucket = this.node.root.newAbstract("@winglang/sdk.cloud.Bucket",this,"myBucket");
-    const buckets = Object.freeze([bucket]);
-    const anotherBucket = this.node.root.newAbstract("@winglang/sdk.cloud.Bucket",this,"mySecondBucket");
-    const anotherBuckets = Object.freeze([anotherBucket]);
-    {((cond) => {if (!cond) throw new Error(`assertion failed: '(buckets.length === 1)'`)})((buckets.length === 1))};
-    {((cond) => {if (!cond) throw new Error(`assertion failed: '(Object.freeze([1, 2, 3]).length === 3)'`)})((Object.freeze([1, 2, 3]).length === 3))};
-    {((cond) => {if (!cond) throw new Error(`assertion failed: '([1, 2, 3].length === 3)'`)})(([1, 2, 3].length === 3))};
-    this.node.root.new("@winglang/sdk.std.Test",std.Test,this,"test:length",new $Closure1(this,"$Closure1"));
-    {((cond) => {if (!cond) throw new Error(`assertion failed: '((Object.freeze(["hello"]).at(0)) === "hello")'`)})(((Object.freeze(["hello"]).at(0)) === "hello"))};
-    {((cond) => {if (!cond) throw new Error(`assertion failed: '((["hello", "world"].at(1)) === "world")'`)})(((["hello", "world"].at(1)) === "world"))};
-    {((cond) => {if (!cond) throw new Error(`assertion failed: '((buckets.at(0)).node.id === "myBucket")'`)})(((buckets.at(0)).node.id === "myBucket"))};
->>>>>>> b749e266
+    {((cond) => {if (!cond) throw new Error("assertion failed: buckets.at(0).node.id == \"myBucket\"")})(((buckets.at(0)).node.id === "myBucket"))};
     this.node.root.new("@winglang/sdk.std.Test",std.Test,this,"test:at()",new $Closure2(this,"$Closure2"));
     const a = ["hello"];
     {((cond) => {if (!cond) throw new Error("assertion failed: a.length == 1")})((a.length === 1))};
     (a.push("world"));
-<<<<<<< HEAD
     {((cond) => {if (!cond) throw new Error("assertion failed: a.length == 2")})((a.length === 2))};
     {((cond) => {if (!cond) throw new Error("assertion failed: a.at(0) == \"hello\"")})(((a.at(0)) === "hello"))};
     {((cond) => {if (!cond) throw new Error("assertion failed: a.at(1) == \"world\"")})(((a.at(1)) === "world"))};
-    this.node.root.new("@winglang/sdk.std.Test",std.Test,this,"test:push()",new $Closure3(this,"$Closure3"));
-=======
-    {((cond) => {if (!cond) throw new Error(`assertion failed: '(a.length === 2)'`)})((a.length === 2))};
-    {((cond) => {if (!cond) throw new Error(`assertion failed: '((a.at(0)) === "hello")'`)})(((a.at(0)) === "hello"))};
-    {((cond) => {if (!cond) throw new Error(`assertion failed: '((a.at(1)) === "world")'`)})(((a.at(1)) === "world"))};
     const item = (a.pop());
-    {((cond) => {if (!cond) throw new Error(`assertion failed: '(item === "world")'`)})((item === "world"))};
-    {((cond) => {if (!cond) throw new Error(`assertion failed: '(a.length === 1)'`)})((a.length === 1))};
-    {((cond) => {if (!cond) throw new Error(`assertion failed: '((a.at(0)) === "hello")'`)})(((a.at(0)) === "hello"))};
+    {((cond) => {if (!cond) throw new Error("assertion failed: item == \"world\"")})((item === "world"))};
+    {((cond) => {if (!cond) throw new Error("assertion failed: a.length == 1")})((a.length === 1))};
+    {((cond) => {if (!cond) throw new Error("assertion failed: a.at(0) == \"hello\"")})(((a.at(0)) === "hello"))};
     this.node.root.new("@winglang/sdk.std.Test",std.Test,this,"test:pushAndPop()",new $Closure3(this,"$Closure3"));
     const array = Object.freeze(["hello"]);
-    {((cond) => {if (!cond) throw new Error(`assertion failed: '(array.length === 1)'`)})((array.length === 1))};
+    {((cond) => {if (!cond) throw new Error("assertion failed: array.length == 1")})((array.length === 1))};
     const mergedArray = (array.concat(Object.freeze(["wing"])));
-    {((cond) => {if (!cond) throw new Error(`assertion failed: '(mergedArray.length === 2)'`)})((mergedArray.length === 2))};
-    {((cond) => {if (!cond) throw new Error(`assertion failed: '((mergedArray.at(0)) === "hello")'`)})(((mergedArray.at(0)) === "hello"))};
-    {((cond) => {if (!cond) throw new Error(`assertion failed: '((mergedArray.at(1)) === "wing")'`)})(((mergedArray.at(1)) === "wing"))};
+    {((cond) => {if (!cond) throw new Error("assertion failed: mergedArray.length == 2")})((mergedArray.length === 2))};
+    {((cond) => {if (!cond) throw new Error("assertion failed: mergedArray.at(0) == \"hello\"")})(((mergedArray.at(0)) === "hello"))};
+    {((cond) => {if (!cond) throw new Error("assertion failed: mergedArray.at(1) == \"wing\"")})(((mergedArray.at(1)) === "wing"))};
     const b = ["hello"];
-    {((cond) => {if (!cond) throw new Error(`assertion failed: '(b.length === 1)'`)})((b.length === 1))};
+    {((cond) => {if (!cond) throw new Error("assertion failed: b.length == 1")})((b.length === 1))};
     const d = (b.concat(["wing"]));
-    {((cond) => {if (!cond) throw new Error(`assertion failed: '(d.length === 2)'`)})((d.length === 2))};
-    {((cond) => {if (!cond) throw new Error(`assertion failed: '((d.at(0)) === "hello")'`)})(((d.at(0)) === "hello"))};
-    {((cond) => {if (!cond) throw new Error(`assertion failed: '((d.at(1)) === "wing")'`)})(((d.at(1)) === "wing"))};
+    {((cond) => {if (!cond) throw new Error("assertion failed: d.length == 2")})((d.length === 2))};
+    {((cond) => {if (!cond) throw new Error("assertion failed: d.at(0) == \"hello\"")})(((d.at(0)) === "hello"))};
+    {((cond) => {if (!cond) throw new Error("assertion failed: d.at(1) == \"wing\"")})(((d.at(1)) === "wing"))};
     const mergedBuckets = (buckets.concat(anotherBuckets));
-    {((cond) => {if (!cond) throw new Error(`assertion failed: '(mergedBuckets.length === 2)'`)})((mergedBuckets.length === 2))};
-    {((cond) => {if (!cond) throw new Error(`assertion failed: '((mergedBuckets.at(0)).node.id === "myBucket")'`)})(((mergedBuckets.at(0)).node.id === "myBucket"))};
-    {((cond) => {if (!cond) throw new Error(`assertion failed: '((mergedBuckets.at(1)).node.id === "mySecondBucket")'`)})(((mergedBuckets.at(1)).node.id === "mySecondBucket"))};
+    {((cond) => {if (!cond) throw new Error("assertion failed: mergedBuckets.length == 2")})((mergedBuckets.length === 2))};
+    {((cond) => {if (!cond) throw new Error("assertion failed: mergedBuckets.at(0).node.id == \"myBucket\"")})(((mergedBuckets.at(0)).node.id === "myBucket"))};
+    {((cond) => {if (!cond) throw new Error("assertion failed: mergedBuckets.at(1).node.id == \"mySecondBucket\"")})(((mergedBuckets.at(1)).node.id === "mySecondBucket"))};
     this.node.root.new("@winglang/sdk.std.Test",std.Test,this,"test:concatMutArray()",new $Closure4(this,"$Closure4"));
     this.node.root.new("@winglang/sdk.std.Test",std.Test,this,"test:concatArray()",new $Closure5(this,"$Closure5"));
     const e = ["hello", "wing"];
-    {((cond) => {if (!cond) throw new Error(`assertion failed: 'e.includes("wing")'`)})(e.includes("wing"))};
-    {((cond) => {if (!cond) throw new Error(`assertion failed: '(!e.includes("NotThere"))'`)})((!e.includes("NotThere")))};
-    {((cond) => {if (!cond) throw new Error(`assertion failed: 'buckets.includes((buckets.at(0)))'`)})(buckets.includes((buckets.at(0))))};
+    {((cond) => {if (!cond) throw new Error("assertion failed: e.contains(\"wing\")")})(e.includes("wing"))};
+    {((cond) => {if (!cond) throw new Error("assertion failed: !e.contains(\"NotThere\")")})((!e.includes("NotThere")))};
+    {((cond) => {if (!cond) throw new Error("assertion failed: buckets.contains(buckets.at(0))")})(buckets.includes((buckets.at(0))))};
     const dummyBucket = this.node.root.newAbstract("@winglang/sdk.cloud.Bucket",this,"cloud.Bucket");
-    {((cond) => {if (!cond) throw new Error(`assertion failed: '(!buckets.includes(dummyBucket))'`)})((!buckets.includes(dummyBucket)))};
+    {((cond) => {if (!cond) throw new Error("assertion failed: !buckets.contains(dummyBucket)")})((!buckets.includes(dummyBucket)))};
     const h = Object.freeze(["hello", "wing"]);
-    {((cond) => {if (!cond) throw new Error(`assertion failed: 'h.includes("wing")'`)})(h.includes("wing"))};
-    {((cond) => {if (!cond) throw new Error(`assertion failed: '(!h.includes("NotThere"))'`)})((!h.includes("NotThere")))};
+    {((cond) => {if (!cond) throw new Error("assertion failed: h.contains(\"wing\")")})(h.includes("wing"))};
+    {((cond) => {if (!cond) throw new Error("assertion failed: !h.contains(\"NotThere\")")})((!h.includes("NotThere")))};
     this.node.root.new("@winglang/sdk.std.Test",std.Test,this,"test:contains()",new $Closure6(this,"$Closure6"));
     const g = ["hello", "wing"];
-    {((cond) => {if (!cond) throw new Error(`assertion failed: '(g.indexOf("wing") === 1)'`)})((g.indexOf("wing") === 1))};
-    {((cond) => {if (!cond) throw new Error(`assertion failed: '(g.indexOf("notThere") === (-1))'`)})((g.indexOf("notThere") === (-1)))};
-    {((cond) => {if (!cond) throw new Error(`assertion failed: '(buckets.indexOf(bucket) === 0)'`)})((buckets.indexOf(bucket) === 0))};
-    {((cond) => {if (!cond) throw new Error(`assertion failed: '(buckets.indexOf(dummyBucket) === (-1))'`)})((buckets.indexOf(dummyBucket) === (-1)))};
+    {((cond) => {if (!cond) throw new Error("assertion failed: g.indexOf(\"wing\") == 1")})((g.indexOf("wing") === 1))};
+    {((cond) => {if (!cond) throw new Error("assertion failed: g.indexOf(\"notThere\") == -1")})((g.indexOf("notThere") === (-1)))};
+    {((cond) => {if (!cond) throw new Error("assertion failed: buckets.indexOf(bucket) == 0")})((buckets.indexOf(bucket) === 0))};
+    {((cond) => {if (!cond) throw new Error("assertion failed: buckets.indexOf(dummyBucket) == -1")})((buckets.indexOf(dummyBucket) === (-1)))};
     this.node.root.new("@winglang/sdk.std.Test",std.Test,this,"test:indexOf()",new $Closure7(this,"$Closure7"));
     const q = ["hello", "wing"];
-    {((cond) => {if (!cond) throw new Error(`assertion failed: '(q.indexOf("wing") === 1)'`)})((q.indexOf("wing") === 1))};
-    {((cond) => {if (!cond) throw new Error(`assertion failed: '(q.indexOf("notThere") === (-1))'`)})((q.indexOf("notThere") === (-1)))};
+    {((cond) => {if (!cond) throw new Error("assertion failed: q.indexOf(\"wing\") == 1")})((q.indexOf("wing") === 1))};
+    {((cond) => {if (!cond) throw new Error("assertion failed: q.indexOf(\"notThere\") == -1")})((q.indexOf("notThere") === (-1)))};
     this.node.root.new("@winglang/sdk.std.Test",std.Test,this,"test:indexOfArray()",new $Closure8(this,"$Closure8"));
     const m = ["hello", "wing"];
     const delimeter = ";";
     const joinedString = (m.join(delimeter));
     const expectedString = (((m.at(0)) + delimeter) + (m.at(1)));
-    {((cond) => {if (!cond) throw new Error(`assertion failed: '(joinedString === expectedString)'`)})((joinedString === expectedString))};
+    {((cond) => {if (!cond) throw new Error("assertion failed: joinedString == expectedString")})((joinedString === expectedString))};
     const l = ["hello", "wing"];
     const separator = ",";
     const joinedStringWithDefault = (m.join());
     const expectedStringWithDefault = (((m.at(0)) + separator) + (m.at(1)));
-    {((cond) => {if (!cond) throw new Error(`assertion failed: '(joinedStringWithDefault === expectedStringWithDefault)'`)})((joinedStringWithDefault === expectedStringWithDefault))};
+    {((cond) => {if (!cond) throw new Error("assertion failed: joinedStringWithDefault == expectedStringWithDefault")})((joinedStringWithDefault === expectedStringWithDefault))};
     this.node.root.new("@winglang/sdk.std.Test",std.Test,this,"test:join()",new $Closure9(this,"$Closure9"));
     this.node.root.new("@winglang/sdk.std.Test",std.Test,this,"test:joinWithDefaultSeparator()",new $Closure10(this,"$Closure10"));
     const o = ["hello", "wing"];
     const p = Object.freeze([...(o)]);
-    {((cond) => {if (!cond) throw new Error(`assertion failed: '(o.length === p.length)'`)})((o.length === p.length))};
-    {((cond) => {if (!cond) throw new Error(`assertion failed: '((o.at(0)) === (p.at(0)))'`)})(((o.at(0)) === (p.at(0))))};
+    {((cond) => {if (!cond) throw new Error("assertion failed: o.length == p.length")})((o.length === p.length))};
+    {((cond) => {if (!cond) throw new Error("assertion failed: o.at(0) == p.at(0)")})(((o.at(0)) === (p.at(0))))};
     const copiedBuckets = [...(buckets)];
-    {((cond) => {if (!cond) throw new Error(`assertion failed: '(copiedBuckets.length === 1)'`)})((copiedBuckets.length === 1))};
-    {((cond) => {if (!cond) throw new Error(`assertion failed: '((copiedBuckets.at(0)).node.id === "myBucket")'`)})(((copiedBuckets.at(0)).node.id === "myBucket"))};
+    {((cond) => {if (!cond) throw new Error("assertion failed: copiedBuckets.length == 1")})((copiedBuckets.length === 1))};
+    {((cond) => {if (!cond) throw new Error("assertion failed: copiedBuckets.at(0).node.id == \"myBucket\"")})(((copiedBuckets.at(0)).node.id === "myBucket"))};
     this.node.root.new("@winglang/sdk.std.Test",std.Test,this,"test:copy()",new $Closure11(this,"$Closure11"));
     const v = Object.freeze(["hello", "wing"]);
     const r = [...(v)];
-    {((cond) => {if (!cond) throw new Error(`assertion failed: '(q.length === r.length)'`)})((q.length === r.length))};
-    {((cond) => {if (!cond) throw new Error(`assertion failed: '((q.at(0)) === (r.at(0)))'`)})(((q.at(0)) === (r.at(0))))};
+    {((cond) => {if (!cond) throw new Error("assertion failed: q.length == r.length")})((q.length === r.length))};
+    {((cond) => {if (!cond) throw new Error("assertion failed: q.at(0) == r.at(0)")})(((q.at(0)) === (r.at(0))))};
     this.node.root.new("@winglang/sdk.std.Test",std.Test,this,"test:copyMut()",new $Closure12(this,"$Closure12"));
     const lastStr = "wing";
     const s = ["hello", lastStr, lastStr];
-    {((cond) => {if (!cond) throw new Error(`assertion failed: '(s.lastIndexOf(lastStr) === 2)'`)})((s.lastIndexOf(lastStr) === 2))};
-    {((cond) => {if (!cond) throw new Error(`assertion failed: '(s.lastIndexOf("something") === (-1))'`)})((s.lastIndexOf("something") === (-1)))};
+    {((cond) => {if (!cond) throw new Error("assertion failed: s.lastIndexOf(lastStr) == 2")})((s.lastIndexOf(lastStr) === 2))};
+    {((cond) => {if (!cond) throw new Error("assertion failed: s.lastIndexOf(\"something\") == -1")})((s.lastIndexOf("something") === (-1)))};
     const multipleBuckets = [bucket, bucket, anotherBucket];
-    {((cond) => {if (!cond) throw new Error(`assertion failed: '(multipleBuckets.lastIndexOf(bucket) === 1)'`)})((multipleBuckets.lastIndexOf(bucket) === 1))};
-    {((cond) => {if (!cond) throw new Error(`assertion failed: '(multipleBuckets.lastIndexOf(dummyBucket) === (-1))'`)})((multipleBuckets.lastIndexOf(dummyBucket) === (-1)))};
+    {((cond) => {if (!cond) throw new Error("assertion failed: multipleBuckets.lastIndexOf(bucket) == 1")})((multipleBuckets.lastIndexOf(bucket) === 1))};
+    {((cond) => {if (!cond) throw new Error("assertion failed: multipleBuckets.lastIndexOf(dummyBucket) == -1")})((multipleBuckets.lastIndexOf(dummyBucket) === (-1)))};
     this.node.root.new("@winglang/sdk.std.Test",std.Test,this,"test:lastIndexOf()",new $Closure13(this,"$Closure13"));
->>>>>>> b749e266
   }
 }
 class $App extends $AppBase {
