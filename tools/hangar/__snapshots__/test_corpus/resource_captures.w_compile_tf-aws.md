--- conflicted
+++ resolved
@@ -8,17 +8,17 @@
     }
     async handle()  {
       {
-        (await r.test_no_capture());
-        (await r.test_capture_collections_of_data());
-        (await r.test_capture_primitives());
-        (await r.test_capture_optional());
-        (await r.test_capture_resource());
-        (await r.test_nested_preflight_field());
-        (await r.test_nested_resource());
-        (await r.test_expression_recursive());
-        (await r.test_external());
-        (await r.test_user_defined_resource());
-        (await r.test_inflight_field());
+        (await r.testNoCapture());
+        (await r.testCaptureCollectionsOfData());
+        (await r.testCapturePrimitives());
+        (await r.testCaptureOptional());
+        (await r.testCaptureResource());
+        (await r.testNestedInflightField());
+        (await r.testNestedResource());
+        (await r.testExpressionRecursive());
+        (await r.testExternal());
+        (await r.testUserDefinedResource());
+        (await r.testInflightField());
       }
     }
   }
@@ -95,17 +95,7 @@
     }
     async testCaptureCollectionsOfData()  {
       {
-<<<<<<< HEAD
-        const __parent_this = this;
-        {((cond) => {if (!cond) throw new Error(`assertion failed: '(this.array_of_str.length === 2)'`)})((this.array_of_str.length === 2))};
-        {((cond) => {if (!cond) throw new Error(`assertion failed: '((await this.array_of_str.at(0)) === "s1")'`)})(((await this.array_of_str.at(0)) === "s1"))};
-        {((cond) => {if (!cond) throw new Error(`assertion failed: '((await this.array_of_str.at(1)) === "s2")'`)})(((await this.array_of_str.at(1)) === "s2"))};
-        {((cond) => {if (!cond) throw new Error(`assertion failed: '((this.map_of_num)["k1"] === 11)'`)})(((this.map_of_num)["k1"] === 11))};
-        {((cond) => {if (!cond) throw new Error(`assertion failed: '((this.map_of_num)["k2"] === 22)'`)})(((this.map_of_num)["k2"] === 22))};
-        {((cond) => {if (!cond) throw new Error(`assertion failed: '(await this.set_of_str.has("s1"))'`)})((await this.set_of_str.has("s1")))};
-        {((cond) => {if (!cond) throw new Error(`assertion failed: '(await this.set_of_str.has("s2"))'`)})((await this.set_of_str.has("s2")))};
-        {((cond) => {if (!cond) throw new Error(`assertion failed: '(!(await this.set_of_str.has("s3")))'`)})((!(await this.set_of_str.has("s3"))))};
-=======
+        const __parent_this = this;
         {((cond) => {if (!cond) throw new Error(`assertion failed: '(this.arrayOfStr.length === 2)'`)})((this.arrayOfStr.length === 2))};
         {((cond) => {if (!cond) throw new Error(`assertion failed: '((await this.arrayOfStr.at(0)) === "s1")'`)})(((await this.arrayOfStr.at(0)) === "s1"))};
         {((cond) => {if (!cond) throw new Error(`assertion failed: '((await this.arrayOfStr.at(1)) === "s2")'`)})(((await this.arrayOfStr.at(1)) === "s2"))};
@@ -114,117 +104,70 @@
         {((cond) => {if (!cond) throw new Error(`assertion failed: '(await this.setOfStr.has("s1"))'`)})((await this.setOfStr.has("s1")))};
         {((cond) => {if (!cond) throw new Error(`assertion failed: '(await this.setOfStr.has("s2"))'`)})((await this.setOfStr.has("s2")))};
         {((cond) => {if (!cond) throw new Error(`assertion failed: '(!(await this.setOfStr.has("s3")))'`)})((!(await this.setOfStr.has("s3"))))};
->>>>>>> 37adcb27
       }
     }
     async testCapturePrimitives()  {
       {
-<<<<<<< HEAD
-        const __parent_this = this;
-        {((cond) => {if (!cond) throw new Error(`assertion failed: '(this.my_str === "my_string")'`)})((this.my_str === "my_string"))};
-        {((cond) => {if (!cond) throw new Error(`assertion failed: '(this.my_num === 42)'`)})((this.my_num === 42))};
-        {((cond) => {if (!cond) throw new Error(`assertion failed: '(this.my_bool === true)'`)})((this.my_bool === true))};
-=======
+        const __parent_this = this;
         {((cond) => {if (!cond) throw new Error(`assertion failed: '(this.myStr === "myString")'`)})((this.myStr === "myString"))};
         {((cond) => {if (!cond) throw new Error(`assertion failed: '(this.myNum === 42)'`)})((this.myNum === 42))};
         {((cond) => {if (!cond) throw new Error(`assertion failed: '(this.myBool === true)'`)})((this.myBool === true))};
->>>>>>> 37adcb27
       }
     }
     async testCaptureOptional()  {
       {
-<<<<<<< HEAD
-        const __parent_this = this;
-        {((cond) => {if (!cond) throw new Error(`assertion failed: '((this.my_opt_str ?? "") === "my_opt_string")'`)})(((this.my_opt_str ?? "") === "my_opt_string"))};
-=======
+        const __parent_this = this;
         {((cond) => {if (!cond) throw new Error(`assertion failed: '((this.myOptStr ?? "") === "myOptString")'`)})(((this.myOptStr ?? "") === "myOptString"))};
->>>>>>> 37adcb27
       }
     }
     async testCaptureResource()  {
       {
-<<<<<<< HEAD
-        const __parent_this = this;
-        (await this.my_resource.put("f1.txt","f1"));
-        {((cond) => {if (!cond) throw new Error(`assertion failed: '((await this.my_resource.get("f1.txt")) === "f1")'`)})(((await this.my_resource.get("f1.txt")) === "f1"))};
-        {((cond) => {if (!cond) throw new Error(`assertion failed: '((await this.my_resource.list()).length === 1)'`)})(((await this.my_resource.list()).length === 1))};
-=======
+        const __parent_this = this;
         (await this.myResource.put("f1.txt","f1"));
         {((cond) => {if (!cond) throw new Error(`assertion failed: '((await this.myResource.get("f1.txt")) === "f1")'`)})(((await this.myResource.get("f1.txt")) === "f1"))};
         {((cond) => {if (!cond) throw new Error(`assertion failed: '((await this.myResource.list()).length === 1)'`)})(((await this.myResource.list()).length === 1))};
->>>>>>> 37adcb27
       }
     }
     async testNestedInflightField()  {
       {
-<<<<<<< HEAD
-        const __parent_this = this;
-        {((cond) => {if (!cond) throw new Error(`assertion failed: '(this.another.my_field === "hello!")'`)})((this.another.my_field === "hello!"))};
-        {console.log(`field=${this.another.my_field}`)};
-=======
+        const __parent_this = this;
         {((cond) => {if (!cond) throw new Error(`assertion failed: '(this.another.myField === "hello!")'`)})((this.another.myField === "hello!"))};
         {console.log(`field=${this.another.myField}`)};
->>>>>>> 37adcb27
       }
     }
     async testNestedResource()  {
       {
-<<<<<<< HEAD
-        const __parent_this = this;
-        {((cond) => {if (!cond) throw new Error(`assertion failed: '((await this.another.first.my_resource.list()).length === 0)'`)})(((await this.another.first.my_resource.list()).length === 0))};
-        (await this.another.first.my_resource.put("hello",this.my_str));
-        {console.log(`this.another.first.my_resource:${(await this.another.first.my_resource.get("hello"))}`)};
-=======
+        const __parent_this = this;
         {((cond) => {if (!cond) throw new Error(`assertion failed: '((await this.another.first.myResource.list()).length === 0)'`)})(((await this.another.first.myResource.list()).length === 0))};
         (await this.another.first.myResource.put("hello",this.myStr));
         {console.log(`this.another.first.myResource:${(await this.another.first.myResource.get("hello"))}`)};
->>>>>>> 37adcb27
       }
     }
     async testExpressionRecursive()  {
       {
-<<<<<<< HEAD
-        const __parent_this = this;
-        (await this.my_queue.push(this.my_str));
-=======
+        const __parent_this = this;
         (await this.myQueue.push(this.myStr));
->>>>>>> 37adcb27
       }
     }
     async testExternal()  {
       {
-<<<<<<< HEAD
-        const __parent_this = this;
-        {((cond) => {if (!cond) throw new Error(`assertion failed: '((await this.ext_bucket.list()).length === 0)'`)})(((await this.ext_bucket.list()).length === 0))};
-        {((cond) => {if (!cond) throw new Error(`assertion failed: '(this.ext_num === 12)'`)})((this.ext_num === 12))};
-=======
+        const __parent_this = this;
         {((cond) => {if (!cond) throw new Error(`assertion failed: '((await this.extBucket.list()).length === 0)'`)})(((await this.extBucket.list()).length === 0))};
         {((cond) => {if (!cond) throw new Error(`assertion failed: '(this.extNum === 12)'`)})((this.extNum === 12))};
->>>>>>> 37adcb27
       }
     }
     async testUserDefinedResource()  {
       {
-<<<<<<< HEAD
-        const __parent_this = this;
-        {((cond) => {if (!cond) throw new Error(`assertion failed: '((await this.another.meaning_of_life()) === 42)'`)})(((await this.another.meaning_of_life()) === 42))};
-        {((cond) => {if (!cond) throw new Error(`assertion failed: '((await this.another.another_func()) === "42")'`)})(((await this.another.another_func()) === "42"))};
-=======
+        const __parent_this = this;
         {((cond) => {if (!cond) throw new Error(`assertion failed: '((await this.another.meaningOfLife()) === 42)'`)})(((await this.another.meaningOfLife()) === 42))};
         {((cond) => {if (!cond) throw new Error(`assertion failed: '((await this.another.anotherFunc()) === "42")'`)})(((await this.another.anotherFunc()) === "42"))};
->>>>>>> 37adcb27
       }
     }
     async testInflightField()  {
       {
-<<<<<<< HEAD
-        const __parent_this = this;
-        this.inflight_field = 123;
-        {((cond) => {if (!cond) throw new Error(`assertion failed: '(this.inflight_field === 123)'`)})((this.inflight_field === 123))};
-=======
+        const __parent_this = this;
         this.inflightField = 123;
         {((cond) => {if (!cond) throw new Error(`assertion failed: '(this.inflightField === 123)'`)})((this.inflightField === 123))};
->>>>>>> 37adcb27
       }
     }
   }
@@ -525,12 +468,8 @@
     class First extends $stdlib.std.Resource {
       constructor(scope, id, ) {
         super(scope, id);
-<<<<<<< HEAD
-        const __parent_this = this;
-        this.my_resource = this.node.root.newAbstract("@winglang/sdk.cloud.Bucket",this,"cloud.Bucket");
-=======
+        const __parent_this = this;
         this.myResource = this.node.root.newAbstract("@winglang/sdk.cloud.Bucket",this,"cloud.Bucket");
->>>>>>> 37adcb27
       }
       static _toInflightType(context) {
         const self_client_path = "./clients/First.inflight.js".replace(/\\/g, "/");
@@ -562,14 +501,9 @@
     class Another extends $stdlib.std.Resource {
       constructor(scope, id, ) {
         super(scope, id);
-<<<<<<< HEAD
-        this._addInflightOps("meaning_of_life", "another_func");
-        const __parent_this = this;
-        this.my_field = "hello!";
-=======
         this._addInflightOps("meaningOfLife", "anotherFunc");
+        const __parent_this = this;
         this.myField = "hello!";
->>>>>>> 37adcb27
         this.first = new First(this,"First");
       }
       static _toInflightType(context) {
@@ -609,19 +543,8 @@
     class MyResource extends $stdlib.std.Resource {
       constructor(scope, id, externalBucket, externalNum) {
         super(scope, id);
-<<<<<<< HEAD
-        this._addInflightOps("test_no_capture", "test_capture_collections_of_data", "test_capture_primitives", "test_capture_optional", "test_capture_resource", "test_nested_preflight_field", "test_nested_resource", "test_expression_recursive", "test_external", "test_user_defined_resource", "test_inflight_field", "inflight_field");
-        const __parent_this = this;
-        this.my_resource = this.node.root.newAbstract("@winglang/sdk.cloud.Bucket",this,"cloud.Bucket");
-        this.my_str = "my_string";
-        this.my_num = 42;
-        this.my_bool = true;
-        this.my_opt_str = "my_opt_string";
-        this.array_of_str = Object.freeze(["s1", "s2"]);
-        this.map_of_num = Object.freeze({"k1":11,"k2":22});
-        this.set_of_str = Object.freeze(new Set(["s1", "s2", "s1"]));
-=======
-        this._addInflightOps("testNoCapture", "testCaptureCollectionsOfData", "testCapturePrimitives", "testCaptureOptional", "testCaptureResource", "testNestedInflightField", "testNestedResource", "testExpressionRecursive", "testExternal", "testUserDefinedResource", "testInflightField");
+        this._addInflightOps("testNoCapture", "testCaptureCollectionsOfData", "testCapturePrimitives", "testCaptureOptional", "testCaptureResource", "testNestedInflightField", "testNestedResource", "testExpressionRecursive", "testExternal", "testUserDefinedResource", "testInflightField", "inflightField");
+        const __parent_this = this;
         this.myResource = this.node.root.newAbstract("@winglang/sdk.cloud.Bucket",this,"cloud.Bucket");
         this.myStr = "myString";
         this.myNum = 42;
@@ -630,7 +553,6 @@
         this.arrayOfStr = Object.freeze(["s1", "s2"]);
         this.mapOfNum = Object.freeze({"k1":11,"k2":22});
         this.setOfStr = Object.freeze(new Set(["s1", "s2", "s1"]));
->>>>>>> 37adcb27
         this.another = new Another(this,"Another");
         this.myQueue = this.node.root.newAbstract("@winglang/sdk.cloud.Queue",this,"cloud.Queue");
         this.extBucket = externalBucket;
@@ -749,15 +671,20 @@
         super(scope, id);
         this._addInflightOps("handle");
       }
+      static _toInflightType(context) {
+        const self_client_path = "./clients/$Inflight1.inflight.js".replace(/\\/g, "/");
+        const r_client = context._lift(r);
+        return $stdlib.core.NodeJsCode.fromInline(`
+          require("${self_client_path}")({
+            r: ${r_client},
+          })
+        `);
+      }
       _toInflight() {
-        const r_client = this._lift(r);
-        const self_client_path = "./clients/$Inflight1.inflight.js".replace(/\\/g, "/");
         return $stdlib.core.NodeJsCode.fromInline(`
           (await (async () => {
-            const $Inflight1 = require("${self_client_path}")({
-              r: ${r_client},
-            });
-            const client = new $Inflight1({
+            const $Inflight1Client = ${$Inflight1._toInflightType(this).text};
+            const client = new $Inflight1Client({
             });
             if (client.$inflight_init) { await client.$inflight_init(); }
             return client;
@@ -768,27 +695,14 @@
         if (ops.includes("$inflight_init")) {
         }
         if (ops.includes("handle")) {
-          this._registerBindObject(r, host, ["test_capture_collections_of_data", "test_capture_optional", "test_capture_primitives", "test_capture_resource", "test_expression_recursive", "test_external", "test_inflight_field", "test_nested_preflight_field", "test_nested_resource", "test_no_capture", "test_user_defined_resource"]);
+          this._registerBindObject(r, host, ["testCaptureCollectionsOfData", "testCaptureOptional", "testCapturePrimitives", "testCaptureResource", "testExpressionRecursive", "testExternal", "testInflightField", "testNestedInflightField", "testNestedResource", "testNoCapture", "testUserDefinedResource"]);
         }
         super._registerBind(host, ops);
       }
     }
     const b = this.node.root.newAbstract("@winglang/sdk.cloud.Bucket",this,"cloud.Bucket");
     const r = new MyResource(this,"MyResource",b,12);
-<<<<<<< HEAD
-    this.node.root.newAbstract("@winglang/sdk.cloud.Function",this,"test",new $Inflight1(this,"$Inflight1"));
-=======
-    this.node.root.new("@winglang/sdk.cloud.Test",cloud.Test,this,"test:test",new $stdlib.core.Inflight(this, "$Inflight1", {
-      code: $stdlib.core.NodeJsCode.fromFile(require.resolve("./proc1/index.js".replace(/\\/g, "/"))),
-      bindings: {
-        r: {
-          obj: r,
-          ops: ["testCaptureCollectionsOfData","testCaptureOptional","testCapturePrimitives","testCaptureResource","testExpressionRecursive","testExternal","testInflightField","testNestedInflightField","testNestedResource","testNoCapture","testUserDefinedResource"]
-        },
-      }
-    })
-    );
->>>>>>> 37adcb27
+    this.node.root.new("@winglang/sdk.cloud.Test",cloud.Test,this,"test:test",new $Inflight1(this,"$Inflight1"));
   }
 }
 class $App extends $AppBase {
@@ -814,17 +728,17 @@
 ```js
 async handle() {
   const { r } = this;
-  (await r.testNoCapture());
-  (await r.testCaptureCollectionsOfData());
-  (await r.testCapturePrimitives());
-  (await r.testCaptureOptional());
-  (await r.testCaptureResource());
-  (await r.testNestedInflightField());
-  (await r.testNestedResource());
-  (await r.testExpressionRecursive());
-  (await r.testExternal());
-  (await r.testUserDefinedResource());
-  (await r.testInflightField());
+  (await r.test_no_capture());
+  (await r.test_capture_collections_of_data());
+  (await r.test_capture_primitives());
+  (await r.test_capture_optional());
+  (await r.test_capture_resource());
+  (await r.test_nested_preflight_field());
+  (await r.test_nested_resource());
+  (await r.test_expression_recursive());
+  (await r.test_external());
+  (await r.test_user_defined_resource());
+  (await r.test_inflight_field());
 }
 
 ```
