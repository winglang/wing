--- conflicted
+++ resolved
@@ -106,76 +106,6 @@
 
 ```
 
-<<<<<<< HEAD
-## clients/$Inflight6.inflight.js
-```js
-module.exports = function({ table, b, Util }) {
-  class $Inflight6 {
-    constructor({  }) {
-      const $obj = (...args) => this.handle(...args);
-      Object.setPrototypeOf($obj, this);
-      return $obj;
-    }
-    async handle()  {
-      const wait = async (pred) =>  {
-        let i = 0;
-        while ((i < 12)) {
-          if ((await pred())) {
-            return true;
-          }
-          (await Util.sleep(10000));
-          i = (i + 1);
-        }
-        return false;
-      }
-      ;
-      const checkHitCount = async (key, operation, source, expectedVal) =>  {
-        return async () =>  {
-          let count = 0;
-          for (const u of (await table.list())) {
-            if (((((u)["key"] === key) && ((u)["operation"] === operation)) && (((args) => { if (typeof args !== "number") {throw new Error("unable to parse " + typeof args + " " + args + " as a number")}; return JSON.parse(JSON.stringify(args)) })((u)["source"]) === source))) {
-              count = (count + 1);
-            }
-          }
-          return (count === expectedVal);
-        }
-        ;
-      }
-      ;
-      (await b.put("a","1"));
-      (await b.put("b","1"));
-      (await b.put("c","1"));
-      (await b.put("b","100"));
-      (await b.delete("c"));
-      {((cond) => {if (!cond) throw new Error(`assertion failed: '(await wait((await checkHitCount("a","CREATE",1,1))))'`)})((await wait((await checkHitCount("a","CREATE",1,1)))))};
-      {((cond) => {if (!cond) throw new Error(`assertion failed: '(await wait((await checkHitCount("b","CREATE",1,1))))'`)})((await wait((await checkHitCount("b","CREATE",1,1)))))};
-      {((cond) => {if (!cond) throw new Error(`assertion failed: '(await wait((await checkHitCount("c","CREATE",1,1))))'`)})((await wait((await checkHitCount("c","CREATE",1,1)))))};
-      {((cond) => {if (!cond) throw new Error(`assertion failed: '(await wait((await checkHitCount("a","CREATE",2,1))))'`)})((await wait((await checkHitCount("a","CREATE",2,1)))))};
-      {((cond) => {if (!cond) throw new Error(`assertion failed: '(await wait((await checkHitCount("b","CREATE",2,1))))'`)})((await wait((await checkHitCount("b","CREATE",2,1)))))};
-      {((cond) => {if (!cond) throw new Error(`assertion failed: '(await wait((await checkHitCount("c","CREATE",2,1))))'`)})((await wait((await checkHitCount("c","CREATE",2,1)))))};
-      {((cond) => {if (!cond) throw new Error(`assertion failed: '(await wait((await checkHitCount("b","UPDATE",1,1))))'`)})((await wait((await checkHitCount("b","UPDATE",1,1)))))};
-      {((cond) => {if (!cond) throw new Error(`assertion failed: '(await wait((await checkHitCount("c","DELETE",1,1))))'`)})((await wait((await checkHitCount("c","DELETE",1,1)))))};
-      {((cond) => {if (!cond) throw new Error(`assertion failed: '(await wait((await checkHitCount("b","UPDATE",2,1))))'`)})((await wait((await checkHitCount("b","UPDATE",2,1)))))};
-      {((cond) => {if (!cond) throw new Error(`assertion failed: '(await wait((await checkHitCount("c","DELETE",2,1))))'`)})((await wait((await checkHitCount("c","DELETE",2,1)))))};
-    }
-  }
-  return $Inflight6;
-}
-
-```
-
-## clients/Util.inflight.js
-```js
-module.exports = function({  }) {
-  class Util {
-    constructor({  }) {
-    }
-    static async sleep(milli)  {
-      return (require("<ABSOLUTE_PATH>/sleep.js")["sleep"])(milli)
-    }
-  }
-  return Util;
-=======
 ## clients/Predicate.inflight.js
 ```js
 module.exports = function({ counter }) {
@@ -203,7 +133,6 @@
     }
   }
   return Predicate;
->>>>>>> 15ae9222
 }
 
 ```
