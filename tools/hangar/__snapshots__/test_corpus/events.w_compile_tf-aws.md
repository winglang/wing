# [events.w](../../../../examples/tests/valid/events.w) | compile | tf-aws

## clients/$Inflight1.inflight.js
```js
module.exports = function({ counter }) {
  class $Inflight1 {
    constructor({  }) {
      const $obj = (...args) => this.handle(...args);
      Object.setPrototypeOf($obj, this);
      return $obj;
    }
    async handle(key)  {
      (await counter.inc());
    }
  }
  return $Inflight1;
}

```

## clients/$Inflight2.inflight.js
```js
module.exports = function({ counter }) {
  class $Inflight2 {
    constructor({  }) {
      const $obj = (...args) => this.handle(...args);
      Object.setPrototypeOf($obj, this);
      return $obj;
    }
    async handle(key)  {
      (await counter.inc());
    }
  }
  return $Inflight2;
}

```

## clients/$Inflight3.inflight.js
```js
module.exports = function({ counter }) {
  class $Inflight3 {
    constructor({  }) {
      const $obj = (...args) => this.handle(...args);
      Object.setPrototypeOf($obj, this);
      return $obj;
    }
    async handle(key)  {
      (await counter.inc());
    }
  }
  return $Inflight3;
}

```

## clients/$Inflight4.inflight.js
```js
module.exports = function({ counter }) {
  class $Inflight4 {
    constructor({  }) {
      const $obj = (...args) => this.handle(...args);
      Object.setPrototypeOf($obj, this);
      return $obj;
    }
    async handle(key)  {
      (await counter.inc());
    }
  }
  return $Inflight4;
}

```

## clients/$Inflight5.inflight.js
```js
module.exports = function({ counter, b }) {
  class $Inflight5 {
    constructor({  }) {
      const $obj = (...args) => this.handle(...args);
      Object.setPrototypeOf($obj, this);
      return $obj;
    }
    async handle()  {
<<<<<<< HEAD
      {
        const Predicate = require("./Predicate.inflight.js")({
          counter: counter,
        });
        (typeof b.put === "function" ? await b.put("a","1") : await b.put.handle("a","1"));
        (typeof b.put === "function" ? await b.put("b","1") : await b.put.handle("b","1"));
        (typeof b.put === "function" ? await b.put("c","1") : await b.put.handle("c","1"));
        (typeof b.put === "function" ? await b.put("b","100") : await b.put.handle("b","100"));
        (typeof b.delete === "function" ? await b.delete("c") : await b.delete.handle("c"));
        (typeof new Predicate(10).testAssertion === "function" ? await new Predicate(10).testAssertion() : await new Predicate(10).testAssertion.handle());
=======
      class Predicate {
        constructor(counterVal)  {
          this.counterVal = counterVal;
        }
        counterVal;
        static async sleep(ms)  {
          return (require("<ABSOLUTE_PATH>/sleep.js")["sleep"])(ms)
        }
        async assertion()  {
          return ((await counter.peek()) === this.counterVal);
        }
        async testAssertion()  {
          let i = 0;
          while ((i < 12)) {
            i = (i + 1);
            if ((await this.assertion())) {
              {((cond) => {if (!cond) throw new Error(`assertion failed: '(await this.assertion())'`)})((await this.assertion()))};
              return;
            }
            (await Predicate.sleep((1000 * 10)));
          }
          {((cond) => {if (!cond) throw new Error(`assertion failed: '(await this.assertion())'`)})((await this.assertion()))};
        }
>>>>>>> 94bd3a9e
      }
      (await b.put("a","1"));
      (await b.put("b","1"));
      (await b.put("c","1"));
      (await b.put("b","100"));
      (await b.delete("c"));
      (await new Predicate(10).testAssertion());
    }
  }
  return $Inflight5;
}

```

## clients/Predicate.inflight.js
```js
module.exports = function({ counter }) {
  class  Predicate {
     constructor(counterVal)  {
      {
        this.counterVal = counterVal;
      }
    }
    static async sleep(ms)  {
      return (require("<ABSOLUTE_PATH>/sleep.js")["sleep"])(ms)
    }
    async assertion()  {
      {
        return ((typeof counter.peek === "function" ? await counter.peek() : await counter.peek.handle()) === this.counterVal);
      }
    }
    async testAssertion()  {
      {
        let i = 0;
        while ((i < 12)) {
          i = (i + 1);
          if ((typeof this.assertion === "function" ? await this.assertion() : await this.assertion.handle())) {
            {((cond) => {if (!cond) throw new Error(`assertion failed: '(typeof this.assertion === "function" ? await this.assertion() : await this.assertion.handle())'`)})((typeof this.assertion === "function" ? await this.assertion() : await this.assertion.handle()))};
            return;
          }
          (typeof Predicate.sleep === "function" ? await Predicate.sleep((1000 * 10)) : await Predicate.sleep.handle((1000 * 10)));
        }
        {((cond) => {if (!cond) throw new Error(`assertion failed: '(typeof this.assertion === "function" ? await this.assertion() : await this.assertion.handle())'`)})((typeof this.assertion === "function" ? await this.assertion() : await this.assertion.handle()))};
      }
    }
  }
  return Predicate;
}

```

## main.tf.json
```json
{
  "//": {
    "metadata": {
      "backend": "local",
      "stackName": "root",
      "version": "0.15.2"
    },
    "outputs": {
      "root": {
        "Default": {
          "cloud.TestRunner": {
            "TestFunctionArns": "WING_TEST_RUNNER_FUNCTION_ARNS"
          }
        }
      }
    }
  },
  "output": {
    "WING_TEST_RUNNER_FUNCTION_ARNS": {
      "value": "[[\"root/Default/Default/counter is incremented 10 times\",\"${aws_lambda_function.root_counterisincremented10times_Handler_B5694BAC.arn}\"]]"
    }
  },
  "provider": {
    "aws": [
      {}
    ]
  },
  "resource": {
    "aws_dynamodb_table": {
      "root_cloudCounter_E0AC1263": {
        "//": {
          "metadata": {
            "path": "root/Default/Default/cloud.Counter/Default",
            "uniqueId": "root_cloudCounter_E0AC1263"
          }
        },
        "attribute": [
          {
            "name": "id",
            "type": "S"
          }
        ],
        "billing_mode": "PAY_PER_REQUEST",
        "hash_key": "id",
        "name": "wing-counter-cloud.Counter-c866f225"
      }
    },
    "aws_iam_role": {
      "root_b_boncreateOnMessage8588493f_IamRole_F4D6A039": {
        "//": {
          "metadata": {
            "path": "root/Default/Default/b/b-on_create-OnMessage-8588493f/IamRole",
            "uniqueId": "root_b_boncreateOnMessage8588493f_IamRole_F4D6A039"
          }
        },
        "assume_role_policy": "{\"Version\":\"2012-10-17\",\"Statement\":[{\"Action\":\"sts:AssumeRole\",\"Principal\":{\"Service\":\"lambda.amazonaws.com\"},\"Effect\":\"Allow\"}]}"
      },
      "root_b_boncreateOnMessage88f6f7aa_IamRole_94993205": {
        "//": {
          "metadata": {
            "path": "root/Default/Default/b/b-on_create-OnMessage-88f6f7aa/IamRole",
            "uniqueId": "root_b_boncreateOnMessage88f6f7aa_IamRole_94993205"
          }
        },
        "assume_role_policy": "{\"Version\":\"2012-10-17\",\"Statement\":[{\"Action\":\"sts:AssumeRole\",\"Principal\":{\"Service\":\"lambda.amazonaws.com\"},\"Effect\":\"Allow\"}]}"
      },
      "root_b_bondeleteOnMessage6e8b2f6c_IamRole_935D5999": {
        "//": {
          "metadata": {
            "path": "root/Default/Default/b/b-on_delete-OnMessage-6e8b2f6c/IamRole",
            "uniqueId": "root_b_bondeleteOnMessage6e8b2f6c_IamRole_935D5999"
          }
        },
        "assume_role_policy": "{\"Version\":\"2012-10-17\",\"Statement\":[{\"Action\":\"sts:AssumeRole\",\"Principal\":{\"Service\":\"lambda.amazonaws.com\"},\"Effect\":\"Allow\"}]}"
      },
      "root_b_bondeleteOnMessagedece1815_IamRole_0A3F666E": {
        "//": {
          "metadata": {
            "path": "root/Default/Default/b/b-on_delete-OnMessage-dece1815/IamRole",
            "uniqueId": "root_b_bondeleteOnMessagedece1815_IamRole_0A3F666E"
          }
        },
        "assume_role_policy": "{\"Version\":\"2012-10-17\",\"Statement\":[{\"Action\":\"sts:AssumeRole\",\"Principal\":{\"Service\":\"lambda.amazonaws.com\"},\"Effect\":\"Allow\"}]}"
      },
      "root_b_bonupdateOnMessage8b441417_IamRole_5980156B": {
        "//": {
          "metadata": {
            "path": "root/Default/Default/b/b-on_update-OnMessage-8b441417/IamRole",
            "uniqueId": "root_b_bonupdateOnMessage8b441417_IamRole_5980156B"
          }
        },
        "assume_role_policy": "{\"Version\":\"2012-10-17\",\"Statement\":[{\"Action\":\"sts:AssumeRole\",\"Principal\":{\"Service\":\"lambda.amazonaws.com\"},\"Effect\":\"Allow\"}]}"
      },
      "root_b_bonupdateOnMessagec7d8cc3e_IamRole_1B0D38A4": {
        "//": {
          "metadata": {
            "path": "root/Default/Default/b/b-on_update-OnMessage-c7d8cc3e/IamRole",
            "uniqueId": "root_b_bonupdateOnMessagec7d8cc3e_IamRole_1B0D38A4"
          }
        },
        "assume_role_policy": "{\"Version\":\"2012-10-17\",\"Statement\":[{\"Action\":\"sts:AssumeRole\",\"Principal\":{\"Service\":\"lambda.amazonaws.com\"},\"Effect\":\"Allow\"}]}"
      },
      "root_counterisincremented10times_Handler_IamRole_0E3BD780": {
        "//": {
          "metadata": {
            "path": "root/Default/Default/counter is incremented 10 times/Handler/IamRole",
            "uniqueId": "root_counterisincremented10times_Handler_IamRole_0E3BD780"
          }
        },
        "assume_role_policy": "{\"Version\":\"2012-10-17\",\"Statement\":[{\"Action\":\"sts:AssumeRole\",\"Principal\":{\"Service\":\"lambda.amazonaws.com\"},\"Effect\":\"Allow\"}]}"
      }
    },
    "aws_iam_role_policy": {
      "root_b_boncreateOnMessage8588493f_IamRolePolicy_369E4FFE": {
        "//": {
          "metadata": {
            "path": "root/Default/Default/b/b-on_create-OnMessage-8588493f/IamRolePolicy",
            "uniqueId": "root_b_boncreateOnMessage8588493f_IamRolePolicy_369E4FFE"
          }
        },
        "policy": "{\"Version\":\"2012-10-17\",\"Statement\":[{\"Action\":[\"dynamodb:UpdateItem\"],\"Resource\":[\"${aws_dynamodb_table.root_cloudCounter_E0AC1263.arn}\"],\"Effect\":\"Allow\"}]}",
        "role": "${aws_iam_role.root_b_boncreateOnMessage8588493f_IamRole_F4D6A039.name}"
      },
      "root_b_boncreateOnMessage88f6f7aa_IamRolePolicy_78821956": {
        "//": {
          "metadata": {
            "path": "root/Default/Default/b/b-on_create-OnMessage-88f6f7aa/IamRolePolicy",
            "uniqueId": "root_b_boncreateOnMessage88f6f7aa_IamRolePolicy_78821956"
          }
        },
        "policy": "{\"Version\":\"2012-10-17\",\"Statement\":[{\"Action\":[\"dynamodb:UpdateItem\"],\"Resource\":[\"${aws_dynamodb_table.root_cloudCounter_E0AC1263.arn}\"],\"Effect\":\"Allow\"}]}",
        "role": "${aws_iam_role.root_b_boncreateOnMessage88f6f7aa_IamRole_94993205.name}"
      },
      "root_b_bondeleteOnMessage6e8b2f6c_IamRolePolicy_B77008FA": {
        "//": {
          "metadata": {
            "path": "root/Default/Default/b/b-on_delete-OnMessage-6e8b2f6c/IamRolePolicy",
            "uniqueId": "root_b_bondeleteOnMessage6e8b2f6c_IamRolePolicy_B77008FA"
          }
        },
        "policy": "{\"Version\":\"2012-10-17\",\"Statement\":[{\"Action\":[\"dynamodb:UpdateItem\"],\"Resource\":[\"${aws_dynamodb_table.root_cloudCounter_E0AC1263.arn}\"],\"Effect\":\"Allow\"}]}",
        "role": "${aws_iam_role.root_b_bondeleteOnMessage6e8b2f6c_IamRole_935D5999.name}"
      },
      "root_b_bondeleteOnMessagedece1815_IamRolePolicy_211100A3": {
        "//": {
          "metadata": {
            "path": "root/Default/Default/b/b-on_delete-OnMessage-dece1815/IamRolePolicy",
            "uniqueId": "root_b_bondeleteOnMessagedece1815_IamRolePolicy_211100A3"
          }
        },
        "policy": "{\"Version\":\"2012-10-17\",\"Statement\":[{\"Action\":[\"dynamodb:UpdateItem\"],\"Resource\":[\"${aws_dynamodb_table.root_cloudCounter_E0AC1263.arn}\"],\"Effect\":\"Allow\"}]}",
        "role": "${aws_iam_role.root_b_bondeleteOnMessagedece1815_IamRole_0A3F666E.name}"
      },
      "root_b_bonupdateOnMessage8b441417_IamRolePolicy_BD9C58B6": {
        "//": {
          "metadata": {
            "path": "root/Default/Default/b/b-on_update-OnMessage-8b441417/IamRolePolicy",
            "uniqueId": "root_b_bonupdateOnMessage8b441417_IamRolePolicy_BD9C58B6"
          }
        },
        "policy": "{\"Version\":\"2012-10-17\",\"Statement\":[{\"Action\":[\"dynamodb:UpdateItem\"],\"Resource\":[\"${aws_dynamodb_table.root_cloudCounter_E0AC1263.arn}\"],\"Effect\":\"Allow\"}]}",
        "role": "${aws_iam_role.root_b_bonupdateOnMessage8b441417_IamRole_5980156B.name}"
      },
      "root_b_bonupdateOnMessagec7d8cc3e_IamRolePolicy_F62B56EB": {
        "//": {
          "metadata": {
            "path": "root/Default/Default/b/b-on_update-OnMessage-c7d8cc3e/IamRolePolicy",
            "uniqueId": "root_b_bonupdateOnMessagec7d8cc3e_IamRolePolicy_F62B56EB"
          }
        },
        "policy": "{\"Version\":\"2012-10-17\",\"Statement\":[{\"Action\":[\"dynamodb:UpdateItem\"],\"Resource\":[\"${aws_dynamodb_table.root_cloudCounter_E0AC1263.arn}\"],\"Effect\":\"Allow\"}]}",
        "role": "${aws_iam_role.root_b_bonupdateOnMessagec7d8cc3e_IamRole_1B0D38A4.name}"
      },
      "root_counterisincremented10times_Handler_IamRolePolicy_0BB48888": {
        "//": {
          "metadata": {
            "path": "root/Default/Default/counter is incremented 10 times/Handler/IamRolePolicy",
            "uniqueId": "root_counterisincremented10times_Handler_IamRolePolicy_0BB48888"
          }
        },
        "policy": "{\"Version\":\"2012-10-17\",\"Statement\":[{\"Action\":[\"s3:PutObject*\",\"s3:Abort*\"],\"Resource\":[\"${aws_s3_bucket.root_b_6D0D1E6D.arn}\",\"${aws_s3_bucket.root_b_6D0D1E6D.arn}/*\"],\"Effect\":\"Allow\"},{\"Action\":[\"s3:DeleteObject*\",\"s3:DeleteObjectVersion*\",\"s3:PutLifecycleConfiguration*\"],\"Resource\":[\"${aws_s3_bucket.root_b_6D0D1E6D.arn}\",\"${aws_s3_bucket.root_b_6D0D1E6D.arn}/*\"],\"Effect\":\"Allow\"},{\"Action\":[\"dynamodb:GetItem\"],\"Resource\":[\"${aws_dynamodb_table.root_cloudCounter_E0AC1263.arn}\"],\"Effect\":\"Allow\"}]}",
        "role": "${aws_iam_role.root_counterisincremented10times_Handler_IamRole_0E3BD780.name}"
      }
    },
    "aws_iam_role_policy_attachment": {
      "root_b_boncreateOnMessage8588493f_IamRolePolicyAttachment_AB6CFD0F": {
        "//": {
          "metadata": {
            "path": "root/Default/Default/b/b-on_create-OnMessage-8588493f/IamRolePolicyAttachment",
            "uniqueId": "root_b_boncreateOnMessage8588493f_IamRolePolicyAttachment_AB6CFD0F"
          }
        },
        "policy_arn": "arn:aws:iam::aws:policy/service-role/AWSLambdaBasicExecutionRole",
        "role": "${aws_iam_role.root_b_boncreateOnMessage8588493f_IamRole_F4D6A039.name}"
      },
      "root_b_boncreateOnMessage88f6f7aa_IamRolePolicyAttachment_30B89166": {
        "//": {
          "metadata": {
            "path": "root/Default/Default/b/b-on_create-OnMessage-88f6f7aa/IamRolePolicyAttachment",
            "uniqueId": "root_b_boncreateOnMessage88f6f7aa_IamRolePolicyAttachment_30B89166"
          }
        },
        "policy_arn": "arn:aws:iam::aws:policy/service-role/AWSLambdaBasicExecutionRole",
        "role": "${aws_iam_role.root_b_boncreateOnMessage88f6f7aa_IamRole_94993205.name}"
      },
      "root_b_bondeleteOnMessage6e8b2f6c_IamRolePolicyAttachment_921DE1E1": {
        "//": {
          "metadata": {
            "path": "root/Default/Default/b/b-on_delete-OnMessage-6e8b2f6c/IamRolePolicyAttachment",
            "uniqueId": "root_b_bondeleteOnMessage6e8b2f6c_IamRolePolicyAttachment_921DE1E1"
          }
        },
        "policy_arn": "arn:aws:iam::aws:policy/service-role/AWSLambdaBasicExecutionRole",
        "role": "${aws_iam_role.root_b_bondeleteOnMessage6e8b2f6c_IamRole_935D5999.name}"
      },
      "root_b_bondeleteOnMessagedece1815_IamRolePolicyAttachment_CB99281E": {
        "//": {
          "metadata": {
            "path": "root/Default/Default/b/b-on_delete-OnMessage-dece1815/IamRolePolicyAttachment",
            "uniqueId": "root_b_bondeleteOnMessagedece1815_IamRolePolicyAttachment_CB99281E"
          }
        },
        "policy_arn": "arn:aws:iam::aws:policy/service-role/AWSLambdaBasicExecutionRole",
        "role": "${aws_iam_role.root_b_bondeleteOnMessagedece1815_IamRole_0A3F666E.name}"
      },
      "root_b_bonupdateOnMessage8b441417_IamRolePolicyAttachment_C0FFE64D": {
        "//": {
          "metadata": {
            "path": "root/Default/Default/b/b-on_update-OnMessage-8b441417/IamRolePolicyAttachment",
            "uniqueId": "root_b_bonupdateOnMessage8b441417_IamRolePolicyAttachment_C0FFE64D"
          }
        },
        "policy_arn": "arn:aws:iam::aws:policy/service-role/AWSLambdaBasicExecutionRole",
        "role": "${aws_iam_role.root_b_bonupdateOnMessage8b441417_IamRole_5980156B.name}"
      },
      "root_b_bonupdateOnMessagec7d8cc3e_IamRolePolicyAttachment_7397C827": {
        "//": {
          "metadata": {
            "path": "root/Default/Default/b/b-on_update-OnMessage-c7d8cc3e/IamRolePolicyAttachment",
            "uniqueId": "root_b_bonupdateOnMessagec7d8cc3e_IamRolePolicyAttachment_7397C827"
          }
        },
        "policy_arn": "arn:aws:iam::aws:policy/service-role/AWSLambdaBasicExecutionRole",
        "role": "${aws_iam_role.root_b_bonupdateOnMessagec7d8cc3e_IamRole_1B0D38A4.name}"
      },
      "root_counterisincremented10times_Handler_IamRolePolicyAttachment_C7BCBB0A": {
        "//": {
          "metadata": {
            "path": "root/Default/Default/counter is incremented 10 times/Handler/IamRolePolicyAttachment",
            "uniqueId": "root_counterisincremented10times_Handler_IamRolePolicyAttachment_C7BCBB0A"
          }
        },
        "policy_arn": "arn:aws:iam::aws:policy/service-role/AWSLambdaBasicExecutionRole",
        "role": "${aws_iam_role.root_counterisincremented10times_Handler_IamRole_0E3BD780.name}"
      }
    },
    "aws_lambda_function": {
      "root_b_boncreateOnMessage8588493f_6AF46AC5": {
        "//": {
          "metadata": {
            "path": "root/Default/Default/b/b-on_create-OnMessage-8588493f/Default",
            "uniqueId": "root_b_boncreateOnMessage8588493f_6AF46AC5"
          }
        },
        "environment": {
          "variables": {
            "DYNAMODB_TABLE_NAME_49baa65c": "${aws_dynamodb_table.root_cloudCounter_E0AC1263.name}",
            "WING_FUNCTION_NAME": "b-on_create-OnMessage-8588493f-c8391419"
          }
        },
        "function_name": "b-on_create-OnMessage-8588493f-c8391419",
        "handler": "index.handler",
        "publish": true,
        "role": "${aws_iam_role.root_b_boncreateOnMessage8588493f_IamRole_F4D6A039.arn}",
        "runtime": "nodejs18.x",
        "s3_bucket": "${aws_s3_bucket.root_Code_02F3C603.bucket}",
        "s3_key": "${aws_s3_object.root_b_boncreateOnMessage8588493f_S3Object_B05EA5EC.key}",
        "timeout": 30,
        "vpc_config": {
          "security_group_ids": [],
          "subnet_ids": []
        }
      },
      "root_b_boncreateOnMessage88f6f7aa_A82C913D": {
        "//": {
          "metadata": {
            "path": "root/Default/Default/b/b-on_create-OnMessage-88f6f7aa/Default",
            "uniqueId": "root_b_boncreateOnMessage88f6f7aa_A82C913D"
          }
        },
        "environment": {
          "variables": {
            "DYNAMODB_TABLE_NAME_49baa65c": "${aws_dynamodb_table.root_cloudCounter_E0AC1263.name}",
            "WING_FUNCTION_NAME": "b-on_create-OnMessage-88f6f7aa-c8cbe4b6"
          }
        },
        "function_name": "b-on_create-OnMessage-88f6f7aa-c8cbe4b6",
        "handler": "index.handler",
        "publish": true,
        "role": "${aws_iam_role.root_b_boncreateOnMessage88f6f7aa_IamRole_94993205.arn}",
        "runtime": "nodejs18.x",
        "s3_bucket": "${aws_s3_bucket.root_Code_02F3C603.bucket}",
        "s3_key": "${aws_s3_object.root_b_boncreateOnMessage88f6f7aa_S3Object_27A1B997.key}",
        "timeout": 30,
        "vpc_config": {
          "security_group_ids": [],
          "subnet_ids": []
        }
      },
      "root_b_bondeleteOnMessage6e8b2f6c_82C0984B": {
        "//": {
          "metadata": {
            "path": "root/Default/Default/b/b-on_delete-OnMessage-6e8b2f6c/Default",
            "uniqueId": "root_b_bondeleteOnMessage6e8b2f6c_82C0984B"
          }
        },
        "environment": {
          "variables": {
            "DYNAMODB_TABLE_NAME_49baa65c": "${aws_dynamodb_table.root_cloudCounter_E0AC1263.name}",
            "WING_FUNCTION_NAME": "b-on_delete-OnMessage-6e8b2f6c-c876a85f"
          }
        },
        "function_name": "b-on_delete-OnMessage-6e8b2f6c-c876a85f",
        "handler": "index.handler",
        "publish": true,
        "role": "${aws_iam_role.root_b_bondeleteOnMessage6e8b2f6c_IamRole_935D5999.arn}",
        "runtime": "nodejs18.x",
        "s3_bucket": "${aws_s3_bucket.root_Code_02F3C603.bucket}",
        "s3_key": "${aws_s3_object.root_b_bondeleteOnMessage6e8b2f6c_S3Object_AA587BEA.key}",
        "timeout": 30,
        "vpc_config": {
          "security_group_ids": [],
          "subnet_ids": []
        }
      },
      "root_b_bondeleteOnMessagedece1815_8EEE19F8": {
        "//": {
          "metadata": {
            "path": "root/Default/Default/b/b-on_delete-OnMessage-dece1815/Default",
            "uniqueId": "root_b_bondeleteOnMessagedece1815_8EEE19F8"
          }
        },
        "environment": {
          "variables": {
            "DYNAMODB_TABLE_NAME_49baa65c": "${aws_dynamodb_table.root_cloudCounter_E0AC1263.name}",
            "WING_FUNCTION_NAME": "b-on_delete-OnMessage-dece1815-c8cd8f35"
          }
        },
        "function_name": "b-on_delete-OnMessage-dece1815-c8cd8f35",
        "handler": "index.handler",
        "publish": true,
        "role": "${aws_iam_role.root_b_bondeleteOnMessagedece1815_IamRole_0A3F666E.arn}",
        "runtime": "nodejs18.x",
        "s3_bucket": "${aws_s3_bucket.root_Code_02F3C603.bucket}",
        "s3_key": "${aws_s3_object.root_b_bondeleteOnMessagedece1815_S3Object_9F2FF12D.key}",
        "timeout": 30,
        "vpc_config": {
          "security_group_ids": [],
          "subnet_ids": []
        }
      },
      "root_b_bonupdateOnMessage8b441417_03208454": {
        "//": {
          "metadata": {
            "path": "root/Default/Default/b/b-on_update-OnMessage-8b441417/Default",
            "uniqueId": "root_b_bonupdateOnMessage8b441417_03208454"
          }
        },
        "environment": {
          "variables": {
            "DYNAMODB_TABLE_NAME_49baa65c": "${aws_dynamodb_table.root_cloudCounter_E0AC1263.name}",
            "WING_FUNCTION_NAME": "b-on_update-OnMessage-8b441417-c8f09598"
          }
        },
        "function_name": "b-on_update-OnMessage-8b441417-c8f09598",
        "handler": "index.handler",
        "publish": true,
        "role": "${aws_iam_role.root_b_bonupdateOnMessage8b441417_IamRole_5980156B.arn}",
        "runtime": "nodejs18.x",
        "s3_bucket": "${aws_s3_bucket.root_Code_02F3C603.bucket}",
        "s3_key": "${aws_s3_object.root_b_bonupdateOnMessage8b441417_S3Object_E72D02CB.key}",
        "timeout": 30,
        "vpc_config": {
          "security_group_ids": [],
          "subnet_ids": []
        }
      },
      "root_b_bonupdateOnMessagec7d8cc3e_D4965D04": {
        "//": {
          "metadata": {
            "path": "root/Default/Default/b/b-on_update-OnMessage-c7d8cc3e/Default",
            "uniqueId": "root_b_bonupdateOnMessagec7d8cc3e_D4965D04"
          }
        },
        "environment": {
          "variables": {
            "DYNAMODB_TABLE_NAME_49baa65c": "${aws_dynamodb_table.root_cloudCounter_E0AC1263.name}",
            "WING_FUNCTION_NAME": "b-on_update-OnMessage-c7d8cc3e-c8d485f7"
          }
        },
        "function_name": "b-on_update-OnMessage-c7d8cc3e-c8d485f7",
        "handler": "index.handler",
        "publish": true,
        "role": "${aws_iam_role.root_b_bonupdateOnMessagec7d8cc3e_IamRole_1B0D38A4.arn}",
        "runtime": "nodejs18.x",
        "s3_bucket": "${aws_s3_bucket.root_Code_02F3C603.bucket}",
        "s3_key": "${aws_s3_object.root_b_bonupdateOnMessagec7d8cc3e_S3Object_A082E479.key}",
        "timeout": 30,
        "vpc_config": {
          "security_group_ids": [],
          "subnet_ids": []
        }
      },
      "root_counterisincremented10times_Handler_B5694BAC": {
        "//": {
          "metadata": {
            "path": "root/Default/Default/counter is incremented 10 times/Handler/Default",
            "uniqueId": "root_counterisincremented10times_Handler_B5694BAC"
          }
        },
        "environment": {
          "variables": {
            "BUCKET_NAME_34279ead": "${aws_s3_bucket.root_b_6D0D1E6D.bucket}",
            "BUCKET_NAME_34279ead_IS_PUBLIC": "false",
            "DYNAMODB_TABLE_NAME_49baa65c": "${aws_dynamodb_table.root_cloudCounter_E0AC1263.name}",
            "WING_FUNCTION_NAME": "Handler-c81a387c"
          }
        },
        "function_name": "Handler-c81a387c",
        "handler": "index.handler",
        "publish": true,
        "role": "${aws_iam_role.root_counterisincremented10times_Handler_IamRole_0E3BD780.arn}",
        "runtime": "nodejs18.x",
        "s3_bucket": "${aws_s3_bucket.root_Code_02F3C603.bucket}",
        "s3_key": "${aws_s3_object.root_counterisincremented10times_Handler_S3Object_4916C35D.key}",
        "timeout": 180,
        "vpc_config": {
          "security_group_ids": [],
          "subnet_ids": []
        }
      }
    },
    "aws_lambda_permission": {
      "root_b_boncreateOnMessage8588493f_InvokePermissionc8c7ecaf2af41d192271c693adb3c6463c67766a7c_697A4844": {
        "//": {
          "metadata": {
            "path": "root/Default/Default/b/b-on_create-OnMessage-8588493f/InvokePermission-c8c7ecaf2af41d192271c693adb3c6463c67766a7c",
            "uniqueId": "root_b_boncreateOnMessage8588493f_InvokePermissionc8c7ecaf2af41d192271c693adb3c6463c67766a7c_697A4844"
          }
        },
        "action": "lambda:InvokeFunction",
        "function_name": "${aws_lambda_function.root_b_boncreateOnMessage8588493f_6AF46AC5.function_name}",
        "principal": "sns.amazonaws.com",
        "source_arn": "${aws_sns_topic.root_b_boncreate_9124D168.arn}"
      },
      "root_b_boncreateOnMessage88f6f7aa_InvokePermissionc8c7ecaf2af41d192271c693adb3c6463c67766a7c_04CC6615": {
        "//": {
          "metadata": {
            "path": "root/Default/Default/b/b-on_create-OnMessage-88f6f7aa/InvokePermission-c8c7ecaf2af41d192271c693adb3c6463c67766a7c",
            "uniqueId": "root_b_boncreateOnMessage88f6f7aa_InvokePermissionc8c7ecaf2af41d192271c693adb3c6463c67766a7c_04CC6615"
          }
        },
        "action": "lambda:InvokeFunction",
        "function_name": "${aws_lambda_function.root_b_boncreateOnMessage88f6f7aa_A82C913D.function_name}",
        "principal": "sns.amazonaws.com",
        "source_arn": "${aws_sns_topic.root_b_boncreate_9124D168.arn}"
      },
      "root_b_bondeleteOnMessage6e8b2f6c_InvokePermissionc8f3ce18433e918d0e14bd6cd9c27a768f92348b01_63066867": {
        "//": {
          "metadata": {
            "path": "root/Default/Default/b/b-on_delete-OnMessage-6e8b2f6c/InvokePermission-c8f3ce18433e918d0e14bd6cd9c27a768f92348b01",
            "uniqueId": "root_b_bondeleteOnMessage6e8b2f6c_InvokePermissionc8f3ce18433e918d0e14bd6cd9c27a768f92348b01_63066867"
          }
        },
        "action": "lambda:InvokeFunction",
        "function_name": "${aws_lambda_function.root_b_bondeleteOnMessage6e8b2f6c_82C0984B.function_name}",
        "principal": "sns.amazonaws.com",
        "source_arn": "${aws_sns_topic.root_b_bondelete_357A37C8.arn}"
      },
      "root_b_bondeleteOnMessagedece1815_InvokePermissionc8f3ce18433e918d0e14bd6cd9c27a768f92348b01_43CFBAB3": {
        "//": {
          "metadata": {
            "path": "root/Default/Default/b/b-on_delete-OnMessage-dece1815/InvokePermission-c8f3ce18433e918d0e14bd6cd9c27a768f92348b01",
            "uniqueId": "root_b_bondeleteOnMessagedece1815_InvokePermissionc8f3ce18433e918d0e14bd6cd9c27a768f92348b01_43CFBAB3"
          }
        },
        "action": "lambda:InvokeFunction",
        "function_name": "${aws_lambda_function.root_b_bondeleteOnMessagedece1815_8EEE19F8.function_name}",
        "principal": "sns.amazonaws.com",
        "source_arn": "${aws_sns_topic.root_b_bondelete_357A37C8.arn}"
      },
      "root_b_bonupdateOnMessage8b441417_InvokePermissionc8d765d031212754dea0aa3cfb7d3227a296fffd4f_4524D46D": {
        "//": {
          "metadata": {
            "path": "root/Default/Default/b/b-on_update-OnMessage-8b441417/InvokePermission-c8d765d031212754dea0aa3cfb7d3227a296fffd4f",
            "uniqueId": "root_b_bonupdateOnMessage8b441417_InvokePermissionc8d765d031212754dea0aa3cfb7d3227a296fffd4f_4524D46D"
          }
        },
        "action": "lambda:InvokeFunction",
        "function_name": "${aws_lambda_function.root_b_bonupdateOnMessage8b441417_03208454.function_name}",
        "principal": "sns.amazonaws.com",
        "source_arn": "${aws_sns_topic.root_b_bonupdate_F11B4439.arn}"
      },
      "root_b_bonupdateOnMessagec7d8cc3e_InvokePermissionc8d765d031212754dea0aa3cfb7d3227a296fffd4f_8C1620C4": {
        "//": {
          "metadata": {
            "path": "root/Default/Default/b/b-on_update-OnMessage-c7d8cc3e/InvokePermission-c8d765d031212754dea0aa3cfb7d3227a296fffd4f",
            "uniqueId": "root_b_bonupdateOnMessagec7d8cc3e_InvokePermissionc8d765d031212754dea0aa3cfb7d3227a296fffd4f_8C1620C4"
          }
        },
        "action": "lambda:InvokeFunction",
        "function_name": "${aws_lambda_function.root_b_bonupdateOnMessagec7d8cc3e_D4965D04.function_name}",
        "principal": "sns.amazonaws.com",
        "source_arn": "${aws_sns_topic.root_b_bonupdate_F11B4439.arn}"
      }
    },
    "aws_s3_bucket": {
      "root_Code_02F3C603": {
        "//": {
          "metadata": {
            "path": "root/Default/Code",
            "uniqueId": "root_Code_02F3C603"
          }
        },
        "bucket_prefix": "code-c84a50b1-"
      },
      "root_b_6D0D1E6D": {
        "//": {
          "metadata": {
            "path": "root/Default/Default/b/Default",
            "uniqueId": "root_b_6D0D1E6D"
          }
        },
        "bucket_prefix": "b-c81aa40d-",
        "force_destroy": false
      }
    },
    "aws_s3_bucket_notification": {
      "root_b_S3BucketNotification_DA757190": {
        "//": {
          "metadata": {
            "path": "root/Default/Default/b/S3BucketNotification",
            "uniqueId": "root_b_S3BucketNotification_DA757190"
          }
        },
        "bucket": "${aws_s3_bucket.root_b_6D0D1E6D.id}",
        "depends_on": [
          "aws_sns_topic_policy.root_b_bondelete_PublishPermissionc81aa40d099e0812205448708df27e482b34279ead_5700B364",
          "aws_sns_topic_policy.root_b_bonupdate_PublishPermissionc81aa40d099e0812205448708df27e482b34279ead_53C55984",
          "aws_sns_topic_policy.root_b_boncreate_PublishPermissionc81aa40d099e0812205448708df27e482b34279ead_C218A49E"
        ],
        "topic": [
          {
            "events": [
              "s3:ObjectRemoved:*"
            ],
            "id": "on-delete-notification",
            "topic_arn": "${aws_sns_topic.root_b_bondelete_357A37C8.arn}"
          },
          {
            "events": [
              "s3:ObjectCreated:Post"
            ],
            "id": "on-update-notification",
            "topic_arn": "${aws_sns_topic.root_b_bonupdate_F11B4439.arn}"
          },
          {
            "events": [
              "s3:ObjectCreated:Put"
            ],
            "id": "on-create-notification",
            "topic_arn": "${aws_sns_topic.root_b_boncreate_9124D168.arn}"
          }
        ]
      }
    },
    "aws_s3_bucket_public_access_block": {
      "root_b_PublicAccessBlock_F66C0464": {
        "//": {
          "metadata": {
            "path": "root/Default/Default/b/PublicAccessBlock",
            "uniqueId": "root_b_PublicAccessBlock_F66C0464"
          }
        },
        "block_public_acls": true,
        "block_public_policy": true,
        "bucket": "${aws_s3_bucket.root_b_6D0D1E6D.bucket}",
        "ignore_public_acls": true,
        "restrict_public_buckets": true
      }
    },
    "aws_s3_bucket_server_side_encryption_configuration": {
      "root_b_Encryption_2316317F": {
        "//": {
          "metadata": {
            "path": "root/Default/Default/b/Encryption",
            "uniqueId": "root_b_Encryption_2316317F"
          }
        },
        "bucket": "${aws_s3_bucket.root_b_6D0D1E6D.bucket}",
        "rule": [
          {
            "apply_server_side_encryption_by_default": {
              "sse_algorithm": "AES256"
            }
          }
        ]
      }
    },
    "aws_s3_object": {
      "root_b_boncreateOnMessage8588493f_S3Object_B05EA5EC": {
        "//": {
          "metadata": {
            "path": "root/Default/Default/b/b-on_create-OnMessage-8588493f/S3Object",
            "uniqueId": "root_b_boncreateOnMessage8588493f_S3Object_B05EA5EC"
          }
        },
        "bucket": "${aws_s3_bucket.root_Code_02F3C603.bucket}",
        "key": "<ASSET_KEY>",
        "source": "<ASSET_SOURCE>"
      },
      "root_b_boncreateOnMessage88f6f7aa_S3Object_27A1B997": {
        "//": {
          "metadata": {
            "path": "root/Default/Default/b/b-on_create-OnMessage-88f6f7aa/S3Object",
            "uniqueId": "root_b_boncreateOnMessage88f6f7aa_S3Object_27A1B997"
          }
        },
        "bucket": "${aws_s3_bucket.root_Code_02F3C603.bucket}",
        "key": "<ASSET_KEY>",
        "source": "<ASSET_SOURCE>"
      },
      "root_b_bondeleteOnMessage6e8b2f6c_S3Object_AA587BEA": {
        "//": {
          "metadata": {
            "path": "root/Default/Default/b/b-on_delete-OnMessage-6e8b2f6c/S3Object",
            "uniqueId": "root_b_bondeleteOnMessage6e8b2f6c_S3Object_AA587BEA"
          }
        },
        "bucket": "${aws_s3_bucket.root_Code_02F3C603.bucket}",
        "key": "<ASSET_KEY>",
        "source": "<ASSET_SOURCE>"
      },
      "root_b_bondeleteOnMessagedece1815_S3Object_9F2FF12D": {
        "//": {
          "metadata": {
            "path": "root/Default/Default/b/b-on_delete-OnMessage-dece1815/S3Object",
            "uniqueId": "root_b_bondeleteOnMessagedece1815_S3Object_9F2FF12D"
          }
        },
        "bucket": "${aws_s3_bucket.root_Code_02F3C603.bucket}",
        "key": "<ASSET_KEY>",
        "source": "<ASSET_SOURCE>"
      },
      "root_b_bonupdateOnMessage8b441417_S3Object_E72D02CB": {
        "//": {
          "metadata": {
            "path": "root/Default/Default/b/b-on_update-OnMessage-8b441417/S3Object",
            "uniqueId": "root_b_bonupdateOnMessage8b441417_S3Object_E72D02CB"
          }
        },
        "bucket": "${aws_s3_bucket.root_Code_02F3C603.bucket}",
        "key": "<ASSET_KEY>",
        "source": "<ASSET_SOURCE>"
      },
      "root_b_bonupdateOnMessagec7d8cc3e_S3Object_A082E479": {
        "//": {
          "metadata": {
            "path": "root/Default/Default/b/b-on_update-OnMessage-c7d8cc3e/S3Object",
            "uniqueId": "root_b_bonupdateOnMessagec7d8cc3e_S3Object_A082E479"
          }
        },
        "bucket": "${aws_s3_bucket.root_Code_02F3C603.bucket}",
        "key": "<ASSET_KEY>",
        "source": "<ASSET_SOURCE>"
      },
      "root_counterisincremented10times_Handler_S3Object_4916C35D": {
        "//": {
          "metadata": {
            "path": "root/Default/Default/counter is incremented 10 times/Handler/S3Object",
            "uniqueId": "root_counterisincremented10times_Handler_S3Object_4916C35D"
          }
        },
        "bucket": "${aws_s3_bucket.root_Code_02F3C603.bucket}",
        "key": "<ASSET_KEY>",
        "source": "<ASSET_SOURCE>"
      }
    },
    "aws_sns_topic": {
      "root_b_boncreate_9124D168": {
        "//": {
          "metadata": {
            "path": "root/Default/Default/b/b-on_create/Default",
            "uniqueId": "root_b_boncreate_9124D168"
          }
        },
        "name": "b-on_create-c8c7ecaf"
      },
      "root_b_bondelete_357A37C8": {
        "//": {
          "metadata": {
            "path": "root/Default/Default/b/b-on_delete/Default",
            "uniqueId": "root_b_bondelete_357A37C8"
          }
        },
        "name": "b-on_delete-c8f3ce18"
      },
      "root_b_bonupdate_F11B4439": {
        "//": {
          "metadata": {
            "path": "root/Default/Default/b/b-on_update/Default",
            "uniqueId": "root_b_bonupdate_F11B4439"
          }
        },
        "name": "b-on_update-c8d765d0"
      }
    },
    "aws_sns_topic_policy": {
      "root_b_boncreate_PublishPermissionc81aa40d099e0812205448708df27e482b34279ead_C218A49E": {
        "//": {
          "metadata": {
            "path": "root/Default/Default/b/b-on_create/PublishPermission-c81aa40d099e0812205448708df27e482b34279ead",
            "uniqueId": "root_b_boncreate_PublishPermissionc81aa40d099e0812205448708df27e482b34279ead_C218A49E"
          }
        },
        "arn": "${aws_sns_topic.root_b_boncreate_9124D168.arn}",
        "policy": "{\"Statement\":[{\"Effect\":\"Allow\",\"Principal\":{\"Service\":\"s3.amazonaws.com\"},\"Action\":\"sns:Publish\",\"Resource\":\"${aws_sns_topic.root_b_boncreate_9124D168.arn}\",\"Condition\":{\"ArnEquals\":{\"aws:SourceArn\":\"${aws_s3_bucket.root_b_6D0D1E6D.arn}\"}}}]}"
      },
      "root_b_bondelete_PublishPermissionc81aa40d099e0812205448708df27e482b34279ead_5700B364": {
        "//": {
          "metadata": {
            "path": "root/Default/Default/b/b-on_delete/PublishPermission-c81aa40d099e0812205448708df27e482b34279ead",
            "uniqueId": "root_b_bondelete_PublishPermissionc81aa40d099e0812205448708df27e482b34279ead_5700B364"
          }
        },
        "arn": "${aws_sns_topic.root_b_bondelete_357A37C8.arn}",
        "policy": "{\"Statement\":[{\"Effect\":\"Allow\",\"Principal\":{\"Service\":\"s3.amazonaws.com\"},\"Action\":\"sns:Publish\",\"Resource\":\"${aws_sns_topic.root_b_bondelete_357A37C8.arn}\",\"Condition\":{\"ArnEquals\":{\"aws:SourceArn\":\"${aws_s3_bucket.root_b_6D0D1E6D.arn}\"}}}]}"
      },
      "root_b_bonupdate_PublishPermissionc81aa40d099e0812205448708df27e482b34279ead_53C55984": {
        "//": {
          "metadata": {
            "path": "root/Default/Default/b/b-on_update/PublishPermission-c81aa40d099e0812205448708df27e482b34279ead",
            "uniqueId": "root_b_bonupdate_PublishPermissionc81aa40d099e0812205448708df27e482b34279ead_53C55984"
          }
        },
        "arn": "${aws_sns_topic.root_b_bonupdate_F11B4439.arn}",
        "policy": "{\"Statement\":[{\"Effect\":\"Allow\",\"Principal\":{\"Service\":\"s3.amazonaws.com\"},\"Action\":\"sns:Publish\",\"Resource\":\"${aws_sns_topic.root_b_bonupdate_F11B4439.arn}\",\"Condition\":{\"ArnEquals\":{\"aws:SourceArn\":\"${aws_s3_bucket.root_b_6D0D1E6D.arn}\"}}}]}"
      }
    },
    "aws_sns_topic_subscription": {
      "root_b_boncreate_boncreateTopicSubscription8588493f_C085779F": {
        "//": {
          "metadata": {
            "path": "root/Default/Default/b/b-on_create/b-on_create-TopicSubscription-8588493f",
            "uniqueId": "root_b_boncreate_boncreateTopicSubscription8588493f_C085779F"
          }
        },
        "endpoint": "${aws_lambda_function.root_b_boncreateOnMessage8588493f_6AF46AC5.arn}",
        "protocol": "lambda",
        "topic_arn": "${aws_sns_topic.root_b_boncreate_9124D168.arn}"
      },
      "root_b_boncreate_boncreateTopicSubscription88f6f7aa_DBAF4927": {
        "//": {
          "metadata": {
            "path": "root/Default/Default/b/b-on_create/b-on_create-TopicSubscription-88f6f7aa",
            "uniqueId": "root_b_boncreate_boncreateTopicSubscription88f6f7aa_DBAF4927"
          }
        },
        "endpoint": "${aws_lambda_function.root_b_boncreateOnMessage88f6f7aa_A82C913D.arn}",
        "protocol": "lambda",
        "topic_arn": "${aws_sns_topic.root_b_boncreate_9124D168.arn}"
      },
      "root_b_bondelete_bondeleteTopicSubscription6e8b2f6c_298F9511": {
        "//": {
          "metadata": {
            "path": "root/Default/Default/b/b-on_delete/b-on_delete-TopicSubscription-6e8b2f6c",
            "uniqueId": "root_b_bondelete_bondeleteTopicSubscription6e8b2f6c_298F9511"
          }
        },
        "endpoint": "${aws_lambda_function.root_b_bondeleteOnMessage6e8b2f6c_82C0984B.arn}",
        "protocol": "lambda",
        "topic_arn": "${aws_sns_topic.root_b_bondelete_357A37C8.arn}"
      },
      "root_b_bondelete_bondeleteTopicSubscriptiondece1815_43815558": {
        "//": {
          "metadata": {
            "path": "root/Default/Default/b/b-on_delete/b-on_delete-TopicSubscription-dece1815",
            "uniqueId": "root_b_bondelete_bondeleteTopicSubscriptiondece1815_43815558"
          }
        },
        "endpoint": "${aws_lambda_function.root_b_bondeleteOnMessagedece1815_8EEE19F8.arn}",
        "protocol": "lambda",
        "topic_arn": "${aws_sns_topic.root_b_bondelete_357A37C8.arn}"
      },
      "root_b_bonupdate_bonupdateTopicSubscription8b441417_158B25AC": {
        "//": {
          "metadata": {
            "path": "root/Default/Default/b/b-on_update/b-on_update-TopicSubscription-8b441417",
            "uniqueId": "root_b_bonupdate_bonupdateTopicSubscription8b441417_158B25AC"
          }
        },
        "endpoint": "${aws_lambda_function.root_b_bonupdateOnMessage8b441417_03208454.arn}",
        "protocol": "lambda",
        "topic_arn": "${aws_sns_topic.root_b_bonupdate_F11B4439.arn}"
      },
      "root_b_bonupdate_bonupdateTopicSubscriptionc7d8cc3e_113BB07E": {
        "//": {
          "metadata": {
            "path": "root/Default/Default/b/b-on_update/b-on_update-TopicSubscription-c7d8cc3e",
            "uniqueId": "root_b_bonupdate_bonupdateTopicSubscriptionc7d8cc3e_113BB07E"
          }
        },
        "endpoint": "${aws_lambda_function.root_b_bonupdateOnMessagec7d8cc3e_D4965D04.arn}",
        "protocol": "lambda",
        "topic_arn": "${aws_sns_topic.root_b_bonupdate_F11B4439.arn}"
      }
    }
  }
}
```

## preflight.js
```js
const $stdlib = require('@winglang/sdk');
const $outdir = process.env.WING_SYNTH_DIR ?? ".";
const $wing_is_test = process.env.WING_IS_TEST === "true";
const $AppBase = $stdlib.core.App.for(process.env.WING_TARGET);
const cloud = require('@winglang/sdk').cloud;
class $Root extends $stdlib.std.Resource {
  constructor(scope, id) {
    super(scope, id);
    class $Inflight1 extends $stdlib.std.Resource {
      constructor(scope, id, ) {
        super(scope, id);
        this._addInflightOps("handle");
        this.display.hidden = true;
      }
      static _toInflightType(context) {
        const self_client_path = "./clients/$Inflight1.inflight.js".replace(/\\/g, "/");
        const counter_client = context._lift(counter);
        return $stdlib.core.NodeJsCode.fromInline(`
          require("${self_client_path}")({
            counter: ${counter_client},
          })
        `);
      }
      _toInflight() {
        return $stdlib.core.NodeJsCode.fromInline(`
          (await (async () => {
            const $Inflight1Client = ${$Inflight1._toInflightType(this).text};
            const client = new $Inflight1Client({
            });
            if (client.$inflight_init) { await client.$inflight_init(); }
            return client;
          })())
        `);
      }
      _registerBind(host, ops) {
        if (ops.includes("$inflight_init")) {
          $Inflight1._registerBindObject(counter, host, []);
        }
        if (ops.includes("handle")) {
          $Inflight1._registerBindObject(counter, host, ["inc"]);
        }
        super._registerBind(host, ops);
      }
    }
    class $Inflight2 extends $stdlib.std.Resource {
      constructor(scope, id, ) {
        super(scope, id);
        this._addInflightOps("handle");
        this.display.hidden = true;
      }
      static _toInflightType(context) {
        const self_client_path = "./clients/$Inflight2.inflight.js".replace(/\\/g, "/");
        const counter_client = context._lift(counter);
        return $stdlib.core.NodeJsCode.fromInline(`
          require("${self_client_path}")({
            counter: ${counter_client},
          })
        `);
      }
      _toInflight() {
        return $stdlib.core.NodeJsCode.fromInline(`
          (await (async () => {
            const $Inflight2Client = ${$Inflight2._toInflightType(this).text};
            const client = new $Inflight2Client({
            });
            if (client.$inflight_init) { await client.$inflight_init(); }
            return client;
          })())
        `);
      }
      _registerBind(host, ops) {
        if (ops.includes("$inflight_init")) {
          $Inflight2._registerBindObject(counter, host, []);
        }
        if (ops.includes("handle")) {
          $Inflight2._registerBindObject(counter, host, ["inc"]);
        }
        super._registerBind(host, ops);
      }
    }
    class $Inflight3 extends $stdlib.std.Resource {
      constructor(scope, id, ) {
        super(scope, id);
        this._addInflightOps("handle");
        this.display.hidden = true;
      }
      static _toInflightType(context) {
        const self_client_path = "./clients/$Inflight3.inflight.js".replace(/\\/g, "/");
        const counter_client = context._lift(counter);
        return $stdlib.core.NodeJsCode.fromInline(`
          require("${self_client_path}")({
            counter: ${counter_client},
          })
        `);
      }
      _toInflight() {
        return $stdlib.core.NodeJsCode.fromInline(`
          (await (async () => {
            const $Inflight3Client = ${$Inflight3._toInflightType(this).text};
            const client = new $Inflight3Client({
            });
            if (client.$inflight_init) { await client.$inflight_init(); }
            return client;
          })())
        `);
      }
      _registerBind(host, ops) {
        if (ops.includes("$inflight_init")) {
          $Inflight3._registerBindObject(counter, host, []);
        }
        if (ops.includes("handle")) {
          $Inflight3._registerBindObject(counter, host, ["inc"]);
        }
        super._registerBind(host, ops);
      }
    }
    class $Inflight4 extends $stdlib.std.Resource {
      constructor(scope, id, ) {
        super(scope, id);
        this._addInflightOps("handle");
        this.display.hidden = true;
      }
      static _toInflightType(context) {
        const self_client_path = "./clients/$Inflight4.inflight.js".replace(/\\/g, "/");
        const counter_client = context._lift(counter);
        return $stdlib.core.NodeJsCode.fromInline(`
          require("${self_client_path}")({
            counter: ${counter_client},
          })
        `);
      }
      _toInflight() {
        return $stdlib.core.NodeJsCode.fromInline(`
          (await (async () => {
            const $Inflight4Client = ${$Inflight4._toInflightType(this).text};
            const client = new $Inflight4Client({
            });
            if (client.$inflight_init) { await client.$inflight_init(); }
            return client;
          })())
        `);
      }
      _registerBind(host, ops) {
        if (ops.includes("$inflight_init")) {
          $Inflight4._registerBindObject(counter, host, []);
        }
        if (ops.includes("handle")) {
          $Inflight4._registerBindObject(counter, host, ["inc"]);
        }
        super._registerBind(host, ops);
      }
    }
    class $Inflight5 extends $stdlib.std.Resource {
      constructor(scope, id, ) {
        super(scope, id);
        this._addInflightOps("handle");
        this.display.hidden = true;
      }
      static _toInflightType(context) {
        const self_client_path = "./clients/$Inflight5.inflight.js".replace(/\\/g, "/");
        const counter_client = context._lift(counter);
        const b_client = context._lift(b);
        return $stdlib.core.NodeJsCode.fromInline(`
          require("${self_client_path}")({
            counter: ${counter_client},
            b: ${b_client},
          })
        `);
      }
      _toInflight() {
        return $stdlib.core.NodeJsCode.fromInline(`
          (await (async () => {
            const $Inflight5Client = ${$Inflight5._toInflightType(this).text};
            const client = new $Inflight5Client({
            });
            if (client.$inflight_init) { await client.$inflight_init(); }
            return client;
          })())
        `);
      }
      _registerBind(host, ops) {
        if (ops.includes("$inflight_init")) {
          $Inflight5._registerBindObject(b, host, []);
          $Inflight5._registerBindObject(counter, host, []);
        }
        if (ops.includes("handle")) {
          $Inflight5._registerBindObject(b, host, ["delete", "put"]);
          $Inflight5._registerBindObject(counter, host, ["peek"]);
        }
        super._registerBind(host, ops);
      }
    }
    const b = this.node.root.newAbstract("@winglang/sdk.cloud.Bucket",this,"b");
    const counter = this.node.root.newAbstract("@winglang/sdk.cloud.Counter",this,"cloud.Counter");
    (b.onDelete(new $Inflight1(this,"$Inflight1")));
    (b.onUpdate(new $Inflight2(this,"$Inflight2")));
    (b.onCreate(new $Inflight3(this,"$Inflight3")));
    (b.onEvent(new $Inflight4(this,"$Inflight4")));
    this.node.root.new("@winglang/sdk.cloud.Test",cloud.Test,this,"counter is incremented 10 times",new $Inflight5(this,"$Inflight5"),{
    "timeout": $stdlib.std.Duration.fromSeconds(180),}
    );
  }
}
class $App extends $AppBase {
  constructor() {
    super({ outdir: $outdir, name: "events", plugins: $plugins, isTestEnvironment: $wing_is_test });
    if ($wing_is_test) {
      new $Root(this, "env0");
      const $test_runner = this.testRunner;
      const $tests = $test_runner.findTests();
      for (let $i = 1; $i < $tests.length; $i++) {
        new $Root(this, "env" + $i);
      }
    } else {
      new $Root(this, "Default");
    }
  }
}
new $App().synth();

```
<|MERGE_RESOLUTION|>--- conflicted
+++ resolved
@@ -82,18 +82,6 @@
       return $obj;
     }
     async handle()  {
-<<<<<<< HEAD
-      {
-        const Predicate = require("./Predicate.inflight.js")({
-          counter: counter,
-        });
-        (typeof b.put === "function" ? await b.put("a","1") : await b.put.handle("a","1"));
-        (typeof b.put === "function" ? await b.put("b","1") : await b.put.handle("b","1"));
-        (typeof b.put === "function" ? await b.put("c","1") : await b.put.handle("c","1"));
-        (typeof b.put === "function" ? await b.put("b","100") : await b.put.handle("b","100"));
-        (typeof b.delete === "function" ? await b.delete("c") : await b.delete.handle("c"));
-        (typeof new Predicate(10).testAssertion === "function" ? await new Predicate(10).testAssertion() : await new Predicate(10).testAssertion.handle());
-=======
       class Predicate {
         constructor(counterVal)  {
           this.counterVal = counterVal;
@@ -117,7 +105,6 @@
           }
           {((cond) => {if (!cond) throw new Error(`assertion failed: '(await this.assertion())'`)})((await this.assertion()))};
         }
->>>>>>> 94bd3a9e
       }
       (await b.put("a","1"));
       (await b.put("b","1"));
