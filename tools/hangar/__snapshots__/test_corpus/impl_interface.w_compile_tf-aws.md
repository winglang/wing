# [impl_interface.w](../../../../examples/tests/valid/impl_interface.w) | compile | tf-aws

## clients/$Inflight1.inflight.js
```js
module.exports = function({ x }) {
  class  $Inflight1 {
    constructor({  }) {
    }
    async handle()  {
      {
        (await x.handle("hello world!"));
      }
    }
  }
  return $Inflight1;
}

```

## clients/A.inflight.js
```js
module.exports = function({  }) {
  class  A {
    constructor({  }) {
    }
    async handle(msg)  {
      {
        const __parent_this = this;
        return;
      }
    }
  }
  return A;
}

```

## clients/Dog.inflight.js
```js
module.exports = function({  }) {
  class  Dog {
    constructor({  }) {
    }
    async eat()  {
      {
        const __parent_this = this;
        return;
      }
    }
  }
  return Dog;
}

```

## clients/r.inflight.js
```js
module.exports = function({  }) {
  class  r {
    constructor({  }) {
    }
    async method2(x)  {
      {
        const __parent_this = this;
        return x;
      }
    }
  }
  return r;
}

```

## main.tf.json
```json
{
  "//": {
    "metadata": {
      "backend": "local",
      "stackName": "root",
      "version": "0.15.2"
    },
    "outputs": {
      "root": {
        "Default": {
          "cloud.TestRunner": {
            "TestFunctionArns": "WING_TEST_RUNNER_FUNCTION_ARNS"
          }
        }
      }
    }
  },
  "output": {
    "WING_TEST_RUNNER_FUNCTION_ARNS": {
      "value": "[]"
    }
  },
  "provider": {
    "aws": [
      {}
    ]
  }
}
```

## preflight.js
```js
const $stdlib = require('@winglang/sdk');
const $outdir = process.env.WING_SYNTH_DIR ?? ".";
const $wing_is_test = process.env.WING_IS_TEST === "true";
const $AppBase = $stdlib.core.App.for(process.env.WING_TARGET);
const cloud = require('@winglang/sdk').cloud;
class $Root extends $stdlib.std.Resource {
  constructor(scope, id) {
    super(scope, id);
    class A extends $stdlib.std.Resource {
      constructor(scope, id, ) {
        super(scope, id);
        this._addInflightOps("handle");
        const __parent_this = this;
      }
      static _toInflightType(context) {
        const self_client_path = "./clients/A.inflight.js".replace(/\\/g, "/");
        return $stdlib.core.NodeJsCode.fromInline(`
          require("${self_client_path}")({
          })
        `);
      }
      _toInflight() {
        return $stdlib.core.NodeJsCode.fromInline(`
          (await (async () => {
            const AClient = ${A._toInflightType(this).text};
            const client = new AClient({
            });
            if (client.$inflight_init) { await client.$inflight_init(); }
            return client;
          })())
        `);
      }
      _registerBind(host, ops) {
        if (ops.includes("$inflight_init")) {
        }
        if (ops.includes("handle")) {
        }
        super._registerBind(host, ops);
      }
    }
    class $Inflight1 extends $stdlib.std.Resource {
      constructor(scope, id, ) {
        super(scope, id);
        this._addInflightOps("handle");
      }
      _toInflight() {
        const x_client = this._lift(x);
        const self_client_path = "./clients/$Inflight1.inflight.js".replace(/\\/g, "/");
        return $stdlib.core.NodeJsCode.fromInline(`
          (await (async () => {
            const $Inflight1 = require("${self_client_path}")({
              x: ${x_client},
            });
            const client = new $Inflight1({
            });
            if (client.$inflight_init) { await client.$inflight_init(); }
            return client;
          })())
        `);
      }
      _registerBind(host, ops) {
        if (ops.includes("$inflight_init")) {
        }
        if (ops.includes("handle")) {
          this._registerBindObject(x, host, ["handle"]);
        }
        super._registerBind(host, ops);
      }
    }
    class r extends $stdlib.std.Resource {
      constructor(scope, id, ) {
        super(scope, id);
<<<<<<< HEAD
        this._addInflightOps("method_2");
        const __parent_this = this;
=======
        this._addInflightOps("method2");
>>>>>>> 37adcb27
      }
       method1(x)  {
        {
          const __parent_this = this;
          return x;
        }
      }
       method3(x)  {
        {
          const __parent_this = this;
          return x;
        }
      }
      static _toInflightType(context) {
        const self_client_path = "./clients/r.inflight.js".replace(/\\/g, "/");
        return $stdlib.core.NodeJsCode.fromInline(`
          require("${self_client_path}")({
          })
        `);
      }
      _toInflight() {
        return $stdlib.core.NodeJsCode.fromInline(`
          (await (async () => {
            const rClient = ${r._toInflightType(this).text};
            const client = new rClient({
            });
            if (client.$inflight_init) { await client.$inflight_init(); }
            return client;
          })())
        `);
      }
      _registerBind(host, ops) {
        if (ops.includes("$inflight_init")) {
        }
        if (ops.includes("method2")) {
        }
        super._registerBind(host, ops);
      }
    }
    class Dog extends $stdlib.std.Resource {
      constructor(scope, id, ) {
        super(scope, id);
        this._addInflightOps("eat");
        const __parent_this = this;
      }
      static _toInflightType(context) {
        const self_client_path = "./clients/Dog.inflight.js".replace(/\\/g, "/");
        return $stdlib.core.NodeJsCode.fromInline(`
          require("${self_client_path}")({
          })
        `);
      }
      _toInflight() {
        return $stdlib.core.NodeJsCode.fromInline(`
          (await (async () => {
            const DogClient = ${Dog._toInflightType(this).text};
            const client = new DogClient({
            });
            if (client.$inflight_init) { await client.$inflight_init(); }
            return client;
          })())
        `);
      }
      _registerBind(host, ops) {
        if (ops.includes("$inflight_init")) {
        }
        if (ops.includes("eat")) {
        }
        super._registerBind(host, ops);
      }
    }
    const x = new A(this,"A");
    const y = new $Inflight1(this,"$Inflight1");
    const z = new Dog(this,"Dog");
  }
}
class $App extends $AppBase {
  constructor() {
    super({ outdir: $outdir, name: "impl_interface", plugins: $plugins, isTestEnvironment: $wing_is_test });
    if ($wing_is_test) {
      new $Root(this, "env0");
      const $test_runner = this.testRunner;
      const $tests = $test_runner.findTests();
      for (let $i = 1; $i < $tests.length; $i++) {
        new $Root(this, "env" + $i);
      }
    } else {
      new $Root(this, "Default");
    }
  }
}
new $App().synth();

```

## proc1/index.js
```js
async handle() {
  const { x } = this;
  (await x.handle("hello world!"));
}

```
<|MERGE_RESOLUTION|>--- conflicted
+++ resolved
@@ -150,15 +150,20 @@
         super(scope, id);
         this._addInflightOps("handle");
       }
-      _toInflight() {
-        const x_client = this._lift(x);
+      static _toInflightType(context) {
         const self_client_path = "./clients/$Inflight1.inflight.js".replace(/\\/g, "/");
-        return $stdlib.core.NodeJsCode.fromInline(`
-          (await (async () => {
-            const $Inflight1 = require("${self_client_path}")({
-              x: ${x_client},
-            });
-            const client = new $Inflight1({
+        const x_client = context._lift(x);
+        return $stdlib.core.NodeJsCode.fromInline(`
+          require("${self_client_path}")({
+            x: ${x_client},
+          })
+        `);
+      }
+      _toInflight() {
+        return $stdlib.core.NodeJsCode.fromInline(`
+          (await (async () => {
+            const $Inflight1Client = ${$Inflight1._toInflightType(this).text};
+            const client = new $Inflight1Client({
             });
             if (client.$inflight_init) { await client.$inflight_init(); }
             return client;
@@ -177,12 +182,8 @@
     class r extends $stdlib.std.Resource {
       constructor(scope, id, ) {
         super(scope, id);
-<<<<<<< HEAD
-        this._addInflightOps("method_2");
-        const __parent_this = this;
-=======
         this._addInflightOps("method2");
->>>>>>> 37adcb27
+        const __parent_this = this;
       }
        method1(x)  {
         {
