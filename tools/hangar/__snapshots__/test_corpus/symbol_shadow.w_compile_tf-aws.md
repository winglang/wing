--- conflicted
+++ resolved
@@ -25,7 +25,7 @@
     }
     async handle()  {
       {
-        {((cond) => {if (!cond) throw new Error(`assertion failed: '(s === "in_resource")'`)})((s === "in_resource"))};
+        {((cond) => {if (!cond) throw new Error(`assertion failed: '(s === "inResource")'`)})((s === "inResource"))};
       }
     }
   }
@@ -53,14 +53,14 @@
 
 ## clients/$Inflight4.inflight.js
 ```js
-module.exports = function() {
+module.exports = function({  }) {
   class  $Inflight4 {
     constructor({  }) {
     }
     async handle()  {
       {
-        const s = "inside_inflight";
-        {((cond) => {if (!cond) throw new Error(`assertion failed: '(s === "inside_inflight")'`)})((s === "inside_inflight"))};
+        const s = "insideInflight";
+        {((cond) => {if (!cond) throw new Error(`assertion failed: '(s === "insideInflight")'`)})((s === "insideInflight"))};
       }
     }
   }
@@ -409,24 +409,28 @@
     class A extends $stdlib.std.Resource {
       constructor(scope, id, ) {
         super(scope, id);
-<<<<<<< HEAD
         const __parent_this = this;
-        const s = "in_resource";
-        {((cond) => {if (!cond) throw new Error(`assertion failed: '(s === "in_resource")'`)})((s === "in_resource"))};
+        const s = "inResource";
+        {((cond) => {if (!cond) throw new Error(`assertion failed: '(s === "inResource")'`)})((s === "inResource"))};
         class $Inflight2 extends $stdlib.std.Resource {
           constructor(scope, id, ) {
             super(scope, id);
             this._addInflightOps("handle");
           }
+          static _toInflightType(context) {
+            const self_client_path = "./clients/$Inflight2.inflight.js".replace(/\\/g, "/");
+            const s_client = context._lift(s);
+            return $stdlib.core.NodeJsCode.fromInline(`
+              require("${self_client_path}")({
+                s: ${s_client},
+              })
+            `);
+          }
           _toInflight() {
-            const s_client = this._lift(s);
-            const self_client_path = "./clients/$Inflight2.inflight.js".replace(/\\/g, "/");
             return $stdlib.core.NodeJsCode.fromInline(`
               (await (async () => {
-                const $Inflight2 = require("${self_client_path}")({
-                  s: ${s_client},
-                });
-                const client = new $Inflight2({
+                const $Inflight2Client = ${$Inflight2._toInflightType(this).text};
+                const client = new $Inflight2Client({
                 });
                 if (client.$inflight_init) { await client.$inflight_init(); }
                 return client;
@@ -440,20 +444,9 @@
               this._registerBindObject(s, host, []);
             }
             super._registerBind(host, ops);
-=======
-        const s = "inResource";
-        {((cond) => {if (!cond) throw new Error(`assertion failed: '(s === "inResource")'`)})((s === "inResource"))};
-        this.node.root.new("@winglang/sdk.cloud.Test",cloud.Test,this,"test:inflight in resource should capture the right scoped var",new $stdlib.core.Inflight(this, "$Inflight1", {
-          code: $stdlib.core.NodeJsCode.fromFile(require.resolve("./proc1/index.js".replace(/\\/g, "/"))),
-          bindings: {
-            s: {
-              obj: s,
-              ops: []
-            },
->>>>>>> 37adcb27
-          }
-        }
-        this.node.root.newAbstract("@winglang/sdk.cloud.Function",this,"test:inflight in resource should capture the right scoped var",new $Inflight2(this,"$Inflight2"));
+          }
+        }
+        this.node.root.new("@winglang/sdk.cloud.Test",cloud.Test,this,"test:inflight in resource should capture the right scoped var",new $Inflight2(this,"$Inflight2"));
       }
       static _toInflightType(context) {
         const self_client_path = "./clients/A.inflight.js".replace(/\\/g, "/");
@@ -484,15 +477,20 @@
         super(scope, id);
         this._addInflightOps("handle");
       }
+      static _toInflightType(context) {
+        const self_client_path = "./clients/$Inflight3.inflight.js".replace(/\\/g, "/");
+        const s_client = context._lift(s);
+        return $stdlib.core.NodeJsCode.fromInline(`
+          require("${self_client_path}")({
+            s: ${s_client},
+          })
+        `);
+      }
       _toInflight() {
-        const s_client = this._lift(s);
-        const self_client_path = "./clients/$Inflight3.inflight.js".replace(/\\/g, "/");
         return $stdlib.core.NodeJsCode.fromInline(`
           (await (async () => {
-            const $Inflight3 = require("${self_client_path}")({
-              s: ${s_client},
-            });
-            const client = new $Inflight3({
+            const $Inflight3Client = ${$Inflight3._toInflightType(this).text};
+            const client = new $Inflight3Client({
             });
             if (client.$inflight_init) { await client.$inflight_init(); }
             return client;
@@ -513,12 +511,18 @@
         super(scope, id);
         this._addInflightOps("handle");
       }
-      _toInflight() {
+      static _toInflightType(context) {
         const self_client_path = "./clients/$Inflight4.inflight.js".replace(/\\/g, "/");
         return $stdlib.core.NodeJsCode.fromInline(`
+          require("${self_client_path}")({
+          })
+        `);
+      }
+      _toInflight() {
+        return $stdlib.core.NodeJsCode.fromInline(`
           (await (async () => {
-            const $Inflight4 = require("${self_client_path}")({});
-            const client = new $Inflight4({
+            const $Inflight4Client = ${$Inflight4._toInflightType(this).text};
+            const client = new $Inflight4Client({
             });
             if (client.$inflight_init) { await client.$inflight_init(); }
             return client;
@@ -537,30 +541,25 @@
     if (true) {
       const s = "inner";
       {((cond) => {if (!cond) throw new Error(`assertion failed: '(s === "inner")'`)})((s === "inner"))};
-<<<<<<< HEAD
       class $Inflight1 extends $stdlib.std.Resource {
         constructor(scope, id, ) {
           super(scope, id);
           this._addInflightOps("handle");
-=======
-      this.node.root.new("@winglang/sdk.cloud.Test",cloud.Test,this,"test:inflight nested should not capture the shadowed var",new $stdlib.core.Inflight(this, "$Inflight2", {
-        code: $stdlib.core.NodeJsCode.fromFile(require.resolve("./proc2/index.js".replace(/\\/g, "/"))),
-        bindings: {
-          s: {
-            obj: s,
-            ops: []
-          },
->>>>>>> 37adcb27
+        }
+        static _toInflightType(context) {
+          const self_client_path = "./clients/$Inflight1.inflight.js".replace(/\\/g, "/");
+          const s_client = context._lift(s);
+          return $stdlib.core.NodeJsCode.fromInline(`
+            require("${self_client_path}")({
+              s: ${s_client},
+            })
+          `);
         }
         _toInflight() {
-          const s_client = this._lift(s);
-          const self_client_path = "./clients/$Inflight1.inflight.js".replace(/\\/g, "/");
           return $stdlib.core.NodeJsCode.fromInline(`
             (await (async () => {
-              const $Inflight1 = require("${self_client_path}")({
-                s: ${s_client},
-              });
-              const client = new $Inflight1({
+              const $Inflight1Client = ${$Inflight1._toInflightType(this).text};
+              const client = new $Inflight1Client({
               });
               if (client.$inflight_init) { await client.$inflight_init(); }
               return client;
@@ -576,31 +575,12 @@
           super._registerBind(host, ops);
         }
       }
-      this.node.root.newAbstract("@winglang/sdk.cloud.Function",this,"test:inflight nested should not capture the shadowed var",new $Inflight1(this,"$Inflight1"));
+      this.node.root.new("@winglang/sdk.cloud.Test",cloud.Test,this,"test:inflight nested should not capture the shadowed var",new $Inflight1(this,"$Inflight1"));
     }
     {((cond) => {if (!cond) throw new Error(`assertion failed: '(s === "top")'`)})((s === "top"))};
     new A(this,"A");
-<<<<<<< HEAD
-    this.node.root.newAbstract("@winglang/sdk.cloud.Function",this,"test:inflight on top should capture top",new $Inflight3(this,"$Inflight3"));
-    this.node.root.newAbstract("@winglang/sdk.cloud.Function",this,"test:inside_inflight should capture the right scope",new $Inflight4(this,"$Inflight4"));
-=======
-    this.node.root.new("@winglang/sdk.cloud.Test",cloud.Test,this,"test:inflight on top should capture top",new $stdlib.core.Inflight(this, "$Inflight3", {
-      code: $stdlib.core.NodeJsCode.fromFile(require.resolve("./proc3/index.js".replace(/\\/g, "/"))),
-      bindings: {
-        s: {
-          obj: s,
-          ops: []
-        },
-      }
-    })
-    );
-    this.node.root.new("@winglang/sdk.cloud.Test",cloud.Test,this,"test:insideInflight should capture the right scope",new $stdlib.core.Inflight(this, "$Inflight4", {
-      code: $stdlib.core.NodeJsCode.fromFile(require.resolve("./proc4/index.js".replace(/\\/g, "/"))),
-      bindings: {
-      }
-    })
-    );
->>>>>>> 37adcb27
+    this.node.root.new("@winglang/sdk.cloud.Test",cloud.Test,this,"test:inflight on top should capture top",new $Inflight3(this,"$Inflight3"));
+    this.node.root.new("@winglang/sdk.cloud.Test",cloud.Test,this,"test:insideInflight should capture the right scope",new $Inflight4(this,"$Inflight4"));
   }
 }
 class $App extends $AppBase {
@@ -626,7 +606,7 @@
 ```js
 async handle() {
   const { s } = this;
-  {((cond) => {if (!cond) throw new Error(`assertion failed: '(s === "inResource")'`)})((s === "inResource"))};
+  {((cond) => {if (!cond) throw new Error(`assertion failed: '(s === "in_resource")'`)})((s === "in_resource"))};
 }
 
 ```
@@ -653,8 +633,8 @@
 ```js
 async handle() {
   const {  } = this;
-  const s = "insideInflight";
-  {((cond) => {if (!cond) throw new Error(`assertion failed: '(s === "insideInflight")'`)})((s === "insideInflight"))};
-}
-
-```
+  const s = "inside_inflight";
+  {((cond) => {if (!cond) throw new Error(`assertion failed: '(s === "inside_inflight")'`)})((s === "inside_inflight"))};
+}
+
+```
