# [symbol_shadow.w](../../../../examples/tests/valid/symbol_shadow.w) | compile | tf-aws

## clients/A.inflight.js
```js
module.exports = function({  }) {
  class  A {
    constructor({  }) {
    }
  }
  return A;
}

```

## main.tf.json
```json
{
  "//": {
    "metadata": {
      "backend": "local",
      "stackName": "root",
      "version": "0.15.2"
    },
    "outputs": {
      "root": {
        "Default": {
          "cloud.TestRunner": {
            "TestFunctionArns": "WING_TEST_RUNNER_FUNCTION_ARNS"
          }
        }
      }
    }
  },
  "output": {
    "WING_TEST_RUNNER_FUNCTION_ARNS": {
<<<<<<< HEAD
      "value": "[[\"root/Default/Default/test:inflight nested should not capture the shadowed var\",\"${aws_lambda_function.root_testinflightnestedshouldnotcapturetheshadowedvar_Handler_2C79484F.arn}\"],[\"root/Default/Default/A/test:inflight in resource should capture the right scoped var\",\"${aws_lambda_function.root_A_testinflightinresourceshouldcapturetherightscopedvar_Handler_2930F157.arn}\"],[\"root/Default/Default/test:inflight on top should capture top\",\"${aws_lambda_function.root_testinflightontopshouldcapturetop_Handler_873D3B44.arn}\"],[\"root/Default/Default/test:inside_inflight should capture the right scope\",\"${aws_lambda_function.root_testinsideinflightshouldcapturetherightscope_Handler_376B5818.arn}\"]]"
=======
      "value": "[[\"root/Default/Default/test:inflight nested should not capture the shadowed var\",\"${aws_lambda_function.root_testinflightnestedshouldnotcapturetheshadowedvar_9382E411.arn}\"],[\"root/Default/Default/A/test:inflight in resource should capture the right scoped var\",\"${aws_lambda_function.root_A_testinflightinresourceshouldcapturetherightscopedvar_551605A5.arn}\"],[\"root/Default/Default/test:inflight on top should capture top\",\"${aws_lambda_function.root_testinflightontopshouldcapturetop_A36CE723.arn}\"],[\"root/Default/Default/test:insideInflight should capture the right scope\",\"${aws_lambda_function.root_testinsideInflightshouldcapturetherightscope_A5A6B6B3.arn}\"]]"
>>>>>>> 9be85361
    }
  },
  "provider": {
    "aws": [
      {}
    ]
  },
  "resource": {
    "aws_iam_role": {
      "root_A_testinflightinresourceshouldcapturetherightscopedvar_Handler_IamRole_D7DE3B7A": {
        "//": {
          "metadata": {
            "path": "root/Default/Default/A/test:inflight in resource should capture the right scoped var/Handler/IamRole",
            "uniqueId": "root_A_testinflightinresourceshouldcapturetherightscopedvar_Handler_IamRole_D7DE3B7A"
          }
        },
        "assume_role_policy": "{\"Version\":\"2012-10-17\",\"Statement\":[{\"Action\":\"sts:AssumeRole\",\"Principal\":{\"Service\":\"lambda.amazonaws.com\"},\"Effect\":\"Allow\"}]}"
      },
      "root_testinflightnestedshouldnotcapturetheshadowedvar_Handler_IamRole_5B6FFB06": {
        "//": {
          "metadata": {
            "path": "root/Default/Default/test:inflight nested should not capture the shadowed var/Handler/IamRole",
            "uniqueId": "root_testinflightnestedshouldnotcapturetheshadowedvar_Handler_IamRole_5B6FFB06"
          }
        },
        "assume_role_policy": "{\"Version\":\"2012-10-17\",\"Statement\":[{\"Action\":\"sts:AssumeRole\",\"Principal\":{\"Service\":\"lambda.amazonaws.com\"},\"Effect\":\"Allow\"}]}"
      },
      "root_testinflightontopshouldcapturetop_Handler_IamRole_E03A05A3": {
        "//": {
          "metadata": {
            "path": "root/Default/Default/test:inflight on top should capture top/Handler/IamRole",
            "uniqueId": "root_testinflightontopshouldcapturetop_Handler_IamRole_E03A05A3"
          }
        },
        "assume_role_policy": "{\"Version\":\"2012-10-17\",\"Statement\":[{\"Action\":\"sts:AssumeRole\",\"Principal\":{\"Service\":\"lambda.amazonaws.com\"},\"Effect\":\"Allow\"}]}"
      },
<<<<<<< HEAD
      "root_testinsideinflightshouldcapturetherightscope_Handler_IamRole_B2D8A433": {
        "//": {
          "metadata": {
            "path": "root/Default/Default/test:inside_inflight should capture the right scope/Handler/IamRole",
            "uniqueId": "root_testinsideinflightshouldcapturetherightscope_Handler_IamRole_B2D8A433"
=======
      "root_testinsideInflightshouldcapturetherightscope_IamRole_E9765D04": {
        "//": {
          "metadata": {
            "path": "root/Default/Default/test:insideInflight should capture the right scope/IamRole",
            "uniqueId": "root_testinsideInflightshouldcapturetherightscope_IamRole_E9765D04"
>>>>>>> 9be85361
          }
        },
        "assume_role_policy": "{\"Version\":\"2012-10-17\",\"Statement\":[{\"Action\":\"sts:AssumeRole\",\"Principal\":{\"Service\":\"lambda.amazonaws.com\"},\"Effect\":\"Allow\"}]}"
      }
    },
    "aws_iam_role_policy": {
      "root_A_testinflightinresourceshouldcapturetherightscopedvar_Handler_IamRolePolicy_3007FE65": {
        "//": {
          "metadata": {
            "path": "root/Default/Default/A/test:inflight in resource should capture the right scoped var/Handler/IamRolePolicy",
            "uniqueId": "root_A_testinflightinresourceshouldcapturetherightscopedvar_Handler_IamRolePolicy_3007FE65"
          }
        },
        "policy": "{\"Version\":\"2012-10-17\",\"Statement\":[{\"Effect\":\"Allow\",\"Action\":\"none:null\",\"Resource\":\"*\"}]}",
        "role": "${aws_iam_role.root_A_testinflightinresourceshouldcapturetherightscopedvar_Handler_IamRole_D7DE3B7A.name}"
      },
      "root_testinflightnestedshouldnotcapturetheshadowedvar_Handler_IamRolePolicy_FC48F6E8": {
        "//": {
          "metadata": {
            "path": "root/Default/Default/test:inflight nested should not capture the shadowed var/Handler/IamRolePolicy",
            "uniqueId": "root_testinflightnestedshouldnotcapturetheshadowedvar_Handler_IamRolePolicy_FC48F6E8"
          }
        },
        "policy": "{\"Version\":\"2012-10-17\",\"Statement\":[{\"Effect\":\"Allow\",\"Action\":\"none:null\",\"Resource\":\"*\"}]}",
        "role": "${aws_iam_role.root_testinflightnestedshouldnotcapturetheshadowedvar_Handler_IamRole_5B6FFB06.name}"
      },
      "root_testinflightontopshouldcapturetop_Handler_IamRolePolicy_43EAFC9C": {
        "//": {
          "metadata": {
            "path": "root/Default/Default/test:inflight on top should capture top/Handler/IamRolePolicy",
            "uniqueId": "root_testinflightontopshouldcapturetop_Handler_IamRolePolicy_43EAFC9C"
          }
        },
        "policy": "{\"Version\":\"2012-10-17\",\"Statement\":[{\"Effect\":\"Allow\",\"Action\":\"none:null\",\"Resource\":\"*\"}]}",
        "role": "${aws_iam_role.root_testinflightontopshouldcapturetop_Handler_IamRole_E03A05A3.name}"
      },
<<<<<<< HEAD
      "root_testinsideinflightshouldcapturetherightscope_Handler_IamRolePolicy_36A609F2": {
        "//": {
          "metadata": {
            "path": "root/Default/Default/test:inside_inflight should capture the right scope/Handler/IamRolePolicy",
            "uniqueId": "root_testinsideinflightshouldcapturetherightscope_Handler_IamRolePolicy_36A609F2"
          }
        },
        "policy": "{\"Version\":\"2012-10-17\",\"Statement\":[{\"Effect\":\"Allow\",\"Action\":\"none:null\",\"Resource\":\"*\"}]}",
        "role": "${aws_iam_role.root_testinsideinflightshouldcapturetherightscope_Handler_IamRole_B2D8A433.name}"
=======
      "root_testinsideInflightshouldcapturetherightscope_IamRolePolicy_043CD475": {
        "//": {
          "metadata": {
            "path": "root/Default/Default/test:insideInflight should capture the right scope/IamRolePolicy",
            "uniqueId": "root_testinsideInflightshouldcapturetherightscope_IamRolePolicy_043CD475"
          }
        },
        "policy": "{\"Version\":\"2012-10-17\",\"Statement\":[{\"Effect\":\"Allow\",\"Action\":\"none:null\",\"Resource\":\"*\"}]}",
        "role": "${aws_iam_role.root_testinsideInflightshouldcapturetherightscope_IamRole_E9765D04.name}"
>>>>>>> 9be85361
      }
    },
    "aws_iam_role_policy_attachment": {
      "root_A_testinflightinresourceshouldcapturetherightscopedvar_Handler_IamRolePolicyAttachment_C898816D": {
        "//": {
          "metadata": {
            "path": "root/Default/Default/A/test:inflight in resource should capture the right scoped var/Handler/IamRolePolicyAttachment",
            "uniqueId": "root_A_testinflightinresourceshouldcapturetherightscopedvar_Handler_IamRolePolicyAttachment_C898816D"
          }
        },
        "policy_arn": "arn:aws:iam::aws:policy/service-role/AWSLambdaBasicExecutionRole",
        "role": "${aws_iam_role.root_A_testinflightinresourceshouldcapturetherightscopedvar_Handler_IamRole_D7DE3B7A.name}"
      },
      "root_testinflightnestedshouldnotcapturetheshadowedvar_Handler_IamRolePolicyAttachment_22C793F4": {
        "//": {
          "metadata": {
            "path": "root/Default/Default/test:inflight nested should not capture the shadowed var/Handler/IamRolePolicyAttachment",
            "uniqueId": "root_testinflightnestedshouldnotcapturetheshadowedvar_Handler_IamRolePolicyAttachment_22C793F4"
          }
        },
        "policy_arn": "arn:aws:iam::aws:policy/service-role/AWSLambdaBasicExecutionRole",
        "role": "${aws_iam_role.root_testinflightnestedshouldnotcapturetheshadowedvar_Handler_IamRole_5B6FFB06.name}"
      },
      "root_testinflightontopshouldcapturetop_Handler_IamRolePolicyAttachment_28E2F460": {
        "//": {
          "metadata": {
            "path": "root/Default/Default/test:inflight on top should capture top/Handler/IamRolePolicyAttachment",
            "uniqueId": "root_testinflightontopshouldcapturetop_Handler_IamRolePolicyAttachment_28E2F460"
          }
        },
        "policy_arn": "arn:aws:iam::aws:policy/service-role/AWSLambdaBasicExecutionRole",
        "role": "${aws_iam_role.root_testinflightontopshouldcapturetop_Handler_IamRole_E03A05A3.name}"
      },
<<<<<<< HEAD
      "root_testinsideinflightshouldcapturetherightscope_Handler_IamRolePolicyAttachment_0A150E67": {
        "//": {
          "metadata": {
            "path": "root/Default/Default/test:inside_inflight should capture the right scope/Handler/IamRolePolicyAttachment",
            "uniqueId": "root_testinsideinflightshouldcapturetherightscope_Handler_IamRolePolicyAttachment_0A150E67"
          }
        },
        "policy_arn": "arn:aws:iam::aws:policy/service-role/AWSLambdaBasicExecutionRole",
        "role": "${aws_iam_role.root_testinsideinflightshouldcapturetherightscope_Handler_IamRole_B2D8A433.name}"
=======
      "root_testinsideInflightshouldcapturetherightscope_IamRolePolicyAttachment_0C853DC1": {
        "//": {
          "metadata": {
            "path": "root/Default/Default/test:insideInflight should capture the right scope/IamRolePolicyAttachment",
            "uniqueId": "root_testinsideInflightshouldcapturetherightscope_IamRolePolicyAttachment_0C853DC1"
          }
        },
        "policy_arn": "arn:aws:iam::aws:policy/service-role/AWSLambdaBasicExecutionRole",
        "role": "${aws_iam_role.root_testinsideInflightshouldcapturetherightscope_IamRole_E9765D04.name}"
>>>>>>> 9be85361
      }
    },
    "aws_lambda_function": {
      "root_A_testinflightinresourceshouldcapturetherightscopedvar_Handler_2930F157": {
        "//": {
          "metadata": {
            "path": "root/Default/Default/A/test:inflight in resource should capture the right scoped var/Handler/Default",
            "uniqueId": "root_A_testinflightinresourceshouldcapturetherightscopedvar_Handler_2930F157"
          }
        },
        "environment": {
          "variables": {
            "WING_FUNCTION_NAME": "Handler-c83cf74f"
          }
        },
        "function_name": "Handler-c83cf74f",
        "handler": "index.handler",
        "publish": true,
        "role": "${aws_iam_role.root_A_testinflightinresourceshouldcapturetherightscopedvar_Handler_IamRole_D7DE3B7A.arn}",
        "runtime": "nodejs18.x",
        "s3_bucket": "${aws_s3_bucket.root_Code_02F3C603.bucket}",
        "s3_key": "${aws_s3_object.root_A_testinflightinresourceshouldcapturetherightscopedvar_Handler_S3Object_4E0622FA.key}",
        "timeout": 30,
        "vpc_config": {
          "security_group_ids": [],
          "subnet_ids": []
        }
      },
      "root_testinflightnestedshouldnotcapturetheshadowedvar_Handler_2C79484F": {
        "//": {
          "metadata": {
            "path": "root/Default/Default/test:inflight nested should not capture the shadowed var/Handler/Default",
            "uniqueId": "root_testinflightnestedshouldnotcapturetheshadowedvar_Handler_2C79484F"
          }
        },
        "environment": {
          "variables": {
            "WING_FUNCTION_NAME": "Handler-c85de384"
          }
        },
        "function_name": "Handler-c85de384",
        "handler": "index.handler",
        "publish": true,
        "role": "${aws_iam_role.root_testinflightnestedshouldnotcapturetheshadowedvar_Handler_IamRole_5B6FFB06.arn}",
        "runtime": "nodejs18.x",
        "s3_bucket": "${aws_s3_bucket.root_Code_02F3C603.bucket}",
        "s3_key": "${aws_s3_object.root_testinflightnestedshouldnotcapturetheshadowedvar_Handler_S3Object_A14E3811.key}",
        "timeout": 30,
        "vpc_config": {
          "security_group_ids": [],
          "subnet_ids": []
        }
      },
      "root_testinflightontopshouldcapturetop_Handler_873D3B44": {
        "//": {
          "metadata": {
            "path": "root/Default/Default/test:inflight on top should capture top/Handler/Default",
            "uniqueId": "root_testinflightontopshouldcapturetop_Handler_873D3B44"
          }
        },
        "environment": {
          "variables": {
            "WING_FUNCTION_NAME": "Handler-c859340a"
          }
        },
        "function_name": "Handler-c859340a",
        "handler": "index.handler",
        "publish": true,
        "role": "${aws_iam_role.root_testinflightontopshouldcapturetop_Handler_IamRole_E03A05A3.arn}",
        "runtime": "nodejs18.x",
        "s3_bucket": "${aws_s3_bucket.root_Code_02F3C603.bucket}",
        "s3_key": "${aws_s3_object.root_testinflightontopshouldcapturetop_Handler_S3Object_FC7D5692.key}",
        "timeout": 30,
        "vpc_config": {
          "security_group_ids": [],
          "subnet_ids": []
        }
      },
<<<<<<< HEAD
      "root_testinsideinflightshouldcapturetherightscope_Handler_376B5818": {
        "//": {
          "metadata": {
            "path": "root/Default/Default/test:inside_inflight should capture the right scope/Handler/Default",
            "uniqueId": "root_testinsideinflightshouldcapturetherightscope_Handler_376B5818"
=======
      "root_testinsideInflightshouldcapturetherightscope_A5A6B6B3": {
        "//": {
          "metadata": {
            "path": "root/Default/Default/test:insideInflight should capture the right scope/Default",
            "uniqueId": "root_testinsideInflightshouldcapturetherightscope_A5A6B6B3"
>>>>>>> 9be85361
          }
        },
        "environment": {
          "variables": {
<<<<<<< HEAD
            "WING_FUNCTION_NAME": "Handler-c84b297c"
          }
        },
        "function_name": "Handler-c84b297c",
        "handler": "index.handler",
        "publish": true,
        "role": "${aws_iam_role.root_testinsideinflightshouldcapturetherightscope_Handler_IamRole_B2D8A433.arn}",
        "runtime": "nodejs18.x",
        "s3_bucket": "${aws_s3_bucket.root_Code_02F3C603.bucket}",
        "s3_key": "${aws_s3_object.root_testinsideinflightshouldcapturetherightscope_Handler_S3Object_0E1090BE.key}",
=======
            "WING_FUNCTION_NAME": "test-insideInflight-should-capture-the-right-scope-c8f7739a"
          }
        },
        "function_name": "test-insideInflight-should-capture-the-right-scope-c8f7739a",
        "handler": "index.handler",
        "publish": true,
        "role": "${aws_iam_role.root_testinsideInflightshouldcapturetherightscope_IamRole_E9765D04.arn}",
        "runtime": "nodejs18.x",
        "s3_bucket": "${aws_s3_bucket.root_Code_02F3C603.bucket}",
        "s3_key": "${aws_s3_object.root_testinsideInflightshouldcapturetherightscope_S3Object_7AEB4685.key}",
>>>>>>> 9be85361
        "timeout": 30,
        "vpc_config": {
          "security_group_ids": [],
          "subnet_ids": []
        }
      }
    },
    "aws_s3_bucket": {
      "root_Code_02F3C603": {
        "//": {
          "metadata": {
            "path": "root/Default/Code",
            "uniqueId": "root_Code_02F3C603"
          }
        },
        "bucket_prefix": "code-c84a50b1-"
      }
    },
    "aws_s3_object": {
      "root_A_testinflightinresourceshouldcapturetherightscopedvar_Handler_S3Object_4E0622FA": {
        "//": {
          "metadata": {
            "path": "root/Default/Default/A/test:inflight in resource should capture the right scoped var/Handler/S3Object",
            "uniqueId": "root_A_testinflightinresourceshouldcapturetherightscopedvar_Handler_S3Object_4E0622FA"
          }
        },
        "bucket": "${aws_s3_bucket.root_Code_02F3C603.bucket}",
        "key": "<ASSET_KEY>",
        "source": "<ASSET_SOURCE>"
      },
      "root_testinflightnestedshouldnotcapturetheshadowedvar_Handler_S3Object_A14E3811": {
        "//": {
          "metadata": {
            "path": "root/Default/Default/test:inflight nested should not capture the shadowed var/Handler/S3Object",
            "uniqueId": "root_testinflightnestedshouldnotcapturetheshadowedvar_Handler_S3Object_A14E3811"
          }
        },
        "bucket": "${aws_s3_bucket.root_Code_02F3C603.bucket}",
        "key": "<ASSET_KEY>",
        "source": "<ASSET_SOURCE>"
      },
      "root_testinflightontopshouldcapturetop_Handler_S3Object_FC7D5692": {
        "//": {
          "metadata": {
            "path": "root/Default/Default/test:inflight on top should capture top/Handler/S3Object",
            "uniqueId": "root_testinflightontopshouldcapturetop_Handler_S3Object_FC7D5692"
          }
        },
        "bucket": "${aws_s3_bucket.root_Code_02F3C603.bucket}",
        "key": "<ASSET_KEY>",
        "source": "<ASSET_SOURCE>"
      },
<<<<<<< HEAD
      "root_testinsideinflightshouldcapturetherightscope_Handler_S3Object_0E1090BE": {
        "//": {
          "metadata": {
            "path": "root/Default/Default/test:inside_inflight should capture the right scope/Handler/S3Object",
            "uniqueId": "root_testinsideinflightshouldcapturetherightscope_Handler_S3Object_0E1090BE"
=======
      "root_testinsideInflightshouldcapturetherightscope_S3Object_7AEB4685": {
        "//": {
          "metadata": {
            "path": "root/Default/Default/test:insideInflight should capture the right scope/S3Object",
            "uniqueId": "root_testinsideInflightshouldcapturetherightscope_S3Object_7AEB4685"
>>>>>>> 9be85361
          }
        },
        "bucket": "${aws_s3_bucket.root_Code_02F3C603.bucket}",
        "key": "<ASSET_KEY>",
        "source": "<ASSET_SOURCE>"
      }
    }
  }
}
```

## preflight.js
```js
const $stdlib = require('@winglang/sdk');
const $outdir = process.env.WING_SYNTH_DIR ?? ".";
const $wing_is_test = process.env.WING_IS_TEST === "true";
const $AppBase = $stdlib.core.App.for(process.env.WING_TARGET);
const cloud = require('@winglang/sdk').cloud;
class $Root extends $stdlib.std.Resource {
  constructor(scope, id) {
    super(scope, id);
    class A extends $stdlib.std.Resource {
      constructor(scope, id, ) {
        super(scope, id);
<<<<<<< HEAD
        const s = "in_resource";
        {((cond) => {if (!cond) throw new Error(`assertion failed: '(s === "in_resource")'`)})((s === "in_resource"))};
        this.node.root.new("@winglang/sdk.cloud.Test",cloud.Test,this,"test:inflight in resource should capture the right scoped var",new $stdlib.core.Inflight(this, "$Inflight1", {
=======
        const s = "inResource";
        {((cond) => {if (!cond) throw new Error(`assertion failed: '(s === "inResource")'`)})((s === "inResource"))};
        this.node.root.newAbstract("@winglang/sdk.cloud.Function",this,"test:inflight in resource should capture the right scoped var",new $stdlib.core.Inflight(this, "$Inflight1", {
>>>>>>> 9be85361
          code: $stdlib.core.NodeJsCode.fromFile(require.resolve("./proc1/index.js".replace(/\\/g, "/"))),
          bindings: {
            s: {
              obj: s,
              ops: []
            },
          }
        })
        );
      }
      static _toInflightType(context) {
        const self_client_path = "./clients/A.inflight.js".replace(/\\/g, "/");
        return $stdlib.core.NodeJsCode.fromInline(`
          require("${self_client_path}")({
          })
        `);
      }
      _toInflight() {
        return $stdlib.core.NodeJsCode.fromInline(`
          (await (async () => {
            const AClient = ${A._toInflightType(this).text};
            const client = new AClient({
            });
            if (client.$inflight_init) { await client.$inflight_init(); }
            return client;
          })())
        `);
      }
      _registerBind(host, ops) {
        if (ops.includes("$inflight_init")) {
        }
        super._registerBind(host, ops);
      }
    }
    const s = "top";
    if (true) {
      const s = "inner";
      {((cond) => {if (!cond) throw new Error(`assertion failed: '(s === "inner")'`)})((s === "inner"))};
      this.node.root.new("@winglang/sdk.cloud.Test",cloud.Test,this,"test:inflight nested should not capture the shadowed var",new $stdlib.core.Inflight(this, "$Inflight2", {
        code: $stdlib.core.NodeJsCode.fromFile(require.resolve("./proc2/index.js".replace(/\\/g, "/"))),
        bindings: {
          s: {
            obj: s,
            ops: []
          },
        }
      })
      );
    }
    {((cond) => {if (!cond) throw new Error(`assertion failed: '(s === "top")'`)})((s === "top"))};
    new A(this,"A");
    this.node.root.new("@winglang/sdk.cloud.Test",cloud.Test,this,"test:inflight on top should capture top",new $stdlib.core.Inflight(this, "$Inflight3", {
      code: $stdlib.core.NodeJsCode.fromFile(require.resolve("./proc3/index.js".replace(/\\/g, "/"))),
      bindings: {
        s: {
          obj: s,
          ops: []
        },
      }
    })
    );
<<<<<<< HEAD
    this.node.root.new("@winglang/sdk.cloud.Test",cloud.Test,this,"test:inside_inflight should capture the right scope",new $stdlib.core.Inflight(this, "$Inflight4", {
=======
    this.node.root.newAbstract("@winglang/sdk.cloud.Function",this,"test:insideInflight should capture the right scope",new $stdlib.core.Inflight(this, "$Inflight4", {
>>>>>>> 9be85361
      code: $stdlib.core.NodeJsCode.fromFile(require.resolve("./proc4/index.js".replace(/\\/g, "/"))),
      bindings: {
      }
    })
    );
  }
}
class $App extends $AppBase {
  constructor() {
    super({ outdir: $outdir, name: "symbol_shadow", plugins: $plugins, isTestEnvironment: $wing_is_test });
    if ($wing_is_test) {
      new $Root(this, "env0");
      const $test_runner = this.testRunner;
      const $tests = $test_runner.findTests();
      for (let $i = 1; $i < $tests.length; $i++) {
        new $Root(this, "env" + $i);
      }
    } else {
      new $Root(this, "Default");
    }
  }
}
new $App().synth();

```

## proc1/index.js
```js
async handle() {
  const { s } = this;
  {((cond) => {if (!cond) throw new Error(`assertion failed: '(s === "inResource")'`)})((s === "inResource"))};
}

```

## proc2/index.js
```js
async handle() {
  const { s } = this;
  {((cond) => {if (!cond) throw new Error(`assertion failed: '(s === "inner")'`)})((s === "inner"))};
}

```

## proc3/index.js
```js
async handle() {
  const { s } = this;
  {((cond) => {if (!cond) throw new Error(`assertion failed: '(s === "top")'`)})((s === "top"))};
}

```

## proc4/index.js
```js
async handle() {
  const {  } = this;
  const s = "insideInflight";
  {((cond) => {if (!cond) throw new Error(`assertion failed: '(s === "insideInflight")'`)})((s === "insideInflight"))};
}

```
<|MERGE_RESOLUTION|>--- conflicted
+++ resolved
@@ -33,11 +33,7 @@
   },
   "output": {
     "WING_TEST_RUNNER_FUNCTION_ARNS": {
-<<<<<<< HEAD
-      "value": "[[\"root/Default/Default/test:inflight nested should not capture the shadowed var\",\"${aws_lambda_function.root_testinflightnestedshouldnotcapturetheshadowedvar_Handler_2C79484F.arn}\"],[\"root/Default/Default/A/test:inflight in resource should capture the right scoped var\",\"${aws_lambda_function.root_A_testinflightinresourceshouldcapturetherightscopedvar_Handler_2930F157.arn}\"],[\"root/Default/Default/test:inflight on top should capture top\",\"${aws_lambda_function.root_testinflightontopshouldcapturetop_Handler_873D3B44.arn}\"],[\"root/Default/Default/test:inside_inflight should capture the right scope\",\"${aws_lambda_function.root_testinsideinflightshouldcapturetherightscope_Handler_376B5818.arn}\"]]"
-=======
-      "value": "[[\"root/Default/Default/test:inflight nested should not capture the shadowed var\",\"${aws_lambda_function.root_testinflightnestedshouldnotcapturetheshadowedvar_9382E411.arn}\"],[\"root/Default/Default/A/test:inflight in resource should capture the right scoped var\",\"${aws_lambda_function.root_A_testinflightinresourceshouldcapturetherightscopedvar_551605A5.arn}\"],[\"root/Default/Default/test:inflight on top should capture top\",\"${aws_lambda_function.root_testinflightontopshouldcapturetop_A36CE723.arn}\"],[\"root/Default/Default/test:insideInflight should capture the right scope\",\"${aws_lambda_function.root_testinsideInflightshouldcapturetherightscope_A5A6B6B3.arn}\"]]"
->>>>>>> 9be85361
+      "value": "[[\"root/Default/Default/test:inflight nested should not capture the shadowed var\",\"${aws_lambda_function.root_testinflightnestedshouldnotcapturetheshadowedvar_Handler_2C79484F.arn}\"],[\"root/Default/Default/A/test:inflight in resource should capture the right scoped var\",\"${aws_lambda_function.root_A_testinflightinresourceshouldcapturetherightscopedvar_Handler_2930F157.arn}\"],[\"root/Default/Default/test:inflight on top should capture top\",\"${aws_lambda_function.root_testinflightontopshouldcapturetop_Handler_873D3B44.arn}\"],[\"root/Default/Default/test:insideInflight should capture the right scope\",\"${aws_lambda_function.root_testinsideInflightshouldcapturetherightscope_Handler_545DD24C.arn}\"]]"
     }
   },
   "provider": {
@@ -74,19 +70,11 @@
         },
         "assume_role_policy": "{\"Version\":\"2012-10-17\",\"Statement\":[{\"Action\":\"sts:AssumeRole\",\"Principal\":{\"Service\":\"lambda.amazonaws.com\"},\"Effect\":\"Allow\"}]}"
       },
-<<<<<<< HEAD
-      "root_testinsideinflightshouldcapturetherightscope_Handler_IamRole_B2D8A433": {
-        "//": {
-          "metadata": {
-            "path": "root/Default/Default/test:inside_inflight should capture the right scope/Handler/IamRole",
-            "uniqueId": "root_testinsideinflightshouldcapturetherightscope_Handler_IamRole_B2D8A433"
-=======
-      "root_testinsideInflightshouldcapturetherightscope_IamRole_E9765D04": {
-        "//": {
-          "metadata": {
-            "path": "root/Default/Default/test:insideInflight should capture the right scope/IamRole",
-            "uniqueId": "root_testinsideInflightshouldcapturetherightscope_IamRole_E9765D04"
->>>>>>> 9be85361
+      "root_testinsideInflightshouldcapturetherightscope_Handler_IamRole_A68B21D4": {
+        "//": {
+          "metadata": {
+            "path": "root/Default/Default/test:insideInflight should capture the right scope/Handler/IamRole",
+            "uniqueId": "root_testinsideInflightshouldcapturetherightscope_Handler_IamRole_A68B21D4"
           }
         },
         "assume_role_policy": "{\"Version\":\"2012-10-17\",\"Statement\":[{\"Action\":\"sts:AssumeRole\",\"Principal\":{\"Service\":\"lambda.amazonaws.com\"},\"Effect\":\"Allow\"}]}"
@@ -123,27 +111,15 @@
         "policy": "{\"Version\":\"2012-10-17\",\"Statement\":[{\"Effect\":\"Allow\",\"Action\":\"none:null\",\"Resource\":\"*\"}]}",
         "role": "${aws_iam_role.root_testinflightontopshouldcapturetop_Handler_IamRole_E03A05A3.name}"
       },
-<<<<<<< HEAD
-      "root_testinsideinflightshouldcapturetherightscope_Handler_IamRolePolicy_36A609F2": {
-        "//": {
-          "metadata": {
-            "path": "root/Default/Default/test:inside_inflight should capture the right scope/Handler/IamRolePolicy",
-            "uniqueId": "root_testinsideinflightshouldcapturetherightscope_Handler_IamRolePolicy_36A609F2"
+      "root_testinsideInflightshouldcapturetherightscope_Handler_IamRolePolicy_B5DC5F07": {
+        "//": {
+          "metadata": {
+            "path": "root/Default/Default/test:insideInflight should capture the right scope/Handler/IamRolePolicy",
+            "uniqueId": "root_testinsideInflightshouldcapturetherightscope_Handler_IamRolePolicy_B5DC5F07"
           }
         },
         "policy": "{\"Version\":\"2012-10-17\",\"Statement\":[{\"Effect\":\"Allow\",\"Action\":\"none:null\",\"Resource\":\"*\"}]}",
-        "role": "${aws_iam_role.root_testinsideinflightshouldcapturetherightscope_Handler_IamRole_B2D8A433.name}"
-=======
-      "root_testinsideInflightshouldcapturetherightscope_IamRolePolicy_043CD475": {
-        "//": {
-          "metadata": {
-            "path": "root/Default/Default/test:insideInflight should capture the right scope/IamRolePolicy",
-            "uniqueId": "root_testinsideInflightshouldcapturetherightscope_IamRolePolicy_043CD475"
-          }
-        },
-        "policy": "{\"Version\":\"2012-10-17\",\"Statement\":[{\"Effect\":\"Allow\",\"Action\":\"none:null\",\"Resource\":\"*\"}]}",
-        "role": "${aws_iam_role.root_testinsideInflightshouldcapturetherightscope_IamRole_E9765D04.name}"
->>>>>>> 9be85361
+        "role": "${aws_iam_role.root_testinsideInflightshouldcapturetherightscope_Handler_IamRole_A68B21D4.name}"
       }
     },
     "aws_iam_role_policy_attachment": {
@@ -177,27 +153,15 @@
         "policy_arn": "arn:aws:iam::aws:policy/service-role/AWSLambdaBasicExecutionRole",
         "role": "${aws_iam_role.root_testinflightontopshouldcapturetop_Handler_IamRole_E03A05A3.name}"
       },
-<<<<<<< HEAD
-      "root_testinsideinflightshouldcapturetherightscope_Handler_IamRolePolicyAttachment_0A150E67": {
-        "//": {
-          "metadata": {
-            "path": "root/Default/Default/test:inside_inflight should capture the right scope/Handler/IamRolePolicyAttachment",
-            "uniqueId": "root_testinsideinflightshouldcapturetherightscope_Handler_IamRolePolicyAttachment_0A150E67"
+      "root_testinsideInflightshouldcapturetherightscope_Handler_IamRolePolicyAttachment_99838FF4": {
+        "//": {
+          "metadata": {
+            "path": "root/Default/Default/test:insideInflight should capture the right scope/Handler/IamRolePolicyAttachment",
+            "uniqueId": "root_testinsideInflightshouldcapturetherightscope_Handler_IamRolePolicyAttachment_99838FF4"
           }
         },
         "policy_arn": "arn:aws:iam::aws:policy/service-role/AWSLambdaBasicExecutionRole",
-        "role": "${aws_iam_role.root_testinsideinflightshouldcapturetherightscope_Handler_IamRole_B2D8A433.name}"
-=======
-      "root_testinsideInflightshouldcapturetherightscope_IamRolePolicyAttachment_0C853DC1": {
-        "//": {
-          "metadata": {
-            "path": "root/Default/Default/test:insideInflight should capture the right scope/IamRolePolicyAttachment",
-            "uniqueId": "root_testinsideInflightshouldcapturetherightscope_IamRolePolicyAttachment_0C853DC1"
-          }
-        },
-        "policy_arn": "arn:aws:iam::aws:policy/service-role/AWSLambdaBasicExecutionRole",
-        "role": "${aws_iam_role.root_testinsideInflightshouldcapturetherightscope_IamRole_E9765D04.name}"
->>>>>>> 9be85361
+        "role": "${aws_iam_role.root_testinsideInflightshouldcapturetherightscope_Handler_IamRole_A68B21D4.name}"
       }
     },
     "aws_lambda_function": {
@@ -276,46 +240,25 @@
           "subnet_ids": []
         }
       },
-<<<<<<< HEAD
-      "root_testinsideinflightshouldcapturetherightscope_Handler_376B5818": {
-        "//": {
-          "metadata": {
-            "path": "root/Default/Default/test:inside_inflight should capture the right scope/Handler/Default",
-            "uniqueId": "root_testinsideinflightshouldcapturetherightscope_Handler_376B5818"
-=======
-      "root_testinsideInflightshouldcapturetherightscope_A5A6B6B3": {
-        "//": {
-          "metadata": {
-            "path": "root/Default/Default/test:insideInflight should capture the right scope/Default",
-            "uniqueId": "root_testinsideInflightshouldcapturetherightscope_A5A6B6B3"
->>>>>>> 9be85361
+      "root_testinsideInflightshouldcapturetherightscope_Handler_545DD24C": {
+        "//": {
+          "metadata": {
+            "path": "root/Default/Default/test:insideInflight should capture the right scope/Handler/Default",
+            "uniqueId": "root_testinsideInflightshouldcapturetherightscope_Handler_545DD24C"
           }
         },
         "environment": {
           "variables": {
-<<<<<<< HEAD
-            "WING_FUNCTION_NAME": "Handler-c84b297c"
-          }
-        },
-        "function_name": "Handler-c84b297c",
+            "WING_FUNCTION_NAME": "Handler-c83ad462"
+          }
+        },
+        "function_name": "Handler-c83ad462",
         "handler": "index.handler",
         "publish": true,
-        "role": "${aws_iam_role.root_testinsideinflightshouldcapturetherightscope_Handler_IamRole_B2D8A433.arn}",
+        "role": "${aws_iam_role.root_testinsideInflightshouldcapturetherightscope_Handler_IamRole_A68B21D4.arn}",
         "runtime": "nodejs18.x",
         "s3_bucket": "${aws_s3_bucket.root_Code_02F3C603.bucket}",
-        "s3_key": "${aws_s3_object.root_testinsideinflightshouldcapturetherightscope_Handler_S3Object_0E1090BE.key}",
-=======
-            "WING_FUNCTION_NAME": "test-insideInflight-should-capture-the-right-scope-c8f7739a"
-          }
-        },
-        "function_name": "test-insideInflight-should-capture-the-right-scope-c8f7739a",
-        "handler": "index.handler",
-        "publish": true,
-        "role": "${aws_iam_role.root_testinsideInflightshouldcapturetherightscope_IamRole_E9765D04.arn}",
-        "runtime": "nodejs18.x",
-        "s3_bucket": "${aws_s3_bucket.root_Code_02F3C603.bucket}",
-        "s3_key": "${aws_s3_object.root_testinsideInflightshouldcapturetherightscope_S3Object_7AEB4685.key}",
->>>>>>> 9be85361
+        "s3_key": "${aws_s3_object.root_testinsideInflightshouldcapturetherightscope_Handler_S3Object_3F86975E.key}",
         "timeout": 30,
         "vpc_config": {
           "security_group_ids": [],
@@ -368,19 +311,11 @@
         "key": "<ASSET_KEY>",
         "source": "<ASSET_SOURCE>"
       },
-<<<<<<< HEAD
-      "root_testinsideinflightshouldcapturetherightscope_Handler_S3Object_0E1090BE": {
-        "//": {
-          "metadata": {
-            "path": "root/Default/Default/test:inside_inflight should capture the right scope/Handler/S3Object",
-            "uniqueId": "root_testinsideinflightshouldcapturetherightscope_Handler_S3Object_0E1090BE"
-=======
-      "root_testinsideInflightshouldcapturetherightscope_S3Object_7AEB4685": {
-        "//": {
-          "metadata": {
-            "path": "root/Default/Default/test:insideInflight should capture the right scope/S3Object",
-            "uniqueId": "root_testinsideInflightshouldcapturetherightscope_S3Object_7AEB4685"
->>>>>>> 9be85361
+      "root_testinsideInflightshouldcapturetherightscope_Handler_S3Object_3F86975E": {
+        "//": {
+          "metadata": {
+            "path": "root/Default/Default/test:insideInflight should capture the right scope/Handler/S3Object",
+            "uniqueId": "root_testinsideInflightshouldcapturetherightscope_Handler_S3Object_3F86975E"
           }
         },
         "bucket": "${aws_s3_bucket.root_Code_02F3C603.bucket}",
@@ -405,15 +340,9 @@
     class A extends $stdlib.std.Resource {
       constructor(scope, id, ) {
         super(scope, id);
-<<<<<<< HEAD
-        const s = "in_resource";
-        {((cond) => {if (!cond) throw new Error(`assertion failed: '(s === "in_resource")'`)})((s === "in_resource"))};
-        this.node.root.new("@winglang/sdk.cloud.Test",cloud.Test,this,"test:inflight in resource should capture the right scoped var",new $stdlib.core.Inflight(this, "$Inflight1", {
-=======
         const s = "inResource";
         {((cond) => {if (!cond) throw new Error(`assertion failed: '(s === "inResource")'`)})((s === "inResource"))};
-        this.node.root.newAbstract("@winglang/sdk.cloud.Function",this,"test:inflight in resource should capture the right scoped var",new $stdlib.core.Inflight(this, "$Inflight1", {
->>>>>>> 9be85361
+        this.node.root.new("@winglang/sdk.cloud.Test",cloud.Test,this,"test:inflight in resource should capture the right scoped var",new $stdlib.core.Inflight(this, "$Inflight1", {
           code: $stdlib.core.NodeJsCode.fromFile(require.resolve("./proc1/index.js".replace(/\\/g, "/"))),
           bindings: {
             s: {
@@ -475,11 +404,7 @@
       }
     })
     );
-<<<<<<< HEAD
-    this.node.root.new("@winglang/sdk.cloud.Test",cloud.Test,this,"test:inside_inflight should capture the right scope",new $stdlib.core.Inflight(this, "$Inflight4", {
-=======
-    this.node.root.newAbstract("@winglang/sdk.cloud.Function",this,"test:insideInflight should capture the right scope",new $stdlib.core.Inflight(this, "$Inflight4", {
->>>>>>> 9be85361
+    this.node.root.new("@winglang/sdk.cloud.Test",cloud.Test,this,"test:insideInflight should capture the right scope",new $stdlib.core.Inflight(this, "$Inflight4", {
       code: $stdlib.core.NodeJsCode.fromFile(require.resolve("./proc4/index.js".replace(/\\/g, "/"))),
       bindings: {
       }
