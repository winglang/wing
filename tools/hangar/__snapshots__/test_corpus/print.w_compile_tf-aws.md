--- conflicted
+++ resolved
@@ -2,7 +2,7 @@
 
 ## clients/$Inflight1.inflight.js
 ```js
-module.exports = function() {
+module.exports = function({  }) {
   class  $Inflight1 {
     constructor({  }) {
     }
@@ -20,7 +20,7 @@
 
 ## clients/$Inflight2.inflight.js
 ```js
-module.exports = function() {
+module.exports = function({  }) {
   class  $Inflight2 {
     constructor({  }) {
     }
@@ -236,12 +236,18 @@
         super(scope, id);
         this._addInflightOps("handle");
       }
-      _toInflight() {
+      static _toInflightType(context) {
         const self_client_path = "./clients/$Inflight1.inflight.js".replace(/\\/g, "/");
         return $stdlib.core.NodeJsCode.fromInline(`
+          require("${self_client_path}")({
+          })
+        `);
+      }
+      _toInflight() {
+        return $stdlib.core.NodeJsCode.fromInline(`
           (await (async () => {
-            const $Inflight1 = require("${self_client_path}")({});
-            const client = new $Inflight1({
+            const $Inflight1Client = ${$Inflight1._toInflightType(this).text};
+            const client = new $Inflight1Client({
             });
             if (client.$inflight_init) { await client.$inflight_init(); }
             return client;
@@ -261,12 +267,18 @@
         super(scope, id);
         this._addInflightOps("handle");
       }
-      _toInflight() {
+      static _toInflightType(context) {
         const self_client_path = "./clients/$Inflight2.inflight.js".replace(/\\/g, "/");
         return $stdlib.core.NodeJsCode.fromInline(`
+          require("${self_client_path}")({
+          })
+        `);
+      }
+      _toInflight() {
+        return $stdlib.core.NodeJsCode.fromInline(`
           (await (async () => {
-            const $Inflight2 = require("${self_client_path}")({});
-            const client = new $Inflight2({
+            const $Inflight2Client = ${$Inflight2._toInflightType(this).text};
+            const client = new $Inflight2Client({
             });
             if (client.$inflight_init) { await client.$inflight_init(); }
             return client;
@@ -282,23 +294,8 @@
       }
     }
     {console.log("preflight log")};
-<<<<<<< HEAD
-    this.node.root.newAbstract("@winglang/sdk.cloud.Function",this,"test:log1",new $Inflight1(this,"$Inflight1"));
-    this.node.root.newAbstract("@winglang/sdk.cloud.Function",this,"test:log2",new $Inflight2(this,"$Inflight2"));
-=======
-    this.node.root.new("@winglang/sdk.cloud.Test",cloud.Test,this,"test:log1",new $stdlib.core.Inflight(this, "$Inflight1", {
-      code: $stdlib.core.NodeJsCode.fromFile(require.resolve("./proc1/index.js".replace(/\\/g, "/"))),
-      bindings: {
-      }
-    })
-    );
-    this.node.root.new("@winglang/sdk.cloud.Test",cloud.Test,this,"test:log2",new $stdlib.core.Inflight(this, "$Inflight2", {
-      code: $stdlib.core.NodeJsCode.fromFile(require.resolve("./proc2/index.js".replace(/\\/g, "/"))),
-      bindings: {
-      }
-    })
-    );
->>>>>>> 37adcb27
+    this.node.root.new("@winglang/sdk.cloud.Test",cloud.Test,this,"test:log1",new $Inflight1(this,"$Inflight1"));
+    this.node.root.new("@winglang/sdk.cloud.Test",cloud.Test,this,"test:log2",new $Inflight2(this,"$Inflight2"));
   }
 }
 class $App extends $AppBase {
