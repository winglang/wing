# [capture_containers.w](../../../../examples/tests/valid/capture_containers.w) | compile | tf-aws

## clients/$Inflight1.inflight.js
```js
module.exports = function({ arr, arr_of_map, j, my_map, my_set }) {
  class  $Inflight1 {
    constructor({  }) {
    }
    async handle(s)  {
      {
        {((cond) => {if (!cond) throw new Error(`assertion failed: '((await arr.at(0)) === "hello")'`)})(((await arr.at(0)) === "hello"))};
        {((cond) => {if (!cond) throw new Error(`assertion failed: '((await arr.at(1)) === "world")'`)})(((await arr.at(1)) === "world"))};
        {((cond) => {if (!cond) throw new Error(`assertion failed: '(arr.length === 2)'`)})((arr.length === 2))};
        {((cond) => {if (!cond) throw new Error(`assertion failed: '(await my_set.has("my"))'`)})((await my_set.has("my")))};
        {((cond) => {if (!cond) throw new Error(`assertion failed: '(my_set.size === 2)'`)})((my_set.size === 2))};
        {((cond) => {if (!cond) throw new Error(`assertion failed: '("world" in (my_map))'`)})(("world" in (my_map)))};
        {((cond) => {if (!cond) throw new Error(`assertion failed: '(Object.keys(my_map).length === 2)'`)})((Object.keys(my_map).length === 2))};
        {((cond) => {if (!cond) throw new Error(`assertion failed: '("bang" in ((await arr_of_map.at(0))))'`)})(("bang" in ((await arr_of_map.at(0)))))};
        {((cond) => {if (!cond) throw new Error(`assertion failed: '((j)["b"] === "world")'`)})(((j)["b"] === "world"))};
      }
    }
  }
  return $Inflight1;
}

```

## main.tf.json
```json
{
  "//": {
    "metadata": {
      "backend": "local",
      "stackName": "root",
      "version": "0.15.2"
    },
    "outputs": {
      "root": {
        "Default": {
          "cloud.TestRunner": {
            "TestFunctionArns": "WING_TEST_RUNNER_FUNCTION_ARNS"
          }
        }
      }
    }
  },
  "output": {
    "WING_TEST_RUNNER_FUNCTION_ARNS": {
      "value": "[[\"root/Default/Default/test:capture_containers\",\"${aws_lambda_function.root_testcapturecontainers_Handler_04B26FC8.arn}\"]]"
    }
  },
  "provider": {
    "aws": [
      {}
    ]
  },
  "resource": {
    "aws_iam_role": {
      "root_testcapturecontainers_Handler_IamRole_CCAC76D7": {
        "//": {
          "metadata": {
            "path": "root/Default/Default/test:capture_containers/Handler/IamRole",
            "uniqueId": "root_testcapturecontainers_Handler_IamRole_CCAC76D7"
          }
        },
        "assume_role_policy": "{\"Version\":\"2012-10-17\",\"Statement\":[{\"Action\":\"sts:AssumeRole\",\"Principal\":{\"Service\":\"lambda.amazonaws.com\"},\"Effect\":\"Allow\"}]}"
      }
    },
    "aws_iam_role_policy": {
      "root_testcapturecontainers_Handler_IamRolePolicy_732A7814": {
        "//": {
          "metadata": {
            "path": "root/Default/Default/test:capture_containers/Handler/IamRolePolicy",
            "uniqueId": "root_testcapturecontainers_Handler_IamRolePolicy_732A7814"
          }
        },
        "policy": "{\"Version\":\"2012-10-17\",\"Statement\":[{\"Effect\":\"Allow\",\"Action\":\"none:null\",\"Resource\":\"*\"}]}",
        "role": "${aws_iam_role.root_testcapturecontainers_Handler_IamRole_CCAC76D7.name}"
      }
    },
    "aws_iam_role_policy_attachment": {
      "root_testcapturecontainers_Handler_IamRolePolicyAttachment_D526D1A7": {
        "//": {
          "metadata": {
            "path": "root/Default/Default/test:capture_containers/Handler/IamRolePolicyAttachment",
            "uniqueId": "root_testcapturecontainers_Handler_IamRolePolicyAttachment_D526D1A7"
          }
        },
        "policy_arn": "arn:aws:iam::aws:policy/service-role/AWSLambdaBasicExecutionRole",
        "role": "${aws_iam_role.root_testcapturecontainers_Handler_IamRole_CCAC76D7.name}"
      }
    },
    "aws_lambda_function": {
      "root_testcapturecontainers_Handler_04B26FC8": {
        "//": {
          "metadata": {
            "path": "root/Default/Default/test:capture_containers/Handler/Default",
            "uniqueId": "root_testcapturecontainers_Handler_04B26FC8"
          }
        },
        "environment": {
          "variables": {
            "WING_FUNCTION_NAME": "Handler-c876b763"
          }
        },
        "function_name": "Handler-c876b763",
        "handler": "index.handler",
        "publish": true,
        "role": "${aws_iam_role.root_testcapturecontainers_Handler_IamRole_CCAC76D7.arn}",
        "runtime": "nodejs18.x",
        "s3_bucket": "${aws_s3_bucket.root_Code_02F3C603.bucket}",
        "s3_key": "${aws_s3_object.root_testcapturecontainers_Handler_S3Object_83A35929.key}",
        "timeout": 30,
        "vpc_config": {
          "security_group_ids": [],
          "subnet_ids": []
        }
      }
    },
    "aws_s3_bucket": {
      "root_Code_02F3C603": {
        "//": {
          "metadata": {
            "path": "root/Default/Code",
            "uniqueId": "root_Code_02F3C603"
          }
        },
        "bucket_prefix": "code-c84a50b1-"
      }
    },
    "aws_s3_object": {
      "root_testcapturecontainers_Handler_S3Object_83A35929": {
        "//": {
          "metadata": {
            "path": "root/Default/Default/test:capture_containers/Handler/S3Object",
            "uniqueId": "root_testcapturecontainers_Handler_S3Object_83A35929"
          }
        },
        "bucket": "${aws_s3_bucket.root_Code_02F3C603.bucket}",
        "key": "<ASSET_KEY>",
        "source": "<ASSET_SOURCE>"
      }
    }
  }
}
```

## preflight.js
```js
const $stdlib = require('@winglang/sdk');
const $outdir = process.env.WING_SYNTH_DIR ?? ".";
const $wing_is_test = process.env.WING_IS_TEST === "true";
const $AppBase = $stdlib.core.App.for(process.env.WING_TARGET);
const cloud = require('@winglang/sdk').cloud;
class $Root extends $stdlib.std.Resource {
  constructor(scope, id) {
    super(scope, id);
    class $Inflight1 extends $stdlib.std.Resource {
      constructor(scope, id, ) {
        super(scope, id);
        this._addInflightOps("handle");
      }
      _toInflight() {
        const arr_client = this._lift(arr);
        const arr_of_map_client = this._lift(arr_of_map);
        const j_client = this._lift(j);
        const my_map_client = this._lift(my_map);
        const my_set_client = this._lift(my_set);
        const self_client_path = "./clients/$Inflight1.inflight.js".replace(/\\/g, "/");
        return $stdlib.core.NodeJsCode.fromInline(`
          (await (async () => {
            const $Inflight1 = require("${self_client_path}")({
              arr: ${arr_client},
              arr_of_map: ${arr_of_map_client},
              j: ${j_client},
              my_map: ${my_map_client},
              my_set: ${my_set_client},
            });
            const client = new $Inflight1({
            });
            if (client.$inflight_init) { await client.$inflight_init(); }
            return client;
          })())
        `);
      }
      _registerBind(host, ops) {
        if (ops.includes("$inflight_init")) {
        }
        if (ops.includes("handle")) {
          this._registerBindObject(arr, host, ["at", "length"]);
          this._registerBindObject(arr_of_map, host, ["at"]);
          this._registerBindObject(j, host, []);
          this._registerBindObject(my_map, host, ["has", "size"]);
          this._registerBindObject(my_set, host, ["has", "size"]);
        }
        super._registerBind(host, ops);
      }
    }
    const arr = Object.freeze(["hello", "world"]);
    const mySet = Object.freeze(new Set(["my", "my", "set"]));
    const myMap = Object.freeze({"hello":123,"world":999});
    const arrOfMap = Object.freeze([Object.freeze({"bang":123})]);
    const j = Object.freeze({"a":"hello","b":"world"});
<<<<<<< HEAD
    const handler = new $Inflight1(this,"$Inflight1");
    this.node.root.newAbstract("@winglang/sdk.cloud.Function",this,"test",handler);
=======
    this.node.root.new("@winglang/sdk.cloud.Test",cloud.Test,this,"test:capture_containers",new $stdlib.core.Inflight(this, "$Inflight1", {
      code: $stdlib.core.NodeJsCode.fromFile(require.resolve("./proc1/index.js".replace(/\\/g, "/"))),
      bindings: {
        arr: {
          obj: arr,
          ops: []
        },
        arrOfMap: {
          obj: arrOfMap,
          ops: []
        },
        j: {
          obj: j,
          ops: []
        },
        myMap: {
          obj: myMap,
          ops: []
        },
        mySet: {
          obj: mySet,
          ops: []
        },
      }
    })
    );
>>>>>>> 37adcb27
  }
}
class $App extends $AppBase {
  constructor() {
    super({ outdir: $outdir, name: "capture_containers", plugins: $plugins, isTestEnvironment: $wing_is_test });
    if ($wing_is_test) {
      new $Root(this, "env0");
      const $test_runner = this.testRunner;
      const $tests = $test_runner.findTests();
      for (let $i = 1; $i < $tests.length; $i++) {
        new $Root(this, "env" + $i);
      }
    } else {
      new $Root(this, "Default");
    }
  }
}
new $App().synth();

```

## proc1/index.js
```js
async handle() {
  const { arr, arrOfMap, j, myMap, mySet } = this;
  {((cond) => {if (!cond) throw new Error(`assertion failed: '((await arr.at(0)) === "hello")'`)})(((await arr.at(0)) === "hello"))};
  {((cond) => {if (!cond) throw new Error(`assertion failed: '((await arr.at(1)) === "world")'`)})(((await arr.at(1)) === "world"))};
  {((cond) => {if (!cond) throw new Error(`assertion failed: '(arr.length === 2)'`)})((arr.length === 2))};
  {((cond) => {if (!cond) throw new Error(`assertion failed: '(await mySet.has("my"))'`)})((await mySet.has("my")))};
  {((cond) => {if (!cond) throw new Error(`assertion failed: '(mySet.size === 2)'`)})((mySet.size === 2))};
  {((cond) => {if (!cond) throw new Error(`assertion failed: '("world" in (myMap))'`)})(("world" in (myMap)))};
  {((cond) => {if (!cond) throw new Error(`assertion failed: '(Object.keys(myMap).length === 2)'`)})((Object.keys(myMap).length === 2))};
  {((cond) => {if (!cond) throw new Error(`assertion failed: '("bang" in ((await arrOfMap.at(0))))'`)})(("bang" in ((await arrOfMap.at(0)))))};
  {((cond) => {if (!cond) throw new Error(`assertion failed: '((j)["b"] === "world")'`)})(((j)["b"] === "world"))};
}

```
<|MERGE_RESOLUTION|>--- conflicted
+++ resolved
@@ -2,20 +2,20 @@
 
 ## clients/$Inflight1.inflight.js
 ```js
-module.exports = function({ arr, arr_of_map, j, my_map, my_set }) {
+module.exports = function({ arr, mySet, myMap, arrOfMap, j }) {
   class  $Inflight1 {
     constructor({  }) {
     }
-    async handle(s)  {
+    async handle()  {
       {
         {((cond) => {if (!cond) throw new Error(`assertion failed: '((await arr.at(0)) === "hello")'`)})(((await arr.at(0)) === "hello"))};
         {((cond) => {if (!cond) throw new Error(`assertion failed: '((await arr.at(1)) === "world")'`)})(((await arr.at(1)) === "world"))};
         {((cond) => {if (!cond) throw new Error(`assertion failed: '(arr.length === 2)'`)})((arr.length === 2))};
-        {((cond) => {if (!cond) throw new Error(`assertion failed: '(await my_set.has("my"))'`)})((await my_set.has("my")))};
-        {((cond) => {if (!cond) throw new Error(`assertion failed: '(my_set.size === 2)'`)})((my_set.size === 2))};
-        {((cond) => {if (!cond) throw new Error(`assertion failed: '("world" in (my_map))'`)})(("world" in (my_map)))};
-        {((cond) => {if (!cond) throw new Error(`assertion failed: '(Object.keys(my_map).length === 2)'`)})((Object.keys(my_map).length === 2))};
-        {((cond) => {if (!cond) throw new Error(`assertion failed: '("bang" in ((await arr_of_map.at(0))))'`)})(("bang" in ((await arr_of_map.at(0)))))};
+        {((cond) => {if (!cond) throw new Error(`assertion failed: '(await mySet.has("my"))'`)})((await mySet.has("my")))};
+        {((cond) => {if (!cond) throw new Error(`assertion failed: '(mySet.size === 2)'`)})((mySet.size === 2))};
+        {((cond) => {if (!cond) throw new Error(`assertion failed: '("world" in (myMap))'`)})(("world" in (myMap)))};
+        {((cond) => {if (!cond) throw new Error(`assertion failed: '(Object.keys(myMap).length === 2)'`)})((Object.keys(myMap).length === 2))};
+        {((cond) => {if (!cond) throw new Error(`assertion failed: '("bang" in ((await arrOfMap.at(0))))'`)})(("bang" in ((await arrOfMap.at(0)))))};
         {((cond) => {if (!cond) throw new Error(`assertion failed: '((j)["b"] === "world")'`)})(((j)["b"] === "world"))};
       }
     }
@@ -160,23 +160,28 @@
         super(scope, id);
         this._addInflightOps("handle");
       }
+      static _toInflightType(context) {
+        const self_client_path = "./clients/$Inflight1.inflight.js".replace(/\\/g, "/");
+        const arr_client = context._lift(arr);
+        const mySet_client = context._lift(mySet);
+        const myMap_client = context._lift(myMap);
+        const arrOfMap_client = context._lift(arrOfMap);
+        const j_client = context._lift(j);
+        return $stdlib.core.NodeJsCode.fromInline(`
+          require("${self_client_path}")({
+            arr: ${arr_client},
+            mySet: ${mySet_client},
+            myMap: ${myMap_client},
+            arrOfMap: ${arrOfMap_client},
+            j: ${j_client},
+          })
+        `);
+      }
       _toInflight() {
-        const arr_client = this._lift(arr);
-        const arr_of_map_client = this._lift(arr_of_map);
-        const j_client = this._lift(j);
-        const my_map_client = this._lift(my_map);
-        const my_set_client = this._lift(my_set);
-        const self_client_path = "./clients/$Inflight1.inflight.js".replace(/\\/g, "/");
         return $stdlib.core.NodeJsCode.fromInline(`
           (await (async () => {
-            const $Inflight1 = require("${self_client_path}")({
-              arr: ${arr_client},
-              arr_of_map: ${arr_of_map_client},
-              j: ${j_client},
-              my_map: ${my_map_client},
-              my_set: ${my_set_client},
-            });
-            const client = new $Inflight1({
+            const $Inflight1Client = ${$Inflight1._toInflightType(this).text};
+            const client = new $Inflight1Client({
             });
             if (client.$inflight_init) { await client.$inflight_init(); }
             return client;
@@ -188,10 +193,10 @@
         }
         if (ops.includes("handle")) {
           this._registerBindObject(arr, host, ["at", "length"]);
-          this._registerBindObject(arr_of_map, host, ["at"]);
+          this._registerBindObject(arrOfMap, host, ["at"]);
           this._registerBindObject(j, host, []);
-          this._registerBindObject(my_map, host, ["has", "size"]);
-          this._registerBindObject(my_set, host, ["has", "size"]);
+          this._registerBindObject(myMap, host, ["has", "size"]);
+          this._registerBindObject(mySet, host, ["has", "size"]);
         }
         super._registerBind(host, ops);
       }
@@ -201,37 +206,7 @@
     const myMap = Object.freeze({"hello":123,"world":999});
     const arrOfMap = Object.freeze([Object.freeze({"bang":123})]);
     const j = Object.freeze({"a":"hello","b":"world"});
-<<<<<<< HEAD
-    const handler = new $Inflight1(this,"$Inflight1");
-    this.node.root.newAbstract("@winglang/sdk.cloud.Function",this,"test",handler);
-=======
-    this.node.root.new("@winglang/sdk.cloud.Test",cloud.Test,this,"test:capture_containers",new $stdlib.core.Inflight(this, "$Inflight1", {
-      code: $stdlib.core.NodeJsCode.fromFile(require.resolve("./proc1/index.js".replace(/\\/g, "/"))),
-      bindings: {
-        arr: {
-          obj: arr,
-          ops: []
-        },
-        arrOfMap: {
-          obj: arrOfMap,
-          ops: []
-        },
-        j: {
-          obj: j,
-          ops: []
-        },
-        myMap: {
-          obj: myMap,
-          ops: []
-        },
-        mySet: {
-          obj: mySet,
-          ops: []
-        },
-      }
-    })
-    );
->>>>>>> 37adcb27
+    this.node.root.new("@winglang/sdk.cloud.Test",cloud.Test,this,"test:capture_containers",new $Inflight1(this,"$Inflight1"));
   }
 }
 class $App extends $AppBase {
@@ -255,16 +230,16 @@
 
 ## proc1/index.js
 ```js
-async handle() {
-  const { arr, arrOfMap, j, myMap, mySet } = this;
+async handle(s) {
+  const { arr, arr_of_map, j, my_map, my_set } = this;
   {((cond) => {if (!cond) throw new Error(`assertion failed: '((await arr.at(0)) === "hello")'`)})(((await arr.at(0)) === "hello"))};
   {((cond) => {if (!cond) throw new Error(`assertion failed: '((await arr.at(1)) === "world")'`)})(((await arr.at(1)) === "world"))};
   {((cond) => {if (!cond) throw new Error(`assertion failed: '(arr.length === 2)'`)})((arr.length === 2))};
-  {((cond) => {if (!cond) throw new Error(`assertion failed: '(await mySet.has("my"))'`)})((await mySet.has("my")))};
-  {((cond) => {if (!cond) throw new Error(`assertion failed: '(mySet.size === 2)'`)})((mySet.size === 2))};
-  {((cond) => {if (!cond) throw new Error(`assertion failed: '("world" in (myMap))'`)})(("world" in (myMap)))};
-  {((cond) => {if (!cond) throw new Error(`assertion failed: '(Object.keys(myMap).length === 2)'`)})((Object.keys(myMap).length === 2))};
-  {((cond) => {if (!cond) throw new Error(`assertion failed: '("bang" in ((await arrOfMap.at(0))))'`)})(("bang" in ((await arrOfMap.at(0)))))};
+  {((cond) => {if (!cond) throw new Error(`assertion failed: '(await my_set.has("my"))'`)})((await my_set.has("my")))};
+  {((cond) => {if (!cond) throw new Error(`assertion failed: '(my_set.size === 2)'`)})((my_set.size === 2))};
+  {((cond) => {if (!cond) throw new Error(`assertion failed: '("world" in (my_map))'`)})(("world" in (my_map)))};
+  {((cond) => {if (!cond) throw new Error(`assertion failed: '(Object.keys(my_map).length === 2)'`)})((Object.keys(my_map).length === 2))};
+  {((cond) => {if (!cond) throw new Error(`assertion failed: '("bang" in ((await arr_of_map.at(0))))'`)})(("bang" in ((await arr_of_map.at(0)))))};
   {((cond) => {if (!cond) throw new Error(`assertion failed: '((j)["b"] === "world")'`)})(((j)["b"] === "world"))};
 }
 
