--- conflicted
+++ resolved
@@ -2,29 +2,29 @@
 
 ## clients/$Inflight1.inflight.js
 ```js
-module.exports = function() {
+module.exports = function({  }) {
   class  $Inflight1 {
     constructor({  }) {
     }
-    async handle(s)  {
+    async handle()  {
       {
         class InflightClass {
           constructor()  {
           }
-          async inflight_method()  {
+          async inflightMethod()  {
             {
               return "Inflight method";
             }
           }
-          static async static_inflight_method()  {
+          static async staticInflightMethod()  {
             {
               return "Static inflight method";
             }
           }
         }
-        const inflight_class = new InflightClass();
-        {((cond) => {if (!cond) throw new Error(`assertion failed: '((await inflight_class.inflight_method()) === "Inflight method")'`)})(((await inflight_class.inflight_method()) === "Inflight method"))};
-        {((cond) => {if (!cond) throw new Error(`assertion failed: '((await InflightClass.static_inflight_method()) === "Static inflight method")'`)})(((await InflightClass.static_inflight_method()) === "Static inflight method"))};
+        const inflightClass = new InflightClass();
+        {((cond) => {if (!cond) throw new Error(`assertion failed: '((await inflightClass.inflightMethod()) === "Inflight method")'`)})(((await inflightClass.inflightMethod()) === "Inflight method"))};
+        {((cond) => {if (!cond) throw new Error(`assertion failed: '((await InflightClass.staticInflightMethod()) === "Static inflight method")'`)})(((await InflightClass.staticInflightMethod()) === "Static inflight method"))};
       }
     }
   }
@@ -184,14 +184,9 @@
     class Foo extends $stdlib.std.Resource {
       constructor(scope, id, ) {
         super(scope, id);
-<<<<<<< HEAD
-        this._addInflightOps("get_123");
+        this._addInflightOps("get123");
         const __parent_this = this;
-        this.instance_field = 100;
-=======
-        this._addInflightOps("get123");
         this.instanceField = 100;
->>>>>>> 37adcb27
       }
       static m()  {
         {
@@ -232,12 +227,18 @@
         super(scope, id);
         this._addInflightOps("handle");
       }
-      _toInflight() {
+      static _toInflightType(context) {
         const self_client_path = "./clients/$Inflight1.inflight.js".replace(/\\/g, "/");
         return $stdlib.core.NodeJsCode.fromInline(`
+          require("${self_client_path}")({
+          })
+        `);
+      }
+      _toInflight() {
+        return $stdlib.core.NodeJsCode.fromInline(`
           (await (async () => {
-            const $Inflight1 = require("${self_client_path}")({});
-            const client = new $Inflight1({
+            const $Inflight1Client = ${$Inflight1._toInflightType(this).text};
+            const client = new $Inflight1Client({
             });
             if (client.$inflight_init) { await client.$inflight_init(); }
             return client;
@@ -255,16 +256,7 @@
     const foo = new Foo(this,"Foo");
     {((cond) => {if (!cond) throw new Error(`assertion failed: '(foo.instanceField === 100)'`)})((foo.instanceField === 100))};
     {((cond) => {if (!cond) throw new Error(`assertion failed: '((Foo.m()) === 99)'`)})(((Foo.m()) === 99))};
-<<<<<<< HEAD
-    this.node.root.newAbstract("@winglang/sdk.cloud.Function",this,"test",new $Inflight1(this,"$Inflight1"));
-=======
-    this.node.root.new("@winglang/sdk.cloud.Test",cloud.Test,this,"test:test",new $stdlib.core.Inflight(this, "$Inflight1", {
-      code: $stdlib.core.NodeJsCode.fromFile(require.resolve("./proc1/index.js".replace(/\\/g, "/"))),
-      bindings: {
-      }
-    })
-    );
->>>>>>> 37adcb27
+    this.node.root.new("@winglang/sdk.cloud.Test",cloud.Test,this,"test:test",new $Inflight1(this,"$Inflight1"));
   }
 }
 class $App extends $AppBase {
@@ -288,25 +280,25 @@
 
 ## proc1/index.js
 ```js
-async handle() {
+async handle(s) {
   const {  } = this;
   class InflightClass {
     constructor()  {
     }
-    async inflightMethod()  {
+    async inflight_method()  {
       {
         return "Inflight method";
       }
     }
-    static async staticInflightMethod()  {
+    static async static_inflight_method()  {
       {
         return "Static inflight method";
       }
     }
   }
-  const inflightClass = new InflightClass();
-  {((cond) => {if (!cond) throw new Error(`assertion failed: '((await inflightClass.inflightMethod()) === "Inflight method")'`)})(((await inflightClass.inflightMethod()) === "Inflight method"))};
-  {((cond) => {if (!cond) throw new Error(`assertion failed: '((await InflightClass.staticInflightMethod()) === "Static inflight method")'`)})(((await InflightClass.staticInflightMethod()) === "Static inflight method"))};
-}
-
-```
+  const inflight_class = new InflightClass();
+  {((cond) => {if (!cond) throw new Error(`assertion failed: '((await inflight_class.inflight_method()) === "Inflight method")'`)})(((await inflight_class.inflight_method()) === "Inflight method"))};
+  {((cond) => {if (!cond) throw new Error(`assertion failed: '((await InflightClass.static_inflight_method()) === "Static inflight method")'`)})(((await InflightClass.static_inflight_method()) === "Static inflight method"))};
+}
+
+```
