# [file_counter.w](../../../../examples/tests/valid/file_counter.w) | compile | tf-aws

## clients/$Inflight1.inflight.js
```js
module.exports = function({ bucket, counter }) {
  class  $Inflight1 {
    constructor({  }) {
    }
    async handle(body)  {
      {
        const next = (await counter.inc());
        const key = `myfile-${"hi"}.txt`;
        (await bucket.put(key,body));
      }
    }
  }
  return $Inflight1;
}

```

## main.tf.json
```json
{
  "//": {
    "metadata": {
      "backend": "local",
      "stackName": "root",
      "version": "0.15.2"
    },
    "outputs": {
      "root": {
        "Default": {
          "cloud.TestRunner": {
            "TestFunctionArns": "WING_TEST_RUNNER_FUNCTION_ARNS"
          }
        }
      }
    }
  },
  "output": {
    "WING_TEST_RUNNER_FUNCTION_ARNS": {
      "value": "[]"
    }
  },
  "provider": {
    "aws": [
      {}
    ]
  },
  "resource": {
    "aws_dynamodb_table": {
      "root_cloudCounter_E0AC1263": {
        "//": {
          "metadata": {
            "path": "root/Default/Default/cloud.Counter/Default",
            "uniqueId": "root_cloudCounter_E0AC1263"
          }
        },
        "attribute": [
          {
            "name": "id",
            "type": "S"
          }
        ],
        "billing_mode": "PAY_PER_REQUEST",
        "hash_key": "id",
        "name": "wing-counter-cloud.Counter-c866f225"
      }
    },
    "aws_iam_role": {
      "root_cloudQueueAddConsumere46e5cb7_IamRole_AE43C8FE": {
        "//": {
          "metadata": {
            "path": "root/Default/Default/cloud.Queue-AddConsumer-e46e5cb7/IamRole",
            "uniqueId": "root_cloudQueueAddConsumere46e5cb7_IamRole_AE43C8FE"
          }
        },
        "assume_role_policy": "{\"Version\":\"2012-10-17\",\"Statement\":[{\"Action\":\"sts:AssumeRole\",\"Principal\":{\"Service\":\"lambda.amazonaws.com\"},\"Effect\":\"Allow\"}]}"
      }
    },
    "aws_iam_role_policy": {
      "root_cloudQueueAddConsumere46e5cb7_IamRolePolicy_756548A7": {
        "//": {
          "metadata": {
            "path": "root/Default/Default/cloud.Queue-AddConsumer-e46e5cb7/IamRolePolicy",
            "uniqueId": "root_cloudQueueAddConsumere46e5cb7_IamRolePolicy_756548A7"
          }
        },
        "policy": "{\"Version\":\"2012-10-17\",\"Statement\":[{\"Action\":[\"sqs:ReceiveMessage\",\"sqs:ChangeMessageVisibility\",\"sqs:GetQueueUrl\",\"sqs:DeleteMessage\",\"sqs:GetQueueAttributes\"],\"Resource\":[\"${aws_sqs_queue.root_cloudQueue_E3597F7A.arn}\"],\"Effect\":\"Allow\"},{\"Action\":[\"s3:PutObject*\",\"s3:Abort*\"],\"Resource\":[\"${aws_s3_bucket.root_cloudBucket_4F3C4F53.arn}\",\"${aws_s3_bucket.root_cloudBucket_4F3C4F53.arn}/*\"],\"Effect\":\"Allow\"},{\"Action\":[\"dynamodb:UpdateItem\"],\"Resource\":[\"${aws_dynamodb_table.root_cloudCounter_E0AC1263.arn}\"],\"Effect\":\"Allow\"}]}",
        "role": "${aws_iam_role.root_cloudQueueAddConsumere46e5cb7_IamRole_AE43C8FE.name}"
      }
    },
    "aws_iam_role_policy_attachment": {
      "root_cloudQueueAddConsumere46e5cb7_IamRolePolicyAttachment_3625F5B7": {
        "//": {
          "metadata": {
            "path": "root/Default/Default/cloud.Queue-AddConsumer-e46e5cb7/IamRolePolicyAttachment",
            "uniqueId": "root_cloudQueueAddConsumere46e5cb7_IamRolePolicyAttachment_3625F5B7"
          }
        },
        "policy_arn": "arn:aws:iam::aws:policy/service-role/AWSLambdaBasicExecutionRole",
        "role": "${aws_iam_role.root_cloudQueueAddConsumere46e5cb7_IamRole_AE43C8FE.name}"
      }
    },
    "aws_lambda_event_source_mapping": {
      "root_cloudQueue_EventSourceMapping_A2041279": {
        "//": {
          "metadata": {
            "path": "root/Default/Default/cloud.Queue/EventSourceMapping",
            "uniqueId": "root_cloudQueue_EventSourceMapping_A2041279"
          }
        },
        "batch_size": 1,
        "event_source_arn": "${aws_sqs_queue.root_cloudQueue_E3597F7A.arn}",
        "function_name": "${aws_lambda_function.root_cloudQueueAddConsumere46e5cb7_83E71EC8.function_name}"
      }
    },
    "aws_lambda_function": {
      "root_cloudQueueAddConsumere46e5cb7_83E71EC8": {
        "//": {
          "metadata": {
            "path": "root/Default/Default/cloud.Queue-AddConsumer-e46e5cb7/Default",
            "uniqueId": "root_cloudQueueAddConsumere46e5cb7_83E71EC8"
          }
        },
        "environment": {
          "variables": {
            "BUCKET_NAME_d755b447": "${aws_s3_bucket.root_cloudBucket_4F3C4F53.bucket}",
            "BUCKET_NAME_d755b447_IS_PUBLIC": "false",
            "DYNAMODB_TABLE_NAME_49baa65c": "${aws_dynamodb_table.root_cloudCounter_E0AC1263.name}",
            "WING_FUNCTION_NAME": "cloud-Queue-AddConsumer-e46e5cb7-c85740a2"
          }
        },
        "function_name": "cloud-Queue-AddConsumer-e46e5cb7-c85740a2",
        "handler": "index.handler",
        "publish": true,
        "role": "${aws_iam_role.root_cloudQueueAddConsumere46e5cb7_IamRole_AE43C8FE.arn}",
        "runtime": "nodejs18.x",
        "s3_bucket": "${aws_s3_bucket.root_Code_02F3C603.bucket}",
        "s3_key": "${aws_s3_object.root_cloudQueueAddConsumere46e5cb7_S3Object_343EB2E4.key}",
        "timeout": 30,
        "vpc_config": {
          "security_group_ids": [],
          "subnet_ids": []
        }
      }
    },
    "aws_s3_bucket": {
      "root_Code_02F3C603": {
        "//": {
          "metadata": {
            "path": "root/Default/Code",
            "uniqueId": "root_Code_02F3C603"
          }
        },
        "bucket_prefix": "code-c84a50b1-"
      },
      "root_cloudBucket_4F3C4F53": {
        "//": {
          "metadata": {
            "path": "root/Default/Default/cloud.Bucket/Default",
            "uniqueId": "root_cloudBucket_4F3C4F53"
          }
        },
        "bucket_prefix": "cloud-bucket-c87175e7-",
        "force_destroy": false
      }
    },
    "aws_s3_bucket_public_access_block": {
      "root_cloudBucket_PublicAccessBlock_319C1C2E": {
        "//": {
          "metadata": {
            "path": "root/Default/Default/cloud.Bucket/PublicAccessBlock",
            "uniqueId": "root_cloudBucket_PublicAccessBlock_319C1C2E"
          }
        },
        "block_public_acls": true,
        "block_public_policy": true,
        "bucket": "${aws_s3_bucket.root_cloudBucket_4F3C4F53.bucket}",
        "ignore_public_acls": true,
        "restrict_public_buckets": true
      }
    },
    "aws_s3_bucket_server_side_encryption_configuration": {
      "root_cloudBucket_Encryption_8ED0CD9C": {
        "//": {
          "metadata": {
            "path": "root/Default/Default/cloud.Bucket/Encryption",
            "uniqueId": "root_cloudBucket_Encryption_8ED0CD9C"
          }
        },
        "bucket": "${aws_s3_bucket.root_cloudBucket_4F3C4F53.bucket}",
        "rule": [
          {
            "apply_server_side_encryption_by_default": {
              "sse_algorithm": "AES256"
            }
          }
        ]
      }
    },
    "aws_s3_object": {
      "root_cloudQueueAddConsumere46e5cb7_S3Object_343EB2E4": {
        "//": {
          "metadata": {
            "path": "root/Default/Default/cloud.Queue-AddConsumer-e46e5cb7/S3Object",
            "uniqueId": "root_cloudQueueAddConsumere46e5cb7_S3Object_343EB2E4"
          }
        },
        "bucket": "${aws_s3_bucket.root_Code_02F3C603.bucket}",
        "key": "<ASSET_KEY>",
        "source": "<ASSET_SOURCE>"
      }
    },
    "aws_sqs_queue": {
      "root_cloudQueue_E3597F7A": {
        "//": {
          "metadata": {
            "path": "root/Default/Default/cloud.Queue/Default",
            "uniqueId": "root_cloudQueue_E3597F7A"
          }
        },
        "name": "cloud-Queue-c86e03d8",
        "visibility_timeout_seconds": 10
      }
    }
  }
}
```

## preflight.js
```js
const $stdlib = require('@winglang/sdk');
const $outdir = process.env.WING_SYNTH_DIR ?? ".";
const $wing_is_test = process.env.WING_IS_TEST === "true";
const $AppBase = $stdlib.core.App.for(process.env.WING_TARGET);
const cloud = require('@winglang/sdk').cloud;
class $Root extends $stdlib.std.Resource {
  constructor(scope, id) {
    super(scope, id);
    class $Inflight1 extends $stdlib.std.Resource {
      constructor(scope, id, ) {
        super(scope, id);
        this._addInflightOps("handle");
      }
      _toInflight() {
        const bucket_client = this._lift(bucket);
        const counter_client = this._lift(counter);
        const self_client_path = "./clients/$Inflight1.inflight.js".replace(/\\/g, "/");
        return $stdlib.core.NodeJsCode.fromInline(`
          (await (async () => {
            const $Inflight1 = require("${self_client_path}")({
              bucket: ${bucket_client},
              counter: ${counter_client},
            });
            const client = new $Inflight1({
            });
            if (client.$inflight_init) { await client.$inflight_init(); }
            return client;
          })())
        `);
      }
      _registerBind(host, ops) {
        if (ops.includes("$inflight_init")) {
        }
        if (ops.includes("handle")) {
          this._registerBindObject(bucket, host, ["put"]);
          this._registerBindObject(counter, host, ["inc"]);
        }
        super._registerBind(host, ops);
      }
    }
    const bucket = this.node.root.newAbstract("@winglang/sdk.cloud.Bucket",this,"cloud.Bucket");
    const counter = this.node.root.newAbstract("@winglang/sdk.cloud.Counter",this,"cloud.Counter",{ initial: 100 });
    const queue = this.node.root.newAbstract("@winglang/sdk.cloud.Queue",this,"cloud.Queue",{ timeout: $stdlib.std.Duration.fromSeconds(10) });
<<<<<<< HEAD
    const handler = new $Inflight1(this,"$Inflight1");
=======
    const handler = new $stdlib.core.Inflight(this, "$Inflight1", {
      code: $stdlib.core.NodeJsCode.fromFile(require.resolve("./proc1/index.js".replace(/\\/g, "/"))),
      bindings: {
        bucket: {
          obj: bucket,
          ops: ["delete","get","getJson","list","publicUrl","put","putJson"]
        },
        counter: {
          obj: counter,
          ops: ["dec","inc","peek","reset"]
        },
      }
    })
    ;
>>>>>>> 37adcb27
    (queue.addConsumer(handler));
  }
}
class $App extends $AppBase {
  constructor() {
    super({ outdir: $outdir, name: "file_counter", plugins: $plugins, isTestEnvironment: $wing_is_test });
    if ($wing_is_test) {
      new $Root(this, "env0");
      const $test_runner = this.testRunner;
      const $tests = $test_runner.findTests();
      for (let $i = 1; $i < $tests.length; $i++) {
        new $Root(this, "env" + $i);
      }
    } else {
      new $Root(this, "Default");
    }
  }
}
new $App().synth();

```

## proc1/index.js
```js
async handle(body) {
  const { bucket, counter } = this;
  const next = (await counter.inc());
  const key = `myfile-${"hi"}.txt`;
  (await bucket.put(key,body));
}

```
<|MERGE_RESOLUTION|>--- conflicted
+++ resolved
@@ -2,7 +2,7 @@
 
 ## clients/$Inflight1.inflight.js
 ```js
-module.exports = function({ bucket, counter }) {
+module.exports = function({ counter, bucket }) {
   class  $Inflight1 {
     constructor({  }) {
     }
@@ -244,17 +244,22 @@
         super(scope, id);
         this._addInflightOps("handle");
       }
+      static _toInflightType(context) {
+        const self_client_path = "./clients/$Inflight1.inflight.js".replace(/\\/g, "/");
+        const counter_client = context._lift(counter);
+        const bucket_client = context._lift(bucket);
+        return $stdlib.core.NodeJsCode.fromInline(`
+          require("${self_client_path}")({
+            counter: ${counter_client},
+            bucket: ${bucket_client},
+          })
+        `);
+      }
       _toInflight() {
-        const bucket_client = this._lift(bucket);
-        const counter_client = this._lift(counter);
-        const self_client_path = "./clients/$Inflight1.inflight.js".replace(/\\/g, "/");
         return $stdlib.core.NodeJsCode.fromInline(`
           (await (async () => {
-            const $Inflight1 = require("${self_client_path}")({
-              bucket: ${bucket_client},
-              counter: ${counter_client},
-            });
-            const client = new $Inflight1({
+            const $Inflight1Client = ${$Inflight1._toInflightType(this).text};
+            const client = new $Inflight1Client({
             });
             if (client.$inflight_init) { await client.$inflight_init(); }
             return client;
@@ -274,24 +279,7 @@
     const bucket = this.node.root.newAbstract("@winglang/sdk.cloud.Bucket",this,"cloud.Bucket");
     const counter = this.node.root.newAbstract("@winglang/sdk.cloud.Counter",this,"cloud.Counter",{ initial: 100 });
     const queue = this.node.root.newAbstract("@winglang/sdk.cloud.Queue",this,"cloud.Queue",{ timeout: $stdlib.std.Duration.fromSeconds(10) });
-<<<<<<< HEAD
     const handler = new $Inflight1(this,"$Inflight1");
-=======
-    const handler = new $stdlib.core.Inflight(this, "$Inflight1", {
-      code: $stdlib.core.NodeJsCode.fromFile(require.resolve("./proc1/index.js".replace(/\\/g, "/"))),
-      bindings: {
-        bucket: {
-          obj: bucket,
-          ops: ["delete","get","getJson","list","publicUrl","put","putJson"]
-        },
-        counter: {
-          obj: counter,
-          ops: ["dec","inc","peek","reset"]
-        },
-      }
-    })
-    ;
->>>>>>> 37adcb27
     (queue.addConsumer(handler));
   }
 }
