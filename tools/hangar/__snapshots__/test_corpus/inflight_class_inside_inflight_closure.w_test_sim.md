# [inflight_class_inside_inflight_closure.w](../../../../examples/tests/valid/inflight_class_inside_inflight_closure.w) | test | sim

## stdout.log
```log
<<<<<<< HEAD
- Compiling valid/inflight_class_inside_inflight_closure.w to sim...
✔ Compiling valid/inflight_class_inside_inflight_closure.w to sim...
pass ─ inflight_class_inside_inflight_closure.wsim » root/env0/test:it works
 




Tests 1 passed (1) 
Duration <DURATION>

=======
- Compiling to sim...
✔ Compiling to sim...
pass ─ inflight_class_inside_inflight_closure.wsim » root/env0/test:it works                                           
pass ─ inflight_class_inside_inflight_closure.wsim » root/env1/test:inflight class inside closure captures from closure
>>>>>>> 15ae9222
```
<|MERGE_RESOLUTION|>--- conflicted
+++ resolved
@@ -2,22 +2,8 @@
 
 ## stdout.log
 ```log
-<<<<<<< HEAD
-- Compiling valid/inflight_class_inside_inflight_closure.w to sim...
-✔ Compiling valid/inflight_class_inside_inflight_closure.w to sim...
-pass ─ inflight_class_inside_inflight_closure.wsim » root/env0/test:it works
- 
-
-
-
-
-Tests 1 passed (1) 
-Duration <DURATION>
-
-=======
 - Compiling to sim...
 ✔ Compiling to sim...
 pass ─ inflight_class_inside_inflight_closure.wsim » root/env0/test:it works                                           
 pass ─ inflight_class_inside_inflight_closure.wsim » root/env1/test:inflight class inside closure captures from closure
->>>>>>> 15ae9222
 ```
