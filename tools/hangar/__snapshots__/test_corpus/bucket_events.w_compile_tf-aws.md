--- conflicted
+++ resolved
@@ -63,16 +63,9 @@
       Object.setPrototypeOf($obj, this);
       return $obj;
     }
-<<<<<<< HEAD
-    async handle(key, event)  {
-      {
-        (typeof other.put === "function" ? await other.put(`last_${event}_key`,key) : await other.put.handle(`last_${event}_key`,key));
-      }
-=======
     async handle(key)  {
       {console.log(`last key ${key}`)};
       (await other.put("last_operation_key",((args) => { return JSON.stringify(args[0], null, args[1]) })([key])));
->>>>>>> 9faba439
     }
   }
   return $Inflight4;
