# [resource.w](../../../../examples/tests/valid/resource.w) | compile | tf-aws

## clients/Bar.inflight.js
```js
module.exports = function({ Foo, MyEnum }) {
  class  Bar {
    constructor({ b, e, foo, name }) {
      this.b = b;
      this.e = e;
      this.foo = foo;
      this.name = name;
    }
<<<<<<< HEAD
    static async bar_static()  {
      {
        return "bar static";
      }
    }
    async my_method()  {
      {
        (await this.foo.foo_inc());
        const s = (await Foo.foo_static());
        (await this.b.put("foo",`counter is: ${(await this.foo.foo_get())}`));
=======
    async myMethod()  {
      {
        (await this.foo.fooInc());
        (await this.b.put("foo",`counter is: ${(await this.foo.fooGet())}`));
>>>>>>> 495b3f6b
        return (await this.b.get("foo"));
      }
    }
    async test_type_access()  {
      {
        if (true) {
          {((cond) => {if (!cond) throw new Error(`assertion failed: '((await Bar.bar_static()) === "bar static")'`)})(((await Bar.bar_static()) === "bar static"))};
          {((cond) => {if (!cond) throw new Error(`assertion failed: '((await Foo.foo_static()) === "foo static")'`)})(((await Foo.foo_static()) === "foo static"))};
          {((cond) => {if (!cond) throw new Error(`assertion failed: '(this.e === MyEnum.B)'`)})((this.e === MyEnum.B))};
        }
      }
    }
  }
  return Bar;
}

```

## clients/BigPublisher.inflight.js
```js
module.exports = function({  }) {
  class  BigPublisher {
    constructor({ b, b2, q, t }) {
      this.b = b;
      this.b2 = b2;
      this.q = q;
      this.t = t;
    }
    async publish(s)  {
      {
        (await this.t.publish(s));
        (await this.q.push(s));
        (await this.b2.put("foo",s));
      }
    }
    async getObjectCount()  {
      {
        return (await this.b.list()).length;
      }
    }
  }
  return BigPublisher;
}

```

## clients/Foo.inflight.js
```js
module.exports = function({  }) {
  class  Foo {
    constructor({ c }) {
      this.c = c;
    }
    async $inflight_init()  {
      {
        this.inflightField = 123;
        (await this.c.inc(110));
        (await this.c.dec(10));
      }
    }
    async fooInc()  {
      {
        (await this.c.inc());
      }
    }
    async fooGet()  {
      {
        return (await this.c.peek());
      }
    }
    static async foo_static()  {
      {
        return "foo static";
      }
    }
  }
  return Foo;
}

```

## main.tf.json
```json
{
  "//": {
    "metadata": {
      "backend": "local",
      "stackName": "root",
      "version": "0.15.2"
    },
    "outputs": {
      "root": {
        "Default": {
          "cloud.TestRunner": {
            "TestFunctionArns": "WING_TEST_RUNNER_FUNCTION_ARNS"
          }
        }
      }
    }
  },
  "output": {
    "WING_TEST_RUNNER_FUNCTION_ARNS": {
      "value": "[[\"root/Default/Default/test\",\"${aws_lambda_function.root_test_AAE85061.arn}\"],[\"root/Default/Default/test: dependency cycles\",\"${aws_lambda_function.root_testdependencycycles_1C5B99E3.arn}\"]]"
    }
  },
  "provider": {
    "aws": [
      {}
    ]
  },
  "resource": {
    "aws_dynamodb_table": {
      "root_Bar_Foo_cloudCounter_616CF239": {
        "//": {
          "metadata": {
            "path": "root/Default/Default/Bar/Foo/cloud.Counter/Default",
            "uniqueId": "root_Bar_Foo_cloudCounter_616CF239"
          }
        },
        "attribute": [
          {
            "name": "id",
            "type": "S"
          }
        ],
        "billing_mode": "PAY_PER_REQUEST",
        "hash_key": "id",
        "name": "wing-counter-cloud.Counter-c8ef80ad"
      }
    },
    "aws_iam_role": {
      "root_BigPublisher_b2_b2oncreateOnMessagea754ef69_IamRole_3DE070D7": {
        "//": {
          "metadata": {
            "path": "root/Default/Default/BigPublisher/b2/b2-on_create-OnMessage-a754ef69/IamRole",
            "uniqueId": "root_BigPublisher_b2_b2oncreateOnMessagea754ef69_IamRole_3DE070D7"
          }
        },
        "assume_role_policy": "{\"Version\":\"2012-10-17\",\"Statement\":[{\"Action\":\"sts:AssumeRole\",\"Principal\":{\"Service\":\"lambda.amazonaws.com\"},\"Effect\":\"Allow\"}]}"
      },
      "root_BigPublisher_cloudQueueAddConsumerc351460f_IamRole_74516E60": {
        "//": {
          "metadata": {
            "path": "root/Default/Default/BigPublisher/cloud.Queue-AddConsumer-c351460f/IamRole",
            "uniqueId": "root_BigPublisher_cloudQueueAddConsumerc351460f_IamRole_74516E60"
          }
        },
        "assume_role_policy": "{\"Version\":\"2012-10-17\",\"Statement\":[{\"Action\":\"sts:AssumeRole\",\"Principal\":{\"Service\":\"lambda.amazonaws.com\"},\"Effect\":\"Allow\"}]}"
      },
      "root_BigPublisher_cloudTopicOnMessagecb235724_IamRole_E95E92A5": {
        "//": {
          "metadata": {
            "path": "root/Default/Default/BigPublisher/cloud.Topic-OnMessage-cb235724/IamRole",
            "uniqueId": "root_BigPublisher_cloudTopicOnMessagecb235724_IamRole_E95E92A5"
          }
        },
        "assume_role_policy": "{\"Version\":\"2012-10-17\",\"Statement\":[{\"Action\":\"sts:AssumeRole\",\"Principal\":{\"Service\":\"lambda.amazonaws.com\"},\"Effect\":\"Allow\"}]}"
      },
      "root_test_IamRole_6CDC2D16": {
        "//": {
          "metadata": {
            "path": "root/Default/Default/test/IamRole",
            "uniqueId": "root_test_IamRole_6CDC2D16"
          }
        },
        "assume_role_policy": "{\"Version\":\"2012-10-17\",\"Statement\":[{\"Action\":\"sts:AssumeRole\",\"Principal\":{\"Service\":\"lambda.amazonaws.com\"},\"Effect\":\"Allow\"}]}"
      },
      "root_testdependencycycles_IamRole_35624E89": {
        "//": {
          "metadata": {
            "path": "root/Default/Default/test: dependency cycles/IamRole",
            "uniqueId": "root_testdependencycycles_IamRole_35624E89"
          }
        },
        "assume_role_policy": "{\"Version\":\"2012-10-17\",\"Statement\":[{\"Action\":\"sts:AssumeRole\",\"Principal\":{\"Service\":\"lambda.amazonaws.com\"},\"Effect\":\"Allow\"}]}"
      }
    },
    "aws_iam_role_policy": {
      "root_BigPublisher_b2_b2oncreateOnMessagea754ef69_IamRolePolicy_C652F526": {
        "//": {
          "metadata": {
            "path": "root/Default/Default/BigPublisher/b2/b2-on_create-OnMessage-a754ef69/IamRolePolicy",
            "uniqueId": "root_BigPublisher_b2_b2oncreateOnMessagea754ef69_IamRolePolicy_C652F526"
          }
        },
        "policy": "{\"Version\":\"2012-10-17\",\"Statement\":[{\"Action\":[\"s3:GetObject*\",\"s3:GetBucket*\",\"s3:List*\"],\"Resource\":[\"${aws_s3_bucket.root_BigPublisher_cloudBucket_7AC8CA7E.arn}\",\"${aws_s3_bucket.root_BigPublisher_cloudBucket_7AC8CA7E.arn}/*\"],\"Effect\":\"Allow\"},{\"Action\":[\"s3:PutObject*\",\"s3:Abort*\"],\"Resource\":[\"${aws_s3_bucket.root_BigPublisher_b2_48CEFEE6.arn}\",\"${aws_s3_bucket.root_BigPublisher_b2_48CEFEE6.arn}/*\"],\"Effect\":\"Allow\"},{\"Action\":[\"sqs:SendMessage\"],\"Resource\":[\"${aws_sqs_queue.root_BigPublisher_cloudQueue_0E439190.arn}\"],\"Effect\":\"Allow\"},{\"Action\":[\"sns:Publish\"],\"Resource\":[\"${aws_sns_topic.root_BigPublisher_cloudTopic_B7FD0C9E.arn}\"],\"Effect\":\"Allow\"}]}",
        "role": "${aws_iam_role.root_BigPublisher_b2_b2oncreateOnMessagea754ef69_IamRole_3DE070D7.name}"
      },
      "root_BigPublisher_cloudQueueAddConsumerc351460f_IamRolePolicy_D08CA95F": {
        "//": {
          "metadata": {
            "path": "root/Default/Default/BigPublisher/cloud.Queue-AddConsumer-c351460f/IamRolePolicy",
            "uniqueId": "root_BigPublisher_cloudQueueAddConsumerc351460f_IamRolePolicy_D08CA95F"
          }
        },
        "policy": "{\"Version\":\"2012-10-17\",\"Statement\":[{\"Action\":[\"sqs:ReceiveMessage\",\"sqs:ChangeMessageVisibility\",\"sqs:GetQueueUrl\",\"sqs:DeleteMessage\",\"sqs:GetQueueAttributes\"],\"Resource\":[\"${aws_sqs_queue.root_BigPublisher_cloudQueue_0E439190.arn}\"],\"Effect\":\"Allow\"},{\"Action\":[\"s3:GetObject*\",\"s3:GetBucket*\",\"s3:List*\"],\"Resource\":[\"${aws_s3_bucket.root_BigPublisher_cloudBucket_7AC8CA7E.arn}\",\"${aws_s3_bucket.root_BigPublisher_cloudBucket_7AC8CA7E.arn}/*\"],\"Effect\":\"Allow\"},{\"Action\":[\"s3:PutObject*\",\"s3:Abort*\"],\"Resource\":[\"${aws_s3_bucket.root_BigPublisher_b2_48CEFEE6.arn}\",\"${aws_s3_bucket.root_BigPublisher_b2_48CEFEE6.arn}/*\"],\"Effect\":\"Allow\"},{\"Action\":[\"sqs:SendMessage\"],\"Resource\":[\"${aws_sqs_queue.root_BigPublisher_cloudQueue_0E439190.arn}\"],\"Effect\":\"Allow\"},{\"Action\":[\"sns:Publish\"],\"Resource\":[\"${aws_sns_topic.root_BigPublisher_cloudTopic_B7FD0C9E.arn}\"],\"Effect\":\"Allow\"}]}",
        "role": "${aws_iam_role.root_BigPublisher_cloudQueueAddConsumerc351460f_IamRole_74516E60.name}"
      },
      "root_BigPublisher_cloudTopicOnMessagecb235724_IamRolePolicy_D5F2860C": {
        "//": {
          "metadata": {
            "path": "root/Default/Default/BigPublisher/cloud.Topic-OnMessage-cb235724/IamRolePolicy",
            "uniqueId": "root_BigPublisher_cloudTopicOnMessagecb235724_IamRolePolicy_D5F2860C"
          }
        },
        "policy": "{\"Version\":\"2012-10-17\",\"Statement\":[{\"Action\":[\"s3:GetObject*\",\"s3:GetBucket*\",\"s3:List*\"],\"Resource\":[\"${aws_s3_bucket.root_BigPublisher_cloudBucket_7AC8CA7E.arn}\",\"${aws_s3_bucket.root_BigPublisher_cloudBucket_7AC8CA7E.arn}/*\"],\"Effect\":\"Allow\"},{\"Action\":[\"s3:PutObject*\",\"s3:Abort*\"],\"Resource\":[\"${aws_s3_bucket.root_BigPublisher_b2_48CEFEE6.arn}\",\"${aws_s3_bucket.root_BigPublisher_b2_48CEFEE6.arn}/*\"],\"Effect\":\"Allow\"},{\"Action\":[\"sqs:SendMessage\"],\"Resource\":[\"${aws_sqs_queue.root_BigPublisher_cloudQueue_0E439190.arn}\"],\"Effect\":\"Allow\"},{\"Action\":[\"sns:Publish\"],\"Resource\":[\"${aws_sns_topic.root_BigPublisher_cloudTopic_B7FD0C9E.arn}\"],\"Effect\":\"Allow\"}]}",
        "role": "${aws_iam_role.root_BigPublisher_cloudTopicOnMessagecb235724_IamRole_E95E92A5.name}"
      },
      "root_test_IamRolePolicy_474A6820": {
        "//": {
          "metadata": {
            "path": "root/Default/Default/test/IamRolePolicy",
            "uniqueId": "root_test_IamRolePolicy_474A6820"
          }
        },
        "policy": "{\"Version\":\"2012-10-17\",\"Statement\":[{\"Action\":[\"s3:PutObject*\",\"s3:Abort*\"],\"Resource\":[\"${aws_s3_bucket.root_cloudBucket_4F3C4F53.arn}\",\"${aws_s3_bucket.root_cloudBucket_4F3C4F53.arn}/*\"],\"Effect\":\"Allow\"},{\"Action\":[\"s3:GetObject*\",\"s3:GetBucket*\",\"s3:List*\"],\"Resource\":[\"${aws_s3_bucket.root_cloudBucket_4F3C4F53.arn}\",\"${aws_s3_bucket.root_cloudBucket_4F3C4F53.arn}/*\"],\"Effect\":\"Allow\"},{\"Action\":[\"s3:DeleteObject*\",\"s3:DeleteObjectVersion*\",\"s3:PutLifecycleConfiguration*\"],\"Resource\":[\"${aws_s3_bucket.root_cloudBucket_4F3C4F53.arn}\",\"${aws_s3_bucket.root_cloudBucket_4F3C4F53.arn}/*\"],\"Effect\":\"Allow\"},{\"Action\":[\"dynamodb:UpdateItem\"],\"Resource\":[\"${aws_dynamodb_table.root_Bar_Foo_cloudCounter_616CF239.arn}\"],\"Effect\":\"Allow\"},{\"Action\":[\"dynamodb:GetItem\"],\"Resource\":[\"${aws_dynamodb_table.root_Bar_Foo_cloudCounter_616CF239.arn}\"],\"Effect\":\"Allow\"}]}",
        "role": "${aws_iam_role.root_test_IamRole_6CDC2D16.name}"
      },
      "root_testdependencycycles_IamRolePolicy_43BC84C0": {
        "//": {
          "metadata": {
            "path": "root/Default/Default/test: dependency cycles/IamRolePolicy",
            "uniqueId": "root_testdependencycycles_IamRolePolicy_43BC84C0"
          }
        },
        "policy": "{\"Version\":\"2012-10-17\",\"Statement\":[{\"Action\":[\"s3:GetObject*\",\"s3:GetBucket*\",\"s3:List*\"],\"Resource\":[\"${aws_s3_bucket.root_BigPublisher_cloudBucket_7AC8CA7E.arn}\",\"${aws_s3_bucket.root_BigPublisher_cloudBucket_7AC8CA7E.arn}/*\"],\"Effect\":\"Allow\"},{\"Action\":[\"s3:PutObject*\",\"s3:Abort*\"],\"Resource\":[\"${aws_s3_bucket.root_BigPublisher_b2_48CEFEE6.arn}\",\"${aws_s3_bucket.root_BigPublisher_b2_48CEFEE6.arn}/*\"],\"Effect\":\"Allow\"},{\"Action\":[\"sqs:SendMessage\"],\"Resource\":[\"${aws_sqs_queue.root_BigPublisher_cloudQueue_0E439190.arn}\"],\"Effect\":\"Allow\"},{\"Action\":[\"sns:Publish\"],\"Resource\":[\"${aws_sns_topic.root_BigPublisher_cloudTopic_B7FD0C9E.arn}\"],\"Effect\":\"Allow\"}]}",
        "role": "${aws_iam_role.root_testdependencycycles_IamRole_35624E89.name}"
      }
    },
    "aws_iam_role_policy_attachment": {
      "root_BigPublisher_b2_b2oncreateOnMessagea754ef69_IamRolePolicyAttachment_66424626": {
        "//": {
          "metadata": {
            "path": "root/Default/Default/BigPublisher/b2/b2-on_create-OnMessage-a754ef69/IamRolePolicyAttachment",
            "uniqueId": "root_BigPublisher_b2_b2oncreateOnMessagea754ef69_IamRolePolicyAttachment_66424626"
          }
        },
        "policy_arn": "arn:aws:iam::aws:policy/service-role/AWSLambdaBasicExecutionRole",
        "role": "${aws_iam_role.root_BigPublisher_b2_b2oncreateOnMessagea754ef69_IamRole_3DE070D7.name}"
      },
      "root_BigPublisher_cloudQueueAddConsumerc351460f_IamRolePolicyAttachment_ABDC1F5D": {
        "//": {
          "metadata": {
            "path": "root/Default/Default/BigPublisher/cloud.Queue-AddConsumer-c351460f/IamRolePolicyAttachment",
            "uniqueId": "root_BigPublisher_cloudQueueAddConsumerc351460f_IamRolePolicyAttachment_ABDC1F5D"
          }
        },
        "policy_arn": "arn:aws:iam::aws:policy/service-role/AWSLambdaBasicExecutionRole",
        "role": "${aws_iam_role.root_BigPublisher_cloudQueueAddConsumerc351460f_IamRole_74516E60.name}"
      },
      "root_BigPublisher_cloudTopicOnMessagecb235724_IamRolePolicyAttachment_5E9EE0B3": {
        "//": {
          "metadata": {
            "path": "root/Default/Default/BigPublisher/cloud.Topic-OnMessage-cb235724/IamRolePolicyAttachment",
            "uniqueId": "root_BigPublisher_cloudTopicOnMessagecb235724_IamRolePolicyAttachment_5E9EE0B3"
          }
        },
        "policy_arn": "arn:aws:iam::aws:policy/service-role/AWSLambdaBasicExecutionRole",
        "role": "${aws_iam_role.root_BigPublisher_cloudTopicOnMessagecb235724_IamRole_E95E92A5.name}"
      },
      "root_test_IamRolePolicyAttachment_1102A28A": {
        "//": {
          "metadata": {
            "path": "root/Default/Default/test/IamRolePolicyAttachment",
            "uniqueId": "root_test_IamRolePolicyAttachment_1102A28A"
          }
        },
        "policy_arn": "arn:aws:iam::aws:policy/service-role/AWSLambdaBasicExecutionRole",
        "role": "${aws_iam_role.root_test_IamRole_6CDC2D16.name}"
      },
      "root_testdependencycycles_IamRolePolicyAttachment_51136FA4": {
        "//": {
          "metadata": {
            "path": "root/Default/Default/test: dependency cycles/IamRolePolicyAttachment",
            "uniqueId": "root_testdependencycycles_IamRolePolicyAttachment_51136FA4"
          }
        },
        "policy_arn": "arn:aws:iam::aws:policy/service-role/AWSLambdaBasicExecutionRole",
        "role": "${aws_iam_role.root_testdependencycycles_IamRole_35624E89.name}"
      }
    },
    "aws_lambda_event_source_mapping": {
      "root_BigPublisher_cloudQueue_EventSourceMapping_1D8A8B84": {
        "//": {
          "metadata": {
            "path": "root/Default/Default/BigPublisher/cloud.Queue/EventSourceMapping",
            "uniqueId": "root_BigPublisher_cloudQueue_EventSourceMapping_1D8A8B84"
          }
        },
        "batch_size": 1,
        "event_source_arn": "${aws_sqs_queue.root_BigPublisher_cloudQueue_0E439190.arn}",
        "function_name": "${aws_lambda_function.root_BigPublisher_cloudQueueAddConsumerc351460f_1B79B5EB.function_name}"
      }
    },
    "aws_lambda_function": {
      "root_BigPublisher_b2_b2oncreateOnMessagea754ef69_345CF0BF": {
        "//": {
          "metadata": {
            "path": "root/Default/Default/BigPublisher/b2/b2-on_create-OnMessage-a754ef69/Default",
            "uniqueId": "root_BigPublisher_b2_b2oncreateOnMessagea754ef69_345CF0BF"
          }
        },
        "environment": {
          "variables": {
            "BUCKET_NAME_584271ad": "${aws_s3_bucket.root_BigPublisher_b2_48CEFEE6.bucket}",
            "BUCKET_NAME_584271ad_IS_PUBLIC": "false",
            "BUCKET_NAME_7ef741f5": "${aws_s3_bucket.root_BigPublisher_cloudBucket_7AC8CA7E.bucket}",
            "BUCKET_NAME_7ef741f5_IS_PUBLIC": "false",
            "QUEUE_URL_b0ba884c": "${aws_sqs_queue.root_BigPublisher_cloudQueue_0E439190.url}",
            "TOPIC_ARN_eb0072ec": "${aws_sns_topic.root_BigPublisher_cloudTopic_B7FD0C9E.arn}",
            "WING_FUNCTION_NAME": "b2-on_create-OnMessage-a754ef69-c8c09220"
          }
        },
        "function_name": "b2-on_create-OnMessage-a754ef69-c8c09220",
        "handler": "index.handler",
        "publish": true,
        "role": "${aws_iam_role.root_BigPublisher_b2_b2oncreateOnMessagea754ef69_IamRole_3DE070D7.arn}",
        "runtime": "nodejs18.x",
        "s3_bucket": "${aws_s3_bucket.root_Code_02F3C603.bucket}",
        "s3_key": "${aws_s3_object.root_BigPublisher_b2_b2oncreateOnMessagea754ef69_S3Object_06566844.key}",
        "timeout": 30,
        "vpc_config": {
          "security_group_ids": [],
          "subnet_ids": []
        }
      },
      "root_BigPublisher_cloudQueueAddConsumerc351460f_1B79B5EB": {
        "//": {
          "metadata": {
            "path": "root/Default/Default/BigPublisher/cloud.Queue-AddConsumer-c351460f/Default",
            "uniqueId": "root_BigPublisher_cloudQueueAddConsumerc351460f_1B79B5EB"
          }
        },
        "environment": {
          "variables": {
            "BUCKET_NAME_584271ad": "${aws_s3_bucket.root_BigPublisher_b2_48CEFEE6.bucket}",
            "BUCKET_NAME_584271ad_IS_PUBLIC": "false",
            "BUCKET_NAME_7ef741f5": "${aws_s3_bucket.root_BigPublisher_cloudBucket_7AC8CA7E.bucket}",
            "BUCKET_NAME_7ef741f5_IS_PUBLIC": "false",
            "QUEUE_URL_b0ba884c": "${aws_sqs_queue.root_BigPublisher_cloudQueue_0E439190.url}",
            "TOPIC_ARN_eb0072ec": "${aws_sns_topic.root_BigPublisher_cloudTopic_B7FD0C9E.arn}",
            "WING_FUNCTION_NAME": "cloud-Queue-AddConsumer-c351460f-c8dcf1d2"
          }
        },
        "function_name": "cloud-Queue-AddConsumer-c351460f-c8dcf1d2",
        "handler": "index.handler",
        "publish": true,
        "role": "${aws_iam_role.root_BigPublisher_cloudQueueAddConsumerc351460f_IamRole_74516E60.arn}",
        "runtime": "nodejs18.x",
        "s3_bucket": "${aws_s3_bucket.root_Code_02F3C603.bucket}",
        "s3_key": "${aws_s3_object.root_BigPublisher_cloudQueueAddConsumerc351460f_S3Object_626A0CF8.key}",
        "timeout": 30,
        "vpc_config": {
          "security_group_ids": [],
          "subnet_ids": []
        }
      },
      "root_BigPublisher_cloudTopicOnMessagecb235724_0B2069A9": {
        "//": {
          "metadata": {
            "path": "root/Default/Default/BigPublisher/cloud.Topic-OnMessage-cb235724/Default",
            "uniqueId": "root_BigPublisher_cloudTopicOnMessagecb235724_0B2069A9"
          }
        },
        "environment": {
          "variables": {
            "BUCKET_NAME_584271ad": "${aws_s3_bucket.root_BigPublisher_b2_48CEFEE6.bucket}",
            "BUCKET_NAME_584271ad_IS_PUBLIC": "false",
            "BUCKET_NAME_7ef741f5": "${aws_s3_bucket.root_BigPublisher_cloudBucket_7AC8CA7E.bucket}",
            "BUCKET_NAME_7ef741f5_IS_PUBLIC": "false",
            "QUEUE_URL_b0ba884c": "${aws_sqs_queue.root_BigPublisher_cloudQueue_0E439190.url}",
            "TOPIC_ARN_eb0072ec": "${aws_sns_topic.root_BigPublisher_cloudTopic_B7FD0C9E.arn}",
            "WING_FUNCTION_NAME": "cloud-Topic-OnMessage-cb235724-c8112f05"
          }
        },
        "function_name": "cloud-Topic-OnMessage-cb235724-c8112f05",
        "handler": "index.handler",
        "publish": true,
        "role": "${aws_iam_role.root_BigPublisher_cloudTopicOnMessagecb235724_IamRole_E95E92A5.arn}",
        "runtime": "nodejs18.x",
        "s3_bucket": "${aws_s3_bucket.root_Code_02F3C603.bucket}",
        "s3_key": "${aws_s3_object.root_BigPublisher_cloudTopicOnMessagecb235724_S3Object_100A1F10.key}",
        "timeout": 30,
        "vpc_config": {
          "security_group_ids": [],
          "subnet_ids": []
        }
      },
      "root_test_AAE85061": {
        "//": {
          "metadata": {
            "path": "root/Default/Default/test/Default",
            "uniqueId": "root_test_AAE85061"
          }
        },
        "environment": {
          "variables": {
            "BUCKET_NAME_d755b447": "${aws_s3_bucket.root_cloudBucket_4F3C4F53.bucket}",
            "BUCKET_NAME_d755b447_IS_PUBLIC": "false",
            "DYNAMODB_TABLE_NAME_c7446906": "${aws_dynamodb_table.root_Bar_Foo_cloudCounter_616CF239.name}",
            "WING_FUNCTION_NAME": "test-c8b6eece"
          }
        },
        "function_name": "test-c8b6eece",
        "handler": "index.handler",
        "publish": true,
        "role": "${aws_iam_role.root_test_IamRole_6CDC2D16.arn}",
        "runtime": "nodejs18.x",
        "s3_bucket": "${aws_s3_bucket.root_Code_02F3C603.bucket}",
        "s3_key": "${aws_s3_object.root_test_S3Object_A16CD789.key}",
        "timeout": 30,
        "vpc_config": {
          "security_group_ids": [],
          "subnet_ids": []
        }
      },
      "root_testdependencycycles_1C5B99E3": {
        "//": {
          "metadata": {
            "path": "root/Default/Default/test: dependency cycles/Default",
            "uniqueId": "root_testdependencycycles_1C5B99E3"
          }
        },
        "environment": {
          "variables": {
            "BUCKET_NAME_584271ad": "${aws_s3_bucket.root_BigPublisher_b2_48CEFEE6.bucket}",
            "BUCKET_NAME_584271ad_IS_PUBLIC": "false",
            "BUCKET_NAME_7ef741f5": "${aws_s3_bucket.root_BigPublisher_cloudBucket_7AC8CA7E.bucket}",
            "BUCKET_NAME_7ef741f5_IS_PUBLIC": "false",
            "QUEUE_URL_b0ba884c": "${aws_sqs_queue.root_BigPublisher_cloudQueue_0E439190.url}",
            "TOPIC_ARN_eb0072ec": "${aws_sns_topic.root_BigPublisher_cloudTopic_B7FD0C9E.arn}",
            "WING_FUNCTION_NAME": "test-dependency-cycles-c8c6fae2"
          }
        },
        "function_name": "test-dependency-cycles-c8c6fae2",
        "handler": "index.handler",
        "publish": true,
        "role": "${aws_iam_role.root_testdependencycycles_IamRole_35624E89.arn}",
        "runtime": "nodejs18.x",
        "s3_bucket": "${aws_s3_bucket.root_Code_02F3C603.bucket}",
        "s3_key": "${aws_s3_object.root_testdependencycycles_S3Object_8DA21812.key}",
        "timeout": 30,
        "vpc_config": {
          "security_group_ids": [],
          "subnet_ids": []
        }
      }
    },
    "aws_lambda_permission": {
      "root_BigPublisher_b2_b2oncreateOnMessagea754ef69_InvokePermissionc8c6cd46b3f874f3b457086bc49850e7b4b9316bc8_E07B0123": {
        "//": {
          "metadata": {
            "path": "root/Default/Default/BigPublisher/b2/b2-on_create-OnMessage-a754ef69/InvokePermission-c8c6cd46b3f874f3b457086bc49850e7b4b9316bc8",
            "uniqueId": "root_BigPublisher_b2_b2oncreateOnMessagea754ef69_InvokePermissionc8c6cd46b3f874f3b457086bc49850e7b4b9316bc8_E07B0123"
          }
        },
        "action": "lambda:InvokeFunction",
        "function_name": "${aws_lambda_function.root_BigPublisher_b2_b2oncreateOnMessagea754ef69_345CF0BF.function_name}",
        "principal": "sns.amazonaws.com",
        "source_arn": "${aws_sns_topic.root_BigPublisher_b2_b2oncreate_DFA80519.arn}"
      },
      "root_BigPublisher_cloudTopicOnMessagecb235724_InvokePermissionc86b6469dec0edbe23d2827b4ea7006182eb0072ec_0D43DB48": {
        "//": {
          "metadata": {
            "path": "root/Default/Default/BigPublisher/cloud.Topic-OnMessage-cb235724/InvokePermission-c86b6469dec0edbe23d2827b4ea7006182eb0072ec",
            "uniqueId": "root_BigPublisher_cloudTopicOnMessagecb235724_InvokePermissionc86b6469dec0edbe23d2827b4ea7006182eb0072ec_0D43DB48"
          }
        },
        "action": "lambda:InvokeFunction",
        "function_name": "${aws_lambda_function.root_BigPublisher_cloudTopicOnMessagecb235724_0B2069A9.function_name}",
        "principal": "sns.amazonaws.com",
        "source_arn": "${aws_sns_topic.root_BigPublisher_cloudTopic_B7FD0C9E.arn}"
      }
    },
    "aws_s3_bucket": {
      "root_BigPublisher_b2_48CEFEE6": {
        "//": {
          "metadata": {
            "path": "root/Default/Default/BigPublisher/b2/Default",
            "uniqueId": "root_BigPublisher_b2_48CEFEE6"
          }
        },
        "bucket_prefix": "b2-c851683a-",
        "force_destroy": false
      },
      "root_BigPublisher_cloudBucket_7AC8CA7E": {
        "//": {
          "metadata": {
            "path": "root/Default/Default/BigPublisher/cloud.Bucket/Default",
            "uniqueId": "root_BigPublisher_cloudBucket_7AC8CA7E"
          }
        },
        "bucket_prefix": "cloud-bucket-c82f13dc-",
        "force_destroy": false
      },
      "root_Code_02F3C603": {
        "//": {
          "metadata": {
            "path": "root/Default/Code",
            "uniqueId": "root_Code_02F3C603"
          }
        },
        "bucket_prefix": "code-c84a50b1-"
      },
      "root_cloudBucket_4F3C4F53": {
        "//": {
          "metadata": {
            "path": "root/Default/Default/cloud.Bucket/Default",
            "uniqueId": "root_cloudBucket_4F3C4F53"
          }
        },
        "bucket_prefix": "cloud-bucket-c87175e7-",
        "force_destroy": false
      }
    },
    "aws_s3_bucket_notification": {
      "root_BigPublisher_b2_S3Objectoncreatenotifier_C4BA755A": {
        "//": {
          "metadata": {
            "path": "root/Default/Default/BigPublisher/b2/S3Object_on_create_notifier",
            "uniqueId": "root_BigPublisher_b2_S3Objectoncreatenotifier_C4BA755A"
          }
        },
        "bucket": "${aws_s3_bucket.root_BigPublisher_b2_48CEFEE6.id}",
        "depends_on": [
          "aws_sns_topic_policy.root_BigPublisher_b2_b2oncreate_PublishPermissionc851683a81379a8ef8351c83fe31924055584271ad_88D6EEA4"
        ],
        "topic": [
          {
            "events": [
              "s3:ObjectCreated:Put"
            ],
            "topic_arn": "${aws_sns_topic.root_BigPublisher_b2_b2oncreate_DFA80519.arn}"
          }
        ]
      }
    },
    "aws_s3_bucket_public_access_block": {
      "root_BigPublisher_b2_PublicAccessBlock_6BF4CFE8": {
        "//": {
          "metadata": {
            "path": "root/Default/Default/BigPublisher/b2/PublicAccessBlock",
            "uniqueId": "root_BigPublisher_b2_PublicAccessBlock_6BF4CFE8"
          }
        },
        "block_public_acls": true,
        "block_public_policy": true,
        "bucket": "${aws_s3_bucket.root_BigPublisher_b2_48CEFEE6.bucket}",
        "ignore_public_acls": true,
        "restrict_public_buckets": true
      },
      "root_BigPublisher_cloudBucket_PublicAccessBlock_DFC958BB": {
        "//": {
          "metadata": {
            "path": "root/Default/Default/BigPublisher/cloud.Bucket/PublicAccessBlock",
            "uniqueId": "root_BigPublisher_cloudBucket_PublicAccessBlock_DFC958BB"
          }
        },
        "block_public_acls": true,
        "block_public_policy": true,
        "bucket": "${aws_s3_bucket.root_BigPublisher_cloudBucket_7AC8CA7E.bucket}",
        "ignore_public_acls": true,
        "restrict_public_buckets": true
      },
      "root_cloudBucket_PublicAccessBlock_319C1C2E": {
        "//": {
          "metadata": {
            "path": "root/Default/Default/cloud.Bucket/PublicAccessBlock",
            "uniqueId": "root_cloudBucket_PublicAccessBlock_319C1C2E"
          }
        },
        "block_public_acls": true,
        "block_public_policy": true,
        "bucket": "${aws_s3_bucket.root_cloudBucket_4F3C4F53.bucket}",
        "ignore_public_acls": true,
        "restrict_public_buckets": true
      }
    },
    "aws_s3_bucket_server_side_encryption_configuration": {
      "root_BigPublisher_b2_Encryption_C0DF1F96": {
        "//": {
          "metadata": {
            "path": "root/Default/Default/BigPublisher/b2/Encryption",
            "uniqueId": "root_BigPublisher_b2_Encryption_C0DF1F96"
          }
        },
        "bucket": "${aws_s3_bucket.root_BigPublisher_b2_48CEFEE6.bucket}",
        "rule": [
          {
            "apply_server_side_encryption_by_default": {
              "sse_algorithm": "AES256"
            }
          }
        ]
      },
      "root_BigPublisher_cloudBucket_Encryption_40A40349": {
        "//": {
          "metadata": {
            "path": "root/Default/Default/BigPublisher/cloud.Bucket/Encryption",
            "uniqueId": "root_BigPublisher_cloudBucket_Encryption_40A40349"
          }
        },
        "bucket": "${aws_s3_bucket.root_BigPublisher_cloudBucket_7AC8CA7E.bucket}",
        "rule": [
          {
            "apply_server_side_encryption_by_default": {
              "sse_algorithm": "AES256"
            }
          }
        ]
      },
      "root_cloudBucket_Encryption_8ED0CD9C": {
        "//": {
          "metadata": {
            "path": "root/Default/Default/cloud.Bucket/Encryption",
            "uniqueId": "root_cloudBucket_Encryption_8ED0CD9C"
          }
        },
        "bucket": "${aws_s3_bucket.root_cloudBucket_4F3C4F53.bucket}",
        "rule": [
          {
            "apply_server_side_encryption_by_default": {
              "sse_algorithm": "AES256"
            }
          }
        ]
      }
    },
    "aws_s3_object": {
      "root_BigPublisher_b2_b2oncreateOnMessagea754ef69_S3Object_06566844": {
        "//": {
          "metadata": {
            "path": "root/Default/Default/BigPublisher/b2/b2-on_create-OnMessage-a754ef69/S3Object",
            "uniqueId": "root_BigPublisher_b2_b2oncreateOnMessagea754ef69_S3Object_06566844"
          }
        },
        "bucket": "${aws_s3_bucket.root_Code_02F3C603.bucket}",
        "key": "<ASSET_KEY>",
        "source": "<ASSET_SOURCE>"
      },
      "root_BigPublisher_cloudQueueAddConsumerc351460f_S3Object_626A0CF8": {
        "//": {
          "metadata": {
            "path": "root/Default/Default/BigPublisher/cloud.Queue-AddConsumer-c351460f/S3Object",
            "uniqueId": "root_BigPublisher_cloudQueueAddConsumerc351460f_S3Object_626A0CF8"
          }
        },
        "bucket": "${aws_s3_bucket.root_Code_02F3C603.bucket}",
        "key": "<ASSET_KEY>",
        "source": "<ASSET_SOURCE>"
      },
      "root_BigPublisher_cloudTopicOnMessagecb235724_S3Object_100A1F10": {
        "//": {
          "metadata": {
            "path": "root/Default/Default/BigPublisher/cloud.Topic-OnMessage-cb235724/S3Object",
            "uniqueId": "root_BigPublisher_cloudTopicOnMessagecb235724_S3Object_100A1F10"
          }
        },
        "bucket": "${aws_s3_bucket.root_Code_02F3C603.bucket}",
        "key": "<ASSET_KEY>",
        "source": "<ASSET_SOURCE>"
      },
      "root_test_S3Object_A16CD789": {
        "//": {
          "metadata": {
            "path": "root/Default/Default/test/S3Object",
            "uniqueId": "root_test_S3Object_A16CD789"
          }
        },
        "bucket": "${aws_s3_bucket.root_Code_02F3C603.bucket}",
        "key": "<ASSET_KEY>",
        "source": "<ASSET_SOURCE>"
      },
      "root_testdependencycycles_S3Object_8DA21812": {
        "//": {
          "metadata": {
            "path": "root/Default/Default/test: dependency cycles/S3Object",
            "uniqueId": "root_testdependencycycles_S3Object_8DA21812"
          }
        },
        "bucket": "${aws_s3_bucket.root_Code_02F3C603.bucket}",
        "key": "<ASSET_KEY>",
        "source": "<ASSET_SOURCE>"
      }
    },
    "aws_sns_topic": {
      "root_BigPublisher_b2_b2oncreate_DFA80519": {
        "//": {
          "metadata": {
            "path": "root/Default/Default/BigPublisher/b2/b2-on_create/Default",
            "uniqueId": "root_BigPublisher_b2_b2oncreate_DFA80519"
          }
        },
        "name": "b2-on_create-c8c6cd46"
      },
      "root_BigPublisher_cloudTopic_B7FD0C9E": {
        "//": {
          "metadata": {
            "path": "root/Default/Default/BigPublisher/cloud.Topic/Default",
            "uniqueId": "root_BigPublisher_cloudTopic_B7FD0C9E"
          }
        },
        "name": "cloud-Topic-c86b6469"
      }
    },
    "aws_sns_topic_policy": {
      "root_BigPublisher_b2_b2oncreate_PublishPermissionc851683a81379a8ef8351c83fe31924055584271ad_88D6EEA4": {
        "//": {
          "metadata": {
            "path": "root/Default/Default/BigPublisher/b2/b2-on_create/PublishPermission-c851683a81379a8ef8351c83fe31924055584271ad",
            "uniqueId": "root_BigPublisher_b2_b2oncreate_PublishPermissionc851683a81379a8ef8351c83fe31924055584271ad_88D6EEA4"
          }
        },
        "arn": "${aws_sns_topic.root_BigPublisher_b2_b2oncreate_DFA80519.arn}",
        "policy": "{\"Statement\":[{\"Effect\":\"Allow\",\"Principal\":{\"Service\":\"s3.amazonaws.com\"},\"Action\":\"sns:Publish\",\"Resource\":\"${aws_sns_topic.root_BigPublisher_b2_b2oncreate_DFA80519.arn}\",\"Condition\":{\"ArnEquals\":{\"aws:SourceArn\":\"${aws_s3_bucket.root_BigPublisher_b2_48CEFEE6.arn}\"}}}]}"
      }
    },
    "aws_sns_topic_subscription": {
      "root_BigPublisher_b2_b2oncreate_b2oncreateTopicSubscriptiona754ef69_88F72FA6": {
        "//": {
          "metadata": {
            "path": "root/Default/Default/BigPublisher/b2/b2-on_create/b2-on_create-TopicSubscription-a754ef69",
            "uniqueId": "root_BigPublisher_b2_b2oncreate_b2oncreateTopicSubscriptiona754ef69_88F72FA6"
          }
        },
        "endpoint": "${aws_lambda_function.root_BigPublisher_b2_b2oncreateOnMessagea754ef69_345CF0BF.arn}",
        "protocol": "lambda",
        "topic_arn": "${aws_sns_topic.root_BigPublisher_b2_b2oncreate_DFA80519.arn}"
      },
      "root_BigPublisher_cloudTopic_cloudTopicTopicSubscriptioncb235724_7426CD38": {
        "//": {
          "metadata": {
            "path": "root/Default/Default/BigPublisher/cloud.Topic/cloud.Topic-TopicSubscription-cb235724",
            "uniqueId": "root_BigPublisher_cloudTopic_cloudTopicTopicSubscriptioncb235724_7426CD38"
          }
        },
        "endpoint": "${aws_lambda_function.root_BigPublisher_cloudTopicOnMessagecb235724_0B2069A9.arn}",
        "protocol": "lambda",
        "topic_arn": "${aws_sns_topic.root_BigPublisher_cloudTopic_B7FD0C9E.arn}"
      }
    },
    "aws_sqs_queue": {
      "root_BigPublisher_cloudQueue_0E439190": {
        "//": {
          "metadata": {
            "path": "root/Default/Default/BigPublisher/cloud.Queue/Default",
            "uniqueId": "root_BigPublisher_cloudQueue_0E439190"
          }
        },
        "name": "cloud-Queue-c890dd9f"
      }
    }
  }
}
```

## preflight.js
```js
const $stdlib = require('@winglang/sdk');
const $outdir = process.env.WING_SYNTH_DIR ?? ".";
const $wing_is_test = process.env.WING_IS_TEST === "true";
const $AppBase = $stdlib.core.App.for(process.env.WING_TARGET);
const cloud = require('@winglang/sdk').cloud;
class $Root extends $stdlib.std.Resource {
  constructor(scope, id) {
    super(scope, id);
    class Foo extends $stdlib.std.Resource {
      constructor(scope, id, ) {
        super(scope, id);
<<<<<<< HEAD
        this._addInflightOps("foo_inc", "foo_get", "foo_static");
=======
        this._addInflightOps("fooInc", "fooGet");
>>>>>>> 495b3f6b
        this.c = this.node.root.newAbstract("@winglang/sdk.cloud.Counter",this,"cloud.Counter");
      }
      static _toInflightType(context) {
        const self_client_path = "./clients/Foo.inflight.js".replace(/\\/g, "/");
        return $stdlib.core.NodeJsCode.fromInline(`
          require("${self_client_path}")({
          })
        `);
      }
      _toInflight() {
        const c_client = this._lift(this.c);
        return $stdlib.core.NodeJsCode.fromInline(`
          (await (async () => {
            const FooClient = ${Foo._toInflightType(this).text};
            const client = new FooClient({
              c: ${c_client},
            });
            if (client.$inflight_init) { await client.$inflight_init(); }
            return client;
          })())
        `);
      }
      _registerBind(host, ops) {
        if (ops.includes("$inflight_init")) {
          this._registerBindObject(this.c, host, ["dec", "inc"]);
        }
        if (ops.includes("fooGet")) {
          this._registerBindObject(this.c, host, ["peek"]);
        }
        if (ops.includes("fooInc")) {
          this._registerBindObject(this.c, host, ["inc"]);
        }
        if (ops.includes("foo_static")) {
        }
        super._registerBind(host, ops);
      }
    }
    class Bar extends $stdlib.std.Resource {
      constructor(scope, id, name, b, e) {
        super(scope, id);
<<<<<<< HEAD
        this._addInflightOps("bar_static", "my_method", "test_type_access");
=======
        this._addInflightOps("myMethod");
>>>>>>> 495b3f6b
        this.name = name;
        this.b = b;
        this.foo = new Foo(this,"Foo");
        this.e = e;
      }
      static _toInflightType(context) {
        const self_client_path = "./clients/Bar.inflight.js".replace(/\\/g, "/");
        const FooClient = Foo._toInflightType(context);
        const MyEnumClient = $stdlib.core.NodeJsCode.fromInline(`
          Object.freeze((function (tmp) {
            tmp[tmp["A"] = 0] = "A";
            tmp[tmp["B"] = 1] = "B";
            tmp[tmp["C"] = 2] = "C";
            return tmp;
          })({}))
        `);
        return $stdlib.core.NodeJsCode.fromInline(`
          require("${self_client_path}")({
            Foo: ${FooClient.text},
            MyEnum: ${MyEnumClient.text},
          })
        `);
      }
      _toInflight() {
        const b_client = this._lift(this.b);
        const e_client = this._lift(this.e);
        const foo_client = this._lift(this.foo);
        const name_client = this._lift(this.name);
        return $stdlib.core.NodeJsCode.fromInline(`
          (await (async () => {
            const BarClient = ${Bar._toInflightType(this).text};
            const client = new BarClient({
              b: ${b_client},
              e: ${e_client},
              foo: ${foo_client},
              name: ${name_client},
            });
            if (client.$inflight_init) { await client.$inflight_init(); }
            return client;
          })())
        `);
      }
      _registerBind(host, ops) {
        if (ops.includes("$inflight_init")) {
          this._registerBindObject(this.b, host, []);
          this._registerBindObject(this.e, host, []);
          this._registerBindObject(this.foo, host, []);
          this._registerBindObject(this.name, host, []);
        }
<<<<<<< HEAD
        if (ops.includes("bar_static")) {
        }
        if (ops.includes("my_method")) {
=======
        if (ops.includes("myMethod")) {
>>>>>>> 495b3f6b
          this._registerBindObject(this.b, host, ["get", "put"]);
          this._registerBindObject(this.foo, host, ["fooGet", "fooInc"]);
        }
        if (ops.includes("test_type_access")) {
          this._registerBindObject(this.e, host, []);
        }
        super._registerBind(host, ops);
      }
    }
    class BigPublisher extends $stdlib.std.Resource {
      constructor(scope, id, ) {
        super(scope, id);
        this._addInflightOps("publish", "getObjectCount");
        this.b = this.node.root.newAbstract("@winglang/sdk.cloud.Bucket",this,"cloud.Bucket");
        this.b2 = this.node.root.newAbstract("@winglang/sdk.cloud.Bucket",this,"b2");
        this.q = this.node.root.newAbstract("@winglang/sdk.cloud.Queue",this,"cloud.Queue");
        this.t = this.node.root.newAbstract("@winglang/sdk.cloud.Topic",this,"cloud.Topic");
        (this.t.onMessage(new $stdlib.core.Inflight(this, "$Inflight1", {
          code: $stdlib.core.NodeJsCode.fromFile(require.resolve("./proc1/index.js".replace(/\\/g, "/"))),
          bindings: {
            this: {
              obj: this,
              ops: ["getObjectCount","publish"]
            },
          }
        })
        ));
        (this.q.addConsumer(new $stdlib.core.Inflight(this, "$Inflight2", {
          code: $stdlib.core.NodeJsCode.fromFile(require.resolve("./proc2/index.js".replace(/\\/g, "/"))),
          bindings: {
            this: {
              obj: this,
              ops: ["getObjectCount","publish"]
            },
          }
        })
        ));
        (this.b2.onCreate(new $stdlib.core.Inflight(this, "$Inflight3", {
          code: $stdlib.core.NodeJsCode.fromFile(require.resolve("./proc3/index.js".replace(/\\/g, "/"))),
          bindings: {
            this: {
              obj: this,
              ops: ["getObjectCount","publish"]
            },
          }
        })
        ));
      }
      static _toInflightType(context) {
        const self_client_path = "./clients/BigPublisher.inflight.js".replace(/\\/g, "/");
        return $stdlib.core.NodeJsCode.fromInline(`
          require("${self_client_path}")({
          })
        `);
      }
      _toInflight() {
        const b_client = this._lift(this.b);
        const b2_client = this._lift(this.b2);
        const q_client = this._lift(this.q);
        const t_client = this._lift(this.t);
        return $stdlib.core.NodeJsCode.fromInline(`
          (await (async () => {
            const BigPublisherClient = ${BigPublisher._toInflightType(this).text};
            const client = new BigPublisherClient({
              b: ${b_client},
              b2: ${b2_client},
              q: ${q_client},
              t: ${t_client},
            });
            if (client.$inflight_init) { await client.$inflight_init(); }
            return client;
          })())
        `);
      }
      _registerBind(host, ops) {
        if (ops.includes("$inflight_init")) {
          this._registerBindObject(this.b, host, []);
          this._registerBindObject(this.b2, host, []);
          this._registerBindObject(this.q, host, []);
          this._registerBindObject(this.t, host, []);
        }
        if (ops.includes("getObjectCount")) {
          this._registerBindObject(this.b, host, ["list"]);
        }
        if (ops.includes("publish")) {
          this._registerBindObject(this.b2, host, ["put"]);
          this._registerBindObject(this.q, host, ["push"]);
          this._registerBindObject(this.t, host, ["publish"]);
        }
        super._registerBind(host, ops);
      }
    }
    const MyEnum = 
      Object.freeze((function (tmp) {
        tmp[tmp["A"] = 0] = "A";
        tmp[tmp["B"] = 1] = "B";
        tmp[tmp["C"] = 2] = "C";
        return tmp;
      })({}))
    ;
    const bucket = this.node.root.newAbstract("@winglang/sdk.cloud.Bucket",this,"cloud.Bucket");
    const res = new Bar(this,"Bar","Arr",bucket,MyEnum.B);
    this.node.root.newAbstract("@winglang/sdk.cloud.Function",this,"test",new $stdlib.core.Inflight(this, "$Inflight4", {
      code: $stdlib.core.NodeJsCode.fromFile(require.resolve("./proc4/index.js".replace(/\\/g, "/"))),
      bindings: {
        bucket: {
          obj: bucket,
          ops: ["delete","get","getJson","list","publicUrl","put","putJson"]
        },
        res: {
          obj: res,
<<<<<<< HEAD
          ops: ["bar_static","my_method","test_type_access"]
=======
          ops: ["myMethod"]
>>>>>>> 495b3f6b
        },
      }
    })
    );
    const bigOlPublisher = new BigPublisher(this,"BigPublisher");
    this.node.root.newAbstract("@winglang/sdk.cloud.Function",this,"test: dependency cycles",new $stdlib.core.Inflight(this, "$Inflight5", {
      code: $stdlib.core.NodeJsCode.fromFile(require.resolve("./proc5/index.js".replace(/\\/g, "/"))),
      bindings: {
        bigOlPublisher: {
          obj: bigOlPublisher,
          ops: ["getObjectCount","publish"]
        },
      }
    })
    );
  }
}
class $App extends $AppBase {
  constructor() {
    super({ outdir: $outdir, name: "resource", plugins: $plugins, isTestEnvironment: $wing_is_test });
    if ($wing_is_test) {
      new $Root(this, "env0");
      const $test_runner = this.testRunner;
      const $tests = $test_runner.findTests();
      for (let $i = 1; $i < $tests.length; $i++) {
        new $Root(this, "env" + $i);
      }
    } else {
      new $Root(this, "Default");
    }
  }
}
new $App().synth();

```

## proc1/index.js
```js
async handle() {
  const { this } = this;
  (await this.b.put("foo1.txt","bar"));
}

```

## proc2/index.js
```js
async handle() {
  const { this } = this;
  (await this.b.put("foo2.txt","bar"));
}

```

## proc3/index.js
```js
async handle() {
  const { this } = this;
  (await this.q.push("foo"));
}

```

## proc4/index.js
```js
async handle() {
  const { bucket, res } = this;
  const s = (await res.myMethod());
  {((cond) => {if (!cond) throw new Error(`assertion failed: '(s === "counter is: 101")'`)})((s === "counter is: 101"))};
  {((cond) => {if (!cond) throw new Error(`assertion failed: '((await bucket.list()).length === 1)'`)})(((await bucket.list()).length === 1))};
<<<<<<< HEAD
  {((cond) => {if (!cond) throw new Error(`assertion failed: '(res.foo.inflight_field === 123)'`)})((res.foo.inflight_field === 123))};
  (await res.test_type_access());
=======
  {((cond) => {if (!cond) throw new Error(`assertion failed: '(res.foo.inflightField === 123)'`)})((res.foo.inflightField === 123))};
>>>>>>> 495b3f6b
}

```

## proc5/index.js
```js
async handle() {
  const { bigOlPublisher } = this;
  (await bigOlPublisher.publish("foo"));
  const count = (await bigOlPublisher.getObjectCount());
}

```
<|MERGE_RESOLUTION|>--- conflicted
+++ resolved
@@ -10,23 +10,10 @@
       this.foo = foo;
       this.name = name;
     }
-<<<<<<< HEAD
-    static async bar_static()  {
-      {
-        return "bar static";
-      }
-    }
-    async my_method()  {
-      {
-        (await this.foo.foo_inc());
-        const s = (await Foo.foo_static());
-        (await this.b.put("foo",`counter is: ${(await this.foo.foo_get())}`));
-=======
     async myMethod()  {
       {
         (await this.foo.fooInc());
         (await this.b.put("foo",`counter is: ${(await this.foo.fooGet())}`));
->>>>>>> 495b3f6b
         return (await this.b.get("foo"));
       }
     }
@@ -796,11 +783,7 @@
     class Foo extends $stdlib.std.Resource {
       constructor(scope, id, ) {
         super(scope, id);
-<<<<<<< HEAD
         this._addInflightOps("foo_inc", "foo_get", "foo_static");
-=======
-        this._addInflightOps("fooInc", "fooGet");
->>>>>>> 495b3f6b
         this.c = this.node.root.newAbstract("@winglang/sdk.cloud.Counter",this,"cloud.Counter");
       }
       static _toInflightType(context) {
@@ -841,11 +824,7 @@
     class Bar extends $stdlib.std.Resource {
       constructor(scope, id, name, b, e) {
         super(scope, id);
-<<<<<<< HEAD
-        this._addInflightOps("bar_static", "my_method", "test_type_access");
-=======
         this._addInflightOps("myMethod");
->>>>>>> 495b3f6b
         this.name = name;
         this.b = b;
         this.foo = new Foo(this,"Foo");
@@ -895,13 +874,7 @@
           this._registerBindObject(this.foo, host, []);
           this._registerBindObject(this.name, host, []);
         }
-<<<<<<< HEAD
-        if (ops.includes("bar_static")) {
-        }
-        if (ops.includes("my_method")) {
-=======
         if (ops.includes("myMethod")) {
->>>>>>> 495b3f6b
           this._registerBindObject(this.b, host, ["get", "put"]);
           this._registerBindObject(this.foo, host, ["fooGet", "fooInc"]);
         }
@@ -1013,11 +986,7 @@
         },
         res: {
           obj: res,
-<<<<<<< HEAD
           ops: ["bar_static","my_method","test_type_access"]
-=======
-          ops: ["myMethod"]
->>>>>>> 495b3f6b
         },
       }
     })
@@ -1088,12 +1057,8 @@
   const s = (await res.myMethod());
   {((cond) => {if (!cond) throw new Error(`assertion failed: '(s === "counter is: 101")'`)})((s === "counter is: 101"))};
   {((cond) => {if (!cond) throw new Error(`assertion failed: '((await bucket.list()).length === 1)'`)})(((await bucket.list()).length === 1))};
-<<<<<<< HEAD
   {((cond) => {if (!cond) throw new Error(`assertion failed: '(res.foo.inflight_field === 123)'`)})((res.foo.inflight_field === 123))};
   (await res.test_type_access());
-=======
-  {((cond) => {if (!cond) throw new Error(`assertion failed: '(res.foo.inflightField === 123)'`)})((res.foo.inflightField === 123))};
->>>>>>> 495b3f6b
 }
 
 ```
