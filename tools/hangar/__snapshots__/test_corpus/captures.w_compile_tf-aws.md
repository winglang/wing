# [captures.w](../../../../examples/tests/valid/captures.w) | compile | tf-aws

## clients/$Inflight1.inflight.js
```js
module.exports = function({ bucket1, bucket2, bucket3 }) {
  class  $Inflight1 {
    constructor({  }) {
    }
    async handle(event)  {
      {
        (await bucket1.put("file.txt","data"));
        (await bucket2.get("file.txt"));
        (await bucket2.get("file2.txt"));
        (await bucket3.get("file3.txt"));
        for (const stuff of (await bucket1.list())) {
          {console.log(stuff)};
        }
        {console.log((await bucket2.publicUrl("file.txt")))};
        try {
          (await bucket1.publicUrl("file.txt"));
        }
        catch ($error_error) {
          const error = $error_error.message;
          {console.log(error)};
        }
      }
    }
  }
  return $Inflight1;
}

```

## main.tf.json
```json
{
  "//": {
    "metadata": {
      "backend": "local",
      "stackName": "root",
      "version": "0.15.2"
    },
    "outputs": {
      "root": {
        "Default": {
          "cloud.TestRunner": {
            "TestFunctionArns": "WING_TEST_RUNNER_FUNCTION_ARNS"
          }
        }
      }
    }
  },
  "output": {
    "WING_TEST_RUNNER_FUNCTION_ARNS": {
      "value": "[]"
    }
  },
  "provider": {
    "aws": [
      {}
    ]
  },
  "resource": {
    "aws_iam_role": {
      "root_AnotherFunction_IamRole_09A4D8EF": {
        "//": {
          "metadata": {
            "path": "root/Default/Default/AnotherFunction/IamRole",
            "uniqueId": "root_AnotherFunction_IamRole_09A4D8EF"
          }
        },
        "assume_role_policy": "{\"Version\":\"2012-10-17\",\"Statement\":[{\"Action\":\"sts:AssumeRole\",\"Principal\":{\"Service\":\"lambda.amazonaws.com\"},\"Effect\":\"Allow\"}]}"
      },
      "root_cloudFunction_IamRole_DAEC3578": {
        "//": {
          "metadata": {
            "path": "root/Default/Default/cloud.Function/IamRole",
            "uniqueId": "root_cloudFunction_IamRole_DAEC3578"
          }
        },
        "assume_role_policy": "{\"Version\":\"2012-10-17\",\"Statement\":[{\"Action\":\"sts:AssumeRole\",\"Principal\":{\"Service\":\"lambda.amazonaws.com\"},\"Effect\":\"Allow\"}]}"
      },
      "root_cloudQueueAddConsumere46e5cb7_IamRole_AE43C8FE": {
        "//": {
          "metadata": {
            "path": "root/Default/Default/cloud.Queue-AddConsumer-e46e5cb7/IamRole",
            "uniqueId": "root_cloudQueueAddConsumere46e5cb7_IamRole_AE43C8FE"
          }
        },
        "assume_role_policy": "{\"Version\":\"2012-10-17\",\"Statement\":[{\"Action\":\"sts:AssumeRole\",\"Principal\":{\"Service\":\"lambda.amazonaws.com\"},\"Effect\":\"Allow\"}]}"
      }
    },
    "aws_iam_role_policy": {
      "root_AnotherFunction_IamRolePolicy_5B37F663": {
        "//": {
          "metadata": {
            "path": "root/Default/Default/AnotherFunction/IamRolePolicy",
            "uniqueId": "root_AnotherFunction_IamRolePolicy_5B37F663"
          }
        },
        "policy": "{\"Version\":\"2012-10-17\",\"Statement\":[{\"Action\":[\"s3:PutObject*\",\"s3:Abort*\"],\"Resource\":[\"${aws_s3_bucket.root_cloudBucket_4F3C4F53.arn}\",\"${aws_s3_bucket.root_cloudBucket_4F3C4F53.arn}/*\"],\"Effect\":\"Allow\"},{\"Action\":[\"s3:GetObject*\",\"s3:GetBucket*\",\"s3:List*\"],\"Resource\":[\"${aws_s3_bucket.root_cloudBucket_4F3C4F53.arn}\",\"${aws_s3_bucket.root_cloudBucket_4F3C4F53.arn}/*\"],\"Effect\":\"Allow\"},{\"Action\":[\"s3:GetObject*\",\"s3:GetBucket*\",\"s3:List*\"],\"Resource\":[\"${aws_s3_bucket.root_PublicBucket_73AE6C59.arn}\",\"${aws_s3_bucket.root_PublicBucket_73AE6C59.arn}/*\"],\"Effect\":\"Allow\"},{\"Action\":[\"s3:GetObject*\",\"s3:GetBucket*\",\"s3:List*\"],\"Resource\":[\"${aws_s3_bucket.root_PrivateBucket_82B4DCC5.arn}\",\"${aws_s3_bucket.root_PrivateBucket_82B4DCC5.arn}/*\"],\"Effect\":\"Allow\"}]}",
        "role": "${aws_iam_role.root_AnotherFunction_IamRole_09A4D8EF.name}"
      },
      "root_cloudFunction_IamRolePolicy_AAE6C0C0": {
        "//": {
          "metadata": {
            "path": "root/Default/Default/cloud.Function/IamRolePolicy",
            "uniqueId": "root_cloudFunction_IamRolePolicy_AAE6C0C0"
          }
        },
        "policy": "{\"Version\":\"2012-10-17\",\"Statement\":[{\"Action\":[\"s3:PutObject*\",\"s3:Abort*\"],\"Resource\":[\"${aws_s3_bucket.root_cloudBucket_4F3C4F53.arn}\",\"${aws_s3_bucket.root_cloudBucket_4F3C4F53.arn}/*\"],\"Effect\":\"Allow\"},{\"Action\":[\"s3:GetObject*\",\"s3:GetBucket*\",\"s3:List*\"],\"Resource\":[\"${aws_s3_bucket.root_cloudBucket_4F3C4F53.arn}\",\"${aws_s3_bucket.root_cloudBucket_4F3C4F53.arn}/*\"],\"Effect\":\"Allow\"},{\"Action\":[\"s3:GetObject*\",\"s3:GetBucket*\",\"s3:List*\"],\"Resource\":[\"${aws_s3_bucket.root_PublicBucket_73AE6C59.arn}\",\"${aws_s3_bucket.root_PublicBucket_73AE6C59.arn}/*\"],\"Effect\":\"Allow\"},{\"Action\":[\"s3:GetObject*\",\"s3:GetBucket*\",\"s3:List*\"],\"Resource\":[\"${aws_s3_bucket.root_PrivateBucket_82B4DCC5.arn}\",\"${aws_s3_bucket.root_PrivateBucket_82B4DCC5.arn}/*\"],\"Effect\":\"Allow\"}]}",
        "role": "${aws_iam_role.root_cloudFunction_IamRole_DAEC3578.name}"
      },
      "root_cloudQueueAddConsumere46e5cb7_IamRolePolicy_756548A7": {
        "//": {
          "metadata": {
            "path": "root/Default/Default/cloud.Queue-AddConsumer-e46e5cb7/IamRolePolicy",
            "uniqueId": "root_cloudQueueAddConsumere46e5cb7_IamRolePolicy_756548A7"
          }
        },
        "policy": "{\"Version\":\"2012-10-17\",\"Statement\":[{\"Action\":[\"sqs:ReceiveMessage\",\"sqs:ChangeMessageVisibility\",\"sqs:GetQueueUrl\",\"sqs:DeleteMessage\",\"sqs:GetQueueAttributes\"],\"Resource\":[\"${aws_sqs_queue.root_cloudQueue_E3597F7A.arn}\"],\"Effect\":\"Allow\"},{\"Action\":[\"s3:PutObject*\",\"s3:Abort*\"],\"Resource\":[\"${aws_s3_bucket.root_cloudBucket_4F3C4F53.arn}\",\"${aws_s3_bucket.root_cloudBucket_4F3C4F53.arn}/*\"],\"Effect\":\"Allow\"},{\"Action\":[\"s3:GetObject*\",\"s3:GetBucket*\",\"s3:List*\"],\"Resource\":[\"${aws_s3_bucket.root_cloudBucket_4F3C4F53.arn}\",\"${aws_s3_bucket.root_cloudBucket_4F3C4F53.arn}/*\"],\"Effect\":\"Allow\"},{\"Action\":[\"s3:GetObject*\",\"s3:GetBucket*\",\"s3:List*\"],\"Resource\":[\"${aws_s3_bucket.root_PublicBucket_73AE6C59.arn}\",\"${aws_s3_bucket.root_PublicBucket_73AE6C59.arn}/*\"],\"Effect\":\"Allow\"},{\"Action\":[\"s3:GetObject*\",\"s3:GetBucket*\",\"s3:List*\"],\"Resource\":[\"${aws_s3_bucket.root_PrivateBucket_82B4DCC5.arn}\",\"${aws_s3_bucket.root_PrivateBucket_82B4DCC5.arn}/*\"],\"Effect\":\"Allow\"}]}",
        "role": "${aws_iam_role.root_cloudQueueAddConsumere46e5cb7_IamRole_AE43C8FE.name}"
      }
    },
    "aws_iam_role_policy_attachment": {
      "root_AnotherFunction_IamRolePolicyAttachment_8AF040CB": {
        "//": {
          "metadata": {
            "path": "root/Default/Default/AnotherFunction/IamRolePolicyAttachment",
            "uniqueId": "root_AnotherFunction_IamRolePolicyAttachment_8AF040CB"
          }
        },
        "policy_arn": "arn:aws:iam::aws:policy/service-role/AWSLambdaBasicExecutionRole",
        "role": "${aws_iam_role.root_AnotherFunction_IamRole_09A4D8EF.name}"
      },
      "root_cloudFunction_IamRolePolicyAttachment_FC3D9E7C": {
        "//": {
          "metadata": {
            "path": "root/Default/Default/cloud.Function/IamRolePolicyAttachment",
            "uniqueId": "root_cloudFunction_IamRolePolicyAttachment_FC3D9E7C"
          }
        },
        "policy_arn": "arn:aws:iam::aws:policy/service-role/AWSLambdaBasicExecutionRole",
        "role": "${aws_iam_role.root_cloudFunction_IamRole_DAEC3578.name}"
      },
      "root_cloudQueueAddConsumere46e5cb7_IamRolePolicyAttachment_3625F5B7": {
        "//": {
          "metadata": {
            "path": "root/Default/Default/cloud.Queue-AddConsumer-e46e5cb7/IamRolePolicyAttachment",
            "uniqueId": "root_cloudQueueAddConsumere46e5cb7_IamRolePolicyAttachment_3625F5B7"
          }
        },
        "policy_arn": "arn:aws:iam::aws:policy/service-role/AWSLambdaBasicExecutionRole",
        "role": "${aws_iam_role.root_cloudQueueAddConsumere46e5cb7_IamRole_AE43C8FE.name}"
      }
    },
    "aws_lambda_event_source_mapping": {
      "root_cloudQueue_EventSourceMapping_A2041279": {
        "//": {
          "metadata": {
            "path": "root/Default/Default/cloud.Queue/EventSourceMapping",
            "uniqueId": "root_cloudQueue_EventSourceMapping_A2041279"
          }
        },
        "batch_size": 5,
        "event_source_arn": "${aws_sqs_queue.root_cloudQueue_E3597F7A.arn}",
        "function_name": "${aws_lambda_function.root_cloudQueueAddConsumere46e5cb7_83E71EC8.function_name}"
      }
    },
    "aws_lambda_function": {
      "root_AnotherFunction_1D5A4455": {
        "//": {
          "metadata": {
            "path": "root/Default/Default/AnotherFunction/Default",
            "uniqueId": "root_AnotherFunction_1D5A4455"
          }
        },
        "environment": {
          "variables": {
            "BUCKET_NAME_0c557d45": "${aws_s3_bucket.root_PrivateBucket_82B4DCC5.bucket}",
            "BUCKET_NAME_0c557d45_IS_PUBLIC": "false",
            "BUCKET_NAME_21bd2572": "${aws_s3_bucket.root_PublicBucket_73AE6C59.bucket}",
            "BUCKET_NAME_21bd2572_IS_PUBLIC": "true",
            "BUCKET_NAME_d755b447": "${aws_s3_bucket.root_cloudBucket_4F3C4F53.bucket}",
            "BUCKET_NAME_d755b447_IS_PUBLIC": "false",
            "WING_FUNCTION_NAME": "AnotherFunction-c88d2a81"
          }
        },
        "function_name": "AnotherFunction-c88d2a81",
        "handler": "index.handler",
        "publish": true,
        "role": "${aws_iam_role.root_AnotherFunction_IamRole_09A4D8EF.arn}",
        "runtime": "nodejs18.x",
        "s3_bucket": "${aws_s3_bucket.root_Code_02F3C603.bucket}",
        "s3_key": "${aws_s3_object.root_AnotherFunction_S3Object_5AD7E879.key}",
        "timeout": 30,
        "vpc_config": {
          "security_group_ids": [],
          "subnet_ids": []
        }
      },
      "root_cloudFunction_6A57BA0A": {
        "//": {
          "metadata": {
            "path": "root/Default/Default/cloud.Function/Default",
            "uniqueId": "root_cloudFunction_6A57BA0A"
          }
        },
        "environment": {
          "variables": {
            "BUCKET_NAME_0c557d45": "${aws_s3_bucket.root_PrivateBucket_82B4DCC5.bucket}",
            "BUCKET_NAME_0c557d45_IS_PUBLIC": "false",
            "BUCKET_NAME_21bd2572": "${aws_s3_bucket.root_PublicBucket_73AE6C59.bucket}",
            "BUCKET_NAME_21bd2572_IS_PUBLIC": "true",
            "BUCKET_NAME_d755b447": "${aws_s3_bucket.root_cloudBucket_4F3C4F53.bucket}",
            "BUCKET_NAME_d755b447_IS_PUBLIC": "false",
            "WING_FUNCTION_NAME": "cloud-Function-c8d2eca1"
          }
        },
        "function_name": "cloud-Function-c8d2eca1",
        "handler": "index.handler",
        "publish": true,
        "role": "${aws_iam_role.root_cloudFunction_IamRole_DAEC3578.arn}",
        "runtime": "nodejs18.x",
        "s3_bucket": "${aws_s3_bucket.root_Code_02F3C603.bucket}",
        "s3_key": "${aws_s3_object.root_cloudFunction_S3Object_C8435368.key}",
        "timeout": 30,
        "vpc_config": {
          "security_group_ids": [],
          "subnet_ids": []
        }
      },
      "root_cloudQueueAddConsumere46e5cb7_83E71EC8": {
        "//": {
          "metadata": {
            "path": "root/Default/Default/cloud.Queue-AddConsumer-e46e5cb7/Default",
            "uniqueId": "root_cloudQueueAddConsumere46e5cb7_83E71EC8"
          }
        },
        "environment": {
          "variables": {
            "BUCKET_NAME_0c557d45": "${aws_s3_bucket.root_PrivateBucket_82B4DCC5.bucket}",
            "BUCKET_NAME_0c557d45_IS_PUBLIC": "false",
            "BUCKET_NAME_21bd2572": "${aws_s3_bucket.root_PublicBucket_73AE6C59.bucket}",
            "BUCKET_NAME_21bd2572_IS_PUBLIC": "true",
            "BUCKET_NAME_d755b447": "${aws_s3_bucket.root_cloudBucket_4F3C4F53.bucket}",
            "BUCKET_NAME_d755b447_IS_PUBLIC": "false",
            "WING_FUNCTION_NAME": "cloud-Queue-AddConsumer-e46e5cb7-c85740a2"
          }
        },
        "function_name": "cloud-Queue-AddConsumer-e46e5cb7-c85740a2",
        "handler": "index.handler",
        "publish": true,
        "role": "${aws_iam_role.root_cloudQueueAddConsumere46e5cb7_IamRole_AE43C8FE.arn}",
        "runtime": "nodejs18.x",
        "s3_bucket": "${aws_s3_bucket.root_Code_02F3C603.bucket}",
        "s3_key": "${aws_s3_object.root_cloudQueueAddConsumere46e5cb7_S3Object_343EB2E4.key}",
        "timeout": 30,
        "vpc_config": {
          "security_group_ids": [],
          "subnet_ids": []
        }
      }
    },
    "aws_s3_bucket": {
      "root_Code_02F3C603": {
        "//": {
          "metadata": {
            "path": "root/Default/Code",
            "uniqueId": "root_Code_02F3C603"
          }
        },
        "bucket_prefix": "code-c84a50b1-"
      },
      "root_PrivateBucket_82B4DCC5": {
        "//": {
          "metadata": {
            "path": "root/Default/Default/PrivateBucket/Default",
            "uniqueId": "root_PrivateBucket_82B4DCC5"
          }
        },
        "bucket_prefix": "privatebucket-c8a9b08c-",
        "force_destroy": false
      },
      "root_PublicBucket_73AE6C59": {
        "//": {
          "metadata": {
            "path": "root/Default/Default/PublicBucket/Default",
            "uniqueId": "root_PublicBucket_73AE6C59"
          }
        },
        "bucket_prefix": "publicbucket-c8fea5d9-",
        "force_destroy": false
      },
      "root_cloudBucket_4F3C4F53": {
        "//": {
          "metadata": {
            "path": "root/Default/Default/cloud.Bucket/Default",
            "uniqueId": "root_cloudBucket_4F3C4F53"
          }
        },
        "bucket_prefix": "cloud-bucket-c87175e7-",
        "force_destroy": false
      }
    },
    "aws_s3_bucket_policy": {
      "root_PublicBucket_PublicPolicy_98DDAE96": {
        "//": {
          "metadata": {
            "path": "root/Default/Default/PublicBucket/PublicPolicy",
            "uniqueId": "root_PublicBucket_PublicPolicy_98DDAE96"
          }
        },
        "bucket": "${aws_s3_bucket.root_PublicBucket_73AE6C59.bucket}",
        "policy": "{\"Version\":\"2012-10-17\",\"Statement\":[{\"Effect\":\"Allow\",\"Principal\":\"*\",\"Action\":[\"s3:GetObject\"],\"Resource\":[\"${aws_s3_bucket.root_PublicBucket_73AE6C59.arn}/*\"]}]}"
      }
    },
    "aws_s3_bucket_public_access_block": {
      "root_PrivateBucket_PublicAccessBlock_DB813250": {
        "//": {
          "metadata": {
            "path": "root/Default/Default/PrivateBucket/PublicAccessBlock",
            "uniqueId": "root_PrivateBucket_PublicAccessBlock_DB813250"
          }
        },
        "block_public_acls": true,
        "block_public_policy": true,
        "bucket": "${aws_s3_bucket.root_PrivateBucket_82B4DCC5.bucket}",
        "ignore_public_acls": true,
        "restrict_public_buckets": true
      },
      "root_PublicBucket_PublicAccessBlock_A244D6BC": {
        "//": {
          "metadata": {
            "path": "root/Default/Default/PublicBucket/PublicAccessBlock",
            "uniqueId": "root_PublicBucket_PublicAccessBlock_A244D6BC"
          }
        },
        "block_public_acls": false,
        "block_public_policy": false,
        "bucket": "${aws_s3_bucket.root_PublicBucket_73AE6C59.bucket}",
        "ignore_public_acls": false,
        "restrict_public_buckets": false
      },
      "root_cloudBucket_PublicAccessBlock_319C1C2E": {
        "//": {
          "metadata": {
            "path": "root/Default/Default/cloud.Bucket/PublicAccessBlock",
            "uniqueId": "root_cloudBucket_PublicAccessBlock_319C1C2E"
          }
        },
        "block_public_acls": true,
        "block_public_policy": true,
        "bucket": "${aws_s3_bucket.root_cloudBucket_4F3C4F53.bucket}",
        "ignore_public_acls": true,
        "restrict_public_buckets": true
      }
    },
    "aws_s3_bucket_server_side_encryption_configuration": {
      "root_PrivateBucket_Encryption_F9F2144A": {
        "//": {
          "metadata": {
            "path": "root/Default/Default/PrivateBucket/Encryption",
            "uniqueId": "root_PrivateBucket_Encryption_F9F2144A"
          }
        },
        "bucket": "${aws_s3_bucket.root_PrivateBucket_82B4DCC5.bucket}",
        "rule": [
          {
            "apply_server_side_encryption_by_default": {
              "sse_algorithm": "AES256"
            }
          }
        ]
      },
      "root_PublicBucket_Encryption_FB9A8400": {
        "//": {
          "metadata": {
            "path": "root/Default/Default/PublicBucket/Encryption",
            "uniqueId": "root_PublicBucket_Encryption_FB9A8400"
          }
        },
        "bucket": "${aws_s3_bucket.root_PublicBucket_73AE6C59.bucket}",
        "rule": [
          {
            "apply_server_side_encryption_by_default": {
              "sse_algorithm": "AES256"
            }
          }
        ]
      },
      "root_cloudBucket_Encryption_8ED0CD9C": {
        "//": {
          "metadata": {
            "path": "root/Default/Default/cloud.Bucket/Encryption",
            "uniqueId": "root_cloudBucket_Encryption_8ED0CD9C"
          }
        },
        "bucket": "${aws_s3_bucket.root_cloudBucket_4F3C4F53.bucket}",
        "rule": [
          {
            "apply_server_side_encryption_by_default": {
              "sse_algorithm": "AES256"
            }
          }
        ]
      }
    },
    "aws_s3_object": {
      "root_AnotherFunction_S3Object_5AD7E879": {
        "//": {
          "metadata": {
            "path": "root/Default/Default/AnotherFunction/S3Object",
            "uniqueId": "root_AnotherFunction_S3Object_5AD7E879"
          }
        },
        "bucket": "${aws_s3_bucket.root_Code_02F3C603.bucket}",
        "key": "<ASSET_KEY>",
        "source": "<ASSET_SOURCE>"
      },
      "root_cloudFunction_S3Object_C8435368": {
        "//": {
          "metadata": {
            "path": "root/Default/Default/cloud.Function/S3Object",
            "uniqueId": "root_cloudFunction_S3Object_C8435368"
          }
        },
        "bucket": "${aws_s3_bucket.root_Code_02F3C603.bucket}",
        "key": "<ASSET_KEY>",
        "source": "<ASSET_SOURCE>"
      },
      "root_cloudQueueAddConsumere46e5cb7_S3Object_343EB2E4": {
        "//": {
          "metadata": {
            "path": "root/Default/Default/cloud.Queue-AddConsumer-e46e5cb7/S3Object",
            "uniqueId": "root_cloudQueueAddConsumere46e5cb7_S3Object_343EB2E4"
          }
        },
        "bucket": "${aws_s3_bucket.root_Code_02F3C603.bucket}",
        "key": "<ASSET_KEY>",
        "source": "<ASSET_SOURCE>"
      }
    },
    "aws_sqs_queue": {
      "root_cloudQueue_E3597F7A": {
        "//": {
          "metadata": {
            "path": "root/Default/Default/cloud.Queue/Default",
            "uniqueId": "root_cloudQueue_E3597F7A"
          }
        },
        "name": "cloud-Queue-c86e03d8"
      }
    }
  }
}
```

## preflight.js
```js
const $stdlib = require('@winglang/sdk');
const $outdir = process.env.WING_SYNTH_DIR ?? ".";
const $wing_is_test = process.env.WING_IS_TEST === "true";
const $AppBase = $stdlib.core.App.for(process.env.WING_TARGET);
const cloud = require('@winglang/sdk').cloud;
class $Root extends $stdlib.std.Resource {
  constructor(scope, id) {
    super(scope, id);
    class $Inflight1 extends $stdlib.std.Resource {
      constructor(scope, id, ) {
        super(scope, id);
        this._addInflightOps("handle");
      }
      _toInflight() {
        const bucket1_client = this._lift(bucket1);
        const bucket2_client = this._lift(bucket2);
        const bucket3_client = this._lift(bucket3);
        const self_client_path = "./clients/$Inflight1.inflight.js".replace(/\\/g, "/");
        return $stdlib.core.NodeJsCode.fromInline(`
          (await (async () => {
            const $Inflight1 = require("${self_client_path}")({
              bucket1: ${bucket1_client},
              bucket2: ${bucket2_client},
              bucket3: ${bucket3_client},
            });
            const client = new $Inflight1({
            });
            if (client.$inflight_init) { await client.$inflight_init(); }
            return client;
          })())
        `);
      }
      _registerBind(host, ops) {
        if (ops.includes("$inflight_init")) {
        }
        if (ops.includes("handle")) {
          this._registerBindObject(bucket1, host, ["list", "public_url", "put"]);
          this._registerBindObject(bucket2, host, ["get", "public_url"]);
          this._registerBindObject(bucket3, host, ["get"]);
        }
        super._registerBind(host, ops);
      }
    }
    const bucket1 = this.node.root.newAbstract("@winglang/sdk.cloud.Bucket",this,"cloud.Bucket");
    const bucket2 = this.node.root.newAbstract("@winglang/sdk.cloud.Bucket",this,"PublicBucket",{
    "public": true,}
    );
    const bucket3 = this.node.root.newAbstract("@winglang/sdk.cloud.Bucket",this,"PrivateBucket",{ public: false });
    const queue = this.node.root.newAbstract("@winglang/sdk.cloud.Queue",this,"cloud.Queue");
<<<<<<< HEAD
    const handler = new $Inflight1(this,"$Inflight1");
=======
    const handler = new $stdlib.core.Inflight(this, "$Inflight1", {
      code: $stdlib.core.NodeJsCode.fromFile(require.resolve("./proc1/index.js".replace(/\\/g, "/"))),
      bindings: {
        bucket1: {
          obj: bucket1,
          ops: ["delete","get","getJson","list","publicUrl","put","putJson"]
        },
        bucket2: {
          obj: bucket2,
          ops: ["delete","get","getJson","list","publicUrl","put","putJson"]
        },
        bucket3: {
          obj: bucket3,
          ops: ["delete","get","getJson","list","publicUrl","put","putJson"]
        },
      }
    })
    ;
>>>>>>> 37adcb27
    (queue.addConsumer(handler,{ batchSize: 5 }));
    this.node.root.newAbstract("@winglang/sdk.cloud.Function",this,"cloud.Function",handler,{ env: Object.freeze({}) });
    const emptyEnv = Object.freeze({});
    this.node.root.newAbstract("@winglang/sdk.cloud.Function",this,"AnotherFunction",handler,{ env: emptyEnv });
  }
}
class $App extends $AppBase {
  constructor() {
    super({ outdir: $outdir, name: "captures", plugins: $plugins, isTestEnvironment: $wing_is_test });
    if ($wing_is_test) {
      new $Root(this, "env0");
      const $test_runner = this.testRunner;
      const $tests = $test_runner.findTests();
      for (let $i = 1; $i < $tests.length; $i++) {
        new $Root(this, "env" + $i);
      }
    } else {
      new $Root(this, "Default");
    }
  }
}
new $App().synth();

```

## proc1/index.js
```js
async handle(event) {
  const { bucket1, bucket2, bucket3 } = this;
  (await bucket1.put("file.txt","data"));
  (await bucket2.get("file.txt"));
  (await bucket2.get("file2.txt"));
  (await bucket3.get("file3.txt"));
  for (const stuff of (await bucket1.list())) {
    {console.log(stuff)};
  }
  {console.log((await bucket2.publicUrl("file.txt")))};
  try {
    (await bucket1.publicUrl("file.txt"));
  }
  catch ($error_error) {
    const error = $error_error.message;
    {console.log(error)};
  }
}

```
<|MERGE_RESOLUTION|>--- conflicted
+++ resolved
@@ -471,19 +471,24 @@
         super(scope, id);
         this._addInflightOps("handle");
       }
+      static _toInflightType(context) {
+        const self_client_path = "./clients/$Inflight1.inflight.js".replace(/\\/g, "/");
+        const bucket1_client = context._lift(bucket1);
+        const bucket2_client = context._lift(bucket2);
+        const bucket3_client = context._lift(bucket3);
+        return $stdlib.core.NodeJsCode.fromInline(`
+          require("${self_client_path}")({
+            bucket1: ${bucket1_client},
+            bucket2: ${bucket2_client},
+            bucket3: ${bucket3_client},
+          })
+        `);
+      }
       _toInflight() {
-        const bucket1_client = this._lift(bucket1);
-        const bucket2_client = this._lift(bucket2);
-        const bucket3_client = this._lift(bucket3);
-        const self_client_path = "./clients/$Inflight1.inflight.js".replace(/\\/g, "/");
         return $stdlib.core.NodeJsCode.fromInline(`
           (await (async () => {
-            const $Inflight1 = require("${self_client_path}")({
-              bucket1: ${bucket1_client},
-              bucket2: ${bucket2_client},
-              bucket3: ${bucket3_client},
-            });
-            const client = new $Inflight1({
+            const $Inflight1Client = ${$Inflight1._toInflightType(this).text};
+            const client = new $Inflight1Client({
             });
             if (client.$inflight_init) { await client.$inflight_init(); }
             return client;
@@ -494,8 +499,8 @@
         if (ops.includes("$inflight_init")) {
         }
         if (ops.includes("handle")) {
-          this._registerBindObject(bucket1, host, ["list", "public_url", "put"]);
-          this._registerBindObject(bucket2, host, ["get", "public_url"]);
+          this._registerBindObject(bucket1, host, ["list", "publicUrl", "put"]);
+          this._registerBindObject(bucket2, host, ["get", "publicUrl"]);
           this._registerBindObject(bucket3, host, ["get"]);
         }
         super._registerBind(host, ops);
@@ -507,28 +512,7 @@
     );
     const bucket3 = this.node.root.newAbstract("@winglang/sdk.cloud.Bucket",this,"PrivateBucket",{ public: false });
     const queue = this.node.root.newAbstract("@winglang/sdk.cloud.Queue",this,"cloud.Queue");
-<<<<<<< HEAD
     const handler = new $Inflight1(this,"$Inflight1");
-=======
-    const handler = new $stdlib.core.Inflight(this, "$Inflight1", {
-      code: $stdlib.core.NodeJsCode.fromFile(require.resolve("./proc1/index.js".replace(/\\/g, "/"))),
-      bindings: {
-        bucket1: {
-          obj: bucket1,
-          ops: ["delete","get","getJson","list","publicUrl","put","putJson"]
-        },
-        bucket2: {
-          obj: bucket2,
-          ops: ["delete","get","getJson","list","publicUrl","put","putJson"]
-        },
-        bucket3: {
-          obj: bucket3,
-          ops: ["delete","get","getJson","list","publicUrl","put","putJson"]
-        },
-      }
-    })
-    ;
->>>>>>> 37adcb27
     (queue.addConsumer(handler,{ batchSize: 5 }));
     this.node.root.newAbstract("@winglang/sdk.cloud.Function",this,"cloud.Function",handler,{ env: Object.freeze({}) });
     const emptyEnv = Object.freeze({});
