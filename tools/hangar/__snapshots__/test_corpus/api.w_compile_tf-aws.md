--- conflicted
+++ resolved
@@ -25,8 +25,26 @@
 
 ## clients/$Inflight2.inflight.js
 ```js
+module.exports = function({ api }) {
+  class  $Inflight2 {
+    constructor({  }) {
+    }
+    async handle()  {
+      {
+        const url = api.url;
+        {((cond) => {if (!cond) throw new Error(`assertion failed: 'url.startsWith("http://")'`)})(url.startsWith("http://"))};
+      }
+    }
+  }
+  return $Inflight2;
+}
+
+```
+
+## clients/$Inflight3.inflight.js
+```js
 module.exports = function({ __parent_this }) {
-  class  $Inflight2 {
+  class  $Inflight3 {
     constructor({  }) {
     }
     async handle(req)  {
@@ -39,7 +57,7 @@
       }
     }
   }
-  return $Inflight2;
+  return $Inflight3;
 }
 
 ```
@@ -57,7 +75,6 @@
 
 ```
 
-<<<<<<< HEAD
 ## clients/Foo.inflight.js
 ```js
 module.exports = function() {
@@ -78,8 +95,6 @@
 
 ```
 
-=======
->>>>>>> 37adcb27
 ## main.tf.json
 ```json
 {
@@ -135,11 +150,7 @@
         },
         "rest_api_id": "${aws_api_gateway_rest_api.root_A_cloudApi_api_A554547B.id}",
         "triggers": {
-<<<<<<< HEAD
           "redeployment": "d5ba3b47f1fba34e1d97e6c40f33bef7a66fb682"
-=======
-          "redeployment": "8d85f556eceab603684e614bfa994e4559716a60"
->>>>>>> 37adcb27
         }
       },
       "root_cloudApi_api_deployment_E29F699A": {
@@ -166,7 +177,7 @@
             "uniqueId": "root_A_cloudApi_api_A554547B"
           }
         },
-        "body": "{\"openapi\":\"3.0.3\",\"paths\":{\"/endpoint1\":{\"get\":{\"operationId\":\"get-endpoint1\",\"responses\":{\"200\":{\"description\":\"200 response\",\"content\":{}}},\"parameters\":[],\"x-amazon-apigateway-integration\":{\"uri\":\"arn:aws:apigateway:${data.aws_region.root_Region_A2D17352.name}:lambda:path/2015-03-31/functions/${aws_lambda_function.root_A_cloudApi_cloudApiOnRequest80279403_184390EA.arn}/invocations\",\"type\":\"aws_proxy\",\"httpMethod\":\"POST\",\"responses\":{\"default\":{\"statusCode\":\"200\"}},\"passthroughBehavior\":\"when_no_match\",\"contentHandling\":\"CONVERT_TO_TEXT\"}}}}}",
+        "body": "{\"openapi\":\"3.0.3\",\"paths\":{\"/endpoint1\":{\"get\":{\"operationId\":\"get-endpoint1\",\"responses\":{\"200\":{\"description\":\"200 response\",\"content\":{}}},\"parameters\":[],\"x-amazon-apigateway-integration\":{\"uri\":\"arn:aws:apigateway:${data.aws_region.root_Region_A2D17352.name}:lambda:path/2015-03-31/functions/${aws_lambda_function.root_A_cloudApi_cloudApiOnRequest155b3888_E267CAC7.arn}/invocations\",\"type\":\"aws_proxy\",\"httpMethod\":\"POST\",\"responses\":{\"default\":{\"statusCode\":\"200\"}},\"passthroughBehavior\":\"when_no_match\",\"contentHandling\":\"CONVERT_TO_TEXT\"}}}}}",
         "name": "api-c8c7a7a3"
       },
       "root_cloudApi_api_8C9FE51E": {
@@ -224,11 +235,11 @@
       }
     },
     "aws_iam_role": {
-      "root_A_cloudApi_cloudApiOnRequest80279403_IamRole_A41135EC": {
-        "//": {
-          "metadata": {
-            "path": "root/Default/Default/A/cloud.Api/cloud.Api-OnRequest-80279403/IamRole",
-            "uniqueId": "root_A_cloudApi_cloudApiOnRequest80279403_IamRole_A41135EC"
+      "root_A_cloudApi_cloudApiOnRequest155b3888_IamRole_7B7635C3": {
+        "//": {
+          "metadata": {
+            "path": "root/Default/Default/A/cloud.Api/cloud.Api-OnRequest-155b3888/IamRole",
+            "uniqueId": "root_A_cloudApi_cloudApiOnRequest155b3888_IamRole_7B7635C3"
           }
         },
         "assume_role_policy": "{\"Version\":\"2012-10-17\",\"Statement\":[{\"Action\":\"sts:AssumeRole\",\"Principal\":{\"Service\":\"lambda.amazonaws.com\"},\"Effect\":\"Allow\"}]}"
@@ -253,15 +264,15 @@
       }
     },
     "aws_iam_role_policy": {
-      "root_A_cloudApi_cloudApiOnRequest80279403_IamRolePolicy_586F1265": {
-        "//": {
-          "metadata": {
-            "path": "root/Default/Default/A/cloud.Api/cloud.Api-OnRequest-80279403/IamRolePolicy",
-            "uniqueId": "root_A_cloudApi_cloudApiOnRequest80279403_IamRolePolicy_586F1265"
+      "root_A_cloudApi_cloudApiOnRequest155b3888_IamRolePolicy_2BD3B540": {
+        "//": {
+          "metadata": {
+            "path": "root/Default/Default/A/cloud.Api/cloud.Api-OnRequest-155b3888/IamRolePolicy",
+            "uniqueId": "root_A_cloudApi_cloudApiOnRequest155b3888_IamRolePolicy_2BD3B540"
           }
         },
         "policy": "{\"Version\":\"2012-10-17\",\"Statement\":[{\"Effect\":\"Allow\",\"Action\":\"none:null\",\"Resource\":\"*\"}]}",
-        "role": "${aws_iam_role.root_A_cloudApi_cloudApiOnRequest80279403_IamRole_A41135EC.name}"
+        "role": "${aws_iam_role.root_A_cloudApi_cloudApiOnRequest155b3888_IamRole_7B7635C3.name}"
       },
       "root_cloudApi_cloudApiOnRequeste46e5cb7_IamRolePolicy_0281983F": {
         "//": {
@@ -285,15 +296,15 @@
       }
     },
     "aws_iam_role_policy_attachment": {
-      "root_A_cloudApi_cloudApiOnRequest80279403_IamRolePolicyAttachment_495FC72E": {
-        "//": {
-          "metadata": {
-            "path": "root/Default/Default/A/cloud.Api/cloud.Api-OnRequest-80279403/IamRolePolicyAttachment",
-            "uniqueId": "root_A_cloudApi_cloudApiOnRequest80279403_IamRolePolicyAttachment_495FC72E"
+      "root_A_cloudApi_cloudApiOnRequest155b3888_IamRolePolicyAttachment_FDDE8237": {
+        "//": {
+          "metadata": {
+            "path": "root/Default/Default/A/cloud.Api/cloud.Api-OnRequest-155b3888/IamRolePolicyAttachment",
+            "uniqueId": "root_A_cloudApi_cloudApiOnRequest155b3888_IamRolePolicyAttachment_FDDE8237"
           }
         },
         "policy_arn": "arn:aws:iam::aws:policy/service-role/AWSLambdaBasicExecutionRole",
-        "role": "${aws_iam_role.root_A_cloudApi_cloudApiOnRequest80279403_IamRole_A41135EC.name}"
+        "role": "${aws_iam_role.root_A_cloudApi_cloudApiOnRequest155b3888_IamRole_7B7635C3.name}"
       },
       "root_cloudApi_cloudApiOnRequeste46e5cb7_IamRolePolicyAttachment_3D2A6333": {
         "//": {
@@ -317,25 +328,25 @@
       }
     },
     "aws_lambda_function": {
-      "root_A_cloudApi_cloudApiOnRequest80279403_184390EA": {
-        "//": {
-          "metadata": {
-            "path": "root/Default/Default/A/cloud.Api/cloud.Api-OnRequest-80279403/Default",
-            "uniqueId": "root_A_cloudApi_cloudApiOnRequest80279403_184390EA"
+      "root_A_cloudApi_cloudApiOnRequest155b3888_E267CAC7": {
+        "//": {
+          "metadata": {
+            "path": "root/Default/Default/A/cloud.Api/cloud.Api-OnRequest-155b3888/Default",
+            "uniqueId": "root_A_cloudApi_cloudApiOnRequest155b3888_E267CAC7"
           }
         },
         "environment": {
           "variables": {
-            "WING_FUNCTION_NAME": "cloud-Api-OnRequest-80279403-c814f893"
-          }
-        },
-        "function_name": "cloud-Api-OnRequest-80279403-c814f893",
+            "WING_FUNCTION_NAME": "cloud-Api-OnRequest-155b3888-c85af51e"
+          }
+        },
+        "function_name": "cloud-Api-OnRequest-155b3888-c85af51e",
         "handler": "index.handler",
         "publish": true,
-        "role": "${aws_iam_role.root_A_cloudApi_cloudApiOnRequest80279403_IamRole_A41135EC.arn}",
+        "role": "${aws_iam_role.root_A_cloudApi_cloudApiOnRequest155b3888_IamRole_7B7635C3.arn}",
         "runtime": "nodejs18.x",
         "s3_bucket": "${aws_s3_bucket.root_Code_02F3C603.bucket}",
-        "s3_key": "${aws_s3_object.root_A_cloudApi_cloudApiOnRequest80279403_S3Object_7EF095AE.key}",
+        "s3_key": "${aws_s3_object.root_A_cloudApi_cloudApiOnRequest155b3888_S3Object_5E005BAC.key}",
         "timeout": 30,
         "vpc_config": {
           "security_group_ids": [],
@@ -377,7 +388,6 @@
         },
         "environment": {
           "variables": {
-            "CLOUD_API_C82DF3A5": "${aws_api_gateway_stage.root_cloudApi_api_stage_57D6284A.invoke_url}",
             "WING_FUNCTION_NAME": "Handler-c8315524"
           }
         },
@@ -404,7 +414,7 @@
           }
         },
         "action": "lambda:InvokeFunction",
-        "function_name": "${aws_lambda_function.root_A_cloudApi_cloudApiOnRequest80279403_184390EA.function_name}",
+        "function_name": "${aws_lambda_function.root_A_cloudApi_cloudApiOnRequest155b3888_E267CAC7.function_name}",
         "principal": "apigateway.amazonaws.com",
         "source_arn": "${aws_api_gateway_rest_api.root_A_cloudApi_api_A554547B.execution_arn}/*/GET/endpoint1",
         "statement_id": "AllowExecutionFromAPIGateway-GET-1454206f"
@@ -435,11 +445,11 @@
       }
     },
     "aws_s3_object": {
-      "root_A_cloudApi_cloudApiOnRequest80279403_S3Object_7EF095AE": {
-        "//": {
-          "metadata": {
-            "path": "root/Default/Default/A/cloud.Api/cloud.Api-OnRequest-80279403/S3Object",
-            "uniqueId": "root_A_cloudApi_cloudApiOnRequest80279403_S3Object_7EF095AE"
+      "root_A_cloudApi_cloudApiOnRequest155b3888_S3Object_5E005BAC": {
+        "//": {
+          "metadata": {
+            "path": "root/Default/Default/A/cloud.Api/cloud.Api-OnRequest-155b3888/S3Object",
+            "uniqueId": "root_A_cloudApi_cloudApiOnRequest155b3888_S3Object_5E005BAC"
           }
         },
         "bucket": "${aws_s3_bucket.root_Code_02F3C603.bucket}",
@@ -483,21 +493,25 @@
 class $Root extends $stdlib.std.Resource {
   constructor(scope, id) {
     super(scope, id);
-<<<<<<< HEAD
     class $Inflight1 extends $stdlib.std.Resource {
       constructor(scope, id, ) {
         super(scope, id);
         this._addInflightOps("handle");
       }
+      static _toInflightType(context) {
+        const self_client_path = "./clients/$Inflight1.inflight.js".replace(/\\/g, "/");
+        const counter_client = context._lift(counter);
+        return $stdlib.core.NodeJsCode.fromInline(`
+          require("${self_client_path}")({
+            counter: ${counter_client},
+          })
+        `);
+      }
       _toInflight() {
-        const counter_client = this._lift(counter);
-        const self_client_path = "./clients/$Inflight1.inflight.js".replace(/\\/g, "/");
         return $stdlib.core.NodeJsCode.fromInline(`
           (await (async () => {
-            const $Inflight1 = require("${self_client_path}")({
-              counter: ${counter_client},
-            });
-            const client = new $Inflight1({
+            const $Inflight1Client = ${$Inflight1._toInflightType(this).text};
+            const client = new $Inflight1Client({
             });
             if (client.$inflight_init) { await client.$inflight_init(); }
             return client;
@@ -513,21 +527,25 @@
         super._registerBind(host, ops);
       }
     }
-    class Foo extends $stdlib.std.Resource {
-      constructor(scope, id, api) {
+    class $Inflight2 extends $stdlib.std.Resource {
+      constructor(scope, id, ) {
         super(scope, id);
         this._addInflightOps("handle");
-        const __parent_this = this;
-        this.api = api;
+      }
+      static _toInflightType(context) {
+        const self_client_path = "./clients/$Inflight2.inflight.js".replace(/\\/g, "/");
+        const api_client = context._lift(api);
+        return $stdlib.core.NodeJsCode.fromInline(`
+          require("${self_client_path}")({
+            api: ${api_client},
+          })
+        `);
       }
       _toInflight() {
-        const api_client = this._lift(this.api);
-        const self_client_path = "./clients/Foo.inflight.js".replace(/\\/g, "/");
         return $stdlib.core.NodeJsCode.fromInline(`
           (await (async () => {
-            const Foo = require("${self_client_path}")({});
-            const client = new Foo({
-              api: ${api_client},
+            const $Inflight2Client = ${$Inflight2._toInflightType(this).text};
+            const client = new $Inflight2Client({
             });
             if (client.$inflight_init) { await client.$inflight_init(); }
             return client;
@@ -536,35 +554,37 @@
       }
       _registerBind(host, ops) {
         if (ops.includes("$inflight_init")) {
-          this._registerBindObject(this.api, host, []);
         }
         if (ops.includes("handle")) {
-          this._registerBindObject(this.api.url, host, []);
+          this._registerBindObject(api.url, host, []);
         }
         super._registerBind(host, ops);
       }
     }
-=======
->>>>>>> 37adcb27
     class A extends $stdlib.std.Resource {
       constructor(scope, id, ) {
         super(scope, id);
         const __parent_this = this;
         this.api = this.node.root.newAbstract("@winglang/sdk.cloud.Api",this,"cloud.Api");
-        class $Inflight2 extends $stdlib.std.Resource {
+        class $Inflight3 extends $stdlib.std.Resource {
           constructor(scope, id, ) {
             super(scope, id);
             this._addInflightOps("handle");
           }
+          static _toInflightType(context) {
+            const self_client_path = "./clients/$Inflight3.inflight.js".replace(/\\/g, "/");
+            const __parent_this_client = context._lift(__parent_this);
+            return $stdlib.core.NodeJsCode.fromInline(`
+              require("${self_client_path}")({
+                __parent_this: ${__parent_this_client},
+              })
+            `);
+          }
           _toInflight() {
-            const __parent_this_client = this._lift(__parent_this);
-            const self_client_path = "./clients/$Inflight2.inflight.js".replace(/\\/g, "/");
             return $stdlib.core.NodeJsCode.fromInline(`
               (await (async () => {
-                const $Inflight2 = require("${self_client_path}")({
-                  __parent_this: ${__parent_this_client},
-                });
-                const client = new $Inflight2({
+                const $Inflight3Client = ${$Inflight3._toInflightType(this).text};
+                const client = new $Inflight3Client({
                 });
                 if (client.$inflight_init) { await client.$inflight_init(); }
                 return client;
@@ -580,7 +600,7 @@
             super._registerBind(host, ops);
           }
         }
-        (this.api.get("/endpoint1",new $Inflight2(this,"$Inflight2")));
+        (this.api.get("/endpoint1",new $Inflight3(this,"$Inflight3")));
       }
       static _toInflightType(context) {
         const self_client_path = "./clients/A.inflight.js".replace(/\\/g, "/");
@@ -613,16 +633,7 @@
     const counter = this.node.root.newAbstract("@winglang/sdk.cloud.Counter",this,"cloud.Counter");
     const handler = new $Inflight1(this,"$Inflight1");
     (api.get("/hello/world",handler));
-    this.node.root.new("@winglang/sdk.cloud.Test",cloud.Test,this,"test:api url",new $stdlib.core.Inflight(this, "$Inflight3", {
-      code: $stdlib.core.NodeJsCode.fromFile(require.resolve("./proc3/index.js".replace(/\\/g, "/"))),
-      bindings: {
-        api: {
-          obj: api,
-          ops: []
-        },
-      }
-    })
-    );
+    this.node.root.new("@winglang/sdk.cloud.Test",cloud.Test,this,"test:api url",new $Inflight2(this,"$Inflight2"));
     new A(this,"A");
   }
 }
@@ -659,13 +670,3 @@
 }
 
 ```
-
-## proc3/index.js
-```js
-async handle() {
-  const { api } = this;
-  const url = api.url;
-  {((cond) => {if (!cond) throw new Error(`assertion failed: 'url.startsWith("http://")'`)})(url.startsWith("http://"))};
-}
-
-```
