# [capture_resource_with_no_inflight.w](../../../../examples/tests/valid/capture_resource_with_no_inflight.w) | compile | tf-aws

## clients/$Inflight1.inflight.js
```js
module.exports = function({ a }) {
  class  $Inflight1 {
    constructor({  }) {
    }
    async handle()  {
      {
        {((cond) => {if (!cond) throw new Error(`assertion failed: '("hey" === a.field)'`)})(("hey" === a.field))};
      }
    }
  }
  return $Inflight1;
}

```

## clients/A.inflight.js
```js
module.exports = function({  }) {
  class  A {
    constructor({ field }) {
      this.field = field;
    }
  }
  return A;
}

```

## main.tf.json
```json
{
  "//": {
    "metadata": {
      "backend": "local",
      "stackName": "root",
      "version": "0.15.2"
    },
    "outputs": {
      "root": {
        "Default": {
          "cloud.TestRunner": {
            "TestFunctionArns": "WING_TEST_RUNNER_FUNCTION_ARNS"
          }
        }
      }
    }
  },
  "output": {
    "WING_TEST_RUNNER_FUNCTION_ARNS": {
      "value": "[[\"root/Default/Default/test:test\",\"${aws_lambda_function.root_testtest_Handler_046C3415.arn}\"]]"
    }
  },
  "provider": {
    "aws": [
      {}
    ]
  },
  "resource": {
    "aws_iam_role": {
      "root_testtest_Handler_IamRole_6C1728D1": {
        "//": {
          "metadata": {
            "path": "root/Default/Default/test:test/Handler/IamRole",
            "uniqueId": "root_testtest_Handler_IamRole_6C1728D1"
          }
        },
        "assume_role_policy": "{\"Version\":\"2012-10-17\",\"Statement\":[{\"Action\":\"sts:AssumeRole\",\"Principal\":{\"Service\":\"lambda.amazonaws.com\"},\"Effect\":\"Allow\"}]}"
      }
    },
    "aws_iam_role_policy": {
      "root_testtest_Handler_IamRolePolicy_65A1D8BE": {
        "//": {
          "metadata": {
            "path": "root/Default/Default/test:test/Handler/IamRolePolicy",
            "uniqueId": "root_testtest_Handler_IamRolePolicy_65A1D8BE"
          }
        },
        "policy": "{\"Version\":\"2012-10-17\",\"Statement\":[{\"Effect\":\"Allow\",\"Action\":\"none:null\",\"Resource\":\"*\"}]}",
        "role": "${aws_iam_role.root_testtest_Handler_IamRole_6C1728D1.name}"
      }
    },
    "aws_iam_role_policy_attachment": {
      "root_testtest_Handler_IamRolePolicyAttachment_3716AC26": {
        "//": {
          "metadata": {
            "path": "root/Default/Default/test:test/Handler/IamRolePolicyAttachment",
            "uniqueId": "root_testtest_Handler_IamRolePolicyAttachment_3716AC26"
          }
        },
        "policy_arn": "arn:aws:iam::aws:policy/service-role/AWSLambdaBasicExecutionRole",
        "role": "${aws_iam_role.root_testtest_Handler_IamRole_6C1728D1.name}"
      }
    },
    "aws_lambda_function": {
      "root_testtest_Handler_046C3415": {
        "//": {
          "metadata": {
            "path": "root/Default/Default/test:test/Handler/Default",
            "uniqueId": "root_testtest_Handler_046C3415"
          }
        },
        "environment": {
          "variables": {
            "WING_FUNCTION_NAME": "Handler-c8f4f2a1"
          }
        },
        "function_name": "Handler-c8f4f2a1",
        "handler": "index.handler",
        "publish": true,
        "role": "${aws_iam_role.root_testtest_Handler_IamRole_6C1728D1.arn}",
        "runtime": "nodejs18.x",
        "s3_bucket": "${aws_s3_bucket.root_Code_02F3C603.bucket}",
        "s3_key": "${aws_s3_object.root_testtest_Handler_S3Object_71CD07AC.key}",
        "timeout": 30,
        "vpc_config": {
          "security_group_ids": [],
          "subnet_ids": []
        }
      }
    },
    "aws_s3_bucket": {
      "root_Code_02F3C603": {
        "//": {
          "metadata": {
            "path": "root/Default/Code",
            "uniqueId": "root_Code_02F3C603"
          }
        },
        "bucket_prefix": "code-c84a50b1-"
      }
    },
    "aws_s3_object": {
      "root_testtest_Handler_S3Object_71CD07AC": {
        "//": {
          "metadata": {
            "path": "root/Default/Default/test:test/Handler/S3Object",
            "uniqueId": "root_testtest_Handler_S3Object_71CD07AC"
          }
        },
        "bucket": "${aws_s3_bucket.root_Code_02F3C603.bucket}",
        "key": "<ASSET_KEY>",
        "source": "<ASSET_SOURCE>"
      }
    }
  }
}
```

## preflight.js
```js
const $stdlib = require('@winglang/sdk');
const $outdir = process.env.WING_SYNTH_DIR ?? ".";
const $wing_is_test = process.env.WING_IS_TEST === "true";
const $AppBase = $stdlib.core.App.for(process.env.WING_TARGET);
const cloud = require('@winglang/sdk').cloud;
class $Root extends $stdlib.std.Resource {
  constructor(scope, id) {
    super(scope, id);
    class A extends $stdlib.std.Resource {
      constructor(scope, id, ) {
        super(scope, id);
        const __parent_this = this;
        this.field = "hey";
      }
      static _toInflightType(context) {
        const self_client_path = "./clients/A.inflight.js".replace(/\\/g, "/");
        return $stdlib.core.NodeJsCode.fromInline(`
          require("${self_client_path}")({
          })
        `);
      }
      _toInflight() {
        const field_client = this._lift(this.field);
        return $stdlib.core.NodeJsCode.fromInline(`
          (await (async () => {
            const AClient = ${A._toInflightType(this).text};
            const client = new AClient({
              field: ${field_client},
            });
            if (client.$inflight_init) { await client.$inflight_init(); }
            return client;
          })())
        `);
      }
      _registerBind(host, ops) {
        if (ops.includes("$inflight_init")) {
          this._registerBindObject(this.field, host, []);
        }
        super._registerBind(host, ops);
      }
    }
<<<<<<< HEAD
    class $Inflight1 extends $stdlib.std.Resource {
      constructor(scope, id, ) {
        super(scope, id);
        this._addInflightOps("handle");
=======
    const a = new A(this,"A");
    this.node.root.new("@winglang/sdk.cloud.Test",cloud.Test,this,"test:test",new $stdlib.core.Inflight(this, "$Inflight1", {
      code: $stdlib.core.NodeJsCode.fromFile(require.resolve("./proc1/index.js".replace(/\\/g, "/"))),
      bindings: {
        a: {
          obj: a,
          ops: []
        },
>>>>>>> 37adcb27
      }
      _toInflight() {
        const a_client = this._lift(a);
        const self_client_path = "./clients/$Inflight1.inflight.js".replace(/\\/g, "/");
        return $stdlib.core.NodeJsCode.fromInline(`
          (await (async () => {
            const $Inflight1 = require("${self_client_path}")({
              a: ${a_client},
            });
            const client = new $Inflight1({
            });
            if (client.$inflight_init) { await client.$inflight_init(); }
            return client;
          })())
        `);
      }
      _registerBind(host, ops) {
        if (ops.includes("$inflight_init")) {
        }
        if (ops.includes("handle")) {
          this._registerBindObject(a.field, host, []);
        }
        super._registerBind(host, ops);
      }
    }
    const a = new A(this,"A");
    this.node.root.newAbstract("@winglang/sdk.cloud.Function",this,"test",new $Inflight1(this,"$Inflight1"));
  }
}
class $App extends $AppBase {
  constructor() {
    super({ outdir: $outdir, name: "capture_resource_with_no_inflight", plugins: $plugins, isTestEnvironment: $wing_is_test });
    if ($wing_is_test) {
      new $Root(this, "env0");
      const $test_runner = this.testRunner;
      const $tests = $test_runner.findTests();
      for (let $i = 1; $i < $tests.length; $i++) {
        new $Root(this, "env" + $i);
      }
    } else {
      new $Root(this, "Default");
    }
  }
}
new $App().synth();

```

## proc1/index.js
```js
async handle() {
  const { a } = this;
  {((cond) => {if (!cond) throw new Error(`assertion failed: '("hey" === a.field)'`)})(("hey" === a.field))};
}

```
<|MERGE_RESOLUTION|>--- conflicted
+++ resolved
@@ -193,31 +193,25 @@
         super._registerBind(host, ops);
       }
     }
-<<<<<<< HEAD
     class $Inflight1 extends $stdlib.std.Resource {
       constructor(scope, id, ) {
         super(scope, id);
         this._addInflightOps("handle");
-=======
-    const a = new A(this,"A");
-    this.node.root.new("@winglang/sdk.cloud.Test",cloud.Test,this,"test:test",new $stdlib.core.Inflight(this, "$Inflight1", {
-      code: $stdlib.core.NodeJsCode.fromFile(require.resolve("./proc1/index.js".replace(/\\/g, "/"))),
-      bindings: {
-        a: {
-          obj: a,
-          ops: []
-        },
->>>>>>> 37adcb27
+      }
+      static _toInflightType(context) {
+        const self_client_path = "./clients/$Inflight1.inflight.js".replace(/\\/g, "/");
+        const a_client = context._lift(a);
+        return $stdlib.core.NodeJsCode.fromInline(`
+          require("${self_client_path}")({
+            a: ${a_client},
+          })
+        `);
       }
       _toInflight() {
-        const a_client = this._lift(a);
-        const self_client_path = "./clients/$Inflight1.inflight.js".replace(/\\/g, "/");
         return $stdlib.core.NodeJsCode.fromInline(`
           (await (async () => {
-            const $Inflight1 = require("${self_client_path}")({
-              a: ${a_client},
-            });
-            const client = new $Inflight1({
+            const $Inflight1Client = ${$Inflight1._toInflightType(this).text};
+            const client = new $Inflight1Client({
             });
             if (client.$inflight_init) { await client.$inflight_init(); }
             return client;
@@ -234,7 +228,7 @@
       }
     }
     const a = new A(this,"A");
-    this.node.root.newAbstract("@winglang/sdk.cloud.Function",this,"test",new $Inflight1(this,"$Inflight1"));
+    this.node.root.new("@winglang/sdk.cloud.Test",cloud.Test,this,"test:test",new $Inflight1(this,"$Inflight1"));
   }
 }
 class $App extends $AppBase {
