# [purge.w](../../../../examples/tests/valid/purge.w) | compile | tf-aws

## clients/$Inflight1.inflight.js
```js
module.exports = function({ q }) {
  class  $Inflight1 {
    constructor({  }) {
    }
    async handle()  {
      {
        (await q.push("foo"));
        (await q.push("bar"));
        (await q.push("baz"));
        {((cond) => {if (!cond) throw new Error(`assertion failed: '((await q.approxSize()) === 3)'`)})(((await q.approxSize()) === 3))};
        (await q.purge());
        {((cond) => {if (!cond) throw new Error(`assertion failed: '((await q.approxSize()) === 0)'`)})(((await q.approxSize()) === 0))};
      }
    }
  }
  return $Inflight1;
}

```

## main.tf.json
```json
{
  "//": {
    "metadata": {
      "backend": "local",
      "stackName": "root",
      "version": "0.15.2"
    },
    "outputs": {
      "root": {
        "Default": {
          "cloud.TestRunner": {
            "TestFunctionArns": "WING_TEST_RUNNER_FUNCTION_ARNS"
          }
        }
      }
    }
  },
  "output": {
    "WING_TEST_RUNNER_FUNCTION_ARNS": {
      "value": "[[\"root/Default/Default/test:test\",\"${aws_lambda_function.root_testtest_Handler_046C3415.arn}\"]]"
    }
  },
  "provider": {
    "aws": [
      {}
    ]
  },
  "resource": {
    "aws_iam_role": {
      "root_testtest_Handler_IamRole_6C1728D1": {
        "//": {
          "metadata": {
            "path": "root/Default/Default/test:test/Handler/IamRole",
            "uniqueId": "root_testtest_Handler_IamRole_6C1728D1"
          }
        },
        "assume_role_policy": "{\"Version\":\"2012-10-17\",\"Statement\":[{\"Action\":\"sts:AssumeRole\",\"Principal\":{\"Service\":\"lambda.amazonaws.com\"},\"Effect\":\"Allow\"}]}"
      }
    },
    "aws_iam_role_policy": {
      "root_testtest_Handler_IamRolePolicy_65A1D8BE": {
        "//": {
          "metadata": {
            "path": "root/Default/Default/test:test/Handler/IamRolePolicy",
            "uniqueId": "root_testtest_Handler_IamRolePolicy_65A1D8BE"
          }
        },
        "policy": "{\"Version\":\"2012-10-17\",\"Statement\":[{\"Action\":[\"sqs:SendMessage\"],\"Resource\":[\"${aws_sqs_queue.root_cloudQueue_E3597F7A.arn}\"],\"Effect\":\"Allow\"},{\"Action\":[\"sqs:PurgeQueue\"],\"Resource\":[\"${aws_sqs_queue.root_cloudQueue_E3597F7A.arn}\"],\"Effect\":\"Allow\"},{\"Action\":[\"sqs:GetQueueAttributes\"],\"Resource\":[\"${aws_sqs_queue.root_cloudQueue_E3597F7A.arn}\"],\"Effect\":\"Allow\"}]}",
        "role": "${aws_iam_role.root_testtest_Handler_IamRole_6C1728D1.name}"
      }
    },
    "aws_iam_role_policy_attachment": {
      "root_testtest_Handler_IamRolePolicyAttachment_3716AC26": {
        "//": {
          "metadata": {
            "path": "root/Default/Default/test:test/Handler/IamRolePolicyAttachment",
            "uniqueId": "root_testtest_Handler_IamRolePolicyAttachment_3716AC26"
          }
        },
        "policy_arn": "arn:aws:iam::aws:policy/service-role/AWSLambdaBasicExecutionRole",
        "role": "${aws_iam_role.root_testtest_Handler_IamRole_6C1728D1.name}"
      }
    },
    "aws_lambda_function": {
      "root_testtest_Handler_046C3415": {
        "//": {
          "metadata": {
            "path": "root/Default/Default/test:test/Handler/Default",
            "uniqueId": "root_testtest_Handler_046C3415"
          }
        },
        "environment": {
          "variables": {
            "QUEUE_URL_31e95cbd": "${aws_sqs_queue.root_cloudQueue_E3597F7A.url}",
            "WING_FUNCTION_NAME": "Handler-c8f4f2a1"
          }
        },
        "function_name": "Handler-c8f4f2a1",
        "handler": "index.handler",
        "publish": true,
        "role": "${aws_iam_role.root_testtest_Handler_IamRole_6C1728D1.arn}",
        "runtime": "nodejs18.x",
        "s3_bucket": "${aws_s3_bucket.root_Code_02F3C603.bucket}",
        "s3_key": "${aws_s3_object.root_testtest_Handler_S3Object_71CD07AC.key}",
        "timeout": 30,
        "vpc_config": {
          "security_group_ids": [],
          "subnet_ids": []
        }
      }
    },
    "aws_s3_bucket": {
      "root_Code_02F3C603": {
        "//": {
          "metadata": {
            "path": "root/Default/Code",
            "uniqueId": "root_Code_02F3C603"
          }
        },
        "bucket_prefix": "code-c84a50b1-"
      }
    },
    "aws_s3_object": {
      "root_testtest_Handler_S3Object_71CD07AC": {
        "//": {
          "metadata": {
            "path": "root/Default/Default/test:test/Handler/S3Object",
            "uniqueId": "root_testtest_Handler_S3Object_71CD07AC"
          }
        },
        "bucket": "${aws_s3_bucket.root_Code_02F3C603.bucket}",
        "key": "<ASSET_KEY>",
        "source": "<ASSET_SOURCE>"
      }
    },
    "aws_sqs_queue": {
      "root_cloudQueue_E3597F7A": {
        "//": {
          "metadata": {
            "path": "root/Default/Default/cloud.Queue/Default",
            "uniqueId": "root_cloudQueue_E3597F7A"
          }
        },
        "name": "cloud-Queue-c86e03d8"
      }
    }
  }
}
```

## preflight.js
```js
const $stdlib = require('@winglang/sdk');
const $outdir = process.env.WING_SYNTH_DIR ?? ".";
const $wing_is_test = process.env.WING_IS_TEST === "true";
const $AppBase = $stdlib.core.App.for(process.env.WING_TARGET);
const cloud = require('@winglang/sdk').cloud;
class $Root extends $stdlib.std.Resource {
  constructor(scope, id) {
    super(scope, id);
<<<<<<< HEAD
    class $Inflight1 extends $stdlib.std.Resource {
      constructor(scope, id, ) {
        super(scope, id);
        this._addInflightOps("handle");
=======
    const q = this.node.root.newAbstract("@winglang/sdk.cloud.Queue",this,"cloud.Queue");
    this.node.root.new("@winglang/sdk.cloud.Test",cloud.Test,this,"test:test",new $stdlib.core.Inflight(this, "$Inflight1", {
      code: $stdlib.core.NodeJsCode.fromFile(require.resolve("./proc1/index.js".replace(/\\/g, "/"))),
      bindings: {
        q: {
          obj: q,
          ops: ["approxSize","purge","push"]
        },
>>>>>>> 37adcb27
      }
      _toInflight() {
        const q_client = this._lift(q);
        const self_client_path = "./clients/$Inflight1.inflight.js".replace(/\\/g, "/");
        return $stdlib.core.NodeJsCode.fromInline(`
          (await (async () => {
            const $Inflight1 = require("${self_client_path}")({
              q: ${q_client},
            });
            const client = new $Inflight1({
            });
            if (client.$inflight_init) { await client.$inflight_init(); }
            return client;
          })())
        `);
      }
      _registerBind(host, ops) {
        if (ops.includes("$inflight_init")) {
        }
        if (ops.includes("handle")) {
          this._registerBindObject(q, host, ["approx_size", "purge", "push"]);
        }
        super._registerBind(host, ops);
      }
    }
    const q = this.node.root.newAbstract("@winglang/sdk.cloud.Queue",this,"cloud.Queue");
    this.node.root.newAbstract("@winglang/sdk.cloud.Function",this,"test",new $Inflight1(this,"$Inflight1"));
  }
}
class $App extends $AppBase {
  constructor() {
    super({ outdir: $outdir, name: "purge", plugins: $plugins, isTestEnvironment: $wing_is_test });
    if ($wing_is_test) {
      new $Root(this, "env0");
      const $test_runner = this.testRunner;
      const $tests = $test_runner.findTests();
      for (let $i = 1; $i < $tests.length; $i++) {
        new $Root(this, "env" + $i);
      }
    } else {
      new $Root(this, "Default");
    }
  }
}
new $App().synth();

```
<|MERGE_RESOLUTION|>--- conflicted
+++ resolved
@@ -164,31 +164,25 @@
 class $Root extends $stdlib.std.Resource {
   constructor(scope, id) {
     super(scope, id);
-<<<<<<< HEAD
     class $Inflight1 extends $stdlib.std.Resource {
       constructor(scope, id, ) {
         super(scope, id);
         this._addInflightOps("handle");
-=======
-    const q = this.node.root.newAbstract("@winglang/sdk.cloud.Queue",this,"cloud.Queue");
-    this.node.root.new("@winglang/sdk.cloud.Test",cloud.Test,this,"test:test",new $stdlib.core.Inflight(this, "$Inflight1", {
-      code: $stdlib.core.NodeJsCode.fromFile(require.resolve("./proc1/index.js".replace(/\\/g, "/"))),
-      bindings: {
-        q: {
-          obj: q,
-          ops: ["approxSize","purge","push"]
-        },
->>>>>>> 37adcb27
+      }
+      static _toInflightType(context) {
+        const self_client_path = "./clients/$Inflight1.inflight.js".replace(/\\/g, "/");
+        const q_client = context._lift(q);
+        return $stdlib.core.NodeJsCode.fromInline(`
+          require("${self_client_path}")({
+            q: ${q_client},
+          })
+        `);
       }
       _toInflight() {
-        const q_client = this._lift(q);
-        const self_client_path = "./clients/$Inflight1.inflight.js".replace(/\\/g, "/");
         return $stdlib.core.NodeJsCode.fromInline(`
           (await (async () => {
-            const $Inflight1 = require("${self_client_path}")({
-              q: ${q_client},
-            });
-            const client = new $Inflight1({
+            const $Inflight1Client = ${$Inflight1._toInflightType(this).text};
+            const client = new $Inflight1Client({
             });
             if (client.$inflight_init) { await client.$inflight_init(); }
             return client;
@@ -199,13 +193,13 @@
         if (ops.includes("$inflight_init")) {
         }
         if (ops.includes("handle")) {
-          this._registerBindObject(q, host, ["approx_size", "purge", "push"]);
+          this._registerBindObject(q, host, ["approxSize", "purge", "push"]);
         }
         super._registerBind(host, ops);
       }
     }
     const q = this.node.root.newAbstract("@winglang/sdk.cloud.Queue",this,"cloud.Queue");
-    this.node.root.newAbstract("@winglang/sdk.cloud.Function",this,"test",new $Inflight1(this,"$Inflight1"));
+    this.node.root.new("@winglang/sdk.cloud.Test",cloud.Test,this,"test:test",new $Inflight1(this,"$Inflight1"));
   }
 }
 class $App extends $AppBase {
