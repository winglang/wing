# [bring_jsii.w](../../../../examples/tests/valid/bring_jsii.w) | compile | tf-aws

## clients/$Inflight1.inflight.js
```js
module.exports = function({ greeting }) {
  class  $Inflight1 {
    constructor({  }) {
    }
    async handle(m)  {
      {
        {((cond) => {if (!cond) throw new Error(`assertion failed: '(greeting === "Hello, wingnuts")'`)})((greeting === "Hello, wingnuts"))};
      }
    }
  }
  return $Inflight1;
}

```

## main.tf.json
```json
{
  "//": {
    "metadata": {
      "backend": "local",
      "stackName": "root",
      "version": "0.15.2"
    },
    "outputs": {
      "root": {
        "Default": {
          "cloud.TestRunner": {
            "TestFunctionArns": "WING_TEST_RUNNER_FUNCTION_ARNS"
          }
        }
      }
    }
  },
  "output": {
    "WING_TEST_RUNNER_FUNCTION_ARNS": {
      "value": "[[\"root/Default/Default/test:sayHello\",\"${aws_lambda_function.root_testsayHello_Handler_11C90E2C.arn}\"]]"
    }
  },
  "provider": {
    "aws": [
      {}
    ]
  },
  "resource": {
    "aws_iam_role": {
      "root_testsayHello_Handler_IamRole_508BA144": {
        "//": {
          "metadata": {
            "path": "root/Default/Default/test:sayHello/Handler/IamRole",
            "uniqueId": "root_testsayHello_Handler_IamRole_508BA144"
          }
        },
        "assume_role_policy": "{\"Version\":\"2012-10-17\",\"Statement\":[{\"Action\":\"sts:AssumeRole\",\"Principal\":{\"Service\":\"lambda.amazonaws.com\"},\"Effect\":\"Allow\"}]}"
      }
    },
    "aws_iam_role_policy": {
      "root_testsayHello_Handler_IamRolePolicy_2C605E6D": {
        "//": {
          "metadata": {
            "path": "root/Default/Default/test:sayHello/Handler/IamRolePolicy",
            "uniqueId": "root_testsayHello_Handler_IamRolePolicy_2C605E6D"
          }
        },
        "policy": "{\"Version\":\"2012-10-17\",\"Statement\":[{\"Effect\":\"Allow\",\"Action\":\"none:null\",\"Resource\":\"*\"}]}",
        "role": "${aws_iam_role.root_testsayHello_Handler_IamRole_508BA144.name}"
      }
    },
    "aws_iam_role_policy_attachment": {
      "root_testsayHello_Handler_IamRolePolicyAttachment_A53D35FF": {
        "//": {
          "metadata": {
            "path": "root/Default/Default/test:sayHello/Handler/IamRolePolicyAttachment",
            "uniqueId": "root_testsayHello_Handler_IamRolePolicyAttachment_A53D35FF"
          }
        },
        "policy_arn": "arn:aws:iam::aws:policy/service-role/AWSLambdaBasicExecutionRole",
        "role": "${aws_iam_role.root_testsayHello_Handler_IamRole_508BA144.name}"
      }
    },
    "aws_lambda_function": {
      "root_testsayHello_Handler_11C90E2C": {
        "//": {
          "metadata": {
            "path": "root/Default/Default/test:sayHello/Handler/Default",
            "uniqueId": "root_testsayHello_Handler_11C90E2C"
          }
        },
        "environment": {
          "variables": {
            "WING_FUNCTION_NAME": "Handler-c887876f"
          }
        },
        "function_name": "Handler-c887876f",
        "handler": "index.handler",
        "publish": true,
        "role": "${aws_iam_role.root_testsayHello_Handler_IamRole_508BA144.arn}",
        "runtime": "nodejs18.x",
        "s3_bucket": "${aws_s3_bucket.root_Code_02F3C603.bucket}",
        "s3_key": "${aws_s3_object.root_testsayHello_Handler_S3Object_92DB68EF.key}",
        "timeout": 30,
        "vpc_config": {
          "security_group_ids": [],
          "subnet_ids": []
        }
      }
    },
    "aws_s3_bucket": {
      "root_Code_02F3C603": {
        "//": {
          "metadata": {
            "path": "root/Default/Code",
            "uniqueId": "root_Code_02F3C603"
          }
        },
        "bucket_prefix": "code-c84a50b1-"
      }
    },
    "aws_s3_object": {
      "root_testsayHello_Handler_S3Object_92DB68EF": {
        "//": {
          "metadata": {
            "path": "root/Default/Default/test:sayHello/Handler/S3Object",
            "uniqueId": "root_testsayHello_Handler_S3Object_92DB68EF"
          }
        },
        "bucket": "${aws_s3_bucket.root_Code_02F3C603.bucket}",
        "key": "<ASSET_KEY>",
        "source": "<ASSET_SOURCE>"
      }
    }
  }
}
```

## preflight.js
```js
const $stdlib = require('@winglang/sdk');
const $outdir = process.env.WING_SYNTH_DIR ?? ".";
const $wing_is_test = process.env.WING_IS_TEST === "true";
const $AppBase = $stdlib.core.App.for(process.env.WING_TARGET);
const cloud = require('@winglang/sdk').cloud;
const stuff = require("jsii-code-samples");
class $Root extends $stdlib.std.Resource {
  constructor(scope, id) {
    super(scope, id);
    class $Inflight1 extends $stdlib.std.Resource {
      constructor(scope, id, ) {
        super(scope, id);
        this._addInflightOps("handle");
      }
      _toInflight() {
        const greeting_client = this._lift(greeting);
        const self_client_path = "./clients/$Inflight1.inflight.js".replace(/\\/g, "/");
        return $stdlib.core.NodeJsCode.fromInline(`
          (await (async () => {
            const $Inflight1 = require("${self_client_path}")({
              greeting: ${greeting_client},
            });
            const client = new $Inflight1({
            });
            if (client.$inflight_init) { await client.$inflight_init(); }
            return client;
          })())
        `);
      }
      _registerBind(host, ops) {
        if (ops.includes("$inflight_init")) {
        }
        if (ops.includes("handle")) {
          this._registerBindObject(greeting, host, []);
        }
        super._registerBind(host, ops);
      }
    }
    const hello = new stuff.HelloWorld();
    const greeting = (hello.sayHello("wingnuts"));
<<<<<<< HEAD
    this.node.root.newAbstract("@winglang/sdk.cloud.Function",this,"test:say_hello",new $Inflight1(this,"$Inflight1"));
=======
    this.node.root.new("@winglang/sdk.cloud.Test",cloud.Test,this,"test:sayHello",new $stdlib.core.Inflight(this, "$Inflight1", {
      code: $stdlib.core.NodeJsCode.fromFile(require.resolve("./proc1/index.js".replace(/\\/g, "/"))),
      bindings: {
        greeting: {
          obj: greeting,
          ops: []
        },
      }
    })
    );
>>>>>>> 37adcb27
  }
}
class $App extends $AppBase {
  constructor() {
    super({ outdir: $outdir, name: "bring_jsii", plugins: $plugins, isTestEnvironment: $wing_is_test });
    if ($wing_is_test) {
      new $Root(this, "env0");
      const $test_runner = this.testRunner;
      const $tests = $test_runner.findTests();
      for (let $i = 1; $i < $tests.length; $i++) {
        new $Root(this, "env" + $i);
      }
    } else {
      new $Root(this, "Default");
    }
  }
}
new $App().synth();

```

## proc1/index.js
```js
async handle() {
  const { greeting } = this;
  {((cond) => {if (!cond) throw new Error(`assertion failed: '(greeting === "Hello, wingnuts")'`)})((greeting === "Hello, wingnuts"))};
}

```
<|MERGE_RESOLUTION|>--- conflicted
+++ resolved
@@ -6,7 +6,7 @@
   class  $Inflight1 {
     constructor({  }) {
     }
-    async handle(m)  {
+    async handle()  {
       {
         {((cond) => {if (!cond) throw new Error(`assertion failed: '(greeting === "Hello, wingnuts")'`)})((greeting === "Hello, wingnuts"))};
       }
@@ -153,15 +153,20 @@
         super(scope, id);
         this._addInflightOps("handle");
       }
+      static _toInflightType(context) {
+        const self_client_path = "./clients/$Inflight1.inflight.js".replace(/\\/g, "/");
+        const greeting_client = context._lift(greeting);
+        return $stdlib.core.NodeJsCode.fromInline(`
+          require("${self_client_path}")({
+            greeting: ${greeting_client},
+          })
+        `);
+      }
       _toInflight() {
-        const greeting_client = this._lift(greeting);
-        const self_client_path = "./clients/$Inflight1.inflight.js".replace(/\\/g, "/");
         return $stdlib.core.NodeJsCode.fromInline(`
           (await (async () => {
-            const $Inflight1 = require("${self_client_path}")({
-              greeting: ${greeting_client},
-            });
-            const client = new $Inflight1({
+            const $Inflight1Client = ${$Inflight1._toInflightType(this).text};
+            const client = new $Inflight1Client({
             });
             if (client.$inflight_init) { await client.$inflight_init(); }
             return client;
@@ -179,20 +184,7 @@
     }
     const hello = new stuff.HelloWorld();
     const greeting = (hello.sayHello("wingnuts"));
-<<<<<<< HEAD
-    this.node.root.newAbstract("@winglang/sdk.cloud.Function",this,"test:say_hello",new $Inflight1(this,"$Inflight1"));
-=======
-    this.node.root.new("@winglang/sdk.cloud.Test",cloud.Test,this,"test:sayHello",new $stdlib.core.Inflight(this, "$Inflight1", {
-      code: $stdlib.core.NodeJsCode.fromFile(require.resolve("./proc1/index.js".replace(/\\/g, "/"))),
-      bindings: {
-        greeting: {
-          obj: greeting,
-          ops: []
-        },
-      }
-    })
-    );
->>>>>>> 37adcb27
+    this.node.root.new("@winglang/sdk.cloud.Test",cloud.Test,this,"test:sayHello",new $Inflight1(this,"$Inflight1"));
   }
 }
 class $App extends $AppBase {
@@ -216,7 +208,7 @@
 
 ## proc1/index.js
 ```js
-async handle() {
+async handle(m) {
   const { greeting } = this;
   {((cond) => {if (!cond) throw new Error(`assertion failed: '(greeting === "Hello, wingnuts")'`)})((greeting === "Hello, wingnuts"))};
 }
