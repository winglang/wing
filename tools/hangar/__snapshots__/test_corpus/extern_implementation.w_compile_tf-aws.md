--- conflicted
+++ resolved
@@ -54,14 +54,9 @@
     }
     async call()  {
       {
-<<<<<<< HEAD
         const __parent_this = this;
-        {((cond) => {if (!cond) throw new Error(`assertion failed: '(await Foo.regex_inflight("[a-z]+-\\d+","abc-123"))'`)})((await Foo.regex_inflight("[a-z]+-\\d+","abc-123")))};
-        const uuid = (await Foo.get_uuid());
-=======
         {((cond) => {if (!cond) throw new Error(`assertion failed: '(await Foo.regexInflight("[a-z]+-\\d+","abc-123"))'`)})((await Foo.regexInflight("[a-z]+-\\d+","abc-123")))};
         const uuid = (await Foo.getUuid());
->>>>>>> 37adcb27
         {((cond) => {if (!cond) throw new Error(`assertion failed: '(uuid.length === 36)'`)})((uuid.length === 36))};
         {((cond) => {if (!cond) throw new Error(`assertion failed: '((await Foo.getData()) === "Cool data!")'`)})(((await Foo.getData()) === "Cool data!"))};
       }
@@ -270,12 +265,8 @@
     class Foo extends $stdlib.std.Resource {
       constructor(scope, id, ) {
         super(scope, id);
-<<<<<<< HEAD
-        this._addInflightOps("regex_inflight", "get_uuid", "get_data", "print", "call");
+        this._addInflightOps("regexInflight", "getUuid", "getData", "print", "call");
         const __parent_this = this;
-=======
-        this._addInflightOps("regexInflight", "getUuid", "getData", "print", "call");
->>>>>>> 37adcb27
       }
       static getGreeting(name)  {
         return (require("<ABSOLUTE_PATH>/external_js.js")["getGreeting"])(name)
@@ -317,21 +308,25 @@
         super._registerBind(host, ops);
       }
     }
-<<<<<<< HEAD
     class $Inflight1 extends $stdlib.std.Resource {
       constructor(scope, id, ) {
         super(scope, id);
         this._addInflightOps("handle");
       }
+      static _toInflightType(context) {
+        const self_client_path = "./clients/$Inflight1.inflight.js".replace(/\\/g, "/");
+        const f_client = context._lift(f);
+        return $stdlib.core.NodeJsCode.fromInline(`
+          require("${self_client_path}")({
+            f: ${f_client},
+          })
+        `);
+      }
       _toInflight() {
-        const f_client = this._lift(f);
-        const self_client_path = "./clients/$Inflight1.inflight.js".replace(/\\/g, "/");
         return $stdlib.core.NodeJsCode.fromInline(`
           (await (async () => {
-            const $Inflight1 = require("${self_client_path}")({
-              f: ${f_client},
-            });
-            const client = new $Inflight1({
+            const $Inflight1Client = ${$Inflight1._toInflightType(this).text};
+            const client = new $Inflight1Client({
             });
             if (client.$inflight_init) { await client.$inflight_init(); }
             return client;
@@ -352,15 +347,20 @@
         super(scope, id);
         this._addInflightOps("handle");
       }
+      static _toInflightType(context) {
+        const self_client_path = "./clients/$Inflight2.inflight.js".replace(/\\/g, "/");
+        const f_client = context._lift(f);
+        return $stdlib.core.NodeJsCode.fromInline(`
+          require("${self_client_path}")({
+            f: ${f_client},
+          })
+        `);
+      }
       _toInflight() {
-        const f_client = this._lift(f);
-        const self_client_path = "./clients/$Inflight2.inflight.js".replace(/\\/g, "/");
         return $stdlib.core.NodeJsCode.fromInline(`
           (await (async () => {
-            const $Inflight2 = require("${self_client_path}")({
-              f: ${f_client},
-            });
-            const client = new $Inflight2({
+            const $Inflight2Client = ${$Inflight2._toInflightType(this).text};
+            const client = new $Inflight2Client({
             });
             if (client.$inflight_init) { await client.$inflight_init(); }
             return client;
@@ -376,36 +376,11 @@
         super._registerBind(host, ops);
       }
     }
-    {((cond) => {if (!cond) throw new Error(`assertion failed: '((Foo.get_greeting("Wingding")) === "Hello, Wingding!")'`)})(((Foo.get_greeting("Wingding")) === "Hello, Wingding!"))};
-    {((cond) => {if (!cond) throw new Error(`assertion failed: '((Foo.v4()).length === 36)'`)})(((Foo.v4()).length === 36))};
-    const f = new Foo(this,"Foo");
-    this.node.root.newAbstract("@winglang/sdk.cloud.Function",this,"test:call",new $Inflight1(this,"$Inflight1"));
-    this.node.root.newAbstract("@winglang/sdk.cloud.Function",this,"test:console",new $Inflight2(this,"$Inflight2"));
-=======
     {((cond) => {if (!cond) throw new Error(`assertion failed: '((Foo.getGreeting("Wingding")) === "Hello, Wingding!")'`)})(((Foo.getGreeting("Wingding")) === "Hello, Wingding!"))};
     {((cond) => {if (!cond) throw new Error(`assertion failed: '((Foo.v4()).length === 36)'`)})(((Foo.v4()).length === 36))};
     const f = new Foo(this,"Foo");
-    this.node.root.new("@winglang/sdk.cloud.Test",cloud.Test,this,"test:call",new $stdlib.core.Inflight(this, "$Inflight1", {
-      code: $stdlib.core.NodeJsCode.fromFile(require.resolve("./proc1/index.js".replace(/\\/g, "/"))),
-      bindings: {
-        f: {
-          obj: f,
-          ops: ["call","getData","getUuid","print","regexInflight"]
-        },
-      }
-    })
-    );
-    this.node.root.new("@winglang/sdk.cloud.Test",cloud.Test,this,"test:console",new $stdlib.core.Inflight(this, "$Inflight2", {
-      code: $stdlib.core.NodeJsCode.fromFile(require.resolve("./proc2/index.js".replace(/\\/g, "/"))),
-      bindings: {
-        f: {
-          obj: f,
-          ops: ["call","getData","getUuid","print","regexInflight"]
-        },
-      }
-    })
-    );
->>>>>>> 37adcb27
+    this.node.root.new("@winglang/sdk.cloud.Test",cloud.Test,this,"test:call",new $Inflight1(this,"$Inflight1"));
+    this.node.root.new("@winglang/sdk.cloud.Test",cloud.Test,this,"test:console",new $Inflight2(this,"$Inflight2"));
   }
 }
 class $App extends $AppBase {
