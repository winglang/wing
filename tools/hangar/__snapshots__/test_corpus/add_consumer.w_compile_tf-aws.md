# [add_consumer.w](../../../../examples/tests/valid/add_consumer.w) | compile | tf-aws

## clients/$Inflight1.inflight.js
```js
module.exports = function({ c }) {
  class  $Inflight1 {
    constructor({  }) {
    }
    async handle(msg)  {
      {
        (await c.inc());
      }
    }
  }
  return $Inflight1;
}

```

## clients/$Inflight2.inflight.js
```js
module.exports = function({ js, predicate, q }) {
  class  $Inflight2 {
    constructor({  }) {
    }
    async handle()  {
      {
        (await q.push("hello"));
        (await q.push("world"));
        let i = 0;
        while ((i < 600)) {
          i = (i + 1);
          if ((await predicate.test())) {
            {((cond) => {if (!cond) throw new Error(`assertion failed: '(await predicate.test())'`)})((await predicate.test()))};
            return;
          }
          (await js.sleep(100));
        }
        {((cond) => {if (!cond) throw new Error(`assertion failed: '(await predicate.test())'`)})((await predicate.test()))};
      }
    }
  }
  return $Inflight2;
}

```

## clients/Predicate.inflight.js
```js
module.exports = function({  }) {
  class  Predicate {
    constructor({ c }) {
      this.c = c;
    }
    async test()  {
      {
        const __parent_this = this;
        return ((await this.c.peek()) === 2);
      }
    }
  }
  return Predicate;
}

```

## clients/TestHelper.inflight.js
```js
module.exports = function({  }) {
  class  TestHelper {
    constructor({  }) {
    }
    async sleep(milli)  {
      return (require("<ABSOLUTE_PATH>/sleep.js")["sleep"])(milli)
    }
  }
  return TestHelper;
}

```

## main.tf.json
```json
{
  "//": {
    "metadata": {
      "backend": "local",
      "stackName": "root",
      "version": "0.15.2"
    },
    "outputs": {
      "root": {
        "Default": {
          "cloud.TestRunner": {
            "TestFunctionArns": "WING_TEST_RUNNER_FUNCTION_ARNS"
          }
        }
      }
    }
  },
  "output": {
    "WING_TEST_RUNNER_FUNCTION_ARNS": {
      "value": "[[\"root/Default/Default/test:addConsumer\",\"${aws_lambda_function.root_testaddConsumer_Handler_3B513ABC.arn}\"]]"
    }
  },
  "provider": {
    "aws": [
      {}
    ]
  },
  "resource": {
    "aws_dynamodb_table": {
      "root_cloudCounter_E0AC1263": {
        "//": {
          "metadata": {
            "path": "root/Default/Default/cloud.Counter/Default",
            "uniqueId": "root_cloudCounter_E0AC1263"
          }
        },
        "attribute": [
          {
            "name": "id",
            "type": "S"
          }
        ],
        "billing_mode": "PAY_PER_REQUEST",
        "hash_key": "id",
        "name": "wing-counter-cloud.Counter-c866f225"
      }
    },
    "aws_iam_role": {
      "root_cloudQueueAddConsumere46e5cb7_IamRole_AE43C8FE": {
        "//": {
          "metadata": {
            "path": "root/Default/Default/cloud.Queue-AddConsumer-e46e5cb7/IamRole",
            "uniqueId": "root_cloudQueueAddConsumere46e5cb7_IamRole_AE43C8FE"
          }
        },
        "assume_role_policy": "{\"Version\":\"2012-10-17\",\"Statement\":[{\"Action\":\"sts:AssumeRole\",\"Principal\":{\"Service\":\"lambda.amazonaws.com\"},\"Effect\":\"Allow\"}]}"
      },
      "root_testaddConsumer_Handler_IamRole_8E4E4EFE": {
        "//": {
          "metadata": {
            "path": "root/Default/Default/test:addConsumer/Handler/IamRole",
            "uniqueId": "root_testaddConsumer_Handler_IamRole_8E4E4EFE"
          }
        },
        "assume_role_policy": "{\"Version\":\"2012-10-17\",\"Statement\":[{\"Action\":\"sts:AssumeRole\",\"Principal\":{\"Service\":\"lambda.amazonaws.com\"},\"Effect\":\"Allow\"}]}"
      }
    },
    "aws_iam_role_policy": {
      "root_cloudQueueAddConsumere46e5cb7_IamRolePolicy_756548A7": {
        "//": {
          "metadata": {
            "path": "root/Default/Default/cloud.Queue-AddConsumer-e46e5cb7/IamRolePolicy",
            "uniqueId": "root_cloudQueueAddConsumere46e5cb7_IamRolePolicy_756548A7"
          }
        },
        "policy": "{\"Version\":\"2012-10-17\",\"Statement\":[{\"Action\":[\"sqs:ReceiveMessage\",\"sqs:ChangeMessageVisibility\",\"sqs:GetQueueUrl\",\"sqs:DeleteMessage\",\"sqs:GetQueueAttributes\"],\"Resource\":[\"${aws_sqs_queue.root_cloudQueue_E3597F7A.arn}\"],\"Effect\":\"Allow\"},{\"Action\":[\"dynamodb:UpdateItem\"],\"Resource\":[\"${aws_dynamodb_table.root_cloudCounter_E0AC1263.arn}\"],\"Effect\":\"Allow\"}]}",
        "role": "${aws_iam_role.root_cloudQueueAddConsumere46e5cb7_IamRole_AE43C8FE.name}"
      },
      "root_testaddConsumer_Handler_IamRolePolicy_9DC09BA2": {
        "//": {
          "metadata": {
            "path": "root/Default/Default/test:addConsumer/Handler/IamRolePolicy",
            "uniqueId": "root_testaddConsumer_Handler_IamRolePolicy_9DC09BA2"
          }
        },
<<<<<<< HEAD
        "policy": "{\"Version\":\"2012-10-17\",\"Statement\":[{\"Action\":[\"sqs:SendMessage\"],\"Resource\":[\"${aws_sqs_queue.root_cloudQueue_E3597F7A.arn}\"],\"Effect\":\"Allow\"},{\"Action\":[\"dynamodb:GetItem\"],\"Resource\":[\"${aws_dynamodb_table.root_cloudCounter_E0AC1263.arn}\"],\"Effect\":\"Allow\"}]}",
        "role": "${aws_iam_role.root_testaddconsumer_IamRole_0F141310.name}"
=======
        "policy": "{\"Version\":\"2012-10-17\",\"Statement\":[{\"Action\":[\"sqs:SendMessage\"],\"Resource\":[\"${aws_sqs_queue.root_cloudQueue_E3597F7A.arn}\"],\"Effect\":\"Allow\"},{\"Action\":[\"sqs:PurgeQueue\"],\"Resource\":[\"${aws_sqs_queue.root_cloudQueue_E3597F7A.arn}\"],\"Effect\":\"Allow\"},{\"Action\":[\"sqs:GetQueueAttributes\"],\"Resource\":[\"${aws_sqs_queue.root_cloudQueue_E3597F7A.arn}\"],\"Effect\":\"Allow\"},{\"Action\":[\"dynamodb:GetItem\"],\"Resource\":[\"${aws_dynamodb_table.root_cloudCounter_E0AC1263.arn}\"],\"Effect\":\"Allow\"}]}",
        "role": "${aws_iam_role.root_testaddConsumer_Handler_IamRole_8E4E4EFE.name}"
>>>>>>> 37adcb27
      }
    },
    "aws_iam_role_policy_attachment": {
      "root_cloudQueueAddConsumere46e5cb7_IamRolePolicyAttachment_3625F5B7": {
        "//": {
          "metadata": {
            "path": "root/Default/Default/cloud.Queue-AddConsumer-e46e5cb7/IamRolePolicyAttachment",
            "uniqueId": "root_cloudQueueAddConsumere46e5cb7_IamRolePolicyAttachment_3625F5B7"
          }
        },
        "policy_arn": "arn:aws:iam::aws:policy/service-role/AWSLambdaBasicExecutionRole",
        "role": "${aws_iam_role.root_cloudQueueAddConsumere46e5cb7_IamRole_AE43C8FE.name}"
      },
      "root_testaddConsumer_Handler_IamRolePolicyAttachment_FAA6841D": {
        "//": {
          "metadata": {
            "path": "root/Default/Default/test:addConsumer/Handler/IamRolePolicyAttachment",
            "uniqueId": "root_testaddConsumer_Handler_IamRolePolicyAttachment_FAA6841D"
          }
        },
        "policy_arn": "arn:aws:iam::aws:policy/service-role/AWSLambdaBasicExecutionRole",
        "role": "${aws_iam_role.root_testaddConsumer_Handler_IamRole_8E4E4EFE.name}"
      }
    },
    "aws_lambda_event_source_mapping": {
      "root_cloudQueue_EventSourceMapping_A2041279": {
        "//": {
          "metadata": {
            "path": "root/Default/Default/cloud.Queue/EventSourceMapping",
            "uniqueId": "root_cloudQueue_EventSourceMapping_A2041279"
          }
        },
        "batch_size": 1,
        "event_source_arn": "${aws_sqs_queue.root_cloudQueue_E3597F7A.arn}",
        "function_name": "${aws_lambda_function.root_cloudQueueAddConsumere46e5cb7_83E71EC8.function_name}"
      }
    },
    "aws_lambda_function": {
      "root_cloudQueueAddConsumere46e5cb7_83E71EC8": {
        "//": {
          "metadata": {
            "path": "root/Default/Default/cloud.Queue-AddConsumer-e46e5cb7/Default",
            "uniqueId": "root_cloudQueueAddConsumere46e5cb7_83E71EC8"
          }
        },
        "environment": {
          "variables": {
            "DYNAMODB_TABLE_NAME_49baa65c": "${aws_dynamodb_table.root_cloudCounter_E0AC1263.name}",
            "WING_FUNCTION_NAME": "cloud-Queue-AddConsumer-e46e5cb7-c85740a2"
          }
        },
        "function_name": "cloud-Queue-AddConsumer-e46e5cb7-c85740a2",
        "handler": "index.handler",
        "publish": true,
        "role": "${aws_iam_role.root_cloudQueueAddConsumere46e5cb7_IamRole_AE43C8FE.arn}",
        "runtime": "nodejs18.x",
        "s3_bucket": "${aws_s3_bucket.root_Code_02F3C603.bucket}",
        "s3_key": "${aws_s3_object.root_cloudQueueAddConsumere46e5cb7_S3Object_343EB2E4.key}",
        "timeout": 30,
        "vpc_config": {
          "security_group_ids": [],
          "subnet_ids": []
        }
      },
      "root_testaddConsumer_Handler_3B513ABC": {
        "//": {
          "metadata": {
            "path": "root/Default/Default/test:addConsumer/Handler/Default",
            "uniqueId": "root_testaddConsumer_Handler_3B513ABC"
          }
        },
        "environment": {
          "variables": {
            "DYNAMODB_TABLE_NAME_49baa65c": "${aws_dynamodb_table.root_cloudCounter_E0AC1263.name}",
            "QUEUE_URL_31e95cbd": "${aws_sqs_queue.root_cloudQueue_E3597F7A.url}",
            "WING_FUNCTION_NAME": "Handler-c83b6094"
          }
        },
        "function_name": "Handler-c83b6094",
        "handler": "index.handler",
        "publish": true,
        "role": "${aws_iam_role.root_testaddConsumer_Handler_IamRole_8E4E4EFE.arn}",
        "runtime": "nodejs18.x",
        "s3_bucket": "${aws_s3_bucket.root_Code_02F3C603.bucket}",
        "s3_key": "${aws_s3_object.root_testaddConsumer_Handler_S3Object_2F78F235.key}",
        "timeout": 30,
        "vpc_config": {
          "security_group_ids": [],
          "subnet_ids": []
        }
      }
    },
    "aws_s3_bucket": {
      "root_Code_02F3C603": {
        "//": {
          "metadata": {
            "path": "root/Default/Code",
            "uniqueId": "root_Code_02F3C603"
          }
        },
        "bucket_prefix": "code-c84a50b1-"
      }
    },
    "aws_s3_object": {
      "root_cloudQueueAddConsumere46e5cb7_S3Object_343EB2E4": {
        "//": {
          "metadata": {
            "path": "root/Default/Default/cloud.Queue-AddConsumer-e46e5cb7/S3Object",
            "uniqueId": "root_cloudQueueAddConsumere46e5cb7_S3Object_343EB2E4"
          }
        },
        "bucket": "${aws_s3_bucket.root_Code_02F3C603.bucket}",
        "key": "<ASSET_KEY>",
        "source": "<ASSET_SOURCE>"
      },
      "root_testaddConsumer_Handler_S3Object_2F78F235": {
        "//": {
          "metadata": {
            "path": "root/Default/Default/test:addConsumer/Handler/S3Object",
            "uniqueId": "root_testaddConsumer_Handler_S3Object_2F78F235"
          }
        },
        "bucket": "${aws_s3_bucket.root_Code_02F3C603.bucket}",
        "key": "<ASSET_KEY>",
        "source": "<ASSET_SOURCE>"
      }
    },
    "aws_sqs_queue": {
      "root_cloudQueue_E3597F7A": {
        "//": {
          "metadata": {
            "path": "root/Default/Default/cloud.Queue/Default",
            "uniqueId": "root_cloudQueue_E3597F7A"
          }
        },
        "name": "cloud-Queue-c86e03d8"
      }
    }
  }
}
```

## preflight.js
```js
const $stdlib = require('@winglang/sdk');
const $outdir = process.env.WING_SYNTH_DIR ?? ".";
const $wing_is_test = process.env.WING_IS_TEST === "true";
const $AppBase = $stdlib.core.App.for(process.env.WING_TARGET);
const cloud = require('@winglang/sdk').cloud;
class $Root extends $stdlib.std.Resource {
  constructor(scope, id) {
    super(scope, id);
    class Predicate extends $stdlib.std.Resource {
      constructor(scope, id, c) {
        super(scope, id);
        this._addInflightOps("test");
        const __parent_this = this;
        this.c = c;
      }
      static _toInflightType(context) {
        const self_client_path = "./clients/Predicate.inflight.js".replace(/\\/g, "/");
        return $stdlib.core.NodeJsCode.fromInline(`
          require("${self_client_path}")({
          })
        `);
      }
      _toInflight() {
        const c_client = this._lift(this.c);
        return $stdlib.core.NodeJsCode.fromInline(`
          (await (async () => {
            const PredicateClient = ${Predicate._toInflightType(this).text};
            const client = new PredicateClient({
              c: ${c_client},
            });
            if (client.$inflight_init) { await client.$inflight_init(); }
            return client;
          })())
        `);
      }
      _registerBind(host, ops) {
        if (ops.includes("$inflight_init")) {
          this._registerBindObject(this.c, host, []);
        }
        if (ops.includes("test")) {
          this._registerBindObject(this.c, host, ["peek"]);
        }
        super._registerBind(host, ops);
      }
    }
    class TestHelper extends $stdlib.std.Resource {
      constructor(scope, id, ) {
        super(scope, id);
        this._addInflightOps("sleep");
        const __parent_this = this;
      }
      static _toInflightType(context) {
        const self_client_path = "./clients/TestHelper.inflight.js".replace(/\\/g, "/");
        return $stdlib.core.NodeJsCode.fromInline(`
          require("${self_client_path}")({
          })
        `);
      }
      _toInflight() {
        return $stdlib.core.NodeJsCode.fromInline(`
          (await (async () => {
            const TestHelperClient = ${TestHelper._toInflightType(this).text};
            const client = new TestHelperClient({
            });
            if (client.$inflight_init) { await client.$inflight_init(); }
            return client;
          })())
        `);
      }
      _registerBind(host, ops) {
        if (ops.includes("$inflight_init")) {
        }
        if (ops.includes("sleep")) {
        }
        super._registerBind(host, ops);
      }
    }
    class $Inflight1 extends $stdlib.std.Resource {
      constructor(scope, id, ) {
        super(scope, id);
        this._addInflightOps("handle");
      }
      _toInflight() {
        const c_client = this._lift(c);
        const self_client_path = "./clients/$Inflight1.inflight.js".replace(/\\/g, "/");
        return $stdlib.core.NodeJsCode.fromInline(`
          (await (async () => {
            const $Inflight1 = require("${self_client_path}")({
              c: ${c_client},
            });
            const client = new $Inflight1({
            });
            if (client.$inflight_init) { await client.$inflight_init(); }
            return client;
          })())
        `);
      }
      _registerBind(host, ops) {
        if (ops.includes("$inflight_init")) {
        }
        if (ops.includes("handle")) {
          this._registerBindObject(c, host, ["inc"]);
        }
        super._registerBind(host, ops);
      }
    }
    class $Inflight2 extends $stdlib.std.Resource {
      constructor(scope, id, ) {
        super(scope, id);
        this._addInflightOps("handle");
      }
      _toInflight() {
        const js_client = this._lift(js);
        const predicate_client = this._lift(predicate);
        const q_client = this._lift(q);
        const self_client_path = "./clients/$Inflight2.inflight.js".replace(/\\/g, "/");
        return $stdlib.core.NodeJsCode.fromInline(`
          (await (async () => {
            const $Inflight2 = require("${self_client_path}")({
              js: ${js_client},
              predicate: ${predicate_client},
              q: ${q_client},
            });
            const client = new $Inflight2({
            });
            if (client.$inflight_init) { await client.$inflight_init(); }
            return client;
          })())
        `);
      }
      _registerBind(host, ops) {
        if (ops.includes("$inflight_init")) {
        }
        if (ops.includes("handle")) {
          this._registerBindObject(js, host, ["sleep"]);
          this._registerBindObject(predicate, host, ["test"]);
          this._registerBindObject(q, host, ["push"]);
        }
        super._registerBind(host, ops);
      }
    }
    const q = this.node.root.newAbstract("@winglang/sdk.cloud.Queue",this,"cloud.Queue");
    const c = this.node.root.newAbstract("@winglang/sdk.cloud.Counter",this,"cloud.Counter");
    (q.addConsumer(new $Inflight1(this,"$Inflight1")));
    const js = new TestHelper(this,"TestHelper");
    const predicate = new Predicate(this,"Predicate",c);
<<<<<<< HEAD
    this.node.root.newAbstract("@winglang/sdk.cloud.Function",this,"test:add_consumer",new $Inflight2(this,"$Inflight2"));
=======
    this.node.root.new("@winglang/sdk.cloud.Test",cloud.Test,this,"test:addConsumer",new $stdlib.core.Inflight(this, "$Inflight2", {
      code: $stdlib.core.NodeJsCode.fromFile(require.resolve("./proc2/index.js".replace(/\\/g, "/"))),
      bindings: {
        js: {
          obj: js,
          ops: ["assert","sleep"]
        },
        predicate: {
          obj: predicate,
          ops: ["test"]
        },
        q: {
          obj: q,
          ops: ["approxSize","purge","push"]
        },
      }
    })
    );
>>>>>>> 37adcb27
  }
}
class $App extends $AppBase {
  constructor() {
    super({ outdir: $outdir, name: "add_consumer", plugins: $plugins, isTestEnvironment: $wing_is_test });
    if ($wing_is_test) {
      new $Root(this, "env0");
      const $test_runner = this.testRunner;
      const $tests = $test_runner.findTests();
      for (let $i = 1; $i < $tests.length; $i++) {
        new $Root(this, "env" + $i);
      }
    } else {
      new $Root(this, "Default");
    }
  }
}
new $App().synth();

```
<|MERGE_RESOLUTION|>--- conflicted
+++ resolved
@@ -19,7 +19,7 @@
 
 ## clients/$Inflight2.inflight.js
 ```js
-module.exports = function({ js, predicate, q }) {
+module.exports = function({ q, predicate, js }) {
   class  $Inflight2 {
     constructor({  }) {
     }
@@ -166,13 +166,8 @@
             "uniqueId": "root_testaddConsumer_Handler_IamRolePolicy_9DC09BA2"
           }
         },
-<<<<<<< HEAD
         "policy": "{\"Version\":\"2012-10-17\",\"Statement\":[{\"Action\":[\"sqs:SendMessage\"],\"Resource\":[\"${aws_sqs_queue.root_cloudQueue_E3597F7A.arn}\"],\"Effect\":\"Allow\"},{\"Action\":[\"dynamodb:GetItem\"],\"Resource\":[\"${aws_dynamodb_table.root_cloudCounter_E0AC1263.arn}\"],\"Effect\":\"Allow\"}]}",
-        "role": "${aws_iam_role.root_testaddconsumer_IamRole_0F141310.name}"
-=======
-        "policy": "{\"Version\":\"2012-10-17\",\"Statement\":[{\"Action\":[\"sqs:SendMessage\"],\"Resource\":[\"${aws_sqs_queue.root_cloudQueue_E3597F7A.arn}\"],\"Effect\":\"Allow\"},{\"Action\":[\"sqs:PurgeQueue\"],\"Resource\":[\"${aws_sqs_queue.root_cloudQueue_E3597F7A.arn}\"],\"Effect\":\"Allow\"},{\"Action\":[\"sqs:GetQueueAttributes\"],\"Resource\":[\"${aws_sqs_queue.root_cloudQueue_E3597F7A.arn}\"],\"Effect\":\"Allow\"},{\"Action\":[\"dynamodb:GetItem\"],\"Resource\":[\"${aws_dynamodb_table.root_cloudCounter_E0AC1263.arn}\"],\"Effect\":\"Allow\"}]}",
         "role": "${aws_iam_role.root_testaddConsumer_Handler_IamRole_8E4E4EFE.name}"
->>>>>>> 37adcb27
       }
     },
     "aws_iam_role_policy_attachment": {
@@ -399,15 +394,20 @@
         super(scope, id);
         this._addInflightOps("handle");
       }
+      static _toInflightType(context) {
+        const self_client_path = "./clients/$Inflight1.inflight.js".replace(/\\/g, "/");
+        const c_client = context._lift(c);
+        return $stdlib.core.NodeJsCode.fromInline(`
+          require("${self_client_path}")({
+            c: ${c_client},
+          })
+        `);
+      }
       _toInflight() {
-        const c_client = this._lift(c);
-        const self_client_path = "./clients/$Inflight1.inflight.js".replace(/\\/g, "/");
         return $stdlib.core.NodeJsCode.fromInline(`
           (await (async () => {
-            const $Inflight1 = require("${self_client_path}")({
-              c: ${c_client},
-            });
-            const client = new $Inflight1({
+            const $Inflight1Client = ${$Inflight1._toInflightType(this).text};
+            const client = new $Inflight1Client({
             });
             if (client.$inflight_init) { await client.$inflight_init(); }
             return client;
@@ -428,19 +428,24 @@
         super(scope, id);
         this._addInflightOps("handle");
       }
+      static _toInflightType(context) {
+        const self_client_path = "./clients/$Inflight2.inflight.js".replace(/\\/g, "/");
+        const q_client = context._lift(q);
+        const predicate_client = context._lift(predicate);
+        const js_client = context._lift(js);
+        return $stdlib.core.NodeJsCode.fromInline(`
+          require("${self_client_path}")({
+            q: ${q_client},
+            predicate: ${predicate_client},
+            js: ${js_client},
+          })
+        `);
+      }
       _toInflight() {
-        const js_client = this._lift(js);
-        const predicate_client = this._lift(predicate);
-        const q_client = this._lift(q);
-        const self_client_path = "./clients/$Inflight2.inflight.js".replace(/\\/g, "/");
         return $stdlib.core.NodeJsCode.fromInline(`
           (await (async () => {
-            const $Inflight2 = require("${self_client_path}")({
-              js: ${js_client},
-              predicate: ${predicate_client},
-              q: ${q_client},
-            });
-            const client = new $Inflight2({
+            const $Inflight2Client = ${$Inflight2._toInflightType(this).text};
+            const client = new $Inflight2Client({
             });
             if (client.$inflight_init) { await client.$inflight_init(); }
             return client;
@@ -463,28 +468,7 @@
     (q.addConsumer(new $Inflight1(this,"$Inflight1")));
     const js = new TestHelper(this,"TestHelper");
     const predicate = new Predicate(this,"Predicate",c);
-<<<<<<< HEAD
-    this.node.root.newAbstract("@winglang/sdk.cloud.Function",this,"test:add_consumer",new $Inflight2(this,"$Inflight2"));
-=======
-    this.node.root.new("@winglang/sdk.cloud.Test",cloud.Test,this,"test:addConsumer",new $stdlib.core.Inflight(this, "$Inflight2", {
-      code: $stdlib.core.NodeJsCode.fromFile(require.resolve("./proc2/index.js".replace(/\\/g, "/"))),
-      bindings: {
-        js: {
-          obj: js,
-          ops: ["assert","sleep"]
-        },
-        predicate: {
-          obj: predicate,
-          ops: ["test"]
-        },
-        q: {
-          obj: q,
-          ops: ["approxSize","purge","push"]
-        },
-      }
-    })
-    );
->>>>>>> 37adcb27
+    this.node.root.new("@winglang/sdk.cloud.Test",cloud.Test,this,"test:addConsumer",new $Inflight2(this,"$Inflight2"));
   }
 }
 class $App extends $AppBase {
