# [add_consumer.w](../../../../examples/tests/valid/add_consumer.w) | compile | tf-aws

## clients/$Inflight1.inflight.js
```js
module.exports = function({ c }) {
  class  $Inflight1 {
    constructor({  }) {
    }
    async handle(msg)  {
      {
        (await c.inc());
      }
    }
  }
  return $Inflight1;
}

```

## clients/$Inflight2.inflight.js
```js
module.exports = function({ q, predicate, js }) {
  class  $Inflight2 {
    constructor({  }) {
    }
    async handle()  {
      {
        (await q.push("hello"));
        (await q.push("world"));
        let i = 0;
        while ((i < 600)) {
          i = (i + 1);
          if ((await predicate.test())) {
            {((cond) => {if (!cond) throw new Error(`assertion failed: '(await predicate.test())'`)})((await predicate.test()))};
            return;
          }
          (await js.sleep(100));
        }
        {((cond) => {if (!cond) throw new Error(`assertion failed: '(await predicate.test())'`)})((await predicate.test()))};
      }
    }
  }
  return $Inflight2;
}

```

## clients/Predicate.inflight.js
```js
module.exports = function({  }) {
  class  Predicate {
    constructor({ c }) {
      this.c = c;
    }
    async test()  {
      {
        const __parent_this = this;
        return ((await this.c.peek()) === 2);
      }
    }
  }
  return Predicate;
}

```

## clients/TestHelper.inflight.js
```js
module.exports = function({  }) {
  class  TestHelper {
    constructor({  }) {
    }
    async sleep(milli)  {
      return (require("<ABSOLUTE_PATH>/sleep.js")["sleep"])(milli)
    }
  }
  return TestHelper;
}

```

## main.tf.json
```json
{
  "//": {
    "metadata": {
      "backend": "local",
      "stackName": "root",
      "version": "0.15.2"
    },
    "outputs": {
      "root": {
        "Default": {
          "cloud.TestRunner": {
            "TestFunctionArns": "WING_TEST_RUNNER_FUNCTION_ARNS"
          }
        }
      }
    }
  },
  "output": {
    "WING_TEST_RUNNER_FUNCTION_ARNS": {
      "value": "[[\"root/Default/Default/test:addConsumer\",\"${aws_lambda_function.root_testaddConsumer_Handler_3B513ABC.arn}\"]]"
    }
  },
  "provider": {
    "aws": [
      {}
    ]
  },
  "resource": {
    "aws_dynamodb_table": {
      "root_cloudCounter_E0AC1263": {
        "//": {
          "metadata": {
            "path": "root/Default/Default/cloud.Counter/Default",
            "uniqueId": "root_cloudCounter_E0AC1263"
          }
        },
        "attribute": [
          {
            "name": "id",
            "type": "S"
          }
        ],
        "billing_mode": "PAY_PER_REQUEST",
        "hash_key": "id",
        "name": "wing-counter-cloud.Counter-c866f225"
      }
    },
    "aws_iam_role": {
      "root_cloudQueueAddConsumere46e5cb7_IamRole_AE43C8FE": {
        "//": {
          "metadata": {
            "path": "root/Default/Default/cloud.Queue-AddConsumer-e46e5cb7/IamRole",
            "uniqueId": "root_cloudQueueAddConsumere46e5cb7_IamRole_AE43C8FE"
          }
        },
        "assume_role_policy": "{\"Version\":\"2012-10-17\",\"Statement\":[{\"Action\":\"sts:AssumeRole\",\"Principal\":{\"Service\":\"lambda.amazonaws.com\"},\"Effect\":\"Allow\"}]}"
      },
      "root_testaddConsumer_Handler_IamRole_8E4E4EFE": {
        "//": {
          "metadata": {
            "path": "root/Default/Default/test:addConsumer/Handler/IamRole",
            "uniqueId": "root_testaddConsumer_Handler_IamRole_8E4E4EFE"
          }
        },
        "assume_role_policy": "{\"Version\":\"2012-10-17\",\"Statement\":[{\"Action\":\"sts:AssumeRole\",\"Principal\":{\"Service\":\"lambda.amazonaws.com\"},\"Effect\":\"Allow\"}]}"
      }
    },
    "aws_iam_role_policy": {
      "root_cloudQueueAddConsumere46e5cb7_IamRolePolicy_756548A7": {
        "//": {
          "metadata": {
            "path": "root/Default/Default/cloud.Queue-AddConsumer-e46e5cb7/IamRolePolicy",
            "uniqueId": "root_cloudQueueAddConsumere46e5cb7_IamRolePolicy_756548A7"
          }
        },
        "policy": "{\"Version\":\"2012-10-17\",\"Statement\":[{\"Action\":[\"sqs:ReceiveMessage\",\"sqs:ChangeMessageVisibility\",\"sqs:GetQueueUrl\",\"sqs:DeleteMessage\",\"sqs:GetQueueAttributes\"],\"Resource\":[\"${aws_sqs_queue.root_cloudQueue_E3597F7A.arn}\"],\"Effect\":\"Allow\"},{\"Action\":[\"dynamodb:UpdateItem\"],\"Resource\":[\"${aws_dynamodb_table.root_cloudCounter_E0AC1263.arn}\"],\"Effect\":\"Allow\"}]}",
        "role": "${aws_iam_role.root_cloudQueueAddConsumere46e5cb7_IamRole_AE43C8FE.name}"
      },
      "root_testaddConsumer_Handler_IamRolePolicy_9DC09BA2": {
        "//": {
          "metadata": {
            "path": "root/Default/Default/test:addConsumer/Handler/IamRolePolicy",
            "uniqueId": "root_testaddConsumer_Handler_IamRolePolicy_9DC09BA2"
          }
        },
<<<<<<< HEAD
        "policy": "{\"Version\":\"2012-10-17\",\"Statement\":[{\"Action\":[\"sqs:SendMessage\"],\"Resource\":[\"${aws_sqs_queue.root_cloudQueue_E3597F7A.arn}\"],\"Effect\":\"Allow\"},{\"Action\":[\"sqs:PurgeQueue\"],\"Resource\":[\"${aws_sqs_queue.root_cloudQueue_E3597F7A.arn}\"],\"Effect\":\"Allow\"},{\"Action\":[\"sqs:GetQueueAttributes\"],\"Resource\":[\"${aws_sqs_queue.root_cloudQueue_E3597F7A.arn}\"],\"Effect\":\"Allow\"},{\"Action\":[\"sqs:ReceiveMessage\"],\"Resource\":[\"${aws_sqs_queue.root_cloudQueue_E3597F7A.arn}\"],\"Effect\":\"Allow\"},{\"Action\":[\"dynamodb:GetItem\"],\"Resource\":[\"${aws_dynamodb_table.root_cloudCounter_E0AC1263.arn}\"],\"Effect\":\"Allow\"}]}",
=======
        "policy": "{\"Version\":\"2012-10-17\",\"Statement\":[{\"Action\":[\"sqs:SendMessage\"],\"Resource\":[\"${aws_sqs_queue.root_cloudQueue_E3597F7A.arn}\"],\"Effect\":\"Allow\"},{\"Action\":[\"dynamodb:GetItem\"],\"Resource\":[\"${aws_dynamodb_table.root_cloudCounter_E0AC1263.arn}\"],\"Effect\":\"Allow\"}]}",
>>>>>>> 82da80bf
        "role": "${aws_iam_role.root_testaddConsumer_Handler_IamRole_8E4E4EFE.name}"
      }
    },
    "aws_iam_role_policy_attachment": {
      "root_cloudQueueAddConsumere46e5cb7_IamRolePolicyAttachment_3625F5B7": {
        "//": {
          "metadata": {
            "path": "root/Default/Default/cloud.Queue-AddConsumer-e46e5cb7/IamRolePolicyAttachment",
            "uniqueId": "root_cloudQueueAddConsumere46e5cb7_IamRolePolicyAttachment_3625F5B7"
          }
        },
        "policy_arn": "arn:aws:iam::aws:policy/service-role/AWSLambdaBasicExecutionRole",
        "role": "${aws_iam_role.root_cloudQueueAddConsumere46e5cb7_IamRole_AE43C8FE.name}"
      },
      "root_testaddConsumer_Handler_IamRolePolicyAttachment_FAA6841D": {
        "//": {
          "metadata": {
            "path": "root/Default/Default/test:addConsumer/Handler/IamRolePolicyAttachment",
            "uniqueId": "root_testaddConsumer_Handler_IamRolePolicyAttachment_FAA6841D"
          }
        },
        "policy_arn": "arn:aws:iam::aws:policy/service-role/AWSLambdaBasicExecutionRole",
        "role": "${aws_iam_role.root_testaddConsumer_Handler_IamRole_8E4E4EFE.name}"
      }
    },
    "aws_lambda_event_source_mapping": {
      "root_cloudQueue_EventSourceMapping_A2041279": {
        "//": {
          "metadata": {
            "path": "root/Default/Default/cloud.Queue/EventSourceMapping",
            "uniqueId": "root_cloudQueue_EventSourceMapping_A2041279"
          }
        },
        "batch_size": 1,
        "event_source_arn": "${aws_sqs_queue.root_cloudQueue_E3597F7A.arn}",
        "function_name": "${aws_lambda_function.root_cloudQueueAddConsumere46e5cb7_83E71EC8.function_name}"
      }
    },
    "aws_lambda_function": {
      "root_cloudQueueAddConsumere46e5cb7_83E71EC8": {
        "//": {
          "metadata": {
            "path": "root/Default/Default/cloud.Queue-AddConsumer-e46e5cb7/Default",
            "uniqueId": "root_cloudQueueAddConsumere46e5cb7_83E71EC8"
          }
        },
        "environment": {
          "variables": {
            "DYNAMODB_TABLE_NAME_49baa65c": "${aws_dynamodb_table.root_cloudCounter_E0AC1263.name}",
            "WING_FUNCTION_NAME": "cloud-Queue-AddConsumer-e46e5cb7-c85740a2"
          }
        },
        "function_name": "cloud-Queue-AddConsumer-e46e5cb7-c85740a2",
        "handler": "index.handler",
        "publish": true,
        "role": "${aws_iam_role.root_cloudQueueAddConsumere46e5cb7_IamRole_AE43C8FE.arn}",
        "runtime": "nodejs18.x",
        "s3_bucket": "${aws_s3_bucket.root_Code_02F3C603.bucket}",
        "s3_key": "${aws_s3_object.root_cloudQueueAddConsumere46e5cb7_S3Object_343EB2E4.key}",
        "timeout": 30,
        "vpc_config": {
          "security_group_ids": [],
          "subnet_ids": []
        }
      },
      "root_testaddConsumer_Handler_3B513ABC": {
        "//": {
          "metadata": {
            "path": "root/Default/Default/test:addConsumer/Handler/Default",
            "uniqueId": "root_testaddConsumer_Handler_3B513ABC"
          }
        },
        "environment": {
          "variables": {
            "DYNAMODB_TABLE_NAME_49baa65c": "${aws_dynamodb_table.root_cloudCounter_E0AC1263.name}",
            "QUEUE_URL_31e95cbd": "${aws_sqs_queue.root_cloudQueue_E3597F7A.url}",
            "WING_FUNCTION_NAME": "Handler-c83b6094"
          }
        },
        "function_name": "Handler-c83b6094",
        "handler": "index.handler",
        "publish": true,
        "role": "${aws_iam_role.root_testaddConsumer_Handler_IamRole_8E4E4EFE.arn}",
        "runtime": "nodejs18.x",
        "s3_bucket": "${aws_s3_bucket.root_Code_02F3C603.bucket}",
        "s3_key": "${aws_s3_object.root_testaddConsumer_Handler_S3Object_2F78F235.key}",
        "timeout": 30,
        "vpc_config": {
          "security_group_ids": [],
          "subnet_ids": []
        }
      }
    },
    "aws_s3_bucket": {
      "root_Code_02F3C603": {
        "//": {
          "metadata": {
            "path": "root/Default/Code",
            "uniqueId": "root_Code_02F3C603"
          }
        },
        "bucket_prefix": "code-c84a50b1-"
      }
    },
    "aws_s3_object": {
      "root_cloudQueueAddConsumere46e5cb7_S3Object_343EB2E4": {
        "//": {
          "metadata": {
            "path": "root/Default/Default/cloud.Queue-AddConsumer-e46e5cb7/S3Object",
            "uniqueId": "root_cloudQueueAddConsumere46e5cb7_S3Object_343EB2E4"
          }
        },
        "bucket": "${aws_s3_bucket.root_Code_02F3C603.bucket}",
        "key": "<ASSET_KEY>",
        "source": "<ASSET_SOURCE>"
      },
      "root_testaddConsumer_Handler_S3Object_2F78F235": {
        "//": {
          "metadata": {
            "path": "root/Default/Default/test:addConsumer/Handler/S3Object",
            "uniqueId": "root_testaddConsumer_Handler_S3Object_2F78F235"
          }
        },
        "bucket": "${aws_s3_bucket.root_Code_02F3C603.bucket}",
        "key": "<ASSET_KEY>",
        "source": "<ASSET_SOURCE>"
      }
    },
    "aws_sqs_queue": {
      "root_cloudQueue_E3597F7A": {
        "//": {
          "metadata": {
            "path": "root/Default/Default/cloud.Queue/Default",
            "uniqueId": "root_cloudQueue_E3597F7A"
          }
        },
        "name": "cloud-Queue-c86e03d8"
      }
    }
  }
}
```

## preflight.js
```js
const $stdlib = require('@winglang/sdk');
const $outdir = process.env.WING_SYNTH_DIR ?? ".";
const $wing_is_test = process.env.WING_IS_TEST === "true";
const $AppBase = $stdlib.core.App.for(process.env.WING_TARGET);
const cloud = require('@winglang/sdk').cloud;
class $Root extends $stdlib.std.Resource {
  constructor(scope, id) {
    super(scope, id);
    class Predicate extends $stdlib.std.Resource {
      constructor(scope, id, c) {
        super(scope, id);
        this._addInflightOps("test");
        const __parent_this = this;
        this.c = c;
      }
      static _toInflightType(context) {
        const self_client_path = "./clients/Predicate.inflight.js".replace(/\\/g, "/");
        return $stdlib.core.NodeJsCode.fromInline(`
          require("${self_client_path}")({
          })
        `);
      }
      _toInflight() {
        const c_client = this._lift(this.c);
        return $stdlib.core.NodeJsCode.fromInline(`
          (await (async () => {
            const PredicateClient = ${Predicate._toInflightType(this).text};
            const client = new PredicateClient({
              c: ${c_client},
            });
            if (client.$inflight_init) { await client.$inflight_init(); }
            return client;
          })())
        `);
      }
      _registerBind(host, ops) {
        if (ops.includes("$inflight_init")) {
          this._registerBindObject(this.c, host, []);
        }
        if (ops.includes("test")) {
          this._registerBindObject(this.c, host, ["peek"]);
        }
        super._registerBind(host, ops);
      }
    }
    class TestHelper extends $stdlib.std.Resource {
      constructor(scope, id, ) {
        super(scope, id);
        this._addInflightOps("sleep");
        const __parent_this = this;
      }
      static _toInflightType(context) {
        const self_client_path = "./clients/TestHelper.inflight.js".replace(/\\/g, "/");
        return $stdlib.core.NodeJsCode.fromInline(`
          require("${self_client_path}")({
          })
        `);
      }
      _toInflight() {
        return $stdlib.core.NodeJsCode.fromInline(`
          (await (async () => {
            const TestHelperClient = ${TestHelper._toInflightType(this).text};
            const client = new TestHelperClient({
            });
            if (client.$inflight_init) { await client.$inflight_init(); }
            return client;
          })())
        `);
      }
      _registerBind(host, ops) {
        if (ops.includes("$inflight_init")) {
        }
        if (ops.includes("sleep")) {
        }
        super._registerBind(host, ops);
      }
    }
    class $Inflight1 extends $stdlib.std.Resource {
      constructor(scope, id, ) {
        super(scope, id);
        this._addInflightOps("handle");
      }
      static _toInflightType(context) {
        const self_client_path = "./clients/$Inflight1.inflight.js".replace(/\\/g, "/");
        const c_client = context._lift(c);
        return $stdlib.core.NodeJsCode.fromInline(`
          require("${self_client_path}")({
            c: ${c_client},
          })
        `);
      }
      _toInflight() {
        return $stdlib.core.NodeJsCode.fromInline(`
          (await (async () => {
            const $Inflight1Client = ${$Inflight1._toInflightType(this).text};
            const client = new $Inflight1Client({
            });
            if (client.$inflight_init) { await client.$inflight_init(); }
            return client;
          })())
        `);
      }
      _registerBind(host, ops) {
        if (ops.includes("$inflight_init")) {
        }
        if (ops.includes("handle")) {
          this._registerBindObject(c, host, ["inc"]);
        }
        super._registerBind(host, ops);
      }
    }
    class $Inflight2 extends $stdlib.std.Resource {
      constructor(scope, id, ) {
        super(scope, id);
        this._addInflightOps("handle");
      }
      static _toInflightType(context) {
        const self_client_path = "./clients/$Inflight2.inflight.js".replace(/\\/g, "/");
        const q_client = context._lift(q);
        const predicate_client = context._lift(predicate);
        const js_client = context._lift(js);
        return $stdlib.core.NodeJsCode.fromInline(`
          require("${self_client_path}")({
            q: ${q_client},
            predicate: ${predicate_client},
            js: ${js_client},
          })
        `);
      }
      _toInflight() {
        return $stdlib.core.NodeJsCode.fromInline(`
          (await (async () => {
            const $Inflight2Client = ${$Inflight2._toInflightType(this).text};
            const client = new $Inflight2Client({
            });
            if (client.$inflight_init) { await client.$inflight_init(); }
            return client;
          })())
        `);
      }
      _registerBind(host, ops) {
        if (ops.includes("$inflight_init")) {
        }
        if (ops.includes("handle")) {
          this._registerBindObject(js, host, ["sleep"]);
          this._registerBindObject(predicate, host, ["test"]);
          this._registerBindObject(q, host, ["push"]);
        }
        super._registerBind(host, ops);
      }
    }
    const q = this.node.root.newAbstract("@winglang/sdk.cloud.Queue",this,"cloud.Queue");
    const c = this.node.root.newAbstract("@winglang/sdk.cloud.Counter",this,"cloud.Counter");
    (q.addConsumer(new $Inflight1(this,"$Inflight1")));
    const js = new TestHelper(this,"TestHelper");
    const predicate = new Predicate(this,"Predicate",c);
<<<<<<< HEAD
    this.node.root.new("@winglang/sdk.cloud.Test",cloud.Test,this,"test:addConsumer",new $stdlib.core.Inflight(this, "$Inflight2", {
      code: $stdlib.core.NodeJsCode.fromFile(require.resolve("./proc2/index.js".replace(/\\/g, "/"))),
      bindings: {
        js: {
          obj: js,
          ops: ["assert","sleep"]
        },
        predicate: {
          obj: predicate,
          ops: ["test"]
        },
        q: {
          obj: q,
          ops: ["approxSize","pop","purge","push"]
        },
      }
    })
    );
=======
    this.node.root.new("@winglang/sdk.cloud.Test",cloud.Test,this,"test:addConsumer",new $Inflight2(this,"$Inflight2"));
>>>>>>> 82da80bf
  }
}
class $App extends $AppBase {
  constructor() {
    super({ outdir: $outdir, name: "add_consumer", plugins: $plugins, isTestEnvironment: $wing_is_test });
    if ($wing_is_test) {
      new $Root(this, "env0");
      const $test_runner = this.testRunner;
      const $tests = $test_runner.findTests();
      for (let $i = 1; $i < $tests.length; $i++) {
        new $Root(this, "env" + $i);
      }
    } else {
      new $Root(this, "Default");
    }
  }
}
new $App().synth();

```
<|MERGE_RESOLUTION|>--- conflicted
+++ resolved
@@ -166,11 +166,7 @@
             "uniqueId": "root_testaddConsumer_Handler_IamRolePolicy_9DC09BA2"
           }
         },
-<<<<<<< HEAD
-        "policy": "{\"Version\":\"2012-10-17\",\"Statement\":[{\"Action\":[\"sqs:SendMessage\"],\"Resource\":[\"${aws_sqs_queue.root_cloudQueue_E3597F7A.arn}\"],\"Effect\":\"Allow\"},{\"Action\":[\"sqs:PurgeQueue\"],\"Resource\":[\"${aws_sqs_queue.root_cloudQueue_E3597F7A.arn}\"],\"Effect\":\"Allow\"},{\"Action\":[\"sqs:GetQueueAttributes\"],\"Resource\":[\"${aws_sqs_queue.root_cloudQueue_E3597F7A.arn}\"],\"Effect\":\"Allow\"},{\"Action\":[\"sqs:ReceiveMessage\"],\"Resource\":[\"${aws_sqs_queue.root_cloudQueue_E3597F7A.arn}\"],\"Effect\":\"Allow\"},{\"Action\":[\"dynamodb:GetItem\"],\"Resource\":[\"${aws_dynamodb_table.root_cloudCounter_E0AC1263.arn}\"],\"Effect\":\"Allow\"}]}",
-=======
         "policy": "{\"Version\":\"2012-10-17\",\"Statement\":[{\"Action\":[\"sqs:SendMessage\"],\"Resource\":[\"${aws_sqs_queue.root_cloudQueue_E3597F7A.arn}\"],\"Effect\":\"Allow\"},{\"Action\":[\"dynamodb:GetItem\"],\"Resource\":[\"${aws_dynamodb_table.root_cloudCounter_E0AC1263.arn}\"],\"Effect\":\"Allow\"}]}",
->>>>>>> 82da80bf
         "role": "${aws_iam_role.root_testaddConsumer_Handler_IamRole_8E4E4EFE.name}"
       }
     },
@@ -472,28 +468,7 @@
     (q.addConsumer(new $Inflight1(this,"$Inflight1")));
     const js = new TestHelper(this,"TestHelper");
     const predicate = new Predicate(this,"Predicate",c);
-<<<<<<< HEAD
-    this.node.root.new("@winglang/sdk.cloud.Test",cloud.Test,this,"test:addConsumer",new $stdlib.core.Inflight(this, "$Inflight2", {
-      code: $stdlib.core.NodeJsCode.fromFile(require.resolve("./proc2/index.js".replace(/\\/g, "/"))),
-      bindings: {
-        js: {
-          obj: js,
-          ops: ["assert","sleep"]
-        },
-        predicate: {
-          obj: predicate,
-          ops: ["test"]
-        },
-        q: {
-          obj: q,
-          ops: ["approxSize","pop","purge","push"]
-        },
-      }
-    })
-    );
-=======
     this.node.root.new("@winglang/sdk.cloud.Test",cloud.Test,this,"test:addConsumer",new $Inflight2(this,"$Inflight2"));
->>>>>>> 82da80bf
   }
 }
 class $App extends $AppBase {
@@ -514,3 +489,23 @@
 new $App().synth();
 
 ```
+
+## proc1/index.js
+```js
+async handle(msg) {
+  const { c } = this;
+  (await c.inc());
+}
+
+```
+
+## proc2/index.js
+```js
+async handle() {
+  const { js, predicate, q } = this;
+  (await q.push("hello"));
+  (await q.push("world"));
+  (await js.assert(predicate));
+}
+
+```
