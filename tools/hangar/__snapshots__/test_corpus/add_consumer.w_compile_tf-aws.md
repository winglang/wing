--- conflicted
+++ resolved
@@ -68,11 +68,7 @@
   },
   "output": {
     "WING_TEST_RUNNER_FUNCTION_ARNS": {
-<<<<<<< HEAD
-      "value": "[[\"root/Default/Default/test:add_consumer\",\"${aws_lambda_function.root_testaddconsumer_Handler_AE43620A.arn}\"]]"
-=======
-      "value": "[[\"root/Default/Default/test:addConsumer\",\"${aws_lambda_function.root_testaddConsumer_A6B7202D.arn}\"]]"
->>>>>>> 9be85361
+      "value": "[[\"root/Default/Default/test:addConsumer\",\"${aws_lambda_function.root_testaddConsumer_Handler_3B513ABC.arn}\"]]"
     }
   },
   "provider": {
@@ -110,19 +106,11 @@
         },
         "assume_role_policy": "{\"Version\":\"2012-10-17\",\"Statement\":[{\"Action\":\"sts:AssumeRole\",\"Principal\":{\"Service\":\"lambda.amazonaws.com\"},\"Effect\":\"Allow\"}]}"
       },
-<<<<<<< HEAD
-      "root_testaddconsumer_Handler_IamRole_9B4BE405": {
-        "//": {
-          "metadata": {
-            "path": "root/Default/Default/test:add_consumer/Handler/IamRole",
-            "uniqueId": "root_testaddconsumer_Handler_IamRole_9B4BE405"
-=======
-      "root_testaddConsumer_IamRole_5E4F4B33": {
-        "//": {
-          "metadata": {
-            "path": "root/Default/Default/test:addConsumer/IamRole",
-            "uniqueId": "root_testaddConsumer_IamRole_5E4F4B33"
->>>>>>> 9be85361
+      "root_testaddConsumer_Handler_IamRole_8E4E4EFE": {
+        "//": {
+          "metadata": {
+            "path": "root/Default/Default/test:addConsumer/Handler/IamRole",
+            "uniqueId": "root_testaddConsumer_Handler_IamRole_8E4E4EFE"
           }
         },
         "assume_role_policy": "{\"Version\":\"2012-10-17\",\"Statement\":[{\"Action\":\"sts:AssumeRole\",\"Principal\":{\"Service\":\"lambda.amazonaws.com\"},\"Effect\":\"Allow\"}]}"
@@ -139,27 +127,15 @@
         "policy": "{\"Version\":\"2012-10-17\",\"Statement\":[{\"Action\":[\"sqs:ReceiveMessage\",\"sqs:ChangeMessageVisibility\",\"sqs:GetQueueUrl\",\"sqs:DeleteMessage\",\"sqs:GetQueueAttributes\"],\"Resource\":[\"${aws_sqs_queue.root_cloudQueue_E3597F7A.arn}\"],\"Effect\":\"Allow\"},{\"Action\":[\"dynamodb:UpdateItem\"],\"Resource\":[\"${aws_dynamodb_table.root_cloudCounter_E0AC1263.arn}\"],\"Effect\":\"Allow\"},{\"Action\":[\"dynamodb:GetItem\"],\"Resource\":[\"${aws_dynamodb_table.root_cloudCounter_E0AC1263.arn}\"],\"Effect\":\"Allow\"}]}",
         "role": "${aws_iam_role.root_cloudQueueAddConsumere46e5cb7_IamRole_AE43C8FE.name}"
       },
-<<<<<<< HEAD
-      "root_testaddconsumer_Handler_IamRolePolicy_DC0BD572": {
-        "//": {
-          "metadata": {
-            "path": "root/Default/Default/test:add_consumer/Handler/IamRolePolicy",
-            "uniqueId": "root_testaddconsumer_Handler_IamRolePolicy_DC0BD572"
+      "root_testaddConsumer_Handler_IamRolePolicy_9DC09BA2": {
+        "//": {
+          "metadata": {
+            "path": "root/Default/Default/test:addConsumer/Handler/IamRolePolicy",
+            "uniqueId": "root_testaddConsumer_Handler_IamRolePolicy_9DC09BA2"
           }
         },
         "policy": "{\"Version\":\"2012-10-17\",\"Statement\":[{\"Action\":[\"sqs:SendMessage\"],\"Resource\":[\"${aws_sqs_queue.root_cloudQueue_E3597F7A.arn}\"],\"Effect\":\"Allow\"},{\"Action\":[\"sqs:PurgeQueue\"],\"Resource\":[\"${aws_sqs_queue.root_cloudQueue_E3597F7A.arn}\"],\"Effect\":\"Allow\"},{\"Action\":[\"sqs:GetQueueAttributes\"],\"Resource\":[\"${aws_sqs_queue.root_cloudQueue_E3597F7A.arn}\"],\"Effect\":\"Allow\"},{\"Action\":[\"dynamodb:GetItem\"],\"Resource\":[\"${aws_dynamodb_table.root_cloudCounter_E0AC1263.arn}\"],\"Effect\":\"Allow\"}]}",
-        "role": "${aws_iam_role.root_testaddconsumer_Handler_IamRole_9B4BE405.name}"
-=======
-      "root_testaddConsumer_IamRolePolicy_0AE26B87": {
-        "//": {
-          "metadata": {
-            "path": "root/Default/Default/test:addConsumer/IamRolePolicy",
-            "uniqueId": "root_testaddConsumer_IamRolePolicy_0AE26B87"
-          }
-        },
-        "policy": "{\"Version\":\"2012-10-17\",\"Statement\":[{\"Action\":[\"sqs:SendMessage\"],\"Resource\":[\"${aws_sqs_queue.root_cloudQueue_E3597F7A.arn}\"],\"Effect\":\"Allow\"},{\"Action\":[\"sqs:PurgeQueue\"],\"Resource\":[\"${aws_sqs_queue.root_cloudQueue_E3597F7A.arn}\"],\"Effect\":\"Allow\"},{\"Action\":[\"sqs:GetQueueAttributes\"],\"Resource\":[\"${aws_sqs_queue.root_cloudQueue_E3597F7A.arn}\"],\"Effect\":\"Allow\"},{\"Action\":[\"dynamodb:GetItem\"],\"Resource\":[\"${aws_dynamodb_table.root_cloudCounter_E0AC1263.arn}\"],\"Effect\":\"Allow\"}]}",
-        "role": "${aws_iam_role.root_testaddConsumer_IamRole_5E4F4B33.name}"
->>>>>>> 9be85361
+        "role": "${aws_iam_role.root_testaddConsumer_Handler_IamRole_8E4E4EFE.name}"
       }
     },
     "aws_iam_role_policy_attachment": {
@@ -173,27 +149,15 @@
         "policy_arn": "arn:aws:iam::aws:policy/service-role/AWSLambdaBasicExecutionRole",
         "role": "${aws_iam_role.root_cloudQueueAddConsumere46e5cb7_IamRole_AE43C8FE.name}"
       },
-<<<<<<< HEAD
-      "root_testaddconsumer_Handler_IamRolePolicyAttachment_67D5916A": {
-        "//": {
-          "metadata": {
-            "path": "root/Default/Default/test:add_consumer/Handler/IamRolePolicyAttachment",
-            "uniqueId": "root_testaddconsumer_Handler_IamRolePolicyAttachment_67D5916A"
+      "root_testaddConsumer_Handler_IamRolePolicyAttachment_FAA6841D": {
+        "//": {
+          "metadata": {
+            "path": "root/Default/Default/test:addConsumer/Handler/IamRolePolicyAttachment",
+            "uniqueId": "root_testaddConsumer_Handler_IamRolePolicyAttachment_FAA6841D"
           }
         },
         "policy_arn": "arn:aws:iam::aws:policy/service-role/AWSLambdaBasicExecutionRole",
-        "role": "${aws_iam_role.root_testaddconsumer_Handler_IamRole_9B4BE405.name}"
-=======
-      "root_testaddConsumer_IamRolePolicyAttachment_5939E6D8": {
-        "//": {
-          "metadata": {
-            "path": "root/Default/Default/test:addConsumer/IamRolePolicyAttachment",
-            "uniqueId": "root_testaddConsumer_IamRolePolicyAttachment_5939E6D8"
-          }
-        },
-        "policy_arn": "arn:aws:iam::aws:policy/service-role/AWSLambdaBasicExecutionRole",
-        "role": "${aws_iam_role.root_testaddConsumer_IamRole_5E4F4B33.name}"
->>>>>>> 9be85361
+        "role": "${aws_iam_role.root_testaddConsumer_Handler_IamRole_8E4E4EFE.name}"
       }
     },
     "aws_lambda_event_source_mapping": {
@@ -236,48 +200,27 @@
           "subnet_ids": []
         }
       },
-<<<<<<< HEAD
-      "root_testaddconsumer_Handler_AE43620A": {
-        "//": {
-          "metadata": {
-            "path": "root/Default/Default/test:add_consumer/Handler/Default",
-            "uniqueId": "root_testaddconsumer_Handler_AE43620A"
-=======
-      "root_testaddConsumer_A6B7202D": {
-        "//": {
-          "metadata": {
-            "path": "root/Default/Default/test:addConsumer/Default",
-            "uniqueId": "root_testaddConsumer_A6B7202D"
->>>>>>> 9be85361
+      "root_testaddConsumer_Handler_3B513ABC": {
+        "//": {
+          "metadata": {
+            "path": "root/Default/Default/test:addConsumer/Handler/Default",
+            "uniqueId": "root_testaddConsumer_Handler_3B513ABC"
           }
         },
         "environment": {
           "variables": {
             "DYNAMODB_TABLE_NAME_49baa65c": "${aws_dynamodb_table.root_cloudCounter_E0AC1263.name}",
             "QUEUE_URL_31e95cbd": "${aws_sqs_queue.root_cloudQueue_E3597F7A.url}",
-<<<<<<< HEAD
-            "WING_FUNCTION_NAME": "Handler-c8ff3a4e"
-          }
-        },
-        "function_name": "Handler-c8ff3a4e",
+            "WING_FUNCTION_NAME": "Handler-c83b6094"
+          }
+        },
+        "function_name": "Handler-c83b6094",
         "handler": "index.handler",
         "publish": true,
-        "role": "${aws_iam_role.root_testaddconsumer_Handler_IamRole_9B4BE405.arn}",
+        "role": "${aws_iam_role.root_testaddConsumer_Handler_IamRole_8E4E4EFE.arn}",
         "runtime": "nodejs18.x",
         "s3_bucket": "${aws_s3_bucket.root_Code_02F3C603.bucket}",
-        "s3_key": "${aws_s3_object.root_testaddconsumer_Handler_S3Object_7DFCFB9B.key}",
-=======
-            "WING_FUNCTION_NAME": "test-addConsumer-c803ab73"
-          }
-        },
-        "function_name": "test-addConsumer-c803ab73",
-        "handler": "index.handler",
-        "publish": true,
-        "role": "${aws_iam_role.root_testaddConsumer_IamRole_5E4F4B33.arn}",
-        "runtime": "nodejs18.x",
-        "s3_bucket": "${aws_s3_bucket.root_Code_02F3C603.bucket}",
-        "s3_key": "${aws_s3_object.root_testaddConsumer_S3Object_D5AEF67D.key}",
->>>>>>> 9be85361
+        "s3_key": "${aws_s3_object.root_testaddConsumer_Handler_S3Object_2F78F235.key}",
         "timeout": 30,
         "vpc_config": {
           "security_group_ids": [],
@@ -308,19 +251,11 @@
         "key": "<ASSET_KEY>",
         "source": "<ASSET_SOURCE>"
       },
-<<<<<<< HEAD
-      "root_testaddconsumer_Handler_S3Object_7DFCFB9B": {
-        "//": {
-          "metadata": {
-            "path": "root/Default/Default/test:add_consumer/Handler/S3Object",
-            "uniqueId": "root_testaddconsumer_Handler_S3Object_7DFCFB9B"
-=======
-      "root_testaddConsumer_S3Object_D5AEF67D": {
-        "//": {
-          "metadata": {
-            "path": "root/Default/Default/test:addConsumer/S3Object",
-            "uniqueId": "root_testaddConsumer_S3Object_D5AEF67D"
->>>>>>> 9be85361
+      "root_testaddConsumer_Handler_S3Object_2F78F235": {
+        "//": {
+          "metadata": {
+            "path": "root/Default/Default/test:addConsumer/Handler/S3Object",
+            "uniqueId": "root_testaddConsumer_Handler_S3Object_2F78F235"
           }
         },
         "bucket": "${aws_s3_bucket.root_Code_02F3C603.bucket}",
@@ -436,11 +371,7 @@
     ));
     const js = new TestHelper(this,"TestHelper");
     const predicate = new Predicate(this,"Predicate",c);
-<<<<<<< HEAD
-    this.node.root.new("@winglang/sdk.cloud.Test",cloud.Test,this,"test:add_consumer",new $stdlib.core.Inflight(this, "$Inflight2", {
-=======
-    this.node.root.newAbstract("@winglang/sdk.cloud.Function",this,"test:addConsumer",new $stdlib.core.Inflight(this, "$Inflight2", {
->>>>>>> 9be85361
+    this.node.root.new("@winglang/sdk.cloud.Test",cloud.Test,this,"test:addConsumer",new $stdlib.core.Inflight(this, "$Inflight2", {
       code: $stdlib.core.NodeJsCode.fromFile(require.resolve("./proc2/index.js".replace(/\\/g, "/"))),
       bindings: {
         js: {
