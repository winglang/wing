--- conflicted
+++ resolved
@@ -315,17 +315,10 @@
 
 ## proc2/index.js
 ```js
-<<<<<<< HEAD
 async handle() {
-  const { b, file_name, get_json, j } = this;
-  (await b.putJson(file_name,j));
-  (await get_json.invoke(""));
-=======
-async handle(msg) {
   const { b, fileName, getJson, j } = this;
   (await b.putJson(fileName,j));
-  (await getJson.invoke(msg));
->>>>>>> 9be85361
+  (await getJson.invoke(""));
 }
 
 ```
