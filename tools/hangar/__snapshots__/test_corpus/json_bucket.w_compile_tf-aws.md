--- conflicted
+++ resolved
@@ -2,13 +2,13 @@
 
 ## clients/$Inflight1.inflight.js
 ```js
-module.exports = function({ b, file_name }) {
+module.exports = function({ b, fileName }) {
   class  $Inflight1 {
     constructor({  }) {
     }
     async handle(msg)  {
       {
-        const x = (await b.getJson(file_name));
+        const x = (await b.getJson(fileName));
         {((cond) => {if (!cond) throw new Error(`assertion failed: '(((((x)["persons"])[0])["fears"])[1] === "failure")'`)})((((((x)["persons"])[0])["fears"])[1] === "failure"))};
       }
     }
@@ -20,14 +20,14 @@
 
 ## clients/$Inflight2.inflight.js
 ```js
-module.exports = function({ b, file_name, get_json, j }) {
+module.exports = function({ b, fileName, j, getJson }) {
   class  $Inflight2 {
     constructor({  }) {
     }
-    async handle(msg)  {
+    async handle()  {
       {
-        (await b.putJson(file_name,j));
-        (await get_json.invoke(msg));
+        (await b.putJson(fileName,j));
+        (await getJson.invoke(""));
       }
     }
   }
@@ -104,13 +104,8 @@
             "uniqueId": "root_testput_Handler_IamRolePolicy_401F0ED6"
           }
         },
-<<<<<<< HEAD
         "policy": "{\"Version\":\"2012-10-17\",\"Statement\":[{\"Action\":[\"s3:PutObject*\",\"s3:Abort*\"],\"Resource\":[\"${aws_s3_bucket.root_cloudBucket_4F3C4F53.arn}\",\"${aws_s3_bucket.root_cloudBucket_4F3C4F53.arn}/*\"],\"Effect\":\"Allow\"},{\"Action\":[\"lambda:InvokeFunction\"],\"Resource\":[\"${aws_lambda_function.root_cloudFunction_6A57BA0A.arn}\"],\"Effect\":\"Allow\"}]}",
-        "role": "${aws_iam_role.root_testput_IamRole_1BBF32A6.name}"
-=======
-        "policy": "{\"Version\":\"2012-10-17\",\"Statement\":[{\"Action\":[\"s3:PutObject*\",\"s3:Abort*\"],\"Resource\":[\"${aws_s3_bucket.root_cloudBucket_4F3C4F53.arn}\",\"${aws_s3_bucket.root_cloudBucket_4F3C4F53.arn}/*\"],\"Effect\":\"Allow\"},{\"Action\":[\"s3:GetObject*\",\"s3:GetBucket*\",\"s3:List*\"],\"Resource\":[\"${aws_s3_bucket.root_cloudBucket_4F3C4F53.arn}\",\"${aws_s3_bucket.root_cloudBucket_4F3C4F53.arn}/*\"],\"Effect\":\"Allow\"},{\"Action\":[\"s3:DeleteObject*\",\"s3:DeleteObjectVersion*\",\"s3:PutLifecycleConfiguration*\"],\"Resource\":[\"${aws_s3_bucket.root_cloudBucket_4F3C4F53.arn}\",\"${aws_s3_bucket.root_cloudBucket_4F3C4F53.arn}/*\"],\"Effect\":\"Allow\"},{\"Action\":[\"lambda:InvokeFunction\"],\"Resource\":[\"${aws_lambda_function.root_cloudFunction_6A57BA0A.arn}\"],\"Effect\":\"Allow\"}]}",
         "role": "${aws_iam_role.root_testput_Handler_IamRole_10DDB136.name}"
->>>>>>> 37adcb27
       }
     },
     "aws_iam_role_policy_attachment": {
@@ -289,17 +284,22 @@
         super(scope, id);
         this._addInflightOps("handle");
       }
+      static _toInflightType(context) {
+        const self_client_path = "./clients/$Inflight1.inflight.js".replace(/\\/g, "/");
+        const b_client = context._lift(b);
+        const fileName_client = context._lift(fileName);
+        return $stdlib.core.NodeJsCode.fromInline(`
+          require("${self_client_path}")({
+            b: ${b_client},
+            fileName: ${fileName_client},
+          })
+        `);
+      }
       _toInflight() {
-        const b_client = this._lift(b);
-        const file_name_client = this._lift(file_name);
-        const self_client_path = "./clients/$Inflight1.inflight.js".replace(/\\/g, "/");
         return $stdlib.core.NodeJsCode.fromInline(`
           (await (async () => {
-            const $Inflight1 = require("${self_client_path}")({
-              b: ${b_client},
-              file_name: ${file_name_client},
-            });
-            const client = new $Inflight1({
+            const $Inflight1Client = ${$Inflight1._toInflightType(this).text};
+            const client = new $Inflight1Client({
             });
             if (client.$inflight_init) { await client.$inflight_init(); }
             return client;
@@ -310,8 +310,8 @@
         if (ops.includes("$inflight_init")) {
         }
         if (ops.includes("handle")) {
-          this._registerBindObject(b, host, ["get_json"]);
-          this._registerBindObject(file_name, host, []);
+          this._registerBindObject(b, host, ["getJson"]);
+          this._registerBindObject(fileName, host, []);
         }
         super._registerBind(host, ops);
       }
@@ -321,21 +321,26 @@
         super(scope, id);
         this._addInflightOps("handle");
       }
+      static _toInflightType(context) {
+        const self_client_path = "./clients/$Inflight2.inflight.js".replace(/\\/g, "/");
+        const b_client = context._lift(b);
+        const fileName_client = context._lift(fileName);
+        const j_client = context._lift(j);
+        const getJson_client = context._lift(getJson);
+        return $stdlib.core.NodeJsCode.fromInline(`
+          require("${self_client_path}")({
+            b: ${b_client},
+            fileName: ${fileName_client},
+            j: ${j_client},
+            getJson: ${getJson_client},
+          })
+        `);
+      }
       _toInflight() {
-        const b_client = this._lift(b);
-        const file_name_client = this._lift(file_name);
-        const get_json_client = this._lift(get_json);
-        const j_client = this._lift(j);
-        const self_client_path = "./clients/$Inflight2.inflight.js".replace(/\\/g, "/");
         return $stdlib.core.NodeJsCode.fromInline(`
           (await (async () => {
-            const $Inflight2 = require("${self_client_path}")({
-              b: ${b_client},
-              file_name: ${file_name_client},
-              get_json: ${get_json_client},
-              j: ${j_client},
-            });
-            const client = new $Inflight2({
+            const $Inflight2Client = ${$Inflight2._toInflightType(this).text};
+            const client = new $Inflight2Client({
             });
             if (client.$inflight_init) { await client.$inflight_init(); }
             return client;
@@ -346,9 +351,9 @@
         if (ops.includes("$inflight_init")) {
         }
         if (ops.includes("handle")) {
-          this._registerBindObject(b, host, ["put_json"]);
-          this._registerBindObject(file_name, host, []);
-          this._registerBindObject(get_json, host, ["invoke"]);
+          this._registerBindObject(b, host, ["putJson"]);
+          this._registerBindObject(fileName, host, []);
+          this._registerBindObject(getJson, host, ["invoke"]);
           this._registerBindObject(j, host, []);
         }
         super._registerBind(host, ops);
@@ -357,47 +362,8 @@
     const b = this.node.root.newAbstract("@winglang/sdk.cloud.Bucket",this,"cloud.Bucket");
     const fileName = "file.json";
     const j = Object.freeze({"persons":[{"age":30,"name":"hasan","fears":["heights", "failure"]}]});
-<<<<<<< HEAD
-    const get_json = this.node.root.newAbstract("@winglang/sdk.cloud.Function",this,"cloud.Function",new $Inflight1(this,"$Inflight1"));
-    this.node.root.newAbstract("@winglang/sdk.cloud.Function",this,"test:put",new $Inflight2(this,"$Inflight2"));
-=======
-    const getJson = this.node.root.newAbstract("@winglang/sdk.cloud.Function",this,"cloud.Function",new $stdlib.core.Inflight(this, "$Inflight1", {
-      code: $stdlib.core.NodeJsCode.fromFile(require.resolve("./proc1/index.js".replace(/\\/g, "/"))),
-      bindings: {
-        b: {
-          obj: b,
-          ops: ["delete","get","getJson","list","publicUrl","put","putJson"]
-        },
-        fileName: {
-          obj: fileName,
-          ops: []
-        },
-      }
-    })
-    );
-    this.node.root.new("@winglang/sdk.cloud.Test",cloud.Test,this,"test:put",new $stdlib.core.Inflight(this, "$Inflight2", {
-      code: $stdlib.core.NodeJsCode.fromFile(require.resolve("./proc2/index.js".replace(/\\/g, "/"))),
-      bindings: {
-        b: {
-          obj: b,
-          ops: ["delete","get","getJson","list","publicUrl","put","putJson"]
-        },
-        fileName: {
-          obj: fileName,
-          ops: []
-        },
-        getJson: {
-          obj: getJson,
-          ops: ["invoke"]
-        },
-        j: {
-          obj: j,
-          ops: []
-        },
-      }
-    })
-    );
->>>>>>> 37adcb27
+    const getJson = this.node.root.newAbstract("@winglang/sdk.cloud.Function",this,"cloud.Function",new $Inflight1(this,"$Inflight1"));
+    this.node.root.new("@winglang/sdk.cloud.Test",cloud.Test,this,"test:put",new $Inflight2(this,"$Inflight2"));
   }
 }
 class $App extends $AppBase {
@@ -422,8 +388,8 @@
 ## proc1/index.js
 ```js
 async handle(msg) {
-  const { b, fileName } = this;
-  const x = (await b.getJson(fileName));
+  const { b, file_name } = this;
+  const x = (await b.getJson(file_name));
   {((cond) => {if (!cond) throw new Error(`assertion failed: '(((((x)["persons"])[0])["fears"])[1] === "failure")'`)})((((((x)["persons"])[0])["fears"])[1] === "failure"))};
 }
 
@@ -431,10 +397,10 @@
 
 ## proc2/index.js
 ```js
-async handle() {
-  const { b, fileName, getJson, j } = this;
-  (await b.putJson(fileName,j));
-  (await getJson.invoke(""));
-}
-
-```
+async handle(msg) {
+  const { b, file_name, get_json, j } = this;
+  (await b.putJson(file_name,j));
+  (await get_json.invoke(msg));
+}
+
+```
