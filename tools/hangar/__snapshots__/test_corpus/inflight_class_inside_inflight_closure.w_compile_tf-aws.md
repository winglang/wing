--- conflicted
+++ resolved
@@ -10,14 +10,6 @@
       return $obj;
     }
     async handle(payload)  {
-<<<<<<< HEAD
-      {
-        (typeof __parent_this.b.put === "function" ? await __parent_this.b.put("k","v") : await __parent_this.b.put.handle("k","v"));
-        const InflightClass = require("./InflightClass.inflight.js")({
-        });
-        const c = new InflightClass();
-        (typeof c.method === "function" ? await c.method() : await c.method.handle());
-=======
       (await __parent_this.b.put("k","v"));
       class InflightClass {
         constructor()  {
@@ -27,7 +19,6 @@
         async method()  {
           {((cond) => {if (!cond) throw new Error(`assertion failed: '(this.field === "value")'`)})((this.field === "value"))};
         }
->>>>>>> 94bd3a9e
       }
       const c = new InflightClass();
       (await c.method());
