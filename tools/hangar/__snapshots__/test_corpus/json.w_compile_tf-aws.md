--- conflicted
+++ resolved
@@ -57,12 +57,8 @@
     class Foo extends $stdlib.std.Resource {
       constructor(scope, id, ) {
         super(scope, id);
-<<<<<<< HEAD
         const __parent_this = this;
-        this._sum_str = "wow!";
-=======
         this.SumStr = "wow!";
->>>>>>> 37adcb27
       }
       static _toInflightType(context) {
         const self_client_path = "./clients/Foo.inflight.js".replace(/\\/g, "/");
