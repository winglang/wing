# [capture_resource_and_data.w](../../../../examples/tests/valid/capture_resource_and_data.w) | compile | tf-aws

## clients/$Inflight1.inflight.js
```js
module.exports = function({ data, res, queue }) {
  class  $Inflight1 {
    constructor({  }) {
    }
    async handle()  {
      {
        {((cond) => {if (!cond) throw new Error(`assertion failed: '(data.size === 3)'`)})((data.size === 3))};
        (await res.put("file.txt","world"));
        {((cond) => {if (!cond) throw new Error(`assertion failed: '((await res.get("file.txt")) === "world")'`)})(((await res.get("file.txt")) === "world"))};
        (await queue.push("spirulina"));
      }
    }
  }
  return $Inflight1;
}

```

## main.tf.json
```json
{
  "//": {
    "metadata": {
      "backend": "local",
      "stackName": "root",
      "version": "0.15.2"
    },
    "outputs": {
      "root": {
        "Default": {
          "cloud.TestRunner": {
            "TestFunctionArns": "WING_TEST_RUNNER_FUNCTION_ARNS"
          }
        }
      }
    }
  },
  "output": {
    "WING_TEST_RUNNER_FUNCTION_ARNS": {
      "value": "[[\"root/Default/Default/test:resource and data\",\"${aws_lambda_function.root_testresourceanddata_Handler_5C5A99FB.arn}\"]]"
    }
  },
  "provider": {
    "aws": [
      {}
    ]
  },
  "resource": {
    "aws_iam_role": {
      "root_testresourceanddata_Handler_IamRole_4C2C3DAA": {
        "//": {
          "metadata": {
            "path": "root/Default/Default/test:resource and data/Handler/IamRole",
            "uniqueId": "root_testresourceanddata_Handler_IamRole_4C2C3DAA"
          }
        },
        "assume_role_policy": "{\"Version\":\"2012-10-17\",\"Statement\":[{\"Action\":\"sts:AssumeRole\",\"Principal\":{\"Service\":\"lambda.amazonaws.com\"},\"Effect\":\"Allow\"}]}"
      }
    },
    "aws_iam_role_policy": {
      "root_testresourceanddata_Handler_IamRolePolicy_6768C3B6": {
        "//": {
          "metadata": {
            "path": "root/Default/Default/test:resource and data/Handler/IamRolePolicy",
            "uniqueId": "root_testresourceanddata_Handler_IamRolePolicy_6768C3B6"
          }
        },
<<<<<<< HEAD
        "policy": "{\"Version\":\"2012-10-17\",\"Statement\":[{\"Action\":[\"s3:PutObject*\",\"s3:Abort*\"],\"Resource\":[\"${aws_s3_bucket.root_cloudBucket_4F3C4F53.arn}\",\"${aws_s3_bucket.root_cloudBucket_4F3C4F53.arn}/*\"],\"Effect\":\"Allow\"},{\"Action\":[\"s3:GetObject*\",\"s3:GetBucket*\",\"s3:List*\"],\"Resource\":[\"${aws_s3_bucket.root_cloudBucket_4F3C4F53.arn}\",\"${aws_s3_bucket.root_cloudBucket_4F3C4F53.arn}/*\"],\"Effect\":\"Allow\"},{\"Action\":[\"s3:DeleteObject*\",\"s3:DeleteObjectVersion*\",\"s3:PutLifecycleConfiguration*\"],\"Resource\":[\"${aws_s3_bucket.root_cloudBucket_4F3C4F53.arn}\",\"${aws_s3_bucket.root_cloudBucket_4F3C4F53.arn}/*\"],\"Effect\":\"Allow\"},{\"Action\":[\"sqs:SendMessage\"],\"Resource\":[\"${aws_sqs_queue.root_cloudQueue_E3597F7A.arn}\"],\"Effect\":\"Allow\"},{\"Action\":[\"sqs:PurgeQueue\"],\"Resource\":[\"${aws_sqs_queue.root_cloudQueue_E3597F7A.arn}\"],\"Effect\":\"Allow\"},{\"Action\":[\"sqs:GetQueueAttributes\"],\"Resource\":[\"${aws_sqs_queue.root_cloudQueue_E3597F7A.arn}\"],\"Effect\":\"Allow\"},{\"Action\":[\"sqs:ReceiveMessage\"],\"Resource\":[\"${aws_sqs_queue.root_cloudQueue_E3597F7A.arn}\"],\"Effect\":\"Allow\"}]}",
=======
        "policy": "{\"Version\":\"2012-10-17\",\"Statement\":[{\"Action\":[\"s3:PutObject*\",\"s3:Abort*\"],\"Resource\":[\"${aws_s3_bucket.root_cloudBucket_4F3C4F53.arn}\",\"${aws_s3_bucket.root_cloudBucket_4F3C4F53.arn}/*\"],\"Effect\":\"Allow\"},{\"Action\":[\"s3:GetObject*\",\"s3:GetBucket*\",\"s3:List*\"],\"Resource\":[\"${aws_s3_bucket.root_cloudBucket_4F3C4F53.arn}\",\"${aws_s3_bucket.root_cloudBucket_4F3C4F53.arn}/*\"],\"Effect\":\"Allow\"},{\"Action\":[\"sqs:SendMessage\"],\"Resource\":[\"${aws_sqs_queue.root_cloudQueue_E3597F7A.arn}\"],\"Effect\":\"Allow\"}]}",
>>>>>>> 82da80bf
        "role": "${aws_iam_role.root_testresourceanddata_Handler_IamRole_4C2C3DAA.name}"
      }
    },
    "aws_iam_role_policy_attachment": {
      "root_testresourceanddata_Handler_IamRolePolicyAttachment_B4EB837E": {
        "//": {
          "metadata": {
            "path": "root/Default/Default/test:resource and data/Handler/IamRolePolicyAttachment",
            "uniqueId": "root_testresourceanddata_Handler_IamRolePolicyAttachment_B4EB837E"
          }
        },
        "policy_arn": "arn:aws:iam::aws:policy/service-role/AWSLambdaBasicExecutionRole",
        "role": "${aws_iam_role.root_testresourceanddata_Handler_IamRole_4C2C3DAA.name}"
      }
    },
    "aws_lambda_function": {
      "root_testresourceanddata_Handler_5C5A99FB": {
        "//": {
          "metadata": {
            "path": "root/Default/Default/test:resource and data/Handler/Default",
            "uniqueId": "root_testresourceanddata_Handler_5C5A99FB"
          }
        },
        "environment": {
          "variables": {
            "BUCKET_NAME_d755b447": "${aws_s3_bucket.root_cloudBucket_4F3C4F53.bucket}",
            "BUCKET_NAME_d755b447_IS_PUBLIC": "false",
            "QUEUE_URL_31e95cbd": "${aws_sqs_queue.root_cloudQueue_E3597F7A.url}",
            "WING_FUNCTION_NAME": "Handler-c8872ad1"
          }
        },
        "function_name": "Handler-c8872ad1",
        "handler": "index.handler",
        "publish": true,
        "role": "${aws_iam_role.root_testresourceanddata_Handler_IamRole_4C2C3DAA.arn}",
        "runtime": "nodejs18.x",
        "s3_bucket": "${aws_s3_bucket.root_Code_02F3C603.bucket}",
        "s3_key": "${aws_s3_object.root_testresourceanddata_Handler_S3Object_EE48D4E2.key}",
        "timeout": 30,
        "vpc_config": {
          "security_group_ids": [],
          "subnet_ids": []
        }
      }
    },
    "aws_s3_bucket": {
      "root_Code_02F3C603": {
        "//": {
          "metadata": {
            "path": "root/Default/Code",
            "uniqueId": "root_Code_02F3C603"
          }
        },
        "bucket_prefix": "code-c84a50b1-"
      },
      "root_cloudBucket_4F3C4F53": {
        "//": {
          "metadata": {
            "path": "root/Default/Default/cloud.Bucket/Default",
            "uniqueId": "root_cloudBucket_4F3C4F53"
          }
        },
        "bucket_prefix": "cloud-bucket-c87175e7-",
        "force_destroy": false
      }
    },
    "aws_s3_bucket_public_access_block": {
      "root_cloudBucket_PublicAccessBlock_319C1C2E": {
        "//": {
          "metadata": {
            "path": "root/Default/Default/cloud.Bucket/PublicAccessBlock",
            "uniqueId": "root_cloudBucket_PublicAccessBlock_319C1C2E"
          }
        },
        "block_public_acls": true,
        "block_public_policy": true,
        "bucket": "${aws_s3_bucket.root_cloudBucket_4F3C4F53.bucket}",
        "ignore_public_acls": true,
        "restrict_public_buckets": true
      }
    },
    "aws_s3_bucket_server_side_encryption_configuration": {
      "root_cloudBucket_Encryption_8ED0CD9C": {
        "//": {
          "metadata": {
            "path": "root/Default/Default/cloud.Bucket/Encryption",
            "uniqueId": "root_cloudBucket_Encryption_8ED0CD9C"
          }
        },
        "bucket": "${aws_s3_bucket.root_cloudBucket_4F3C4F53.bucket}",
        "rule": [
          {
            "apply_server_side_encryption_by_default": {
              "sse_algorithm": "AES256"
            }
          }
        ]
      }
    },
    "aws_s3_object": {
      "root_testresourceanddata_Handler_S3Object_EE48D4E2": {
        "//": {
          "metadata": {
            "path": "root/Default/Default/test:resource and data/Handler/S3Object",
            "uniqueId": "root_testresourceanddata_Handler_S3Object_EE48D4E2"
          }
        },
        "bucket": "${aws_s3_bucket.root_Code_02F3C603.bucket}",
        "key": "<ASSET_KEY>",
        "source": "<ASSET_SOURCE>"
      }
    },
    "aws_sqs_queue": {
      "root_cloudQueue_E3597F7A": {
        "//": {
          "metadata": {
            "path": "root/Default/Default/cloud.Queue/Default",
            "uniqueId": "root_cloudQueue_E3597F7A"
          }
        },
        "name": "cloud-Queue-c86e03d8"
      }
    }
  }
}
```

## preflight.js
```js
const $stdlib = require('@winglang/sdk');
const $outdir = process.env.WING_SYNTH_DIR ?? ".";
const $wing_is_test = process.env.WING_IS_TEST === "true";
const $AppBase = $stdlib.core.App.for(process.env.WING_TARGET);
const cloud = require('@winglang/sdk').cloud;
class $Root extends $stdlib.std.Resource {
  constructor(scope, id) {
    super(scope, id);
    class $Inflight1 extends $stdlib.std.Resource {
      constructor(scope, id, ) {
        super(scope, id);
        this._addInflightOps("handle");
      }
      static _toInflightType(context) {
        const self_client_path = "./clients/$Inflight1.inflight.js".replace(/\\/g, "/");
        const data_client = context._lift(data);
        const res_client = context._lift(res);
        const queue_client = context._lift(queue);
        return $stdlib.core.NodeJsCode.fromInline(`
          require("${self_client_path}")({
            data: ${data_client},
            res: ${res_client},
            queue: ${queue_client},
          })
        `);
      }
      _toInflight() {
        return $stdlib.core.NodeJsCode.fromInline(`
          (await (async () => {
            const $Inflight1Client = ${$Inflight1._toInflightType(this).text};
            const client = new $Inflight1Client({
            });
            if (client.$inflight_init) { await client.$inflight_init(); }
            return client;
          })())
        `);
      }
      _registerBind(host, ops) {
        if (ops.includes("$inflight_init")) {
        }
        if (ops.includes("handle")) {
          this._registerBindObject(data, host, ["size"]);
          this._registerBindObject(queue, host, ["push"]);
          this._registerBindObject(res, host, ["get", "put"]);
        }
        super._registerBind(host, ops);
      }
    }
    const data = Object.freeze(new Set([1, 2, 3]));
    const res = this.node.root.newAbstract("@winglang/sdk.cloud.Bucket",this,"cloud.Bucket");
    const queue = this.node.root.newAbstract("@winglang/sdk.cloud.Queue",this,"cloud.Queue");
<<<<<<< HEAD
    this.node.root.new("@winglang/sdk.cloud.Test",cloud.Test,this,"test:resource and data",new $stdlib.core.Inflight(this, "$Inflight1", {
      code: $stdlib.core.NodeJsCode.fromFile(require.resolve("./proc1/index.js".replace(/\\/g, "/"))),
      bindings: {
        data: {
          obj: data,
          ops: []
        },
        queue: {
          obj: queue,
          ops: ["approxSize","pop","purge","push"]
        },
        res: {
          obj: res,
          ops: ["delete","get","getJson","list","publicUrl","put","putJson"]
        },
      }
    })
    );
=======
    this.node.root.new("@winglang/sdk.cloud.Test",cloud.Test,this,"test:resource and data",new $Inflight1(this,"$Inflight1"));
>>>>>>> 82da80bf
  }
}
class $App extends $AppBase {
  constructor() {
    super({ outdir: $outdir, name: "capture_resource_and_data", plugins: $plugins, isTestEnvironment: $wing_is_test });
    if ($wing_is_test) {
      new $Root(this, "env0");
      const $test_runner = this.testRunner;
      const $tests = $test_runner.findTests();
      for (let $i = 1; $i < $tests.length; $i++) {
        new $Root(this, "env" + $i);
      }
    } else {
      new $Root(this, "Default");
    }
  }
}
new $App().synth();

```
<|MERGE_RESOLUTION|>--- conflicted
+++ resolved
@@ -69,11 +69,7 @@
             "uniqueId": "root_testresourceanddata_Handler_IamRolePolicy_6768C3B6"
           }
         },
-<<<<<<< HEAD
-        "policy": "{\"Version\":\"2012-10-17\",\"Statement\":[{\"Action\":[\"s3:PutObject*\",\"s3:Abort*\"],\"Resource\":[\"${aws_s3_bucket.root_cloudBucket_4F3C4F53.arn}\",\"${aws_s3_bucket.root_cloudBucket_4F3C4F53.arn}/*\"],\"Effect\":\"Allow\"},{\"Action\":[\"s3:GetObject*\",\"s3:GetBucket*\",\"s3:List*\"],\"Resource\":[\"${aws_s3_bucket.root_cloudBucket_4F3C4F53.arn}\",\"${aws_s3_bucket.root_cloudBucket_4F3C4F53.arn}/*\"],\"Effect\":\"Allow\"},{\"Action\":[\"s3:DeleteObject*\",\"s3:DeleteObjectVersion*\",\"s3:PutLifecycleConfiguration*\"],\"Resource\":[\"${aws_s3_bucket.root_cloudBucket_4F3C4F53.arn}\",\"${aws_s3_bucket.root_cloudBucket_4F3C4F53.arn}/*\"],\"Effect\":\"Allow\"},{\"Action\":[\"sqs:SendMessage\"],\"Resource\":[\"${aws_sqs_queue.root_cloudQueue_E3597F7A.arn}\"],\"Effect\":\"Allow\"},{\"Action\":[\"sqs:PurgeQueue\"],\"Resource\":[\"${aws_sqs_queue.root_cloudQueue_E3597F7A.arn}\"],\"Effect\":\"Allow\"},{\"Action\":[\"sqs:GetQueueAttributes\"],\"Resource\":[\"${aws_sqs_queue.root_cloudQueue_E3597F7A.arn}\"],\"Effect\":\"Allow\"},{\"Action\":[\"sqs:ReceiveMessage\"],\"Resource\":[\"${aws_sqs_queue.root_cloudQueue_E3597F7A.arn}\"],\"Effect\":\"Allow\"}]}",
-=======
         "policy": "{\"Version\":\"2012-10-17\",\"Statement\":[{\"Action\":[\"s3:PutObject*\",\"s3:Abort*\"],\"Resource\":[\"${aws_s3_bucket.root_cloudBucket_4F3C4F53.arn}\",\"${aws_s3_bucket.root_cloudBucket_4F3C4F53.arn}/*\"],\"Effect\":\"Allow\"},{\"Action\":[\"s3:GetObject*\",\"s3:GetBucket*\",\"s3:List*\"],\"Resource\":[\"${aws_s3_bucket.root_cloudBucket_4F3C4F53.arn}\",\"${aws_s3_bucket.root_cloudBucket_4F3C4F53.arn}/*\"],\"Effect\":\"Allow\"},{\"Action\":[\"sqs:SendMessage\"],\"Resource\":[\"${aws_sqs_queue.root_cloudQueue_E3597F7A.arn}\"],\"Effect\":\"Allow\"}]}",
->>>>>>> 82da80bf
         "role": "${aws_iam_role.root_testresourceanddata_Handler_IamRole_4C2C3DAA.name}"
       }
     },
@@ -254,28 +250,7 @@
     const data = Object.freeze(new Set([1, 2, 3]));
     const res = this.node.root.newAbstract("@winglang/sdk.cloud.Bucket",this,"cloud.Bucket");
     const queue = this.node.root.newAbstract("@winglang/sdk.cloud.Queue",this,"cloud.Queue");
-<<<<<<< HEAD
-    this.node.root.new("@winglang/sdk.cloud.Test",cloud.Test,this,"test:resource and data",new $stdlib.core.Inflight(this, "$Inflight1", {
-      code: $stdlib.core.NodeJsCode.fromFile(require.resolve("./proc1/index.js".replace(/\\/g, "/"))),
-      bindings: {
-        data: {
-          obj: data,
-          ops: []
-        },
-        queue: {
-          obj: queue,
-          ops: ["approxSize","pop","purge","push"]
-        },
-        res: {
-          obj: res,
-          ops: ["delete","get","getJson","list","publicUrl","put","putJson"]
-        },
-      }
-    })
-    );
-=======
     this.node.root.new("@winglang/sdk.cloud.Test",cloud.Test,this,"test:resource and data",new $Inflight1(this,"$Inflight1"));
->>>>>>> 82da80bf
   }
 }
 class $App extends $AppBase {
@@ -296,3 +271,15 @@
 new $App().synth();
 
 ```
+
+## proc1/index.js
+```js
+async handle() {
+  const { data, queue, res } = this;
+  {((cond) => {if (!cond) throw new Error(`assertion failed: '(data.size === 3)'`)})((data.size === 3))};
+  (await res.put("file.txt","world"));
+  {((cond) => {if (!cond) throw new Error(`assertion failed: '((await res.get("file.txt")) === "world")'`)})(((await res.get("file.txt")) === "world"))};
+  (await queue.push("spirulina"));
+}
+
+```
