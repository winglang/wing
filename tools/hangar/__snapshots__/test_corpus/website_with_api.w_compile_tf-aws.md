# [website_with_api.w](../../../../examples/tests/valid/website_with_api.w) | compile | tf-aws

## clients/$Inflight1.inflight.js
```js
module.exports = function({ users_table }) {
  class  $Inflight1 {
    constructor({  }) {
    }
    async handle(req)  {
      {
        return {
        "body": Object.freeze({"users":(await users_table.list())}),
        "status": 200,}
        ;
      }
    }
  }
  return $Inflight1;
}

```

## clients/$Inflight2.inflight.js
```js
module.exports = function({ users_table }) {
  class  $Inflight2 {
    constructor({  }) {
    }
    async handle(req)  {
      {
        const body = (req.body ?? Object.freeze({"name":"","age":"","id":""}));
        if (((((body)["name"] === "") || ((body)["age"] === "")) || ((body)["id"] === ""))) {
          return {
          "body": Object.freeze({"error":"incomplete details"}),
          "status": 400,}
          ;
        }
        (await users_table.insert(((args) => { return JSON.stringify(args[0], null, args[1]) })([(body)["id"]]),body));
        return {
        "body": Object.freeze({"user":(body)["id"]}),
        "status": 201,}
        ;
      }
    }
  }
  return $Inflight2;
}

```

## clients/$Inflight3.inflight.js
```js
module.exports = function() {
  class  $Inflight3 {
    constructor({  }) {
    }
    async handle(req)  {
      {
        return {
        "headers": Object.freeze({"Access-Control-Allow-Headers":"Content-Type","Access-Control-Allow-Origin":"*","Access-Control-Allow-Methods":"OPTIONS,POST,GET"}),
        "status": 204,}
        ;
      }
    }
  }
  return $Inflight3;
}

```

## main.tf.json
```json
{
  "//": {
    "metadata": {
      "backend": "local",
      "stackName": "root",
      "version": "0.15.2"
    },
    "outputs": {
      "root": {
        "Default": {
          "cloud.TestRunner": {
            "TestFunctionArns": "WING_TEST_RUNNER_FUNCTION_ARNS"
          }
        }
      }
    }
  },
  "data": {
    "aws_region": {
      "root_Region_A2D17352": {
        "//": {
          "metadata": {
            "path": "root/Default/Region",
            "uniqueId": "root_Region_A2D17352"
          }
        }
      }
    }
  },
  "output": {
    "WING_TEST_RUNNER_FUNCTION_ARNS": {
      "value": "[]"
    }
  },
  "provider": {
    "aws": [
      {}
    ]
  },
  "resource": {
    "aws_api_gateway_deployment": {
      "root_cloudApi_api_deployment_E29F699A": {
        "//": {
          "metadata": {
            "path": "root/Default/Default/cloud.Api/api/deployment",
            "uniqueId": "root_cloudApi_api_deployment_E29F699A"
          }
        },
        "lifecycle": {
          "create_before_destroy": true
        },
        "rest_api_id": "${aws_api_gateway_rest_api.root_cloudApi_api_8C9FE51E.id}",
        "triggers": {
          "redeployment": "67854313abc040abe4f906782a46948864d75773"
        }
      }
    },
    "aws_api_gateway_rest_api": {
      "root_cloudApi_api_8C9FE51E": {
        "//": {
          "metadata": {
            "path": "root/Default/Default/cloud.Api/api/api",
            "uniqueId": "root_cloudApi_api_8C9FE51E"
          }
        },
        "body": "{\"openapi\":\"3.0.3\",\"paths\":{\"/users\":{\"get\":{\"operationId\":\"get-users\",\"responses\":{\"200\":{\"description\":\"200 response\",\"content\":{}}},\"parameters\":[],\"x-amazon-apigateway-integration\":{\"uri\":\"arn:aws:apigateway:${data.aws_region.root_Region_A2D17352.name}:lambda:path/2015-03-31/functions/${aws_lambda_function.root_cloudApi_cloudApiOnRequeste46e5cb7_489FDB7E.arn}/invocations\",\"type\":\"aws_proxy\",\"httpMethod\":\"POST\",\"responses\":{\"default\":{\"statusCode\":\"200\"}},\"passthroughBehavior\":\"when_no_match\",\"contentHandling\":\"CONVERT_TO_TEXT\"}},\"post\":{\"operationId\":\"post-users\",\"responses\":{\"200\":{\"description\":\"200 response\",\"content\":{}}},\"parameters\":[],\"x-amazon-apigateway-integration\":{\"uri\":\"arn:aws:apigateway:${data.aws_region.root_Region_A2D17352.name}:lambda:path/2015-03-31/functions/${aws_lambda_function.root_cloudApi_cloudApiOnRequestb3f3d188_7B78D0CA.arn}/invocations\",\"type\":\"aws_proxy\",\"httpMethod\":\"POST\",\"responses\":{\"default\":{\"statusCode\":\"200\"}},\"passthroughBehavior\":\"when_no_match\",\"contentHandling\":\"CONVERT_TO_TEXT\"}},\"options\":{\"operationId\":\"options-users\",\"responses\":{\"200\":{\"description\":\"200 response\",\"content\":{}}},\"parameters\":[],\"x-amazon-apigateway-integration\":{\"uri\":\"arn:aws:apigateway:${data.aws_region.root_Region_A2D17352.name}:lambda:path/2015-03-31/functions/${aws_lambda_function.root_cloudApi_cloudApiOnRequest7df3a533_FF569143.arn}/invocations\",\"type\":\"aws_proxy\",\"httpMethod\":\"POST\",\"responses\":{\"default\":{\"statusCode\":\"200\"}},\"passthroughBehavior\":\"when_no_match\",\"contentHandling\":\"CONVERT_TO_TEXT\"}}}}}",
        "name": "api-c895068c"
      }
    },
    "aws_api_gateway_stage": {
      "root_cloudApi_api_stage_57D6284A": {
        "//": {
          "metadata": {
            "path": "root/Default/Default/cloud.Api/api/stage",
            "uniqueId": "root_cloudApi_api_stage_57D6284A"
          }
        },
        "deployment_id": "${aws_api_gateway_deployment.root_cloudApi_api_deployment_E29F699A.id}",
        "rest_api_id": "${aws_api_gateway_rest_api.root_cloudApi_api_8C9FE51E.id}",
        "stage_name": "prod"
      }
    },
    "aws_cloudfront_distribution": {
      "root_cloudWebsite_Distribution_6BC863F8": {
        "//": {
          "metadata": {
            "path": "root/Default/Default/cloud.Website/Distribution",
            "uniqueId": "root_cloudWebsite_Distribution_6BC863F8"
          }
        },
        "default_cache_behavior": {
          "allowed_methods": [
            "GET",
            "HEAD"
          ],
          "cached_methods": [
            "GET",
            "HEAD"
          ],
          "compress": true,
          "default_ttl": 3600,
          "forwarded_values": {
            "cookies": {
              "forward": "none"
            },
            "query_string": false
          },
          "max_ttl": 86400,
          "min_ttl": 0,
          "target_origin_id": "s3Origin",
          "viewer_protocol_policy": "redirect-to-https"
        },
        "default_root_object": "index.html",
        "enabled": true,
        "origin": [
          {
            "domain_name": "${aws_s3_bucket.root_cloudWebsite_WebsiteBucket_E28E35CE.bucket_regional_domain_name}",
            "origin_id": "s3Origin"
          }
        ],
        "price_class": "PriceClass_100",
        "restrictions": {
          "geo_restriction": {
            "locations": [],
            "restriction_type": "none"
          }
        },
        "viewer_certificate": {
          "cloudfront_default_certificate": true
        }
      }
    },
    "aws_dynamodb_table": {
      "root_cloudTable_323D7643": {
        "//": {
          "metadata": {
            "path": "root/Default/Default/cloud.Table/Default",
            "uniqueId": "root_cloudTable_323D7643"
          }
        },
        "attribute": [
          {
            "name": "id",
            "type": "S"
          }
        ],
        "billing_mode": "PAY_PER_REQUEST",
        "hash_key": "id",
        "name": "users-tablecloud.Table-c83b78a7"
      }
    },
    "aws_iam_role": {
      "root_cloudApi_cloudApiOnRequest7df3a533_IamRole_D3D4353A": {
        "//": {
          "metadata": {
            "path": "root/Default/Default/cloud.Api/cloud.Api-OnRequest-7df3a533/IamRole",
            "uniqueId": "root_cloudApi_cloudApiOnRequest7df3a533_IamRole_D3D4353A"
          }
        },
        "assume_role_policy": "{\"Version\":\"2012-10-17\",\"Statement\":[{\"Action\":\"sts:AssumeRole\",\"Principal\":{\"Service\":\"lambda.amazonaws.com\"},\"Effect\":\"Allow\"}]}"
      },
      "root_cloudApi_cloudApiOnRequestb3f3d188_IamRole_94B392C2": {
        "//": {
          "metadata": {
            "path": "root/Default/Default/cloud.Api/cloud.Api-OnRequest-b3f3d188/IamRole",
            "uniqueId": "root_cloudApi_cloudApiOnRequestb3f3d188_IamRole_94B392C2"
          }
        },
        "assume_role_policy": "{\"Version\":\"2012-10-17\",\"Statement\":[{\"Action\":\"sts:AssumeRole\",\"Principal\":{\"Service\":\"lambda.amazonaws.com\"},\"Effect\":\"Allow\"}]}"
      },
      "root_cloudApi_cloudApiOnRequeste46e5cb7_IamRole_15046B29": {
        "//": {
          "metadata": {
            "path": "root/Default/Default/cloud.Api/cloud.Api-OnRequest-e46e5cb7/IamRole",
            "uniqueId": "root_cloudApi_cloudApiOnRequeste46e5cb7_IamRole_15046B29"
          }
        },
        "assume_role_policy": "{\"Version\":\"2012-10-17\",\"Statement\":[{\"Action\":\"sts:AssumeRole\",\"Principal\":{\"Service\":\"lambda.amazonaws.com\"},\"Effect\":\"Allow\"}]}"
      }
    },
    "aws_iam_role_policy": {
      "root_cloudApi_cloudApiOnRequest7df3a533_IamRolePolicy_FFC9D43D": {
        "//": {
          "metadata": {
            "path": "root/Default/Default/cloud.Api/cloud.Api-OnRequest-7df3a533/IamRolePolicy",
            "uniqueId": "root_cloudApi_cloudApiOnRequest7df3a533_IamRolePolicy_FFC9D43D"
          }
        },
        "policy": "{\"Version\":\"2012-10-17\",\"Statement\":[{\"Effect\":\"Allow\",\"Action\":\"none:null\",\"Resource\":\"*\"}]}",
        "role": "${aws_iam_role.root_cloudApi_cloudApiOnRequest7df3a533_IamRole_D3D4353A.name}"
      },
      "root_cloudApi_cloudApiOnRequestb3f3d188_IamRolePolicy_5AC6F400": {
        "//": {
          "metadata": {
            "path": "root/Default/Default/cloud.Api/cloud.Api-OnRequest-b3f3d188/IamRolePolicy",
            "uniqueId": "root_cloudApi_cloudApiOnRequestb3f3d188_IamRolePolicy_5AC6F400"
          }
        },
        "policy": "{\"Version\":\"2012-10-17\",\"Statement\":[{\"Action\":[\"dynamodb:PutItem\"],\"Resource\":[\"${aws_dynamodb_table.root_cloudTable_323D7643.arn}\"],\"Effect\":\"Allow\"}]}",
        "role": "${aws_iam_role.root_cloudApi_cloudApiOnRequestb3f3d188_IamRole_94B392C2.name}"
      },
      "root_cloudApi_cloudApiOnRequeste46e5cb7_IamRolePolicy_0281983F": {
        "//": {
          "metadata": {
            "path": "root/Default/Default/cloud.Api/cloud.Api-OnRequest-e46e5cb7/IamRolePolicy",
            "uniqueId": "root_cloudApi_cloudApiOnRequeste46e5cb7_IamRolePolicy_0281983F"
          }
        },
        "policy": "{\"Version\":\"2012-10-17\",\"Statement\":[{\"Action\":[\"dynamodb:Scan\"],\"Resource\":[\"${aws_dynamodb_table.root_cloudTable_323D7643.arn}\"],\"Effect\":\"Allow\"}]}",
        "role": "${aws_iam_role.root_cloudApi_cloudApiOnRequeste46e5cb7_IamRole_15046B29.name}"
      }
    },
    "aws_iam_role_policy_attachment": {
      "root_cloudApi_cloudApiOnRequest7df3a533_IamRolePolicyAttachment_5BF75C0A": {
        "//": {
          "metadata": {
            "path": "root/Default/Default/cloud.Api/cloud.Api-OnRequest-7df3a533/IamRolePolicyAttachment",
            "uniqueId": "root_cloudApi_cloudApiOnRequest7df3a533_IamRolePolicyAttachment_5BF75C0A"
          }
        },
        "policy_arn": "arn:aws:iam::aws:policy/service-role/AWSLambdaBasicExecutionRole",
        "role": "${aws_iam_role.root_cloudApi_cloudApiOnRequest7df3a533_IamRole_D3D4353A.name}"
      },
      "root_cloudApi_cloudApiOnRequestb3f3d188_IamRolePolicyAttachment_7B41A4E5": {
        "//": {
          "metadata": {
            "path": "root/Default/Default/cloud.Api/cloud.Api-OnRequest-b3f3d188/IamRolePolicyAttachment",
            "uniqueId": "root_cloudApi_cloudApiOnRequestb3f3d188_IamRolePolicyAttachment_7B41A4E5"
          }
        },
        "policy_arn": "arn:aws:iam::aws:policy/service-role/AWSLambdaBasicExecutionRole",
        "role": "${aws_iam_role.root_cloudApi_cloudApiOnRequestb3f3d188_IamRole_94B392C2.name}"
      },
      "root_cloudApi_cloudApiOnRequeste46e5cb7_IamRolePolicyAttachment_3D2A6333": {
        "//": {
          "metadata": {
            "path": "root/Default/Default/cloud.Api/cloud.Api-OnRequest-e46e5cb7/IamRolePolicyAttachment",
            "uniqueId": "root_cloudApi_cloudApiOnRequeste46e5cb7_IamRolePolicyAttachment_3D2A6333"
          }
        },
        "policy_arn": "arn:aws:iam::aws:policy/service-role/AWSLambdaBasicExecutionRole",
        "role": "${aws_iam_role.root_cloudApi_cloudApiOnRequeste46e5cb7_IamRole_15046B29.name}"
      }
    },
    "aws_lambda_function": {
      "root_cloudApi_cloudApiOnRequest7df3a533_FF569143": {
        "//": {
          "metadata": {
            "path": "root/Default/Default/cloud.Api/cloud.Api-OnRequest-7df3a533/Default",
            "uniqueId": "root_cloudApi_cloudApiOnRequest7df3a533_FF569143"
          }
        },
        "environment": {
          "variables": {
            "WING_FUNCTION_NAME": "cloud-Api-OnRequest-7df3a533-c810999d"
          }
        },
        "function_name": "cloud-Api-OnRequest-7df3a533-c810999d",
        "handler": "index.handler",
        "publish": true,
        "role": "${aws_iam_role.root_cloudApi_cloudApiOnRequest7df3a533_IamRole_D3D4353A.arn}",
        "runtime": "nodejs18.x",
        "s3_bucket": "${aws_s3_bucket.root_Code_02F3C603.bucket}",
        "s3_key": "${aws_s3_object.root_cloudApi_cloudApiOnRequest7df3a533_S3Object_C7921AF3.key}",
        "timeout": 30,
        "vpc_config": {
          "security_group_ids": [],
          "subnet_ids": []
        }
      },
      "root_cloudApi_cloudApiOnRequestb3f3d188_7B78D0CA": {
        "//": {
          "metadata": {
            "path": "root/Default/Default/cloud.Api/cloud.Api-OnRequest-b3f3d188/Default",
            "uniqueId": "root_cloudApi_cloudApiOnRequestb3f3d188_7B78D0CA"
          }
        },
        "environment": {
          "variables": {
            "DYNAMODB_TABLE_NAME_e8a1ff2c": "${aws_dynamodb_table.root_cloudTable_323D7643.name}",
            "DYNAMODB_TABLE_NAME_e8a1ff2c_COLUMNS": "{\"id\":0,\"name\":0,\"age\":1}",
            "DYNAMODB_TABLE_NAME_e8a1ff2c_PRIMARY_KEY": "id",
            "WING_FUNCTION_NAME": "cloud-Api-OnRequest-b3f3d188-c8c66531"
          }
        },
        "function_name": "cloud-Api-OnRequest-b3f3d188-c8c66531",
        "handler": "index.handler",
        "publish": true,
        "role": "${aws_iam_role.root_cloudApi_cloudApiOnRequestb3f3d188_IamRole_94B392C2.arn}",
        "runtime": "nodejs18.x",
        "s3_bucket": "${aws_s3_bucket.root_Code_02F3C603.bucket}",
        "s3_key": "${aws_s3_object.root_cloudApi_cloudApiOnRequestb3f3d188_S3Object_AD66E23A.key}",
        "timeout": 30,
        "vpc_config": {
          "security_group_ids": [],
          "subnet_ids": []
        }
      },
      "root_cloudApi_cloudApiOnRequeste46e5cb7_489FDB7E": {
        "//": {
          "metadata": {
            "path": "root/Default/Default/cloud.Api/cloud.Api-OnRequest-e46e5cb7/Default",
            "uniqueId": "root_cloudApi_cloudApiOnRequeste46e5cb7_489FDB7E"
          }
        },
        "environment": {
          "variables": {
            "DYNAMODB_TABLE_NAME_e8a1ff2c": "${aws_dynamodb_table.root_cloudTable_323D7643.name}",
            "DYNAMODB_TABLE_NAME_e8a1ff2c_COLUMNS": "{\"id\":0,\"name\":0,\"age\":1}",
            "DYNAMODB_TABLE_NAME_e8a1ff2c_PRIMARY_KEY": "id",
            "WING_FUNCTION_NAME": "cloud-Api-OnRequest-e46e5cb7-c8fd44c0"
          }
        },
        "function_name": "cloud-Api-OnRequest-e46e5cb7-c8fd44c0",
        "handler": "index.handler",
        "publish": true,
        "role": "${aws_iam_role.root_cloudApi_cloudApiOnRequeste46e5cb7_IamRole_15046B29.arn}",
        "runtime": "nodejs18.x",
        "s3_bucket": "${aws_s3_bucket.root_Code_02F3C603.bucket}",
        "s3_key": "${aws_s3_object.root_cloudApi_cloudApiOnRequeste46e5cb7_S3Object_69EE2256.key}",
        "timeout": 30,
        "vpc_config": {
          "security_group_ids": [],
          "subnet_ids": []
        }
      }
    },
    "aws_lambda_permission": {
      "root_cloudApi_api_permissionGET41f0e61d_2733A090": {
        "//": {
          "metadata": {
            "path": "root/Default/Default/cloud.Api/api/permission-GET-41f0e61d",
            "uniqueId": "root_cloudApi_api_permissionGET41f0e61d_2733A090"
          }
        },
        "action": "lambda:InvokeFunction",
        "function_name": "${aws_lambda_function.root_cloudApi_cloudApiOnRequeste46e5cb7_489FDB7E.function_name}",
        "principal": "apigateway.amazonaws.com",
        "source_arn": "${aws_api_gateway_rest_api.root_cloudApi_api_8C9FE51E.execution_arn}/*/GET/users",
        "statement_id": "AllowExecutionFromAPIGateway-GET-41f0e61d"
      },
      "root_cloudApi_api_permissionOPTIONS41f0e61d_0311282D": {
        "//": {
          "metadata": {
            "path": "root/Default/Default/cloud.Api/api/permission-OPTIONS-41f0e61d",
            "uniqueId": "root_cloudApi_api_permissionOPTIONS41f0e61d_0311282D"
          }
        },
        "action": "lambda:InvokeFunction",
        "function_name": "${aws_lambda_function.root_cloudApi_cloudApiOnRequest7df3a533_FF569143.function_name}",
        "principal": "apigateway.amazonaws.com",
        "source_arn": "${aws_api_gateway_rest_api.root_cloudApi_api_8C9FE51E.execution_arn}/*/OPTIONS/users",
        "statement_id": "AllowExecutionFromAPIGateway-OPTIONS-41f0e61d"
      },
      "root_cloudApi_api_permissionPOST41f0e61d_CC99E399": {
        "//": {
          "metadata": {
            "path": "root/Default/Default/cloud.Api/api/permission-POST-41f0e61d",
            "uniqueId": "root_cloudApi_api_permissionPOST41f0e61d_CC99E399"
          }
        },
        "action": "lambda:InvokeFunction",
        "function_name": "${aws_lambda_function.root_cloudApi_cloudApiOnRequestb3f3d188_7B78D0CA.function_name}",
        "principal": "apigateway.amazonaws.com",
        "source_arn": "${aws_api_gateway_rest_api.root_cloudApi_api_8C9FE51E.execution_arn}/*/POST/users",
        "statement_id": "AllowExecutionFromAPIGateway-POST-41f0e61d"
      }
    },
    "aws_s3_bucket": {
      "root_Code_02F3C603": {
        "//": {
          "metadata": {
            "path": "root/Default/Code",
            "uniqueId": "root_Code_02F3C603"
          }
        },
        "bucket_prefix": "code-c84a50b1-"
      },
      "root_cloudWebsite_WebsiteBucket_E28E35CE": {
        "//": {
          "metadata": {
            "path": "root/Default/Default/cloud.Website/WebsiteBucket",
            "uniqueId": "root_cloudWebsite_WebsiteBucket_E28E35CE"
          }
        },
        "bucket_prefix": "cloud-website-c8e58765-",
        "force_destroy": false
      }
    },
    "aws_s3_bucket_policy": {
      "root_cloudWebsite_PublicPolicy_2884A0C6": {
        "//": {
          "metadata": {
            "path": "root/Default/Default/cloud.Website/PublicPolicy",
            "uniqueId": "root_cloudWebsite_PublicPolicy_2884A0C6"
          }
        },
        "bucket": "${aws_s3_bucket.root_cloudWebsite_WebsiteBucket_E28E35CE.bucket}",
        "policy": "{\"Version\":\"2012-10-17\",\"Statement\":[{\"Effect\":\"Allow\",\"Principal\":\"*\",\"Action\":[\"s3:GetObject\"],\"Resource\":[\"${aws_s3_bucket.root_cloudWebsite_WebsiteBucket_E28E35CE.arn}/*\"]}]}"
      }
    },
    "aws_s3_bucket_public_access_block": {
      "root_cloudWebsite_PublicAccessBlock_89CD01D0": {
        "//": {
          "metadata": {
            "path": "root/Default/Default/cloud.Website/PublicAccessBlock",
            "uniqueId": "root_cloudWebsite_PublicAccessBlock_89CD01D0"
          }
        },
        "block_public_acls": false,
        "block_public_policy": false,
        "bucket": "${aws_s3_bucket.root_cloudWebsite_WebsiteBucket_E28E35CE.bucket}",
        "ignore_public_acls": false,
        "restrict_public_buckets": false
      }
    },
    "aws_s3_bucket_server_side_encryption_configuration": {
      "root_cloudWebsite_Encryption_8B168696": {
        "//": {
          "metadata": {
            "path": "root/Default/Default/cloud.Website/Encryption",
            "uniqueId": "root_cloudWebsite_Encryption_8B168696"
          }
        },
        "bucket": "${aws_s3_bucket.root_cloudWebsite_WebsiteBucket_E28E35CE.bucket}",
        "rule": [
          {
            "apply_server_side_encryption_by_default": {
              "sse_algorithm": "AES256"
            }
          }
        ]
      }
    },
    "aws_s3_bucket_website_configuration": {
      "root_cloudWebsite_BucketWebsiteConfiguration_DEE39F09": {
        "//": {
          "metadata": {
            "path": "root/Default/Default/cloud.Website/BucketWebsiteConfiguration",
            "uniqueId": "root_cloudWebsite_BucketWebsiteConfiguration_DEE39F09"
          }
        },
        "bucket": "${aws_s3_bucket.root_cloudWebsite_WebsiteBucket_E28E35CE.bucket}",
        "index_document": {
          "suffix": "index.html"
        }
      }
    },
    "aws_s3_object": {
      "root_cloudApi_cloudApiOnRequest7df3a533_S3Object_C7921AF3": {
        "//": {
          "metadata": {
            "path": "root/Default/Default/cloud.Api/cloud.Api-OnRequest-7df3a533/S3Object",
            "uniqueId": "root_cloudApi_cloudApiOnRequest7df3a533_S3Object_C7921AF3"
          }
        },
        "bucket": "${aws_s3_bucket.root_Code_02F3C603.bucket}",
        "key": "<ASSET_KEY>",
        "source": "<ASSET_SOURCE>"
      },
      "root_cloudApi_cloudApiOnRequestb3f3d188_S3Object_AD66E23A": {
        "//": {
          "metadata": {
            "path": "root/Default/Default/cloud.Api/cloud.Api-OnRequest-b3f3d188/S3Object",
            "uniqueId": "root_cloudApi_cloudApiOnRequestb3f3d188_S3Object_AD66E23A"
          }
        },
        "bucket": "${aws_s3_bucket.root_Code_02F3C603.bucket}",
        "key": "<ASSET_KEY>",
        "source": "<ASSET_SOURCE>"
      },
      "root_cloudApi_cloudApiOnRequeste46e5cb7_S3Object_69EE2256": {
        "//": {
          "metadata": {
            "path": "root/Default/Default/cloud.Api/cloud.Api-OnRequest-e46e5cb7/S3Object",
            "uniqueId": "root_cloudApi_cloudApiOnRequeste46e5cb7_S3Object_69EE2256"
          }
        },
        "bucket": "${aws_s3_bucket.root_Code_02F3C603.bucket}",
        "key": "<ASSET_KEY>",
        "source": "<ASSET_SOURCE>"
      },
      "root_cloudWebsite_Fileconfigjson_366296B1": {
        "//": {
          "metadata": {
            "path": "root/Default/Default/cloud.Website/File-config.json",
            "uniqueId": "root_cloudWebsite_Fileconfigjson_366296B1"
          }
        },
        "bucket": "${aws_s3_bucket.root_cloudWebsite_WebsiteBucket_E28E35CE.bucket}",
        "content": "{\"apiUrl\":\"${aws_api_gateway_stage.root_cloudApi_api_stage_57D6284A.invoke_url}\"}",
        "content_type": "application/json",
        "depends_on": [
          "aws_s3_bucket.root_cloudWebsite_WebsiteBucket_E28E35CE"
        ],
        "key": "config.json"
      },
      "root_cloudWebsite_Fileindexhtml_A07B6D26": {
        "//": {
          "metadata": {
            "path": "root/Default/Default/cloud.Website/File--index.html",
            "uniqueId": "root_cloudWebsite_Fileindexhtml_A07B6D26"
          }
        },
        "bucket": "${aws_s3_bucket.root_cloudWebsite_WebsiteBucket_E28E35CE.bucket}",
        "content_type": "text/html; charset=utf-8",
        "depends_on": [
          "aws_s3_bucket.root_cloudWebsite_WebsiteBucket_E28E35CE"
        ],
        "key": "/index.html",
        "source": "<SOURCE>"
      }
    }
  }
}
```

## preflight.js
```js
const $stdlib = require('@winglang/sdk');
const $outdir = process.env.WING_SYNTH_DIR ?? ".";
const $wing_is_test = process.env.WING_IS_TEST === "true";
const $AppBase = $stdlib.core.App.for(process.env.WING_TARGET);
const cloud = require('@winglang/sdk').cloud;
class $Root extends $stdlib.std.Resource {
  constructor(scope, id) {
    super(scope, id);
<<<<<<< HEAD
    class $Inflight1 extends $stdlib.std.Resource {
      constructor(scope, id, ) {
        super(scope, id);
        this._addInflightOps("handle");
      }
      _toInflight() {
        const users_table_client = this._lift(users_table);
        const self_client_path = "./clients/$Inflight1.inflight.js".replace(/\\/g, "/");
        return $stdlib.core.NodeJsCode.fromInline(`
          (await (async () => {
            const $Inflight1 = require("${self_client_path}")({
              users_table: ${users_table_client},
            });
            const client = new $Inflight1({
            });
            if (client.$inflight_init) { await client.$inflight_init(); }
            return client;
          })())
        `);
      }
      _registerBind(host, ops) {
        if (ops.includes("$inflight_init")) {
        }
        if (ops.includes("handle")) {
          this._registerBindObject(users_table, host, ["list"]);
        }
        super._registerBind(host, ops);
      }
    }
    class $Inflight2 extends $stdlib.std.Resource {
      constructor(scope, id, ) {
        super(scope, id);
        this._addInflightOps("handle");
      }
      _toInflight() {
        const users_table_client = this._lift(users_table);
        const self_client_path = "./clients/$Inflight2.inflight.js".replace(/\\/g, "/");
        return $stdlib.core.NodeJsCode.fromInline(`
          (await (async () => {
            const $Inflight2 = require("${self_client_path}")({
              users_table: ${users_table_client},
            });
            const client = new $Inflight2({
            });
            if (client.$inflight_init) { await client.$inflight_init(); }
            return client;
          })())
        `);
      }
      _registerBind(host, ops) {
        if (ops.includes("$inflight_init")) {
        }
        if (ops.includes("handle")) {
          this._registerBindObject(users_table, host, ["insert"]);
        }
        super._registerBind(host, ops);
      }
    }
    class $Inflight3 extends $stdlib.std.Resource {
      constructor(scope, id, ) {
        super(scope, id);
        this._addInflightOps("handle");
      }
      _toInflight() {
        const self_client_path = "./clients/$Inflight3.inflight.js".replace(/\\/g, "/");
        return $stdlib.core.NodeJsCode.fromInline(`
          (await (async () => {
            const $Inflight3 = require("${self_client_path}")({});
            const client = new $Inflight3({
            });
            if (client.$inflight_init) { await client.$inflight_init(); }
            return client;
          })())
        `);
      }
      _registerBind(host, ops) {
        if (ops.includes("$inflight_init")) {
        }
        if (ops.includes("handle")) {
        }
        super._registerBind(host, ops);
      }
    }
    const api = this.node.root.newAbstract("@winglang/sdk.cloud.Api",this,"cloud.Api");
    const website = this.node.root.newAbstract("@winglang/sdk.cloud.Website",this,"cloud.Website",{ path: "./website_with_api" });
    const users_table = this.node.root.newAbstract("@winglang/sdk.cloud.Table",this,"cloud.Table",{ name: "users-table", primaryKey: "id", columns: Object.freeze({"id":cloud.ColumnType.STRING,"name":cloud.ColumnType.STRING,"age":cloud.ColumnType.NUMBER}) });
    const get_handler = new $Inflight1(this,"$Inflight1");
    const post_handler = new $Inflight2(this,"$Inflight2");
    const options_handler = new $Inflight3(this,"$Inflight3");
    (api.get("/users",get_handler));
    (api.post("/users",post_handler));
    (api.options("/users",options_handler));
=======
    const api = this.node.root.newAbstract("@winglang/sdk.cloud.Api",this,"cloud.Api");
    const website = this.node.root.newAbstract("@winglang/sdk.cloud.Website",this,"cloud.Website",{ path: "./website_with_api" });
    const usersTable = this.node.root.newAbstract("@winglang/sdk.cloud.Table",this,"cloud.Table",{ name: "users-table", primaryKey: "id", columns: Object.freeze({"id":cloud.ColumnType.STRING,"name":cloud.ColumnType.STRING,"age":cloud.ColumnType.NUMBER}) });
    const getHandler = new $stdlib.core.Inflight(this, "$Inflight1", {
      code: $stdlib.core.NodeJsCode.fromFile(require.resolve("./proc1/index.js".replace(/\\/g, "/"))),
      bindings: {
        usersTable: {
          obj: usersTable,
          ops: ["delete","get","insert","list","update"]
        },
      }
    })
    ;
    const postHandler = new $stdlib.core.Inflight(this, "$Inflight2", {
      code: $stdlib.core.NodeJsCode.fromFile(require.resolve("./proc2/index.js".replace(/\\/g, "/"))),
      bindings: {
        usersTable: {
          obj: usersTable,
          ops: ["delete","get","insert","list","update"]
        },
      }
    })
    ;
    const optionsHandler = new $stdlib.core.Inflight(this, "$Inflight3", {
      code: $stdlib.core.NodeJsCode.fromFile(require.resolve("./proc3/index.js".replace(/\\/g, "/"))),
      bindings: {
      }
    })
    ;
    (api.get("/users",getHandler));
    (api.post("/users",postHandler));
    (api.options("/users",optionsHandler));
>>>>>>> 37adcb27
    (website.addJson("config.json",Object.freeze({"apiUrl":api.url})));
  }
}
class $App extends $AppBase {
  constructor() {
    super({ outdir: $outdir, name: "website_with_api", plugins: $plugins, isTestEnvironment: $wing_is_test });
    if ($wing_is_test) {
      new $Root(this, "env0");
      const $test_runner = this.testRunner;
      const $tests = $test_runner.findTests();
      for (let $i = 1; $i < $tests.length; $i++) {
        new $Root(this, "env" + $i);
      }
    } else {
      new $Root(this, "Default");
    }
  }
}
new $App().synth();

```
<<<<<<< HEAD
=======

## proc1/index.js
```js
async handle(req) {
  const { usersTable } = this;
  return {
  "body": Object.freeze({"users":(await usersTable.list())}),
  "status": 200,}
  ;
}

```

## proc2/index.js
```js
async handle(req) {
  const { usersTable } = this;
  const body = (req.body ?? Object.freeze({"name":"","age":"","id":""}));
  if (((((body)["name"] === "") || ((body)["age"] === "")) || ((body)["id"] === ""))) {
    return {
    "body": Object.freeze({"error":"incomplete details"}),
    "status": 400,}
    ;
  }
  (await usersTable.insert(((args) => { return JSON.stringify(args[0], null, args[1]) })([(body)["id"]]),body));
  return {
  "body": Object.freeze({"user":(body)["id"]}),
  "status": 201,}
  ;
}

```

## proc3/index.js
```js
async handle(req) {
  const {  } = this;
  return {
  "headers": Object.freeze({"Access-Control-Allow-Headers":"Content-Type","Access-Control-Allow-Origin":"*","Access-Control-Allow-Methods":"OPTIONS,POST,GET"}),
  "status": 204,}
  ;
}

```
>>>>>>> 37adcb27
<|MERGE_RESOLUTION|>--- conflicted
+++ resolved
@@ -2,14 +2,14 @@
 
 ## clients/$Inflight1.inflight.js
 ```js
-module.exports = function({ users_table }) {
+module.exports = function({ usersTable }) {
   class  $Inflight1 {
     constructor({  }) {
     }
     async handle(req)  {
       {
         return {
-        "body": Object.freeze({"users":(await users_table.list())}),
+        "body": Object.freeze({"users":(await usersTable.list())}),
         "status": 200,}
         ;
       }
@@ -22,7 +22,7 @@
 
 ## clients/$Inflight2.inflight.js
 ```js
-module.exports = function({ users_table }) {
+module.exports = function({ usersTable }) {
   class  $Inflight2 {
     constructor({  }) {
     }
@@ -35,7 +35,7 @@
           "status": 400,}
           ;
         }
-        (await users_table.insert(((args) => { return JSON.stringify(args[0], null, args[1]) })([(body)["id"]]),body));
+        (await usersTable.insert(`\"${JSON.stringify((body)["id"], null, 2)}\"`,body));
         return {
         "body": Object.freeze({"user":(body)["id"]}),
         "status": 201,}
@@ -50,7 +50,7 @@
 
 ## clients/$Inflight3.inflight.js
 ```js
-module.exports = function() {
+module.exports = function({  }) {
   class  $Inflight3 {
     constructor({  }) {
     }
@@ -597,21 +597,25 @@
 class $Root extends $stdlib.std.Resource {
   constructor(scope, id) {
     super(scope, id);
-<<<<<<< HEAD
     class $Inflight1 extends $stdlib.std.Resource {
       constructor(scope, id, ) {
         super(scope, id);
         this._addInflightOps("handle");
       }
+      static _toInflightType(context) {
+        const self_client_path = "./clients/$Inflight1.inflight.js".replace(/\\/g, "/");
+        const usersTable_client = context._lift(usersTable);
+        return $stdlib.core.NodeJsCode.fromInline(`
+          require("${self_client_path}")({
+            usersTable: ${usersTable_client},
+          })
+        `);
+      }
       _toInflight() {
-        const users_table_client = this._lift(users_table);
-        const self_client_path = "./clients/$Inflight1.inflight.js".replace(/\\/g, "/");
         return $stdlib.core.NodeJsCode.fromInline(`
           (await (async () => {
-            const $Inflight1 = require("${self_client_path}")({
-              users_table: ${users_table_client},
-            });
-            const client = new $Inflight1({
+            const $Inflight1Client = ${$Inflight1._toInflightType(this).text};
+            const client = new $Inflight1Client({
             });
             if (client.$inflight_init) { await client.$inflight_init(); }
             return client;
@@ -622,7 +626,7 @@
         if (ops.includes("$inflight_init")) {
         }
         if (ops.includes("handle")) {
-          this._registerBindObject(users_table, host, ["list"]);
+          this._registerBindObject(usersTable, host, ["list"]);
         }
         super._registerBind(host, ops);
       }
@@ -632,15 +636,20 @@
         super(scope, id);
         this._addInflightOps("handle");
       }
+      static _toInflightType(context) {
+        const self_client_path = "./clients/$Inflight2.inflight.js".replace(/\\/g, "/");
+        const usersTable_client = context._lift(usersTable);
+        return $stdlib.core.NodeJsCode.fromInline(`
+          require("${self_client_path}")({
+            usersTable: ${usersTable_client},
+          })
+        `);
+      }
       _toInflight() {
-        const users_table_client = this._lift(users_table);
-        const self_client_path = "./clients/$Inflight2.inflight.js".replace(/\\/g, "/");
         return $stdlib.core.NodeJsCode.fromInline(`
           (await (async () => {
-            const $Inflight2 = require("${self_client_path}")({
-              users_table: ${users_table_client},
-            });
-            const client = new $Inflight2({
+            const $Inflight2Client = ${$Inflight2._toInflightType(this).text};
+            const client = new $Inflight2Client({
             });
             if (client.$inflight_init) { await client.$inflight_init(); }
             return client;
@@ -651,7 +660,7 @@
         if (ops.includes("$inflight_init")) {
         }
         if (ops.includes("handle")) {
-          this._registerBindObject(users_table, host, ["insert"]);
+          this._registerBindObject(usersTable, host, ["insert"]);
         }
         super._registerBind(host, ops);
       }
@@ -661,12 +670,18 @@
         super(scope, id);
         this._addInflightOps("handle");
       }
-      _toInflight() {
+      static _toInflightType(context) {
         const self_client_path = "./clients/$Inflight3.inflight.js".replace(/\\/g, "/");
         return $stdlib.core.NodeJsCode.fromInline(`
+          require("${self_client_path}")({
+          })
+        `);
+      }
+      _toInflight() {
+        return $stdlib.core.NodeJsCode.fromInline(`
           (await (async () => {
-            const $Inflight3 = require("${self_client_path}")({});
-            const client = new $Inflight3({
+            const $Inflight3Client = ${$Inflight3._toInflightType(this).text};
+            const client = new $Inflight3Client({
             });
             if (client.$inflight_init) { await client.$inflight_init(); }
             return client;
@@ -683,47 +698,13 @@
     }
     const api = this.node.root.newAbstract("@winglang/sdk.cloud.Api",this,"cloud.Api");
     const website = this.node.root.newAbstract("@winglang/sdk.cloud.Website",this,"cloud.Website",{ path: "./website_with_api" });
-    const users_table = this.node.root.newAbstract("@winglang/sdk.cloud.Table",this,"cloud.Table",{ name: "users-table", primaryKey: "id", columns: Object.freeze({"id":cloud.ColumnType.STRING,"name":cloud.ColumnType.STRING,"age":cloud.ColumnType.NUMBER}) });
-    const get_handler = new $Inflight1(this,"$Inflight1");
-    const post_handler = new $Inflight2(this,"$Inflight2");
-    const options_handler = new $Inflight3(this,"$Inflight3");
-    (api.get("/users",get_handler));
-    (api.post("/users",post_handler));
-    (api.options("/users",options_handler));
-=======
-    const api = this.node.root.newAbstract("@winglang/sdk.cloud.Api",this,"cloud.Api");
-    const website = this.node.root.newAbstract("@winglang/sdk.cloud.Website",this,"cloud.Website",{ path: "./website_with_api" });
     const usersTable = this.node.root.newAbstract("@winglang/sdk.cloud.Table",this,"cloud.Table",{ name: "users-table", primaryKey: "id", columns: Object.freeze({"id":cloud.ColumnType.STRING,"name":cloud.ColumnType.STRING,"age":cloud.ColumnType.NUMBER}) });
-    const getHandler = new $stdlib.core.Inflight(this, "$Inflight1", {
-      code: $stdlib.core.NodeJsCode.fromFile(require.resolve("./proc1/index.js".replace(/\\/g, "/"))),
-      bindings: {
-        usersTable: {
-          obj: usersTable,
-          ops: ["delete","get","insert","list","update"]
-        },
-      }
-    })
-    ;
-    const postHandler = new $stdlib.core.Inflight(this, "$Inflight2", {
-      code: $stdlib.core.NodeJsCode.fromFile(require.resolve("./proc2/index.js".replace(/\\/g, "/"))),
-      bindings: {
-        usersTable: {
-          obj: usersTable,
-          ops: ["delete","get","insert","list","update"]
-        },
-      }
-    })
-    ;
-    const optionsHandler = new $stdlib.core.Inflight(this, "$Inflight3", {
-      code: $stdlib.core.NodeJsCode.fromFile(require.resolve("./proc3/index.js".replace(/\\/g, "/"))),
-      bindings: {
-      }
-    })
-    ;
+    const getHandler = new $Inflight1(this,"$Inflight1");
+    const postHandler = new $Inflight2(this,"$Inflight2");
+    const optionsHandler = new $Inflight3(this,"$Inflight3");
     (api.get("/users",getHandler));
     (api.post("/users",postHandler));
     (api.options("/users",optionsHandler));
->>>>>>> 37adcb27
     (website.addJson("config.json",Object.freeze({"apiUrl":api.url})));
   }
 }
@@ -745,50 +726,3 @@
 new $App().synth();
 
 ```
-<<<<<<< HEAD
-=======
-
-## proc1/index.js
-```js
-async handle(req) {
-  const { usersTable } = this;
-  return {
-  "body": Object.freeze({"users":(await usersTable.list())}),
-  "status": 200,}
-  ;
-}
-
-```
-
-## proc2/index.js
-```js
-async handle(req) {
-  const { usersTable } = this;
-  const body = (req.body ?? Object.freeze({"name":"","age":"","id":""}));
-  if (((((body)["name"] === "") || ((body)["age"] === "")) || ((body)["id"] === ""))) {
-    return {
-    "body": Object.freeze({"error":"incomplete details"}),
-    "status": 400,}
-    ;
-  }
-  (await usersTable.insert(((args) => { return JSON.stringify(args[0], null, args[1]) })([(body)["id"]]),body));
-  return {
-  "body": Object.freeze({"user":(body)["id"]}),
-  "status": 201,}
-  ;
-}
-
-```
-
-## proc3/index.js
-```js
-async handle(req) {
-  const {  } = this;
-  return {
-  "headers": Object.freeze({"Access-Control-Allow-Headers":"Content-Type","Access-Control-Allow-Origin":"*","Access-Control-Allow-Methods":"OPTIONS,POST,GET"}),
-  "status": 204,}
-  ;
-}
-
-```
->>>>>>> 37adcb27
