--- conflicted
+++ resolved
@@ -227,11 +227,7 @@
         return ["handle", "$inflight_init"];
       }
     }
-<<<<<<< HEAD
-    const queue = this.node.root.newAbstract("@winglang/sdk.cloud.Queue", this, "cloud.Queue");
-=======
-    const queue = this.node.root.new("@winglang/sdk.cloud.Queue",cloud.Queue,this, "cloud.Queue");
->>>>>>> 9c70d86d
+    const queue = this.node.root.new("@winglang/sdk.cloud.Queue", cloud.Queue, this, "cloud.Queue");
     const handler = new $Closure1(this, "$Closure1");
     (queue.setConsumer(handler));
   }
