# [issue_2889.test.w](../../../../../examples/tests/valid/issue_2889.test.w) | compile | tf-aws

## inflight.$Closure1-1.js
```js
"use strict";
module.exports = function({ $std_Json }) {
  class $Closure1 {
    constructor({  }) {
      const $obj = (...args) => this.handle(...args);
      Object.setPrototypeOf($obj, this);
      return $obj;
    }
    async handle(req) {
      const issues = (JSON.parse("[{\"foo\": \"bar\"}, {\"foo\": \"baz\"}, {\"foo\": \"qux\"}]"));
      return ({"status": 200, "headers": ({"Content-Type": "application/json"}), "body": ((args) => { return JSON.stringify(args[0], null, args[1]?.indent) })([issues])});
    }
  }
  return $Closure1;
}
//# sourceMappingURL=inflight.$Closure1-1.js.map
```

## inflight.$Closure2-1.js
```js
"use strict";
module.exports = function({ $api_url, $http_Util, $std_Json }) {
  class $Closure2 {
    constructor({  }) {
      const $obj = (...args) => this.handle(...args);
      Object.setPrototypeOf($obj, this);
      return $obj;
    }
    async handle() {
      const res = (await $http_Util.get(($api_url + "/foo")));
      const body = (JSON.parse(res.body));
      const a1 = ((obj, args) => { if (obj[args] === undefined) throw new Error("Index out of bounds"); return obj[args] })(body, 0);
      {((cond) => {if (!cond) throw new Error("assertion failed: a1.get(\"foo\") == \"bar\"")})((((a,b) => { try { return require('assert').deepStrictEqual(a,b) === undefined; } catch { return false; } })(((obj, args) => { if (obj[args] === undefined) throw new Error(`Json property "${args}" does not exist`); return obj[args] })(a1, "foo"),"bar")))};
    }
  }
  return $Closure2;
}
//# sourceMappingURL=inflight.$Closure2-1.js.map
```

## main.tf.json
```json
{
  "//": {
    "metadata": {
      "backend": "local",
      "stackName": "root",
      "version": "0.17.0"
    },
    "outputs": {
      "root": {
        "Default": {
          "cloud.TestRunner": {
            "TestFunctionArns": "WING_TEST_RUNNER_FUNCTION_IDENTIFIERS"
          }
        }
      }
    }
  },
  "data": {
    "aws_region": {
      "Region": {
        "//": {
          "metadata": {
            "path": "root/Default/Region",
            "uniqueId": "Region"
          }
        }
      }
    }
  },
  "output": {
    "WING_TEST_RUNNER_FUNCTION_IDENTIFIERS": {
      "value": "[]"
    }
  },
  "provider": {
    "aws": [
      {}
    ]
  },
  "resource": {
    "aws_api_gateway_deployment": {
      "cloudApi_api_deployment_545514BF": {
        "//": {
          "metadata": {
            "path": "root/Default/Default/cloud.Api/api/deployment",
            "uniqueId": "cloudApi_api_deployment_545514BF"
          }
        },
        "lifecycle": {
          "create_before_destroy": true
        },
        "rest_api_id": "${aws_api_gateway_rest_api.cloudApi_api_2B334D75.id}",
        "triggers": {
          "redeployment": "${sha256(aws_api_gateway_rest_api.cloudApi_api_2B334D75.body)}"
        }
      }
    },
    "aws_api_gateway_rest_api": {
      "cloudApi_api_2B334D75": {
        "//": {
          "metadata": {
            "path": "root/Default/Default/cloud.Api/api/api",
            "uniqueId": "cloudApi_api_2B334D75"
          }
        },
        "body": "{\"openapi\":\"3.0.3\",\"paths\":{\"/foo\":{\"get\":{\"operationId\":\"get-foo\",\"responses\":{\"200\":{\"description\":\"200 response\",\"content\":{}}},\"parameters\":[],\"x-amazon-apigateway-integration\":{\"uri\":\"arn:aws:apigateway:${data.aws_region.Region.name}:lambda:path/2015-03-31/functions/${aws_lambda_function.cloudApi_cloudApi-OnRequest-cdafee6e_A6C8366F.arn}/invocations\",\"type\":\"aws_proxy\",\"httpMethod\":\"POST\",\"responses\":{\"default\":{\"statusCode\":\"200\"}},\"passthroughBehavior\":\"when_no_match\",\"contentHandling\":\"CONVERT_TO_TEXT\"}}},\"/{proxy+}\":{\"x-amazon-apigateway-any-method\":{\"produces\":[\"application/json\"],\"x-amazon-apigateway-integration\":{\"type\":\"mock\",\"requestTemplates\":{\"application/json\":\"\\n                {\\\"statusCode\\\": 404}\\n              \"},\"passthroughBehavior\":\"never\",\"responses\":{\"404\":{\"statusCode\":\"404\",\"responseParameters\":{\"method.response.header.Content-Type\":\"'application/json'\"},\"responseTemplates\":{\"application/json\":\"{\\\"statusCode\\\": 404, \\\"message\\\": \\\"Error: Resource not found\\\"}\"}},\"default\":{\"statusCode\":\"404\",\"responseParameters\":{\"method.response.header.Content-Type\":\"'application/json'\"},\"responseTemplates\":{\"application/json\":\"{\\\"statusCode\\\": 404, \\\"message\\\": \\\"Error: Resource not found\\\"}\"}}}},\"responses\":{\"404\":{\"description\":\"404 response\",\"headers\":{\"Content-Type\":{\"type\":\"string\"}}}}}}}}",
        "lifecycle": {
          "create_before_destroy": true
        },
        "name": "api-c895068c"
      }
    },
    "aws_api_gateway_stage": {
      "cloudApi_api_stage_BBB283E4": {
        "//": {
          "metadata": {
            "path": "root/Default/Default/cloud.Api/api/stage",
            "uniqueId": "cloudApi_api_stage_BBB283E4"
          }
        },
        "deployment_id": "${aws_api_gateway_deployment.cloudApi_api_deployment_545514BF.id}",
        "rest_api_id": "${aws_api_gateway_rest_api.cloudApi_api_2B334D75.id}",
        "stage_name": "prod"
      }
    },
    "aws_cloudwatch_log_group": {
      "cloudApi_cloudApi-OnRequest-cdafee6e_CloudwatchLogGroup_B50BDB26": {
        "//": {
          "metadata": {
            "path": "root/Default/Default/cloud.Api/cloud.Api-OnRequest-cdafee6e/CloudwatchLogGroup",
            "uniqueId": "cloudApi_cloudApi-OnRequest-cdafee6e_CloudwatchLogGroup_B50BDB26"
          }
        },
        "name": "/aws/lambda/cloud-Api-OnRequest-cdafee6e-c8147384",
        "retention_in_days": 30
      }
    },
    "aws_iam_role": {
      "cloudApi_cloudApi-OnRequest-cdafee6e_IamRole_4382C442": {
        "//": {
          "metadata": {
            "path": "root/Default/Default/cloud.Api/cloud.Api-OnRequest-cdafee6e/IamRole",
            "uniqueId": "cloudApi_cloudApi-OnRequest-cdafee6e_IamRole_4382C442"
          }
        },
        "assume_role_policy": "{\"Version\":\"2012-10-17\",\"Statement\":[{\"Action\":\"sts:AssumeRole\",\"Principal\":{\"Service\":\"lambda.amazonaws.com\"},\"Effect\":\"Allow\"}]}"
      }
    },
    "aws_iam_role_policy": {
      "cloudApi_cloudApi-OnRequest-cdafee6e_IamRolePolicy_8BF9C89F": {
        "//": {
          "metadata": {
            "path": "root/Default/Default/cloud.Api/cloud.Api-OnRequest-cdafee6e/IamRolePolicy",
            "uniqueId": "cloudApi_cloudApi-OnRequest-cdafee6e_IamRolePolicy_8BF9C89F"
          }
        },
        "policy": "{\"Version\":\"2012-10-17\",\"Statement\":[{\"Effect\":\"Allow\",\"Action\":\"none:null\",\"Resource\":\"*\"}]}",
        "role": "${aws_iam_role.cloudApi_cloudApi-OnRequest-cdafee6e_IamRole_4382C442.name}"
      }
    },
    "aws_iam_role_policy_attachment": {
      "cloudApi_cloudApi-OnRequest-cdafee6e_IamRolePolicyAttachment_5383D6A2": {
        "//": {
          "metadata": {
            "path": "root/Default/Default/cloud.Api/cloud.Api-OnRequest-cdafee6e/IamRolePolicyAttachment",
            "uniqueId": "cloudApi_cloudApi-OnRequest-cdafee6e_IamRolePolicyAttachment_5383D6A2"
          }
        },
        "policy_arn": "arn:aws:iam::aws:policy/service-role/AWSLambdaBasicExecutionRole",
        "role": "${aws_iam_role.cloudApi_cloudApi-OnRequest-cdafee6e_IamRole_4382C442.name}"
      }
    },
    "aws_lambda_function": {
      "cloudApi_cloudApi-OnRequest-cdafee6e_A6C8366F": {
        "//": {
          "metadata": {
            "path": "root/Default/Default/cloud.Api/cloud.Api-OnRequest-cdafee6e/Default",
            "uniqueId": "cloudApi_cloudApi-OnRequest-cdafee6e_A6C8366F"
          }
        },
        "architectures": [
          "arm64"
        ],
        "environment": {
          "variables": {
            "NODE_OPTIONS": " --enable-source-maps",
            "WING_FUNCTION_NAME": "cloud-Api-OnRequest-cdafee6e-c8147384",
            "WING_TARGET": "tf-aws"
          }
        },
        "function_name": "cloud-Api-OnRequest-cdafee6e-c8147384",
        "handler": "index.handler",
        "memory_size": 1024,
        "publish": true,
        "role": "${aws_iam_role.cloudApi_cloudApi-OnRequest-cdafee6e_IamRole_4382C442.arn}",
        "runtime": "nodejs18.x",
        "s3_bucket": "${aws_s3_bucket.Code.bucket}",
        "s3_key": "${aws_s3_object.cloudApi_cloudApi-OnRequest-cdafee6e_S3Object_5DAAA0EF.key}",
        "timeout": 60,
        "vpc_config": {
          "security_group_ids": [],
          "subnet_ids": []
        }
      }
    },
    "aws_lambda_permission": {
      "cloudApi_api_permission-GET-4273ae49_974F3EC5": {
        "//": {
          "metadata": {
            "path": "root/Default/Default/cloud.Api/api/permission-GET-4273ae49",
            "uniqueId": "cloudApi_api_permission-GET-4273ae49_974F3EC5"
          }
        },
        "action": "lambda:InvokeFunction",
        "function_name": "${aws_lambda_function.cloudApi_cloudApi-OnRequest-cdafee6e_A6C8366F.function_name}",
        "principal": "apigateway.amazonaws.com",
        "source_arn": "${aws_api_gateway_rest_api.cloudApi_api_2B334D75.execution_arn}/*/GET/foo",
        "statement_id": "AllowExecutionFromAPIGateway-GET-4273ae49"
      }
    },
    "aws_s3_bucket": {
      "Code": {
        "//": {
          "metadata": {
            "path": "root/Default/Code",
            "uniqueId": "Code"
          }
        },
        "bucket_prefix": "code-c84a50b1-"
      }
    },
    "aws_s3_object": {
      "cloudApi_cloudApi-OnRequest-cdafee6e_S3Object_5DAAA0EF": {
        "//": {
          "metadata": {
            "path": "root/Default/Default/cloud.Api/cloud.Api-OnRequest-cdafee6e/S3Object",
            "uniqueId": "cloudApi_cloudApi-OnRequest-cdafee6e_S3Object_5DAAA0EF"
          }
        },
        "bucket": "${aws_s3_bucket.Code.bucket}",
        "key": "<ASSET_KEY>",
        "source": "<ASSET_SOURCE>"
      }
    }
  }
}
```

## preflight.js
```js
"use strict";
const $stdlib = require('@winglang/sdk');
const $platforms = ((s) => !s ? [] : s.split(';'))(process.env.WING_PLATFORMS);
const $outdir = process.env.WING_SYNTH_DIR ?? ".";
const $wing_is_test = process.env.WING_IS_TEST === "true";
const std = $stdlib.std;
const cloud = $stdlib.cloud;
const http = $stdlib.http;
class $Root extends $stdlib.std.Resource {
  constructor($scope, $id) {
    super($scope, $id);
    class $Closure1 extends $stdlib.std.Resource {
      constructor($scope, $id, ) {
        super($scope, $id);
        (std.Node.of(this)).hidden = true;
      }
      static _toInflightType(context) {
        return `
          require("./inflight.$Closure1-1.js")({
            $std_Json: ${context._lift($stdlib.core.toLiftableModuleType(std.Json, "@winglang/sdk/std", "Json"))},
          })
        `;
      }
      _toInflight() {
        return `
          (await (async () => {
            const $Closure1Client = ${$Closure1._toInflightType(this)};
            const client = new $Closure1Client({
            });
            if (client.$inflight_init) { await client.$inflight_init(); }
            return client;
          })())
        `;
      }
      _supportedOps() {
        return ["handle", "$inflight_init"];
      }
    }
    class $Closure2 extends $stdlib.std.Resource {
      constructor($scope, $id, ) {
        super($scope, $id);
        (std.Node.of(this)).hidden = true;
      }
      static _toInflightType(context) {
        return `
          require("./inflight.$Closure2-1.js")({
            $api_url: ${context._lift(api.url)},
            $http_Util: ${context._lift($stdlib.core.toLiftableModuleType(http.Util, "@winglang/sdk/http", "Util"))},
            $std_Json: ${context._lift($stdlib.core.toLiftableModuleType(std.Json, "@winglang/sdk/std", "Json"))},
          })
        `;
      }
      _toInflight() {
        return `
          (await (async () => {
            const $Closure2Client = ${$Closure2._toInflightType(this)};
            const client = new $Closure2Client({
            });
            if (client.$inflight_init) { await client.$inflight_init(); }
            return client;
          })())
        `;
      }
      _supportedOps() {
        return ["handle", "$inflight_init"];
      }
      _registerOnLift(host, ops) {
        if (ops.includes("handle")) {
          $Closure2._registerOnLiftObject(api.url, host, []);
        }
        super._registerOnLift(host, ops);
      }
    }
<<<<<<< HEAD
    const api = this.node.root.newAbstract("@winglang/sdk.cloud.Api", this, "cloud.Api");
=======
    const api = this.node.root.new("@winglang/sdk.cloud.Api",cloud.Api,this, "cloud.Api");
>>>>>>> 9c70d86d
    (api.get("/foo", new $Closure1(this, "$Closure1")));
    this.node.root.new("@winglang/sdk.std.Test", std.Test, this, "test:api should return a valid stringified json", new $Closure2(this, "$Closure2"));
  }
}
const $PlatformManager = new $stdlib.platform.PlatformManager({platformPaths: $platforms});
const $APP = $PlatformManager.createApp({ outdir: $outdir, name: "issue_2889.test", rootConstruct: $Root, isTestEnvironment: $wing_is_test, entrypointDir: process.env['WING_SOURCE_DIR'], rootId: process.env['WING_ROOT_ID'] });
$APP.synth();
//# sourceMappingURL=preflight.js.map
```
<|MERGE_RESOLUTION|>--- conflicted
+++ resolved
@@ -327,11 +327,7 @@
         super._registerOnLift(host, ops);
       }
     }
-<<<<<<< HEAD
-    const api = this.node.root.newAbstract("@winglang/sdk.cloud.Api", this, "cloud.Api");
-=======
-    const api = this.node.root.new("@winglang/sdk.cloud.Api",cloud.Api,this, "cloud.Api");
->>>>>>> 9c70d86d
+    const api = this.node.root.new("@winglang/sdk.cloud.Api", cloud.Api, this, "cloud.Api");
     (api.get("/foo", new $Closure1(this, "$Closure1")));
     this.node.root.new("@winglang/sdk.std.Test", std.Test, this, "test:api should return a valid stringified json", new $Closure2(this, "$Closure2"));
   }
