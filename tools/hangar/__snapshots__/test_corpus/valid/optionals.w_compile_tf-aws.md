--- conflicted
+++ resolved
@@ -160,12 +160,7 @@
         },
         "environment": {
           "variables": {
-<<<<<<< HEAD
-            "BUCKET_NAME_c1491ba5": "${aws_s3_bucket.orangebucket.bucket}",
-=======
             "BUCKET_NAME_c1491ba5": "${aws_s3_bucket.root_orangebucket_F14D9995.bucket}",
-            "BUCKET_NAME_c1491ba5_IS_PUBLIC": "false",
->>>>>>> b9fa34ca
             "WING_FUNCTION_NAME": "Handler-c83c24f9",
             "WING_TARGET": "tf-aws"
           }
