--- conflicted
+++ resolved
@@ -4,7 +4,6 @@
 ```cjs
 "use strict";
 const $helpers = require("@winglang/sdk/lib/helpers");
-const $macros = require("@winglang/sdk/lib/macros");
 module.exports = function({  }) {
   class $Closure1 {
     constructor({  }) {
@@ -25,12 +24,7 @@
 ```cjs
 "use strict";
 const $helpers = require("@winglang/sdk/lib/helpers");
-<<<<<<< HEAD
-const $macros = require("@winglang/sdk/lib/macros");
-module.exports = function({ $handler, $std_Json, $std_Number }) {
-=======
 module.exports = function({ $handler, $std_Number }) {
->>>>>>> 48348710
   class $Closure2 {
     constructor({  }) {
       const $obj = (...args) => this.handle(...args);
@@ -38,17 +32,10 @@
       return $obj;
     }
     async handle(x) {
-<<<<<<< HEAD
-      const xStr = $macros.__Number_fromStr(false, $std_Number, (x ?? "NaN"));
-      const y = (await $handler(xStr));
-      const z = (await $handler(y));
-      return $macros.__Json_stringify(false, $std_Json, z);
-=======
       const xStr = (await $std_Number.fromJson((x ?? "NaN")));
       const y = (await $handler(xStr));
       const z = (await $handler(y));
       return z;
->>>>>>> 48348710
     }
   }
   return $Closure2;
@@ -60,7 +47,6 @@
 ```cjs
 "use strict";
 const $helpers = require("@winglang/sdk/lib/helpers");
-const $macros = require("@winglang/sdk/lib/macros");
 module.exports = function({  }) {
   class $Closure3 {
     constructor({  }) {
@@ -81,7 +67,6 @@
 ```cjs
 "use strict";
 const $helpers = require("@winglang/sdk/lib/helpers");
-const $macros = require("@winglang/sdk/lib/macros");
 module.exports = function({ $f }) {
   class $Closure4 {
     constructor({  }) {
@@ -103,7 +88,6 @@
 ```cjs
 "use strict";
 const $helpers = require("@winglang/sdk/lib/helpers");
-const $macros = require("@winglang/sdk/lib/macros");
 module.exports = function({  }) {
   class Doubler {
     constructor({ $this_func }) {
@@ -124,7 +108,6 @@
 ```cjs
 "use strict";
 const $helpers = require("@winglang/sdk/lib/helpers");
-const $macros = require("@winglang/sdk/lib/macros");
 module.exports = function({  }) {
   class Doubler2 {
     constructor({  }) {
@@ -266,7 +249,6 @@
 ```cjs
 "use strict";
 const $stdlib = require('@winglang/sdk');
-const $macros = require("@winglang/sdk/lib/macros");
 const $platforms = ((s) => !s ? [] : s.split(';'))(process.env.WING_PLATFORMS);
 const $outdir = process.env.WING_SYNTH_DIR ?? ".";
 const $wing_is_test = process.env.WING_IS_TEST === "true";
