--- conflicted
+++ resolved
@@ -193,11 +193,7 @@
     class MyClosure extends $stdlib.std.Resource {
       constructor($scope, $id, ) {
         super($scope, $id);
-<<<<<<< HEAD
-        this.bucket = this.node.root.newAbstract("@winglang/sdk.cloud.Bucket", this, "cloud.Bucket");
-=======
-        this.bucket = this.node.root.new("@winglang/sdk.cloud.Bucket",cloud.Bucket,this, "cloud.Bucket");
->>>>>>> 9c70d86d
+        this.bucket = this.node.root.new("@winglang/sdk.cloud.Bucket", cloud.Bucket, this, "cloud.Bucket");
       }
       static _toInflightType(context) {
         return `
@@ -308,11 +304,7 @@
         super._registerOnLift(host, ops);
       }
     }
-<<<<<<< HEAD
-    const bucket2 = this.node.root.newAbstract("@winglang/sdk.cloud.Bucket", this, "cloud.Bucket");
-=======
-    const bucket2 = this.node.root.new("@winglang/sdk.cloud.Bucket",cloud.Bucket,this, "cloud.Bucket");
->>>>>>> 9c70d86d
+    const bucket2 = this.node.root.new("@winglang/sdk.cloud.Bucket", cloud.Bucket, this, "cloud.Bucket");
     const fn = new $Closure1(this, "$Closure1");
     const fn2 = new MyClosure(this, "MyClosure");
     this.node.root.new("@winglang/sdk.std.Test", std.Test, this, "test:call synthetic closure class as a function", new $Closure2(this, "$Closure2"));
