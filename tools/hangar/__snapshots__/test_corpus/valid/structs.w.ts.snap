// Vitest Snapshot v1, https://vitest.dev/guide/snapshot.html

exports[`wing compile -t tf-aws > clients/Foo.inflight.js 1`] = `
"class Foo  {
  constructor({ data }) {
    this.data = data;
  }
  async get_stuff()  {
    {
      return this.data.field0;
    }
  }
}
exports.Foo = Foo;
"
`;

exports[`wing compile -t tf-aws > main.tf.json 1`] = `
{
  "//": {
    "metadata": {
      "backend": "local",
      "stackName": "root",
      "version": "0.15.2",
    },
    "outputs": {
      "root": {
        "Default": {
          "cloud.TestRunner": {
            "TestFunctionArns": "WING_TEST_RUNNER_FUNCTION_ARNS",
          },
        },
      },
    },
  },
  "output": {
    "WING_TEST_RUNNER_FUNCTION_ARNS": {
      "value": "[]",
    },
  },
  "provider": {
    "aws": [
      {},
    ],
  },
}
`;

exports[`wing compile -t tf-aws > preflight.js 1`] = `
"const $stdlib = require('@winglang/sdk');
const $outdir = process.env.WING_SYNTH_DIR ?? \\".\\";
const $wing_is_test = process.env.WING_IS_TEST === \\"true\\";

function __app(target) {
	switch (target) {
		case \\"sim\\":
			return $stdlib.sim.App;
		case \\"tfaws\\":
		case \\"tf-aws\\":
			return $stdlib.tfaws.App;
		case \\"tf-gcp\\":
			return $stdlib.tfgcp.App;
		case \\"tf-azure\\":
			return $stdlib.tfazure.App;
		case \\"awscdk\\":
			return $stdlib.awscdk.App;
		default:
			throw new Error(\`Unknown WING_TARGET value: \\"\${process.env.WING_TARGET ?? \\"\\"}\\"\`);
	}
}
const $AppBase = __app(process.env.WING_TARGET);

class $Root extends $stdlib.core.Resource {
  constructor(scope, id) {
    super(scope, id);
    class Foo extends $stdlib.core.Resource {
<<<<<<< HEAD
	constructor(scope, id, b) {
	super(scope, id);
{
  this.data = b;
}
}
	
	_toInflight() {
	const data_client = this._lift(this.data);
	const self_client_path = \\"./clients/Foo.inflight.js\\".replace(/\\\\\\\\/g, \\"/\\");
	return $stdlib.core.NodeJsCode.fromInline(\`(
		await (async () => { 
			const tmp = new (require(\\"\${self_client_path}\\")).Foo({data: \${data_client}}); 
			if (tmp.$inflight_init) { await tmp.$inflight_init(); }
			return tmp; 
		})()
	)\`);
}
}
Foo._annotateInflight(\\"$inflight_init\\", {\\"this.data\\": { ops: [] }});
Foo._annotateInflight(\\"get_stuff\\", {\\"this.data.field0\\": { ops: [] }});
=======
      constructor(scope, id, b) {
        super(scope, id);
        this.data = b;
      }
      _toInflight() {
        const data_client = this._lift(this.data);
        const self_client_path = \\"./clients/Foo.inflight.js\\".replace(/\\\\\\\\/g, \\"/\\");
        return $stdlib.core.NodeJsCode.fromInline(\`
          (new (require(\\"\${self_client_path}\\")).Foo({
            data: \${data_client},
          }))
        \`);
      }
    }
    Foo._annotateInflight(\\"get_stuff\\", {\\"this.data.field0\\": { ops: [] }});
    Foo._annotateInflight(\\"$init\\", {\\"this.data\\": { ops: [] }});
>>>>>>> 798870d9
    const x = {
    \\"field0\\": \\"Sup\\",}
    ;
    const y = {
    \\"field0\\": \\"hello\\",
    \\"field1\\": 1,
    \\"field2\\": \\"world\\",
    \\"field3\\": {
    \\"field0\\": \\"foo\\",}
    ,}
    ;
    {((cond) => {if (!cond) throw new Error(\`assertion failed: '(x.field0 === \\"Sup\\")'\`)})((x.field0 === \\"Sup\\"))};
    {((cond) => {if (!cond) throw new Error(\`assertion failed: '(y.field1 === 1)'\`)})((y.field1 === 1))};
    {((cond) => {if (!cond) throw new Error(\`assertion failed: '(y.field3.field0 === \\"foo\\")'\`)})((y.field3.field0 === \\"foo\\"))};
    const s = {
    \\"a\\": \\"Boom baby\\",}
    ;
  }
}
class $App extends $AppBase {
  constructor() {
    super({ outdir: $outdir, name: \\"structs\\", plugins: $plugins, isTestEnvironment: $wing_is_test });
    if ($wing_is_test) {
      new $Root(this, \\"env0\\");
      const $test_runner = this.testRunner;
      const $tests = $test_runner.findTests();
      for (let $i = 1; $i < $tests.length; $i++) {
        new $Root(this, \\"env\\" + $i);
      }
    } else {
      new $Root(this, \\"Default\\");
    }
  }
}
new $App().synth();
"
`;

exports[`wing test -t sim > stdout 1`] = `
"- Compiling to sim...
✔ Compiling to sim...
pass ─ structs.wsim (no tests)"
`;<|MERGE_RESOLUTION|>--- conflicted
+++ resolved
@@ -74,29 +74,6 @@
   constructor(scope, id) {
     super(scope, id);
     class Foo extends $stdlib.core.Resource {
-<<<<<<< HEAD
-	constructor(scope, id, b) {
-	super(scope, id);
-{
-  this.data = b;
-}
-}
-	
-	_toInflight() {
-	const data_client = this._lift(this.data);
-	const self_client_path = \\"./clients/Foo.inflight.js\\".replace(/\\\\\\\\/g, \\"/\\");
-	return $stdlib.core.NodeJsCode.fromInline(\`(
-		await (async () => { 
-			const tmp = new (require(\\"\${self_client_path}\\")).Foo({data: \${data_client}}); 
-			if (tmp.$inflight_init) { await tmp.$inflight_init(); }
-			return tmp; 
-		})()
-	)\`);
-}
-}
-Foo._annotateInflight(\\"$inflight_init\\", {\\"this.data\\": { ops: [] }});
-Foo._annotateInflight(\\"get_stuff\\", {\\"this.data.field0\\": { ops: [] }});
-=======
       constructor(scope, id, b) {
         super(scope, id);
         this.data = b;
@@ -105,15 +82,18 @@
         const data_client = this._lift(this.data);
         const self_client_path = \\"./clients/Foo.inflight.js\\".replace(/\\\\\\\\/g, \\"/\\");
         return $stdlib.core.NodeJsCode.fromInline(\`
-          (new (require(\\"\${self_client_path}\\")).Foo({
-            data: \${data_client},
-          }))
-        \`);
+          (await (async () => {
+            const tmp = new (require(\\"\${self_client_path}\\")).Foo({
+              data: \${data_client},
+            });
+            if (tmp.$inflight_init) { await tmp.$inflight_init(); }
+            return tmp;
+          })()
+        )\`);
       }
     }
+    Foo._annotateInflight(\\"$inflight_init\\", {\\"this.data\\": { ops: [] }});
     Foo._annotateInflight(\\"get_stuff\\", {\\"this.data.field0\\": { ops: [] }});
-    Foo._annotateInflight(\\"$init\\", {\\"this.data\\": { ops: [] }});
->>>>>>> 798870d9
     const x = {
     \\"field0\\": \\"Sup\\",}
     ;
