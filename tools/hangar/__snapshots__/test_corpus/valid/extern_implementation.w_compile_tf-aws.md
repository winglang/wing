# [extern_implementation.w](../../../../../examples/tests/valid/extern_implementation.w) | compile | tf-aws

## inflight.$Closure1.js
```js
module.exports = function({ f }) {
  class $Closure1 {
    constructor({  }) {
      const $obj = (...args) => this.handle(...args);
      Object.setPrototypeOf($obj, this);
      return $obj;
    }
    async handle()  {
      (await f.call());
    }
    async $inflight_init()  {
    }
  }
  return $Closure1;
}

```

## inflight.$Closure2.js
```js
module.exports = function({ f }) {
  class $Closure2 {
    constructor({  }) {
      const $obj = (...args) => this.handle(...args);
      Object.setPrototypeOf($obj, this);
      return $obj;
    }
    async handle()  {
      (await f.print("hey there"));
    }
    async $inflight_init()  {
    }
  }
  return $Closure2;
}

```

## inflight.Foo.js
```js
module.exports = function({  }) {
  class Foo {
    constructor({  }) {
    }
<<<<<<< HEAD
=======
    async $inflight_init()  {
    }
>>>>>>> ecef3d6b
    static async regexInflight(pattern, text)  {
      return (require("<ABSOLUTE_PATH>/external_js.js")["regexInflight"])(pattern, text)
    }
    static async getUuid()  {
      return (require("<ABSOLUTE_PATH>/external_js.js")["getUuid"])()
    }
    static async getData()  {
      return (require("<ABSOLUTE_PATH>/external_js.js")["getData"])()
    }
    async print(msg)  {
      return (require("<ABSOLUTE_PATH>/external_js.js")["print"])(msg)
    }
    async call()  {
      {((cond) => {if (!cond) throw new Error(`assertion failed: '(await Foo.regexInflight("[a-z]+-\\d+","abc-123"))'`)})((await Foo.regexInflight("[a-z]+-\\d+","abc-123")))};
      const uuid = (await Foo.getUuid());
      {((cond) => {if (!cond) throw new Error(`assertion failed: '(uuid.length === 36)'`)})((uuid.length === 36))};
      {((cond) => {if (!cond) throw new Error(`assertion failed: '((await Foo.getData()) === "Cool data!")'`)})(((await Foo.getData()) === "Cool data!"))};
    }
    async $inflight_init()  {
      const __parent_this = this;
    }
  }
  return Foo;
}

```

## main.tf.json
```json
{
  "//": {
    "metadata": {
      "backend": "local",
      "stackName": "root",
      "version": "0.15.2"
    },
    "outputs": {
      "root": {
        "Default": {
          "cloud.TestRunner": {
            "TestFunctionArns": "WING_TEST_RUNNER_FUNCTION_ARNS"
          }
        }
      }
    }
  },
  "output": {
    "WING_TEST_RUNNER_FUNCTION_ARNS": {
      "value": "[[\"root/Default/Default/test:call\",\"${aws_lambda_function.root_testcall_Handler_C73C89A7.arn}\"],[\"root/Default/Default/test:console\",\"${aws_lambda_function.root_testconsole_Handler_DD0D6BBA.arn}\"]]"
    }
  },
  "provider": {
    "aws": [
      {}
    ]
  },
  "resource": {
    "aws_iam_role": {
      "root_testcall_Handler_IamRole_B9068115": {
        "//": {
          "metadata": {
            "path": "root/Default/Default/test:call/Handler/IamRole",
            "uniqueId": "root_testcall_Handler_IamRole_B9068115"
          }
        },
        "assume_role_policy": "{\"Version\":\"2012-10-17\",\"Statement\":[{\"Action\":\"sts:AssumeRole\",\"Principal\":{\"Service\":\"lambda.amazonaws.com\"},\"Effect\":\"Allow\"}]}"
      },
      "root_testconsole_Handler_IamRole_65E31A0B": {
        "//": {
          "metadata": {
            "path": "root/Default/Default/test:console/Handler/IamRole",
            "uniqueId": "root_testconsole_Handler_IamRole_65E31A0B"
          }
        },
        "assume_role_policy": "{\"Version\":\"2012-10-17\",\"Statement\":[{\"Action\":\"sts:AssumeRole\",\"Principal\":{\"Service\":\"lambda.amazonaws.com\"},\"Effect\":\"Allow\"}]}"
      }
    },
    "aws_iam_role_policy": {
      "root_testcall_Handler_IamRolePolicy_E93D23FF": {
        "//": {
          "metadata": {
            "path": "root/Default/Default/test:call/Handler/IamRolePolicy",
            "uniqueId": "root_testcall_Handler_IamRolePolicy_E93D23FF"
          }
        },
        "policy": "{\"Version\":\"2012-10-17\",\"Statement\":[{\"Effect\":\"Allow\",\"Action\":\"none:null\",\"Resource\":\"*\"}]}",
        "role": "${aws_iam_role.root_testcall_Handler_IamRole_B9068115.name}"
      },
      "root_testconsole_Handler_IamRolePolicy_0247158D": {
        "//": {
          "metadata": {
            "path": "root/Default/Default/test:console/Handler/IamRolePolicy",
            "uniqueId": "root_testconsole_Handler_IamRolePolicy_0247158D"
          }
        },
        "policy": "{\"Version\":\"2012-10-17\",\"Statement\":[{\"Effect\":\"Allow\",\"Action\":\"none:null\",\"Resource\":\"*\"}]}",
        "role": "${aws_iam_role.root_testconsole_Handler_IamRole_65E31A0B.name}"
      }
    },
    "aws_iam_role_policy_attachment": {
      "root_testcall_Handler_IamRolePolicyAttachment_D5A14EE2": {
        "//": {
          "metadata": {
            "path": "root/Default/Default/test:call/Handler/IamRolePolicyAttachment",
            "uniqueId": "root_testcall_Handler_IamRolePolicyAttachment_D5A14EE2"
          }
        },
        "policy_arn": "arn:aws:iam::aws:policy/service-role/AWSLambdaBasicExecutionRole",
        "role": "${aws_iam_role.root_testcall_Handler_IamRole_B9068115.name}"
      },
      "root_testconsole_Handler_IamRolePolicyAttachment_88293121": {
        "//": {
          "metadata": {
            "path": "root/Default/Default/test:console/Handler/IamRolePolicyAttachment",
            "uniqueId": "root_testconsole_Handler_IamRolePolicyAttachment_88293121"
          }
        },
        "policy_arn": "arn:aws:iam::aws:policy/service-role/AWSLambdaBasicExecutionRole",
        "role": "${aws_iam_role.root_testconsole_Handler_IamRole_65E31A0B.name}"
      }
    },
    "aws_lambda_function": {
      "root_testcall_Handler_C73C89A7": {
        "//": {
          "metadata": {
            "path": "root/Default/Default/test:call/Handler/Default",
            "uniqueId": "root_testcall_Handler_C73C89A7"
          }
        },
        "environment": {
          "variables": {
            "WING_FUNCTION_NAME": "Handler-c8074088",
            "WING_TARGET": "tf-aws"
          }
        },
        "function_name": "Handler-c8074088",
        "handler": "index.handler",
        "publish": true,
        "role": "${aws_iam_role.root_testcall_Handler_IamRole_B9068115.arn}",
        "runtime": "nodejs18.x",
        "s3_bucket": "${aws_s3_bucket.root_Code_02F3C603.bucket}",
        "s3_key": "${aws_s3_object.root_testcall_Handler_S3Object_343DEC5F.key}",
        "timeout": 30,
        "vpc_config": {
          "security_group_ids": [],
          "subnet_ids": []
        }
      },
      "root_testconsole_Handler_DD0D6BBA": {
        "//": {
          "metadata": {
            "path": "root/Default/Default/test:console/Handler/Default",
            "uniqueId": "root_testconsole_Handler_DD0D6BBA"
          }
        },
        "environment": {
          "variables": {
            "WING_FUNCTION_NAME": "Handler-c8fb077d",
            "WING_TARGET": "tf-aws"
          }
        },
        "function_name": "Handler-c8fb077d",
        "handler": "index.handler",
        "publish": true,
        "role": "${aws_iam_role.root_testconsole_Handler_IamRole_65E31A0B.arn}",
        "runtime": "nodejs18.x",
        "s3_bucket": "${aws_s3_bucket.root_Code_02F3C603.bucket}",
        "s3_key": "${aws_s3_object.root_testconsole_Handler_S3Object_12E2B161.key}",
        "timeout": 30,
        "vpc_config": {
          "security_group_ids": [],
          "subnet_ids": []
        }
      }
    },
    "aws_s3_bucket": {
      "root_Code_02F3C603": {
        "//": {
          "metadata": {
            "path": "root/Default/Code",
            "uniqueId": "root_Code_02F3C603"
          }
        },
        "bucket_prefix": "code-c84a50b1-"
      }
    },
    "aws_s3_object": {
      "root_testcall_Handler_S3Object_343DEC5F": {
        "//": {
          "metadata": {
            "path": "root/Default/Default/test:call/Handler/S3Object",
            "uniqueId": "root_testcall_Handler_S3Object_343DEC5F"
          }
        },
        "bucket": "${aws_s3_bucket.root_Code_02F3C603.bucket}",
        "key": "<ASSET_KEY>",
        "source": "<ASSET_SOURCE>"
      },
      "root_testconsole_Handler_S3Object_12E2B161": {
        "//": {
          "metadata": {
            "path": "root/Default/Default/test:console/Handler/S3Object",
            "uniqueId": "root_testconsole_Handler_S3Object_12E2B161"
          }
        },
        "bucket": "${aws_s3_bucket.root_Code_02F3C603.bucket}",
        "key": "<ASSET_KEY>",
        "source": "<ASSET_SOURCE>"
      }
    }
  }
}
```

## preflight.js
```js
const $stdlib = require('@winglang/sdk');
const $outdir = process.env.WING_SYNTH_DIR ?? ".";
const std = $stdlib.std;
const $wing_is_test = process.env.WING_IS_TEST === "true";
const $AppBase = $stdlib.core.App.for(process.env.WING_TARGET);
const cloud = require('@winglang/sdk').cloud;
class $Root extends $stdlib.std.Resource {
  constructor(scope, id) {
    super(scope, id);
    class Foo extends $stdlib.std.Resource {
      constructor(scope, id, ) {
        super(scope, id);
<<<<<<< HEAD
        this._addInflightOps("regexInflight", "getUuid", "getData", "print", "call", "$inflight_init");
        const __parent_this = this;
=======
        this._addInflightOps("regexInflight", "getUuid", "getData", "print", "call");
>>>>>>> ecef3d6b
      }
      static getGreeting(name)  {
        return (require("<ABSOLUTE_PATH>/external_js.js")["getGreeting"])(name)
      }
      static v4()  {
        return (require("<ABSOLUTE_PATH>/index.js")["v4"])()
      }
      static _toInflightType(context) {
        return $stdlib.core.NodeJsCode.fromInline(`
          require("./inflight.Foo.js")({
          })
        `);
      }
      _toInflight() {
        return $stdlib.core.NodeJsCode.fromInline(`
          (await (async () => {
            const FooClient = ${Foo._toInflightType(this).text};
            const client = new FooClient({
            });
            if (client.$inflight_init) { await client.$inflight_init(); }
            return client;
          })())
        `);
      }
    }
    class $Closure1 extends $stdlib.std.Resource {
      constructor(scope, id, ) {
        super(scope, id);
        this._addInflightOps("handle", "$inflight_init");
        this.display.hidden = true;
      }
      static _toInflightType(context) {
        return $stdlib.core.NodeJsCode.fromInline(`
          require("./inflight.$Closure1.js")({
            f: ${context._lift(f, ["call"])},
          })
        `);
      }
      _toInflight() {
        return $stdlib.core.NodeJsCode.fromInline(`
          (await (async () => {
            const $Closure1Client = ${$Closure1._toInflightType(this).text};
            const client = new $Closure1Client({
            });
            if (client.$inflight_init) { await client.$inflight_init(); }
            return client;
          })())
        `);
      }
      _registerBind(host, ops) {
        if (ops.includes("$inflight_init")) {
          $Closure1._registerBindObject(f, host, ["call"]);
        }
        if (ops.includes("handle")) {
          $Closure1._registerBindObject(f, host, ["call"]);
        }
        super._registerBind(host, ops);
      }
    }
    class $Closure2 extends $stdlib.std.Resource {
      constructor(scope, id, ) {
        super(scope, id);
        this._addInflightOps("handle", "$inflight_init");
        this.display.hidden = true;
      }
      static _toInflightType(context) {
        return $stdlib.core.NodeJsCode.fromInline(`
          require("./inflight.$Closure2.js")({
            f: ${context._lift(f, ["print"])},
          })
        `);
      }
      _toInflight() {
        return $stdlib.core.NodeJsCode.fromInline(`
          (await (async () => {
            const $Closure2Client = ${$Closure2._toInflightType(this).text};
            const client = new $Closure2Client({
            });
            if (client.$inflight_init) { await client.$inflight_init(); }
            return client;
          })())
        `);
      }
      _registerBind(host, ops) {
        if (ops.includes("$inflight_init")) {
          $Closure2._registerBindObject(f, host, ["print"]);
        }
        if (ops.includes("handle")) {
          $Closure2._registerBindObject(f, host, ["print"]);
        }
        super._registerBind(host, ops);
      }
    }
    {((cond) => {if (!cond) throw new Error(`assertion failed: '((Foo.getGreeting("Wingding")) === "Hello, Wingding!")'`)})(((Foo.getGreeting("Wingding")) === "Hello, Wingding!"))};
    {((cond) => {if (!cond) throw new Error(`assertion failed: '((Foo.v4()).length === 36)'`)})(((Foo.v4()).length === 36))};
    const f = new Foo(this,"Foo");
    this.node.root.new("@winglang/sdk.std.Test",std.Test,this,"test:call",new $Closure1(this,"$Closure1"));
    this.node.root.new("@winglang/sdk.std.Test",std.Test,this,"test:console",new $Closure2(this,"$Closure2"));
  }
}
class $App extends $AppBase {
  constructor() {
    super({ outdir: $outdir, name: "extern_implementation", plugins: $plugins, isTestEnvironment: $wing_is_test });
    if ($wing_is_test) {
      new $Root(this, "env0");
      const $test_runner = this.testRunner;
      const $tests = $test_runner.findTests();
      for (let $i = 1; $i < $tests.length; $i++) {
        new $Root(this, "env" + $i);
      }
    } else {
      new $Root(this, "Default");
    }
  }
}
new $App().synth();

```
<|MERGE_RESOLUTION|>--- conflicted
+++ resolved
@@ -46,11 +46,8 @@
   class Foo {
     constructor({  }) {
     }
-<<<<<<< HEAD
-=======
     async $inflight_init()  {
     }
->>>>>>> ecef3d6b
     static async regexInflight(pattern, text)  {
       return (require("<ABSOLUTE_PATH>/external_js.js")["regexInflight"])(pattern, text)
     }
@@ -279,12 +276,7 @@
     class Foo extends $stdlib.std.Resource {
       constructor(scope, id, ) {
         super(scope, id);
-<<<<<<< HEAD
-        this._addInflightOps("regexInflight", "getUuid", "getData", "print", "call", "$inflight_init");
-        const __parent_this = this;
-=======
         this._addInflightOps("regexInflight", "getUuid", "getData", "print", "call");
->>>>>>> ecef3d6b
       }
       static getGreeting(name)  {
         return (require("<ABSOLUTE_PATH>/external_js.js")["getGreeting"])(name)
