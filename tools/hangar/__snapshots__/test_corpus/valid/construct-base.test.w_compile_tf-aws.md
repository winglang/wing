# [construct-base.test.w](../../../../../examples/tests/valid/construct-base.test.w) | compile | tf-aws

## inflight.WingResource-1.cjs
```cjs
"use strict";
const $helpers = require("@winglang/sdk/lib/helpers");
module.exports = function({  }) {
  class WingResource {
    constructor({  }) {
    }
  }
  return WingResource;
}
//# sourceMappingURL=inflight.WingResource-1.cjs.map
```

## main.tf.json
```json
{
  "//": {
    "metadata": {
      "backend": "local",
      "stackName": "root"
    },
    "outputs": {}
  },
  "provider": {
    "aws": [
      {}
    ]
  },
  "resource": {
    "aws_sqs_queue": {
      "SqsQueue": {
        "//": {
          "metadata": {
            "path": "root/Default/Default/SqsQueue",
            "uniqueId": "SqsQueue"
          }
        }
      }
    }
  }
}
```

## preflight.cjs
```cjs
"use strict";
const $stdlib = require('@winglang/sdk');
const $platforms = ((s) => !s ? [] : s.split(';'))(process.env.WING_PLATFORMS);
const $outdir = process.env.WING_SYNTH_DIR ?? ".";
const $wing_is_test = process.env.WING_IS_TEST === "true";
const std = $stdlib.std;
const $helpers = $stdlib.helpers;
const $extern = $helpers.createExternRequire(__dirname);
<<<<<<< HEAD
const $PlatformManager = new $stdlib.platform.PlatformManager({platformPaths: $platforms});
globalThis.$PolyconFactory = $PlatformManager.createPolyconFactory();
const cloud = $stdlib.cloud;
const cx = require("constructs");
const aws = require("@cdktf/provider-aws");
=======
>>>>>>> fddc8a91
class $Root extends $stdlib.std.Resource {
  constructor($scope, $id) {
    super($scope, $id);
    $helpers.nodeof(this).root.$preflightTypesMap = { };
    let $preflightTypesMap = {};
    const cloud = $stdlib.cloud;
    const cx = require("constructs");
    const aws = require("@cdktf/provider-aws");
    $helpers.nodeof(this).root.$preflightTypesMap = $preflightTypesMap;
    class WingResource extends $stdlib.std.Resource {
      constructor($scope, $id, ) {
        super($scope, $id);
        console.log(String.raw({ raw: ["my id is ", ""] }, $helpers.nodeof(this).id));
      }
      static _toInflightType() {
        return `
          require("${$helpers.normalPath(__dirname)}/inflight.WingResource-1.cjs")({
          })
        `;
      }
      _toInflight() {
        return `
          (await (async () => {
            const WingResourceClient = ${WingResource._toInflightType()};
            const client = new WingResourceClient({
            });
            if (client.$inflight_init) { await client.$inflight_init(); }
            return client;
          })())
        `;
      }
      get _liftMap() {
        return ({
          "$inflight_init": [
          ],
        });
      }
    }
    const getPath = ((c) => {
      return $helpers.nodeof(c).path;
    });
    const getDisplayName = ((r) => {
      return $helpers.nodeof(r).title;
    });
    const q = globalThis.$PolyconFactory.new("@cdktf/provider-aws.sqsQueue.SqsQueue", aws.sqsQueue.SqsQueue, this, "SqsQueue");
    const wr = new WingResource(this, "WingResource");
    const another_resource = wr;
    console.log(String.raw({ raw: ["path of sqs.queue: ", ""] }, (getPath(q))));
    console.log(String.raw({ raw: ["path of wing resource: ", ""] }, (getPath(wr))));
    const title = ((getDisplayName(wr)) ?? "no display name");
    console.log(String.raw({ raw: ["display name of wing resource: ", ""] }, title));
    console.log((cx.Node.of(wr)).path);
  }
}
const $APP = $PlatformManager.createApp({ outdir: $outdir, name: "construct-base.test", rootConstruct: $Root, isTestEnvironment: $wing_is_test, entrypointDir: process.env['WING_SOURCE_DIR'], rootId: process.env['WING_ROOT_ID'], polyconFactory: globalThis.$PolyconFactory });
$APP.synth();
//# sourceMappingURL=preflight.cjs.map
```
<|MERGE_RESOLUTION|>--- conflicted
+++ resolved
@@ -54,14 +54,8 @@
 const std = $stdlib.std;
 const $helpers = $stdlib.helpers;
 const $extern = $helpers.createExternRequire(__dirname);
-<<<<<<< HEAD
 const $PlatformManager = new $stdlib.platform.PlatformManager({platformPaths: $platforms});
 globalThis.$PolyconFactory = $PlatformManager.createPolyconFactory();
-const cloud = $stdlib.cloud;
-const cx = require("constructs");
-const aws = require("@cdktf/provider-aws");
-=======
->>>>>>> fddc8a91
 class $Root extends $stdlib.std.Resource {
   constructor($scope, $id) {
     super($scope, $id);
