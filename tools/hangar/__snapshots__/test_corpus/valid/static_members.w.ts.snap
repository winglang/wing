--- conflicted
+++ resolved
@@ -163,33 +163,6 @@
   constructor(scope, id) {
     super(scope, id);
     class Foo extends $stdlib.core.Resource {
-<<<<<<< HEAD
-	constructor(scope, id, ) {
-	super(scope, id);
-{
-  this.instance_field = 100;
-}
-}
-	static m()  {
-	{
-  return 99;
-}
-}
-	_toInflight() {
-	const instance_field_client = this._lift(this.instance_field);
-	const self_client_path = \\"./clients/Foo.inflight.js\\".replace(/\\\\\\\\/g, \\"/\\");
-	return $stdlib.core.NodeJsCode.fromInline(\`(
-		await (async () => { 
-			const tmp = new (require(\\"\${self_client_path}\\")).Foo({instance_field: \${instance_field_client}}); 
-			if (tmp.$inflight_init) { await tmp.$inflight_init(); }
-			return tmp; 
-		})()
-	)\`);
-}
-}
-Foo._annotateInflight(\\"$inflight_init\\", {\\"this.instance_field\\": { ops: [] }});
-Foo._annotateInflight(\\"get_123\\", {});
-=======
       constructor(scope, id, ) {
         super(scope, id);
         this.instance_field = 100;
@@ -203,15 +176,18 @@
         const instance_field_client = this._lift(this.instance_field);
         const self_client_path = \\"./clients/Foo.inflight.js\\".replace(/\\\\\\\\/g, \\"/\\");
         return $stdlib.core.NodeJsCode.fromInline(\`
-          (new (require(\\"\${self_client_path}\\")).Foo({
-            instance_field: \${instance_field_client},
-          }))
-        \`);
-      }
-    }
+          (await (async () => {
+            const tmp = new (require(\\"\${self_client_path}\\")).Foo({
+              instance_field: \${instance_field_client},
+            });
+            if (tmp.$inflight_init) { await tmp.$inflight_init(); }
+            return tmp;
+          })()
+        )\`);
+      }
+    }
+    Foo._annotateInflight(\\"$inflight_init\\", {\\"this.instance_field\\": { ops: [] }});
     Foo._annotateInflight(\\"get_123\\", {});
-    Foo._annotateInflight(\\"$init\\", {\\"this.instance_field\\": { ops: [] }});
->>>>>>> 798870d9
     const foo = new Foo(this,\\"Foo\\");
     {((cond) => {if (!cond) throw new Error(\`assertion failed: '(foo.instance_field === 100)'\`)})((foo.instance_field === 100))};
     {((cond) => {if (!cond) throw new Error(\`assertion failed: '((Foo.m()) === 99)'\`)})(((Foo.m()) === 99))};
