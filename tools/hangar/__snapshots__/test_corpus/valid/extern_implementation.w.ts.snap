--- conflicted
+++ resolved
@@ -2,27 +2,6 @@
 
 exports[`wing compile -t tf-aws > clients/Foo.inflight.js 1`] = `
 "class Foo  {
-<<<<<<< HEAD
-constructor({  }) {
-
-
-}
-static async regex_inflight(pattern, text)  {
-	return (require(\\"<ABSOLUTE_PATH>/external_js.js\\"[\\"regex_inflight\\"])(pattern, text)
-}
-static async get_uuid()  {
-	return (require(\\"<ABSOLUTE_PATH>/external_js.js\\"[\\"get_uuid\\"])()
-}
-static async get_data()  {
-	return (require(\\"<ABSOLUTE_PATH>/external_js.js\\"[\\"get_data\\"])()
-}
-async call()  {
-	{
-  {((cond) => {if (!cond) throw new Error(\`assertion failed: '(await Foo.regex_inflight(\\"[a-z]+-\\\\\\\\d+\\",\\"abc-123\\"))'\`)})((await Foo.regex_inflight(\\"[a-z]+-\\\\\\\\d+\\",\\"abc-123\\")))};
-  const uuid = (await Foo.get_uuid());
-  {((cond) => {if (!cond) throw new Error(\`assertion failed: '(uuid.length === 36)'\`)})((uuid.length === 36))};
-  {((cond) => {if (!cond) throw new Error(\`assertion failed: '((await Foo.get_data()) === \\"Cool data!\\")'\`)})(((await Foo.get_data()) === \\"Cool data!\\"))};
-=======
   constructor({  }) {
   }
   static async regex_inflight(pattern, text)  {
@@ -42,7 +21,6 @@
       {((cond) => {if (!cond) throw new Error(\`assertion failed: '((await Foo.get_data()) === \\"Cool data!\\")'\`)})(((await Foo.get_data()) === \\"Cool data!\\"))};
     }
   }
->>>>>>> b74dd648
 }
 exports.Foo = Foo;
 "
@@ -196,30 +174,6 @@
   constructor(scope, id) {
     super(scope, id);
     class Foo extends $stdlib.core.Resource {
-<<<<<<< HEAD
-	constructor(scope, id, ) {
-	super(scope, id);
-{
-}
-}
-	static get_greeting(name)  {
-	return (require(\\"<ABSOLUTE_PATH>/external_js.js\\"[\\"get_greeting\\"])(name)
-}
-static v4()  {
-	return (require(\\"<ABSOLUTE_PATH>/index.js\\"[\\"v4\\"])()
-}
-	_toInflight() {
-	
-	const self_client_path = \\"./clients/Foo.inflight.js\\".replace(/\\\\\\\\/g, \\"/\\");
-	return $stdlib.core.NodeJsCode.fromInline(\`(new (require(\\"\${self_client_path}\\")).Foo({}))\`);
-}
-}
-Foo._annotateInflight(\\"regex_inflight\\", {});
-Foo._annotateInflight(\\"get_uuid\\", {});
-Foo._annotateInflight(\\"get_data\\", {});
-Foo._annotateInflight(\\"call\\", {});
-Foo._annotateInflight(\\"$init\\", {});
-=======
       constructor(scope, id, ) {
         super(scope, id);
       }
@@ -242,7 +196,6 @@
     Foo._annotateInflight(\\"get_data\\", {});
     Foo._annotateInflight(\\"call\\", {});
     Foo._annotateInflight(\\"$init\\", {});
->>>>>>> b74dd648
     {((cond) => {if (!cond) throw new Error(\`assertion failed: '((Foo.get_greeting(\\"Wingding\\")) === \\"Hello, Wingding!\\")'\`)})(((Foo.get_greeting(\\"Wingding\\")) === \\"Hello, Wingding!\\"))};
     {((cond) => {if (!cond) throw new Error(\`assertion failed: '((Foo.v4()).length === 36)'\`)})(((Foo.v4()).length === 36))};
     const f = new Foo(this,\\"Foo\\");
