# [resource.w](../../../../../examples/tests/valid/resource.w) | compile | tf-aws

## inflight.$Closure1.js
```js
module.exports = function({ res, bucket }) {
  class $Closure1 {
    constructor({  }) {
      const $obj = (...args) => this.handle(...args);
      Object.setPrototypeOf($obj, this);
      return $obj;
    }
    async $inflight_init()  {
    }
    async handle()  {
      const s = (await res.myMethod());
      {((cond) => {if (!cond) throw new Error(`assertion failed: '(s === "counter is: 101")'`)})((s === "counter is: 101"))};
      {((cond) => {if (!cond) throw new Error(`assertion failed: '((await bucket.list()).length === 1)'`)})(((await bucket.list()).length === 1))};
      {((cond) => {if (!cond) throw new Error(`assertion failed: '(res.foo.inflightField === 123)'`)})((res.foo.inflightField === 123))};
      (await res.testTypeAccess());
    }
  }
  return $Closure1;
}

```

## inflight.$Closure2.js
```js
module.exports = function({ __parent_this_2 }) {
  class $Closure2 {
    constructor({  }) {
      const $obj = (...args) => this.handle(...args);
      Object.setPrototypeOf($obj, this);
      return $obj;
    }
    async $inflight_init()  {
    }
    async handle()  {
      (await __parent_this_2.b.put("foo1.txt","bar"));
    }
  }
  return $Closure2;
}

```

## inflight.$Closure3.js
```js
module.exports = function({ __parent_this_3 }) {
  class $Closure3 {
    constructor({  }) {
      const $obj = (...args) => this.handle(...args);
      Object.setPrototypeOf($obj, this);
      return $obj;
    }
    async $inflight_init()  {
    }
    async handle()  {
      (await __parent_this_3.b.put("foo2.txt","bar"));
    }
  }
  return $Closure3;
}

```

## inflight.$Closure4.js
```js
module.exports = function({ __parent_this_4 }) {
  class $Closure4 {
    constructor({  }) {
      const $obj = (...args) => this.handle(...args);
      Object.setPrototypeOf($obj, this);
      return $obj;
    }
    async $inflight_init()  {
    }
    async handle()  {
      (await __parent_this_4.q.push("foo"));
    }
  }
  return $Closure4;
}

```

## inflight.$Closure5.js
```js
module.exports = function({ bigOlPublisher }) {
  class $Closure5 {
    constructor({  }) {
      const $obj = (...args) => this.handle(...args);
      Object.setPrototypeOf($obj, this);
      return $obj;
    }
    async $inflight_init()  {
    }
    async handle()  {
      (await bigOlPublisher.publish("foo"));
      const count = (await bigOlPublisher.getObjectCount());
    }
  }
  return $Closure5;
}

```

## inflight.Bar.js
```js
module.exports = function({ Foo, MyEnum }) {
  class Bar {
    constructor({ b, e, foo, name }) {
      this.b = b;
      this.e = e;
      this.foo = foo;
      this.name = name;
    }
    async $inflight_init()  {
    }
    static async barStatic()  {
      return "bar static";
    }
    async myMethod()  {
      (await this.foo.fooInc());
      const s = (await Foo.fooStatic());
      (await this.b.put("foo",`counter is: ${(await this.foo.fooGet())}`));
      return (await this.b.get("foo"));
    }
    async testTypeAccess()  {
      if (true) {
        {((cond) => {if (!cond) throw new Error(`assertion failed: '((await Bar.barStatic()) === "bar static")'`)})(((await Bar.barStatic()) === "bar static"))};
        {((cond) => {if (!cond) throw new Error(`assertion failed: '((await Foo.fooStatic()) === "foo static")'`)})(((await Foo.fooStatic()) === "foo static"))};
        {((cond) => {if (!cond) throw new Error(`assertion failed: '(this.e === MyEnum.B)'`)})((this.e === MyEnum.B))};
      }
    }
  }
  return Bar;
}

```

## inflight.BigPublisher.js
```js
module.exports = function({  }) {
  class BigPublisher {
    constructor({ b, b2, q, t }) {
      this.b = b;
      this.b2 = b2;
      this.q = q;
      this.t = t;
    }
    async $inflight_init()  {
    }
    async publish(s)  {
      (await this.t.publish(s));
      (await this.q.push(s));
      (await this.b2.put("foo",s));
    }
    async getObjectCount()  {
      return (await this.b.list()).length;
    }
  }
  return BigPublisher;
}

```

## inflight.Dummy.js
```js
module.exports = function({  }) {
  class Dummy {
    constructor({  }) {
    }
    async $inflight_init()  {
    }
  }
  return Dummy;
}

```

## inflight.Foo.js
```js
module.exports = function({  }) {
  class Foo {
    constructor({ c }) {
      this.c = c;
    }
    async $inflight_init()  {
      this.inflightField = 123;
      (await this.c.inc(110));
      (await this.c.dec(10));
    }
    async fooInc()  {
      (await this.c.inc());
    }
    async fooGet()  {
      return (await this.c.peek());
    }
    static async fooStatic()  {
      return "foo static";
    }
  }
  return Foo;
}

```

## inflight.ScopeAndIdTestClass.js
```js
module.exports = function({  }) {
  class ScopeAndIdTestClass {
    constructor({  }) {
    }
    async $inflight_init()  {
    }
  }
  return ScopeAndIdTestClass;
}

```

## main.tf.json
```json
{
  "//": {
    "metadata": {
      "backend": "local",
      "stackName": "root",
      "version": "0.15.2"
    },
    "outputs": {
      "root": {
        "Default": {
          "cloud.TestRunner": {
            "TestFunctionArns": "WING_TEST_RUNNER_FUNCTION_ARNS"
          }
        }
      }
    }
  },
  "output": {
    "WING_TEST_RUNNER_FUNCTION_ARNS": {
      "value": "[[\"root/Default/Default/test:test\",\"${aws_lambda_function.root_testtest_Handler_046C3415.arn}\"],[\"root/Default/Default/test:dependency cycles\",\"${aws_lambda_function.root_testdependencycycles_Handler_C1F83FAB.arn}\"]]"
    }
  },
  "provider": {
    "aws": [
      {}
    ]
  },
  "resource": {
    "aws_dynamodb_table": {
      "root_Bar_Foo_cloudCounter_616CF239": {
        "//": {
          "metadata": {
            "path": "root/Default/Default/Bar/Foo/cloud.Counter/Default",
            "uniqueId": "root_Bar_Foo_cloudCounter_616CF239"
          }
        },
        "attribute": [
          {
            "name": "id",
            "type": "S"
          }
        ],
        "billing_mode": "PAY_PER_REQUEST",
        "hash_key": "id",
        "name": "wing-counter-cloud.Counter-c8ef80ad"
      }
    },
    "aws_iam_role": {
      "root_BigPublisher_b2_b2oncreateOnMessagea6a70fca_IamRole_D1453FEC": {
        "//": {
          "metadata": {
            "path": "root/Default/Default/BigPublisher/b2/b2-on_create-OnMessage-a6a70fca/IamRole",
            "uniqueId": "root_BigPublisher_b2_b2oncreateOnMessagea6a70fca_IamRole_D1453FEC"
          }
        },
        "assume_role_policy": "{\"Version\":\"2012-10-17\",\"Statement\":[{\"Action\":\"sts:AssumeRole\",\"Principal\":{\"Service\":\"lambda.amazonaws.com\"},\"Effect\":\"Allow\"}]}"
      },
      "root_BigPublisher_cloudQueueSetConsumerc50bc9ef_IamRole_E639C724": {
        "//": {
          "metadata": {
            "path": "root/Default/Default/BigPublisher/cloud.Queue-SetConsumer-c50bc9ef/IamRole",
            "uniqueId": "root_BigPublisher_cloudQueueSetConsumerc50bc9ef_IamRole_E639C724"
          }
        },
        "assume_role_policy": "{\"Version\":\"2012-10-17\",\"Statement\":[{\"Action\":\"sts:AssumeRole\",\"Principal\":{\"Service\":\"lambda.amazonaws.com\"},\"Effect\":\"Allow\"}]}"
      },
      "root_BigPublisher_cloudTopicOnMessage113c9059_IamRole_883C1765": {
        "//": {
          "metadata": {
            "path": "root/Default/Default/BigPublisher/cloud.Topic-OnMessage-113c9059/IamRole",
            "uniqueId": "root_BigPublisher_cloudTopicOnMessage113c9059_IamRole_883C1765"
          }
        },
        "assume_role_policy": "{\"Version\":\"2012-10-17\",\"Statement\":[{\"Action\":\"sts:AssumeRole\",\"Principal\":{\"Service\":\"lambda.amazonaws.com\"},\"Effect\":\"Allow\"}]}"
      },
      "root_testdependencycycles_Handler_IamRole_74890367": {
        "//": {
          "metadata": {
            "path": "root/Default/Default/test:dependency cycles/Handler/IamRole",
            "uniqueId": "root_testdependencycycles_Handler_IamRole_74890367"
          }
        },
        "assume_role_policy": "{\"Version\":\"2012-10-17\",\"Statement\":[{\"Action\":\"sts:AssumeRole\",\"Principal\":{\"Service\":\"lambda.amazonaws.com\"},\"Effect\":\"Allow\"}]}"
      },
      "root_testtest_Handler_IamRole_6C1728D1": {
        "//": {
          "metadata": {
            "path": "root/Default/Default/test:test/Handler/IamRole",
            "uniqueId": "root_testtest_Handler_IamRole_6C1728D1"
          }
        },
        "assume_role_policy": "{\"Version\":\"2012-10-17\",\"Statement\":[{\"Action\":\"sts:AssumeRole\",\"Principal\":{\"Service\":\"lambda.amazonaws.com\"},\"Effect\":\"Allow\"}]}"
      }
    },
    "aws_iam_role_policy": {
      "root_BigPublisher_b2_b2oncreateOnMessagea6a70fca_IamRolePolicy_391AED39": {
        "//": {
          "metadata": {
            "path": "root/Default/Default/BigPublisher/b2/b2-on_create-OnMessage-a6a70fca/IamRolePolicy",
            "uniqueId": "root_BigPublisher_b2_b2oncreateOnMessagea6a70fca_IamRolePolicy_391AED39"
          }
        },
        "policy": "{\"Version\":\"2012-10-17\",\"Statement\":[{\"Action\":[\"sqs:SendMessage\"],\"Resource\":[\"${aws_sqs_queue.root_BigPublisher_cloudQueue_0E439190.arn}\"],\"Effect\":\"Allow\"}]}",
        "role": "${aws_iam_role.root_BigPublisher_b2_b2oncreateOnMessagea6a70fca_IamRole_D1453FEC.name}"
      },
      "root_BigPublisher_cloudQueueSetConsumerc50bc9ef_IamRolePolicy_578A4183": {
        "//": {
          "metadata": {
            "path": "root/Default/Default/BigPublisher/cloud.Queue-SetConsumer-c50bc9ef/IamRolePolicy",
            "uniqueId": "root_BigPublisher_cloudQueueSetConsumerc50bc9ef_IamRolePolicy_578A4183"
          }
        },
        "policy": "{\"Version\":\"2012-10-17\",\"Statement\":[{\"Action\":[\"sqs:ReceiveMessage\",\"sqs:ChangeMessageVisibility\",\"sqs:GetQueueUrl\",\"sqs:DeleteMessage\",\"sqs:GetQueueAttributes\"],\"Resource\":[\"${aws_sqs_queue.root_BigPublisher_cloudQueue_0E439190.arn}\"],\"Effect\":\"Allow\"},{\"Action\":[\"s3:PutObject*\",\"s3:Abort*\"],\"Resource\":[\"${aws_s3_bucket.root_BigPublisher_cloudBucket_7AC8CA7E.arn}\",\"${aws_s3_bucket.root_BigPublisher_cloudBucket_7AC8CA7E.arn}/*\"],\"Effect\":\"Allow\"}]}",
        "role": "${aws_iam_role.root_BigPublisher_cloudQueueSetConsumerc50bc9ef_IamRole_E639C724.name}"
      },
      "root_BigPublisher_cloudTopicOnMessage113c9059_IamRolePolicy_285181B8": {
        "//": {
          "metadata": {
            "path": "root/Default/Default/BigPublisher/cloud.Topic-OnMessage-113c9059/IamRolePolicy",
            "uniqueId": "root_BigPublisher_cloudTopicOnMessage113c9059_IamRolePolicy_285181B8"
          }
        },
        "policy": "{\"Version\":\"2012-10-17\",\"Statement\":[{\"Action\":[\"s3:PutObject*\",\"s3:Abort*\"],\"Resource\":[\"${aws_s3_bucket.root_BigPublisher_cloudBucket_7AC8CA7E.arn}\",\"${aws_s3_bucket.root_BigPublisher_cloudBucket_7AC8CA7E.arn}/*\"],\"Effect\":\"Allow\"}]}",
        "role": "${aws_iam_role.root_BigPublisher_cloudTopicOnMessage113c9059_IamRole_883C1765.name}"
      },
      "root_testdependencycycles_Handler_IamRolePolicy_380CBE3B": {
        "//": {
          "metadata": {
            "path": "root/Default/Default/test:dependency cycles/Handler/IamRolePolicy",
            "uniqueId": "root_testdependencycycles_Handler_IamRolePolicy_380CBE3B"
          }
        },
        "policy": "{\"Version\":\"2012-10-17\",\"Statement\":[{\"Action\":[\"s3:GetObject*\",\"s3:GetBucket*\",\"s3:List*\"],\"Resource\":[\"${aws_s3_bucket.root_BigPublisher_cloudBucket_7AC8CA7E.arn}\",\"${aws_s3_bucket.root_BigPublisher_cloudBucket_7AC8CA7E.arn}/*\"],\"Effect\":\"Allow\"},{\"Action\":[\"s3:PutObject*\",\"s3:Abort*\"],\"Resource\":[\"${aws_s3_bucket.root_BigPublisher_b2_48CEFEE6.arn}\",\"${aws_s3_bucket.root_BigPublisher_b2_48CEFEE6.arn}/*\"],\"Effect\":\"Allow\"},{\"Action\":[\"sqs:SendMessage\"],\"Resource\":[\"${aws_sqs_queue.root_BigPublisher_cloudQueue_0E439190.arn}\"],\"Effect\":\"Allow\"},{\"Action\":[\"sns:Publish\"],\"Resource\":[\"${aws_sns_topic.root_BigPublisher_cloudTopic_B7FD0C9E.arn}\"],\"Effect\":\"Allow\"}]}",
        "role": "${aws_iam_role.root_testdependencycycles_Handler_IamRole_74890367.name}"
      },
      "root_testtest_Handler_IamRolePolicy_65A1D8BE": {
        "//": {
          "metadata": {
            "path": "root/Default/Default/test:test/Handler/IamRolePolicy",
            "uniqueId": "root_testtest_Handler_IamRolePolicy_65A1D8BE"
          }
        },
        "policy": "{\"Version\":\"2012-10-17\",\"Statement\":[{\"Action\":[\"s3:PutObject*\",\"s3:Abort*\"],\"Resource\":[\"${aws_s3_bucket.root_cloudBucket_4F3C4F53.arn}\",\"${aws_s3_bucket.root_cloudBucket_4F3C4F53.arn}/*\"],\"Effect\":\"Allow\"},{\"Action\":[\"s3:GetObject*\",\"s3:GetBucket*\",\"s3:List*\"],\"Resource\":[\"${aws_s3_bucket.root_cloudBucket_4F3C4F53.arn}\",\"${aws_s3_bucket.root_cloudBucket_4F3C4F53.arn}/*\"],\"Effect\":\"Allow\"},{\"Action\":[\"dynamodb:UpdateItem\"],\"Resource\":[\"${aws_dynamodb_table.root_Bar_Foo_cloudCounter_616CF239.arn}\"],\"Effect\":\"Allow\"},{\"Action\":[\"dynamodb:GetItem\"],\"Resource\":[\"${aws_dynamodb_table.root_Bar_Foo_cloudCounter_616CF239.arn}\"],\"Effect\":\"Allow\"}]}",
        "role": "${aws_iam_role.root_testtest_Handler_IamRole_6C1728D1.name}"
      }
    },
    "aws_iam_role_policy_attachment": {
      "root_BigPublisher_b2_b2oncreateOnMessagea6a70fca_IamRolePolicyAttachment_EDB0A74E": {
        "//": {
          "metadata": {
            "path": "root/Default/Default/BigPublisher/b2/b2-on_create-OnMessage-a6a70fca/IamRolePolicyAttachment",
            "uniqueId": "root_BigPublisher_b2_b2oncreateOnMessagea6a70fca_IamRolePolicyAttachment_EDB0A74E"
          }
        },
        "policy_arn": "arn:aws:iam::aws:policy/service-role/AWSLambdaBasicExecutionRole",
        "role": "${aws_iam_role.root_BigPublisher_b2_b2oncreateOnMessagea6a70fca_IamRole_D1453FEC.name}"
      },
      "root_BigPublisher_cloudQueueSetConsumerc50bc9ef_IamRolePolicyAttachment_7459EE3C": {
        "//": {
          "metadata": {
            "path": "root/Default/Default/BigPublisher/cloud.Queue-SetConsumer-c50bc9ef/IamRolePolicyAttachment",
            "uniqueId": "root_BigPublisher_cloudQueueSetConsumerc50bc9ef_IamRolePolicyAttachment_7459EE3C"
          }
        },
        "policy_arn": "arn:aws:iam::aws:policy/service-role/AWSLambdaBasicExecutionRole",
        "role": "${aws_iam_role.root_BigPublisher_cloudQueueSetConsumerc50bc9ef_IamRole_E639C724.name}"
      },
      "root_BigPublisher_cloudTopicOnMessage113c9059_IamRolePolicyAttachment_B3218D47": {
        "//": {
          "metadata": {
            "path": "root/Default/Default/BigPublisher/cloud.Topic-OnMessage-113c9059/IamRolePolicyAttachment",
            "uniqueId": "root_BigPublisher_cloudTopicOnMessage113c9059_IamRolePolicyAttachment_B3218D47"
          }
        },
        "policy_arn": "arn:aws:iam::aws:policy/service-role/AWSLambdaBasicExecutionRole",
        "role": "${aws_iam_role.root_BigPublisher_cloudTopicOnMessage113c9059_IamRole_883C1765.name}"
      },
      "root_testdependencycycles_Handler_IamRolePolicyAttachment_44606D07": {
        "//": {
          "metadata": {
            "path": "root/Default/Default/test:dependency cycles/Handler/IamRolePolicyAttachment",
            "uniqueId": "root_testdependencycycles_Handler_IamRolePolicyAttachment_44606D07"
          }
        },
        "policy_arn": "arn:aws:iam::aws:policy/service-role/AWSLambdaBasicExecutionRole",
        "role": "${aws_iam_role.root_testdependencycycles_Handler_IamRole_74890367.name}"
      },
      "root_testtest_Handler_IamRolePolicyAttachment_3716AC26": {
        "//": {
          "metadata": {
            "path": "root/Default/Default/test:test/Handler/IamRolePolicyAttachment",
            "uniqueId": "root_testtest_Handler_IamRolePolicyAttachment_3716AC26"
          }
        },
        "policy_arn": "arn:aws:iam::aws:policy/service-role/AWSLambdaBasicExecutionRole",
        "role": "${aws_iam_role.root_testtest_Handler_IamRole_6C1728D1.name}"
      }
    },
    "aws_lambda_event_source_mapping": {
      "root_BigPublisher_cloudQueue_EventSourceMapping_1D8A8B84": {
        "//": {
          "metadata": {
            "path": "root/Default/Default/BigPublisher/cloud.Queue/EventSourceMapping",
            "uniqueId": "root_BigPublisher_cloudQueue_EventSourceMapping_1D8A8B84"
          }
        },
        "batch_size": 1,
        "event_source_arn": "${aws_sqs_queue.root_BigPublisher_cloudQueue_0E439190.arn}",
        "function_name": "${aws_lambda_function.root_BigPublisher_cloudQueueSetConsumerc50bc9ef_127D0344.function_name}"
      }
    },
    "aws_lambda_function": {
      "root_BigPublisher_b2_b2oncreateOnMessagea6a70fca_4C4416F1": {
        "//": {
          "metadata": {
            "path": "root/Default/Default/BigPublisher/b2/b2-on_create-OnMessage-a6a70fca/Default",
            "uniqueId": "root_BigPublisher_b2_b2oncreateOnMessagea6a70fca_4C4416F1"
          }
        },
        "environment": {
          "variables": {
            "BUCKET_NAME_584271ad": "${aws_s3_bucket.root_BigPublisher_b2_48CEFEE6.bucket}",
            "BUCKET_NAME_584271ad_IS_PUBLIC": "false",
            "BUCKET_NAME_7ef741f5": "${aws_s3_bucket.root_BigPublisher_cloudBucket_7AC8CA7E.bucket}",
            "BUCKET_NAME_7ef741f5_IS_PUBLIC": "false",
            "QUEUE_URL_b0ba884c": "${aws_sqs_queue.root_BigPublisher_cloudQueue_0E439190.url}",
            "TOPIC_ARN_eb0072ec": "${aws_sns_topic.root_BigPublisher_cloudTopic_B7FD0C9E.arn}",
            "WING_FUNCTION_NAME": "b2-on_create-OnMessage-a6a70fca-c87e0778",
            "WING_TARGET": "tf-aws"
          }
        },
        "function_name": "b2-on_create-OnMessage-a6a70fca-c87e0778",
        "handler": "index.handler",
        "publish": true,
        "role": "${aws_iam_role.root_BigPublisher_b2_b2oncreateOnMessagea6a70fca_IamRole_D1453FEC.arn}",
        "runtime": "nodejs18.x",
        "s3_bucket": "${aws_s3_bucket.root_Code_02F3C603.bucket}",
        "s3_key": "${aws_s3_object.root_BigPublisher_b2_b2oncreateOnMessagea6a70fca_S3Object_F1E01D48.key}",
        "timeout": 30,
        "vpc_config": {
          "security_group_ids": [],
          "subnet_ids": []
        }
      },
      "root_BigPublisher_cloudQueueSetConsumerc50bc9ef_127D0344": {
        "//": {
          "metadata": {
            "path": "root/Default/Default/BigPublisher/cloud.Queue-SetConsumer-c50bc9ef/Default",
            "uniqueId": "root_BigPublisher_cloudQueueSetConsumerc50bc9ef_127D0344"
          }
        },
        "environment": {
          "variables": {
            "BUCKET_NAME_584271ad": "${aws_s3_bucket.root_BigPublisher_b2_48CEFEE6.bucket}",
            "BUCKET_NAME_584271ad_IS_PUBLIC": "false",
            "BUCKET_NAME_7ef741f5": "${aws_s3_bucket.root_BigPublisher_cloudBucket_7AC8CA7E.bucket}",
            "BUCKET_NAME_7ef741f5_IS_PUBLIC": "false",
            "QUEUE_URL_b0ba884c": "${aws_sqs_queue.root_BigPublisher_cloudQueue_0E439190.url}",
            "TOPIC_ARN_eb0072ec": "${aws_sns_topic.root_BigPublisher_cloudTopic_B7FD0C9E.arn}",
            "WING_FUNCTION_NAME": "cloud-Queue-SetConsumer-c50bc9ef-c889d16f",
            "WING_TARGET": "tf-aws"
          }
        },
        "function_name": "cloud-Queue-SetConsumer-c50bc9ef-c889d16f",
        "handler": "index.handler",
        "publish": true,
        "role": "${aws_iam_role.root_BigPublisher_cloudQueueSetConsumerc50bc9ef_IamRole_E639C724.arn}",
        "runtime": "nodejs18.x",
        "s3_bucket": "${aws_s3_bucket.root_Code_02F3C603.bucket}",
        "s3_key": "${aws_s3_object.root_BigPublisher_cloudQueueSetConsumerc50bc9ef_S3Object_5ECEF0A3.key}",
        "timeout": 30,
        "vpc_config": {
          "security_group_ids": [],
          "subnet_ids": []
        }
      },
      "root_BigPublisher_cloudTopicOnMessage113c9059_C2F5552D": {
        "//": {
          "metadata": {
            "path": "root/Default/Default/BigPublisher/cloud.Topic-OnMessage-113c9059/Default",
            "uniqueId": "root_BigPublisher_cloudTopicOnMessage113c9059_C2F5552D"
          }
        },
        "environment": {
          "variables": {
            "BUCKET_NAME_584271ad": "${aws_s3_bucket.root_BigPublisher_b2_48CEFEE6.bucket}",
            "BUCKET_NAME_584271ad_IS_PUBLIC": "false",
            "BUCKET_NAME_7ef741f5": "${aws_s3_bucket.root_BigPublisher_cloudBucket_7AC8CA7E.bucket}",
            "BUCKET_NAME_7ef741f5_IS_PUBLIC": "false",
            "QUEUE_URL_b0ba884c": "${aws_sqs_queue.root_BigPublisher_cloudQueue_0E439190.url}",
            "TOPIC_ARN_eb0072ec": "${aws_sns_topic.root_BigPublisher_cloudTopic_B7FD0C9E.arn}",
            "WING_FUNCTION_NAME": "cloud-Topic-OnMessage-113c9059-c81d1d09",
            "WING_TARGET": "tf-aws"
          }
        },
        "function_name": "cloud-Topic-OnMessage-113c9059-c81d1d09",
        "handler": "index.handler",
        "publish": true,
        "role": "${aws_iam_role.root_BigPublisher_cloudTopicOnMessage113c9059_IamRole_883C1765.arn}",
        "runtime": "nodejs18.x",
        "s3_bucket": "${aws_s3_bucket.root_Code_02F3C603.bucket}",
        "s3_key": "${aws_s3_object.root_BigPublisher_cloudTopicOnMessage113c9059_S3Object_A03FD2BA.key}",
        "timeout": 30,
        "vpc_config": {
          "security_group_ids": [],
          "subnet_ids": []
        }
      },
      "root_testdependencycycles_Handler_C1F83FAB": {
        "//": {
          "metadata": {
            "path": "root/Default/Default/test:dependency cycles/Handler/Default",
            "uniqueId": "root_testdependencycycles_Handler_C1F83FAB"
          }
        },
        "environment": {
          "variables": {
            "BUCKET_NAME_584271ad": "${aws_s3_bucket.root_BigPublisher_b2_48CEFEE6.bucket}",
            "BUCKET_NAME_584271ad_IS_PUBLIC": "false",
            "BUCKET_NAME_7ef741f5": "${aws_s3_bucket.root_BigPublisher_cloudBucket_7AC8CA7E.bucket}",
            "BUCKET_NAME_7ef741f5_IS_PUBLIC": "false",
            "QUEUE_URL_b0ba884c": "${aws_sqs_queue.root_BigPublisher_cloudQueue_0E439190.url}",
            "TOPIC_ARN_eb0072ec": "${aws_sns_topic.root_BigPublisher_cloudTopic_B7FD0C9E.arn}",
            "WING_FUNCTION_NAME": "Handler-c893ad83",
            "WING_TARGET": "tf-aws"
          }
        },
        "function_name": "Handler-c893ad83",
        "handler": "index.handler",
        "publish": true,
        "role": "${aws_iam_role.root_testdependencycycles_Handler_IamRole_74890367.arn}",
        "runtime": "nodejs18.x",
        "s3_bucket": "${aws_s3_bucket.root_Code_02F3C603.bucket}",
        "s3_key": "${aws_s3_object.root_testdependencycycles_Handler_S3Object_DAB1138F.key}",
        "timeout": 30,
        "vpc_config": {
          "security_group_ids": [],
          "subnet_ids": []
        }
      },
      "root_testtest_Handler_046C3415": {
        "//": {
          "metadata": {
            "path": "root/Default/Default/test:test/Handler/Default",
            "uniqueId": "root_testtest_Handler_046C3415"
          }
        },
        "environment": {
          "variables": {
            "BUCKET_NAME_d755b447": "${aws_s3_bucket.root_cloudBucket_4F3C4F53.bucket}",
            "BUCKET_NAME_d755b447_IS_PUBLIC": "false",
            "DYNAMODB_TABLE_NAME_c7446906": "${aws_dynamodb_table.root_Bar_Foo_cloudCounter_616CF239.name}",
            "WING_FUNCTION_NAME": "Handler-c8f4f2a1",
            "WING_TARGET": "tf-aws"
          }
        },
        "function_name": "Handler-c8f4f2a1",
        "handler": "index.handler",
        "publish": true,
        "role": "${aws_iam_role.root_testtest_Handler_IamRole_6C1728D1.arn}",
        "runtime": "nodejs18.x",
        "s3_bucket": "${aws_s3_bucket.root_Code_02F3C603.bucket}",
        "s3_key": "${aws_s3_object.root_testtest_Handler_S3Object_71CD07AC.key}",
        "timeout": 30,
        "vpc_config": {
          "security_group_ids": [],
          "subnet_ids": []
        }
      }
    },
    "aws_lambda_permission": {
      "root_BigPublisher_b2_b2oncreateOnMessagea6a70fca_InvokePermissionc8c6cd46b3f874f3b457086bc49850e7b4b9316bc8_2BA45817": {
        "//": {
          "metadata": {
            "path": "root/Default/Default/BigPublisher/b2/b2-on_create-OnMessage-a6a70fca/InvokePermission-c8c6cd46b3f874f3b457086bc49850e7b4b9316bc8",
            "uniqueId": "root_BigPublisher_b2_b2oncreateOnMessagea6a70fca_InvokePermissionc8c6cd46b3f874f3b457086bc49850e7b4b9316bc8_2BA45817"
          }
        },
        "action": "lambda:InvokeFunction",
        "function_name": "${aws_lambda_function.root_BigPublisher_b2_b2oncreateOnMessagea6a70fca_4C4416F1.function_name}",
        "principal": "sns.amazonaws.com",
        "source_arn": "${aws_sns_topic.root_BigPublisher_b2_b2oncreate_DFA80519.arn}"
      },
      "root_BigPublisher_cloudTopicOnMessage113c9059_InvokePermissionc86b6469dec0edbe23d2827b4ea7006182eb0072ec_69ECE901": {
        "//": {
          "metadata": {
            "path": "root/Default/Default/BigPublisher/cloud.Topic-OnMessage-113c9059/InvokePermission-c86b6469dec0edbe23d2827b4ea7006182eb0072ec",
            "uniqueId": "root_BigPublisher_cloudTopicOnMessage113c9059_InvokePermissionc86b6469dec0edbe23d2827b4ea7006182eb0072ec_69ECE901"
          }
        },
        "action": "lambda:InvokeFunction",
        "function_name": "${aws_lambda_function.root_BigPublisher_cloudTopicOnMessage113c9059_C2F5552D.function_name}",
        "principal": "sns.amazonaws.com",
        "source_arn": "${aws_sns_topic.root_BigPublisher_cloudTopic_B7FD0C9E.arn}"
      }
    },
    "aws_s3_bucket": {
      "root_BigPublisher_b2_48CEFEE6": {
        "//": {
          "metadata": {
            "path": "root/Default/Default/BigPublisher/b2/Default",
            "uniqueId": "root_BigPublisher_b2_48CEFEE6"
          }
        },
        "bucket_prefix": "b2-c851683a-",
        "force_destroy": false
      },
      "root_BigPublisher_cloudBucket_7AC8CA7E": {
        "//": {
          "metadata": {
            "path": "root/Default/Default/BigPublisher/cloud.Bucket/Default",
            "uniqueId": "root_BigPublisher_cloudBucket_7AC8CA7E"
          }
        },
        "bucket_prefix": "cloud-bucket-c82f13dc-",
        "force_destroy": false
      },
      "root_Code_02F3C603": {
        "//": {
          "metadata": {
            "path": "root/Default/Code",
            "uniqueId": "root_Code_02F3C603"
          }
        },
        "bucket_prefix": "code-c84a50b1-"
      },
      "root_cloudBucket_4F3C4F53": {
        "//": {
          "metadata": {
            "path": "root/Default/Default/cloud.Bucket/Default",
            "uniqueId": "root_cloudBucket_4F3C4F53"
          }
        },
        "bucket_prefix": "cloud-bucket-c87175e7-",
        "force_destroy": false
      }
    },
    "aws_s3_bucket_notification": {
      "root_BigPublisher_b2_S3BucketNotification_70B757E2": {
        "//": {
          "metadata": {
            "path": "root/Default/Default/BigPublisher/b2/S3BucketNotification",
            "uniqueId": "root_BigPublisher_b2_S3BucketNotification_70B757E2"
          }
        },
        "bucket": "${aws_s3_bucket.root_BigPublisher_b2_48CEFEE6.id}",
        "depends_on": [
          "aws_sns_topic_policy.root_BigPublisher_b2_b2oncreate_PublishPermissionc851683a81379a8ef8351c83fe31924055584271ad_88D6EEA4"
        ],
        "topic": [
          {
            "events": [
              "s3:ObjectCreated:Put"
            ],
            "id": "on-create-notification",
            "topic_arn": "${aws_sns_topic.root_BigPublisher_b2_b2oncreate_DFA80519.arn}"
          }
        ]
      }
    },
    "aws_s3_bucket_public_access_block": {
      "root_BigPublisher_b2_PublicAccessBlock_6BF4CFE8": {
        "//": {
          "metadata": {
            "path": "root/Default/Default/BigPublisher/b2/PublicAccessBlock",
            "uniqueId": "root_BigPublisher_b2_PublicAccessBlock_6BF4CFE8"
          }
        },
        "block_public_acls": true,
        "block_public_policy": true,
        "bucket": "${aws_s3_bucket.root_BigPublisher_b2_48CEFEE6.bucket}",
        "ignore_public_acls": true,
        "restrict_public_buckets": true
      },
      "root_BigPublisher_cloudBucket_PublicAccessBlock_DFC958BB": {
        "//": {
          "metadata": {
            "path": "root/Default/Default/BigPublisher/cloud.Bucket/PublicAccessBlock",
            "uniqueId": "root_BigPublisher_cloudBucket_PublicAccessBlock_DFC958BB"
          }
        },
        "block_public_acls": true,
        "block_public_policy": true,
        "bucket": "${aws_s3_bucket.root_BigPublisher_cloudBucket_7AC8CA7E.bucket}",
        "ignore_public_acls": true,
        "restrict_public_buckets": true
      },
      "root_cloudBucket_PublicAccessBlock_319C1C2E": {
        "//": {
          "metadata": {
            "path": "root/Default/Default/cloud.Bucket/PublicAccessBlock",
            "uniqueId": "root_cloudBucket_PublicAccessBlock_319C1C2E"
          }
        },
        "block_public_acls": true,
        "block_public_policy": true,
        "bucket": "${aws_s3_bucket.root_cloudBucket_4F3C4F53.bucket}",
        "ignore_public_acls": true,
        "restrict_public_buckets": true
      }
    },
    "aws_s3_bucket_server_side_encryption_configuration": {
      "root_BigPublisher_b2_Encryption_C0DF1F96": {
        "//": {
          "metadata": {
            "path": "root/Default/Default/BigPublisher/b2/Encryption",
            "uniqueId": "root_BigPublisher_b2_Encryption_C0DF1F96"
          }
        },
        "bucket": "${aws_s3_bucket.root_BigPublisher_b2_48CEFEE6.bucket}",
        "rule": [
          {
            "apply_server_side_encryption_by_default": {
              "sse_algorithm": "AES256"
            }
          }
        ]
      },
      "root_BigPublisher_cloudBucket_Encryption_40A40349": {
        "//": {
          "metadata": {
            "path": "root/Default/Default/BigPublisher/cloud.Bucket/Encryption",
            "uniqueId": "root_BigPublisher_cloudBucket_Encryption_40A40349"
          }
        },
        "bucket": "${aws_s3_bucket.root_BigPublisher_cloudBucket_7AC8CA7E.bucket}",
        "rule": [
          {
            "apply_server_side_encryption_by_default": {
              "sse_algorithm": "AES256"
            }
          }
        ]
      },
      "root_cloudBucket_Encryption_8ED0CD9C": {
        "//": {
          "metadata": {
            "path": "root/Default/Default/cloud.Bucket/Encryption",
            "uniqueId": "root_cloudBucket_Encryption_8ED0CD9C"
          }
        },
        "bucket": "${aws_s3_bucket.root_cloudBucket_4F3C4F53.bucket}",
        "rule": [
          {
            "apply_server_side_encryption_by_default": {
              "sse_algorithm": "AES256"
            }
          }
        ]
      }
    },
    "aws_s3_object": {
      "root_BigPublisher_b2_b2oncreateOnMessagea6a70fca_S3Object_F1E01D48": {
        "//": {
          "metadata": {
            "path": "root/Default/Default/BigPublisher/b2/b2-on_create-OnMessage-a6a70fca/S3Object",
            "uniqueId": "root_BigPublisher_b2_b2oncreateOnMessagea6a70fca_S3Object_F1E01D48"
          }
        },
        "bucket": "${aws_s3_bucket.root_Code_02F3C603.bucket}",
        "key": "<ASSET_KEY>",
        "source": "<ASSET_SOURCE>"
      },
      "root_BigPublisher_cloudQueueSetConsumerc50bc9ef_S3Object_5ECEF0A3": {
        "//": {
          "metadata": {
            "path": "root/Default/Default/BigPublisher/cloud.Queue-SetConsumer-c50bc9ef/S3Object",
            "uniqueId": "root_BigPublisher_cloudQueueSetConsumerc50bc9ef_S3Object_5ECEF0A3"
          }
        },
        "bucket": "${aws_s3_bucket.root_Code_02F3C603.bucket}",
        "key": "<ASSET_KEY>",
        "source": "<ASSET_SOURCE>"
      },
      "root_BigPublisher_cloudTopicOnMessage113c9059_S3Object_A03FD2BA": {
        "//": {
          "metadata": {
            "path": "root/Default/Default/BigPublisher/cloud.Topic-OnMessage-113c9059/S3Object",
            "uniqueId": "root_BigPublisher_cloudTopicOnMessage113c9059_S3Object_A03FD2BA"
          }
        },
        "bucket": "${aws_s3_bucket.root_Code_02F3C603.bucket}",
        "key": "<ASSET_KEY>",
        "source": "<ASSET_SOURCE>"
      },
      "root_testdependencycycles_Handler_S3Object_DAB1138F": {
        "//": {
          "metadata": {
            "path": "root/Default/Default/test:dependency cycles/Handler/S3Object",
            "uniqueId": "root_testdependencycycles_Handler_S3Object_DAB1138F"
          }
        },
        "bucket": "${aws_s3_bucket.root_Code_02F3C603.bucket}",
        "key": "<ASSET_KEY>",
        "source": "<ASSET_SOURCE>"
      },
      "root_testtest_Handler_S3Object_71CD07AC": {
        "//": {
          "metadata": {
            "path": "root/Default/Default/test:test/Handler/S3Object",
            "uniqueId": "root_testtest_Handler_S3Object_71CD07AC"
          }
        },
        "bucket": "${aws_s3_bucket.root_Code_02F3C603.bucket}",
        "key": "<ASSET_KEY>",
        "source": "<ASSET_SOURCE>"
      }
    },
    "aws_sns_topic": {
      "root_BigPublisher_b2_b2oncreate_DFA80519": {
        "//": {
          "metadata": {
            "path": "root/Default/Default/BigPublisher/b2/b2-on_create/Default",
            "uniqueId": "root_BigPublisher_b2_b2oncreate_DFA80519"
          }
        },
        "name": "b2-on_create-c8c6cd46"
      },
      "root_BigPublisher_cloudTopic_B7FD0C9E": {
        "//": {
          "metadata": {
            "path": "root/Default/Default/BigPublisher/cloud.Topic/Default",
            "uniqueId": "root_BigPublisher_cloudTopic_B7FD0C9E"
          }
        },
        "name": "cloud-Topic-c86b6469"
      }
    },
    "aws_sns_topic_policy": {
      "root_BigPublisher_b2_b2oncreate_PublishPermissionc851683a81379a8ef8351c83fe31924055584271ad_88D6EEA4": {
        "//": {
          "metadata": {
            "path": "root/Default/Default/BigPublisher/b2/b2-on_create/PublishPermission-c851683a81379a8ef8351c83fe31924055584271ad",
            "uniqueId": "root_BigPublisher_b2_b2oncreate_PublishPermissionc851683a81379a8ef8351c83fe31924055584271ad_88D6EEA4"
          }
        },
        "arn": "${aws_sns_topic.root_BigPublisher_b2_b2oncreate_DFA80519.arn}",
        "policy": "{\"Statement\":[{\"Effect\":\"Allow\",\"Principal\":{\"Service\":\"s3.amazonaws.com\"},\"Action\":\"sns:Publish\",\"Resource\":\"${aws_sns_topic.root_BigPublisher_b2_b2oncreate_DFA80519.arn}\",\"Condition\":{\"ArnEquals\":{\"aws:SourceArn\":\"${aws_s3_bucket.root_BigPublisher_b2_48CEFEE6.arn}\"}}}]}"
      }
    },
    "aws_sns_topic_subscription": {
      "root_BigPublisher_b2_b2oncreate_b2oncreateTopicSubscriptiona6a70fca_6B699663": {
        "//": {
          "metadata": {
            "path": "root/Default/Default/BigPublisher/b2/b2-on_create/b2-on_create-TopicSubscription-a6a70fca",
            "uniqueId": "root_BigPublisher_b2_b2oncreate_b2oncreateTopicSubscriptiona6a70fca_6B699663"
          }
        },
        "endpoint": "${aws_lambda_function.root_BigPublisher_b2_b2oncreateOnMessagea6a70fca_4C4416F1.arn}",
        "protocol": "lambda",
        "topic_arn": "${aws_sns_topic.root_BigPublisher_b2_b2oncreate_DFA80519.arn}"
      },
      "root_BigPublisher_cloudTopic_cloudTopicTopicSubscription113c9059_F0773DB7": {
        "//": {
          "metadata": {
            "path": "root/Default/Default/BigPublisher/cloud.Topic/cloud.Topic-TopicSubscription-113c9059",
            "uniqueId": "root_BigPublisher_cloudTopic_cloudTopicTopicSubscription113c9059_F0773DB7"
          }
        },
        "endpoint": "${aws_lambda_function.root_BigPublisher_cloudTopicOnMessage113c9059_C2F5552D.arn}",
        "protocol": "lambda",
        "topic_arn": "${aws_sns_topic.root_BigPublisher_cloudTopic_B7FD0C9E.arn}"
      }
    },
    "aws_sqs_queue": {
      "root_BigPublisher_cloudQueue_0E439190": {
        "//": {
          "metadata": {
            "path": "root/Default/Default/BigPublisher/cloud.Queue/Default",
            "uniqueId": "root_BigPublisher_cloudQueue_0E439190"
          }
        },
        "name": "cloud-Queue-c890dd9f"
      }
    }
  }
}
```

## preflight.js
```js
const $stdlib = require('@winglang/sdk');
const $outdir = process.env.WING_SYNTH_DIR ?? ".";
const std = $stdlib.std;
const $wing_is_test = process.env.WING_IS_TEST === "true";
const $AppBase = $stdlib.core.App.for(process.env.WING_TARGET);
const cloud = require('@winglang/sdk').cloud;
class $Root extends $stdlib.std.Resource {
  constructor(scope, id) {
    super(scope, id);
    class Foo extends $stdlib.std.Resource {
      constructor(scope, id, ) {
        super(scope, id);
        this._addInflightOps("fooInc", "fooGet", "fooStatic", "inflightField");
        this.c = this.node.root.newAbstract("@winglang/sdk.cloud.Counter",this,"cloud.Counter");
      }
      static _toInflightType(context) {
        return $stdlib.core.NodeJsCode.fromInline(`
          require("./inflight.Foo.js")({
          })
        `);
      }
      _toInflight() {
        return $stdlib.core.NodeJsCode.fromInline(`
          (await (async () => {
            const FooClient = ${Foo._toInflightType(this).text};
            const client = new FooClient({
              c: ${this._lift(this.c, ["dec", "inc", "peek"])},
            });
            if (client.$inflight_init) { await client.$inflight_init(); }
            return client;
          })())
        `);
      }
      _registerBind(host, ops) {
        if (ops.includes("$inflight_init")) {
          Foo._registerBindObject(this.c, host, ["dec", "inc"]);
        }
        if (ops.includes("fooGet")) {
          Foo._registerBindObject(this.c, host, ["peek"]);
        }
        if (ops.includes("fooInc")) {
          Foo._registerBindObject(this.c, host, ["inc"]);
        }
        super._registerBind(host, ops);
      }
      static _registerTypeBind(host, ops) {
        if (ops.includes("fooStatic")) {
        }
        super._registerTypeBind(host, ops);
      }
    }
    class Bar extends $stdlib.std.Resource {
      constructor(scope, id, name, b, e) {
        super(scope, id);
        this._addInflightOps("barStatic", "myMethod", "testTypeAccess");
        this.name = name;
        this.b = b;
        this.foo = new Foo(this,"Foo");
        this.e = e;
      }
      static _toInflightType(context) {
        const FooClient = Foo._toInflightType(context);
        const MyEnumClient = $stdlib.core.NodeJsCode.fromInline(`
          Object.freeze((function (tmp) {
            tmp[tmp["A"] = 0] = "A";
            tmp[tmp["B"] = 1] = "B";
            tmp[tmp["C"] = 2] = "C";
            return tmp;
          })({}))
        `);
        return $stdlib.core.NodeJsCode.fromInline(`
          require("./inflight.Bar.js")({
            Foo: ${FooClient.text},
            MyEnum: ${MyEnumClient.text},
          })
        `);
      }
      _toInflight() {
        return $stdlib.core.NodeJsCode.fromInline(`
          (await (async () => {
            const BarClient = ${Bar._toInflightType(this).text};
            const client = new BarClient({
              b: ${this._lift(this.b, ["get", "put"])},
              e: ${this._lift(this.e, [])},
              foo: ${this._lift(this.foo, ["fooGet", "fooInc"])},
              name: ${this._lift(this.name, [])},
            });
            if (client.$inflight_init) { await client.$inflight_init(); }
            return client;
          })())
        `);
      }
      _registerBind(host, ops) {
        if (ops.includes("$inflight_init")) {
          Bar._registerBindObject(this.b, host, []);
          Bar._registerBindObject(this.e, host, []);
          Bar._registerBindObject(this.foo, host, []);
          Bar._registerBindObject(this.name, host, []);
        }
        if (ops.includes("myMethod")) {
          Bar._registerBindObject(Foo, host, ["fooStatic"]);
          Bar._registerBindObject(this.b, host, ["get", "put"]);
          Bar._registerBindObject(this.foo, host, ["fooGet", "fooInc"]);
        }
        if (ops.includes("testTypeAccess")) {
          Bar._registerBindObject(Bar, host, ["barStatic"]);
          Bar._registerBindObject(Foo, host, ["fooStatic"]);
          Bar._registerBindObject(this.e, host, []);
        }
        super._registerBind(host, ops);
      }
      static _registerTypeBind(host, ops) {
        if (ops.includes("barStatic")) {
        }
        super._registerTypeBind(host, ops);
      }
    }
    class $Closure1 extends $stdlib.std.Resource {
      constructor(scope, id, ) {
        super(scope, id);
        this._addInflightOps("handle");
        this.display.hidden = true;
      }
      static _toInflightType(context) {
        return $stdlib.core.NodeJsCode.fromInline(`
          require("./inflight.$Closure1.js")({
            res: ${context._lift(res, ["myMethod", "testTypeAccess"])},
            bucket: ${context._lift(bucket, ["list"])},
          })
        `);
      }
      _toInflight() {
        return $stdlib.core.NodeJsCode.fromInline(`
          (await (async () => {
            const $Closure1Client = ${$Closure1._toInflightType(this).text};
            const client = new $Closure1Client({
            });
            if (client.$inflight_init) { await client.$inflight_init(); }
            return client;
          })())
        `);
      }
      _registerBind(host, ops) {
        if (ops.includes("$inflight_init")) {
          $Closure1._registerBindObject(bucket, host, []);
          $Closure1._registerBindObject(res, host, []);
        }
        if (ops.includes("handle")) {
          $Closure1._registerBindObject(bucket, host, ["list"]);
          $Closure1._registerBindObject(res, host, ["myMethod", "testTypeAccess"]);
          $Closure1._registerBindObject(res.foo, host, ["inflightField"]);
        }
        super._registerBind(host, ops);
      }
    }
    class BigPublisher extends $stdlib.std.Resource {
      constructor(scope, id, ) {
        super(scope, id);
        this._addInflightOps("publish", "getObjectCount");
        this.b = this.node.root.newAbstract("@winglang/sdk.cloud.Bucket",this,"cloud.Bucket");
        this.b2 = this.node.root.newAbstract("@winglang/sdk.cloud.Bucket",this,"b2");
        this.q = this.node.root.newAbstract("@winglang/sdk.cloud.Queue",this,"cloud.Queue");
        this.t = this.node.root.newAbstract("@winglang/sdk.cloud.Topic",this,"cloud.Topic");
        const __parent_this_2 = this;
        class $Closure2 extends $stdlib.std.Resource {
          constructor(scope, id, ) {
            super(scope, id);
            this._addInflightOps("handle");
            this.display.hidden = true;
          }
          static _toInflightType(context) {
<<<<<<< HEAD
            return $stdlib.core.NodeJsCode.fromInline(`
              require("./inflight.$Closure2.js")({
                __parent_this: ${context._lift(__parent_this, [])},
=======
            const self_client_path = "././inflight.$Closure2.js";
            const __parent_this_2_client = context._lift(__parent_this_2);
            return $stdlib.core.NodeJsCode.fromInline(`
              require("${self_client_path}")({
                __parent_this_2: ${__parent_this_2_client},
>>>>>>> ecef3d6b
              })
            `);
          }
          _toInflight() {
            return $stdlib.core.NodeJsCode.fromInline(`
              (await (async () => {
                const $Closure2Client = ${$Closure2._toInflightType(this).text};
                const client = new $Closure2Client({
                });
                if (client.$inflight_init) { await client.$inflight_init(); }
                return client;
              })())
            `);
          }
          _registerBind(host, ops) {
            if (ops.includes("$inflight_init")) {
              $Closure2._registerBindObject(__parent_this_2, host, []);
            }
            if (ops.includes("handle")) {
              $Closure2._registerBindObject(__parent_this_2.b, host, ["put"]);
            }
            super._registerBind(host, ops);
          }
        }
        (this.t.onMessage(new $Closure2(this,"$Closure2")));
        const __parent_this_3 = this;
        class $Closure3 extends $stdlib.std.Resource {
          constructor(scope, id, ) {
            super(scope, id);
            this._addInflightOps("handle");
            this.display.hidden = true;
          }
          static _toInflightType(context) {
<<<<<<< HEAD
            return $stdlib.core.NodeJsCode.fromInline(`
              require("./inflight.$Closure3.js")({
                __parent_this: ${context._lift(__parent_this, [])},
=======
            const self_client_path = "././inflight.$Closure3.js";
            const __parent_this_3_client = context._lift(__parent_this_3);
            return $stdlib.core.NodeJsCode.fromInline(`
              require("${self_client_path}")({
                __parent_this_3: ${__parent_this_3_client},
>>>>>>> ecef3d6b
              })
            `);
          }
          _toInflight() {
            return $stdlib.core.NodeJsCode.fromInline(`
              (await (async () => {
                const $Closure3Client = ${$Closure3._toInflightType(this).text};
                const client = new $Closure3Client({
                });
                if (client.$inflight_init) { await client.$inflight_init(); }
                return client;
              })())
            `);
          }
          _registerBind(host, ops) {
            if (ops.includes("$inflight_init")) {
              $Closure3._registerBindObject(__parent_this_3, host, []);
            }
            if (ops.includes("handle")) {
              $Closure3._registerBindObject(__parent_this_3.b, host, ["put"]);
            }
            super._registerBind(host, ops);
          }
        }
        (this.q.setConsumer(new $Closure3(this,"$Closure3")));
        const __parent_this_4 = this;
        class $Closure4 extends $stdlib.std.Resource {
          constructor(scope, id, ) {
            super(scope, id);
            this._addInflightOps("handle");
            this.display.hidden = true;
          }
          static _toInflightType(context) {
<<<<<<< HEAD
            return $stdlib.core.NodeJsCode.fromInline(`
              require("./inflight.$Closure4.js")({
                __parent_this: ${context._lift(__parent_this, [])},
=======
            const self_client_path = "././inflight.$Closure4.js";
            const __parent_this_4_client = context._lift(__parent_this_4);
            return $stdlib.core.NodeJsCode.fromInline(`
              require("${self_client_path}")({
                __parent_this_4: ${__parent_this_4_client},
>>>>>>> ecef3d6b
              })
            `);
          }
          _toInflight() {
            return $stdlib.core.NodeJsCode.fromInline(`
              (await (async () => {
                const $Closure4Client = ${$Closure4._toInflightType(this).text};
                const client = new $Closure4Client({
                });
                if (client.$inflight_init) { await client.$inflight_init(); }
                return client;
              })())
            `);
          }
          _registerBind(host, ops) {
            if (ops.includes("$inflight_init")) {
              $Closure4._registerBindObject(__parent_this_4, host, []);
            }
            if (ops.includes("handle")) {
              $Closure4._registerBindObject(__parent_this_4.q, host, ["push"]);
            }
            super._registerBind(host, ops);
          }
        }
        (this.b2.onCreate(new $Closure4(this,"$Closure4")));
      }
      static _toInflightType(context) {
        return $stdlib.core.NodeJsCode.fromInline(`
          require("./inflight.BigPublisher.js")({
          })
        `);
      }
      _toInflight() {
        return $stdlib.core.NodeJsCode.fromInline(`
          (await (async () => {
            const BigPublisherClient = ${BigPublisher._toInflightType(this).text};
            const client = new BigPublisherClient({
              b: ${this._lift(this.b, ["list"])},
              b2: ${this._lift(this.b2, ["put"])},
              q: ${this._lift(this.q, ["push"])},
              t: ${this._lift(this.t, ["publish"])},
            });
            if (client.$inflight_init) { await client.$inflight_init(); }
            return client;
          })())
        `);
      }
      _registerBind(host, ops) {
        if (ops.includes("$inflight_init")) {
          BigPublisher._registerBindObject(this.b, host, []);
          BigPublisher._registerBindObject(this.b2, host, []);
          BigPublisher._registerBindObject(this.q, host, []);
          BigPublisher._registerBindObject(this.t, host, []);
        }
        if (ops.includes("getObjectCount")) {
          BigPublisher._registerBindObject(this.b, host, ["list"]);
        }
        if (ops.includes("publish")) {
          BigPublisher._registerBindObject(this.b2, host, ["put"]);
          BigPublisher._registerBindObject(this.q, host, ["push"]);
          BigPublisher._registerBindObject(this.t, host, ["publish"]);
        }
        super._registerBind(host, ops);
      }
    }
    class $Closure5 extends $stdlib.std.Resource {
      constructor(scope, id, ) {
        super(scope, id);
        this._addInflightOps("handle");
        this.display.hidden = true;
      }
      static _toInflightType(context) {
        return $stdlib.core.NodeJsCode.fromInline(`
          require("./inflight.$Closure5.js")({
            bigOlPublisher: ${context._lift(bigOlPublisher, ["getObjectCount", "publish"])},
          })
        `);
      }
      _toInflight() {
        return $stdlib.core.NodeJsCode.fromInline(`
          (await (async () => {
            const $Closure5Client = ${$Closure5._toInflightType(this).text};
            const client = new $Closure5Client({
            });
            if (client.$inflight_init) { await client.$inflight_init(); }
            return client;
          })())
        `);
      }
      _registerBind(host, ops) {
        if (ops.includes("$inflight_init")) {
          $Closure5._registerBindObject(bigOlPublisher, host, []);
        }
        if (ops.includes("handle")) {
          $Closure5._registerBindObject(bigOlPublisher, host, ["getObjectCount", "publish"]);
        }
        super._registerBind(host, ops);
      }
    }
    class Dummy extends $stdlib.std.Resource {
      constructor(scope, id, ) {
        super(scope, id);
      }
      static _toInflightType(context) {
        const self_client_path = "././inflight.Dummy.js";
        return $stdlib.core.NodeJsCode.fromInline(`
          require("${self_client_path}")({
          })
        `);
      }
      _toInflight() {
        return $stdlib.core.NodeJsCode.fromInline(`
          (await (async () => {
            const DummyClient = ${Dummy._toInflightType(this).text};
            const client = new DummyClient({
            });
            if (client.$inflight_init) { await client.$inflight_init(); }
            return client;
          })())
        `);
      }
      _registerBind(host, ops) {
        if (ops.includes("$inflight_init")) {
        }
        super._registerBind(host, ops);
      }
    }
    class ScopeAndIdTestClass extends $stdlib.std.Resource {
      constructor(scope, id, ) {
        super(scope, id);
        const d1 = new Dummy(this,"Dummy");
        {((cond) => {if (!cond) throw new Error(`assertion failed: 'd1.node.path.endsWith("/ScopeAndIdTestClass/Dummy")'`)})(d1.node.path.endsWith("/ScopeAndIdTestClass/Dummy"))};
        const d2 = new Dummy(d1,"Dummy");
        {((cond) => {if (!cond) throw new Error(`assertion failed: 'd2.node.path.endsWith("/ScopeAndIdTestClass/Dummy/Dummy")'`)})(d2.node.path.endsWith("/ScopeAndIdTestClass/Dummy/Dummy"))};
        for (const i of $stdlib.std.Range.of(0, 3, false)) {
          const x = new Dummy(this,`tc${i}`);
          const expected_path = `/ScopeAndIdTestClass/tc${i}`;
          {((cond) => {if (!cond) throw new Error(`assertion failed: 'x.node.path.endsWith(expected_path)'`)})(x.node.path.endsWith(expected_path))};
        }
      }
      static _toInflightType(context) {
        const self_client_path = "././inflight.ScopeAndIdTestClass.js";
        return $stdlib.core.NodeJsCode.fromInline(`
          require("${self_client_path}")({
          })
        `);
      }
      _toInflight() {
        return $stdlib.core.NodeJsCode.fromInline(`
          (await (async () => {
            const ScopeAndIdTestClassClient = ${ScopeAndIdTestClass._toInflightType(this).text};
            const client = new ScopeAndIdTestClassClient({
            });
            if (client.$inflight_init) { await client.$inflight_init(); }
            return client;
          })())
        `);
      }
      _registerBind(host, ops) {
        if (ops.includes("$inflight_init")) {
        }
        super._registerBind(host, ops);
      }
    }
    const MyEnum = 
      Object.freeze((function (tmp) {
        tmp[tmp["A"] = 0] = "A";
        tmp[tmp["B"] = 1] = "B";
        tmp[tmp["C"] = 2] = "C";
        return tmp;
      })({}))
    ;
    const bucket = this.node.root.newAbstract("@winglang/sdk.cloud.Bucket",this,"cloud.Bucket");
    const res = new Bar(this,"Bar","Arr",bucket,MyEnum.B);
    this.node.root.new("@winglang/sdk.std.Test",std.Test,this,"test:test",new $Closure1(this,"$Closure1"));
    const bigOlPublisher = new BigPublisher(this,"BigPublisher");
    this.node.root.new("@winglang/sdk.std.Test",std.Test,this,"test:dependency cycles",new $Closure5(this,"$Closure5"));
    new ScopeAndIdTestClass(this,"ScopeAndIdTestClass");
  }
}
class $App extends $AppBase {
  constructor() {
    super({ outdir: $outdir, name: "resource", plugins: $plugins, isTestEnvironment: $wing_is_test });
    if ($wing_is_test) {
      new $Root(this, "env0");
      const $test_runner = this.testRunner;
      const $tests = $test_runner.findTests();
      for (let $i = 1; $i < $tests.length; $i++) {
        new $Root(this, "env" + $i);
      }
    } else {
      new $Root(this, "Default");
    }
  }
}
new $App().synth();

```
<|MERGE_RESOLUTION|>--- conflicted
+++ resolved
@@ -1074,17 +1074,11 @@
             this.display.hidden = true;
           }
           static _toInflightType(context) {
-<<<<<<< HEAD
-            return $stdlib.core.NodeJsCode.fromInline(`
-              require("./inflight.$Closure2.js")({
-                __parent_this: ${context._lift(__parent_this, [])},
-=======
             const self_client_path = "././inflight.$Closure2.js";
             const __parent_this_2_client = context._lift(__parent_this_2);
             return $stdlib.core.NodeJsCode.fromInline(`
               require("${self_client_path}")({
                 __parent_this_2: ${__parent_this_2_client},
->>>>>>> ecef3d6b
               })
             `);
           }
@@ -1118,17 +1112,11 @@
             this.display.hidden = true;
           }
           static _toInflightType(context) {
-<<<<<<< HEAD
-            return $stdlib.core.NodeJsCode.fromInline(`
-              require("./inflight.$Closure3.js")({
-                __parent_this: ${context._lift(__parent_this, [])},
-=======
             const self_client_path = "././inflight.$Closure3.js";
             const __parent_this_3_client = context._lift(__parent_this_3);
             return $stdlib.core.NodeJsCode.fromInline(`
               require("${self_client_path}")({
                 __parent_this_3: ${__parent_this_3_client},
->>>>>>> ecef3d6b
               })
             `);
           }
@@ -1162,17 +1150,11 @@
             this.display.hidden = true;
           }
           static _toInflightType(context) {
-<<<<<<< HEAD
-            return $stdlib.core.NodeJsCode.fromInline(`
-              require("./inflight.$Closure4.js")({
-                __parent_this: ${context._lift(__parent_this, [])},
-=======
             const self_client_path = "././inflight.$Closure4.js";
             const __parent_this_4_client = context._lift(__parent_this_4);
             return $stdlib.core.NodeJsCode.fromInline(`
               require("${self_client_path}")({
                 __parent_this_4: ${__parent_this_4_client},
->>>>>>> ecef3d6b
               })
             `);
           }
