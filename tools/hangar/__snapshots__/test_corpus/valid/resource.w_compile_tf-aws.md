--- conflicted
+++ resolved
@@ -1,113 +1,124 @@
 # [resource.w](../../../../../examples/tests/valid/resource.w) | compile | tf-aws
 
 ## inflight.$Closure1.js
+
 ```js
-module.exports = function({ res, bucket }) {
+module.exports = function ({ res, bucket }) {
   class $Closure1 {
-    constructor({  }) {
+    constructor({}) {
       const $obj = (...args) => this.handle(...args);
       Object.setPrototypeOf($obj, this);
       return $obj;
     }
-    async $inflight_init()  {
-    }
-    async handle()  {
-      const s = (await res.myMethod());
-      {((cond) => {if (!cond) throw new Error("assertion failed: s == \"counter is: 101\"")})((s === "counter is: 101"))};
-      {((cond) => {if (!cond) throw new Error("assertion failed: bucket.list().length == 1")})(((await bucket.list()).length === 1))};
-      {((cond) => {if (!cond) throw new Error("assertion failed: res.foo.inflightField == 123")})((res.foo.inflightField === 123))};
-      (await res.testTypeAccess());
+    async $inflight_init() {}
+    async handle() {
+      const s = await res.myMethod();
+      {
+        ((cond) => {
+          if (!cond)
+            throw new Error('assertion failed: s == "counter is: 101"');
+        })(s === "counter is: 101");
+      }
+      {
+        ((cond) => {
+          if (!cond)
+            throw new Error("assertion failed: bucket.list().length == 1");
+        })((await bucket.list()).length === 1);
+      }
+      {
+        ((cond) => {
+          if (!cond)
+            throw new Error("assertion failed: res.foo.inflightField == 123");
+        })(res.foo.inflightField === 123);
+      }
+      await res.testTypeAccess();
     }
   }
   return $Closure1;
-}
-
+};
 ```
 
 ## inflight.$Closure2.js
+
 ```js
-module.exports = function({ __parent_this_2 }) {
+module.exports = function ({ __parent_this_2 }) {
   class $Closure2 {
-    constructor({  }) {
+    constructor({}) {
       const $obj = (...args) => this.handle(...args);
       Object.setPrototypeOf($obj, this);
       return $obj;
     }
-    async $inflight_init()  {
-    }
-    async handle()  {
-      (await __parent_this_2.b.put("foo1.txt","bar"));
+    async $inflight_init() {}
+    async handle() {
+      await __parent_this_2.b.put("foo1.txt", "bar");
     }
   }
   return $Closure2;
-}
-
+};
 ```
 
 ## inflight.$Closure3.js
+
 ```js
-module.exports = function({ __parent_this_3 }) {
+module.exports = function ({ __parent_this_3 }) {
   class $Closure3 {
-    constructor({  }) {
+    constructor({}) {
       const $obj = (...args) => this.handle(...args);
       Object.setPrototypeOf($obj, this);
       return $obj;
     }
-    async $inflight_init()  {
-    }
-    async handle()  {
-      (await __parent_this_3.b.put("foo2.txt","bar"));
+    async $inflight_init() {}
+    async handle() {
+      await __parent_this_3.b.put("foo2.txt", "bar");
     }
   }
   return $Closure3;
-}
-
+};
 ```
 
 ## inflight.$Closure4.js
+
 ```js
-module.exports = function({ __parent_this_4 }) {
+module.exports = function ({ __parent_this_4 }) {
   class $Closure4 {
-    constructor({  }) {
+    constructor({}) {
       const $obj = (...args) => this.handle(...args);
       Object.setPrototypeOf($obj, this);
       return $obj;
     }
-    async $inflight_init()  {
-    }
-    async handle()  {
-      (await __parent_this_4.q.push("foo"));
+    async $inflight_init() {}
+    async handle() {
+      await __parent_this_4.q.push("foo");
     }
   }
   return $Closure4;
-}
-
+};
 ```
 
 ## inflight.$Closure5.js
+
 ```js
-module.exports = function({ bigOlPublisher }) {
+module.exports = function ({ bigOlPublisher }) {
   class $Closure5 {
-    constructor({  }) {
+    constructor({}) {
       const $obj = (...args) => this.handle(...args);
       Object.setPrototypeOf($obj, this);
       return $obj;
     }
-    async $inflight_init()  {
-    }
-    async handle()  {
-      (await bigOlPublisher.publish("foo"));
-      const count = (await bigOlPublisher.getObjectCount());
+    async $inflight_init() {}
+    async handle() {
+      await bigOlPublisher.publish("foo");
+      const count = await bigOlPublisher.getObjectCount();
     }
   }
   return $Closure5;
-}
-
+};
 ```
 
 ## inflight.Bar.js
+
 ```js
-module.exports = function({ Foo, MyEnum }) {
+module.exports = function ({ Foo, MyEnum }) {
   class Bar {
     constructor({ b, e, foo, name }) {
       this.b = b;
@@ -115,33 +126,53 @@
       this.foo = foo;
       this.name = name;
     }
-    async $inflight_init()  {
-    }
-    static async barStatic()  {
+    async $inflight_init() {}
+    static async barStatic() {
       return "bar static";
     }
-    async myMethod()  {
-      (await this.foo.fooInc());
-      const s = (await Foo.fooStatic());
-      (await this.b.put("foo",String.raw({ raw: ["counter is: ", ""] }, (await this.foo.fooGet()))));
-      return (await this.b.get("foo"));
-    }
-    async testTypeAccess()  {
+    async myMethod() {
+      await this.foo.fooInc();
+      const s = await Foo.fooStatic();
+      await this.b.put(
+        "foo",
+        String.raw({ raw: ["counter is: ", ""] }, await this.foo.fooGet())
+      );
+      return await this.b.get("foo");
+    }
+    async testTypeAccess() {
       if (true) {
-        {((cond) => {if (!cond) throw new Error("assertion failed: Bar.barStatic() == \"bar static\"")})(((await Bar.barStatic()) === "bar static"))};
-        {((cond) => {if (!cond) throw new Error("assertion failed: Foo.fooStatic() == \"foo static\"")})(((await Foo.fooStatic()) === "foo static"))};
-        {((cond) => {if (!cond) throw new Error("assertion failed: this.e == MyEnum.B")})((this.e === MyEnum.B))};
+        {
+          ((cond) => {
+            if (!cond)
+              throw new Error(
+                'assertion failed: Bar.barStatic() == "bar static"'
+              );
+          })((await Bar.barStatic()) === "bar static");
+        }
+        {
+          ((cond) => {
+            if (!cond)
+              throw new Error(
+                'assertion failed: Foo.fooStatic() == "foo static"'
+              );
+          })((await Foo.fooStatic()) === "foo static");
+        }
+        {
+          ((cond) => {
+            if (!cond) throw new Error("assertion failed: this.e == MyEnum.B");
+          })(this.e === MyEnum.B);
+        }
       }
     }
   }
   return Bar;
-}
-
+};
 ```
 
 ## inflight.BigPublisher.js
+
 ```js
-module.exports = function({  }) {
+module.exports = function ({}) {
   class BigPublisher {
     constructor({ b, b2, q, t }) {
       this.b = b;
@@ -149,78 +180,73 @@
       this.q = q;
       this.t = t;
     }
-    async $inflight_init()  {
-    }
-    async publish(s)  {
-      (await this.t.publish(s));
-      (await this.q.push(s));
-      (await this.b2.put("foo",s));
-    }
-    async getObjectCount()  {
+    async $inflight_init() {}
+    async publish(s) {
+      await this.t.publish(s);
+      await this.q.push(s);
+      await this.b2.put("foo", s);
+    }
+    async getObjectCount() {
       return (await this.b.list()).length;
     }
   }
   return BigPublisher;
-}
-
+};
 ```
 
 ## inflight.Dummy.js
+
 ```js
-module.exports = function({  }) {
+module.exports = function ({}) {
   class Dummy {
-    constructor({  }) {
-    }
-    async $inflight_init()  {
-    }
+    constructor({}) {}
+    async $inflight_init() {}
   }
   return Dummy;
-}
-
+};
 ```
 
 ## inflight.Foo.js
+
 ```js
-module.exports = function({  }) {
+module.exports = function ({}) {
   class Foo {
     constructor({ c }) {
       this.c = c;
     }
-    async $inflight_init()  {
+    async $inflight_init() {
       this.inflightField = 123;
-      (await this.c.inc(110));
-      (await this.c.dec(10));
-    }
-    async fooInc()  {
-      (await this.c.inc());
-    }
-    async fooGet()  {
-      return (await this.c.peek());
-    }
-    static async fooStatic()  {
+      await this.c.inc(110);
+      await this.c.dec(10);
+    }
+    async fooInc() {
+      await this.c.inc();
+    }
+    async fooGet() {
+      return await this.c.peek();
+    }
+    static async fooStatic() {
       return "foo static";
     }
   }
   return Foo;
-}
-
+};
 ```
 
 ## inflight.ScopeAndIdTestClass.js
+
 ```js
-module.exports = function({  }) {
+module.exports = function ({}) {
   class ScopeAndIdTestClass {
-    constructor({  }) {
-    }
-    async $inflight_init()  {
-    }
+    constructor({}) {}
+    async $inflight_init() {}
   }
   return ScopeAndIdTestClass;
-}
-
+};
 ```
 
 ## main.tf.json
+
 ```json
 {
   "//": {
@@ -245,9 +271,7 @@
     }
   },
   "provider": {
-    "aws": [
-      {}
-    ]
+    "aws": [{}]
   },
   "resource": {
     "aws_dynamodb_table": {
@@ -354,13 +378,8 @@
             "uniqueId": "testdependencycycles_Handler_IamRolePolicy_A8D5A9DF"
           }
         },
-<<<<<<< HEAD
-        "policy": "{\"Version\":\"2012-10-17\",\"Statement\":[{\"Action\":[\"s3:GetObject*\",\"s3:GetBucket*\",\"s3:ListBucket\"],\"Resource\":[\"${aws_s3_bucket.root_BigPublisher_cloudBucket_7AC8CA7E.arn}\",\"${aws_s3_bucket.root_BigPublisher_cloudBucket_7AC8CA7E.arn}/*\"],\"Effect\":\"Allow\"},{\"Action\":[\"s3:PutObject*\",\"s3:Abort*\"],\"Resource\":[\"${aws_s3_bucket.root_BigPublisher_b2_48CEFEE6.arn}\",\"${aws_s3_bucket.root_BigPublisher_b2_48CEFEE6.arn}/*\"],\"Effect\":\"Allow\"},{\"Action\":[\"sqs:SendMessage\"],\"Resource\":[\"${aws_sqs_queue.root_BigPublisher_cloudQueue_0E439190.arn}\"],\"Effect\":\"Allow\"},{\"Action\":[\"sns:Publish\"],\"Resource\":[\"${aws_sns_topic.root_BigPublisher_cloudTopic_B7FD0C9E.arn}\"],\"Effect\":\"Allow\"}]}",
-        "role": "${aws_iam_role.root_testdependencycycles_Handler_IamRole_74890367.name}"
-=======
         "policy": "{\"Version\":\"2012-10-17\",\"Statement\":[{\"Action\":[\"s3:GetObject*\",\"s3:GetBucket*\",\"s3:List*\"],\"Resource\":[\"${aws_s3_bucket.BigPublisher_cloudBucket_ABF95118.arn}\",\"${aws_s3_bucket.BigPublisher_cloudBucket_ABF95118.arn}/*\"],\"Effect\":\"Allow\"},{\"Action\":[\"s3:PutObject*\",\"s3:Abort*\"],\"Resource\":[\"${aws_s3_bucket.BigPublisher_b2_702AC841.arn}\",\"${aws_s3_bucket.BigPublisher_b2_702AC841.arn}/*\"],\"Effect\":\"Allow\"},{\"Action\":[\"sqs:SendMessage\"],\"Resource\":[\"${aws_sqs_queue.BigPublisher_cloudQueue_2EE8871A.arn}\"],\"Effect\":\"Allow\"},{\"Action\":[\"sns:Publish\"],\"Resource\":[\"${aws_sns_topic.BigPublisher_cloudTopic_61DC7B63.arn}\"],\"Effect\":\"Allow\"}]}",
         "role": "${aws_iam_role.testdependencycycles_Handler_IamRole_F8C18B08.name}"
->>>>>>> 433654ee
       },
       "testtest_Handler_IamRolePolicy_AF0279BD": {
         "//": {
@@ -369,13 +388,8 @@
             "uniqueId": "testtest_Handler_IamRolePolicy_AF0279BD"
           }
         },
-<<<<<<< HEAD
-        "policy": "{\"Version\":\"2012-10-17\",\"Statement\":[{\"Action\":[\"s3:PutObject*\",\"s3:Abort*\"],\"Resource\":[\"${aws_s3_bucket.root_cloudBucket_4F3C4F53.arn}\",\"${aws_s3_bucket.root_cloudBucket_4F3C4F53.arn}/*\"],\"Effect\":\"Allow\"},{\"Action\":[\"s3:GetObject*\",\"s3:GetBucket*\",\"s3:ListBucket\"],\"Resource\":[\"${aws_s3_bucket.root_cloudBucket_4F3C4F53.arn}\",\"${aws_s3_bucket.root_cloudBucket_4F3C4F53.arn}/*\"],\"Effect\":\"Allow\"},{\"Action\":[\"dynamodb:UpdateItem\"],\"Resource\":[\"${aws_dynamodb_table.root_Bar_Foo_cloudCounter_616CF239.arn}\"],\"Effect\":\"Allow\"},{\"Action\":[\"dynamodb:GetItem\"],\"Resource\":[\"${aws_dynamodb_table.root_Bar_Foo_cloudCounter_616CF239.arn}\"],\"Effect\":\"Allow\"}]}",
-        "role": "${aws_iam_role.root_testtest_Handler_IamRole_6C1728D1.name}"
-=======
         "policy": "{\"Version\":\"2012-10-17\",\"Statement\":[{\"Action\":[\"s3:PutObject*\",\"s3:Abort*\"],\"Resource\":[\"${aws_s3_bucket.cloudBucket.arn}\",\"${aws_s3_bucket.cloudBucket.arn}/*\"],\"Effect\":\"Allow\"},{\"Action\":[\"s3:GetObject*\",\"s3:GetBucket*\",\"s3:List*\"],\"Resource\":[\"${aws_s3_bucket.cloudBucket.arn}\",\"${aws_s3_bucket.cloudBucket.arn}/*\"],\"Effect\":\"Allow\"},{\"Action\":[\"dynamodb:UpdateItem\"],\"Resource\":[\"${aws_dynamodb_table.Bar_Foo_cloudCounter_DF879883.arn}\"],\"Effect\":\"Allow\"},{\"Action\":[\"dynamodb:GetItem\"],\"Resource\":[\"${aws_dynamodb_table.Bar_Foo_cloudCounter_DF879883.arn}\"],\"Effect\":\"Allow\"}]}",
         "role": "${aws_iam_role.testtest_Handler_IamRole_15693C93.name}"
->>>>>>> 433654ee
       }
     },
     "aws_iam_role_policy_attachment": {
@@ -453,19 +467,12 @@
         },
         "environment": {
           "variables": {
-<<<<<<< HEAD
-            "BUCKET_NAME_584271ad": "${aws_s3_bucket.root_BigPublisher_b2_48CEFEE6.bucket}",
-            "BUCKET_NAME_7ef741f5": "${aws_s3_bucket.root_BigPublisher_cloudBucket_7AC8CA7E.bucket}",
-            "QUEUE_URL_b0ba884c": "${aws_sqs_queue.root_BigPublisher_cloudQueue_0E439190.url}",
-            "TOPIC_ARN_eb0072ec": "${aws_sns_topic.root_BigPublisher_cloudTopic_B7FD0C9E.arn}",
-=======
             "BUCKET_NAME_584271ad": "${aws_s3_bucket.BigPublisher_b2_702AC841.bucket}",
             "BUCKET_NAME_584271ad_IS_PUBLIC": "false",
             "BUCKET_NAME_7ef741f5": "${aws_s3_bucket.BigPublisher_cloudBucket_ABF95118.bucket}",
             "BUCKET_NAME_7ef741f5_IS_PUBLIC": "false",
             "QUEUE_URL_b0ba884c": "${aws_sqs_queue.BigPublisher_cloudQueue_2EE8871A.url}",
             "TOPIC_ARN_eb0072ec": "${aws_sns_topic.BigPublisher_cloudTopic_61DC7B63.arn}",
->>>>>>> 433654ee
             "WING_FUNCTION_NAME": "b2-on_create-OnMessage-a6a70fca-c87e0778",
             "WING_TARGET": "tf-aws"
           }
@@ -492,19 +499,12 @@
         },
         "environment": {
           "variables": {
-<<<<<<< HEAD
-            "BUCKET_NAME_584271ad": "${aws_s3_bucket.root_BigPublisher_b2_48CEFEE6.bucket}",
-            "BUCKET_NAME_7ef741f5": "${aws_s3_bucket.root_BigPublisher_cloudBucket_7AC8CA7E.bucket}",
-            "QUEUE_URL_b0ba884c": "${aws_sqs_queue.root_BigPublisher_cloudQueue_0E439190.url}",
-            "TOPIC_ARN_eb0072ec": "${aws_sns_topic.root_BigPublisher_cloudTopic_B7FD0C9E.arn}",
-=======
             "BUCKET_NAME_584271ad": "${aws_s3_bucket.BigPublisher_b2_702AC841.bucket}",
             "BUCKET_NAME_584271ad_IS_PUBLIC": "false",
             "BUCKET_NAME_7ef741f5": "${aws_s3_bucket.BigPublisher_cloudBucket_ABF95118.bucket}",
             "BUCKET_NAME_7ef741f5_IS_PUBLIC": "false",
             "QUEUE_URL_b0ba884c": "${aws_sqs_queue.BigPublisher_cloudQueue_2EE8871A.url}",
             "TOPIC_ARN_eb0072ec": "${aws_sns_topic.BigPublisher_cloudTopic_61DC7B63.arn}",
->>>>>>> 433654ee
             "WING_FUNCTION_NAME": "cloud-Queue-SetConsumer-c50bc9ef-c889d16f",
             "WING_TARGET": "tf-aws"
           }
@@ -531,19 +531,12 @@
         },
         "environment": {
           "variables": {
-<<<<<<< HEAD
-            "BUCKET_NAME_584271ad": "${aws_s3_bucket.root_BigPublisher_b2_48CEFEE6.bucket}",
-            "BUCKET_NAME_7ef741f5": "${aws_s3_bucket.root_BigPublisher_cloudBucket_7AC8CA7E.bucket}",
-            "QUEUE_URL_b0ba884c": "${aws_sqs_queue.root_BigPublisher_cloudQueue_0E439190.url}",
-            "TOPIC_ARN_eb0072ec": "${aws_sns_topic.root_BigPublisher_cloudTopic_B7FD0C9E.arn}",
-=======
             "BUCKET_NAME_584271ad": "${aws_s3_bucket.BigPublisher_b2_702AC841.bucket}",
             "BUCKET_NAME_584271ad_IS_PUBLIC": "false",
             "BUCKET_NAME_7ef741f5": "${aws_s3_bucket.BigPublisher_cloudBucket_ABF95118.bucket}",
             "BUCKET_NAME_7ef741f5_IS_PUBLIC": "false",
             "QUEUE_URL_b0ba884c": "${aws_sqs_queue.BigPublisher_cloudQueue_2EE8871A.url}",
             "TOPIC_ARN_eb0072ec": "${aws_sns_topic.BigPublisher_cloudTopic_61DC7B63.arn}",
->>>>>>> 433654ee
             "WING_FUNCTION_NAME": "cloud-Topic-OnMessage-113c9059-c81d1d09",
             "WING_TARGET": "tf-aws"
           }
@@ -570,19 +563,12 @@
         },
         "environment": {
           "variables": {
-<<<<<<< HEAD
-            "BUCKET_NAME_584271ad": "${aws_s3_bucket.root_BigPublisher_b2_48CEFEE6.bucket}",
-            "BUCKET_NAME_7ef741f5": "${aws_s3_bucket.root_BigPublisher_cloudBucket_7AC8CA7E.bucket}",
-            "QUEUE_URL_b0ba884c": "${aws_sqs_queue.root_BigPublisher_cloudQueue_0E439190.url}",
-            "TOPIC_ARN_eb0072ec": "${aws_sns_topic.root_BigPublisher_cloudTopic_B7FD0C9E.arn}",
-=======
             "BUCKET_NAME_584271ad": "${aws_s3_bucket.BigPublisher_b2_702AC841.bucket}",
             "BUCKET_NAME_584271ad_IS_PUBLIC": "false",
             "BUCKET_NAME_7ef741f5": "${aws_s3_bucket.BigPublisher_cloudBucket_ABF95118.bucket}",
             "BUCKET_NAME_7ef741f5_IS_PUBLIC": "false",
             "QUEUE_URL_b0ba884c": "${aws_sqs_queue.BigPublisher_cloudQueue_2EE8871A.url}",
             "TOPIC_ARN_eb0072ec": "${aws_sns_topic.BigPublisher_cloudTopic_61DC7B63.arn}",
->>>>>>> 433654ee
             "WING_FUNCTION_NAME": "Handler-c893ad83",
             "WING_TARGET": "tf-aws"
           }
@@ -609,14 +595,9 @@
         },
         "environment": {
           "variables": {
-<<<<<<< HEAD
-            "BUCKET_NAME_d755b447": "${aws_s3_bucket.root_cloudBucket_4F3C4F53.bucket}",
-            "DYNAMODB_TABLE_NAME_c7446906": "${aws_dynamodb_table.root_Bar_Foo_cloudCounter_616CF239.name}",
-=======
             "BUCKET_NAME_d755b447": "${aws_s3_bucket.cloudBucket.bucket}",
             "BUCKET_NAME_d755b447_IS_PUBLIC": "false",
             "DYNAMODB_TABLE_NAME_c7446906": "${aws_dynamodb_table.Bar_Foo_cloudCounter_DF879883.name}",
->>>>>>> 433654ee
             "WING_FUNCTION_NAME": "Handler-c8f4f2a1",
             "WING_TARGET": "tf-aws"
           }
@@ -716,9 +697,7 @@
         ],
         "topic": [
           {
-            "events": [
-              "s3:ObjectCreated:Put"
-            ],
+            "events": ["s3:ObjectCreated:Put"],
             "id": "on-create-notification",
             "topic_arn": "${aws_sns_topic.BigPublisher_b2_b2-on_create_842E953B.arn}"
           }
@@ -945,20 +924,25 @@
 ```
 
 ## preflight.js
+
 ```js
-const $stdlib = require('@winglang/sdk');
+const $stdlib = require("@winglang/sdk");
 const $outdir = process.env.WING_SYNTH_DIR ?? ".";
 const std = $stdlib.std;
 const $wing_is_test = process.env.WING_IS_TEST === "true";
 const $AppBase = $stdlib.core.App.for(process.env.WING_TARGET);
-const cloud = require('@winglang/sdk').cloud;
+const cloud = require("@winglang/sdk").cloud;
 class $Root extends $stdlib.std.Resource {
   constructor(scope, id) {
     super(scope, id);
     class Foo extends $stdlib.std.Resource {
-      constructor(scope, id, ) {
+      constructor(scope, id) {
         super(scope, id);
-        this.c = this.node.root.newAbstract("@winglang/sdk.cloud.Counter",this,"cloud.Counter");
+        this.c = this.node.root.newAbstract(
+          "@winglang/sdk.cloud.Counter",
+          this,
+          "cloud.Counter"
+        );
         this._addInflightOps("fooInc", "fooGet", "fooStatic", "inflightField");
       }
       static _toInflightType(context) {
@@ -1004,7 +988,7 @@
         super(scope, id);
         this.name = name;
         this.b = b;
-        this.foo = new Foo(this,"Foo");
+        this.foo = new Foo(this, "Foo");
         this.e = e;
         this._addInflightOps("barStatic", "myMethod", "testTypeAccess");
       }
@@ -1071,7 +1055,7 @@
       }
     }
     class $Closure1 extends $stdlib.std.Resource {
-      constructor(scope, id, ) {
+      constructor(scope, id) {
         super(scope, id);
         this.display.hidden = true;
         this._addInflightOps("handle");
@@ -1105,22 +1089,41 @@
         }
         if (ops.includes("handle")) {
           $Closure1._registerBindObject(bucket, host, ["list"]);
-          $Closure1._registerBindObject(res, host, ["myMethod", "testTypeAccess"]);
+          $Closure1._registerBindObject(res, host, [
+            "myMethod",
+            "testTypeAccess",
+          ]);
           $Closure1._registerBindObject(res.foo, host, ["inflightField"]);
         }
         super._registerBind(host, ops);
       }
     }
     class BigPublisher extends $stdlib.std.Resource {
-      constructor(scope, id, ) {
+      constructor(scope, id) {
         super(scope, id);
-        this.b = this.node.root.newAbstract("@winglang/sdk.cloud.Bucket",this,"cloud.Bucket");
-        this.b2 = this.node.root.newAbstract("@winglang/sdk.cloud.Bucket",this,"b2");
-        this.q = this.node.root.newAbstract("@winglang/sdk.cloud.Queue",this,"cloud.Queue");
-        this.t = this.node.root.newAbstract("@winglang/sdk.cloud.Topic",this,"cloud.Topic");
+        this.b = this.node.root.newAbstract(
+          "@winglang/sdk.cloud.Bucket",
+          this,
+          "cloud.Bucket"
+        );
+        this.b2 = this.node.root.newAbstract(
+          "@winglang/sdk.cloud.Bucket",
+          this,
+          "b2"
+        );
+        this.q = this.node.root.newAbstract(
+          "@winglang/sdk.cloud.Queue",
+          this,
+          "cloud.Queue"
+        );
+        this.t = this.node.root.newAbstract(
+          "@winglang/sdk.cloud.Topic",
+          this,
+          "cloud.Topic"
+        );
         const __parent_this_2 = this;
         class $Closure2 extends $stdlib.std.Resource {
-          constructor(scope, id, ) {
+          constructor(scope, id) {
             super(scope, id);
             this.display.hidden = true;
             this._addInflightOps("handle");
@@ -1155,10 +1158,10 @@
             super._registerBind(host, ops);
           }
         }
-        (this.t.onMessage(new $Closure2(this,"$Closure2")));
+        this.t.onMessage(new $Closure2(this, "$Closure2"));
         const __parent_this_3 = this;
         class $Closure3 extends $stdlib.std.Resource {
-          constructor(scope, id, ) {
+          constructor(scope, id) {
             super(scope, id);
             this.display.hidden = true;
             this._addInflightOps("handle");
@@ -1193,10 +1196,10 @@
             super._registerBind(host, ops);
           }
         }
-        (this.q.setConsumer(new $Closure3(this,"$Closure3")));
+        this.q.setConsumer(new $Closure3(this, "$Closure3"));
         const __parent_this_4 = this;
         class $Closure4 extends $stdlib.std.Resource {
-          constructor(scope, id, ) {
+          constructor(scope, id) {
             super(scope, id);
             this.display.hidden = true;
             this._addInflightOps("handle");
@@ -1231,7 +1234,7 @@
             super._registerBind(host, ops);
           }
         }
-        (this.b2.onCreate(new $Closure4(this,"$Closure4")));
+        this.b2.onCreate(new $Closure4(this, "$Closure4"));
         this._addInflightOps("publish", "getObjectCount");
       }
       static _toInflightType(context) {
@@ -1248,7 +1251,9 @@
         const t_client = this._lift(this.t);
         return $stdlib.core.NodeJsCode.fromInline(`
           (await (async () => {
-            const BigPublisherClient = ${BigPublisher._toInflightType(this).text};
+            const BigPublisherClient = ${
+              BigPublisher._toInflightType(this).text
+            };
             const client = new BigPublisherClient({
               b: ${b_client},
               b2: ${b2_client},
@@ -1279,7 +1284,7 @@
       }
     }
     class $Closure5 extends $stdlib.std.Resource {
-      constructor(scope, id, ) {
+      constructor(scope, id) {
         super(scope, id);
         this.display.hidden = true;
         this._addInflightOps("handle");
@@ -1309,13 +1314,16 @@
           $Closure5._registerBindObject(bigOlPublisher, host, []);
         }
         if (ops.includes("handle")) {
-          $Closure5._registerBindObject(bigOlPublisher, host, ["getObjectCount", "publish"]);
+          $Closure5._registerBindObject(bigOlPublisher, host, [
+            "getObjectCount",
+            "publish",
+          ]);
         }
         super._registerBind(host, ops);
       }
     }
     class Dummy extends $stdlib.std.Resource {
-      constructor(scope, id, ) {
+      constructor(scope, id) {
         super(scope, id);
       }
       static _toInflightType(context) {
@@ -1343,16 +1351,40 @@
       }
     }
     class ScopeAndIdTestClass extends $stdlib.std.Resource {
-      constructor(scope, id, ) {
+      constructor(scope, id) {
         super(scope, id);
-        const d1 = new Dummy(this,"Dummy");
-        {((cond) => {if (!cond) throw new Error("assertion failed: d1.node.path.endsWith(\"/ScopeAndIdTestClass/Dummy\")")})(d1.node.path.endsWith("/ScopeAndIdTestClass/Dummy"))};
-        const d2 = new Dummy(d1,"Dummy");
-        {((cond) => {if (!cond) throw new Error("assertion failed: d2.node.path.endsWith(\"/ScopeAndIdTestClass/Dummy/Dummy\")")})(d2.node.path.endsWith("/ScopeAndIdTestClass/Dummy/Dummy"))};
+        const d1 = new Dummy(this, "Dummy");
+        {
+          ((cond) => {
+            if (!cond)
+              throw new Error(
+                'assertion failed: d1.node.path.endsWith("/ScopeAndIdTestClass/Dummy")'
+              );
+          })(d1.node.path.endsWith("/ScopeAndIdTestClass/Dummy"));
+        }
+        const d2 = new Dummy(d1, "Dummy");
+        {
+          ((cond) => {
+            if (!cond)
+              throw new Error(
+                'assertion failed: d2.node.path.endsWith("/ScopeAndIdTestClass/Dummy/Dummy")'
+              );
+          })(d2.node.path.endsWith("/ScopeAndIdTestClass/Dummy/Dummy"));
+        }
         for (const i of $stdlib.std.Range.of(0, 3, false)) {
-          const x = new Dummy(this,String.raw({ raw: ["tc", ""] }, i));
-          const expected_path = String.raw({ raw: ["/ScopeAndIdTestClass/tc", ""] }, i);
-          {((cond) => {if (!cond) throw new Error("assertion failed: x.node.path.endsWith(expected_path)")})(x.node.path.endsWith(expected_path))};
+          const x = new Dummy(this, String.raw({ raw: ["tc", ""] }, i));
+          const expected_path = String.raw(
+            { raw: ["/ScopeAndIdTestClass/tc", ""] },
+            i
+          );
+          {
+            ((cond) => {
+              if (!cond)
+                throw new Error(
+                  "assertion failed: x.node.path.endsWith(expected_path)"
+                );
+            })(x.node.path.endsWith(expected_path));
+          }
         }
       }
       static _toInflightType(context) {
@@ -1365,7 +1397,9 @@
       _toInflight() {
         return $stdlib.core.NodeJsCode.fromInline(`
           (await (async () => {
-            const ScopeAndIdTestClassClient = ${ScopeAndIdTestClass._toInflightType(this).text};
+            const ScopeAndIdTestClassClient = ${
+              ScopeAndIdTestClass._toInflightType(this).text
+            };
             const client = new ScopeAndIdTestClassClient({
             });
             if (client.$inflight_init) { await client.$inflight_init(); }
@@ -1379,25 +1413,46 @@
         super._registerBind(host, ops);
       }
     }
-    const MyEnum = 
-      Object.freeze((function (tmp) {
-        tmp[tmp["A"] = 0] = "A";
-        tmp[tmp["B"] = 1] = "B";
-        tmp[tmp["C"] = 2] = "C";
+    const MyEnum = Object.freeze(
+      (function (tmp) {
+        tmp[(tmp["A"] = 0)] = "A";
+        tmp[(tmp["B"] = 1)] = "B";
+        tmp[(tmp["C"] = 2)] = "C";
         return tmp;
-      })({}))
-    ;
-    const bucket = this.node.root.newAbstract("@winglang/sdk.cloud.Bucket",this,"cloud.Bucket");
-    const res = new Bar(this,"Bar","Arr",bucket,MyEnum.B);
-    this.node.root.new("@winglang/sdk.std.Test",std.Test,this,"test:test",new $Closure1(this,"$Closure1"));
-    const bigOlPublisher = new BigPublisher(this,"BigPublisher");
-    this.node.root.new("@winglang/sdk.std.Test",std.Test,this,"test:dependency cycles",new $Closure5(this,"$Closure5"));
-    new ScopeAndIdTestClass(this,"ScopeAndIdTestClass");
+      })({})
+    );
+    const bucket = this.node.root.newAbstract(
+      "@winglang/sdk.cloud.Bucket",
+      this,
+      "cloud.Bucket"
+    );
+    const res = new Bar(this, "Bar", "Arr", bucket, MyEnum.B);
+    this.node.root.new(
+      "@winglang/sdk.std.Test",
+      std.Test,
+      this,
+      "test:test",
+      new $Closure1(this, "$Closure1")
+    );
+    const bigOlPublisher = new BigPublisher(this, "BigPublisher");
+    this.node.root.new(
+      "@winglang/sdk.std.Test",
+      std.Test,
+      this,
+      "test:dependency cycles",
+      new $Closure5(this, "$Closure5")
+    );
+    new ScopeAndIdTestClass(this, "ScopeAndIdTestClass");
   }
 }
 class $App extends $AppBase {
   constructor() {
-    super({ outdir: $outdir, name: "resource", plugins: $plugins, isTestEnvironment: $wing_is_test });
+    super({
+      outdir: $outdir,
+      name: "resource",
+      plugins: $plugins,
+      isTestEnvironment: $wing_is_test,
+    });
     if ($wing_is_test) {
       new $Root(this, "env0");
       const $test_runner = this.testRunner;
@@ -1411,5 +1466,4 @@
   }
 }
 new $App().synth();
-
-```
+```