--- conflicted
+++ resolved
@@ -28,18 +28,8 @@
 const std = $stdlib.std;
 const $helpers = $stdlib.helpers;
 const $extern = $helpers.createExternRequire(__dirname);
-<<<<<<< HEAD
 const $PlatformManager = new $stdlib.platform.PlatformManager({platformPaths: $platforms});
 globalThis.$PolyconFactory = $PlatformManager.createPolyconFactory();
-const cdk8s = require("cdk8s");
-const kplus = require("cdk8s-plus-27");
-class $Root extends $stdlib.std.Resource {
-  constructor($scope, $id) {
-    super($scope, $id);
-    const app = globalThis.$PolyconFactory.new("cdk8s.App", cdk8s.App, );
-    const chart = globalThis.$PolyconFactory.new("cdk8s.Chart", cdk8s.Chart, this, "Chart");
-    const deploy = globalThis.$PolyconFactory.new("cdk8s-plus-27.Deployment", kplus.Deployment, chart, "Deployment");
-=======
 class $Root extends $stdlib.std.Resource {
   constructor($scope, $id) {
     super($scope, $id);
@@ -48,10 +38,9 @@
     const cdk8s = require("cdk8s");
     const kplus = require("cdk8s-plus-27");
     $helpers.nodeof(this).root.$preflightTypesMap = $preflightTypesMap;
-    const app = this.node.root.new("cdk8s.App", cdk8s.App, );
-    const chart = this.node.root.new("cdk8s.Chart", cdk8s.Chart, this, "Chart");
-    const deploy = ($scope => $scope.node.root.new("cdk8s-plus-27.Deployment", kplus.Deployment, $scope, "Deployment"))(chart);
->>>>>>> fddc8a91
+    const app = globalThis.$PolyconFactory.new("cdk8s.App", cdk8s.App, );
+    const chart = globalThis.$PolyconFactory.new("cdk8s.Chart", cdk8s.Chart, this, "Chart");
+    const deploy = globalThis.$PolyconFactory.new("cdk8s-plus-27.Deployment", kplus.Deployment, chart, "Deployment");
     (deploy.addContainer(({"image": "hashicorp/http-echo", "args": ["-text", "text"], "portNumber": 5678})));
   }
 }
