--- conflicted
+++ resolved
@@ -59,11 +59,6 @@
     class R extends $stdlib.std.Resource {
       constructor(scope, id, ) {
         super(scope, id);
-<<<<<<< HEAD
-        this._addInflightOps("$inflight_init");
-        const __parent_this = this;
-=======
->>>>>>> ecef3d6b
         if (true) {
           this.f = 1;
           this.f1 = 0;
