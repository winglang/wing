--- conflicted
+++ resolved
@@ -14,14 +14,11 @@
       Object.setPrototypeOf($obj, this);
       return $obj;
     }
-<<<<<<< HEAD
-=======
     async $inflight_init()  {
     }
     async handle(m)  {
       return String.raw({ raw: ["Hello ", "!"] }, m);
     }
->>>>>>> 4adf9de4
   }
   return $Closure1;
 }
