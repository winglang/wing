# [doubler.w](../../../../../examples/tests/valid/doubler.w) | compile | tf-aws

## inflight.$Closure1.js
```js
module.exports = function({  }) {
  class $Closure1 {
    constructor({  }) {
      const $obj = (...args) => this.handle(...args);
      Object.setPrototypeOf($obj, this);
      return $obj;
    }
    async handle(m)  {
      return `Hello ${m}!`;
    }
    async $inflight_init()  {
    }
  }
  return $Closure1;
}

```

## inflight.$Closure2.js
```js
module.exports = function({ handler, std_Json, std_Number }) {
  class $Closure2 {
    constructor({  }) {
      const $obj = (...args) => this.handle(...args);
      Object.setPrototypeOf($obj, this);
      return $obj;
    }
    async handle(x)  {
      const xStr = ((args) => { if (isNaN(args)) {throw new Error("unable to parse \"" + args + "\" as a number")}; return parseInt(args) })(x);
      const y = (await handler(xStr));
      const z = (await handler(y));
      return ((args) => { return JSON.stringify(args[0], null, args[1]) })([z]);
    }
    async $inflight_init()  {
    }
  }
  return $Closure2;
}

```

## inflight.$Closure3.js
```js
module.exports = function({  }) {
  class $Closure3 {
    constructor({  }) {
      const $obj = (...args) => this.handle(...args);
      Object.setPrototypeOf($obj, this);
      return $obj;
    }
    async handle(x)  {
      return (x * 2);
    }
    async $inflight_init()  {
    }
  }
  return $Closure3;
}

```

## inflight.$Closure4.js
```js
module.exports = function({ f }) {
  class $Closure4 {
    constructor({  }) {
      const $obj = (...args) => this.handle(...args);
      Object.setPrototypeOf($obj, this);
      return $obj;
    }
    async handle()  {
      const result = (await f.invoke("2"));
      {((cond) => {if (!cond) throw new Error(`assertion failed: '(result === "8")'`)})((result === "8"))};
    }
    async $inflight_init()  {
    }
  }
  return $Closure4;
}

```

## inflight.Doubler.js
```js
module.exports = function({  }) {
  class Doubler {
    constructor({ func }) {
      this.func = func;
    }
<<<<<<< HEAD
=======
    async $inflight_init()  {
    }
>>>>>>> ecef3d6b
    async invoke(message)  {
      (await this.func.handle(message));
      (await this.func.handle(message));
    }
    async $inflight_init()  {
      const __parent_this = this;
    }
  }
  return Doubler;
}

```

## inflight.Doubler2.js
```js
module.exports = function({  }) {
  class Doubler2 {
    constructor({  }) {
    }
    async $inflight_init()  {
    }
  }
  return Doubler2;
}

```

## main.tf.json
```json
{
  "//": {
    "metadata": {
      "backend": "local",
      "stackName": "root",
      "version": "0.15.2"
    },
    "outputs": {
      "root": {
        "Default": {
          "cloud.TestRunner": {
            "TestFunctionArns": "WING_TEST_RUNNER_FUNCTION_ARNS"
          }
        }
      }
    }
  },
  "output": {
    "WING_TEST_RUNNER_FUNCTION_ARNS": {
      "value": "[[\"root/Default/Default/test:f(2) == 8\",\"${aws_lambda_function.root_testf28_Handler_7820D5E5.arn}\"]]"
    }
  },
  "provider": {
    "aws": [
      {}
    ]
  },
  "resource": {
    "aws_iam_role": {
      "root_Doubler2_cloudFunction_IamRole_E6732952": {
        "//": {
          "metadata": {
            "path": "root/Default/Default/Doubler2/cloud.Function/IamRole",
            "uniqueId": "root_Doubler2_cloudFunction_IamRole_E6732952"
          }
        },
        "assume_role_policy": "{\"Version\":\"2012-10-17\",\"Statement\":[{\"Action\":\"sts:AssumeRole\",\"Principal\":{\"Service\":\"lambda.amazonaws.com\"},\"Effect\":\"Allow\"}]}"
      },
      "root_testf28_Handler_IamRole_4BC8B51F": {
        "//": {
          "metadata": {
            "path": "root/Default/Default/test:f(2) == 8/Handler/IamRole",
            "uniqueId": "root_testf28_Handler_IamRole_4BC8B51F"
          }
        },
        "assume_role_policy": "{\"Version\":\"2012-10-17\",\"Statement\":[{\"Action\":\"sts:AssumeRole\",\"Principal\":{\"Service\":\"lambda.amazonaws.com\"},\"Effect\":\"Allow\"}]}"
      }
    },
    "aws_iam_role_policy": {
      "root_Doubler2_cloudFunction_IamRolePolicy_9E1386BE": {
        "//": {
          "metadata": {
            "path": "root/Default/Default/Doubler2/cloud.Function/IamRolePolicy",
            "uniqueId": "root_Doubler2_cloudFunction_IamRolePolicy_9E1386BE"
          }
        },
        "policy": "{\"Version\":\"2012-10-17\",\"Statement\":[{\"Effect\":\"Allow\",\"Action\":\"none:null\",\"Resource\":\"*\"}]}",
        "role": "${aws_iam_role.root_Doubler2_cloudFunction_IamRole_E6732952.name}"
      },
      "root_testf28_Handler_IamRolePolicy_0B04969B": {
        "//": {
          "metadata": {
            "path": "root/Default/Default/test:f(2) == 8/Handler/IamRolePolicy",
            "uniqueId": "root_testf28_Handler_IamRolePolicy_0B04969B"
          }
        },
        "policy": "{\"Version\":\"2012-10-17\",\"Statement\":[{\"Action\":[\"lambda:InvokeFunction\"],\"Resource\":[\"${aws_lambda_function.root_Doubler2_cloudFunction_37D1882D.arn}\"],\"Effect\":\"Allow\"}]}",
        "role": "${aws_iam_role.root_testf28_Handler_IamRole_4BC8B51F.name}"
      }
    },
    "aws_iam_role_policy_attachment": {
      "root_Doubler2_cloudFunction_IamRolePolicyAttachment_D4975F78": {
        "//": {
          "metadata": {
            "path": "root/Default/Default/Doubler2/cloud.Function/IamRolePolicyAttachment",
            "uniqueId": "root_Doubler2_cloudFunction_IamRolePolicyAttachment_D4975F78"
          }
        },
        "policy_arn": "arn:aws:iam::aws:policy/service-role/AWSLambdaBasicExecutionRole",
        "role": "${aws_iam_role.root_Doubler2_cloudFunction_IamRole_E6732952.name}"
      },
      "root_testf28_Handler_IamRolePolicyAttachment_EDE55C88": {
        "//": {
          "metadata": {
            "path": "root/Default/Default/test:f(2) == 8/Handler/IamRolePolicyAttachment",
            "uniqueId": "root_testf28_Handler_IamRolePolicyAttachment_EDE55C88"
          }
        },
        "policy_arn": "arn:aws:iam::aws:policy/service-role/AWSLambdaBasicExecutionRole",
        "role": "${aws_iam_role.root_testf28_Handler_IamRole_4BC8B51F.name}"
      }
    },
    "aws_lambda_function": {
      "root_Doubler2_cloudFunction_37D1882D": {
        "//": {
          "metadata": {
            "path": "root/Default/Default/Doubler2/cloud.Function/Default",
            "uniqueId": "root_Doubler2_cloudFunction_37D1882D"
          }
        },
        "environment": {
          "variables": {
            "WING_FUNCTION_NAME": "cloud-Function-c8d4b6f0",
            "WING_TARGET": "tf-aws"
          }
        },
        "function_name": "cloud-Function-c8d4b6f0",
        "handler": "index.handler",
        "publish": true,
        "role": "${aws_iam_role.root_Doubler2_cloudFunction_IamRole_E6732952.arn}",
        "runtime": "nodejs18.x",
        "s3_bucket": "${aws_s3_bucket.root_Code_02F3C603.bucket}",
        "s3_key": "${aws_s3_object.root_Doubler2_cloudFunction_S3Object_D063F5F9.key}",
        "timeout": 30,
        "vpc_config": {
          "security_group_ids": [],
          "subnet_ids": []
        }
      },
      "root_testf28_Handler_7820D5E5": {
        "//": {
          "metadata": {
            "path": "root/Default/Default/test:f(2) == 8/Handler/Default",
            "uniqueId": "root_testf28_Handler_7820D5E5"
          }
        },
        "environment": {
          "variables": {
            "FUNCTION_NAME_f7db7b1d": "${aws_lambda_function.root_Doubler2_cloudFunction_37D1882D.arn}",
            "WING_FUNCTION_NAME": "Handler-c8914de5",
            "WING_TARGET": "tf-aws"
          }
        },
        "function_name": "Handler-c8914de5",
        "handler": "index.handler",
        "publish": true,
        "role": "${aws_iam_role.root_testf28_Handler_IamRole_4BC8B51F.arn}",
        "runtime": "nodejs18.x",
        "s3_bucket": "${aws_s3_bucket.root_Code_02F3C603.bucket}",
        "s3_key": "${aws_s3_object.root_testf28_Handler_S3Object_C4E9F0F5.key}",
        "timeout": 30,
        "vpc_config": {
          "security_group_ids": [],
          "subnet_ids": []
        }
      }
    },
    "aws_s3_bucket": {
      "root_Code_02F3C603": {
        "//": {
          "metadata": {
            "path": "root/Default/Code",
            "uniqueId": "root_Code_02F3C603"
          }
        },
        "bucket_prefix": "code-c84a50b1-"
      }
    },
    "aws_s3_object": {
      "root_Doubler2_cloudFunction_S3Object_D063F5F9": {
        "//": {
          "metadata": {
            "path": "root/Default/Default/Doubler2/cloud.Function/S3Object",
            "uniqueId": "root_Doubler2_cloudFunction_S3Object_D063F5F9"
          }
        },
        "bucket": "${aws_s3_bucket.root_Code_02F3C603.bucket}",
        "key": "<ASSET_KEY>",
        "source": "<ASSET_SOURCE>"
      },
      "root_testf28_Handler_S3Object_C4E9F0F5": {
        "//": {
          "metadata": {
            "path": "root/Default/Default/test:f(2) == 8/Handler/S3Object",
            "uniqueId": "root_testf28_Handler_S3Object_C4E9F0F5"
          }
        },
        "bucket": "${aws_s3_bucket.root_Code_02F3C603.bucket}",
        "key": "<ASSET_KEY>",
        "source": "<ASSET_SOURCE>"
      }
    }
  }
}
```

## preflight.js
```js
const $stdlib = require('@winglang/sdk');
const $outdir = process.env.WING_SYNTH_DIR ?? ".";
const std = $stdlib.std;
const $wing_is_test = process.env.WING_IS_TEST === "true";
const $AppBase = $stdlib.core.App.for(process.env.WING_TARGET);
const cloud = require('@winglang/sdk').cloud;
class $Root extends $stdlib.std.Resource {
  constructor(scope, id) {
    super(scope, id);
    class Doubler extends $stdlib.std.Resource {
      constructor(scope, id, func) {
        super(scope, id);
<<<<<<< HEAD
        this._addInflightOps("invoke", "$inflight_init");
        const __parent_this = this;
=======
        this._addInflightOps("invoke");
>>>>>>> ecef3d6b
        this.func = func;
      }
      static _toInflightType(context) {
        return $stdlib.core.NodeJsCode.fromInline(`
          require("./inflight.Doubler.js")({
          })
        `);
      }
      _toInflight() {
        return $stdlib.core.NodeJsCode.fromInline(`
          (await (async () => {
            const DoublerClient = ${Doubler._toInflightType(this).text};
            const client = new DoublerClient({
              func: ${this._lift(this.func, ["handle"])},
            });
            if (client.$inflight_init) { await client.$inflight_init(); }
            return client;
          })())
        `);
      }
      _registerBind(host, ops) {
        if (ops.includes("$inflight_init")) {
          Doubler._registerBindObject(this.func, host, ["handle"]);
        }
        if (ops.includes("invoke")) {
          Doubler._registerBindObject(this.func, host, ["handle"]);
        }
        super._registerBind(host, ops);
      }
    }
    class $Closure1 extends $stdlib.std.Resource {
      constructor(scope, id, ) {
        super(scope, id);
        this._addInflightOps("handle", "$inflight_init");
        this.display.hidden = true;
      }
      static _toInflightType(context) {
        return $stdlib.core.NodeJsCode.fromInline(`
          require("./inflight.$Closure1.js")({
          })
        `);
      }
      _toInflight() {
        return $stdlib.core.NodeJsCode.fromInline(`
          (await (async () => {
            const $Closure1Client = ${$Closure1._toInflightType(this).text};
            const client = new $Closure1Client({
            });
            if (client.$inflight_init) { await client.$inflight_init(); }
            return client;
          })())
        `);
      }
    }
    class Doubler2 extends $stdlib.std.Resource {
      constructor(scope, id, ) {
        super(scope, id);
<<<<<<< HEAD
        this._addInflightOps("$inflight_init");
        const __parent_this = this;
=======
>>>>>>> ecef3d6b
      }
       makeFunc(handler)  {
        const __parent_this_2 = this;
        class $Closure2 extends $stdlib.std.Resource {
          constructor(scope, id, ) {
            super(scope, id);
            this._addInflightOps("handle", "$inflight_init");
            this.display.hidden = true;
          }
          static _toInflightType(context) {
            const std_JsonClient = std.Json._toInflightType(context);
            const std_NumberClient = std.Number._toInflightType(context);
            return $stdlib.core.NodeJsCode.fromInline(`
              require("./inflight.$Closure2.js")({
                handler: ${context._lift(handler, [])},
                std_Json: ${std_JsonClient.text},
                std_Number: ${std_NumberClient.text},
              })
            `);
          }
          _toInflight() {
            return $stdlib.core.NodeJsCode.fromInline(`
              (await (async () => {
                const $Closure2Client = ${$Closure2._toInflightType(this).text};
                const client = new $Closure2Client({
                });
                if (client.$inflight_init) { await client.$inflight_init(); }
                return client;
              })())
            `);
          }
          _registerBind(host, ops) {
            if (ops.includes("handle")) {
              $Closure2._registerBindObject(handler, host, []);
            }
            super._registerBind(host, ops);
          }
        }
        return this.node.root.newAbstract("@winglang/sdk.cloud.Function",this,"cloud.Function",new $Closure2(this,"$Closure2"));
      }
      static _toInflightType(context) {
        return $stdlib.core.NodeJsCode.fromInline(`
          require("./inflight.Doubler2.js")({
          })
        `);
      }
      _toInflight() {
        return $stdlib.core.NodeJsCode.fromInline(`
          (await (async () => {
            const Doubler2Client = ${Doubler2._toInflightType(this).text};
            const client = new Doubler2Client({
            });
            if (client.$inflight_init) { await client.$inflight_init(); }
            return client;
          })())
        `);
      }
    }
    class $Closure3 extends $stdlib.std.Resource {
      constructor(scope, id, ) {
        super(scope, id);
        this._addInflightOps("handle", "$inflight_init");
        this.display.hidden = true;
      }
      static _toInflightType(context) {
        return $stdlib.core.NodeJsCode.fromInline(`
          require("./inflight.$Closure3.js")({
          })
        `);
      }
      _toInflight() {
        return $stdlib.core.NodeJsCode.fromInline(`
          (await (async () => {
            const $Closure3Client = ${$Closure3._toInflightType(this).text};
            const client = new $Closure3Client({
            });
            if (client.$inflight_init) { await client.$inflight_init(); }
            return client;
          })())
        `);
      }
    }
    class $Closure4 extends $stdlib.std.Resource {
      constructor(scope, id, ) {
        super(scope, id);
        this._addInflightOps("handle", "$inflight_init");
        this.display.hidden = true;
      }
      static _toInflightType(context) {
        return $stdlib.core.NodeJsCode.fromInline(`
          require("./inflight.$Closure4.js")({
            f: ${context._lift(f, ["invoke"])},
          })
        `);
      }
      _toInflight() {
        return $stdlib.core.NodeJsCode.fromInline(`
          (await (async () => {
            const $Closure4Client = ${$Closure4._toInflightType(this).text};
            const client = new $Closure4Client({
            });
            if (client.$inflight_init) { await client.$inflight_init(); }
            return client;
          })())
        `);
      }
      _registerBind(host, ops) {
        if (ops.includes("$inflight_init")) {
          $Closure4._registerBindObject(f, host, ["invoke"]);
        }
        if (ops.includes("handle")) {
          $Closure4._registerBindObject(f, host, ["invoke"]);
        }
        super._registerBind(host, ops);
      }
    }
    const fn = new Doubler(this,"Doubler",new $Closure1(this,"$Closure1"));
    const doubler2 = new Doubler2(this,"Doubler2");
    const f = (doubler2.makeFunc(new $Closure3(this,"$Closure3")));
    this.node.root.new("@winglang/sdk.std.Test",std.Test,this,"test:f(2) == 8",new $Closure4(this,"$Closure4"));
  }
}
class $App extends $AppBase {
  constructor() {
    super({ outdir: $outdir, name: "doubler", plugins: $plugins, isTestEnvironment: $wing_is_test });
    if ($wing_is_test) {
      new $Root(this, "env0");
      const $test_runner = this.testRunner;
      const $tests = $test_runner.findTests();
      for (let $i = 1; $i < $tests.length; $i++) {
        new $Root(this, "env" + $i);
      }
    } else {
      new $Root(this, "Default");
    }
  }
}
new $App().synth();

```
<|MERGE_RESOLUTION|>--- conflicted
+++ resolved
@@ -91,17 +91,15 @@
     constructor({ func }) {
       this.func = func;
     }
-<<<<<<< HEAD
-=======
-    async $inflight_init()  {
-    }
->>>>>>> ecef3d6b
     async invoke(message)  {
       (await this.func.handle(message));
       (await this.func.handle(message));
     }
     async $inflight_init()  {
-      const __parent_this = this;
+    }
+    async invoke(message)  {
+      (await this.func.handle(message));
+      (await this.func.handle(message));
     }
   }
   return Doubler;
@@ -325,12 +323,7 @@
     class Doubler extends $stdlib.std.Resource {
       constructor(scope, id, func) {
         super(scope, id);
-<<<<<<< HEAD
-        this._addInflightOps("invoke", "$inflight_init");
-        const __parent_this = this;
-=======
         this._addInflightOps("invoke");
->>>>>>> ecef3d6b
         this.func = func;
       }
       static _toInflightType(context) {
@@ -388,11 +381,6 @@
     class Doubler2 extends $stdlib.std.Resource {
       constructor(scope, id, ) {
         super(scope, id);
-<<<<<<< HEAD
-        this._addInflightOps("$inflight_init");
-        const __parent_this = this;
-=======
->>>>>>> ecef3d6b
       }
        makeFunc(handler)  {
         const __parent_this_2 = this;
