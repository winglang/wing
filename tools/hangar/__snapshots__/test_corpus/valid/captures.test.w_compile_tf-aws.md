# [captures.test.w](../../../../../examples/tests/valid/captures.test.w) | compile | tf-aws

## inflight.$Closure1-1.js
```js
"use strict";
module.exports = function({ $bucket1, $bucket2, $bucket3 }) {
  class $Closure1 {
    constructor({  }) {
      const $obj = (...args) => this.handle(...args);
      Object.setPrototypeOf($obj, this);
      return $obj;
    }
    async handle(event) {
      (await $bucket1.put("file.txt", "data"));
      (await $bucket2.get("file.txt"));
      (await $bucket2.get("file2.txt"));
      (await $bucket3.get("file3.txt"));
      for (const stuff of (await $bucket1.list())) {
        {console.log(stuff)};
      }
      {console.log((await $bucket2.publicUrl("file.txt")))};
      try {
        (await $bucket1.publicUrl("file.txt"));
      }
      catch ($error_error) {
        const error = $error_error.message;
        {console.log(error)};
      }
    }
  }
  return $Closure1;
}
//# sourceMappingURL=inflight.$Closure1-1.js.map
```

## inflight.$Closure2-1.js
```js
"use strict";
module.exports = function({ $headers }) {
  class $Closure2 {
    constructor({  }) {
      const $obj = (...args) => this.handle(...args);
      Object.setPrototypeOf($obj, this);
      return $obj;
    }
    async handle(req) {
      return ({"status": 200, "headers": $headers, "body": "Hello, world!"});
    }
  }
  return $Closure2;
}
//# sourceMappingURL=inflight.$Closure2-1.js.map
```

## main.tf.json
```json
{
  "//": {
    "metadata": {
      "backend": "local",
      "stackName": "root",
      "version": "0.17.0"
    },
    "outputs": {
      "root": {
        "Default": {
          "cloud.TestRunner": {
            "TestFunctionArns": "WING_TEST_RUNNER_FUNCTION_IDENTIFIERS"
          }
        }
      }
    }
  },
  "data": {
    "aws_region": {
      "Region": {
        "//": {
          "metadata": {
            "path": "root/Default/Region",
            "uniqueId": "Region"
          }
        }
      }
    }
  },
  "output": {
    "WING_TEST_RUNNER_FUNCTION_IDENTIFIERS": {
      "value": "[]"
    }
  },
  "provider": {
    "aws": [
      {}
    ]
  },
  "resource": {
    "aws_api_gateway_deployment": {
      "cloudApi_api_deployment_545514BF": {
        "//": {
          "metadata": {
            "path": "root/Default/Default/cloud.Api/api/deployment",
            "uniqueId": "cloudApi_api_deployment_545514BF"
          }
        },
        "lifecycle": {
          "create_before_destroy": true
        },
        "rest_api_id": "${aws_api_gateway_rest_api.cloudApi_api_2B334D75.id}",
        "triggers": {
          "redeployment": "${sha256(aws_api_gateway_rest_api.cloudApi_api_2B334D75.body)}"
        }
      }
    },
    "aws_api_gateway_rest_api": {
      "cloudApi_api_2B334D75": {
        "//": {
          "metadata": {
            "path": "root/Default/Default/cloud.Api/api/api",
            "uniqueId": "cloudApi_api_2B334D75"
          }
        },
        "body": "{\"openapi\":\"3.0.3\",\"paths\":{\"/hello\":{\"get\":{\"operationId\":\"get-hello\",\"responses\":{\"200\":{\"description\":\"200 response\",\"content\":{}}},\"parameters\":[],\"x-amazon-apigateway-integration\":{\"uri\":\"arn:aws:apigateway:${data.aws_region.Region.name}:lambda:path/2015-03-31/functions/${aws_lambda_function.cloudApi_cloudApi-OnRequest-86898773_701F5CA7.arn}/invocations\",\"type\":\"aws_proxy\",\"httpMethod\":\"POST\",\"responses\":{\"default\":{\"statusCode\":\"200\"}},\"passthroughBehavior\":\"when_no_match\",\"contentHandling\":\"CONVERT_TO_TEXT\"}}},\"/{proxy+}\":{\"x-amazon-apigateway-any-method\":{\"produces\":[\"application/json\"],\"x-amazon-apigateway-integration\":{\"type\":\"mock\",\"requestTemplates\":{\"application/json\":\"\\n                {\\\"statusCode\\\": 404}\\n              \"},\"passthroughBehavior\":\"never\",\"responses\":{\"404\":{\"statusCode\":\"404\",\"responseParameters\":{\"method.response.header.Content-Type\":\"'application/json'\"},\"responseTemplates\":{\"application/json\":\"{\\\"statusCode\\\": 404, \\\"message\\\": \\\"Error: Resource not found\\\"}\"}},\"default\":{\"statusCode\":\"404\",\"responseParameters\":{\"method.response.header.Content-Type\":\"'application/json'\"},\"responseTemplates\":{\"application/json\":\"{\\\"statusCode\\\": 404, \\\"message\\\": \\\"Error: Resource not found\\\"}\"}}}},\"responses\":{\"404\":{\"description\":\"404 response\",\"headers\":{\"Content-Type\":{\"type\":\"string\"}}}}}}}}",
        "lifecycle": {
          "create_before_destroy": true
        },
        "name": "api-c895068c"
      }
    },
    "aws_api_gateway_stage": {
      "cloudApi_api_stage_BBB283E4": {
        "//": {
          "metadata": {
            "path": "root/Default/Default/cloud.Api/api/stage",
            "uniqueId": "cloudApi_api_stage_BBB283E4"
          }
        },
        "deployment_id": "${aws_api_gateway_deployment.cloudApi_api_deployment_545514BF.id}",
        "rest_api_id": "${aws_api_gateway_rest_api.cloudApi_api_2B334D75.id}",
        "stage_name": "prod"
      }
    },
    "aws_cloudwatch_log_group": {
      "AnotherFunction_CloudwatchLogGroup_DE8459FC": {
        "//": {
          "metadata": {
            "path": "root/Default/Default/AnotherFunction/CloudwatchLogGroup",
            "uniqueId": "AnotherFunction_CloudwatchLogGroup_DE8459FC"
          }
        },
        "name": "/aws/lambda/AnotherFunction-c88d2a81",
        "retention_in_days": 30
      },
      "cloudApi_cloudApi-OnRequest-86898773_CloudwatchLogGroup_B4816A53": {
        "//": {
          "metadata": {
            "path": "root/Default/Default/cloud.Api/cloud.Api-OnRequest-86898773/CloudwatchLogGroup",
            "uniqueId": "cloudApi_cloudApi-OnRequest-86898773_CloudwatchLogGroup_B4816A53"
          }
        },
        "name": "/aws/lambda/cloud-Api-OnRequest-86898773-c8ed6547",
        "retention_in_days": 30
      },
      "cloudFunction_CloudwatchLogGroup_7399B890": {
        "//": {
          "metadata": {
            "path": "root/Default/Default/cloud.Function/CloudwatchLogGroup",
            "uniqueId": "cloudFunction_CloudwatchLogGroup_7399B890"
          }
        },
        "name": "/aws/lambda/cloud-Function-c8d2eca1",
        "retention_in_days": 30
      },
      "cloudQueue-SetConsumer-cdafee6e_CloudwatchLogGroup_F895C874": {
        "//": {
          "metadata": {
            "path": "root/Default/Default/cloud.Queue-SetConsumer-cdafee6e/CloudwatchLogGroup",
            "uniqueId": "cloudQueue-SetConsumer-cdafee6e_CloudwatchLogGroup_F895C874"
          }
        },
        "name": "/aws/lambda/cloud-Queue-SetConsumer-cdafee6e-c8eb6a09",
        "retention_in_days": 30
      }
    },
    "aws_iam_role": {
      "AnotherFunction_IamRole_74447271": {
        "//": {
          "metadata": {
            "path": "root/Default/Default/AnotherFunction/IamRole",
            "uniqueId": "AnotherFunction_IamRole_74447271"
          }
        },
        "assume_role_policy": "{\"Version\":\"2012-10-17\",\"Statement\":[{\"Action\":\"sts:AssumeRole\",\"Principal\":{\"Service\":\"lambda.amazonaws.com\"},\"Effect\":\"Allow\"}]}"
      },
      "cloudApi_cloudApi-OnRequest-86898773_IamRole_6300C24F": {
        "//": {
          "metadata": {
            "path": "root/Default/Default/cloud.Api/cloud.Api-OnRequest-86898773/IamRole",
            "uniqueId": "cloudApi_cloudApi-OnRequest-86898773_IamRole_6300C24F"
          }
        },
        "assume_role_policy": "{\"Version\":\"2012-10-17\",\"Statement\":[{\"Action\":\"sts:AssumeRole\",\"Principal\":{\"Service\":\"lambda.amazonaws.com\"},\"Effect\":\"Allow\"}]}"
      },
      "cloudFunction_IamRole_5A4430DC": {
        "//": {
          "metadata": {
            "path": "root/Default/Default/cloud.Function/IamRole",
            "uniqueId": "cloudFunction_IamRole_5A4430DC"
          }
        },
        "assume_role_policy": "{\"Version\":\"2012-10-17\",\"Statement\":[{\"Action\":\"sts:AssumeRole\",\"Principal\":{\"Service\":\"lambda.amazonaws.com\"},\"Effect\":\"Allow\"}]}"
      },
      "cloudQueue-SetConsumer-cdafee6e_IamRole_2548D828": {
        "//": {
          "metadata": {
            "path": "root/Default/Default/cloud.Queue-SetConsumer-cdafee6e/IamRole",
            "uniqueId": "cloudQueue-SetConsumer-cdafee6e_IamRole_2548D828"
          }
        },
        "assume_role_policy": "{\"Version\":\"2012-10-17\",\"Statement\":[{\"Action\":\"sts:AssumeRole\",\"Principal\":{\"Service\":\"lambda.amazonaws.com\"},\"Effect\":\"Allow\"}]}"
      }
    },
    "aws_iam_role_policy": {
      "AnotherFunction_IamRolePolicy_5A9BEFB1": {
        "//": {
          "metadata": {
            "path": "root/Default/Default/AnotherFunction/IamRolePolicy",
            "uniqueId": "AnotherFunction_IamRolePolicy_5A9BEFB1"
          }
        },
        "policy": "{\"Version\":\"2012-10-17\",\"Statement\":[{\"Action\":[\"s3:List*\",\"s3:PutObject*\",\"s3:Abort*\",\"s3:GetObject*\",\"s3:GetBucket*\",\"s3:GetBucketPublicAccessBlock\"],\"Resource\":[\"${aws_s3_bucket.cloudBucket.arn}\",\"${aws_s3_bucket.cloudBucket.arn}/*\"],\"Effect\":\"Allow\"},{\"Action\":[\"s3:List*\",\"s3:GetObject*\",\"s3:GetBucket*\",\"s3:GetBucketPublicAccessBlock\"],\"Resource\":[\"${aws_s3_bucket.PublicBucket.arn}\",\"${aws_s3_bucket.PublicBucket.arn}/*\"],\"Effect\":\"Allow\"},{\"Action\":[\"s3:List*\",\"s3:GetObject*\",\"s3:GetBucket*\"],\"Resource\":[\"${aws_s3_bucket.PrivateBucket.arn}\",\"${aws_s3_bucket.PrivateBucket.arn}/*\"],\"Effect\":\"Allow\"}]}",
        "role": "${aws_iam_role.AnotherFunction_IamRole_74447271.name}"
      },
      "cloudApi_cloudApi-OnRequest-86898773_IamRolePolicy_DAC639E5": {
        "//": {
          "metadata": {
            "path": "root/Default/Default/cloud.Api/cloud.Api-OnRequest-86898773/IamRolePolicy",
            "uniqueId": "cloudApi_cloudApi-OnRequest-86898773_IamRolePolicy_DAC639E5"
          }
        },
        "policy": "{\"Version\":\"2012-10-17\",\"Statement\":[{\"Effect\":\"Allow\",\"Action\":\"none:null\",\"Resource\":\"*\"}]}",
        "role": "${aws_iam_role.cloudApi_cloudApi-OnRequest-86898773_IamRole_6300C24F.name}"
      },
      "cloudFunction_IamRolePolicy_618BF987": {
        "//": {
          "metadata": {
            "path": "root/Default/Default/cloud.Function/IamRolePolicy",
            "uniqueId": "cloudFunction_IamRolePolicy_618BF987"
          }
        },
        "policy": "{\"Version\":\"2012-10-17\",\"Statement\":[{\"Action\":[\"s3:List*\",\"s3:PutObject*\",\"s3:Abort*\",\"s3:GetObject*\",\"s3:GetBucket*\",\"s3:GetBucketPublicAccessBlock\"],\"Resource\":[\"${aws_s3_bucket.cloudBucket.arn}\",\"${aws_s3_bucket.cloudBucket.arn}/*\"],\"Effect\":\"Allow\"},{\"Action\":[\"s3:List*\",\"s3:GetObject*\",\"s3:GetBucket*\",\"s3:GetBucketPublicAccessBlock\"],\"Resource\":[\"${aws_s3_bucket.PublicBucket.arn}\",\"${aws_s3_bucket.PublicBucket.arn}/*\"],\"Effect\":\"Allow\"},{\"Action\":[\"s3:List*\",\"s3:GetObject*\",\"s3:GetBucket*\"],\"Resource\":[\"${aws_s3_bucket.PrivateBucket.arn}\",\"${aws_s3_bucket.PrivateBucket.arn}/*\"],\"Effect\":\"Allow\"}]}",
        "role": "${aws_iam_role.cloudFunction_IamRole_5A4430DC.name}"
      },
      "cloudQueue-SetConsumer-cdafee6e_IamRolePolicy_37133937": {
        "//": {
          "metadata": {
            "path": "root/Default/Default/cloud.Queue-SetConsumer-cdafee6e/IamRolePolicy",
            "uniqueId": "cloudQueue-SetConsumer-cdafee6e_IamRolePolicy_37133937"
          }
        },
        "policy": "{\"Version\":\"2012-10-17\",\"Statement\":[{\"Action\":[\"sqs:ReceiveMessage\",\"sqs:ChangeMessageVisibility\",\"sqs:GetQueueUrl\",\"sqs:DeleteMessage\",\"sqs:GetQueueAttributes\"],\"Resource\":[\"${aws_sqs_queue.cloudQueue.arn}\"],\"Effect\":\"Allow\"},{\"Action\":[\"s3:List*\",\"s3:PutObject*\",\"s3:Abort*\",\"s3:GetObject*\",\"s3:GetBucket*\",\"s3:GetBucketPublicAccessBlock\"],\"Resource\":[\"${aws_s3_bucket.cloudBucket.arn}\",\"${aws_s3_bucket.cloudBucket.arn}/*\"],\"Effect\":\"Allow\"},{\"Action\":[\"s3:List*\",\"s3:GetObject*\",\"s3:GetBucket*\",\"s3:GetBucketPublicAccessBlock\"],\"Resource\":[\"${aws_s3_bucket.PublicBucket.arn}\",\"${aws_s3_bucket.PublicBucket.arn}/*\"],\"Effect\":\"Allow\"},{\"Action\":[\"s3:List*\",\"s3:GetObject*\",\"s3:GetBucket*\"],\"Resource\":[\"${aws_s3_bucket.PrivateBucket.arn}\",\"${aws_s3_bucket.PrivateBucket.arn}/*\"],\"Effect\":\"Allow\"}]}",
        "role": "${aws_iam_role.cloudQueue-SetConsumer-cdafee6e_IamRole_2548D828.name}"
      }
    },
    "aws_iam_role_policy_attachment": {
      "AnotherFunction_IamRolePolicyAttachment_06C77F44": {
        "//": {
          "metadata": {
            "path": "root/Default/Default/AnotherFunction/IamRolePolicyAttachment",
            "uniqueId": "AnotherFunction_IamRolePolicyAttachment_06C77F44"
          }
        },
        "policy_arn": "arn:aws:iam::aws:policy/service-role/AWSLambdaBasicExecutionRole",
        "role": "${aws_iam_role.AnotherFunction_IamRole_74447271.name}"
      },
      "cloudApi_cloudApi-OnRequest-86898773_IamRolePolicyAttachment_6E485A17": {
        "//": {
          "metadata": {
            "path": "root/Default/Default/cloud.Api/cloud.Api-OnRequest-86898773/IamRolePolicyAttachment",
            "uniqueId": "cloudApi_cloudApi-OnRequest-86898773_IamRolePolicyAttachment_6E485A17"
          }
        },
        "policy_arn": "arn:aws:iam::aws:policy/service-role/AWSLambdaBasicExecutionRole",
        "role": "${aws_iam_role.cloudApi_cloudApi-OnRequest-86898773_IamRole_6300C24F.name}"
      },
      "cloudFunction_IamRolePolicyAttachment_288B9653": {
        "//": {
          "metadata": {
            "path": "root/Default/Default/cloud.Function/IamRolePolicyAttachment",
            "uniqueId": "cloudFunction_IamRolePolicyAttachment_288B9653"
          }
        },
        "policy_arn": "arn:aws:iam::aws:policy/service-role/AWSLambdaBasicExecutionRole",
        "role": "${aws_iam_role.cloudFunction_IamRole_5A4430DC.name}"
      },
      "cloudQueue-SetConsumer-cdafee6e_IamRolePolicyAttachment_45079F65": {
        "//": {
          "metadata": {
            "path": "root/Default/Default/cloud.Queue-SetConsumer-cdafee6e/IamRolePolicyAttachment",
            "uniqueId": "cloudQueue-SetConsumer-cdafee6e_IamRolePolicyAttachment_45079F65"
          }
        },
        "policy_arn": "arn:aws:iam::aws:policy/service-role/AWSLambdaBasicExecutionRole",
        "role": "${aws_iam_role.cloudQueue-SetConsumer-cdafee6e_IamRole_2548D828.name}"
      }
    },
    "aws_lambda_event_source_mapping": {
      "cloudQueue_EventSourceMapping_41814136": {
        "//": {
          "metadata": {
            "path": "root/Default/Default/cloud.Queue/EventSourceMapping",
            "uniqueId": "cloudQueue_EventSourceMapping_41814136"
          }
        },
        "batch_size": 5,
        "event_source_arn": "${aws_sqs_queue.cloudQueue.arn}",
        "function_name": "${aws_lambda_function.cloudQueue-SetConsumer-cdafee6e.function_name}"
      }
    },
    "aws_lambda_function": {
      "AnotherFunction": {
        "//": {
          "metadata": {
            "path": "root/Default/Default/AnotherFunction/Default",
            "uniqueId": "AnotherFunction"
          }
        },
        "architectures": [
          "arm64"
        ],
        "environment": {
          "variables": {
            "BUCKET_NAME_0c557d45": "${aws_s3_bucket.PrivateBucket.bucket}",
            "BUCKET_NAME_21bd2572": "${aws_s3_bucket.PublicBucket.bucket}",
            "BUCKET_NAME_d755b447": "${aws_s3_bucket.cloudBucket.bucket}",
            "NODE_OPTIONS": " --enable-source-maps",
            "WING_FUNCTION_NAME": "AnotherFunction-c88d2a81",
            "WING_TARGET": "tf-aws"
          }
        },
        "function_name": "AnotherFunction-c88d2a81",
        "handler": "index.handler",
        "memory_size": 1024,
        "publish": true,
        "role": "${aws_iam_role.AnotherFunction_IamRole_74447271.arn}",
        "runtime": "nodejs18.x",
        "s3_bucket": "${aws_s3_bucket.Code.bucket}",
        "s3_key": "${aws_s3_object.AnotherFunction_S3Object_6987727B.key}",
        "timeout": 60,
        "vpc_config": {
          "security_group_ids": [],
          "subnet_ids": []
        }
      },
      "cloudApi_cloudApi-OnRequest-86898773_701F5CA7": {
        "//": {
          "metadata": {
            "path": "root/Default/Default/cloud.Api/cloud.Api-OnRequest-86898773/Default",
            "uniqueId": "cloudApi_cloudApi-OnRequest-86898773_701F5CA7"
          }
        },
        "architectures": [
          "arm64"
        ],
        "environment": {
          "variables": {
            "NODE_OPTIONS": " --enable-source-maps",
            "WING_FUNCTION_NAME": "cloud-Api-OnRequest-86898773-c8ed6547",
            "WING_TARGET": "tf-aws"
          }
        },
        "function_name": "cloud-Api-OnRequest-86898773-c8ed6547",
        "handler": "index.handler",
        "memory_size": 1024,
        "publish": true,
        "role": "${aws_iam_role.cloudApi_cloudApi-OnRequest-86898773_IamRole_6300C24F.arn}",
        "runtime": "nodejs18.x",
        "s3_bucket": "${aws_s3_bucket.Code.bucket}",
        "s3_key": "${aws_s3_object.cloudApi_cloudApi-OnRequest-86898773_S3Object_12D28469.key}",
        "timeout": 60,
        "vpc_config": {
          "security_group_ids": [],
          "subnet_ids": []
        }
      },
      "cloudFunction": {
        "//": {
          "metadata": {
            "path": "root/Default/Default/cloud.Function/Default",
            "uniqueId": "cloudFunction"
          }
        },
        "architectures": [
          "arm64"
        ],
        "environment": {
          "variables": {
            "BUCKET_NAME_0c557d45": "${aws_s3_bucket.PrivateBucket.bucket}",
            "BUCKET_NAME_21bd2572": "${aws_s3_bucket.PublicBucket.bucket}",
            "BUCKET_NAME_d755b447": "${aws_s3_bucket.cloudBucket.bucket}",
            "NODE_OPTIONS": " --enable-source-maps",
            "WING_FUNCTION_NAME": "cloud-Function-c8d2eca1",
            "WING_TARGET": "tf-aws"
          }
        },
        "function_name": "cloud-Function-c8d2eca1",
        "handler": "index.handler",
        "memory_size": 1024,
        "publish": true,
        "role": "${aws_iam_role.cloudFunction_IamRole_5A4430DC.arn}",
        "runtime": "nodejs18.x",
        "s3_bucket": "${aws_s3_bucket.Code.bucket}",
        "s3_key": "${aws_s3_object.cloudFunction_S3Object_71908BAD.key}",
        "timeout": 60,
        "vpc_config": {
          "security_group_ids": [],
          "subnet_ids": []
        }
      },
      "cloudQueue-SetConsumer-cdafee6e": {
        "//": {
          "metadata": {
            "path": "root/Default/Default/cloud.Queue-SetConsumer-cdafee6e/Default",
            "uniqueId": "cloudQueue-SetConsumer-cdafee6e"
          }
        },
        "architectures": [
          "arm64"
        ],
        "environment": {
          "variables": {
            "BUCKET_NAME_0c557d45": "${aws_s3_bucket.PrivateBucket.bucket}",
            "BUCKET_NAME_21bd2572": "${aws_s3_bucket.PublicBucket.bucket}",
            "BUCKET_NAME_d755b447": "${aws_s3_bucket.cloudBucket.bucket}",
            "NODE_OPTIONS": " --enable-source-maps",
            "WING_FUNCTION_NAME": "cloud-Queue-SetConsumer-cdafee6e-c8eb6a09",
            "WING_TARGET": "tf-aws"
          }
        },
        "function_name": "cloud-Queue-SetConsumer-cdafee6e-c8eb6a09",
        "handler": "index.handler",
        "memory_size": 1024,
        "publish": true,
        "role": "${aws_iam_role.cloudQueue-SetConsumer-cdafee6e_IamRole_2548D828.arn}",
        "runtime": "nodejs18.x",
        "s3_bucket": "${aws_s3_bucket.Code.bucket}",
        "s3_key": "${aws_s3_object.cloudQueue-SetConsumer-cdafee6e_S3Object_8868B9FB.key}",
        "timeout": "${aws_sqs_queue.cloudQueue.visibility_timeout_seconds}",
        "vpc_config": {
          "security_group_ids": [],
          "subnet_ids": []
        }
      }
    },
    "aws_lambda_permission": {
      "cloudApi_api_permission-GET-df16733f_0EEF8FF5": {
        "//": {
          "metadata": {
            "path": "root/Default/Default/cloud.Api/api/permission-GET-df16733f",
            "uniqueId": "cloudApi_api_permission-GET-df16733f_0EEF8FF5"
          }
        },
        "action": "lambda:InvokeFunction",
        "function_name": "${aws_lambda_function.cloudApi_cloudApi-OnRequest-86898773_701F5CA7.function_name}",
        "principal": "apigateway.amazonaws.com",
        "source_arn": "${aws_api_gateway_rest_api.cloudApi_api_2B334D75.execution_arn}/*/GET/hello",
        "statement_id": "AllowExecutionFromAPIGateway-GET-df16733f"
      }
    },
    "aws_s3_bucket": {
      "Code": {
        "//": {
          "metadata": {
            "path": "root/Default/Code",
            "uniqueId": "Code"
          }
        },
        "bucket_prefix": "code-c84a50b1-"
      },
      "PrivateBucket": {
        "//": {
          "metadata": {
            "path": "root/Default/Default/PrivateBucket/Default",
            "uniqueId": "PrivateBucket"
          }
        },
        "bucket_prefix": "privatebucket-c8a9b08c-",
        "force_destroy": false
      },
      "PublicBucket": {
        "//": {
          "metadata": {
            "path": "root/Default/Default/PublicBucket/Default",
            "uniqueId": "PublicBucket"
          }
        },
        "bucket_prefix": "publicbucket-c8fea5d9-",
        "force_destroy": false
      },
      "cloudBucket": {
        "//": {
          "metadata": {
            "path": "root/Default/Default/cloud.Bucket/Default",
            "uniqueId": "cloudBucket"
          }
        },
        "bucket_prefix": "cloud-bucket-c87175e7-",
        "force_destroy": false
      }
    },
    "aws_s3_bucket_policy": {
      "PublicBucket_PublicPolicy_771B9F9A": {
        "//": {
          "metadata": {
            "path": "root/Default/Default/PublicBucket/PublicPolicy",
            "uniqueId": "PublicBucket_PublicPolicy_771B9F9A"
          }
        },
        "bucket": "${aws_s3_bucket.PublicBucket.bucket}",
        "depends_on": [
          "aws_s3_bucket_public_access_block.PublicBucket_PublicAccessBlock_4FE1A1A3"
        ],
        "policy": "{\"Version\":\"2012-10-17\",\"Statement\":[{\"Effect\":\"Allow\",\"Principal\":\"*\",\"Action\":[\"s3:GetObject\"],\"Resource\":[\"${aws_s3_bucket.PublicBucket.arn}/*\"]}]}"
      }
    },
    "aws_s3_bucket_public_access_block": {
      "PublicBucket_PublicAccessBlock_4FE1A1A3": {
        "//": {
          "metadata": {
            "path": "root/Default/Default/PublicBucket/PublicAccessBlock",
            "uniqueId": "PublicBucket_PublicAccessBlock_4FE1A1A3"
          }
        },
        "block_public_acls": false,
        "block_public_policy": false,
        "bucket": "${aws_s3_bucket.PublicBucket.bucket}",
        "ignore_public_acls": false,
        "restrict_public_buckets": false
      }
    },
    "aws_s3_object": {
      "AnotherFunction_S3Object_6987727B": {
        "//": {
          "metadata": {
            "path": "root/Default/Default/AnotherFunction/S3Object",
            "uniqueId": "AnotherFunction_S3Object_6987727B"
          }
        },
        "bucket": "${aws_s3_bucket.Code.bucket}",
        "key": "<ASSET_KEY>",
        "source": "<ASSET_SOURCE>"
      },
      "cloudApi_cloudApi-OnRequest-86898773_S3Object_12D28469": {
        "//": {
          "metadata": {
            "path": "root/Default/Default/cloud.Api/cloud.Api-OnRequest-86898773/S3Object",
            "uniqueId": "cloudApi_cloudApi-OnRequest-86898773_S3Object_12D28469"
          }
        },
        "bucket": "${aws_s3_bucket.Code.bucket}",
        "key": "<ASSET_KEY>",
        "source": "<ASSET_SOURCE>"
      },
      "cloudFunction_S3Object_71908BAD": {
        "//": {
          "metadata": {
            "path": "root/Default/Default/cloud.Function/S3Object",
            "uniqueId": "cloudFunction_S3Object_71908BAD"
          }
        },
        "bucket": "${aws_s3_bucket.Code.bucket}",
        "key": "<ASSET_KEY>",
        "source": "<ASSET_SOURCE>"
      },
      "cloudQueue-SetConsumer-cdafee6e_S3Object_8868B9FB": {
        "//": {
          "metadata": {
            "path": "root/Default/Default/cloud.Queue-SetConsumer-cdafee6e/S3Object",
            "uniqueId": "cloudQueue-SetConsumer-cdafee6e_S3Object_8868B9FB"
          }
        },
        "bucket": "${aws_s3_bucket.Code.bucket}",
        "key": "<ASSET_KEY>",
        "source": "<ASSET_SOURCE>"
      }
    },
    "aws_sqs_queue": {
      "cloudQueue": {
        "//": {
          "metadata": {
            "path": "root/Default/Default/cloud.Queue/Default",
            "uniqueId": "cloudQueue"
          }
        },
        "message_retention_seconds": 3600,
        "name": "cloud-Queue-c86e03d8",
        "visibility_timeout_seconds": 30
      }
    }
  }
}
```

## preflight.js
```js
"use strict";
const $stdlib = require('@winglang/sdk');
const $platforms = ((s) => !s ? [] : s.split(';'))(process.env.WING_PLATFORMS);
const $outdir = process.env.WING_SYNTH_DIR ?? ".";
const $wing_is_test = process.env.WING_IS_TEST === "true";
const std = $stdlib.std;
const cloud = $stdlib.cloud;
class $Root extends $stdlib.std.Resource {
  constructor($scope, $id) {
    super($scope, $id);
    class $Closure1 extends $stdlib.std.Resource {
      constructor($scope, $id, ) {
        super($scope, $id);
        (std.Node.of(this)).hidden = true;
      }
      static _toInflightType(context) {
        return `
          require("./inflight.$Closure1-1.js")({
            $bucket1: ${context._lift(bucket1)},
            $bucket2: ${context._lift(bucket2)},
            $bucket3: ${context._lift(bucket3)},
          })
        `;
      }
      _toInflight() {
        return `
          (await (async () => {
            const $Closure1Client = ${$Closure1._toInflightType(this)};
            const client = new $Closure1Client({
            });
            if (client.$inflight_init) { await client.$inflight_init(); }
            return client;
          })())
        `;
      }
      _supportedOps() {
        return ["handle", "$inflight_init"];
      }
      _registerOnLift(host, ops) {
        if (ops.includes("handle")) {
          $Closure1._registerOnLiftObject(bucket1, host, ["list", "publicUrl", "put"]);
          $Closure1._registerOnLiftObject(bucket2, host, ["get", "publicUrl"]);
          $Closure1._registerOnLiftObject(bucket3, host, ["get"]);
        }
        super._registerOnLift(host, ops);
      }
    }
    class $Closure2 extends $stdlib.std.Resource {
      constructor($scope, $id, ) {
        super($scope, $id);
        (std.Node.of(this)).hidden = true;
      }
      static _toInflightType(context) {
        return `
          require("./inflight.$Closure2-1.js")({
            $headers: ${context._lift(headers)},
          })
        `;
      }
      _toInflight() {
        return `
          (await (async () => {
            const $Closure2Client = ${$Closure2._toInflightType(this)};
            const client = new $Closure2Client({
            });
            if (client.$inflight_init) { await client.$inflight_init(); }
            return client;
          })())
        `;
      }
      _supportedOps() {
        return ["handle", "$inflight_init"];
      }
      _registerOnLift(host, ops) {
        if (ops.includes("handle")) {
          $Closure2._registerOnLiftObject(headers, host, []);
        }
        super._registerOnLift(host, ops);
      }
    }
<<<<<<< HEAD
    const bucket1 = this.node.root.newAbstract("@winglang/sdk.cloud.Bucket", this, "cloud.Bucket");
    const bucket2 = this.node.root.newAbstract("@winglang/sdk.cloud.Bucket", this, "PublicBucket", ({"public": true}));
    const bucket3 = this.node.root.newAbstract("@winglang/sdk.cloud.Bucket", this, "PrivateBucket", { public: false });
    const queue = this.node.root.newAbstract("@winglang/sdk.cloud.Queue", this, "cloud.Queue");
    const handler = new $Closure1(this, "$Closure1");
    (queue.setConsumer(handler, { batchSize: 5 }));
    this.node.root.newAbstract("@winglang/sdk.cloud.Function", this, "cloud.Function", handler, { env: ({}) });
    const emptyEnv = ({});
    this.node.root.newAbstract("@winglang/sdk.cloud.Function", this, "AnotherFunction", handler, { env: emptyEnv });
    const headers = ({"my-fancy-header": "my-fancy-value", "not-even-real\"": "wow` !"});
    const api = this.node.root.newAbstract("@winglang/sdk.cloud.Api", this, "cloud.Api");
=======
    const bucket1 = this.node.root.new("@winglang/sdk.cloud.Bucket",cloud.Bucket,this, "cloud.Bucket");
    const bucket2 = this.node.root.new("@winglang/sdk.cloud.Bucket",cloud.Bucket,this, "PublicBucket", ({"public": true}));
    const bucket3 = this.node.root.new("@winglang/sdk.cloud.Bucket",cloud.Bucket,this, "PrivateBucket", { public: false });
    const queue = this.node.root.new("@winglang/sdk.cloud.Queue",cloud.Queue,this, "cloud.Queue");
    const handler = new $Closure1(this, "$Closure1");
    (queue.setConsumer(handler, { batchSize: 5 }));
    this.node.root.new("@winglang/sdk.cloud.Function",cloud.Function,this, "cloud.Function", handler, { env: ({}) });
    const emptyEnv = ({});
    this.node.root.new("@winglang/sdk.cloud.Function",cloud.Function,this, "AnotherFunction", handler, { env: emptyEnv });
    const headers = ({"my-fancy-header": "my-fancy-value","not-even-real\"": "wow` !"});
    const api = this.node.root.new("@winglang/sdk.cloud.Api",cloud.Api,this, "cloud.Api");
>>>>>>> 9c70d86d
    (api.get("/hello", new $Closure2(this, "$Closure2")));
  }
}
const $PlatformManager = new $stdlib.platform.PlatformManager({platformPaths: $platforms});
const $APP = $PlatformManager.createApp({ outdir: $outdir, name: "captures.test", rootConstruct: $Root, isTestEnvironment: $wing_is_test, entrypointDir: process.env['WING_SOURCE_DIR'], rootId: process.env['WING_ROOT_ID'] });
$APP.synth();
//# sourceMappingURL=preflight.js.map
```
<|MERGE_RESOLUTION|>--- conflicted
+++ resolved
@@ -682,31 +682,17 @@
         super._registerOnLift(host, ops);
       }
     }
-<<<<<<< HEAD
-    const bucket1 = this.node.root.newAbstract("@winglang/sdk.cloud.Bucket", this, "cloud.Bucket");
-    const bucket2 = this.node.root.newAbstract("@winglang/sdk.cloud.Bucket", this, "PublicBucket", ({"public": true}));
-    const bucket3 = this.node.root.newAbstract("@winglang/sdk.cloud.Bucket", this, "PrivateBucket", { public: false });
-    const queue = this.node.root.newAbstract("@winglang/sdk.cloud.Queue", this, "cloud.Queue");
+    const bucket1 = this.node.root.new("@winglang/sdk.cloud.Bucket", cloud.Bucket, this, "cloud.Bucket");
+    const bucket2 = this.node.root.new("@winglang/sdk.cloud.Bucket", cloud.Bucket, this, "PublicBucket", ({"public": true}));
+    const bucket3 = this.node.root.new("@winglang/sdk.cloud.Bucket", cloud.Bucket, this, "PrivateBucket", { public: false });
+    const queue = this.node.root.new("@winglang/sdk.cloud.Queue", cloud.Queue, this, "cloud.Queue");
     const handler = new $Closure1(this, "$Closure1");
     (queue.setConsumer(handler, { batchSize: 5 }));
-    this.node.root.newAbstract("@winglang/sdk.cloud.Function", this, "cloud.Function", handler, { env: ({}) });
+    this.node.root.new("@winglang/sdk.cloud.Function", cloud.Function, this, "cloud.Function", handler, { env: ({}) });
     const emptyEnv = ({});
-    this.node.root.newAbstract("@winglang/sdk.cloud.Function", this, "AnotherFunction", handler, { env: emptyEnv });
+    this.node.root.new("@winglang/sdk.cloud.Function", cloud.Function, this, "AnotherFunction", handler, { env: emptyEnv });
     const headers = ({"my-fancy-header": "my-fancy-value", "not-even-real\"": "wow` !"});
-    const api = this.node.root.newAbstract("@winglang/sdk.cloud.Api", this, "cloud.Api");
-=======
-    const bucket1 = this.node.root.new("@winglang/sdk.cloud.Bucket",cloud.Bucket,this, "cloud.Bucket");
-    const bucket2 = this.node.root.new("@winglang/sdk.cloud.Bucket",cloud.Bucket,this, "PublicBucket", ({"public": true}));
-    const bucket3 = this.node.root.new("@winglang/sdk.cloud.Bucket",cloud.Bucket,this, "PrivateBucket", { public: false });
-    const queue = this.node.root.new("@winglang/sdk.cloud.Queue",cloud.Queue,this, "cloud.Queue");
-    const handler = new $Closure1(this, "$Closure1");
-    (queue.setConsumer(handler, { batchSize: 5 }));
-    this.node.root.new("@winglang/sdk.cloud.Function",cloud.Function,this, "cloud.Function", handler, { env: ({}) });
-    const emptyEnv = ({});
-    this.node.root.new("@winglang/sdk.cloud.Function",cloud.Function,this, "AnotherFunction", handler, { env: emptyEnv });
-    const headers = ({"my-fancy-header": "my-fancy-value","not-even-real\"": "wow` !"});
-    const api = this.node.root.new("@winglang/sdk.cloud.Api",cloud.Api,this, "cloud.Api");
->>>>>>> 9c70d86d
+    const api = this.node.root.new("@winglang/sdk.cloud.Api", cloud.Api, this, "cloud.Api");
     (api.get("/hello", new $Closure2(this, "$Closure2")));
   }
 }
