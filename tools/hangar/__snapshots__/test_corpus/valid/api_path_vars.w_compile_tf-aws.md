--- conflicted
+++ resolved
@@ -250,11 +250,8 @@
           "variables": {
             "CLOUD_API_C82DF3A5": "${aws_api_gateway_stage.root_cloudApi_api_stage_57D6284A.invoke_url}",
             "WING_FUNCTION_NAME": "Handler-c8f4f2a1",
-<<<<<<< HEAD
+            "WING_TARGET": "tf-aws",
             "WING_TOKEN__TFTOKEN_TOKEN_21_": "${jsonencode(aws_api_gateway_stage.root_cloudApi_api_stage_57D6284A.invoke_url)}"
-=======
-            "WING_TARGET": "tf-aws"
->>>>>>> c8b76ec0
           }
         },
         "function_name": "Handler-c8f4f2a1",
