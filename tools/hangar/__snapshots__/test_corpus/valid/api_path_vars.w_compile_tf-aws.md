# [api_path_vars.w](../../../../../examples/tests/valid/api_path_vars.w) | compile | tf-aws

## inflight.$Closure1.js
```js
module.exports = function({ std_Json }) {
  class $Closure1 {
    constructor({  }) {
      const $obj = (...args) => this.handle(...args);
      Object.setPrototypeOf($obj, this);
      return $obj;
    }
    async $inflight_init()  {
    }
    async handle(req)  {
      return {
      "body": ((args) => { return JSON.stringify(args[0], null, args[1]) })([Object.freeze({"user":(req.vars)["name"]})]),
      "headers": Object.freeze({"content-type":"application/json"}),
      "status": 200,}
      ;
    }
  }
  return $Closure1;
}

```

## inflight.$Closure2.js
```js
module.exports = function({ api, http_Util, std_Json }) {
  class $Closure2 {
    constructor({  }) {
      const $obj = (...args) => this.handle(...args);
      Object.setPrototypeOf($obj, this);
      return $obj;
    }
    async $inflight_init()  {
    }
    async handle()  {
      const username = "tsuf";
<<<<<<< HEAD
      const res = (await f.get(String.raw({ raw: ["", "/users/", ""] }, api.url, username)));
      {((cond) => {if (!cond) throw new Error("assertion failed: res.get(\"status\") == 200")})(((res)["status"] === 200))};
      {((cond) => {if (!cond) throw new Error("assertion failed: res.get(\"body\").get(\"user\") == username")})((((res)["body"])["user"] === username))};
=======
      const res = (await http_Util.get(`${api.url}/users/${username}`));
      {((cond) => {if (!cond) throw new Error(`assertion failed: '(res.status === 200)'`)})((res.status === 200))};
      {((cond) => {if (!cond) throw new Error(`assertion failed: '(((JSON.parse((res.body ?? ""))))["user"] === username)'`)})((((JSON.parse((res.body ?? ""))))["user"] === username))};
>>>>>>> b749e266
    }
  }
  return $Closure2;
}

```

## main.tf.json
```json
{
  "//": {
    "metadata": {
      "backend": "local",
      "stackName": "root",
      "version": "0.15.2"
    },
    "outputs": {
      "root": {
        "Default": {
          "cloud.TestRunner": {
            "TestFunctionArns": "WING_TEST_RUNNER_FUNCTION_ARNS"
          }
        }
      }
    }
  },
  "data": {
    "aws_region": {
      "root_Region_A2D17352": {
        "//": {
          "metadata": {
            "path": "root/Default/Region",
            "uniqueId": "root_Region_A2D17352"
          }
        }
      }
    }
  },
  "output": {
    "WING_TEST_RUNNER_FUNCTION_ARNS": {
      "value": "[[\"root/Default/Default/test:test\",\"${aws_lambda_function.root_testtest_Handler_046C3415.arn}\"]]"
    }
  },
  "provider": {
    "aws": [
      {}
    ]
  },
  "resource": {
    "aws_api_gateway_deployment": {
      "root_cloudApi_api_deployment_E29F699A": {
        "//": {
          "metadata": {
            "path": "root/Default/Default/cloud.Api/api/deployment",
            "uniqueId": "root_cloudApi_api_deployment_E29F699A"
          }
        },
        "lifecycle": {
          "create_before_destroy": true
        },
        "rest_api_id": "${aws_api_gateway_rest_api.root_cloudApi_api_8C9FE51E.id}",
        "triggers": {
          "redeployment": "ee1148d10d8bb2403dd0cc6100b576b5968ee68f"
        }
      }
    },
    "aws_api_gateway_rest_api": {
      "root_cloudApi_api_8C9FE51E": {
        "//": {
          "metadata": {
            "path": "root/Default/Default/cloud.Api/api/api",
            "uniqueId": "root_cloudApi_api_8C9FE51E"
          }
        },
        "body": "{\"openapi\":\"3.0.3\",\"paths\":{\"/users/{name}\":{\"get\":{\"operationId\":\"get-users/{name}\",\"responses\":{\"200\":{\"description\":\"200 response\",\"content\":{}}},\"parameters\":[{\"name\":\"name\",\"in\":\"path\",\"required\":true,\"schema\":{\"type\":\"string\"}}],\"x-amazon-apigateway-integration\":{\"uri\":\"arn:aws:apigateway:${data.aws_region.root_Region_A2D17352.name}:lambda:path/2015-03-31/functions/${aws_lambda_function.root_cloudApi_cloudApiOnRequestcdafee6e_582EA655.arn}/invocations\",\"type\":\"aws_proxy\",\"httpMethod\":\"POST\",\"responses\":{\"default\":{\"statusCode\":\"200\"}},\"passthroughBehavior\":\"when_no_match\",\"contentHandling\":\"CONVERT_TO_TEXT\"}}}}}",
        "name": "api-c895068c"
      }
    },
    "aws_api_gateway_stage": {
      "root_cloudApi_api_stage_57D6284A": {
        "//": {
          "metadata": {
            "path": "root/Default/Default/cloud.Api/api/stage",
            "uniqueId": "root_cloudApi_api_stage_57D6284A"
          }
        },
        "deployment_id": "${aws_api_gateway_deployment.root_cloudApi_api_deployment_E29F699A.id}",
        "rest_api_id": "${aws_api_gateway_rest_api.root_cloudApi_api_8C9FE51E.id}",
        "stage_name": "prod"
      }
    },
    "aws_iam_role": {
      "root_cloudApi_cloudApiOnRequestcdafee6e_IamRole_2B8A04C3": {
        "//": {
          "metadata": {
            "path": "root/Default/Default/cloud.Api/cloud.Api-OnRequest-cdafee6e/IamRole",
            "uniqueId": "root_cloudApi_cloudApiOnRequestcdafee6e_IamRole_2B8A04C3"
          }
        },
        "assume_role_policy": "{\"Version\":\"2012-10-17\",\"Statement\":[{\"Action\":\"sts:AssumeRole\",\"Principal\":{\"Service\":\"lambda.amazonaws.com\"},\"Effect\":\"Allow\"}]}"
      },
      "root_testtest_Handler_IamRole_6C1728D1": {
        "//": {
          "metadata": {
            "path": "root/Default/Default/test:test/Handler/IamRole",
            "uniqueId": "root_testtest_Handler_IamRole_6C1728D1"
          }
        },
        "assume_role_policy": "{\"Version\":\"2012-10-17\",\"Statement\":[{\"Action\":\"sts:AssumeRole\",\"Principal\":{\"Service\":\"lambda.amazonaws.com\"},\"Effect\":\"Allow\"}]}"
      }
    },
    "aws_iam_role_policy": {
      "root_cloudApi_cloudApiOnRequestcdafee6e_IamRolePolicy_E6B9BE66": {
        "//": {
          "metadata": {
            "path": "root/Default/Default/cloud.Api/cloud.Api-OnRequest-cdafee6e/IamRolePolicy",
            "uniqueId": "root_cloudApi_cloudApiOnRequestcdafee6e_IamRolePolicy_E6B9BE66"
          }
        },
        "policy": "{\"Version\":\"2012-10-17\",\"Statement\":[{\"Effect\":\"Allow\",\"Action\":\"none:null\",\"Resource\":\"*\"}]}",
        "role": "${aws_iam_role.root_cloudApi_cloudApiOnRequestcdafee6e_IamRole_2B8A04C3.name}"
      },
      "root_testtest_Handler_IamRolePolicy_65A1D8BE": {
        "//": {
          "metadata": {
            "path": "root/Default/Default/test:test/Handler/IamRolePolicy",
            "uniqueId": "root_testtest_Handler_IamRolePolicy_65A1D8BE"
          }
        },
        "policy": "{\"Version\":\"2012-10-17\",\"Statement\":[{\"Effect\":\"Allow\",\"Action\":\"none:null\",\"Resource\":\"*\"}]}",
        "role": "${aws_iam_role.root_testtest_Handler_IamRole_6C1728D1.name}"
      }
    },
    "aws_iam_role_policy_attachment": {
      "root_cloudApi_cloudApiOnRequestcdafee6e_IamRolePolicyAttachment_4A873879": {
        "//": {
          "metadata": {
            "path": "root/Default/Default/cloud.Api/cloud.Api-OnRequest-cdafee6e/IamRolePolicyAttachment",
            "uniqueId": "root_cloudApi_cloudApiOnRequestcdafee6e_IamRolePolicyAttachment_4A873879"
          }
        },
        "policy_arn": "arn:aws:iam::aws:policy/service-role/AWSLambdaBasicExecutionRole",
        "role": "${aws_iam_role.root_cloudApi_cloudApiOnRequestcdafee6e_IamRole_2B8A04C3.name}"
      },
      "root_testtest_Handler_IamRolePolicyAttachment_3716AC26": {
        "//": {
          "metadata": {
            "path": "root/Default/Default/test:test/Handler/IamRolePolicyAttachment",
            "uniqueId": "root_testtest_Handler_IamRolePolicyAttachment_3716AC26"
          }
        },
        "policy_arn": "arn:aws:iam::aws:policy/service-role/AWSLambdaBasicExecutionRole",
        "role": "${aws_iam_role.root_testtest_Handler_IamRole_6C1728D1.name}"
      }
    },
    "aws_lambda_function": {
      "root_cloudApi_cloudApiOnRequestcdafee6e_582EA655": {
        "//": {
          "metadata": {
            "path": "root/Default/Default/cloud.Api/cloud.Api-OnRequest-cdafee6e/Default",
            "uniqueId": "root_cloudApi_cloudApiOnRequestcdafee6e_582EA655"
          }
        },
        "environment": {
          "variables": {
            "WING_FUNCTION_NAME": "cloud-Api-OnRequest-cdafee6e-c8147384",
            "WING_TARGET": "tf-aws"
          }
        },
        "function_name": "cloud-Api-OnRequest-cdafee6e-c8147384",
        "handler": "index.handler",
        "publish": true,
        "role": "${aws_iam_role.root_cloudApi_cloudApiOnRequestcdafee6e_IamRole_2B8A04C3.arn}",
        "runtime": "nodejs18.x",
        "s3_bucket": "${aws_s3_bucket.root_Code_02F3C603.bucket}",
        "s3_key": "${aws_s3_object.root_cloudApi_cloudApiOnRequestcdafee6e_S3Object_AA762041.key}",
        "timeout": 30,
        "vpc_config": {
          "security_group_ids": [],
          "subnet_ids": []
        }
      },
      "root_testtest_Handler_046C3415": {
        "//": {
          "metadata": {
            "path": "root/Default/Default/test:test/Handler/Default",
            "uniqueId": "root_testtest_Handler_046C3415"
          }
        },
        "environment": {
          "variables": {
            "CLOUD_API_C82DF3A5": "${aws_api_gateway_stage.root_cloudApi_api_stage_57D6284A.invoke_url}",
            "WING_FUNCTION_NAME": "Handler-c8f4f2a1",
            "WING_TARGET": "tf-aws",
            "WING_TOKEN_TFTOKEN_TOKEN_21": "${jsonencode(aws_api_gateway_stage.root_cloudApi_api_stage_57D6284A.invoke_url)}"
          }
        },
        "function_name": "Handler-c8f4f2a1",
        "handler": "index.handler",
        "publish": true,
        "role": "${aws_iam_role.root_testtest_Handler_IamRole_6C1728D1.arn}",
        "runtime": "nodejs18.x",
        "s3_bucket": "${aws_s3_bucket.root_Code_02F3C603.bucket}",
        "s3_key": "${aws_s3_object.root_testtest_Handler_S3Object_71CD07AC.key}",
        "timeout": 30,
        "vpc_config": {
          "security_group_ids": [],
          "subnet_ids": []
        }
      }
    },
    "aws_lambda_permission": {
      "root_cloudApi_api_permissionGET9f89597e_58775ACD": {
        "//": {
          "metadata": {
            "path": "root/Default/Default/cloud.Api/api/permission-GET-9f89597e",
            "uniqueId": "root_cloudApi_api_permissionGET9f89597e_58775ACD"
          }
        },
        "action": "lambda:InvokeFunction",
        "function_name": "${aws_lambda_function.root_cloudApi_cloudApiOnRequestcdafee6e_582EA655.function_name}",
        "principal": "apigateway.amazonaws.com",
        "source_arn": "${aws_api_gateway_rest_api.root_cloudApi_api_8C9FE51E.execution_arn}/*/GET/users/{name}",
        "statement_id": "AllowExecutionFromAPIGateway-GET-9f89597e"
      }
    },
    "aws_s3_bucket": {
      "root_Code_02F3C603": {
        "//": {
          "metadata": {
            "path": "root/Default/Code",
            "uniqueId": "root_Code_02F3C603"
          }
        },
        "bucket_prefix": "code-c84a50b1-"
      }
    },
    "aws_s3_object": {
      "root_cloudApi_cloudApiOnRequestcdafee6e_S3Object_AA762041": {
        "//": {
          "metadata": {
            "path": "root/Default/Default/cloud.Api/cloud.Api-OnRequest-cdafee6e/S3Object",
            "uniqueId": "root_cloudApi_cloudApiOnRequestcdafee6e_S3Object_AA762041"
          }
        },
        "bucket": "${aws_s3_bucket.root_Code_02F3C603.bucket}",
        "key": "<ASSET_KEY>",
        "source": "<ASSET_SOURCE>"
      },
      "root_testtest_Handler_S3Object_71CD07AC": {
        "//": {
          "metadata": {
            "path": "root/Default/Default/test:test/Handler/S3Object",
            "uniqueId": "root_testtest_Handler_S3Object_71CD07AC"
          }
        },
        "bucket": "${aws_s3_bucket.root_Code_02F3C603.bucket}",
        "key": "<ASSET_KEY>",
        "source": "<ASSET_SOURCE>"
      }
    }
  }
}
```

## preflight.js
```js
const $stdlib = require('@winglang/sdk');
const $outdir = process.env.WING_SYNTH_DIR ?? ".";
const std = $stdlib.std;
const $wing_is_test = process.env.WING_IS_TEST === "true";
const $AppBase = $stdlib.core.App.for(process.env.WING_TARGET);
const cloud = require('@winglang/sdk').cloud;
const http = require('@winglang/sdk').http;
class $Root extends $stdlib.std.Resource {
  constructor(scope, id) {
    super(scope, id);
    class $Closure1 extends $stdlib.std.Resource {
      constructor(scope, id, ) {
        super(scope, id);
        this._addInflightOps("handle");
        this.display.hidden = true;
      }
      static _toInflightType(context) {
        const self_client_path = "././inflight.$Closure1.js";
        const std_JsonClient = std.Json._toInflightType(context);
        return $stdlib.core.NodeJsCode.fromInline(`
          require("${self_client_path}")({
            std_Json: ${std_JsonClient.text},
          })
        `);
      }
      _toInflight() {
        return $stdlib.core.NodeJsCode.fromInline(`
          (await (async () => {
            const $Closure1Client = ${$Closure1._toInflightType(this).text};
            const client = new $Closure1Client({
            });
            if (client.$inflight_init) { await client.$inflight_init(); }
            return client;
          })())
        `);
      }
      _registerBind(host, ops) {
        if (ops.includes("$inflight_init")) {
        }
        if (ops.includes("handle")) {
        }
        super._registerBind(host, ops);
      }
    }
    class $Closure2 extends $stdlib.std.Resource {
      constructor(scope, id, ) {
        super(scope, id);
        this._addInflightOps("handle");
        this.display.hidden = true;
      }
      static _toInflightType(context) {
        const self_client_path = "././inflight.$Closure2.js";
        const api_client = context._lift(api);
        const http_UtilClient = http.Util._toInflightType(context);
        const std_JsonClient = std.Json._toInflightType(context);
        return $stdlib.core.NodeJsCode.fromInline(`
          require("${self_client_path}")({
            api: ${api_client},
            http_Util: ${http_UtilClient.text},
            std_Json: ${std_JsonClient.text},
          })
        `);
      }
      _toInflight() {
        return $stdlib.core.NodeJsCode.fromInline(`
          (await (async () => {
            const $Closure2Client = ${$Closure2._toInflightType(this).text};
            const client = new $Closure2Client({
            });
            if (client.$inflight_init) { await client.$inflight_init(); }
            return client;
          })())
        `);
      }
      _registerBind(host, ops) {
        if (ops.includes("$inflight_init")) {
          $Closure2._registerBindObject(api, host, []);
        }
        if (ops.includes("handle")) {
          $Closure2._registerBindObject(api.url, host, []);
        }
        super._registerBind(host, ops);
      }
    }
    const api = this.node.root.newAbstract("@winglang/sdk.cloud.Api",this,"cloud.Api");
    const handler = new $Closure1(this,"$Closure1");
    (api.get("/users/{name}",handler));
    this.node.root.new("@winglang/sdk.std.Test",std.Test,this,"test:test",new $Closure2(this,"$Closure2"));
  }
}
class $App extends $AppBase {
  constructor() {
    super({ outdir: $outdir, name: "api_path_vars", plugins: $plugins, isTestEnvironment: $wing_is_test });
    if ($wing_is_test) {
      new $Root(this, "env0");
      const $test_runner = this.testRunner;
      const $tests = $test_runner.findTests();
      for (let $i = 1; $i < $tests.length; $i++) {
        new $Root(this, "env" + $i);
      }
    } else {
      new $Root(this, "Default");
    }
  }
}
new $App().synth();

```
<|MERGE_RESOLUTION|>--- conflicted
+++ resolved
@@ -37,15 +37,9 @@
     }
     async handle()  {
       const username = "tsuf";
-<<<<<<< HEAD
-      const res = (await f.get(String.raw({ raw: ["", "/users/", ""] }, api.url, username)));
-      {((cond) => {if (!cond) throw new Error("assertion failed: res.get(\"status\") == 200")})(((res)["status"] === 200))};
-      {((cond) => {if (!cond) throw new Error("assertion failed: res.get(\"body\").get(\"user\") == username")})((((res)["body"])["user"] === username))};
-=======
-      const res = (await http_Util.get(`${api.url}/users/${username}`));
-      {((cond) => {if (!cond) throw new Error(`assertion failed: '(res.status === 200)'`)})((res.status === 200))};
-      {((cond) => {if (!cond) throw new Error(`assertion failed: '(((JSON.parse((res.body ?? ""))))["user"] === username)'`)})((((JSON.parse((res.body ?? ""))))["user"] === username))};
->>>>>>> b749e266
+      const res = (await http_Util.get(String.raw({ raw: ["", "/users/", ""] }, api.url, username)));
+      {((cond) => {if (!cond) throw new Error("assertion failed: res.status == 200")})((res.status === 200))};
+      {((cond) => {if (!cond) throw new Error("assertion failed: Json.parse(res.body ?? \"\").get(\"user\") == username")})((((JSON.parse((res.body ?? ""))))["user"] === username))};
     }
   }
   return $Closure2;
