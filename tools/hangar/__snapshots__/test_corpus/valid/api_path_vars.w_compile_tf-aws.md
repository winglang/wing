# [api_path_vars.w](../../../../../examples/tests/valid/api_path_vars.w) | compile | tf-aws

## inflight.$Closure1.js
```js
module.exports = function({ std_Json }) {
  class $Closure1 {
    constructor({  }) {
      const $obj = (...args) => this.handle(...args);
      Object.setPrototypeOf($obj, this);
      return $obj;
    }
    async $inflight_init()  {
    }
    async handle(req)  {
      return {
      "body": ((args) => { return JSON.stringify(args[0], null, args[1]) })([Object.freeze({"user":(req.vars)["name"]})]),
      "status": 200,}
      ;
    }
  }
  return $Closure1;
}

```

## inflight.$Closure2.js
```js
module.exports = function({ api, http_Util, std_Json }) {
  class $Closure2 {
    constructor({  }) {
      const $obj = (...args) => this.handle(...args);
      Object.setPrototypeOf($obj, this);
      return $obj;
    }
    async $inflight_init()  {
    }
    async handle()  {
      const username = "tsuf";
      const res = (await http_Util.get(`${api.url}/users/${username}`));
      {((cond) => {if (!cond) throw new Error(`assertion failed: '(res.status === 200)'`)})((res.status === 200))};
      {((cond) => {if (!cond) throw new Error(`assertion failed: '(((JSON.parse(res.body)))["user"] === username)'`)})((((JSON.parse(res.body)))["user"] === username))};
    }
  }
  return $Closure2;
}

```

<<<<<<< HEAD
=======
## inflight.Fetch.js
```js
module.exports = function({  }) {
  class Fetch {
    constructor({  }) {
    }
    async $inflight_init()  {
    }
    async get(url)  {
      return (require("<ABSOLUTE_PATH>/api_path_vars.js")["get"])(url)
    }
  }
  return Fetch;
}

```

>>>>>>> bb54f98e
## main.tf.json
```json
{
  "//": {
    "metadata": {
      "backend": "local",
      "stackName": "root",
      "version": "0.15.2"
    },
    "outputs": {
      "root": {
        "Default": {
          "cloud.TestRunner": {
            "TestFunctionArns": "WING_TEST_RUNNER_FUNCTION_ARNS"
          }
        }
      }
    }
  },
  "data": {
    "aws_region": {
      "root_Region_A2D17352": {
        "//": {
          "metadata": {
            "path": "root/Default/Region",
            "uniqueId": "root_Region_A2D17352"
          }
        }
      }
    }
  },
  "output": {
    "WING_TEST_RUNNER_FUNCTION_ARNS": {
      "value": "[[\"root/Default/Default/test:test\",\"${aws_lambda_function.root_testtest_Handler_046C3415.arn}\"]]"
    }
  },
  "provider": {
    "aws": [
      {}
    ]
  },
  "resource": {
    "aws_api_gateway_deployment": {
      "root_cloudApi_api_deployment_E29F699A": {
        "//": {
          "metadata": {
            "path": "root/Default/Default/cloud.Api/api/deployment",
            "uniqueId": "root_cloudApi_api_deployment_E29F699A"
          }
        },
        "lifecycle": {
          "create_before_destroy": true
        },
        "rest_api_id": "${aws_api_gateway_rest_api.root_cloudApi_api_8C9FE51E.id}",
        "triggers": {
          "redeployment": "ee1148d10d8bb2403dd0cc6100b576b5968ee68f"
        }
      }
    },
    "aws_api_gateway_rest_api": {
      "root_cloudApi_api_8C9FE51E": {
        "//": {
          "metadata": {
            "path": "root/Default/Default/cloud.Api/api/api",
            "uniqueId": "root_cloudApi_api_8C9FE51E"
          }
        },
        "body": "{\"openapi\":\"3.0.3\",\"paths\":{\"/users/{name}\":{\"get\":{\"operationId\":\"get-users/{name}\",\"responses\":{\"200\":{\"description\":\"200 response\",\"content\":{}}},\"parameters\":[{\"name\":\"name\",\"in\":\"path\",\"required\":true,\"schema\":{\"type\":\"string\"}}],\"x-amazon-apigateway-integration\":{\"uri\":\"arn:aws:apigateway:${data.aws_region.root_Region_A2D17352.name}:lambda:path/2015-03-31/functions/${aws_lambda_function.root_cloudApi_cloudApiOnRequestcdafee6e_582EA655.arn}/invocations\",\"type\":\"aws_proxy\",\"httpMethod\":\"POST\",\"responses\":{\"default\":{\"statusCode\":\"200\"}},\"passthroughBehavior\":\"when_no_match\",\"contentHandling\":\"CONVERT_TO_TEXT\"}}}}}",
        "name": "api-c895068c"
      }
    },
    "aws_api_gateway_stage": {
      "root_cloudApi_api_stage_57D6284A": {
        "//": {
          "metadata": {
            "path": "root/Default/Default/cloud.Api/api/stage",
            "uniqueId": "root_cloudApi_api_stage_57D6284A"
          }
        },
        "deployment_id": "${aws_api_gateway_deployment.root_cloudApi_api_deployment_E29F699A.id}",
        "rest_api_id": "${aws_api_gateway_rest_api.root_cloudApi_api_8C9FE51E.id}",
        "stage_name": "prod"
      }
    },
    "aws_iam_role": {
      "root_cloudApi_cloudApiOnRequestcdafee6e_IamRole_2B8A04C3": {
        "//": {
          "metadata": {
            "path": "root/Default/Default/cloud.Api/cloud.Api-OnRequest-cdafee6e/IamRole",
            "uniqueId": "root_cloudApi_cloudApiOnRequestcdafee6e_IamRole_2B8A04C3"
          }
        },
        "assume_role_policy": "{\"Version\":\"2012-10-17\",\"Statement\":[{\"Action\":\"sts:AssumeRole\",\"Principal\":{\"Service\":\"lambda.amazonaws.com\"},\"Effect\":\"Allow\"}]}"
      },
      "root_testtest_Handler_IamRole_6C1728D1": {
        "//": {
          "metadata": {
            "path": "root/Default/Default/test:test/Handler/IamRole",
            "uniqueId": "root_testtest_Handler_IamRole_6C1728D1"
          }
        },
        "assume_role_policy": "{\"Version\":\"2012-10-17\",\"Statement\":[{\"Action\":\"sts:AssumeRole\",\"Principal\":{\"Service\":\"lambda.amazonaws.com\"},\"Effect\":\"Allow\"}]}"
      }
    },
    "aws_iam_role_policy": {
      "root_cloudApi_cloudApiOnRequestcdafee6e_IamRolePolicy_E6B9BE66": {
        "//": {
          "metadata": {
            "path": "root/Default/Default/cloud.Api/cloud.Api-OnRequest-cdafee6e/IamRolePolicy",
            "uniqueId": "root_cloudApi_cloudApiOnRequestcdafee6e_IamRolePolicy_E6B9BE66"
          }
        },
        "policy": "{\"Version\":\"2012-10-17\",\"Statement\":[{\"Effect\":\"Allow\",\"Action\":\"none:null\",\"Resource\":\"*\"}]}",
        "role": "${aws_iam_role.root_cloudApi_cloudApiOnRequestcdafee6e_IamRole_2B8A04C3.name}"
      },
      "root_testtest_Handler_IamRolePolicy_65A1D8BE": {
        "//": {
          "metadata": {
            "path": "root/Default/Default/test:test/Handler/IamRolePolicy",
            "uniqueId": "root_testtest_Handler_IamRolePolicy_65A1D8BE"
          }
        },
        "policy": "{\"Version\":\"2012-10-17\",\"Statement\":[{\"Effect\":\"Allow\",\"Action\":\"none:null\",\"Resource\":\"*\"}]}",
        "role": "${aws_iam_role.root_testtest_Handler_IamRole_6C1728D1.name}"
      }
    },
    "aws_iam_role_policy_attachment": {
      "root_cloudApi_cloudApiOnRequestcdafee6e_IamRolePolicyAttachment_4A873879": {
        "//": {
          "metadata": {
            "path": "root/Default/Default/cloud.Api/cloud.Api-OnRequest-cdafee6e/IamRolePolicyAttachment",
            "uniqueId": "root_cloudApi_cloudApiOnRequestcdafee6e_IamRolePolicyAttachment_4A873879"
          }
        },
        "policy_arn": "arn:aws:iam::aws:policy/service-role/AWSLambdaBasicExecutionRole",
        "role": "${aws_iam_role.root_cloudApi_cloudApiOnRequestcdafee6e_IamRole_2B8A04C3.name}"
      },
      "root_testtest_Handler_IamRolePolicyAttachment_3716AC26": {
        "//": {
          "metadata": {
            "path": "root/Default/Default/test:test/Handler/IamRolePolicyAttachment",
            "uniqueId": "root_testtest_Handler_IamRolePolicyAttachment_3716AC26"
          }
        },
        "policy_arn": "arn:aws:iam::aws:policy/service-role/AWSLambdaBasicExecutionRole",
        "role": "${aws_iam_role.root_testtest_Handler_IamRole_6C1728D1.name}"
      }
    },
    "aws_lambda_function": {
      "root_cloudApi_cloudApiOnRequestcdafee6e_582EA655": {
        "//": {
          "metadata": {
            "path": "root/Default/Default/cloud.Api/cloud.Api-OnRequest-cdafee6e/Default",
            "uniqueId": "root_cloudApi_cloudApiOnRequestcdafee6e_582EA655"
          }
        },
        "environment": {
          "variables": {
            "WING_FUNCTION_NAME": "cloud-Api-OnRequest-cdafee6e-c8147384",
            "WING_TARGET": "tf-aws"
          }
        },
        "function_name": "cloud-Api-OnRequest-cdafee6e-c8147384",
        "handler": "index.handler",
        "publish": true,
        "role": "${aws_iam_role.root_cloudApi_cloudApiOnRequestcdafee6e_IamRole_2B8A04C3.arn}",
        "runtime": "nodejs18.x",
        "s3_bucket": "${aws_s3_bucket.root_Code_02F3C603.bucket}",
        "s3_key": "${aws_s3_object.root_cloudApi_cloudApiOnRequestcdafee6e_S3Object_AA762041.key}",
        "timeout": 30,
        "vpc_config": {
          "security_group_ids": [],
          "subnet_ids": []
        }
      },
      "root_testtest_Handler_046C3415": {
        "//": {
          "metadata": {
            "path": "root/Default/Default/test:test/Handler/Default",
            "uniqueId": "root_testtest_Handler_046C3415"
          }
        },
        "environment": {
          "variables": {
            "CLOUD_API_C82DF3A5": "${aws_api_gateway_stage.root_cloudApi_api_stage_57D6284A.invoke_url}",
            "WING_FUNCTION_NAME": "Handler-c8f4f2a1",
            "WING_TARGET": "tf-aws",
            "WING_TOKEN_TFTOKEN_TOKEN_21": "${jsonencode(aws_api_gateway_stage.root_cloudApi_api_stage_57D6284A.invoke_url)}"
          }
        },
        "function_name": "Handler-c8f4f2a1",
        "handler": "index.handler",
        "publish": true,
        "role": "${aws_iam_role.root_testtest_Handler_IamRole_6C1728D1.arn}",
        "runtime": "nodejs18.x",
        "s3_bucket": "${aws_s3_bucket.root_Code_02F3C603.bucket}",
        "s3_key": "${aws_s3_object.root_testtest_Handler_S3Object_71CD07AC.key}",
        "timeout": 30,
        "vpc_config": {
          "security_group_ids": [],
          "subnet_ids": []
        }
      }
    },
    "aws_lambda_permission": {
      "root_cloudApi_api_permissionGET9f89597e_58775ACD": {
        "//": {
          "metadata": {
            "path": "root/Default/Default/cloud.Api/api/permission-GET-9f89597e",
            "uniqueId": "root_cloudApi_api_permissionGET9f89597e_58775ACD"
          }
        },
        "action": "lambda:InvokeFunction",
        "function_name": "${aws_lambda_function.root_cloudApi_cloudApiOnRequestcdafee6e_582EA655.function_name}",
        "principal": "apigateway.amazonaws.com",
        "source_arn": "${aws_api_gateway_rest_api.root_cloudApi_api_8C9FE51E.execution_arn}/*/GET/users/{name}",
        "statement_id": "AllowExecutionFromAPIGateway-GET-9f89597e"
      }
    },
    "aws_s3_bucket": {
      "root_Code_02F3C603": {
        "//": {
          "metadata": {
            "path": "root/Default/Code",
            "uniqueId": "root_Code_02F3C603"
          }
        },
        "bucket_prefix": "code-c84a50b1-"
      }
    },
    "aws_s3_object": {
      "root_cloudApi_cloudApiOnRequestcdafee6e_S3Object_AA762041": {
        "//": {
          "metadata": {
            "path": "root/Default/Default/cloud.Api/cloud.Api-OnRequest-cdafee6e/S3Object",
            "uniqueId": "root_cloudApi_cloudApiOnRequestcdafee6e_S3Object_AA762041"
          }
        },
        "bucket": "${aws_s3_bucket.root_Code_02F3C603.bucket}",
        "key": "<ASSET_KEY>",
        "source": "<ASSET_SOURCE>"
      },
      "root_testtest_Handler_S3Object_71CD07AC": {
        "//": {
          "metadata": {
            "path": "root/Default/Default/test:test/Handler/S3Object",
            "uniqueId": "root_testtest_Handler_S3Object_71CD07AC"
          }
        },
        "bucket": "${aws_s3_bucket.root_Code_02F3C603.bucket}",
        "key": "<ASSET_KEY>",
        "source": "<ASSET_SOURCE>"
      }
    }
  }
}
```

## preflight.js
```js
const $stdlib = require('@winglang/sdk');
const $outdir = process.env.WING_SYNTH_DIR ?? ".";
const std = $stdlib.std;
const $wing_is_test = process.env.WING_IS_TEST === "true";
const $AppBase = $stdlib.core.App.for(process.env.WING_TARGET);
const cloud = require('@winglang/sdk').cloud;
const http = require('@winglang/sdk').http;
class $Root extends $stdlib.std.Resource {
  constructor(scope, id) {
    super(scope, id);
<<<<<<< HEAD
=======
    class Fetch extends $stdlib.std.Resource {
      constructor(scope, id, ) {
        super(scope, id);
        this._addInflightOps("get");
      }
      static _toInflightType(context) {
        const self_client_path = "././inflight.Fetch.js";
        return $stdlib.core.NodeJsCode.fromInline(`
          require("${self_client_path}")({
          })
        `);
      }
      _toInflight() {
        return $stdlib.core.NodeJsCode.fromInline(`
          (await (async () => {
            const FetchClient = ${Fetch._toInflightType(this).text};
            const client = new FetchClient({
            });
            if (client.$inflight_init) { await client.$inflight_init(); }
            return client;
          })())
        `);
      }
      _registerBind(host, ops) {
        if (ops.includes("$inflight_init")) {
        }
        if (ops.includes("get")) {
        }
        super._registerBind(host, ops);
      }
    }
>>>>>>> bb54f98e
    class $Closure1 extends $stdlib.std.Resource {
      constructor(scope, id, ) {
        super(scope, id);
        this._addInflightOps("handle");
        this.display.hidden = true;
      }
      static _toInflightType(context) {
        const self_client_path = "././inflight.$Closure1.js";
        const std_JsonClient = std.Json._toInflightType(context);
        return $stdlib.core.NodeJsCode.fromInline(`
          require("${self_client_path}")({
            std_Json: ${std_JsonClient.text},
          })
        `);
      }
      _toInflight() {
        return $stdlib.core.NodeJsCode.fromInline(`
          (await (async () => {
            const $Closure1Client = ${$Closure1._toInflightType(this).text};
            const client = new $Closure1Client({
            });
            if (client.$inflight_init) { await client.$inflight_init(); }
            return client;
          })())
        `);
      }
      _registerBind(host, ops) {
        if (ops.includes("$inflight_init")) {
        }
        if (ops.includes("handle")) {
        }
        super._registerBind(host, ops);
      }
    }
    class $Closure2 extends $stdlib.std.Resource {
      constructor(scope, id, ) {
        super(scope, id);
        this._addInflightOps("handle");
        this.display.hidden = true;
      }
      static _toInflightType(context) {
        const self_client_path = "././inflight.$Closure2.js";
        const api_client = context._lift(api);
        const http_UtilClient = http.Util._toInflightType(context);
        const std_JsonClient = std.Json._toInflightType(context);
        return $stdlib.core.NodeJsCode.fromInline(`
          require("${self_client_path}")({
            api: ${api_client},
            http_Util: ${http_UtilClient.text},
            std_Json: ${std_JsonClient.text},
          })
        `);
      }
      _toInflight() {
        return $stdlib.core.NodeJsCode.fromInline(`
          (await (async () => {
            const $Closure2Client = ${$Closure2._toInflightType(this).text};
            const client = new $Closure2Client({
            });
            if (client.$inflight_init) { await client.$inflight_init(); }
            return client;
          })())
        `);
      }
      _registerBind(host, ops) {
        if (ops.includes("$inflight_init")) {
          $Closure2._registerBindObject(api, host, []);
        }
        if (ops.includes("handle")) {
          $Closure2._registerBindObject(api.url, host, []);
        }
        super._registerBind(host, ops);
      }
    }
    const api = this.node.root.newAbstract("@winglang/sdk.cloud.Api",this,"cloud.Api");
    const handler = new $Closure1(this,"$Closure1");
    (api.get("/users/{name}",handler));
    this.node.root.new("@winglang/sdk.std.Test",std.Test,this,"test:test",new $Closure2(this,"$Closure2"));
  }
}
class $App extends $AppBase {
  constructor() {
    super({ outdir: $outdir, name: "api_path_vars", plugins: $plugins, isTestEnvironment: $wing_is_test });
    if ($wing_is_test) {
      new $Root(this, "env0");
      const $test_runner = this.testRunner;
      const $tests = $test_runner.findTests();
      for (let $i = 1; $i < $tests.length; $i++) {
        new $Root(this, "env" + $i);
      }
    } else {
      new $Root(this, "Default");
    }
  }
}
new $App().synth();

```
<|MERGE_RESOLUTION|>--- conflicted
+++ resolved
@@ -1,72 +1,80 @@
 # [api_path_vars.w](../../../../../examples/tests/valid/api_path_vars.w) | compile | tf-aws
 
 ## inflight.$Closure1.js
+
 ```js
-module.exports = function({ std_Json }) {
+module.exports = function ({ std_Json }) {
   class $Closure1 {
-    constructor({  }) {
+    constructor({}) {
       const $obj = (...args) => this.handle(...args);
       Object.setPrototypeOf($obj, this);
       return $obj;
     }
-    async $inflight_init()  {
-    }
-    async handle(req)  {
+    async $inflight_init() {}
+    async handle(req) {
       return {
-      "body": ((args) => { return JSON.stringify(args[0], null, args[1]) })([Object.freeze({"user":(req.vars)["name"]})]),
-      "status": 200,}
-      ;
+        body: ((args) => {
+          return JSON.stringify(args[0], null, args[1]);
+        })([Object.freeze({ user: req.vars["name"] })]),
+        status: 200,
+      };
     }
   }
   return $Closure1;
-}
-
+};
 ```
 
 ## inflight.$Closure2.js
+
 ```js
-module.exports = function({ api, http_Util, std_Json }) {
+module.exports = function ({ api, http_Util, std_Json }) {
   class $Closure2 {
-    constructor({  }) {
+    constructor({}) {
       const $obj = (...args) => this.handle(...args);
       Object.setPrototypeOf($obj, this);
       return $obj;
     }
-    async $inflight_init()  {
-    }
-    async handle()  {
+    async $inflight_init() {}
+    async handle() {
       const username = "tsuf";
-      const res = (await http_Util.get(`${api.url}/users/${username}`));
-      {((cond) => {if (!cond) throw new Error(`assertion failed: '(res.status === 200)'`)})((res.status === 200))};
-      {((cond) => {if (!cond) throw new Error(`assertion failed: '(((JSON.parse(res.body)))["user"] === username)'`)})((((JSON.parse(res.body)))["user"] === username))};
+      const res = await http_Util.get(`${api.url}/users/${username}`);
+      {
+        ((cond) => {
+          if (!cond)
+            throw new Error(`assertion failed: '(res.status === 200)'`);
+        })(res.status === 200);
+      }
+      {
+        ((cond) => {
+          if (!cond)
+            throw new Error(
+              `assertion failed: '(((JSON.parse(res.body)))["user"] === username)'`
+            );
+        })(JSON.parse(res.body)["user"] === username);
+      }
     }
   }
   return $Closure2;
-}
-
+};
 ```
 
-<<<<<<< HEAD
-=======
 ## inflight.Fetch.js
+
 ```js
-module.exports = function({  }) {
+module.exports = function ({}) {
   class Fetch {
-    constructor({  }) {
-    }
-    async $inflight_init()  {
-    }
-    async get(url)  {
-      return (require("<ABSOLUTE_PATH>/api_path_vars.js")["get"])(url)
+    constructor({}) {}
+    async $inflight_init() {}
+    async get(url) {
+      return require("<ABSOLUTE_PATH>/api_path_vars.js")["get"](url);
     }
   }
   return Fetch;
-}
-
+};
 ```
 
->>>>>>> bb54f98e
 ## main.tf.json
+
 ```json
 {
   "//": {
@@ -103,9 +111,7 @@
     }
   },
   "provider": {
-    "aws": [
-      {}
-    ]
+    "aws": [{}]
   },
   "resource": {
     "aws_api_gateway_deployment": {
@@ -325,21 +331,20 @@
 ```
 
 ## preflight.js
+
 ```js
-const $stdlib = require('@winglang/sdk');
+const $stdlib = require("@winglang/sdk");
 const $outdir = process.env.WING_SYNTH_DIR ?? ".";
 const std = $stdlib.std;
 const $wing_is_test = process.env.WING_IS_TEST === "true";
 const $AppBase = $stdlib.core.App.for(process.env.WING_TARGET);
-const cloud = require('@winglang/sdk').cloud;
-const http = require('@winglang/sdk').http;
+const cloud = require("@winglang/sdk").cloud;
+const http = require("@winglang/sdk").http;
 class $Root extends $stdlib.std.Resource {
   constructor(scope, id) {
     super(scope, id);
-<<<<<<< HEAD
-=======
     class Fetch extends $stdlib.std.Resource {
-      constructor(scope, id, ) {
+      constructor(scope, id) {
         super(scope, id);
         this._addInflightOps("get");
       }
@@ -369,9 +374,8 @@
         super._registerBind(host, ops);
       }
     }
->>>>>>> bb54f98e
     class $Closure1 extends $stdlib.std.Resource {
-      constructor(scope, id, ) {
+      constructor(scope, id) {
         super(scope, id);
         this._addInflightOps("handle");
         this.display.hidden = true;
@@ -405,7 +409,7 @@
       }
     }
     class $Closure2 extends $stdlib.std.Resource {
-      constructor(scope, id, ) {
+      constructor(scope, id) {
         super(scope, id);
         this._addInflightOps("handle");
         this.display.hidden = true;
@@ -444,15 +448,30 @@
         super._registerBind(host, ops);
       }
     }
-    const api = this.node.root.newAbstract("@winglang/sdk.cloud.Api",this,"cloud.Api");
-    const handler = new $Closure1(this,"$Closure1");
-    (api.get("/users/{name}",handler));
-    this.node.root.new("@winglang/sdk.std.Test",std.Test,this,"test:test",new $Closure2(this,"$Closure2"));
+    const api = this.node.root.newAbstract(
+      "@winglang/sdk.cloud.Api",
+      this,
+      "cloud.Api"
+    );
+    const handler = new $Closure1(this, "$Closure1");
+    api.get("/users/{name}", handler);
+    this.node.root.new(
+      "@winglang/sdk.std.Test",
+      std.Test,
+      this,
+      "test:test",
+      new $Closure2(this, "$Closure2")
+    );
   }
 }
 class $App extends $AppBase {
   constructor() {
-    super({ outdir: $outdir, name: "api_path_vars", plugins: $plugins, isTestEnvironment: $wing_is_test });
+    super({
+      outdir: $outdir,
+      name: "api_path_vars",
+      plugins: $plugins,
+      isTestEnvironment: $wing_is_test,
+    });
     if ($wing_is_test) {
       new $Root(this, "env0");
       const $test_runner = this.testRunner;
@@ -466,5 +485,4 @@
   }
 }
 new $App().synth();
-
-```
+```