--- conflicted
+++ resolved
@@ -177,11 +177,7 @@
         },
         "rest_api_id": "${aws_api_gateway_rest_api.cloudApi_api_2B334D75.id}",
         "triggers": {
-<<<<<<< HEAD
-          "redeployment": "732b33bf124b13d331d7199d5f4c0e770edfa97e"
-=======
           "redeployment": "${sha256(aws_api_gateway_rest_api.cloudApi_api_2B334D75.body)}"
->>>>>>> 5d5d46ee
         }
       }
     },
