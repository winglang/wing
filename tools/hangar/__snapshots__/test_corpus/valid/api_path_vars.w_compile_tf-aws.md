--- conflicted
+++ resolved
@@ -1,63 +1,67 @@
 # [api_path_vars.w](../../../../../examples/tests/valid/api_path_vars.w) | compile | tf-aws
 
 ## inflight.$Closure1.js
+
 ```js
-module.exports = function({ std_Json }) {
+module.exports = function ({ std_Json }) {
   class $Closure1 {
-    constructor({  }) {
+    constructor({}) {
       const $obj = (...args) => this.handle(...args);
       Object.setPrototypeOf($obj, this);
       return $obj;
     }
-    async $inflight_init()  {
-    }
-    async handle(req)  {
+    async $inflight_init() {}
+    async handle(req) {
       return {
-      "body": ((args) => { return JSON.stringify(args[0], null, args[1]) })([Object.freeze({"user":(req.vars)["name"]})]),
-      "headers": Object.freeze({"content-type":"application/json"}),
-      "status": 200,}
-      ;
+        body: ((args) => {
+          return JSON.stringify(args[0], null, args[1]);
+        })([Object.freeze({ user: req.vars["name"] })]),
+        headers: Object.freeze({ "content-type": "application/json" }),
+        status: 200,
+      };
     }
   }
   return $Closure1;
-}
-
+};
 ```
 
 ## inflight.$Closure2.js
+
 ```js
-<<<<<<< HEAD
-module.exports = function({ api, util_Http, std_Json }) {
-=======
-module.exports = function({ api, http_Util, std_Json }) {
->>>>>>> cc206443
+module.exports = function ({ api, http_Util, std_Json }) {
   class $Closure2 {
-    constructor({  }) {
+    constructor({}) {
       const $obj = (...args) => this.handle(...args);
       Object.setPrototypeOf($obj, this);
       return $obj;
     }
-    async $inflight_init()  {
-    }
-    async handle()  {
+    async $inflight_init() {}
+    async handle() {
       const username = "tsuf";
-<<<<<<< HEAD
-      const res = (await util_Http.get(`${api.url}/users/${username}`));
-      {((cond) => {if (!cond) throw new Error(`assertion failed: '(res.status === 200)'`)})((res.status === 200))};
-      {((cond) => {if (!cond) throw new Error(`assertion failed: '(((JSON.parse(res.body)))["user"] === username)'`)})((((JSON.parse(res.body)))["user"] === username))};
-=======
-      const res = (await http_Util.get(String.raw({ raw: ["", "/users/", ""] }, api.url, username)));
-      {((cond) => {if (!cond) throw new Error("assertion failed: res.status == 200")})((res.status === 200))};
-      {((cond) => {if (!cond) throw new Error("assertion failed: Json.parse(res.body ?? \"\").get(\"user\") == username")})((((JSON.parse((res.body ?? ""))))["user"] === username))};
->>>>>>> cc206443
+      const res = await http_Util.get(
+        String.raw({ raw: ["", "/users/", ""] }, api.url, username)
+      );
+      {
+        ((cond) => {
+          if (!cond) throw new Error("assertion failed: res.status == 200");
+        })(res.status === 200);
+      }
+      {
+        ((cond) => {
+          if (!cond)
+            throw new Error(
+              'assertion failed: Json.parse(res.body ?? "").get("user") == username'
+            );
+        })(JSON.parse(res.body ?? "")["user"] === username);
+      }
     }
   }
   return $Closure2;
-}
-
+};
 ```
 
 ## main.tf.json
+
 ```json
 {
   "//": {
@@ -94,9 +98,7 @@
     }
   },
   "provider": {
-    "aws": [
-      {}
-    ]
+    "aws": [{}]
   },
   "resource": {
     "aws_api_gateway_deployment": {
@@ -316,23 +318,20 @@
 ```
 
 ## preflight.js
+
 ```js
-const $stdlib = require('@winglang/sdk');
+const $stdlib = require("@winglang/sdk");
 const $outdir = process.env.WING_SYNTH_DIR ?? ".";
 const std = $stdlib.std;
 const $wing_is_test = process.env.WING_IS_TEST === "true";
 const $AppBase = $stdlib.core.App.for(process.env.WING_TARGET);
-const cloud = require('@winglang/sdk').cloud;
-<<<<<<< HEAD
-const util = require('@winglang/sdk').util;
-=======
-const http = require('@winglang/sdk').http;
->>>>>>> cc206443
+const cloud = require("@winglang/sdk").cloud;
+const http = require("@winglang/sdk").http;
 class $Root extends $stdlib.std.Resource {
   constructor(scope, id) {
     super(scope, id);
     class $Closure1 extends $stdlib.std.Resource {
-      constructor(scope, id, ) {
+      constructor(scope, id) {
         super(scope, id);
         this._addInflightOps("handle");
         this.display.hidden = true;
@@ -366,7 +365,7 @@
       }
     }
     class $Closure2 extends $stdlib.std.Resource {
-      constructor(scope, id, ) {
+      constructor(scope, id) {
         super(scope, id);
         this._addInflightOps("handle");
         this.display.hidden = true;
@@ -374,20 +373,12 @@
       static _toInflightType(context) {
         const self_client_path = "././inflight.$Closure2.js";
         const api_client = context._lift(api);
-<<<<<<< HEAD
-        const util_HttpClient = util.Http._toInflightType(context);
-=======
         const http_UtilClient = http.Util._toInflightType(context);
->>>>>>> cc206443
         const std_JsonClient = std.Json._toInflightType(context);
         return $stdlib.core.NodeJsCode.fromInline(`
           require("${self_client_path}")({
             api: ${api_client},
-<<<<<<< HEAD
-            util_Http: ${util_HttpClient.text},
-=======
             http_Util: ${http_UtilClient.text},
->>>>>>> cc206443
             std_Json: ${std_JsonClient.text},
           })
         `);
@@ -413,15 +404,30 @@
         super._registerBind(host, ops);
       }
     }
-    const api = this.node.root.newAbstract("@winglang/sdk.cloud.Api",this,"cloud.Api");
-    const handler = new $Closure1(this,"$Closure1");
-    (api.get("/users/{name}",handler));
-    this.node.root.new("@winglang/sdk.std.Test",std.Test,this,"test:test",new $Closure2(this,"$Closure2"));
+    const api = this.node.root.newAbstract(
+      "@winglang/sdk.cloud.Api",
+      this,
+      "cloud.Api"
+    );
+    const handler = new $Closure1(this, "$Closure1");
+    api.get("/users/{name}", handler);
+    this.node.root.new(
+      "@winglang/sdk.std.Test",
+      std.Test,
+      this,
+      "test:test",
+      new $Closure2(this, "$Closure2")
+    );
   }
 }
 class $App extends $AppBase {
   constructor() {
-    super({ outdir: $outdir, name: "api_path_vars", plugins: $plugins, isTestEnvironment: $wing_is_test });
+    super({
+      outdir: $outdir,
+      name: "api_path_vars",
+      plugins: $plugins,
+      isTestEnvironment: $wing_is_test,
+    });
     if ($wing_is_test) {
       new $Root(this, "env0");
       const $test_runner = this.testRunner;
@@ -435,5 +441,4 @@
   }
 }
 new $App().synth();
-
-```
+```