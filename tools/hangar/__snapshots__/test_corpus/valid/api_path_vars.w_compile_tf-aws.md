--- conflicted
+++ resolved
@@ -40,14 +40,19 @@
       {((cond) => {if (!cond) throw new Error("assertion failed: res.status == 200")})((res.status === 200))};
       {((cond) => {if (!cond) throw new Error("assertion failed: Json.parse(res.body ?? \"\").get(\"user\") == username")})((((JSON.parse((res.body ?? ""))))["user"] === username))};
     }
-<<<<<<< HEAD
     constructor({  }) {
       const $obj = (...args) => this.handle(...args);
       Object.setPrototypeOf($obj, this);
       return $obj;
     }
-=======
->>>>>>> 4adf9de4
+    async $inflight_init()  {
+    }
+    async handle()  {
+      const username = "tsuf";
+      const res = (await http_Util.get(String.raw({ raw: ["", "/users/", ""] }, api.url, username)));
+      {((cond) => {if (!cond) throw new Error("assertion failed: res.status == 200")})((res.status === 200))};
+      {((cond) => {if (!cond) throw new Error("assertion failed: Json.parse(res.body ?? \"\").get(\"user\") == username")})((((JSON.parse((res.body ?? ""))))["user"] === username))};
+    }
   }
   return $Closure2;
 }
