# [primitive_methods.w](../../../../../examples/tests/valid/primitive_methods.w) | compile | tf-aws

## main.tf.json
```json
{
  "//": {
    "metadata": {
      "backend": "local",
      "stackName": "root",
      "version": "0.17.0"
    },
    "outputs": {
      "root": {
        "Default": {
          "cloud.TestRunner": {
            "TestFunctionArns": "WING_TEST_RUNNER_FUNCTION_ARNS"
          }
        }
      }
    }
  },
  "output": {
    "WING_TEST_RUNNER_FUNCTION_ARNS": {
      "value": "[]"
    }
  },
  "provider": {
    "aws": [
      {}
    ]
  }
}
```

## preflight.js
```js
const $stdlib = require('@winglang/sdk');
const $outdir = process.env.WING_SYNTH_DIR ?? ".";
const std = $stdlib.std;
const $wing_is_test = process.env.WING_IS_TEST === "true";
class $Root extends $stdlib.std.Resource {
  constructor(scope, id) {
    super(scope, id);
    const dur = (std.Duration.fromSeconds(60));
    const dur2 = (std.Duration.fromSeconds(600));
    const f = ((d) => {
    });
    const stringy = String.raw({ raw: ["", ":", ""] }, dur.minutes, dur.seconds);
<<<<<<< HEAD
    {console.log("preflight" === 'inflight' && process.env.WING_TARGET !== 'sim' ? 'winglogstart:' + (stringy) + ':winglogend': (stringy))};
    if ((stringy.includes("60") && (((stringy.split(":")).at(0)) === "60"))) {
      {console.log("preflight" === 'inflight' && process.env.WING_TARGET !== 'sim' ? 'winglogstart:' + (String.raw({ raw: ["", "!"] }, stringy.length)) + ':winglogend': (String.raw({ raw: ["", "!"] }, stringy.length)))};
=======
    {console.log(stringy)};
    if ((stringy.includes("60") && (((a,b) => { try { return require('assert').deepStrictEqual(a,b) === undefined; } catch { return false; } })(((stringy.split(":")).at(0)),"60")))) {
      {console.log(String.raw({ raw: ["", "!"] }, stringy.length))};
>>>>>>> 996e87a0
    }
    {((cond) => {if (!cond) throw new Error("assertion failed: num.fromStr(\"123\") == 123")})((((a,b) => { try { return require('assert').deepStrictEqual(a,b) === undefined; } catch { return false; } })(((args) => { if (isNaN(args)) {throw new Error("unable to parse \"" + args + "\" as a number")}; return parseInt(args) })("123"),123)))};
  }
}
const $App = $stdlib.core.App.for(process.env.WING_TARGET);
new $App({ outdir: $outdir, name: "primitive_methods", rootConstruct: $Root, plugins: $plugins, isTestEnvironment: $wing_is_test }).synth();

```
<|MERGE_RESOLUTION|>--- conflicted
+++ resolved
@@ -46,15 +46,9 @@
     const f = ((d) => {
     });
     const stringy = String.raw({ raw: ["", ":", ""] }, dur.minutes, dur.seconds);
-<<<<<<< HEAD
     {console.log("preflight" === 'inflight' && process.env.WING_TARGET !== 'sim' ? 'winglogstart:' + (stringy) + ':winglogend': (stringy))};
-    if ((stringy.includes("60") && (((stringy.split(":")).at(0)) === "60"))) {
+    if ((stringy.includes("60") && (((a,b) => { try { return require('assert').deepStrictEqual(a,b) === undefined; } catch { return false; } })(((stringy.split(":")).at(0)),"60")))) {
       {console.log("preflight" === 'inflight' && process.env.WING_TARGET !== 'sim' ? 'winglogstart:' + (String.raw({ raw: ["", "!"] }, stringy.length)) + ':winglogend': (String.raw({ raw: ["", "!"] }, stringy.length)))};
-=======
-    {console.log(stringy)};
-    if ((stringy.includes("60") && (((a,b) => { try { return require('assert').deepStrictEqual(a,b) === undefined; } catch { return false; } })(((stringy.split(":")).at(0)),"60")))) {
-      {console.log(String.raw({ raw: ["", "!"] }, stringy.length))};
->>>>>>> 996e87a0
     }
     {((cond) => {if (!cond) throw new Error("assertion failed: num.fromStr(\"123\") == 123")})((((a,b) => { try { return require('assert').deepStrictEqual(a,b) === undefined; } catch { return false; } })(((args) => { if (isNaN(args)) {throw new Error("unable to parse \"" + args + "\" as a number")}; return parseInt(args) })("123"),123)))};
   }
