--- conflicted
+++ resolved
@@ -65,11 +65,7 @@
 class $Root extends $stdlib.std.Resource {
   constructor($scope, $id) {
     super($scope, $id);
-<<<<<<< HEAD
-    const t = this.node.root.newAbstract("@winglang/sdk.ex.Table", this, "ex.Table", { name: "simple-table", primaryKey: "id", columns: ({"id": ex.ColumnType.STRING, "name": ex.ColumnType.STRING, "age": ex.ColumnType.NUMBER}) });
-=======
-    const t = this.node.root.new("@winglang/sdk.ex.Table",ex.Table,this, "ex.Table", { name: "simple-table", primaryKey: "id", columns: ({"id": ex.ColumnType.STRING,"name": ex.ColumnType.STRING,"age": ex.ColumnType.NUMBER}) });
->>>>>>> 9c70d86d
+    const t = this.node.root.new("@winglang/sdk.ex.Table", ex.Table, this, "ex.Table", { name: "simple-table", primaryKey: "id", columns: ({"id": ex.ColumnType.STRING, "name": ex.ColumnType.STRING, "age": ex.ColumnType.NUMBER}) });
   }
 }
 const $PlatformManager = new $stdlib.platform.PlatformManager({platformPaths: $platforms});
