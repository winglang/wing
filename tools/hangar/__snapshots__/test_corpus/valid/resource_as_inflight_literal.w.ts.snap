// Vitest Snapshot v1, https://vitest.dev/guide/snapshot.html

exports[`wing compile -t tf-aws > clients/Foo.inflight.js 1`] = `
"class Foo  {
  constructor({  }) {
  }
  async handle(message)  {
    {
      return \\"hello world!\\";
    }
  }
}
exports.Foo = Foo;
"
`;

exports[`wing compile -t tf-aws > main.tf.json 1`] = `
{
  "//": {
    "metadata": {
      "backend": "local",
      "stackName": "root",
      "version": "0.15.2",
    },
    "outputs": {
      "root": {
        "Default": {
          "cloud.TestRunner": {
            "TestFunctionArns": "WING_TEST_RUNNER_FUNCTION_ARNS",
          },
        },
      },
    },
  },
  "output": {
    "WING_TEST_RUNNER_FUNCTION_ARNS": {
      "value": "[[\\"root/Default/Default/test\\",\\"\${aws_lambda_function.root_test_AAE85061.arn}\\"]]",
    },
  },
  "provider": {
    "aws": [
      {},
    ],
  },
  "resource": {
    "aws_iam_role": {
      "root_cloudFunction_IamRole_DAEC3578": {
        "//": {
          "metadata": {
            "path": "root/Default/Default/cloud.Function/IamRole",
            "uniqueId": "root_cloudFunction_IamRole_DAEC3578",
          },
        },
        "assume_role_policy": "{\\"Version\\":\\"2012-10-17\\",\\"Statement\\":[{\\"Action\\":\\"sts:AssumeRole\\",\\"Principal\\":{\\"Service\\":\\"lambda.amazonaws.com\\"},\\"Effect\\":\\"Allow\\"}]}",
      },
      "root_test_IamRole_6CDC2D16": {
        "//": {
          "metadata": {
            "path": "root/Default/Default/test/IamRole",
            "uniqueId": "root_test_IamRole_6CDC2D16",
          },
        },
        "assume_role_policy": "{\\"Version\\":\\"2012-10-17\\",\\"Statement\\":[{\\"Action\\":\\"sts:AssumeRole\\",\\"Principal\\":{\\"Service\\":\\"lambda.amazonaws.com\\"},\\"Effect\\":\\"Allow\\"}]}",
      },
    },
    "aws_iam_role_policy": {
      "root_cloudFunction_IamRolePolicy_AAE6C0C0": {
        "//": {
          "metadata": {
            "path": "root/Default/Default/cloud.Function/IamRolePolicy",
            "uniqueId": "root_cloudFunction_IamRolePolicy_AAE6C0C0",
          },
        },
        "policy": "{\\"Version\\":\\"2012-10-17\\",\\"Statement\\":[{\\"Effect\\":\\"Allow\\",\\"Action\\":\\"none:null\\",\\"Resource\\":\\"*\\"}]}",
        "role": "\${aws_iam_role.root_cloudFunction_IamRole_DAEC3578.name}",
      },
      "root_test_IamRolePolicy_474A6820": {
        "//": {
          "metadata": {
            "path": "root/Default/Default/test/IamRolePolicy",
            "uniqueId": "root_test_IamRolePolicy_474A6820",
          },
        },
        "policy": "{\\"Version\\":\\"2012-10-17\\",\\"Statement\\":[{\\"Action\\":[\\"lambda:InvokeFunction\\"],\\"Resource\\":[\\"\${aws_lambda_function.root_cloudFunction_6A57BA0A.arn}\\"],\\"Effect\\":\\"Allow\\"}]}",
        "role": "\${aws_iam_role.root_test_IamRole_6CDC2D16.name}",
      },
    },
    "aws_iam_role_policy_attachment": {
      "root_cloudFunction_IamRolePolicyAttachment_FC3D9E7C": {
        "//": {
          "metadata": {
            "path": "root/Default/Default/cloud.Function/IamRolePolicyAttachment",
            "uniqueId": "root_cloudFunction_IamRolePolicyAttachment_FC3D9E7C",
          },
        },
        "policy_arn": "arn:aws:iam::aws:policy/service-role/AWSLambdaBasicExecutionRole",
        "role": "\${aws_iam_role.root_cloudFunction_IamRole_DAEC3578.name}",
      },
      "root_test_IamRolePolicyAttachment_1102A28A": {
        "//": {
          "metadata": {
            "path": "root/Default/Default/test/IamRolePolicyAttachment",
            "uniqueId": "root_test_IamRolePolicyAttachment_1102A28A",
          },
        },
        "policy_arn": "arn:aws:iam::aws:policy/service-role/AWSLambdaBasicExecutionRole",
        "role": "\${aws_iam_role.root_test_IamRole_6CDC2D16.name}",
      },
    },
    "aws_lambda_function": {
      "root_cloudFunction_6A57BA0A": {
        "//": {
          "metadata": {
            "path": "root/Default/Default/cloud.Function/Default",
            "uniqueId": "root_cloudFunction_6A57BA0A",
          },
        },
        "environment": {
          "variables": {
            "WING_FUNCTION_NAME": "cloud-Function-c8d2eca1",
          },
        },
        "function_name": "cloud-Function-c8d2eca1",
        "handler": "index.handler",
        "publish": true,
        "role": "\${aws_iam_role.root_cloudFunction_IamRole_DAEC3578.arn}",
        "runtime": "nodejs16.x",
        "s3_bucket": "\${aws_s3_bucket.root_cloudFunction_Code_2F6A7948.bucket}",
        "s3_key": "\${aws_s3_object.root_cloudFunction_S3Object_C8435368.key}",
        "timeout": 30,
        "vpc_config": {
          "security_group_ids": [],
          "subnet_ids": [],
        },
      },
      "root_test_AAE85061": {
        "//": {
          "metadata": {
            "path": "root/Default/Default/test/Default",
            "uniqueId": "root_test_AAE85061",
          },
        },
        "environment": {
          "variables": {
            "FUNCTION_NAME_5bb84dfa": "\${aws_lambda_function.root_cloudFunction_6A57BA0A.arn}",
            "WING_FUNCTION_NAME": "test-c8b6eece",
          },
        },
        "function_name": "test-c8b6eece",
        "handler": "index.handler",
        "publish": true,
        "role": "\${aws_iam_role.root_test_IamRole_6CDC2D16.arn}",
        "runtime": "nodejs16.x",
        "s3_bucket": "\${aws_s3_bucket.root_test_Code_2D131EC2.bucket}",
        "s3_key": "\${aws_s3_object.root_test_S3Object_A16CD789.key}",
        "timeout": 30,
        "vpc_config": {
          "security_group_ids": [],
          "subnet_ids": [],
        },
      },
    },
    "aws_s3_bucket": {
      "root_cloudFunction_Code_2F6A7948": {
        "//": {
          "metadata": {
            "path": "root/Default/Default/cloud.Function/Code",
            "uniqueId": "root_cloudFunction_Code_2F6A7948",
          },
        },
        "bucket_prefix": "code-c8d4206f-",
      },
      "root_test_Code_2D131EC2": {
        "//": {
          "metadata": {
            "path": "root/Default/Default/test/Code",
            "uniqueId": "root_test_Code_2D131EC2",
          },
        },
        "bucket_prefix": "code-c883c33b-",
      },
    },
    "aws_s3_object": {
      "root_cloudFunction_S3Object_C8435368": {
        "//": {
          "metadata": {
            "path": "root/Default/Default/cloud.Function/S3Object",
            "uniqueId": "root_cloudFunction_S3Object_C8435368",
          },
        },
        "bucket": "\${aws_s3_bucket.root_cloudFunction_Code_2F6A7948.bucket}",
        "key": "<ASSET_KEY>",
        "source": "<ASSET_SOURCE>",
      },
      "root_test_S3Object_A16CD789": {
        "//": {
          "metadata": {
            "path": "root/Default/Default/test/S3Object",
            "uniqueId": "root_test_S3Object_A16CD789",
          },
        },
        "bucket": "\${aws_s3_bucket.root_test_Code_2D131EC2.bucket}",
        "key": "<ASSET_KEY>",
        "source": "<ASSET_SOURCE>",
      },
    },
  },
}
`;

exports[`wing compile -t tf-aws > preflight.js 1`] = `
"const $stdlib = require('@winglang/sdk');
const $outdir = process.env.WING_SYNTH_DIR ?? \\".\\";
const $wing_is_test = process.env.WING_IS_TEST === \\"true\\";

function __app(target) {
	switch (target) {
		case \\"sim\\":
			return $stdlib.sim.App;
		case \\"tfaws\\":
		case \\"tf-aws\\":
			return $stdlib.tfaws.App;
		case \\"tf-gcp\\":
			return $stdlib.tfgcp.App;
		case \\"tf-azure\\":
			return $stdlib.tfazure.App;
		case \\"awscdk\\":
			return $stdlib.awscdk.App;
		default:
			throw new Error(\`Unknown WING_TARGET value: \\"\${process.env.WING_TARGET ?? \\"\\"}\\"\`);
	}
}
const $AppBase = __app(process.env.WING_TARGET);

const cloud = require('@winglang/sdk').cloud;
class $Root extends $stdlib.core.Resource {
  constructor(scope, id) {
    super(scope, id);
    class Foo extends $stdlib.core.Resource {
<<<<<<< HEAD
	constructor(scope, id, ) {
	super(scope, id);
{
}
}
	
	_toInflight() {
	
	const self_client_path = \\"./clients/Foo.inflight.js\\".replace(/\\\\\\\\/g, \\"/\\");
	return $stdlib.core.NodeJsCode.fromInline(\`(
		await (async () => { 
			const tmp = new (require(\\"\${self_client_path}\\")).Foo({}); 
			if (tmp.$inflight_init) { await tmp.$inflight_init(); }
			return tmp; 
		})()
	)\`);
}
}
Foo._annotateInflight(\\"$inflight_init\\", {});
Foo._annotateInflight(\\"handle\\", {});
=======
      constructor(scope, id, ) {
        super(scope, id);
      }
      _toInflight() {
        const self_client_path = \\"./clients/Foo.inflight.js\\".replace(/\\\\\\\\/g, \\"/\\");
        return $stdlib.core.NodeJsCode.fromInline(\`
          (new (require(\\"\${self_client_path}\\")).Foo({
          }))
        \`);
      }
    }
    Foo._annotateInflight(\\"handle\\", {});
    Foo._annotateInflight(\\"$init\\", {});
>>>>>>> 798870d9
    const fn = this.node.root.newAbstract(\\"@winglang/sdk.cloud.Function\\",this,\\"cloud.Function\\",new Foo(this,\\"Foo\\"));
    this.node.root.newAbstract(\\"@winglang/sdk.cloud.Function\\",this,\\"test\\",new $stdlib.core.Inflight(this, \\"$Inflight1\\", {
      code: $stdlib.core.NodeJsCode.fromFile(require.resolve(\\"./proc.137cab8f078ac4d8dd242fc82417ae774fbaeaedf96937ad93f861344976bed7/index.js\\".replace(/\\\\\\\\/g, \\"/\\"))),
      bindings: {
        fn: {
          obj: fn,
          ops: [\\"invoke\\"]
        },
      }
    })
    );
  }
}
class $App extends $AppBase {
  constructor() {
    super({ outdir: $outdir, name: \\"resource_as_inflight_literal\\", plugins: $plugins, isTestEnvironment: $wing_is_test });
    if ($wing_is_test) {
      new $Root(this, \\"env0\\");
      const $test_runner = this.testRunner;
      const $tests = $test_runner.findTests();
      for (let $i = 1; $i < $tests.length; $i++) {
        new $Root(this, \\"env\\" + $i);
      }
    } else {
      new $Root(this, \\"Default\\");
    }
  }
}
new $App().synth();
"
`;

exports[`wing compile -t tf-aws > proc.137cab8f078ac4d8dd242fc82417ae774fbaeaedf96937ad93f861344976bed7/index.js 1`] = `
"async handle() {
  const { fn } = this;
  {((cond) => {if (!cond) throw new Error(\`assertion failed: '((await fn.invoke(\\"test\\")) === \\"hello world!\\")'\`)})(((await fn.invoke(\\"test\\")) === \\"hello world!\\"))};
}
"
`;

exports[`wing test -t sim > stdout 1`] = `
"- Compiling to sim...
✔ Compiling to sim...
pass ─ resource_as_inflight_literal.wsim » root/env0/test"
`;<|MERGE_RESOLUTION|>--- conflicted
+++ resolved
@@ -237,42 +237,23 @@
   constructor(scope, id) {
     super(scope, id);
     class Foo extends $stdlib.core.Resource {
-<<<<<<< HEAD
-	constructor(scope, id, ) {
-	super(scope, id);
-{
-}
-}
-	
-	_toInflight() {
-	
-	const self_client_path = \\"./clients/Foo.inflight.js\\".replace(/\\\\\\\\/g, \\"/\\");
-	return $stdlib.core.NodeJsCode.fromInline(\`(
-		await (async () => { 
-			const tmp = new (require(\\"\${self_client_path}\\")).Foo({}); 
-			if (tmp.$inflight_init) { await tmp.$inflight_init(); }
-			return tmp; 
-		})()
-	)\`);
-}
-}
-Foo._annotateInflight(\\"$inflight_init\\", {});
-Foo._annotateInflight(\\"handle\\", {});
-=======
       constructor(scope, id, ) {
         super(scope, id);
       }
       _toInflight() {
         const self_client_path = \\"./clients/Foo.inflight.js\\".replace(/\\\\\\\\/g, \\"/\\");
         return $stdlib.core.NodeJsCode.fromInline(\`
-          (new (require(\\"\${self_client_path}\\")).Foo({
-          }))
-        \`);
+          (await (async () => {
+            const tmp = new (require(\\"\${self_client_path}\\")).Foo({
+            });
+            if (tmp.$inflight_init) { await tmp.$inflight_init(); }
+            return tmp;
+          })()
+        )\`);
       }
     }
+    Foo._annotateInflight(\\"$inflight_init\\", {});
     Foo._annotateInflight(\\"handle\\", {});
-    Foo._annotateInflight(\\"$init\\", {});
->>>>>>> 798870d9
     const fn = this.node.root.newAbstract(\\"@winglang/sdk.cloud.Function\\",this,\\"cloud.Function\\",new Foo(this,\\"Foo\\"));
     this.node.root.newAbstract(\\"@winglang/sdk.cloud.Function\\",this,\\"test\\",new $stdlib.core.Inflight(this, \\"$Inflight1\\", {
       code: $stdlib.core.NodeJsCode.fromFile(require.resolve(\\"./proc.137cab8f078ac4d8dd242fc82417ae774fbaeaedf96937ad93f861344976bed7/index.js\\".replace(/\\\\\\\\/g, \\"/\\"))),
