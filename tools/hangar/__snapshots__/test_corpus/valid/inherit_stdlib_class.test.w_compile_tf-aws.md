--- conflicted
+++ resolved
@@ -62,26 +62,7 @@
       "stackName": "root",
       "version": "0.17.0"
     },
-<<<<<<< HEAD
-    "outputs": {
-      "root": {
-        "Default": {
-          "Default": {
-            "AnApi": {
-              "Endpoint": {
-                "Url": "AnApi_Endpoint_Url_A71EBCD8"
-              }
-            }
-          },
-          "cloud.TestRunner": {
-            "TestFunctionArns": "WING_TEST_RUNNER_FUNCTION_IDENTIFIERS"
-          }
-        }
-      }
-    }
-=======
     "outputs": {}
->>>>>>> c6f94f28
   },
   "data": {
     "aws_region": {
@@ -95,17 +76,6 @@
       }
     }
   },
-<<<<<<< HEAD
-  "output": {
-    "AnApi_Endpoint_Url_A71EBCD8": {
-      "value": "https://${aws_api_gateway_rest_api.AnApi_api_99502955.id}.execute-api.${data.aws_region.Region.name}.amazonaws.com/${aws_api_gateway_stage.AnApi_api_stage_1FA14C2C.stage_name}"
-    },
-    "WING_TEST_RUNNER_FUNCTION_IDENTIFIERS": {
-      "value": "[]"
-    }
-  },
-=======
->>>>>>> c6f94f28
   "provider": {
     "aws": [
       {}
