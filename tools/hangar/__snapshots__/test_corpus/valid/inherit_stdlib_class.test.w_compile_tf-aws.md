--- conflicted
+++ resolved
@@ -292,16 +292,8 @@
 const std = $stdlib.std;
 const $helpers = $stdlib.helpers;
 const $extern = $helpers.createExternRequire(__dirname);
-<<<<<<< HEAD
 const $PlatformManager = new $stdlib.platform.PlatformManager({platformPaths: $platforms});
 globalThis.$PolyconFactory = $PlatformManager.createPolyconFactory();
-const cloud = $stdlib.cloud;
-const http = $stdlib.http;
-class $Root extends $stdlib.std.Resource {
-  constructor($scope, $id) {
-    super($scope, $id);
-    class AnApi extends (globalThis.$PolyconFactory.resolveType("@winglang/sdk.cloud.Api") ?? cloud.Api) {
-=======
 class $Root extends $stdlib.std.Resource {
   constructor($scope, $id) {
     super($scope, $id);
@@ -310,8 +302,7 @@
     const cloud = $stdlib.cloud;
     const http = $stdlib.http;
     $helpers.nodeof(this).root.$preflightTypesMap = $preflightTypesMap;
-    class AnApi extends (this?.node?.root?.typeForFqn("@winglang/sdk.cloud.Api") ?? cloud.Api) {
->>>>>>> fddc8a91
+    class AnApi extends (globalThis.$PolyconFactory.resolveType("@winglang/sdk.cloud.Api") ?? cloud.Api) {
       constructor($scope, $id, ) {
         super($scope, $id);
       }
