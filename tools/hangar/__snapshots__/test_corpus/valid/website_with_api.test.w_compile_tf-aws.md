# [website_with_api.test.w](../../../../../examples/tests/valid/website_with_api.test.w) | compile | tf-aws

## inflight.$Closure1-1.js
```js
"use strict";
module.exports = function({ $std_Json, $usersTable }) {
  class $Closure1 {
    constructor({  }) {
      const $obj = (...args) => this.handle(...args);
      Object.setPrototypeOf($obj, this);
      return $obj;
    }
    async handle(req) {
      return ({"body": ((args) => { return JSON.stringify(args[0], null, args[1]?.indent) })([({"users": (await $usersTable.list())})]), "status": 200});
    }
  }
  return $Closure1;
}
//# sourceMappingURL=inflight.$Closure1-1.js.map
```

## inflight.$Closure2-1.js
```js
"use strict";
module.exports = function({ $std_Json, $usersTable }) {
  class $Closure2 {
    constructor({  }) {
      const $obj = (...args) => this.handle(...args);
      Object.setPrototypeOf($obj, this);
      return $obj;
    }
    async handle(req) {
<<<<<<< HEAD
      const body = (JSON.parse((req.body ?? ((args) => { return JSON.stringify(args[0], null, args[1]?.indent) })([({"name": "", "age": "", "id": ""})]))));
=======
      const body = (JSON.parse((req.body ?? "")));
>>>>>>> a30e8eca
      if ((((((a,b) => { try { return require('assert').deepStrictEqual(a,b) === undefined; } catch { return false; } })(((obj, args) => { if (obj[args] === undefined) throw new Error(`Json property "${args}" does not exist`); return obj[args] })(body, "name"),"")) || (((a,b) => { try { return require('assert').deepStrictEqual(a,b) === undefined; } catch { return false; } })(((obj, args) => { if (obj[args] === undefined) throw new Error(`Json property "${args}" does not exist`); return obj[args] })(body, "age"),""))) || (((a,b) => { try { return require('assert').deepStrictEqual(a,b) === undefined; } catch { return false; } })(((obj, args) => { if (obj[args] === undefined) throw new Error(`Json property "${args}" does not exist`); return obj[args] })(body, "id"),"")))) {
        return ({"body": ((args) => { return JSON.stringify(args[0], null, args[1]?.indent) })([({"error": "incomplete details"})]), "status": 400});
      }
      (await $usersTable.insert(((args) => { return JSON.stringify(args[0], null, args[1]?.indent) })([((obj, args) => { if (obj[args] === undefined) throw new Error(`Json property "${args}" does not exist`); return obj[args] })(body, "id")]), body));
      return ({"body": ((args) => { return JSON.stringify(args[0], null, args[1]?.indent) })([({"user": ((obj, args) => { if (obj[args] === undefined) throw new Error(`Json property "${args}" does not exist`); return obj[args] })(body, "id")})]), "status": 201});
    }
  }
  return $Closure2;
}
//# sourceMappingURL=inflight.$Closure2-1.js.map
```

## inflight.$Closure3-1.js
```js
"use strict";
module.exports = function({ $api_url, $expect_Util, $http_HttpMethod, $http_Util }) {
  class $Closure3 {
    constructor({  }) {
      const $obj = (...args) => this.handle(...args);
      Object.setPrototypeOf($obj, this);
      return $obj;
    }
    async handle() {
      const response = (await $http_Util.fetch(($api_url + "/users"), ({"method": $http_HttpMethod.GET, "headers": ({"Content-Type": "text/json"})})));
      const headers = response.headers;
      (await $expect_Util.equal(response.status, 200));
      (await $expect_Util.equal((headers)["access-control-allow-origin"], "*"));
      (await $expect_Util.equal((headers)["access-control-expose-headers"], "Content-Type"));
      (await $expect_Util.equal((headers)["access-control-allow-credentials"], "false"));
      (await $expect_Util.nil((headers)["access-control-allow-headers"]));
      (await $expect_Util.nil((headers)["access-control-allow-methods"]));
    }
  }
  return $Closure3;
}
//# sourceMappingURL=inflight.$Closure3-1.js.map
```

## inflight.$Closure4-1.js
```js
"use strict";
module.exports = function({ $api_url, $expect_Util, $http_HttpMethod, $http_Util }) {
  class $Closure4 {
    constructor({  }) {
      const $obj = (...args) => this.handle(...args);
      Object.setPrototypeOf($obj, this);
      return $obj;
    }
    async handle() {
      const response = (await $http_Util.fetch(($api_url + "/users"), ({"method": $http_HttpMethod.OPTIONS, "headers": ({"Content-Type": "text/json"})})));
      const headers = response.headers;
      (await $expect_Util.equal(response.status, 204));
      (await $expect_Util.equal((headers)["access-control-allow-methods"], "GET,POST,OPTIONS"));
      (await $expect_Util.equal((headers)["access-control-allow-headers"], "Content-Type"));
    }
  }
  return $Closure4;
}
//# sourceMappingURL=inflight.$Closure4-1.js.map
```

## main.tf.json
```json
{
  "//": {
    "metadata": {
      "backend": "local",
      "stackName": "root",
      "version": "0.17.0"
    },
    "outputs": {
      "root": {
        "Default": {
          "cloud.TestRunner": {
            "TestFunctionArns": "WING_TEST_RUNNER_FUNCTION_IDENTIFIERS"
          }
        }
      }
    }
  },
  "data": {
    "aws_iam_policy_document": {
      "cloudWebsite_AllowDistributionReadOnly_89DC4FD0": {
        "//": {
          "metadata": {
            "path": "root/Default/Default/cloud.Website/AllowDistributionReadOnly",
            "uniqueId": "cloudWebsite_AllowDistributionReadOnly_89DC4FD0"
          }
        },
        "statement": [
          {
            "actions": [
              "s3:GetObject"
            ],
            "condition": [
              {
                "test": "StringEquals",
                "values": [
                  "${aws_cloudfront_distribution.cloudWebsite_Distribution_083B5AF9.arn}"
                ],
                "variable": "AWS:SourceArn"
              }
            ],
            "principals": [
              {
                "identifiers": [
                  "cloudfront.amazonaws.com"
                ],
                "type": "Service"
              }
            ],
            "resources": [
              "${aws_s3_bucket.cloudWebsite_WebsiteBucket_EB03D355.arn}/*"
            ]
          }
        ]
      }
    },
    "aws_region": {
      "Region": {
        "//": {
          "metadata": {
            "path": "root/Default/Region",
            "uniqueId": "Region"
          }
        }
      }
    }
  },
  "output": {
    "WING_TEST_RUNNER_FUNCTION_IDENTIFIERS": {
      "value": "[]"
    }
  },
  "provider": {
    "aws": [
      {}
    ]
  },
  "resource": {
    "aws_api_gateway_deployment": {
      "cloudApi_api_deployment_545514BF": {
        "//": {
          "metadata": {
            "path": "root/Default/Default/cloud.Api/api/deployment",
            "uniqueId": "cloudApi_api_deployment_545514BF"
          }
        },
        "lifecycle": {
          "create_before_destroy": true
        },
        "rest_api_id": "${aws_api_gateway_rest_api.cloudApi_api_2B334D75.id}",
        "triggers": {
          "redeployment": "${sha256(aws_api_gateway_rest_api.cloudApi_api_2B334D75.body)}"
        }
      }
    },
    "aws_api_gateway_rest_api": {
      "cloudApi_api_2B334D75": {
        "//": {
          "metadata": {
            "path": "root/Default/Default/cloud.Api/api/api",
            "uniqueId": "cloudApi_api_2B334D75"
          }
        },
        "body": "{\"openapi\":\"3.0.3\",\"paths\":{\"/users\":{\"get\":{\"operationId\":\"get-users\",\"responses\":{\"200\":{\"description\":\"200 response\",\"content\":{},\"headers\":{\"Access-Control-Allow-Origin\":{\"schema\":{\"type\":\"string\"}},\"Access-Control-Allow-Methods\":{\"schema\":{\"type\":\"string\"}},\"Access-Control-Allow-Headers\":{\"schema\":{\"type\":\"string\"}},\"Access-Control-Max-Age\":{\"schema\":{\"type\":\"string\"}}}}},\"parameters\":[],\"x-amazon-apigateway-integration\":{\"uri\":\"arn:aws:apigateway:${data.aws_region.Region.name}:lambda:path/2015-03-31/functions/${aws_lambda_function.cloudApi_cloudApi-OnRequest-cdafee6e_A6C8366F.arn}/invocations\",\"type\":\"aws_proxy\",\"httpMethod\":\"POST\",\"responses\":{\"default\":{\"statusCode\":\"200\"}},\"passthroughBehavior\":\"when_no_match\",\"contentHandling\":\"CONVERT_TO_TEXT\"}},\"post\":{\"operationId\":\"post-users\",\"responses\":{\"200\":{\"description\":\"200 response\",\"content\":{},\"headers\":{\"Access-Control-Allow-Origin\":{\"schema\":{\"type\":\"string\"}},\"Access-Control-Allow-Methods\":{\"schema\":{\"type\":\"string\"}},\"Access-Control-Allow-Headers\":{\"schema\":{\"type\":\"string\"}},\"Access-Control-Max-Age\":{\"schema\":{\"type\":\"string\"}}}}},\"parameters\":[],\"x-amazon-apigateway-integration\":{\"uri\":\"arn:aws:apigateway:${data.aws_region.Region.name}:lambda:path/2015-03-31/functions/${aws_lambda_function.cloudApi_cloudApi-OnRequest-86898773_701F5CA7.arn}/invocations\",\"type\":\"aws_proxy\",\"httpMethod\":\"POST\",\"responses\":{\"default\":{\"statusCode\":\"200\"}},\"passthroughBehavior\":\"when_no_match\",\"contentHandling\":\"CONVERT_TO_TEXT\"}}},\"/{proxy+}\":{\"x-amazon-apigateway-any-method\":{\"produces\":[\"application/json\"],\"x-amazon-apigateway-integration\":{\"type\":\"mock\",\"requestTemplates\":{\"application/json\":\"\\n                #if ($context.httpMethod == \\\"OPTIONS\\\")\\n                    {\\\"statusCode\\\": 204}\\n                #else\\n                    {\\\"statusCode\\\": 404}\\n                #end\\n              \"},\"passthroughBehavior\":\"never\",\"responses\":{\"204\":{\"statusCode\":\"204\",\"responseParameters\":{\"method.response.header.Content-Type\":\"'application/json'\",\"method.response.header.Access-Control-Allow-Origin\":\"'*'\",\"method.response.header.Access-Control-Allow-Methods\":\"'GET,POST,OPTIONS'\",\"method.response.header.Access-Control-Allow-Headers\":\"'Content-Type'\"},\"responseTemplates\":{\"application/json\":\"{}\"}},\"404\":{\"statusCode\":\"404\",\"responseParameters\":{\"method.response.header.Content-Type\":\"'application/json'\"},\"responseTemplates\":{\"application/json\":\"{\\\"statusCode\\\": 404, \\\"message\\\": \\\"Error: Resource not found\\\"}\"}},\"default\":{\"statusCode\":\"404\",\"responseParameters\":{\"method.response.header.Content-Type\":\"'application/json'\"},\"responseTemplates\":{\"application/json\":\"{\\\"statusCode\\\": 404, \\\"message\\\": \\\"Error: Resource not found\\\"}\"}}}},\"responses\":{\"204\":{\"description\":\"204 response\",\"headers\":{\"Content-Type\":{\"type\":\"string\"},\"Access-Control-Allow-Origin\":{\"type\":\"string\"},\"Access-Control-Allow-Methods\":{\"type\":\"string\"},\"Access-Control-Allow-Headers\":{\"type\":\"string\"}}},\"404\":{\"description\":\"404 response\",\"headers\":{\"Content-Type\":{\"type\":\"string\"}}}}}}}}",
        "name": "api-c895068c"
      }
    },
    "aws_api_gateway_stage": {
      "cloudApi_api_stage_BBB283E4": {
        "//": {
          "metadata": {
            "path": "root/Default/Default/cloud.Api/api/stage",
            "uniqueId": "cloudApi_api_stage_BBB283E4"
          }
        },
        "deployment_id": "${aws_api_gateway_deployment.cloudApi_api_deployment_545514BF.id}",
        "rest_api_id": "${aws_api_gateway_rest_api.cloudApi_api_2B334D75.id}",
        "stage_name": "prod"
      }
    },
    "aws_cloudfront_distribution": {
      "cloudWebsite_Distribution_083B5AF9": {
        "//": {
          "metadata": {
            "path": "root/Default/Default/cloud.Website/Distribution",
            "uniqueId": "cloudWebsite_Distribution_083B5AF9"
          }
        },
        "default_cache_behavior": {
          "allowed_methods": [
            "GET",
            "HEAD"
          ],
          "cached_methods": [
            "GET",
            "HEAD"
          ],
          "compress": true,
          "default_ttl": 3600,
          "forwarded_values": {
            "cookies": {
              "forward": "none"
            },
            "query_string": false
          },
          "max_ttl": 86400,
          "min_ttl": 0,
          "target_origin_id": "s3Origin",
          "viewer_protocol_policy": "redirect-to-https"
        },
        "default_root_object": "index.html",
        "enabled": true,
        "origin": [
          {
            "domain_name": "${aws_s3_bucket.cloudWebsite_WebsiteBucket_EB03D355.bucket_regional_domain_name}",
            "origin_access_control_id": "${aws_cloudfront_origin_access_control.cloudWebsite_CloudfrontOac_C956968B.id}",
            "origin_id": "s3Origin"
          }
        ],
        "price_class": "PriceClass_100",
        "restrictions": {
          "geo_restriction": {
            "locations": [],
            "restriction_type": "none"
          }
        },
        "viewer_certificate": {
          "cloudfront_default_certificate": true
        }
      }
    },
    "aws_cloudfront_origin_access_control": {
      "cloudWebsite_CloudfrontOac_C956968B": {
        "//": {
          "metadata": {
            "path": "root/Default/Default/cloud.Website/CloudfrontOac",
            "uniqueId": "cloudWebsite_CloudfrontOac_C956968B"
          }
        },
        "name": "cloud-We-c8e58765-cloudfront-oac",
        "origin_access_control_origin_type": "s3",
        "signing_behavior": "always",
        "signing_protocol": "sigv4"
      }
    },
    "aws_cloudwatch_log_group": {
      "cloudApi_cloudApi-OnRequest-86898773_CloudwatchLogGroup_B4816A53": {
        "//": {
          "metadata": {
            "path": "root/Default/Default/cloud.Api/cloud.Api-OnRequest-86898773/CloudwatchLogGroup",
            "uniqueId": "cloudApi_cloudApi-OnRequest-86898773_CloudwatchLogGroup_B4816A53"
          }
        },
        "name": "/aws/lambda/cloud-Api-OnRequest-86898773-c8ed6547",
        "retention_in_days": 30
      },
      "cloudApi_cloudApi-OnRequest-cdafee6e_CloudwatchLogGroup_B50BDB26": {
        "//": {
          "metadata": {
            "path": "root/Default/Default/cloud.Api/cloud.Api-OnRequest-cdafee6e/CloudwatchLogGroup",
            "uniqueId": "cloudApi_cloudApi-OnRequest-cdafee6e_CloudwatchLogGroup_B50BDB26"
          }
        },
        "name": "/aws/lambda/cloud-Api-OnRequest-cdafee6e-c8147384",
        "retention_in_days": 30
      }
    },
    "aws_dynamodb_table": {
      "exTable": {
        "//": {
          "metadata": {
            "path": "root/Default/Default/ex.Table/Default",
            "uniqueId": "exTable"
          }
        },
        "attribute": [
          {
            "name": "id",
            "type": "S"
          }
        ],
        "billing_mode": "PAY_PER_REQUEST",
        "hash_key": "id",
        "name": "users-tableex.Table-c840a49c"
      }
    },
    "aws_iam_role": {
      "cloudApi_cloudApi-OnRequest-86898773_IamRole_6300C24F": {
        "//": {
          "metadata": {
            "path": "root/Default/Default/cloud.Api/cloud.Api-OnRequest-86898773/IamRole",
            "uniqueId": "cloudApi_cloudApi-OnRequest-86898773_IamRole_6300C24F"
          }
        },
        "assume_role_policy": "{\"Version\":\"2012-10-17\",\"Statement\":[{\"Action\":\"sts:AssumeRole\",\"Principal\":{\"Service\":\"lambda.amazonaws.com\"},\"Effect\":\"Allow\"}]}"
      },
      "cloudApi_cloudApi-OnRequest-cdafee6e_IamRole_4382C442": {
        "//": {
          "metadata": {
            "path": "root/Default/Default/cloud.Api/cloud.Api-OnRequest-cdafee6e/IamRole",
            "uniqueId": "cloudApi_cloudApi-OnRequest-cdafee6e_IamRole_4382C442"
          }
        },
        "assume_role_policy": "{\"Version\":\"2012-10-17\",\"Statement\":[{\"Action\":\"sts:AssumeRole\",\"Principal\":{\"Service\":\"lambda.amazonaws.com\"},\"Effect\":\"Allow\"}]}"
      }
    },
    "aws_iam_role_policy": {
      "cloudApi_cloudApi-OnRequest-86898773_IamRolePolicy_DAC639E5": {
        "//": {
          "metadata": {
            "path": "root/Default/Default/cloud.Api/cloud.Api-OnRequest-86898773/IamRolePolicy",
            "uniqueId": "cloudApi_cloudApi-OnRequest-86898773_IamRolePolicy_DAC639E5"
          }
        },
        "policy": "{\"Version\":\"2012-10-17\",\"Statement\":[{\"Action\":[\"dynamodb:PutItem\"],\"Resource\":[\"${aws_dynamodb_table.exTable.arn}\"],\"Effect\":\"Allow\"}]}",
        "role": "${aws_iam_role.cloudApi_cloudApi-OnRequest-86898773_IamRole_6300C24F.name}"
      },
      "cloudApi_cloudApi-OnRequest-cdafee6e_IamRolePolicy_8BF9C89F": {
        "//": {
          "metadata": {
            "path": "root/Default/Default/cloud.Api/cloud.Api-OnRequest-cdafee6e/IamRolePolicy",
            "uniqueId": "cloudApi_cloudApi-OnRequest-cdafee6e_IamRolePolicy_8BF9C89F"
          }
        },
        "policy": "{\"Version\":\"2012-10-17\",\"Statement\":[{\"Action\":[\"dynamodb:Scan\"],\"Resource\":[\"${aws_dynamodb_table.exTable.arn}\"],\"Effect\":\"Allow\"}]}",
        "role": "${aws_iam_role.cloudApi_cloudApi-OnRequest-cdafee6e_IamRole_4382C442.name}"
      }
    },
    "aws_iam_role_policy_attachment": {
      "cloudApi_cloudApi-OnRequest-86898773_IamRolePolicyAttachment_6E485A17": {
        "//": {
          "metadata": {
            "path": "root/Default/Default/cloud.Api/cloud.Api-OnRequest-86898773/IamRolePolicyAttachment",
            "uniqueId": "cloudApi_cloudApi-OnRequest-86898773_IamRolePolicyAttachment_6E485A17"
          }
        },
        "policy_arn": "arn:aws:iam::aws:policy/service-role/AWSLambdaBasicExecutionRole",
        "role": "${aws_iam_role.cloudApi_cloudApi-OnRequest-86898773_IamRole_6300C24F.name}"
      },
      "cloudApi_cloudApi-OnRequest-cdafee6e_IamRolePolicyAttachment_5383D6A2": {
        "//": {
          "metadata": {
            "path": "root/Default/Default/cloud.Api/cloud.Api-OnRequest-cdafee6e/IamRolePolicyAttachment",
            "uniqueId": "cloudApi_cloudApi-OnRequest-cdafee6e_IamRolePolicyAttachment_5383D6A2"
          }
        },
        "policy_arn": "arn:aws:iam::aws:policy/service-role/AWSLambdaBasicExecutionRole",
        "role": "${aws_iam_role.cloudApi_cloudApi-OnRequest-cdafee6e_IamRole_4382C442.name}"
      }
    },
    "aws_lambda_function": {
      "cloudApi_cloudApi-OnRequest-86898773_701F5CA7": {
        "//": {
          "metadata": {
            "path": "root/Default/Default/cloud.Api/cloud.Api-OnRequest-86898773/Default",
            "uniqueId": "cloudApi_cloudApi-OnRequest-86898773_701F5CA7"
          }
        },
        "architectures": [
          "arm64"
        ],
        "environment": {
          "variables": {
            "DYNAMODB_TABLE_NAME_d5d44f18": "${aws_dynamodb_table.exTable.name}",
            "DYNAMODB_TABLE_NAME_d5d44f18_COLUMNS": "{\"id\":0,\"name\":0,\"age\":1}",
            "DYNAMODB_TABLE_NAME_d5d44f18_PRIMARY_KEY": "id",
            "NODE_OPTIONS": "--enable-source-maps",
            "WING_FUNCTION_NAME": "cloud-Api-OnRequest-86898773-c8ed6547",
            "WING_TARGET": "tf-aws"
          }
        },
        "function_name": "cloud-Api-OnRequest-86898773-c8ed6547",
        "handler": "index.handler",
        "memory_size": 1024,
        "publish": true,
        "role": "${aws_iam_role.cloudApi_cloudApi-OnRequest-86898773_IamRole_6300C24F.arn}",
        "runtime": "nodejs18.x",
        "s3_bucket": "${aws_s3_bucket.Code.bucket}",
        "s3_key": "${aws_s3_object.cloudApi_cloudApi-OnRequest-86898773_S3Object_12D28469.key}",
        "timeout": 60,
        "vpc_config": {
          "security_group_ids": [],
          "subnet_ids": []
        }
      },
      "cloudApi_cloudApi-OnRequest-cdafee6e_A6C8366F": {
        "//": {
          "metadata": {
            "path": "root/Default/Default/cloud.Api/cloud.Api-OnRequest-cdafee6e/Default",
            "uniqueId": "cloudApi_cloudApi-OnRequest-cdafee6e_A6C8366F"
          }
        },
        "architectures": [
          "arm64"
        ],
        "environment": {
          "variables": {
            "DYNAMODB_TABLE_NAME_d5d44f18": "${aws_dynamodb_table.exTable.name}",
            "DYNAMODB_TABLE_NAME_d5d44f18_COLUMNS": "{\"id\":0,\"name\":0,\"age\":1}",
            "DYNAMODB_TABLE_NAME_d5d44f18_PRIMARY_KEY": "id",
            "NODE_OPTIONS": "--enable-source-maps",
            "WING_FUNCTION_NAME": "cloud-Api-OnRequest-cdafee6e-c8147384",
            "WING_TARGET": "tf-aws"
          }
        },
        "function_name": "cloud-Api-OnRequest-cdafee6e-c8147384",
        "handler": "index.handler",
        "memory_size": 1024,
        "publish": true,
        "role": "${aws_iam_role.cloudApi_cloudApi-OnRequest-cdafee6e_IamRole_4382C442.arn}",
        "runtime": "nodejs18.x",
        "s3_bucket": "${aws_s3_bucket.Code.bucket}",
        "s3_key": "${aws_s3_object.cloudApi_cloudApi-OnRequest-cdafee6e_S3Object_5DAAA0EF.key}",
        "timeout": 60,
        "vpc_config": {
          "security_group_ids": [],
          "subnet_ids": []
        }
      }
    },
    "aws_lambda_permission": {
      "cloudApi_api_permission-GET-41f0e61d_DD9B4FD0": {
        "//": {
          "metadata": {
            "path": "root/Default/Default/cloud.Api/api/permission-GET-41f0e61d",
            "uniqueId": "cloudApi_api_permission-GET-41f0e61d_DD9B4FD0"
          }
        },
        "action": "lambda:InvokeFunction",
        "function_name": "${aws_lambda_function.cloudApi_cloudApi-OnRequest-cdafee6e_A6C8366F.function_name}",
        "principal": "apigateway.amazonaws.com",
        "source_arn": "${aws_api_gateway_rest_api.cloudApi_api_2B334D75.execution_arn}/*/GET/users",
        "statement_id": "AllowExecutionFromAPIGateway-GET-41f0e61d"
      },
      "cloudApi_api_permission-POST-41f0e61d_743604B6": {
        "//": {
          "metadata": {
            "path": "root/Default/Default/cloud.Api/api/permission-POST-41f0e61d",
            "uniqueId": "cloudApi_api_permission-POST-41f0e61d_743604B6"
          }
        },
        "action": "lambda:InvokeFunction",
        "function_name": "${aws_lambda_function.cloudApi_cloudApi-OnRequest-86898773_701F5CA7.function_name}",
        "principal": "apigateway.amazonaws.com",
        "source_arn": "${aws_api_gateway_rest_api.cloudApi_api_2B334D75.execution_arn}/*/POST/users",
        "statement_id": "AllowExecutionFromAPIGateway-POST-41f0e61d"
      }
    },
    "aws_s3_bucket": {
      "Code": {
        "//": {
          "metadata": {
            "path": "root/Default/Code",
            "uniqueId": "Code"
          }
        },
        "bucket_prefix": "code-c84a50b1-"
      },
      "cloudWebsite_WebsiteBucket_EB03D355": {
        "//": {
          "metadata": {
            "path": "root/Default/Default/cloud.Website/WebsiteBucket",
            "uniqueId": "cloudWebsite_WebsiteBucket_EB03D355"
          }
        },
        "bucket_prefix": "cloud-website-c8e58765-",
        "force_destroy": false
      }
    },
    "aws_s3_bucket_policy": {
      "cloudWebsite_DistributionS3BucketPolicy_32B029AE": {
        "//": {
          "metadata": {
            "path": "root/Default/Default/cloud.Website/DistributionS3BucketPolicy",
            "uniqueId": "cloudWebsite_DistributionS3BucketPolicy_32B029AE"
          }
        },
        "bucket": "${aws_s3_bucket.cloudWebsite_WebsiteBucket_EB03D355.id}",
        "policy": "${data.aws_iam_policy_document.cloudWebsite_AllowDistributionReadOnly_89DC4FD0.json}"
      }
    },
    "aws_s3_bucket_website_configuration": {
      "cloudWebsite_BucketWebsiteConfiguration_920E8E41": {
        "//": {
          "metadata": {
            "path": "root/Default/Default/cloud.Website/BucketWebsiteConfiguration",
            "uniqueId": "cloudWebsite_BucketWebsiteConfiguration_920E8E41"
          }
        },
        "bucket": "${aws_s3_bucket.cloudWebsite_WebsiteBucket_EB03D355.bucket}",
        "index_document": {
          "suffix": "index.html"
        }
      }
    },
    "aws_s3_object": {
      "cloudApi_cloudApi-OnRequest-86898773_S3Object_12D28469": {
        "//": {
          "metadata": {
            "path": "root/Default/Default/cloud.Api/cloud.Api-OnRequest-86898773/S3Object",
            "uniqueId": "cloudApi_cloudApi-OnRequest-86898773_S3Object_12D28469"
          }
        },
        "bucket": "${aws_s3_bucket.Code.bucket}",
        "key": "<ASSET_KEY>",
        "source": "<ASSET_SOURCE>"
      },
      "cloudApi_cloudApi-OnRequest-cdafee6e_S3Object_5DAAA0EF": {
        "//": {
          "metadata": {
            "path": "root/Default/Default/cloud.Api/cloud.Api-OnRequest-cdafee6e/S3Object",
            "uniqueId": "cloudApi_cloudApi-OnRequest-cdafee6e_S3Object_5DAAA0EF"
          }
        },
        "bucket": "${aws_s3_bucket.Code.bucket}",
        "key": "<ASSET_KEY>",
        "source": "<ASSET_SOURCE>"
      },
      "cloudWebsite_File--indexhtml_2A2AE13C": {
        "//": {
          "metadata": {
            "path": "root/Default/Default/cloud.Website/File--index.html",
            "uniqueId": "cloudWebsite_File--indexhtml_2A2AE13C"
          }
        },
        "bucket": "${aws_s3_bucket.cloudWebsite_WebsiteBucket_EB03D355.bucket}",
        "content_type": "text/html; charset=utf-8",
        "depends_on": [
          "aws_s3_bucket.cloudWebsite_WebsiteBucket_EB03D355"
        ],
        "key": "/index.html",
        "source": "<SOURCE>",
        "source_hash": "${filemd5(<SOURCE>)}"
      },
      "cloudWebsite_File-configjson_591A81BA": {
        "//": {
          "metadata": {
            "path": "root/Default/Default/cloud.Website/File-config.json",
            "uniqueId": "cloudWebsite_File-configjson_591A81BA"
          }
        },
        "bucket": "${aws_s3_bucket.cloudWebsite_WebsiteBucket_EB03D355.bucket}",
        "content": "{\"apiUrl\":\"${aws_api_gateway_stage.cloudApi_api_stage_BBB283E4.invoke_url}\"}",
        "content_type": "application/json",
        "depends_on": [
          "aws_s3_bucket.cloudWebsite_WebsiteBucket_EB03D355"
        ],
        "key": "config.json"
      }
    }
  }
}
```

## preflight.js
```js
"use strict";
const $stdlib = require('@winglang/sdk');
const $platforms = ((s) => !s ? [] : s.split(';'))(process.env.WING_PLATFORMS);
const $outdir = process.env.WING_SYNTH_DIR ?? ".";
const $wing_is_test = process.env.WING_IS_TEST === "true";
const std = $stdlib.std;
const cloud = $stdlib.cloud;
const ex = $stdlib.ex;
const http = $stdlib.http;
const expect = $stdlib.expect;
class $Root extends $stdlib.std.Resource {
  constructor($scope, $id) {
    super($scope, $id);
    class $Closure1 extends $stdlib.std.Resource {
      constructor($scope, $id, ) {
        super($scope, $id);
        (std.Node.of(this)).hidden = true;
      }
      static _toInflightType(context) {
        return `
          require("./inflight.$Closure1-1.js")({
            $std_Json: ${context._lift($stdlib.core.toLiftableModuleType(std.Json, "@winglang/sdk/std", "Json"))},
            $usersTable: ${context._lift(usersTable)},
          })
        `;
      }
      _toInflight() {
        return `
          (await (async () => {
            const $Closure1Client = ${$Closure1._toInflightType(this)};
            const client = new $Closure1Client({
            });
            if (client.$inflight_init) { await client.$inflight_init(); }
            return client;
          })())
        `;
      }
      _supportedOps() {
        return ["handle", "$inflight_init"];
      }
      _registerOnLift(host, ops) {
        if (ops.includes("handle")) {
          $Closure1._registerOnLiftObject(usersTable, host, ["list"]);
        }
        super._registerOnLift(host, ops);
      }
    }
    class $Closure2 extends $stdlib.std.Resource {
      constructor($scope, $id, ) {
        super($scope, $id);
        (std.Node.of(this)).hidden = true;
      }
      static _toInflightType(context) {
        return `
          require("./inflight.$Closure2-1.js")({
            $std_Json: ${context._lift($stdlib.core.toLiftableModuleType(std.Json, "@winglang/sdk/std", "Json"))},
            $usersTable: ${context._lift(usersTable)},
          })
        `;
      }
      _toInflight() {
        return `
          (await (async () => {
            const $Closure2Client = ${$Closure2._toInflightType(this)};
            const client = new $Closure2Client({
            });
            if (client.$inflight_init) { await client.$inflight_init(); }
            return client;
          })())
        `;
      }
      _supportedOps() {
        return ["handle", "$inflight_init"];
      }
      _registerOnLift(host, ops) {
        if (ops.includes("handle")) {
          $Closure2._registerOnLiftObject(usersTable, host, ["insert"]);
        }
        super._registerOnLift(host, ops);
      }
    }
    class $Closure3 extends $stdlib.std.Resource {
      constructor($scope, $id, ) {
        super($scope, $id);
        (std.Node.of(this)).hidden = true;
      }
      static _toInflightType(context) {
        return `
          require("./inflight.$Closure3-1.js")({
            $api_url: ${context._lift(api.url)},
            $expect_Util: ${context._lift($stdlib.core.toLiftableModuleType(expect.Util, "@winglang/sdk/expect", "Util"))},
            $http_HttpMethod: ${context._lift($stdlib.core.toLiftableModuleType(http.HttpMethod, "@winglang/sdk/http", "HttpMethod"))},
            $http_Util: ${context._lift($stdlib.core.toLiftableModuleType(http.Util, "@winglang/sdk/http", "Util"))},
          })
        `;
      }
      _toInflight() {
        return `
          (await (async () => {
            const $Closure3Client = ${$Closure3._toInflightType(this)};
            const client = new $Closure3Client({
            });
            if (client.$inflight_init) { await client.$inflight_init(); }
            return client;
          })())
        `;
      }
      _supportedOps() {
        return ["handle", "$inflight_init"];
      }
      _registerOnLift(host, ops) {
        if (ops.includes("handle")) {
          $Closure3._registerOnLiftObject(api.url, host, []);
        }
        super._registerOnLift(host, ops);
      }
    }
    class $Closure4 extends $stdlib.std.Resource {
      constructor($scope, $id, ) {
        super($scope, $id);
        (std.Node.of(this)).hidden = true;
      }
      static _toInflightType(context) {
        return `
          require("./inflight.$Closure4-1.js")({
            $api_url: ${context._lift(api.url)},
            $expect_Util: ${context._lift($stdlib.core.toLiftableModuleType(expect.Util, "@winglang/sdk/expect", "Util"))},
            $http_HttpMethod: ${context._lift($stdlib.core.toLiftableModuleType(http.HttpMethod, "@winglang/sdk/http", "HttpMethod"))},
            $http_Util: ${context._lift($stdlib.core.toLiftableModuleType(http.Util, "@winglang/sdk/http", "Util"))},
          })
        `;
      }
      _toInflight() {
        return `
          (await (async () => {
            const $Closure4Client = ${$Closure4._toInflightType(this)};
            const client = new $Closure4Client({
            });
            if (client.$inflight_init) { await client.$inflight_init(); }
            return client;
          })())
        `;
      }
      _supportedOps() {
        return ["handle", "$inflight_init"];
      }
      _registerOnLift(host, ops) {
        if (ops.includes("handle")) {
          $Closure4._registerOnLiftObject(api.url, host, []);
        }
        super._registerOnLift(host, ops);
      }
    }
    const api = this.node.root.newAbstract("@winglang/sdk.cloud.Api", this, "cloud.Api", { cors: true, corsOptions: ({"allowOrigin": ["*"], "allowMethods": [cloud.HttpMethod.GET, cloud.HttpMethod.POST, cloud.HttpMethod.OPTIONS], "allowHeaders": ["Content-Type"], "allowCredentials": false, "exposeHeaders": ["Content-Type"], "maxAge": (std.Duration.fromSeconds(600))}) });
    const website = this.node.root.newAbstract("@winglang/sdk.cloud.Website", this, "cloud.Website", { path: "./website_with_api" });
    const usersTable = this.node.root.newAbstract("@winglang/sdk.ex.Table", this, "ex.Table", { name: "users-table", primaryKey: "id", columns: ({"id": ex.ColumnType.STRING, "name": ex.ColumnType.STRING, "age": ex.ColumnType.NUMBER}) });
    const getHandler = new $Closure1(this, "$Closure1");
    const postHandler = new $Closure2(this, "$Closure2");
    (api.get("/users", getHandler));
    (api.post("/users", postHandler));
    (website.addJson("config.json", ({"apiUrl": api.url})));
    this.node.root.new("@winglang/sdk.std.Test", std.Test, this, "test:GET /users", new $Closure3(this, "$Closure3"));
    this.node.root.new("@winglang/sdk.std.Test", std.Test, this, "test:OPTIONS /users", new $Closure4(this, "$Closure4"));
  }
}
const $PlatformManager = new $stdlib.platform.PlatformManager({platformPaths: $platforms});
const $APP = $PlatformManager.createApp({ outdir: $outdir, name: "website_with_api.test", rootConstruct: $Root, isTestEnvironment: $wing_is_test, entrypointDir: process.env['WING_SOURCE_DIR'], rootId: process.env['WING_ROOT_ID'] });
$APP.synth();
//# sourceMappingURL=preflight.js.map
```
<|MERGE_RESOLUTION|>--- conflicted
+++ resolved
@@ -30,11 +30,7 @@
       return $obj;
     }
     async handle(req) {
-<<<<<<< HEAD
-      const body = (JSON.parse((req.body ?? ((args) => { return JSON.stringify(args[0], null, args[1]?.indent) })([({"name": "", "age": "", "id": ""})]))));
-=======
       const body = (JSON.parse((req.body ?? "")));
->>>>>>> a30e8eca
       if ((((((a,b) => { try { return require('assert').deepStrictEqual(a,b) === undefined; } catch { return false; } })(((obj, args) => { if (obj[args] === undefined) throw new Error(`Json property "${args}" does not exist`); return obj[args] })(body, "name"),"")) || (((a,b) => { try { return require('assert').deepStrictEqual(a,b) === undefined; } catch { return false; } })(((obj, args) => { if (obj[args] === undefined) throw new Error(`Json property "${args}" does not exist`); return obj[args] })(body, "age"),""))) || (((a,b) => { try { return require('assert').deepStrictEqual(a,b) === undefined; } catch { return false; } })(((obj, args) => { if (obj[args] === undefined) throw new Error(`Json property "${args}" does not exist`); return obj[args] })(body, "id"),"")))) {
         return ({"body": ((args) => { return JSON.stringify(args[0], null, args[1]?.indent) })([({"error": "incomplete details"})]), "status": 400});
       }
