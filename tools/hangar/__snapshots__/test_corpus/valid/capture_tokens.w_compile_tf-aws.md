# [capture_tokens.w](../../../../../examples/tests/valid/capture_tokens.w) | compile | tf-aws

## inflight.$Closure1.js
```js
module.exports = function({ r }) {
  class $Closure1 {
    constructor({  }) {
      const $obj = (...args) => this.handle(...args);
      Object.setPrototypeOf($obj, this);
      return $obj;
    }
    async handle()  {
      (await r.foo());
    }
    async $inflight_init()  {
    }
  }
  return $Closure1;
}

```

## inflight.$Closure2.js
```js
module.exports = function({ MyResource, api, url }) {
  class $Closure2 {
    constructor({  }) {
      const $obj = (...args) => this.handle(...args);
      Object.setPrototypeOf($obj, this);
      return $obj;
    }
    async handle()  {
      {((cond) => {if (!cond) throw new Error(`assertion failed: '(await MyResource.isValidUrl(url))'`)})((await MyResource.isValidUrl(url)))};
      {((cond) => {if (!cond) throw new Error(`assertion failed: '(await MyResource.isValidUrl(api.url))'`)})((await MyResource.isValidUrl(api.url)))};
    }
    async $inflight_init()  {
    }
  }
  return $Closure2;
}

```

## inflight.MyResource.js
```js
module.exports = function({  }) {
  class MyResource {
    constructor({ api, url }) {
      this.api = api;
      this.url = url;
    }
<<<<<<< HEAD
=======
    async $inflight_init()  {
    }
>>>>>>> ecef3d6b
    static async isValidUrl(url)  {
      return (require("<ABSOLUTE_PATH>/url_utils.js")["isValidUrl"])(url)
    }
    async foo()  {
      {((cond) => {if (!cond) throw new Error(`assertion failed: '(await MyResource.isValidUrl(this.url))'`)})((await MyResource.isValidUrl(this.url)))};
      {((cond) => {if (!cond) throw new Error(`assertion failed: '(await MyResource.isValidUrl(this.api.url))'`)})((await MyResource.isValidUrl(this.api.url)))};
    }
    async $inflight_init()  {
      const __parent_this = this;
    }
  }
  return MyResource;
}

```

## main.tf.json
```json
{
  "//": {
    "metadata": {
      "backend": "local",
      "stackName": "root",
      "version": "0.15.2"
    },
    "outputs": {
      "root": {
        "Default": {
          "cloud.TestRunner": {
            "TestFunctionArns": "WING_TEST_RUNNER_FUNCTION_ARNS"
          }
        }
      }
    }
  },
  "data": {
    "aws_region": {
      "root_Region_A2D17352": {
        "//": {
          "metadata": {
            "path": "root/Default/Region",
            "uniqueId": "root_Region_A2D17352"
          }
        }
      }
    }
  },
  "output": {
    "WING_TEST_RUNNER_FUNCTION_ARNS": {
      "value": "[[\"root/Default/Default/test:inflight class\",\"${aws_lambda_function.root_testinflightclass_Handler_03063E79.arn}\"],[\"root/Default/Default/test:inflight globals\",\"${aws_lambda_function.root_testinflightglobals_Handler_06E8AF11.arn}\"]]"
    }
  },
  "provider": {
    "aws": [
      {}
    ]
  },
  "resource": {
    "aws_api_gateway_deployment": {
      "root_MyResource_cloudApi_api_deployment_B9099183": {
        "//": {
          "metadata": {
            "path": "root/Default/Default/MyResource/cloud.Api/api/deployment",
            "uniqueId": "root_MyResource_cloudApi_api_deployment_B9099183"
          }
        },
        "lifecycle": {
          "create_before_destroy": true
        },
        "rest_api_id": "${aws_api_gateway_rest_api.root_MyResource_cloudApi_api_67EFBCA5.id}",
        "triggers": {
          "redeployment": "6eb5a41974a89ebc5d63af9e7fe3ce6e1d6619c7"
        }
      },
      "root_cloudApi_api_deployment_E29F699A": {
        "//": {
          "metadata": {
            "path": "root/Default/Default/cloud.Api/api/deployment",
            "uniqueId": "root_cloudApi_api_deployment_E29F699A"
          }
        },
        "lifecycle": {
          "create_before_destroy": true
        },
        "rest_api_id": "${aws_api_gateway_rest_api.root_cloudApi_api_8C9FE51E.id}",
        "triggers": {
          "redeployment": "6eb5a41974a89ebc5d63af9e7fe3ce6e1d6619c7"
        }
      }
    },
    "aws_api_gateway_rest_api": {
      "root_MyResource_cloudApi_api_67EFBCA5": {
        "//": {
          "metadata": {
            "path": "root/Default/Default/MyResource/cloud.Api/api/api",
            "uniqueId": "root_MyResource_cloudApi_api_67EFBCA5"
          }
        },
        "body": "{\"openapi\":\"3.0.3\",\"paths\":{}}",
        "name": "api-c8ef4b64"
      },
      "root_cloudApi_api_8C9FE51E": {
        "//": {
          "metadata": {
            "path": "root/Default/Default/cloud.Api/api/api",
            "uniqueId": "root_cloudApi_api_8C9FE51E"
          }
        },
        "body": "{\"openapi\":\"3.0.3\",\"paths\":{}}",
        "name": "api-c895068c"
      }
    },
    "aws_api_gateway_stage": {
      "root_MyResource_cloudApi_api_stage_47CBB72B": {
        "//": {
          "metadata": {
            "path": "root/Default/Default/MyResource/cloud.Api/api/stage",
            "uniqueId": "root_MyResource_cloudApi_api_stage_47CBB72B"
          }
        },
        "deployment_id": "${aws_api_gateway_deployment.root_MyResource_cloudApi_api_deployment_B9099183.id}",
        "rest_api_id": "${aws_api_gateway_rest_api.root_MyResource_cloudApi_api_67EFBCA5.id}",
        "stage_name": "prod"
      },
      "root_cloudApi_api_stage_57D6284A": {
        "//": {
          "metadata": {
            "path": "root/Default/Default/cloud.Api/api/stage",
            "uniqueId": "root_cloudApi_api_stage_57D6284A"
          }
        },
        "deployment_id": "${aws_api_gateway_deployment.root_cloudApi_api_deployment_E29F699A.id}",
        "rest_api_id": "${aws_api_gateway_rest_api.root_cloudApi_api_8C9FE51E.id}",
        "stage_name": "prod"
      }
    },
    "aws_iam_role": {
      "root_testinflightclass_Handler_IamRole_F073B3F3": {
        "//": {
          "metadata": {
            "path": "root/Default/Default/test:inflight class/Handler/IamRole",
            "uniqueId": "root_testinflightclass_Handler_IamRole_F073B3F3"
          }
        },
        "assume_role_policy": "{\"Version\":\"2012-10-17\",\"Statement\":[{\"Action\":\"sts:AssumeRole\",\"Principal\":{\"Service\":\"lambda.amazonaws.com\"},\"Effect\":\"Allow\"}]}"
      },
      "root_testinflightglobals_Handler_IamRole_94685A12": {
        "//": {
          "metadata": {
            "path": "root/Default/Default/test:inflight globals/Handler/IamRole",
            "uniqueId": "root_testinflightglobals_Handler_IamRole_94685A12"
          }
        },
        "assume_role_policy": "{\"Version\":\"2012-10-17\",\"Statement\":[{\"Action\":\"sts:AssumeRole\",\"Principal\":{\"Service\":\"lambda.amazonaws.com\"},\"Effect\":\"Allow\"}]}"
      }
    },
    "aws_iam_role_policy": {
      "root_testinflightclass_Handler_IamRolePolicy_79087B5C": {
        "//": {
          "metadata": {
            "path": "root/Default/Default/test:inflight class/Handler/IamRolePolicy",
            "uniqueId": "root_testinflightclass_Handler_IamRolePolicy_79087B5C"
          }
        },
        "policy": "{\"Version\":\"2012-10-17\",\"Statement\":[{\"Effect\":\"Allow\",\"Action\":\"none:null\",\"Resource\":\"*\"}]}",
        "role": "${aws_iam_role.root_testinflightclass_Handler_IamRole_F073B3F3.name}"
      },
      "root_testinflightglobals_Handler_IamRolePolicy_ED11D625": {
        "//": {
          "metadata": {
            "path": "root/Default/Default/test:inflight globals/Handler/IamRolePolicy",
            "uniqueId": "root_testinflightglobals_Handler_IamRolePolicy_ED11D625"
          }
        },
        "policy": "{\"Version\":\"2012-10-17\",\"Statement\":[{\"Effect\":\"Allow\",\"Action\":\"none:null\",\"Resource\":\"*\"}]}",
        "role": "${aws_iam_role.root_testinflightglobals_Handler_IamRole_94685A12.name}"
      }
    },
    "aws_iam_role_policy_attachment": {
      "root_testinflightclass_Handler_IamRolePolicyAttachment_24DB4FC7": {
        "//": {
          "metadata": {
            "path": "root/Default/Default/test:inflight class/Handler/IamRolePolicyAttachment",
            "uniqueId": "root_testinflightclass_Handler_IamRolePolicyAttachment_24DB4FC7"
          }
        },
        "policy_arn": "arn:aws:iam::aws:policy/service-role/AWSLambdaBasicExecutionRole",
        "role": "${aws_iam_role.root_testinflightclass_Handler_IamRole_F073B3F3.name}"
      },
      "root_testinflightglobals_Handler_IamRolePolicyAttachment_21613050": {
        "//": {
          "metadata": {
            "path": "root/Default/Default/test:inflight globals/Handler/IamRolePolicyAttachment",
            "uniqueId": "root_testinflightglobals_Handler_IamRolePolicyAttachment_21613050"
          }
        },
        "policy_arn": "arn:aws:iam::aws:policy/service-role/AWSLambdaBasicExecutionRole",
        "role": "${aws_iam_role.root_testinflightglobals_Handler_IamRole_94685A12.name}"
      }
    },
    "aws_lambda_function": {
      "root_testinflightclass_Handler_03063E79": {
        "//": {
          "metadata": {
            "path": "root/Default/Default/test:inflight class/Handler/Default",
            "uniqueId": "root_testinflightclass_Handler_03063E79"
          }
        },
        "environment": {
          "variables": {
            "CLOUD_API_C8DACDCC": "${aws_api_gateway_stage.root_MyResource_cloudApi_api_stage_47CBB72B.invoke_url}",
            "WING_FUNCTION_NAME": "Handler-c8ed8f29",
            "WING_TARGET": "tf-aws",
            "WING_TOKEN_AWS_API_GATEWAY_STAGE_ROOT_MYRESOURCE_CLOUDAPI_API_STAGE_47CBB72B_INVOKE_URL": "${jsonencode(aws_api_gateway_stage.root_MyResource_cloudApi_api_stage_47CBB72B.invoke_url)}"
          }
        },
        "function_name": "Handler-c8ed8f29",
        "handler": "index.handler",
        "publish": true,
        "role": "${aws_iam_role.root_testinflightclass_Handler_IamRole_F073B3F3.arn}",
        "runtime": "nodejs18.x",
        "s3_bucket": "${aws_s3_bucket.root_Code_02F3C603.bucket}",
        "s3_key": "${aws_s3_object.root_testinflightclass_Handler_S3Object_3F58290E.key}",
        "timeout": 30,
        "vpc_config": {
          "security_group_ids": [],
          "subnet_ids": []
        }
      },
      "root_testinflightglobals_Handler_06E8AF11": {
        "//": {
          "metadata": {
            "path": "root/Default/Default/test:inflight globals/Handler/Default",
            "uniqueId": "root_testinflightglobals_Handler_06E8AF11"
          }
        },
        "environment": {
          "variables": {
            "CLOUD_API_C82DF3A5": "${aws_api_gateway_stage.root_cloudApi_api_stage_57D6284A.invoke_url}",
            "WING_FUNCTION_NAME": "Handler-c8ecc6d5",
            "WING_TARGET": "tf-aws",
            "WING_TOKEN_AWS_API_GATEWAY_STAGE_ROOT_CLOUDAPI_API_STAGE_57D6284A_INVOKE_URL": "${jsonencode(aws_api_gateway_stage.root_cloudApi_api_stage_57D6284A.invoke_url)}"
          }
        },
        "function_name": "Handler-c8ecc6d5",
        "handler": "index.handler",
        "publish": true,
        "role": "${aws_iam_role.root_testinflightglobals_Handler_IamRole_94685A12.arn}",
        "runtime": "nodejs18.x",
        "s3_bucket": "${aws_s3_bucket.root_Code_02F3C603.bucket}",
        "s3_key": "${aws_s3_object.root_testinflightglobals_Handler_S3Object_679457A8.key}",
        "timeout": 30,
        "vpc_config": {
          "security_group_ids": [],
          "subnet_ids": []
        }
      }
    },
    "aws_s3_bucket": {
      "root_Code_02F3C603": {
        "//": {
          "metadata": {
            "path": "root/Default/Code",
            "uniqueId": "root_Code_02F3C603"
          }
        },
        "bucket_prefix": "code-c84a50b1-"
      }
    },
    "aws_s3_object": {
      "root_testinflightclass_Handler_S3Object_3F58290E": {
        "//": {
          "metadata": {
            "path": "root/Default/Default/test:inflight class/Handler/S3Object",
            "uniqueId": "root_testinflightclass_Handler_S3Object_3F58290E"
          }
        },
        "bucket": "${aws_s3_bucket.root_Code_02F3C603.bucket}",
        "key": "<ASSET_KEY>",
        "source": "<ASSET_SOURCE>"
      },
      "root_testinflightglobals_Handler_S3Object_679457A8": {
        "//": {
          "metadata": {
            "path": "root/Default/Default/test:inflight globals/Handler/S3Object",
            "uniqueId": "root_testinflightglobals_Handler_S3Object_679457A8"
          }
        },
        "bucket": "${aws_s3_bucket.root_Code_02F3C603.bucket}",
        "key": "<ASSET_KEY>",
        "source": "<ASSET_SOURCE>"
      }
    }
  }
}
```

## preflight.js
```js
const $stdlib = require('@winglang/sdk');
const $outdir = process.env.WING_SYNTH_DIR ?? ".";
const std = $stdlib.std;
const $wing_is_test = process.env.WING_IS_TEST === "true";
const $AppBase = $stdlib.core.App.for(process.env.WING_TARGET);
const cloud = require('@winglang/sdk').cloud;
class $Root extends $stdlib.std.Resource {
  constructor(scope, id) {
    super(scope, id);
    class MyResource extends $stdlib.std.Resource {
      constructor(scope, id, ) {
        super(scope, id);
<<<<<<< HEAD
        this._addInflightOps("isValidUrl", "foo", "$inflight_init");
        const __parent_this = this;
=======
        this._addInflightOps("isValidUrl", "foo");
>>>>>>> ecef3d6b
        this.api = this.node.root.newAbstract("@winglang/sdk.cloud.Api",this,"cloud.Api");
        this.url = this.api.url;
      }
      static _toInflightType(context) {
        return $stdlib.core.NodeJsCode.fromInline(`
          require("./inflight.MyResource.js")({
          })
        `);
      }
      _toInflight() {
        return $stdlib.core.NodeJsCode.fromInline(`
          (await (async () => {
            const MyResourceClient = ${MyResource._toInflightType(this).text};
            const client = new MyResourceClient({
              api: ${this._lift(this.api, ["url"])},
              url: ${this._lift(this.url, [""])},
            });
            if (client.$inflight_init) { await client.$inflight_init(); }
            return client;
          })())
        `);
      }
      _registerBind(host, ops) {
        if (ops.includes("$inflight_init")) {
          MyResource._registerBindObject(this.api, host, ["url"]);
          MyResource._registerBindObject(this.url, host, [""]);
        }
        if (ops.includes("foo")) {
          MyResource._registerBindObject(this.api, host, ["url"]);
          MyResource._registerBindObject(this.url, host, [""]);
        }
        super._registerBind(host, ops);
      }
    }
    class $Closure1 extends $stdlib.std.Resource {
      constructor(scope, id, ) {
        super(scope, id);
        this._addInflightOps("handle", "$inflight_init");
        this.display.hidden = true;
      }
      static _toInflightType(context) {
        return $stdlib.core.NodeJsCode.fromInline(`
          require("./inflight.$Closure1.js")({
            r: ${context._lift(r, ["foo"])},
          })
        `);
      }
      _toInflight() {
        return $stdlib.core.NodeJsCode.fromInline(`
          (await (async () => {
            const $Closure1Client = ${$Closure1._toInflightType(this).text};
            const client = new $Closure1Client({
            });
            if (client.$inflight_init) { await client.$inflight_init(); }
            return client;
          })())
        `);
      }
      _registerBind(host, ops) {
        if (ops.includes("$inflight_init")) {
          $Closure1._registerBindObject(r, host, ["foo"]);
        }
        if (ops.includes("handle")) {
          $Closure1._registerBindObject(r, host, ["foo"]);
        }
        super._registerBind(host, ops);
      }
    }
    class $Closure2 extends $stdlib.std.Resource {
      constructor(scope, id, ) {
        super(scope, id);
        this._addInflightOps("handle", "$inflight_init");
        this.display.hidden = true;
      }
      static _toInflightType(context) {
        const MyResourceClient = MyResource._toInflightType(context);
        return $stdlib.core.NodeJsCode.fromInline(`
          require("./inflight.$Closure2.js")({
            api: ${context._lift(api, ["url"])},
            url: ${context._lift(url, [""])},
            MyResource: ${MyResourceClient.text},
          })
        `);
      }
      _toInflight() {
        return $stdlib.core.NodeJsCode.fromInline(`
          (await (async () => {
            const $Closure2Client = ${$Closure2._toInflightType(this).text};
            const client = new $Closure2Client({
            });
            if (client.$inflight_init) { await client.$inflight_init(); }
            return client;
          })())
        `);
      }
      _registerBind(host, ops) {
        if (ops.includes("$inflight_init")) {
          $Closure2._registerBindObject(api, host, ["url"]);
          $Closure2._registerBindObject(url, host, [""]);
        }
        if (ops.includes("handle")) {
          $Closure2._registerBindObject(api, host, ["url"]);
          $Closure2._registerBindObject(url, host, [""]);
        }
        super._registerBind(host, ops);
      }
    }
    const r = new MyResource(this,"MyResource");
    this.node.root.new("@winglang/sdk.std.Test",std.Test,this,"test:inflight class",new $Closure1(this,"$Closure1"));
    const api = this.node.root.newAbstract("@winglang/sdk.cloud.Api",this,"cloud.Api");
    const url = api.url;
    this.node.root.new("@winglang/sdk.std.Test",std.Test,this,"test:inflight globals",new $Closure2(this,"$Closure2"));
  }
}
class $App extends $AppBase {
  constructor() {
    super({ outdir: $outdir, name: "capture_tokens", plugins: $plugins, isTestEnvironment: $wing_is_test });
    if ($wing_is_test) {
      new $Root(this, "env0");
      const $test_runner = this.testRunner;
      const $tests = $test_runner.findTests();
      for (let $i = 1; $i < $tests.length; $i++) {
        new $Root(this, "env" + $i);
      }
    } else {
      new $Root(this, "Default");
    }
  }
}
new $App().synth();

```
<|MERGE_RESOLUTION|>--- conflicted
+++ resolved
@@ -49,11 +49,8 @@
       this.api = api;
       this.url = url;
     }
-<<<<<<< HEAD
-=======
     async $inflight_init()  {
     }
->>>>>>> ecef3d6b
     static async isValidUrl(url)  {
       return (require("<ABSOLUTE_PATH>/url_utils.js")["isValidUrl"])(url)
     }
@@ -365,12 +362,7 @@
     class MyResource extends $stdlib.std.Resource {
       constructor(scope, id, ) {
         super(scope, id);
-<<<<<<< HEAD
-        this._addInflightOps("isValidUrl", "foo", "$inflight_init");
-        const __parent_this = this;
-=======
         this._addInflightOps("isValidUrl", "foo");
->>>>>>> ecef3d6b
         this.api = this.node.root.newAbstract("@winglang/sdk.cloud.Api",this,"cloud.Api");
         this.url = this.api.url;
       }
