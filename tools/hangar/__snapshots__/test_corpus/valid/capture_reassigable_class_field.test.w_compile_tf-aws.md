# [capture_reassigable_class_field.test.w](../../../../../examples/tests/valid/capture_reassigable_class_field.test.w) | compile | tf-aws

## inflight.$Closure1-1.js
```js
"use strict";
module.exports = function({  }) {
  class $Closure1 {
    constructor({  }) {
      const $obj = (...args) => this.handle(...args);
      Object.setPrototypeOf($obj, this);
      return $obj;
    }
    async handle(k) {
    }
  }
  return $Closure1;
}
//# sourceMappingURL=inflight.$Closure1-1.js.map
```

## inflight.$Closure2-1.js
```js
"use strict";
module.exports = function({ $counter }) {
  class $Closure2 {
    constructor({  }) {
      const $obj = (...args) => this.handle(...args);
      Object.setPrototypeOf($obj, this);
      return $obj;
    }
    async handle(key) {
      (await $counter.inc(1, key));
    }
  }
  return $Closure2;
}
//# sourceMappingURL=inflight.$Closure2-1.js.map
```

## inflight.$Closure3-1.js
```js
"use strict";
module.exports = function({ $counter, $kv, $util_Util }) {
  class $Closure3 {
    constructor({  }) {
      const $obj = (...args) => this.handle(...args);
      Object.setPrototypeOf($obj, this);
      return $obj;
    }
    async handle() {
      (await $kv.set("k", ({"value": "v"})));
      (await $kv.set("k2", ({"value": "v"})));
      (await $kv.get("k"));
      (await $kv.get("k"));
      (await $kv.get("k2"));
      {((cond) => {if (!cond) throw new Error("assertion failed: util.waitUntil((): bool => {\n    return counter.peek(\"k\") == 2;\n  })")})((await $util_Util.waitUntil(async () => {
        return (((a,b) => { try { return require('assert').deepStrictEqual(a,b) === undefined; } catch { return false; } })((await $counter.peek("k")),2));
      })))};
      {((cond) => {if (!cond) throw new Error("assertion failed: util.waitUntil((): bool => {\n    return counter.peek(\"k2\") == 1;\n  })")})((await $util_Util.waitUntil(async () => {
        return (((a,b) => { try { return require('assert').deepStrictEqual(a,b) === undefined; } catch { return false; } })((await $counter.peek("k2")),1));
      })))};
    }
  }
  return $Closure3;
}
//# sourceMappingURL=inflight.$Closure3-1.js.map
```

## inflight.KeyValueStore-1.js
```js
"use strict";
module.exports = function({  }) {
  class KeyValueStore {
    constructor({ $this_bucket, $this_onUpdateCallback }) {
      this.$this_bucket = $this_bucket;
      this.$this_onUpdateCallback = $this_onUpdateCallback;
    }
    async get(key) {
      (await this.$this_onUpdateCallback(key));
      return (await this.$this_bucket.getJson(key));
    }
    async set(key, value) {
      (await this.$this_bucket.putJson(key, value));
    }
  }
  return KeyValueStore;
}
//# sourceMappingURL=inflight.KeyValueStore-1.js.map
```

## main.tf.json
```json
{
  "//": {
    "metadata": {
      "backend": "local",
      "stackName": "root",
      "version": "0.17.0"
    },
    "outputs": {
      "root": {
        "Default": {
          "cloud.TestRunner": {
            "TestFunctionArns": "WING_TEST_RUNNER_FUNCTION_IDENTIFIERS"
          }
        }
      }
    }
  },
  "output": {
    "WING_TEST_RUNNER_FUNCTION_IDENTIFIERS": {
      "value": "[]"
    }
  },
  "provider": {
    "aws": [
      {}
    ]
  },
  "resource": {
    "aws_dynamodb_table": {
      "sasa": {
        "//": {
          "metadata": {
            "path": "root/Default/Default/sasa/Default",
            "uniqueId": "sasa"
          }
        },
        "attribute": [
          {
            "name": "id",
            "type": "S"
          }
        ],
        "billing_mode": "PAY_PER_REQUEST",
        "hash_key": "id",
        "name": "wing-counter-sasa-c8fc4cc8"
      }
    },
    "aws_s3_bucket": {
      "KeyValueStore_cloudBucket_D9D365FD": {
        "//": {
          "metadata": {
            "path": "root/Default/Default/KeyValueStore/cloud.Bucket/Default",
            "uniqueId": "KeyValueStore_cloudBucket_D9D365FD"
          }
        },
        "bucket_prefix": "cloud-bucket-c8a9ef69-",
        "force_destroy": false
      }
    }
  }
}
```

## preflight.js
```js
"use strict";
const $stdlib = require('@winglang/sdk');
const $platforms = ((s) => !s ? [] : s.split(';'))(process.env.WING_PLATFORMS);
const $outdir = process.env.WING_SYNTH_DIR ?? ".";
const $wing_is_test = process.env.WING_IS_TEST === "true";
const std = $stdlib.std;
const cloud = $stdlib.cloud;
const util = $stdlib.util;
class $Root extends $stdlib.std.Resource {
  constructor($scope, $id) {
    super($scope, $id);
    class KeyValueStore extends $stdlib.std.Resource {
      constructor($scope, $id, ) {
        super($scope, $id);
<<<<<<< HEAD
        this.bucket = this.node.root.newAbstract("@winglang/sdk.cloud.Bucket", this, "cloud.Bucket");
=======
        this.bucket = this.node.root.new("@winglang/sdk.cloud.Bucket",cloud.Bucket,this, "cloud.Bucket");
>>>>>>> 9c70d86d
        const __parent_this_1 = this;
        class $Closure1 extends $stdlib.std.Resource {
          constructor($scope, $id, ) {
            super($scope, $id);
            (std.Node.of(this)).hidden = true;
          }
          static _toInflightType(context) {
            return `
              require("./inflight.$Closure1-1.js")({
              })
            `;
          }
          _toInflight() {
            return `
              (await (async () => {
                const $Closure1Client = ${$Closure1._toInflightType(this)};
                const client = new $Closure1Client({
                });
                if (client.$inflight_init) { await client.$inflight_init(); }
                return client;
              })())
            `;
          }
          _supportedOps() {
            return ["handle", "$inflight_init"];
          }
        }
        this.onUpdateCallback = new $Closure1(this, "$Closure1");
      }
      onUpdate(fn) {
        this.onUpdateCallback = fn;
      }
      static _toInflightType(context) {
        return `
          require("./inflight.KeyValueStore-1.js")({
          })
        `;
      }
      _toInflight() {
        return `
          (await (async () => {
            const KeyValueStoreClient = ${KeyValueStore._toInflightType(this)};
            const client = new KeyValueStoreClient({
              $this_bucket: ${this._lift(this.bucket)},
              $this_onUpdateCallback: ${this._lift(this.onUpdateCallback)},
            });
            if (client.$inflight_init) { await client.$inflight_init(); }
            return client;
          })())
        `;
      }
      _supportedOps() {
        return ["get", "set", "$inflight_init"];
      }
      _registerOnLift(host, ops) {
        if (ops.includes("$inflight_init")) {
          KeyValueStore._registerOnLiftObject(this.bucket, host, []);
          KeyValueStore._registerOnLiftObject(this.onUpdateCallback, host, []);
        }
        if (ops.includes("get")) {
          KeyValueStore._registerOnLiftObject(this.bucket, host, ["getJson"]);
          KeyValueStore._registerOnLiftObject(this.onUpdateCallback, host, ["handle"]);
        }
        if (ops.includes("set")) {
          KeyValueStore._registerOnLiftObject(this.bucket, host, ["putJson"]);
        }
        super._registerOnLift(host, ops);
      }
    }
    class $Closure2 extends $stdlib.std.Resource {
      constructor($scope, $id, ) {
        super($scope, $id);
        (std.Node.of(this)).hidden = true;
      }
      static _toInflightType(context) {
        return `
          require("./inflight.$Closure2-1.js")({
            $counter: ${context._lift(counter)},
          })
        `;
      }
      _toInflight() {
        return `
          (await (async () => {
            const $Closure2Client = ${$Closure2._toInflightType(this)};
            const client = new $Closure2Client({
            });
            if (client.$inflight_init) { await client.$inflight_init(); }
            return client;
          })())
        `;
      }
      _supportedOps() {
        return ["handle", "$inflight_init"];
      }
      _registerOnLift(host, ops) {
        if (ops.includes("handle")) {
          $Closure2._registerOnLiftObject(counter, host, ["inc"]);
        }
        super._registerOnLift(host, ops);
      }
    }
    class $Closure3 extends $stdlib.std.Resource {
      constructor($scope, $id, ) {
        super($scope, $id);
        (std.Node.of(this)).hidden = true;
      }
      static _toInflightType(context) {
        return `
          require("./inflight.$Closure3-1.js")({
            $counter: ${context._lift(counter)},
            $kv: ${context._lift(kv)},
            $util_Util: ${context._lift($stdlib.core.toLiftableModuleType(util.Util, "@winglang/sdk/util", "Util"))},
          })
        `;
      }
      _toInflight() {
        return `
          (await (async () => {
            const $Closure3Client = ${$Closure3._toInflightType(this)};
            const client = new $Closure3Client({
            });
            if (client.$inflight_init) { await client.$inflight_init(); }
            return client;
          })())
        `;
      }
      _supportedOps() {
        return ["handle", "$inflight_init"];
      }
      _registerOnLift(host, ops) {
        if (ops.includes("handle")) {
          $Closure3._registerOnLiftObject(counter, host, ["peek"]);
          $Closure3._registerOnLiftObject(kv, host, ["get", "set"]);
        }
        super._registerOnLift(host, ops);
      }
    }
    const kv = new KeyValueStore(this, "KeyValueStore");
<<<<<<< HEAD
    const counter = this.node.root.newAbstract("@winglang/sdk.cloud.Counter", this, "sasa");
=======
    const counter = this.node.root.new("@winglang/sdk.cloud.Counter",cloud.Counter,this, "sasa");
>>>>>>> 9c70d86d
    (kv.onUpdate(new $Closure2(this, "$Closure2")));
    this.node.root.new("@winglang/sdk.std.Test", std.Test, this, "test:main", new $Closure3(this, "$Closure3"));
  }
}
const $PlatformManager = new $stdlib.platform.PlatformManager({platformPaths: $platforms});
const $APP = $PlatformManager.createApp({ outdir: $outdir, name: "capture_reassigable_class_field.test", rootConstruct: $Root, isTestEnvironment: $wing_is_test, entrypointDir: process.env['WING_SOURCE_DIR'], rootId: process.env['WING_ROOT_ID'] });
$APP.synth();
//# sourceMappingURL=preflight.js.map
```
<|MERGE_RESOLUTION|>--- conflicted
+++ resolved
@@ -169,11 +169,7 @@
     class KeyValueStore extends $stdlib.std.Resource {
       constructor($scope, $id, ) {
         super($scope, $id);
-<<<<<<< HEAD
-        this.bucket = this.node.root.newAbstract("@winglang/sdk.cloud.Bucket", this, "cloud.Bucket");
-=======
-        this.bucket = this.node.root.new("@winglang/sdk.cloud.Bucket",cloud.Bucket,this, "cloud.Bucket");
->>>>>>> 9c70d86d
+        this.bucket = this.node.root.new("@winglang/sdk.cloud.Bucket", cloud.Bucket, this, "cloud.Bucket");
         const __parent_this_1 = this;
         class $Closure1 extends $stdlib.std.Resource {
           constructor($scope, $id, ) {
@@ -313,11 +309,7 @@
       }
     }
     const kv = new KeyValueStore(this, "KeyValueStore");
-<<<<<<< HEAD
-    const counter = this.node.root.newAbstract("@winglang/sdk.cloud.Counter", this, "sasa");
-=======
-    const counter = this.node.root.new("@winglang/sdk.cloud.Counter",cloud.Counter,this, "sasa");
->>>>>>> 9c70d86d
+    const counter = this.node.root.new("@winglang/sdk.cloud.Counter", cloud.Counter, this, "sasa");
     (kv.onUpdate(new $Closure2(this, "$Closure2")));
     this.node.root.new("@winglang/sdk.std.Test", std.Test, this, "test:main", new $Closure3(this, "$Closure3"));
   }
