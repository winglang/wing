--- conflicted
+++ resolved
@@ -158,15 +158,9 @@
         return ["$inflight_init"];
       }
     }
-<<<<<<< HEAD
-    const bucket1 = this.node.root.newAbstract("@winglang/sdk.cloud.Bucket", this, "bucket1");
-    const bucket2 = this.node.root.newAbstract("@winglang/sdk.cloud.Bucket", this, "bucket2");
-    const bucket3 = this.node.root.newAbstract("@winglang/sdk.cloud.Bucket", this, "bucket3");
-=======
-    const bucket1 = this.node.root.new("@winglang/sdk.cloud.Bucket",cloud.Bucket,this, "bucket1");
-    const bucket2 = this.node.root.new("@winglang/sdk.cloud.Bucket",cloud.Bucket,this, "bucket2");
-    const bucket3 = this.node.root.new("@winglang/sdk.cloud.Bucket",cloud.Bucket,this, "bucket3");
->>>>>>> 9c70d86d
+    const bucket1 = this.node.root.new("@winglang/sdk.cloud.Bucket", cloud.Bucket, this, "bucket1");
+    const bucket2 = this.node.root.new("@winglang/sdk.cloud.Bucket", cloud.Bucket, this, "bucket2");
+    const bucket3 = this.node.root.new("@winglang/sdk.cloud.Bucket", cloud.Bucket, this, "bucket3");
     (bucket3.node.addDependency(bucket1, bucket2));
     const funcBucket = ((...buckets) => {
       {((cond) => {if (!cond) throw new Error("assertion failed: buckets.length == 2")})((((a,b) => { try { return require('assert').deepStrictEqual(a,b) === undefined; } catch { return false; } })(buckets.length,2)))};
