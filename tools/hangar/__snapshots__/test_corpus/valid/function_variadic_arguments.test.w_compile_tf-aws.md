# [function_variadic_arguments.test.w](../../../../../examples/tests/valid/function_variadic_arguments.test.w) | compile | tf-aws

## inflight.A-1.cjs
```cjs
"use strict";
const $helpers = require("@winglang/sdk/lib/helpers");
module.exports = function({  }) {
  class A {
    constructor({  }) {
    }
  }
  return A;
}
//# sourceMappingURL=inflight.A-1.cjs.map
```

## inflight.B-1.cjs
```cjs
"use strict";
const $helpers = require("@winglang/sdk/lib/helpers");
module.exports = function({ $A }) {
  class B extends $A {
    constructor({  }) {
      super({  });
    }
  }
  return B;
}
//# sourceMappingURL=inflight.B-1.cjs.map
```

## main.tf.json
```json
{
  "//": {
    "metadata": {
      "backend": "local",
      "stackName": "root"
    },
    "outputs": {}
  },
  "provider": {
    "aws": [
      {}
    ]
  },
  "resource": {
    "aws_s3_bucket": {
      "bucket1": {
        "//": {
          "metadata": {
            "path": "root/Default/Default/bucket1/Default",
            "uniqueId": "bucket1"
          }
        },
        "bucket_prefix": "bucket1-c81ed215-",
        "force_destroy": false
      },
      "bucket2": {
        "//": {
          "metadata": {
            "path": "root/Default/Default/bucket2/Default",
            "uniqueId": "bucket2"
          }
        },
        "bucket_prefix": "bucket2-c83a0be6-",
        "force_destroy": false
      },
      "bucket3": {
        "//": {
          "metadata": {
            "path": "root/Default/Default/bucket3/Default",
            "uniqueId": "bucket3"
          }
        },
        "bucket_prefix": "bucket3-c8b6c706-",
        "force_destroy": false
      }
    }
  }
}
```

## preflight.cjs
```cjs
"use strict";
const $stdlib = require('@winglang/sdk');
const $platforms = ((s) => !s ? [] : s.split(';'))(process.env.WING_PLATFORMS);
const $outdir = process.env.WING_SYNTH_DIR ?? ".";
const $wing_is_test = process.env.WING_IS_TEST === "true";
const std = $stdlib.std;
const $helpers = $stdlib.helpers;
const $extern = $helpers.createExternRequire(__dirname);
<<<<<<< HEAD
const $PlatformManager = new $stdlib.platform.PlatformManager({platformPaths: $platforms});
globalThis.$PolyconFactory = $PlatformManager.createPolyconFactory();
const cloud = $stdlib.cloud;
=======
>>>>>>> fddc8a91
class $Root extends $stdlib.std.Resource {
  constructor($scope, $id) {
    super($scope, $id);
    $helpers.nodeof(this).root.$preflightTypesMap = { };
    let $preflightTypesMap = {};
    const cloud = $stdlib.cloud;
    $helpers.nodeof(this).root.$preflightTypesMap = $preflightTypesMap;
    class A extends $stdlib.std.Resource {
      constructor($scope, $id, msg) {
        super($scope, $id);
        this.message = msg;
      }
      static _toInflightType() {
        return `
          require("${$helpers.normalPath(__dirname)}/inflight.A-1.cjs")({
          })
        `;
      }
      _toInflight() {
        return `
          (await (async () => {
            const AClient = ${A._toInflightType()};
            const client = new AClient({
            });
            if (client.$inflight_init) { await client.$inflight_init(); }
            return client;
          })())
        `;
      }
      get _liftMap() {
        return ({
          "$inflight_init": [
          ],
        });
      }
    }
    class B extends A {
      constructor($scope, $id, msg) {
        super($scope, $id, msg);
        this.message = msg;
      }
      static _toInflightType() {
        return `
          require("${$helpers.normalPath(__dirname)}/inflight.B-1.cjs")({
            $A: ${$stdlib.core.liftObject(A)},
          })
        `;
      }
      _toInflight() {
        return `
          (await (async () => {
            const BClient = ${B._toInflightType()};
            const client = new BClient({
            });
            if (client.$inflight_init) { await client.$inflight_init(); }
            return client;
          })())
        `;
      }
      get _liftMap() {
        return $stdlib.core.mergeLiftDeps(super._liftMap, {
          "$inflight_init": [
          ],
        });
      }
    }
<<<<<<< HEAD
    const bucket1 = globalThis.$PolyconFactory.new("@winglang/sdk.cloud.Bucket", cloud.Bucket, this, "bucket1");
    const bucket2 = globalThis.$PolyconFactory.new("@winglang/sdk.cloud.Bucket", cloud.Bucket, this, "bucket2");
    const bucket3 = globalThis.$PolyconFactory.new("@winglang/sdk.cloud.Bucket", cloud.Bucket, this, "bucket3");
    (bucket3.node.addDependency(bucket1, bucket2));
=======
    const bucket1 = this.node.root.new("@winglang/sdk.cloud.Bucket", cloud.Bucket, this, "bucket1");
    const bucket2 = this.node.root.new("@winglang/sdk.cloud.Bucket", cloud.Bucket, this, "bucket2");
    const bucket3 = this.node.root.new("@winglang/sdk.cloud.Bucket", cloud.Bucket, this, "bucket3");
    ($helpers.nodeof(bucket3).addDependency(bucket1, bucket2));
>>>>>>> fddc8a91
    const funcBucket = ((...buckets) => {
      $helpers.assert($helpers.eq(buckets.length, 2), "buckets.length == 2");
    });
    (funcBucket(bucket1, bucket2));
    const func1 = ((x, y, ...args) => {
      $helpers.assert($helpers.eq(x, 1), "x == 1");
      $helpers.assert(($helpers.eq(y, "something") || $helpers.eq(y, undefined)), "y == \"something\" || y == nil");
      $helpers.assert($helpers.eq(args.length, 4), "args.length == 4");
      for (const i of args) {
        $helpers.assert(((i > 0) && (i < 5)), "i > 0 && i < 5");
      }
      args.push(10);
      $helpers.assert($helpers.eq(((arr, index) => { if (index < 0 || index >= arr.length) throw new Error("Index out of bounds"); return arr[index]; })(args, 4), 10), "args.at(4) == 10");
    });
    (func1(1, "something", 1, 2, 3, 4));
    (func1(1, undefined, 1, 2, 3, 4));
    const addNums = ((...nums) => {
      let total = 0;
      for (const n of nums) {
        total = (total + n);
      }
      return total;
    });
    $helpers.assert($helpers.eq((addNums(1, 2, 3)), 6), "addNums(1, 2, 3) == 6");
    $helpers.assert($helpers.eq((addNums()), 0), "addNums() == 0");
    const arityFunc = ((n, b, ...events) => {
      let error = false;
      try {
        ((arr, index) => { if (index < 0 || index >= arr.length) throw new Error("Index out of bounds"); return arr[index]; })(events, (-1));
      }
      catch ($error_ex) {
        const ex = $error_ex.message;
        error = true;
      }
      $helpers.assert(error, "error");
    });
    (arityFunc(1, true, "a", "b", "c", "d"));
    const subTypeFunc = ((...events) => {
      $helpers.assert($helpers.eq(((arr, index) => { if (index < 0 || index >= arr.length) throw new Error("Index out of bounds"); return arr[index]; })(events, 0).message, "this is A"), "events.at(0).message == \"this is A\"");
      $helpers.assert($helpers.eq(((arr, index) => { if (index < 0 || index >= arr.length) throw new Error("Index out of bounds"); return arr[index]; })(events, 1).message, "this is B"), "events.at(1).message == \"this is B\"");
    });
    (subTypeFunc(new A(this, "A", "this is A"), new B(this, "B", "this is B")));
    const jsonCastingFunc = ((...events) => {
      $helpers.assert($helpers.eq(((arr, index) => { if (index < 0 || index >= arr.length) throw new Error("Index out of bounds"); return arr[index]; })(events, 0), "str"), "events.at(0) == \"str\"");
      $helpers.assert($helpers.eq(((arr, index) => { if (index < 0 || index >= arr.length) throw new Error("Index out of bounds"); return arr[index]; })(events, 1), "json str"), "events.at(1) == \"json str\"");
    });
    const jsonStr = "json str";
    (jsonCastingFunc("str", jsonStr));
  }
}
const $APP = $PlatformManager.createApp({ outdir: $outdir, name: "function_variadic_arguments.test", rootConstruct: $Root, isTestEnvironment: $wing_is_test, entrypointDir: process.env['WING_SOURCE_DIR'], rootId: process.env['WING_ROOT_ID'], polyconFactory: globalThis.$PolyconFactory });
$APP.synth();
//# sourceMappingURL=preflight.cjs.map
```
<|MERGE_RESOLUTION|>--- conflicted
+++ resolved
@@ -91,12 +91,8 @@
 const std = $stdlib.std;
 const $helpers = $stdlib.helpers;
 const $extern = $helpers.createExternRequire(__dirname);
-<<<<<<< HEAD
 const $PlatformManager = new $stdlib.platform.PlatformManager({platformPaths: $platforms});
 globalThis.$PolyconFactory = $PlatformManager.createPolyconFactory();
-const cloud = $stdlib.cloud;
-=======
->>>>>>> fddc8a91
 class $Root extends $stdlib.std.Resource {
   constructor($scope, $id) {
     super($scope, $id);
@@ -163,17 +159,10 @@
         });
       }
     }
-<<<<<<< HEAD
     const bucket1 = globalThis.$PolyconFactory.new("@winglang/sdk.cloud.Bucket", cloud.Bucket, this, "bucket1");
     const bucket2 = globalThis.$PolyconFactory.new("@winglang/sdk.cloud.Bucket", cloud.Bucket, this, "bucket2");
     const bucket3 = globalThis.$PolyconFactory.new("@winglang/sdk.cloud.Bucket", cloud.Bucket, this, "bucket3");
-    (bucket3.node.addDependency(bucket1, bucket2));
-=======
-    const bucket1 = this.node.root.new("@winglang/sdk.cloud.Bucket", cloud.Bucket, this, "bucket1");
-    const bucket2 = this.node.root.new("@winglang/sdk.cloud.Bucket", cloud.Bucket, this, "bucket2");
-    const bucket3 = this.node.root.new("@winglang/sdk.cloud.Bucket", cloud.Bucket, this, "bucket3");
     ($helpers.nodeof(bucket3).addDependency(bucket1, bucket2));
->>>>>>> fddc8a91
     const funcBucket = ((...buckets) => {
       $helpers.assert($helpers.eq(buckets.length, 2), "buckets.length == 2");
     });
