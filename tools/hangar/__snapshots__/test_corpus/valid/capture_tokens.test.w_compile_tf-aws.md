# [capture_tokens.test.w](../../../../../examples/tests/valid/capture_tokens.test.w) | compile | tf-aws

## inflight.$Closure1-1.js
```js
"use strict";
module.exports = function({ $r }) {
  class $Closure1 {
    constructor({  }) {
      const $obj = (...args) => this.handle(...args);
      Object.setPrototypeOf($obj, this);
      return $obj;
    }
    async handle() {
      (await $r.foo());
    }
  }
  return $Closure1;
}
//# sourceMappingURL=inflight.$Closure1-1.js.map
```

## inflight.$Closure2-1.js
```js
"use strict";
module.exports = function({ $MyResource, $api_url, $url }) {
  class $Closure2 {
    constructor({  }) {
      const $obj = (...args) => this.handle(...args);
      Object.setPrototypeOf($obj, this);
      return $obj;
    }
    async handle() {
      {((cond) => {if (!cond) throw new Error("assertion failed: MyResource.isValidUrl(url)")})((await $MyResource.isValidUrl($url)))};
      {((cond) => {if (!cond) throw new Error("assertion failed: MyResource.isValidUrl(api.url)")})((await $MyResource.isValidUrl($api_url)))};
    }
  }
  return $Closure2;
}
//# sourceMappingURL=inflight.$Closure2-1.js.map
```

## inflight.MyResource-1.js
```js
"use strict";
module.exports = function({  }) {
  class MyResource {
    constructor({ $this_api_url, $this_url }) {
      this.$this_api_url = $this_api_url;
      this.$this_url = $this_url;
    }
    static async isValidUrl(url) {
      return (require("<ABSOLUTE_PATH>/url_utils.js")["isValidUrl"])(url)
    }
    async foo() {
      {((cond) => {if (!cond) throw new Error("assertion failed: MyResource.isValidUrl(this.url)")})((await MyResource.isValidUrl(this.$this_url)))};
      {((cond) => {if (!cond) throw new Error("assertion failed: MyResource.isValidUrl(this.api.url)")})((await MyResource.isValidUrl(this.$this_api_url)))};
    }
  }
  return MyResource;
}
//# sourceMappingURL=inflight.MyResource-1.js.map
```

## main.tf.json
```json
{
  "//": {
    "metadata": {
      "backend": "local",
      "stackName": "root",
      "version": "0.17.0"
    },
    "outputs": {
      "root": {
        "Default": {
          "cloud.TestRunner": {
            "TestFunctionArns": "WING_TEST_RUNNER_FUNCTION_IDENTIFIERS"
          }
        }
      }
    }
  },
  "data": {
    "aws_region": {
      "Region": {
        "//": {
          "metadata": {
            "path": "root/Default/Region",
            "uniqueId": "Region"
          }
        }
      }
    }
  },
  "output": {
    "WING_TEST_RUNNER_FUNCTION_IDENTIFIERS": {
      "value": "[]"
    }
  },
  "provider": {
    "aws": [
      {}
    ]
  },
  "resource": {
    "aws_api_gateway_deployment": {
      "MyResource_cloudApi_api_deployment_6DBAED7F": {
        "//": {
          "metadata": {
            "path": "root/Default/Default/MyResource/cloud.Api/api/deployment",
            "uniqueId": "MyResource_cloudApi_api_deployment_6DBAED7F"
          }
        },
        "lifecycle": {
          "create_before_destroy": true
        },
        "rest_api_id": "${aws_api_gateway_rest_api.MyResource_cloudApi_api_4CB9B8E3.id}",
        "triggers": {
          "redeployment": "${sha256(aws_api_gateway_rest_api.MyResource_cloudApi_api_4CB9B8E3.body)}"
        }
      },
      "cloudApi_api_deployment_545514BF": {
        "//": {
          "metadata": {
            "path": "root/Default/Default/cloud.Api/api/deployment",
            "uniqueId": "cloudApi_api_deployment_545514BF"
          }
        },
        "lifecycle": {
          "create_before_destroy": true
        },
        "rest_api_id": "${aws_api_gateway_rest_api.cloudApi_api_2B334D75.id}",
        "triggers": {
          "redeployment": "${sha256(aws_api_gateway_rest_api.cloudApi_api_2B334D75.body)}"
        }
      }
    },
    "aws_api_gateway_rest_api": {
      "MyResource_cloudApi_api_4CB9B8E3": {
        "//": {
          "metadata": {
            "path": "root/Default/Default/MyResource/cloud.Api/api/api",
            "uniqueId": "MyResource_cloudApi_api_4CB9B8E3"
          }
        },
        "body": "{\"openapi\":\"3.0.3\",\"paths\":{\"/{proxy+}\":{\"x-amazon-apigateway-any-method\":{\"produces\":[\"application/json\"],\"x-amazon-apigateway-integration\":{\"type\":\"mock\",\"requestTemplates\":{\"application/json\":\"\\n                {\\\"statusCode\\\": 404}\\n              \"},\"passthroughBehavior\":\"never\",\"responses\":{\"404\":{\"statusCode\":\"404\",\"responseParameters\":{\"method.response.header.Content-Type\":\"'application/json'\"},\"responseTemplates\":{\"application/json\":\"{\\\"statusCode\\\": 404, \\\"message\\\": \\\"Error: Resource not found\\\"}\"}},\"default\":{\"statusCode\":\"404\",\"responseParameters\":{\"method.response.header.Content-Type\":\"'application/json'\"},\"responseTemplates\":{\"application/json\":\"{\\\"statusCode\\\": 404, \\\"message\\\": \\\"Error: Resource not found\\\"}\"}}}},\"responses\":{\"404\":{\"description\":\"404 response\",\"headers\":{\"Content-Type\":{\"type\":\"string\"}}}}}}}}",
        "lifecycle": {
          "create_before_destroy": true
        },
        "name": "api-c8ef4b64"
      },
      "cloudApi_api_2B334D75": {
        "//": {
          "metadata": {
            "path": "root/Default/Default/cloud.Api/api/api",
            "uniqueId": "cloudApi_api_2B334D75"
          }
        },
        "body": "{\"openapi\":\"3.0.3\",\"paths\":{\"/{proxy+}\":{\"x-amazon-apigateway-any-method\":{\"produces\":[\"application/json\"],\"x-amazon-apigateway-integration\":{\"type\":\"mock\",\"requestTemplates\":{\"application/json\":\"\\n                {\\\"statusCode\\\": 404}\\n              \"},\"passthroughBehavior\":\"never\",\"responses\":{\"404\":{\"statusCode\":\"404\",\"responseParameters\":{\"method.response.header.Content-Type\":\"'application/json'\"},\"responseTemplates\":{\"application/json\":\"{\\\"statusCode\\\": 404, \\\"message\\\": \\\"Error: Resource not found\\\"}\"}},\"default\":{\"statusCode\":\"404\",\"responseParameters\":{\"method.response.header.Content-Type\":\"'application/json'\"},\"responseTemplates\":{\"application/json\":\"{\\\"statusCode\\\": 404, \\\"message\\\": \\\"Error: Resource not found\\\"}\"}}}},\"responses\":{\"404\":{\"description\":\"404 response\",\"headers\":{\"Content-Type\":{\"type\":\"string\"}}}}}}}}",
        "lifecycle": {
          "create_before_destroy": true
        },
        "name": "api-c895068c"
      }
    },
    "aws_api_gateway_stage": {
      "MyResource_cloudApi_api_stage_A26656F9": {
        "//": {
          "metadata": {
            "path": "root/Default/Default/MyResource/cloud.Api/api/stage",
            "uniqueId": "MyResource_cloudApi_api_stage_A26656F9"
          }
        },
        "deployment_id": "${aws_api_gateway_deployment.MyResource_cloudApi_api_deployment_6DBAED7F.id}",
        "rest_api_id": "${aws_api_gateway_rest_api.MyResource_cloudApi_api_4CB9B8E3.id}",
        "stage_name": "prod"
      },
      "cloudApi_api_stage_BBB283E4": {
        "//": {
          "metadata": {
            "path": "root/Default/Default/cloud.Api/api/stage",
            "uniqueId": "cloudApi_api_stage_BBB283E4"
          }
        },
        "deployment_id": "${aws_api_gateway_deployment.cloudApi_api_deployment_545514BF.id}",
        "rest_api_id": "${aws_api_gateway_rest_api.cloudApi_api_2B334D75.id}",
        "stage_name": "prod"
      }
    }
  }
}
```

## preflight.js
```js
"use strict";
const $stdlib = require('@winglang/sdk');
const $platforms = ((s) => !s ? [] : s.split(';'))(process.env.WING_PLATFORMS);
const $outdir = process.env.WING_SYNTH_DIR ?? ".";
const $wing_is_test = process.env.WING_IS_TEST === "true";
const std = $stdlib.std;
const cloud = $stdlib.cloud;
class $Root extends $stdlib.std.Resource {
  constructor($scope, $id) {
    super($scope, $id);
    class MyResource extends $stdlib.std.Resource {
      constructor($scope, $id, ) {
        super($scope, $id);
<<<<<<< HEAD
        this.api = this.node.root.newAbstract("@winglang/sdk.cloud.Api", this, "cloud.Api");
=======
        this.api = this.node.root.new("@winglang/sdk.cloud.Api",cloud.Api,this, "cloud.Api");
>>>>>>> 9c70d86d
        this.url = this.api.url;
      }
      static _toInflightType(context) {
        return `
          require("./inflight.MyResource-1.js")({
          })
        `;
      }
      _toInflight() {
        return `
          (await (async () => {
            const MyResourceClient = ${MyResource._toInflightType(this)};
            const client = new MyResourceClient({
              $this_api_url: ${this._lift(this.api.url)},
              $this_url: ${this._lift(this.url)},
            });
            if (client.$inflight_init) { await client.$inflight_init(); }
            return client;
          })())
        `;
      }
      _supportedOps() {
        return ["isValidUrl", "foo", "$inflight_init"];
      }
      _registerOnLift(host, ops) {
        if (ops.includes("$inflight_init")) {
          MyResource._registerOnLiftObject(this.api.url, host, []);
          MyResource._registerOnLiftObject(this.url, host, []);
        }
        if (ops.includes("foo")) {
          MyResource._registerOnLiftObject(MyResource, host, ["isValidUrl"]);
          MyResource._registerOnLiftObject(this.api.url, host, []);
          MyResource._registerOnLiftObject(this.url, host, []);
        }
        super._registerOnLift(host, ops);
      }
    }
    class $Closure1 extends $stdlib.std.Resource {
      constructor($scope, $id, ) {
        super($scope, $id);
        (std.Node.of(this)).hidden = true;
      }
      static _toInflightType(context) {
        return `
          require("./inflight.$Closure1-1.js")({
            $r: ${context._lift(r)},
          })
        `;
      }
      _toInflight() {
        return `
          (await (async () => {
            const $Closure1Client = ${$Closure1._toInflightType(this)};
            const client = new $Closure1Client({
            });
            if (client.$inflight_init) { await client.$inflight_init(); }
            return client;
          })())
        `;
      }
      _supportedOps() {
        return ["handle", "$inflight_init"];
      }
      _registerOnLift(host, ops) {
        if (ops.includes("handle")) {
          $Closure1._registerOnLiftObject(r, host, ["foo"]);
        }
        super._registerOnLift(host, ops);
      }
    }
    class $Closure2 extends $stdlib.std.Resource {
      constructor($scope, $id, ) {
        super($scope, $id);
        (std.Node.of(this)).hidden = true;
      }
      static _toInflightType(context) {
        return `
          require("./inflight.$Closure2-1.js")({
            $MyResource: ${context._lift(MyResource)},
            $api_url: ${context._lift(api.url)},
            $url: ${context._lift(url)},
          })
        `;
      }
      _toInflight() {
        return `
          (await (async () => {
            const $Closure2Client = ${$Closure2._toInflightType(this)};
            const client = new $Closure2Client({
            });
            if (client.$inflight_init) { await client.$inflight_init(); }
            return client;
          })())
        `;
      }
      _supportedOps() {
        return ["handle", "$inflight_init"];
      }
      _registerOnLift(host, ops) {
        if (ops.includes("handle")) {
          $Closure2._registerOnLiftObject(MyResource, host, ["isValidUrl"]);
          $Closure2._registerOnLiftObject(api.url, host, []);
          $Closure2._registerOnLiftObject(url, host, []);
        }
        super._registerOnLift(host, ops);
      }
    }
    const r = new MyResource(this, "MyResource");
<<<<<<< HEAD
    this.node.root.new("@winglang/sdk.std.Test", std.Test, this, "test:inflight class", new $Closure1(this, "$Closure1"));
    const api = this.node.root.newAbstract("@winglang/sdk.cloud.Api", this, "cloud.Api");
=======
    this.node.root.new("@winglang/sdk.std.Test",std.Test,this, "test:inflight class", new $Closure1(this, "$Closure1"));
    const api = this.node.root.new("@winglang/sdk.cloud.Api",cloud.Api,this, "cloud.Api");
>>>>>>> 9c70d86d
    const url = api.url;
    this.node.root.new("@winglang/sdk.std.Test", std.Test, this, "test:inflight globals", new $Closure2(this, "$Closure2"));
  }
}
const $PlatformManager = new $stdlib.platform.PlatformManager({platformPaths: $platforms});
const $APP = $PlatformManager.createApp({ outdir: $outdir, name: "capture_tokens.test", rootConstruct: $Root, isTestEnvironment: $wing_is_test, entrypointDir: process.env['WING_SOURCE_DIR'], rootId: process.env['WING_ROOT_ID'] });
$APP.synth();
//# sourceMappingURL=preflight.js.map
```
<|MERGE_RESOLUTION|>--- conflicted
+++ resolved
@@ -206,11 +206,7 @@
     class MyResource extends $stdlib.std.Resource {
       constructor($scope, $id, ) {
         super($scope, $id);
-<<<<<<< HEAD
-        this.api = this.node.root.newAbstract("@winglang/sdk.cloud.Api", this, "cloud.Api");
-=======
-        this.api = this.node.root.new("@winglang/sdk.cloud.Api",cloud.Api,this, "cloud.Api");
->>>>>>> 9c70d86d
+        this.api = this.node.root.new("@winglang/sdk.cloud.Api", cloud.Api, this, "cloud.Api");
         this.url = this.api.url;
       }
       static _toInflightType(context) {
@@ -319,13 +315,8 @@
       }
     }
     const r = new MyResource(this, "MyResource");
-<<<<<<< HEAD
     this.node.root.new("@winglang/sdk.std.Test", std.Test, this, "test:inflight class", new $Closure1(this, "$Closure1"));
-    const api = this.node.root.newAbstract("@winglang/sdk.cloud.Api", this, "cloud.Api");
-=======
-    this.node.root.new("@winglang/sdk.std.Test",std.Test,this, "test:inflight class", new $Closure1(this, "$Closure1"));
-    const api = this.node.root.new("@winglang/sdk.cloud.Api",cloud.Api,this, "cloud.Api");
->>>>>>> 9c70d86d
+    const api = this.node.root.new("@winglang/sdk.cloud.Api", cloud.Api, this, "cloud.Api");
     const url = api.url;
     this.node.root.new("@winglang/sdk.std.Test", std.Test, this, "test:inflight globals", new $Closure2(this, "$Closure2"));
   }
