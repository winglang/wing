--- conflicted
+++ resolved
@@ -7,16 +7,13 @@
     constructor({ s1 }) {
       this.s1 = s1;
     }
-<<<<<<< HEAD
-=======
-    async $inflight_init()  {
-    }
->>>>>>> ecef3d6b
     async foo()  {
       {console.log((await this.s1.concat(" world")))};
     }
     async $inflight_init()  {
-      const __parent_this = this;
+    }
+    async foo()  {
+      {console.log((await this.s1.concat(" world")))};
     }
   }
   return R;
@@ -70,12 +67,7 @@
     class R extends $stdlib.std.Resource {
       constructor(scope, id, ) {
         super(scope, id);
-<<<<<<< HEAD
-        this._addInflightOps("foo", "$inflight_init");
-        const __parent_this = this;
-=======
         this._addInflightOps("foo");
->>>>>>> ecef3d6b
         this.s1 = "hello";
       }
       static _toInflightType(context) {
