# [file_counter.test.w](../../../../../examples/tests/valid/file_counter.test.w) | compile | tf-aws

## inflight.$Closure1-1.js
```js
"use strict";
const $helpers = require("@winglang/sdk/lib/helpers");
module.exports = function({ $bucket, $counter }) {
  class $Closure1 {
    constructor({  }) {
      const $obj = (...args) => this.handle(...args);
      Object.setPrototypeOf($obj, this);
      return $obj;
    }
    async handle(body) {
      const next = (await $counter.inc());
      const key = String.raw({ raw: ["myfile-", ".txt"] }, "hi");
      (await $bucket.put(key, body));
    }
  }
  return $Closure1;
}
//# sourceMappingURL=inflight.$Closure1-1.js.map
```

## main.tf.json
```json
{
  "//": {
    "metadata": {
      "backend": "local",
      "stackName": "root",
      "version": "0.20.3"
    },
    "outputs": {}
  },
  "provider": {
    "aws": [
      {}
    ]
  },
  "resource": {
    "aws_cloudwatch_log_group": {
      "Queue-SetConsumer0_CloudwatchLogGroup_56C2891C": {
        "//": {
          "metadata": {
            "path": "root/Default/Default/Queue-SetConsumer0/CloudwatchLogGroup",
            "uniqueId": "Queue-SetConsumer0_CloudwatchLogGroup_56C2891C"
          }
        },
        "name": "/aws/lambda/Queue-SetConsumer0-c83c303c",
        "retention_in_days": 30
      }
    },
    "aws_dynamodb_table": {
      "Counter": {
        "//": {
          "metadata": {
            "path": "root/Default/Default/Counter/Default",
            "uniqueId": "Counter"
          }
        },
        "attribute": [
          {
            "name": "id",
            "type": "S"
          }
        ],
        "billing_mode": "PAY_PER_REQUEST",
        "hash_key": "id",
        "name": "wing-counter-Counter-c824ef62"
      }
    },
    "aws_iam_role": {
      "Queue-SetConsumer0_IamRole_7F9ED9ED": {
        "//": {
          "metadata": {
            "path": "root/Default/Default/Queue-SetConsumer0/IamRole",
            "uniqueId": "Queue-SetConsumer0_IamRole_7F9ED9ED"
          }
        },
        "assume_role_policy": "{\"Version\":\"2012-10-17\",\"Statement\":[{\"Action\":\"sts:AssumeRole\",\"Principal\":{\"Service\":\"lambda.amazonaws.com\"},\"Effect\":\"Allow\"}]}"
      }
    },
    "aws_iam_role_policy": {
      "Queue-SetConsumer0_IamRolePolicy_0299B5AB": {
        "//": {
          "metadata": {
            "path": "root/Default/Default/Queue-SetConsumer0/IamRolePolicy",
            "uniqueId": "Queue-SetConsumer0_IamRolePolicy_0299B5AB"
          }
        },
        "policy": "{\"Version\":\"2012-10-17\",\"Statement\":[{\"Action\":[\"sqs:ReceiveMessage\",\"sqs:ChangeMessageVisibility\",\"sqs:GetQueueUrl\",\"sqs:DeleteMessage\",\"sqs:GetQueueAttributes\"],\"Resource\":[\"${aws_sqs_queue.Queue.arn}\"],\"Effect\":\"Allow\"},{\"Action\":[\"s3:PutObject*\",\"s3:Abort*\"],\"Resource\":[\"${aws_s3_bucket.Bucket.arn}\",\"${aws_s3_bucket.Bucket.arn}/*\"],\"Effect\":\"Allow\"},{\"Action\":[\"dynamodb:UpdateItem\"],\"Resource\":[\"${aws_dynamodb_table.Counter.arn}\"],\"Effect\":\"Allow\"}]}",
        "role": "${aws_iam_role.Queue-SetConsumer0_IamRole_7F9ED9ED.name}"
      }
    },
    "aws_iam_role_policy_attachment": {
      "Queue-SetConsumer0_IamRolePolicyAttachment_4A4C5C5D": {
        "//": {
          "metadata": {
            "path": "root/Default/Default/Queue-SetConsumer0/IamRolePolicyAttachment",
            "uniqueId": "Queue-SetConsumer0_IamRolePolicyAttachment_4A4C5C5D"
          }
        },
        "policy_arn": "arn:aws:iam::aws:policy/service-role/AWSLambdaBasicExecutionRole",
        "role": "${aws_iam_role.Queue-SetConsumer0_IamRole_7F9ED9ED.name}"
      }
    },
    "aws_lambda_event_source_mapping": {
      "Queue_EventSourceMapping_8332F7DC": {
        "//": {
          "metadata": {
            "path": "root/Default/Default/Queue/EventSourceMapping",
            "uniqueId": "Queue_EventSourceMapping_8332F7DC"
          }
        },
        "batch_size": 1,
        "event_source_arn": "${aws_sqs_queue.Queue.arn}",
        "function_name": "${aws_lambda_function.Queue-SetConsumer0.function_name}"
      }
    },
    "aws_lambda_function": {
      "Queue-SetConsumer0": {
        "//": {
          "metadata": {
            "path": "root/Default/Default/Queue-SetConsumer0/Default",
            "uniqueId": "Queue-SetConsumer0"
          }
        },
        "architectures": [
          "arm64"
        ],
        "environment": {
          "variables": {
            "BUCKET_NAME_1357ca3a": "${aws_s3_bucket.Bucket.bucket}",
            "DYNAMODB_TABLE_NAME_6cb5a3a4": "${aws_dynamodb_table.Counter.name}",
            "NODE_OPTIONS": "--enable-source-maps",
            "WING_FUNCTION_NAME": "Queue-SetConsumer0-c83c303c",
            "WING_TARGET": "tf-aws"
          }
        },
        "function_name": "Queue-SetConsumer0-c83c303c",
        "handler": "index.handler",
        "memory_size": 1024,
        "publish": true,
        "role": "${aws_iam_role.Queue-SetConsumer0_IamRole_7F9ED9ED.arn}",
        "runtime": "nodejs20.x",
        "s3_bucket": "${aws_s3_bucket.Code.bucket}",
        "s3_key": "${aws_s3_object.Queue-SetConsumer0_S3Object_2AD0A795.key}",
        "timeout": "${aws_sqs_queue.Queue.visibility_timeout_seconds}",
        "vpc_config": {
          "security_group_ids": [],
          "subnet_ids": []
        }
      }
    },
    "aws_s3_bucket": {
      "Bucket": {
        "//": {
          "metadata": {
            "path": "root/Default/Default/Bucket/Default",
            "uniqueId": "Bucket"
          }
        },
        "bucket_prefix": "bucket-c88fdc5f-",
        "force_destroy": false
      },
      "Code": {
        "//": {
          "metadata": {
            "path": "root/Default/Code",
            "uniqueId": "Code"
          }
        },
        "bucket_prefix": "code-c84a50b1-"
      }
    },
    "aws_s3_object": {
      "Queue-SetConsumer0_S3Object_2AD0A795": {
        "//": {
          "metadata": {
            "path": "root/Default/Default/Queue-SetConsumer0/S3Object",
            "uniqueId": "Queue-SetConsumer0_S3Object_2AD0A795"
          }
        },
        "bucket": "${aws_s3_bucket.Code.bucket}",
        "key": "<ASSET_KEY>",
        "source": "<ASSET_SOURCE>"
      }
    },
    "aws_sqs_queue": {
      "Queue": {
        "//": {
          "metadata": {
            "path": "root/Default/Default/Queue/Default",
            "uniqueId": "Queue"
          }
        },
        "message_retention_seconds": 3600,
<<<<<<< HEAD
        "name": "Queue-c822c726",
        "visibility_timeout_seconds": 10
=======
        "name": "cloud-Queue-c86e03d8",
        "visibility_timeout_seconds": 30
>>>>>>> 3a777fcf
      }
    }
  }
}
```

## preflight.js
```js
"use strict";
const $stdlib = require('@winglang/sdk');
const $platforms = ((s) => !s ? [] : s.split(';'))(process.env.WING_PLATFORMS);
const $outdir = process.env.WING_SYNTH_DIR ?? ".";
const $wing_is_test = process.env.WING_IS_TEST === "true";
const std = $stdlib.std;
const $helpers = $stdlib.helpers;
const cloud = $stdlib.cloud;
class $Root extends $stdlib.std.Resource {
  constructor($scope, $id) {
    super($scope, $id);
    class $Closure1 extends $stdlib.std.AutoIdResource {
      _id = $stdlib.core.closureId();
      constructor($scope, $id, ) {
        super($scope, $id);
        $helpers.nodeof(this).hidden = true;
      }
      static _toInflightType() {
        return `
          require("${$helpers.normalPath(__dirname)}/inflight.$Closure1-1.js")({
            $bucket: ${$stdlib.core.liftObject(bucket)},
            $counter: ${$stdlib.core.liftObject(counter)},
          })
        `;
      }
      _toInflight() {
        return `
          (await (async () => {
            const $Closure1Client = ${$Closure1._toInflightType()};
            const client = new $Closure1Client({
            });
            if (client.$inflight_init) { await client.$inflight_init(); }
            return client;
          })())
        `;
      }
      get _liftMap() {
        return ({
          "handle": [
            [bucket, ["put"]],
            [counter, ["inc"]],
          ],
          "$inflight_init": [
            [bucket, []],
            [counter, []],
          ],
        });
      }
    }
<<<<<<< HEAD
    const bucket = this.node.root.new("@winglang/sdk.cloud.Bucket", cloud.Bucket, this, "Bucket");
    const counter = this.node.root.new("@winglang/sdk.cloud.Counter", cloud.Counter, this, "Counter", { initial: 100 });
    const queue = this.node.root.new("@winglang/sdk.cloud.Queue", cloud.Queue, this, "Queue", { timeout: (std.Duration.fromSeconds(10)) });
=======
    const bucket = this.node.root.new("@winglang/sdk.cloud.Bucket", cloud.Bucket, this, "cloud.Bucket");
    const counter = this.node.root.new("@winglang/sdk.cloud.Counter", cloud.Counter, this, "cloud.Counter", { initial: 100 });
    const queue = this.node.root.new("@winglang/sdk.cloud.Queue", cloud.Queue, this, "cloud.Queue");
>>>>>>> 3a777fcf
    const handler = new $Closure1(this, "$Closure1");
    (queue.setConsumer(handler));
  }
}
const $PlatformManager = new $stdlib.platform.PlatformManager({platformPaths: $platforms});
const $APP = $PlatformManager.createApp({ outdir: $outdir, name: "file_counter.test", rootConstruct: $Root, isTestEnvironment: $wing_is_test, entrypointDir: process.env['WING_SOURCE_DIR'], rootId: process.env['WING_ROOT_ID'] });
$APP.synth();
//# sourceMappingURL=preflight.js.map
```
<|MERGE_RESOLUTION|>--- conflicted
+++ resolved
@@ -196,13 +196,8 @@
           }
         },
         "message_retention_seconds": 3600,
-<<<<<<< HEAD
         "name": "Queue-c822c726",
         "visibility_timeout_seconds": 10
-=======
-        "name": "cloud-Queue-c86e03d8",
-        "visibility_timeout_seconds": 30
->>>>>>> 3a777fcf
       }
     }
   }
@@ -260,15 +255,9 @@
         });
       }
     }
-<<<<<<< HEAD
     const bucket = this.node.root.new("@winglang/sdk.cloud.Bucket", cloud.Bucket, this, "Bucket");
     const counter = this.node.root.new("@winglang/sdk.cloud.Counter", cloud.Counter, this, "Counter", { initial: 100 });
     const queue = this.node.root.new("@winglang/sdk.cloud.Queue", cloud.Queue, this, "Queue", { timeout: (std.Duration.fromSeconds(10)) });
-=======
-    const bucket = this.node.root.new("@winglang/sdk.cloud.Bucket", cloud.Bucket, this, "cloud.Bucket");
-    const counter = this.node.root.new("@winglang/sdk.cloud.Counter", cloud.Counter, this, "cloud.Counter", { initial: 100 });
-    const queue = this.node.root.new("@winglang/sdk.cloud.Queue", cloud.Queue, this, "cloud.Queue");
->>>>>>> 3a777fcf
     const handler = new $Closure1(this, "$Closure1");
     (queue.setConsumer(handler));
   }
