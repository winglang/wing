# [static_members.w](../../../../../examples/tests/valid/static_members.w) | compile | tf-aws

## inflight.$Closure1.js
```js
module.exports = function({  }) {
  class $Closure1 {
    async $inflight_init()  {
    }
    async handle()  {
      const InflightClass = require("./inflight.InflightClass.js")({});
      const inflightClass = new InflightClass();
      {((cond) => {if (!cond) throw new Error("assertion failed: inflightClass.inflightMethod() == \"Inflight method\"")})(((await inflightClass.inflightMethod()) === "Inflight method"))};
      {((cond) => {if (!cond) throw new Error("assertion failed: InflightClass.staticInflightMethod() == \"Static inflight method\"")})(((await InflightClass.staticInflightMethod()) === "Static inflight method"))};
<<<<<<< HEAD
    }
    constructor({  }) {
      const $obj = (...args) => this.handle(...args);
      Object.setPrototypeOf($obj, this);
      return $obj;
=======
>>>>>>> 4adf9de4
    }
  }
  return $Closure1;
}

```

## inflight.Foo.js
```js
module.exports = function({  }) {
  class Foo {
    async $inflight_init()  {
    }
    static async get123()  {
      return 123;
    }
    constructor({  }) {
    }
  }
  return Foo;
}

```

## inflight.InflightClass.js
```js
module.exports = function({  }) {
  class InflightClass {
     constructor()  {
    }
    async inflightMethod()  {
      return "Inflight method";
    }
    static async staticInflightMethod()  {
      return "Static inflight method";
    }
  }
  return InflightClass;
}

```

## main.tf.json
```json
{
  "//": {
    "metadata": {
      "backend": "local",
      "stackName": "root",
      "version": "0.15.2"
    },
    "outputs": {
      "root": {
        "Default": {
          "cloud.TestRunner": {
            "TestFunctionArns": "WING_TEST_RUNNER_FUNCTION_ARNS"
          }
        }
      }
    }
  },
  "output": {
    "WING_TEST_RUNNER_FUNCTION_ARNS": {
      "value": "[[\"root/Default/Default/test:test\",\"${aws_lambda_function.root_testtest_Handler_046C3415.arn}\"]]"
    }
  },
  "provider": {
    "aws": [
      {}
    ]
  },
  "resource": {
    "aws_iam_role": {
      "root_testtest_Handler_IamRole_6C1728D1": {
        "//": {
          "metadata": {
            "path": "root/Default/Default/test:test/Handler/IamRole",
            "uniqueId": "root_testtest_Handler_IamRole_6C1728D1"
          }
        },
        "assume_role_policy": "{\"Version\":\"2012-10-17\",\"Statement\":[{\"Action\":\"sts:AssumeRole\",\"Principal\":{\"Service\":\"lambda.amazonaws.com\"},\"Effect\":\"Allow\"}]}"
      }
    },
    "aws_iam_role_policy": {
      "root_testtest_Handler_IamRolePolicy_65A1D8BE": {
        "//": {
          "metadata": {
            "path": "root/Default/Default/test:test/Handler/IamRolePolicy",
            "uniqueId": "root_testtest_Handler_IamRolePolicy_65A1D8BE"
          }
        },
        "policy": "{\"Version\":\"2012-10-17\",\"Statement\":[{\"Effect\":\"Allow\",\"Action\":\"none:null\",\"Resource\":\"*\"}]}",
        "role": "${aws_iam_role.root_testtest_Handler_IamRole_6C1728D1.name}"
      }
    },
    "aws_iam_role_policy_attachment": {
      "root_testtest_Handler_IamRolePolicyAttachment_3716AC26": {
        "//": {
          "metadata": {
            "path": "root/Default/Default/test:test/Handler/IamRolePolicyAttachment",
            "uniqueId": "root_testtest_Handler_IamRolePolicyAttachment_3716AC26"
          }
        },
        "policy_arn": "arn:aws:iam::aws:policy/service-role/AWSLambdaBasicExecutionRole",
        "role": "${aws_iam_role.root_testtest_Handler_IamRole_6C1728D1.name}"
      }
    },
    "aws_lambda_function": {
      "root_testtest_Handler_046C3415": {
        "//": {
          "metadata": {
            "path": "root/Default/Default/test:test/Handler/Default",
            "uniqueId": "root_testtest_Handler_046C3415"
          }
        },
        "environment": {
          "variables": {
            "WING_FUNCTION_NAME": "Handler-c8f4f2a1",
            "WING_TARGET": "tf-aws"
          }
        },
        "function_name": "Handler-c8f4f2a1",
        "handler": "index.handler",
        "publish": true,
        "role": "${aws_iam_role.root_testtest_Handler_IamRole_6C1728D1.arn}",
        "runtime": "nodejs18.x",
        "s3_bucket": "${aws_s3_bucket.root_Code_02F3C603.bucket}",
        "s3_key": "${aws_s3_object.root_testtest_Handler_S3Object_71CD07AC.key}",
        "timeout": 30,
        "vpc_config": {
          "security_group_ids": [],
          "subnet_ids": []
        }
      }
    },
    "aws_s3_bucket": {
      "root_Code_02F3C603": {
        "//": {
          "metadata": {
            "path": "root/Default/Code",
            "uniqueId": "root_Code_02F3C603"
          }
        },
        "bucket_prefix": "code-c84a50b1-"
      }
    },
    "aws_s3_object": {
      "root_testtest_Handler_S3Object_71CD07AC": {
        "//": {
          "metadata": {
            "path": "root/Default/Default/test:test/Handler/S3Object",
            "uniqueId": "root_testtest_Handler_S3Object_71CD07AC"
          }
        },
        "bucket": "${aws_s3_bucket.root_Code_02F3C603.bucket}",
        "key": "<ASSET_KEY>",
        "source": "<ASSET_SOURCE>"
      }
    }
  }
}
```

## preflight.js
```js
const $stdlib = require('@winglang/sdk');
const $outdir = process.env.WING_SYNTH_DIR ?? ".";
const std = $stdlib.std;
const $wing_is_test = process.env.WING_IS_TEST === "true";
const $AppBase = $stdlib.core.App.for(process.env.WING_TARGET);
const cloud = require('@winglang/sdk').cloud;
class $Root extends $stdlib.std.Resource {
  constructor(scope, id) {
    super(scope, id);
    class Foo extends $stdlib.std.Resource {
      constructor(scope, id, ) {
        super(scope, id);
        this._addInflightOps("get123");
        this.instanceField = 100;
      }
      static m()  {
        return 99;
      }
      static _toInflightType(context) {
        return $stdlib.core.NodeJsCode.fromInline(`
          require("./inflight.Foo.js")({ 
          })
        `);
      }
      _toInflight() {
        return $stdlib.core.NodeJsCode.fromInline(`
          (await (async () => {
            const client = new (${Foo._toInflightType(this).text})({
            });
            if (client.$inflight_init) { await client.$inflight_init(); }
            return client;
          })())
        `);
      }
    }
    class $Closure1 extends $stdlib.std.Resource {
      constructor(scope, id, ) {
        super(scope, id);
        this._addInflightOps("handle");
        this.display.hidden = true;
      }
      static _toInflightType(context) {
        return $stdlib.core.NodeJsCode.fromInline(`
          require("./inflight.$Closure1.js")({ 
          })
        `);
      }
      _toInflight() {
        return $stdlib.core.NodeJsCode.fromInline(`
          (await (async () => {
            const client = new (${$Closure1._toInflightType(this).text})({
            });
            if (client.$inflight_init) { await client.$inflight_init(); }
            return client;
          })())
        `);
      }
    }
    const foo = new Foo(this,"Foo");
    {((cond) => {if (!cond) throw new Error("assertion failed: foo.instanceField == 100")})((foo.instanceField === 100))};
    {((cond) => {if (!cond) throw new Error("assertion failed: Foo.m() == 99")})(((Foo.m()) === 99))};
    this.node.root.new("@winglang/sdk.std.Test",std.Test,this,"test:test",new $Closure1(this,"$Closure1"));
  }
}
class $App extends $AppBase {
  constructor() {
    super({ outdir: $outdir, name: "static_members", plugins: $plugins, isTestEnvironment: $wing_is_test });
    if ($wing_is_test) {
      new $Root(this, "env0");
      const $test_runner = this.testRunner;
      const $tests = $test_runner.findTests();
      for (let $i = 1; $i < $tests.length; $i++) {
        new $Root(this, "env" + $i);
      }
    } else {
      new $Root(this, "Default");
    }
  }
}
new $App().synth();

```
<|MERGE_RESOLUTION|>--- conflicted
+++ resolved
@@ -11,14 +11,6 @@
       const inflightClass = new InflightClass();
       {((cond) => {if (!cond) throw new Error("assertion failed: inflightClass.inflightMethod() == \"Inflight method\"")})(((await inflightClass.inflightMethod()) === "Inflight method"))};
       {((cond) => {if (!cond) throw new Error("assertion failed: InflightClass.staticInflightMethod() == \"Static inflight method\"")})(((await InflightClass.staticInflightMethod()) === "Static inflight method"))};
-<<<<<<< HEAD
-    }
-    constructor({  }) {
-      const $obj = (...args) => this.handle(...args);
-      Object.setPrototypeOf($obj, this);
-      return $obj;
-=======
->>>>>>> 4adf9de4
     }
   }
   return $Closure1;
