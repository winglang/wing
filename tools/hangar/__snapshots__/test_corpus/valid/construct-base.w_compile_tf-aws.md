# [construct-base.w](../../../../../examples/tests/valid/construct-base.w) | compile | tf-aws

## inflight.WingResource.js
```js
module.exports = function({  }) {
  class WingResource {
    constructor({  }) {
    }
  }
  return WingResource;
}

```

## main.tf.json
```json
{
  "//": {
    "metadata": {
      "backend": "local",
      "stackName": "root",
      "version": "0.17.0"
    },
    "outputs": {
      "root": {
        "Default": {
          "cloud.TestRunner": {
            "TestFunctionArns": "WING_TEST_RUNNER_FUNCTION_ARNS"
          }
        }
      }
    }
  },
  "output": {
    "WING_TEST_RUNNER_FUNCTION_ARNS": {
      "value": "[]"
    }
  },
  "provider": {
    "aws": [
      {}
    ]
  },
  "resource": {
    "aws_sqs_queue": {
      "awssqsQueueSqsQueue": {
        "//": {
          "metadata": {
            "path": "root/Default/Default/aws.sqsQueue.SqsQueue",
            "uniqueId": "awssqsQueueSqsQueue"
          }
        }
      }
    }
  }
}
```

## preflight.js
```js
const $stdlib = require('@winglang/sdk');
const $outdir = process.env.WING_SYNTH_DIR ?? ".";
const std = $stdlib.std;
const $wing_is_test = process.env.WING_IS_TEST === "true";
const cloud = require('@winglang/sdk').cloud;
const cx = require("constructs");
const aws = require("@cdktf/provider-aws");
class $Root extends $stdlib.std.Resource {
  constructor(scope, id) {
    super(scope, id);
    class WingResource extends $stdlib.std.Resource {
      constructor(scope, id, ) {
        super(scope, id);
<<<<<<< HEAD
        {console.log("preflight" === 'inflight' && process.env.WING_TARGET !== 'sim' ? 'winglogstart:' + (String.raw({ raw: ["my id is ", ""] }, this.node.id)) + ':winglogend': (String.raw({ raw: ["my id is ", ""] }, this.node.id)))};
=======
>>>>>>> 5de222ac
        this._addInflightOps("$inflight_init");
        {console.log(String.raw({ raw: ["my id is ", ""] }, this.node.id))};
      }
      static _toInflightType(context) {
        return $stdlib.core.NodeJsCode.fromInline(`
          require("./inflight.WingResource.js")({
          })
        `);
      }
      _toInflight() {
        return $stdlib.core.NodeJsCode.fromInline(`
          (await (async () => {
            const WingResourceClient = ${WingResource._toInflightType(this).text};
            const client = new WingResourceClient({
            });
            if (client.$inflight_init) { await client.$inflight_init(); }
            return client;
          })())
        `);
      }
    }
    const getPath = ((c) => {
      return c.node.path;
    });
    const getDisplayName = ((r) => {
      return r.display.title;
    });
    const q = this.node.root.new("@cdktf/provider-aws.sqsQueue.SqsQueue",aws.sqsQueue.SqsQueue,this,"aws.sqsQueue.SqsQueue");
    const wr = new WingResource(this,"WingResource");
    const another_resource = wr;
    {console.log("preflight" === 'inflight' && process.env.WING_TARGET !== 'sim' ? 'winglogstart:' + (String.raw({ raw: ["path of sqs.queue: ", ""] }, (getPath(q)))) + ':winglogend': (String.raw({ raw: ["path of sqs.queue: ", ""] }, (getPath(q)))))};
    {console.log("preflight" === 'inflight' && process.env.WING_TARGET !== 'sim' ? 'winglogstart:' + (String.raw({ raw: ["path of wing resource: ", ""] }, (getPath(wr)))) + ':winglogend': (String.raw({ raw: ["path of wing resource: ", ""] }, (getPath(wr)))))};
    const title = ((getDisplayName(wr)) ?? "no display name");
    {console.log("preflight" === 'inflight' && process.env.WING_TARGET !== 'sim' ? 'winglogstart:' + (String.raw({ raw: ["display name of wing resource: ", ""] }, title)) + ':winglogend': (String.raw({ raw: ["display name of wing resource: ", ""] }, title)))};
  }
}
const $App = $stdlib.core.App.for(process.env.WING_TARGET);
new $App({ outdir: $outdir, name: "construct-base", rootConstruct: $Root, plugins: $plugins, isTestEnvironment: $wing_is_test }).synth();

```
<|MERGE_RESOLUTION|>--- conflicted
+++ resolved
@@ -1,18 +1,18 @@
 # [construct-base.w](../../../../../examples/tests/valid/construct-base.w) | compile | tf-aws
 
 ## inflight.WingResource.js
+
 ```js
-module.exports = function({  }) {
+module.exports = function ({}) {
   class WingResource {
-    constructor({  }) {
-    }
+    constructor({}) {}
   }
   return WingResource;
-}
-
+};
 ```
 
 ## main.tf.json
+
 ```json
 {
   "//": {
@@ -37,9 +37,7 @@
     }
   },
   "provider": {
-    "aws": [
-      {}
-    ]
+    "aws": [{}]
   },
   "resource": {
     "aws_sqs_queue": {
@@ -57,26 +55,25 @@
 ```
 
 ## preflight.js
+
 ```js
-const $stdlib = require('@winglang/sdk');
+const $stdlib = require("@winglang/sdk");
 const $outdir = process.env.WING_SYNTH_DIR ?? ".";
 const std = $stdlib.std;
 const $wing_is_test = process.env.WING_IS_TEST === "true";
-const cloud = require('@winglang/sdk').cloud;
+const cloud = require("@winglang/sdk").cloud;
 const cx = require("constructs");
 const aws = require("@cdktf/provider-aws");
 class $Root extends $stdlib.std.Resource {
   constructor(scope, id) {
     super(scope, id);
     class WingResource extends $stdlib.std.Resource {
-      constructor(scope, id, ) {
+      constructor(scope, id) {
         super(scope, id);
-<<<<<<< HEAD
-        {console.log("preflight" === 'inflight' && process.env.WING_TARGET !== 'sim' ? 'winglogstart:' + (String.raw({ raw: ["my id is ", ""] }, this.node.id)) + ':winglogend': (String.raw({ raw: ["my id is ", ""] }, this.node.id)))};
-=======
->>>>>>> 5de222ac
         this._addInflightOps("$inflight_init");
-        {console.log(String.raw({ raw: ["my id is ", ""] }, this.node.id))};
+        {
+          console.log(String.raw({ raw: ["my id is ", ""] }, this.node.id));
+        }
       }
       static _toInflightType(context) {
         return $stdlib.core.NodeJsCode.fromInline(`
@@ -87,7 +84,9 @@
       _toInflight() {
         return $stdlib.core.NodeJsCode.fromInline(`
           (await (async () => {
-            const WingResourceClient = ${WingResource._toInflightType(this).text};
+            const WingResourceClient = ${
+              WingResource._toInflightType(this).text
+            };
             const client = new WingResourceClient({
             });
             if (client.$inflight_init) { await client.$inflight_init(); }
@@ -96,22 +95,62 @@
         `);
       }
     }
-    const getPath = ((c) => {
+    const getPath = (c) => {
       return c.node.path;
-    });
-    const getDisplayName = ((r) => {
+    };
+    const getDisplayName = (r) => {
       return r.display.title;
-    });
-    const q = this.node.root.new("@cdktf/provider-aws.sqsQueue.SqsQueue",aws.sqsQueue.SqsQueue,this,"aws.sqsQueue.SqsQueue");
-    const wr = new WingResource(this,"WingResource");
+    };
+    const q = this.node.root.new(
+      "@cdktf/provider-aws.sqsQueue.SqsQueue",
+      aws.sqsQueue.SqsQueue,
+      this,
+      "aws.sqsQueue.SqsQueue"
+    );
+    const wr = new WingResource(this, "WingResource");
     const another_resource = wr;
-    {console.log("preflight" === 'inflight' && process.env.WING_TARGET !== 'sim' ? 'winglogstart:' + (String.raw({ raw: ["path of sqs.queue: ", ""] }, (getPath(q)))) + ':winglogend': (String.raw({ raw: ["path of sqs.queue: ", ""] }, (getPath(q)))))};
-    {console.log("preflight" === 'inflight' && process.env.WING_TARGET !== 'sim' ? 'winglogstart:' + (String.raw({ raw: ["path of wing resource: ", ""] }, (getPath(wr)))) + ':winglogend': (String.raw({ raw: ["path of wing resource: ", ""] }, (getPath(wr)))))};
-    const title = ((getDisplayName(wr)) ?? "no display name");
-    {console.log("preflight" === 'inflight' && process.env.WING_TARGET !== 'sim' ? 'winglogstart:' + (String.raw({ raw: ["display name of wing resource: ", ""] }, title)) + ':winglogend': (String.raw({ raw: ["display name of wing resource: ", ""] }, title)))};
+    {
+      console.log(
+        "preflight" === "inflight" && process.env.WING_TARGET !== "sim"
+          ? "winglogstart:" +
+              String.raw({ raw: ["path of sqs.queue: ", ""] }, getPath(q)) +
+              ":winglogend"
+          : String.raw({ raw: ["path of sqs.queue: ", ""] }, getPath(q))
+      );
+    }
+    {
+      console.log(
+        "preflight" === "inflight" && process.env.WING_TARGET !== "sim"
+          ? "winglogstart:" +
+              String.raw(
+                { raw: ["path of wing resource: ", ""] },
+                getPath(wr)
+              ) +
+              ":winglogend"
+          : String.raw({ raw: ["path of wing resource: ", ""] }, getPath(wr))
+      );
+    }
+    const title = getDisplayName(wr) ?? "no display name";
+    {
+      console.log(
+        "preflight" === "inflight" && process.env.WING_TARGET !== "sim"
+          ? "winglogstart:" +
+              String.raw(
+                { raw: ["display name of wing resource: ", ""] },
+                title
+              ) +
+              ":winglogend"
+          : String.raw({ raw: ["display name of wing resource: ", ""] }, title)
+      );
+    }
   }
 }
 const $App = $stdlib.core.App.for(process.env.WING_TARGET);
-new $App({ outdir: $outdir, name: "construct-base", rootConstruct: $Root, plugins: $plugins, isTestEnvironment: $wing_is_test }).synth();
-
-```
+new $App({
+  outdir: $outdir,
+  name: "construct-base",
+  rootConstruct: $Root,
+  plugins: $plugins,
+  isTestEnvironment: $wing_is_test,
+}).synth();
+```