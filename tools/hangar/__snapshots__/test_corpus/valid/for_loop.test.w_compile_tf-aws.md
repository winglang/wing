--- conflicted
+++ resolved
@@ -381,11 +381,7 @@
       {((cond) => {if (!cond) throw new Error("assertion failed: x > 0")})((x > 0))};
       {console.log(String.raw({ raw: ["", ""] }, x))};
     }
-<<<<<<< HEAD
-    this.node.root.newAbstract("@winglang/sdk.cloud.Function", this, "cloud.Function", new $Closure1(this, "$Closure1"));
-=======
-    this.node.root.new("@winglang/sdk.cloud.Function",cloud.Function,this, "cloud.Function", new $Closure1(this, "$Closure1"));
->>>>>>> 9c70d86d
+    this.node.root.new("@winglang/sdk.cloud.Function", cloud.Function, this, "cloud.Function", new $Closure1(this, "$Closure1"));
   }
 }
 const $PlatformManager = new $stdlib.platform.PlatformManager({platformPaths: $platforms});
