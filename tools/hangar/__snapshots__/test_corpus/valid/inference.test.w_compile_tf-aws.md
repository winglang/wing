--- conflicted
+++ resolved
@@ -288,11 +288,7 @@
     const emptySet = new Set([(clonedArray2.at(2))]);
     const clonedSet = new Set(emptySet);
     (clonedSet.add(4));
-<<<<<<< HEAD
-    const api = this.node.root.newAbstract("@winglang/sdk.cloud.Api", this, "cloud.Api");
-=======
-    const api = this.node.root.new("@winglang/sdk.cloud.Api",cloud.Api,this, "cloud.Api");
->>>>>>> 9c70d86d
+    const api = this.node.root.new("@winglang/sdk.cloud.Api", cloud.Api, this, "cloud.Api");
     const func = new $Closure1(this, "$Closure1");
     (api.get("/hello/world", func));
     const argReturn = ((n) => {
