--- conflicted
+++ resolved
@@ -43,15 +43,9 @@
   constructor(scope, id) {
     super(scope, id);
     const obj = ({"strValue": "test","numValue": 1});
-<<<<<<< HEAD
-    const notStringifyStrValue = String.raw({ raw: ["string: ", ""] }, ((e) => typeof e === 'string' ? e : JSON.stringify(e, null, 2))(((obj, args) => { if (obj[args] === undefined) throw new Error(`Json property "${args}" does not exist`); return obj[args] })(obj, "strValue")));
-    {((cond) => {if (!cond) throw new Error("assertion failed: notStringifyStrValue == \"string: test\"")})((((a,b) => { try { return require('assert').deepStrictEqual(a,b) === undefined; } catch { return false; } })(notStringifyStrValue,"string: test")))};
-    const stringifyNumValue = String.raw({ raw: ["number: ", ""] }, ((e) => typeof e === 'string' ? e : JSON.stringify(e, null, 2))(((obj, args) => { if (obj[args] === undefined) throw new Error(`Json property "${args}" does not exist`); return obj[args] })(obj, "numValue")));
-=======
     const notStringifyStrValue = String.raw({ raw: ["string: ", ""] }, JSON.stringify((obj)["strValue"]));
     {((cond) => {if (!cond) throw new Error("assertion failed: notStringifyStrValue == \"string: \\\"test\\\"\"")})((((a,b) => { try { return require('assert').deepStrictEqual(a,b) === undefined; } catch { return false; } })(notStringifyStrValue,"string: \"test\"")))};
     const stringifyNumValue = String.raw({ raw: ["number: ", ""] }, JSON.stringify((obj)["numValue"]));
->>>>>>> 7f287182
     {((cond) => {if (!cond) throw new Error("assertion failed: stringifyNumValue == \"number: 1\"")})((((a,b) => { try { return require('assert').deepStrictEqual(a,b) === undefined; } catch { return false; } })(stringifyNumValue,"number: 1")))};
     {((cond) => {if (!cond) throw new Error("assertion failed: \"${obj}\" == Json.stringify(obj)")})((((a,b) => { try { return require('assert').deepStrictEqual(a,b) === undefined; } catch { return false; } })(String.raw({ raw: ["", ""] }, JSON.stringify(obj)),((args) => { return JSON.stringify(args[0], null, args[1]?.indent) })([obj]))))};
     {((cond) => {if (!cond) throw new Error("assertion failed: \"${obj.get(\"strValue\")}\" == Json.stringify(obj.get(\"strValue\"))")})((((a,b) => { try { return require('assert').deepStrictEqual(a,b) === undefined; } catch { return false; } })(String.raw({ raw: ["", ""] }, JSON.stringify((obj)["strValue"])),((args) => { return JSON.stringify(args[0], null, args[1]?.indent) })([(obj)["strValue"]]))))};
