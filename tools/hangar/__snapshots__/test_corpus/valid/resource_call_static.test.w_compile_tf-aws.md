--- conflicted
+++ resolved
@@ -165,13 +165,8 @@
         super._registerOnLift(host, ops);
       }
     }
-<<<<<<< HEAD
-    const globalCounter = this.node.root.newAbstract("@winglang/sdk.cloud.Counter", this, "cloud.Counter");
+    const globalCounter = this.node.root.new("@winglang/sdk.cloud.Counter", cloud.Counter, this, "cloud.Counter");
     this.node.root.new("@winglang/sdk.std.Test", std.Test, this, "test:access cloud resource through static methods only", new $Closure1(this, "$Closure1"));
-=======
-    const globalCounter = this.node.root.new("@winglang/sdk.cloud.Counter",cloud.Counter,this, "cloud.Counter");
-    this.node.root.new("@winglang/sdk.std.Test",std.Test,this, "test:access cloud resource through static methods only", new $Closure1(this, "$Closure1"));
->>>>>>> 9c70d86d
   }
 }
 const $PlatformManager = new $stdlib.platform.PlatformManager({platformPaths: $platforms});
