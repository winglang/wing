# [inflight_class_definitions.w](../../../../../examples/tests/valid/inflight_class_definitions.w) | compile | tf-aws

## inflight.$Closure1.js
```js
module.exports = function({  }) {
  class $Closure1 {
    async $inflight_init()  {
    }
    async handle()  {
      const C = require("./inflight.C.js")({});
      const c = new C();
      {((cond) => {if (!cond) throw new Error("assertion failed: c.foo() == \"c1\"")})(((await c.foo()) === "c1"))};
<<<<<<< HEAD
    }
    constructor({  }) {
      const $obj = (...args) => this.handle(...args);
      Object.setPrototypeOf($obj, this);
      return $obj;
=======
>>>>>>> 4adf9de4
    }
  }
  return $Closure1;
}

```

## inflight.$Closure2.js
```js
module.exports = function({ F }) {
  class $Closure2 {
    async $inflight_init()  {
    }
    async handle()  {
      return (await new F().foo());
    }
    constructor({  }) {
      const $obj = (...args) => this.handle(...args);
      Object.setPrototypeOf($obj, this);
      return $obj;
    }
  }
  return $Closure2;
}

```

## inflight.$Closure3.js
```js
module.exports = function({ $a, $d, B }) {
  class $Closure3 {
    async $inflight_init()  {
    }
    async handle()  {
      {((cond) => {if (!cond) throw new Error(`assertion failed: '((await $a.goo()) === "a2")'`)})(((await $a.goo()) === "a2"))};
      const b = new B();
      {((cond) => {if (!cond) throw new Error(`assertion failed: '((await b.foo()) === "b1")'`)})(((await b.foo()) === "b1"))};
      (await fn());
      {((cond) => {if (!cond) throw new Error(`assertion failed: '((await $d.callInner()) === "f1")'`)})(((await $d.callInner()) === "f1"))};
      {((cond) => {if (!cond) throw new Error(`assertion failed: '((await innerD()) === "f1")'`)})(((await innerD()) === "f1"))};
    }
    constructor({  }) {
      const $obj = (...args) => this.handle(...args);
      Object.setPrototypeOf($obj, this);
      return $obj;
    }
    async $inflight_init()  {
    }
    async handle()  {
      {((cond) => {if (!cond) throw new Error("assertion failed: a.goo() == \"a2\"")})(((await a.goo()) === "a2"))};
      const b = new B();
      {((cond) => {if (!cond) throw new Error("assertion failed: b.foo() == \"b1\"")})(((await b.foo()) === "b1"))};
      (await fn());
      {((cond) => {if (!cond) throw new Error("assertion failed: d.callInner() == \"f1\"")})(((await d.callInner()) === "f1"))};
      {((cond) => {if (!cond) throw new Error("assertion failed: innerD() == \"f1\"")})(((await innerD()) === "f1"))};
    }
  }
  return $Closure3;
}

```

## inflight.A.js
```js
module.exports = function({  }) {
  class A {
    async $inflight_init()  {
    }
    async goo()  {
      return "a2";
    }
    constructor({  }) {
    }
  }
  return A;
}

```

## inflight.B.js
```js
module.exports = function({  }) {
  class B {
     constructor()  {
    }
    async foo()  {
      return "b1";
    }
  }
  return B;
}

```

## inflight.C.js
```js
module.exports = function({  }) {
  class C {
     constructor()  {
    }
    async foo()  {
      return "c1";
    }
  }
  return C;
}

```

## inflight.D.js
```js
module.exports = function({  }) {
  class D {
    async $inflight_init()  {
    }
    async callInner()  {
      return (await this.inner());
    }
    constructor({  }) {
    }
  }
  return D;
}

```

## inflight.E.js
```js
module.exports = function({  }) {
  class E {
    async $inflight_init()  {
    }
    constructor({  }) {
    }
  }
  return E;
}

```

## inflight.F.js
```js
module.exports = function({  }) {
  class F {
     constructor()  {
    }
    async foo()  {
      return "f1";
    }
  }
  return F;
}

```

## main.tf.json
```json
{
  "//": {
    "metadata": {
      "backend": "local",
      "stackName": "root",
      "version": "0.15.2"
    },
    "outputs": {
      "root": {
        "Default": {
          "cloud.TestRunner": {
            "TestFunctionArns": "WING_TEST_RUNNER_FUNCTION_ARNS"
          }
        }
      }
    }
  },
  "output": {
    "WING_TEST_RUNNER_FUNCTION_ARNS": {
      "value": "[[\"root/Default/Default/test:test\",\"${aws_lambda_function.root_testtest_Handler_046C3415.arn}\"]]"
    }
  },
  "provider": {
    "aws": [
      {}
    ]
  },
  "resource": {
    "aws_iam_role": {
      "root_testtest_Handler_IamRole_6C1728D1": {
        "//": {
          "metadata": {
            "path": "root/Default/Default/test:test/Handler/IamRole",
            "uniqueId": "root_testtest_Handler_IamRole_6C1728D1"
          }
        },
        "assume_role_policy": "{\"Version\":\"2012-10-17\",\"Statement\":[{\"Action\":\"sts:AssumeRole\",\"Principal\":{\"Service\":\"lambda.amazonaws.com\"},\"Effect\":\"Allow\"}]}"
      }
    },
    "aws_iam_role_policy": {
      "root_testtest_Handler_IamRolePolicy_65A1D8BE": {
        "//": {
          "metadata": {
            "path": "root/Default/Default/test:test/Handler/IamRolePolicy",
            "uniqueId": "root_testtest_Handler_IamRolePolicy_65A1D8BE"
          }
        },
        "policy": "{\"Version\":\"2012-10-17\",\"Statement\":[{\"Effect\":\"Allow\",\"Action\":\"none:null\",\"Resource\":\"*\"}]}",
        "role": "${aws_iam_role.root_testtest_Handler_IamRole_6C1728D1.name}"
      }
    },
    "aws_iam_role_policy_attachment": {
      "root_testtest_Handler_IamRolePolicyAttachment_3716AC26": {
        "//": {
          "metadata": {
            "path": "root/Default/Default/test:test/Handler/IamRolePolicyAttachment",
            "uniqueId": "root_testtest_Handler_IamRolePolicyAttachment_3716AC26"
          }
        },
        "policy_arn": "arn:aws:iam::aws:policy/service-role/AWSLambdaBasicExecutionRole",
        "role": "${aws_iam_role.root_testtest_Handler_IamRole_6C1728D1.name}"
      }
    },
    "aws_lambda_function": {
      "root_testtest_Handler_046C3415": {
        "//": {
          "metadata": {
            "path": "root/Default/Default/test:test/Handler/Default",
            "uniqueId": "root_testtest_Handler_046C3415"
          }
        },
        "environment": {
          "variables": {
            "WING_FUNCTION_NAME": "Handler-c8f4f2a1",
            "WING_TARGET": "tf-aws"
          }
        },
        "function_name": "Handler-c8f4f2a1",
        "handler": "index.handler",
        "publish": true,
        "role": "${aws_iam_role.root_testtest_Handler_IamRole_6C1728D1.arn}",
        "runtime": "nodejs18.x",
        "s3_bucket": "${aws_s3_bucket.root_Code_02F3C603.bucket}",
        "s3_key": "${aws_s3_object.root_testtest_Handler_S3Object_71CD07AC.key}",
        "timeout": 30,
        "vpc_config": {
          "security_group_ids": [],
          "subnet_ids": []
        }
      }
    },
    "aws_s3_bucket": {
      "root_Code_02F3C603": {
        "//": {
          "metadata": {
            "path": "root/Default/Code",
            "uniqueId": "root_Code_02F3C603"
          }
        },
        "bucket_prefix": "code-c84a50b1-"
      }
    },
    "aws_s3_object": {
      "root_testtest_Handler_S3Object_71CD07AC": {
        "//": {
          "metadata": {
            "path": "root/Default/Default/test:test/Handler/S3Object",
            "uniqueId": "root_testtest_Handler_S3Object_71CD07AC"
          }
        },
        "bucket": "${aws_s3_bucket.root_Code_02F3C603.bucket}",
        "key": "<ASSET_KEY>",
        "source": "<ASSET_SOURCE>"
      }
    }
  }
}
```

## preflight.js
```js
const $stdlib = require('@winglang/sdk');
const $outdir = process.env.WING_SYNTH_DIR ?? ".";
const std = $stdlib.std;
const $wing_is_test = process.env.WING_IS_TEST === "true";
const $AppBase = $stdlib.core.App.for(process.env.WING_TARGET);
class $Root extends $stdlib.std.Resource {
  constructor(scope, id) {
    super(scope, id);
    class A extends $stdlib.std.Resource {
      constructor(scope, id, ) {
        super(scope, id);
        this._addInflightOps("goo");
      }
       foo()  {
        return "a1";
      }
      static _toInflightType(context) {
        return $stdlib.core.NodeJsCode.fromInline(`
          require("./inflight.A.js")({ 
          })
        `);
      }
      _toInflight() {
        return $stdlib.core.NodeJsCode.fromInline(`
          (await (async () => {
            const client = new (${A._toInflightType(this).text})({
            });
            if (client.$inflight_init) { await client.$inflight_init(); }
            return client;
          })())
        `);
      }
    }
    class B extends $stdlib.std.Resource {
      constructor(scope, id, ) {
        super(scope, id);
        this._addInflightOps("foo");
      }
      static _toInflightType(context) {
        return $stdlib.core.NodeJsCode.fromInline(`
          require("./inflight.B.js")({ 
          })
        `);
      }
      _toInflight() {
        return $stdlib.core.NodeJsCode.fromInline(`
          (await (async () => {
            const client = new (${B._toInflightType(this).text})({
            });
            if (client.$inflight_init) { await client.$inflight_init(); }
            return client;
          })())
        `);
      }
    }
    class $Closure1 extends $stdlib.std.Resource {
      constructor(scope, id, ) {
        super(scope, id);
        this._addInflightOps("handle");
        this.display.hidden = true;
      }
      static _toInflightType(context) {
        return $stdlib.core.NodeJsCode.fromInline(`
          require("./inflight.$Closure1.js")({ 
          })
        `);
      }
      _toInflight() {
        return $stdlib.core.NodeJsCode.fromInline(`
          (await (async () => {
            const client = new (${$Closure1._toInflightType(this).text})({
            });
            if (client.$inflight_init) { await client.$inflight_init(); }
            return client;
          })())
        `);
      }
    }
    class D extends $stdlib.std.Resource {
      constructor(scope, id, ) {
        super(scope, id);
        this._addInflightOps("callInner");
        class E extends $stdlib.std.Resource {
          constructor(scope, id, ) {
            super(scope, id);
          }
           foo()  {
            return "e1";
          }
          static _toInflightType(context) {
            return $stdlib.core.NodeJsCode.fromInline(`
              require("./inflight.E.js")({ 
              })
            `);
          }
          _toInflight() {
            return $stdlib.core.NodeJsCode.fromInline(`
              (await (async () => {
                const client = new (${E._toInflightType(this).text})({
                });
                if (client.$inflight_init) { await client.$inflight_init(); }
                return client;
              })())
            `);
          }
        }
        const pb = new E(this,"E");
        {((cond) => {if (!cond) throw new Error("assertion failed: pb.foo() == \"e1\"")})(((pb.foo()) === "e1"))};
        class F extends $stdlib.std.Resource {
          constructor(scope, id, ) {
            super(scope, id);
            this._addInflightOps("foo");
          }
          static _toInflightType(context) {
            return $stdlib.core.NodeJsCode.fromInline(`
              require("./inflight.F.js")({ 
              })
            `);
          }
          _toInflight() {
            return $stdlib.core.NodeJsCode.fromInline(`
              (await (async () => {
                const client = new (${F._toInflightType(this).text})({
                });
                if (client.$inflight_init) { await client.$inflight_init(); }
                return client;
              })())
            `);
          }
        }
        const __parent_this_2 = this;
        class $Closure2 extends $stdlib.std.Resource {
          constructor(scope, id, ) {
            super(scope, id);
            this._addInflightOps("handle");
            this.display.hidden = true;
          }
          static _toInflightType(context) {
            const lifted_F = F._toInflightType(context).text;
            return $stdlib.core.NodeJsCode.fromInline(`
              require("./inflight.$Closure2.js")({ 
                F: ${lifted_F},
              })
            `);
          }
          _toInflight() {
            return $stdlib.core.NodeJsCode.fromInline(`
              (await (async () => {
                const client = new (${$Closure2._toInflightType(this).text})({
                });
                if (client.$inflight_init) { await client.$inflight_init(); }
                return client;
              })())
            `);
          }
        }
        this.inner = new $Closure2(this,"$Closure2");
      }
       getInner()  {
        return this.inner;
      }
      static _toInflightType(context) {
        return $stdlib.core.NodeJsCode.fromInline(`
          require("./inflight.D.js")({ 
          })
        `);
      }
      _toInflight() {
        return $stdlib.core.NodeJsCode.fromInline(`
          (await (async () => {
            const client = new (${D._toInflightType(this).text})({
            });
            if (client.$inflight_init) { await client.$inflight_init(); }
            return client;
          })())
        `);
      }
    }
    class $Closure3 extends $stdlib.std.Resource {
      constructor(scope, id, ) {
        super(scope, id);
        this._addInflightOps("handle");
        this.display.hidden = true;
      }
      static _toInflightType(context) {
        const $a = context._lift(a, ["goo"]);
        const $d = context._lift(d, ["callInner"]);
        const lifted_B = B._toInflightType(context).text;
        return $stdlib.core.NodeJsCode.fromInline(`
          require("./inflight.$Closure3.js")({ 
            $a: ${$a},
            $d: ${$d},
            B: ${lifted_B},
          })
        `);
      }
      _toInflight() {
        return $stdlib.core.NodeJsCode.fromInline(`
          (await (async () => {
            const client = new (${$Closure3._toInflightType(this).text})({
            });
            if (client.$inflight_init) { await client.$inflight_init(); }
            return client;
          })())
        `);
      }
      _registerBind(host, ops) {
        if (ops.includes("handle")) {
          $Closure3._registerBindObject(a, host, ["goo"]);
          $Closure3._registerBindObject(d, host, ["callInner"]);
        }
        super._registerBind(host, ops);
      }
    }
    const a = new A(this,"A");
    {((cond) => {if (!cond) throw new Error("assertion failed: a.foo() == \"a1\"")})(((a.foo()) === "a1"))};
    const fn = new $Closure1(this,"$Closure1");
    const d = new D(this,"D");
    const innerD = (d.getInner());
    this.node.root.new("@winglang/sdk.std.Test",std.Test,this,"test:test",new $Closure3(this,"$Closure3"));
  }
}
class $App extends $AppBase {
  constructor() {
    super({ outdir: $outdir, name: "inflight_class_definitions", plugins: $plugins, isTestEnvironment: $wing_is_test });
    if ($wing_is_test) {
      new $Root(this, "env0");
      const $test_runner = this.testRunner;
      const $tests = $test_runner.findTests();
      for (let $i = 1; $i < $tests.length; $i++) {
        new $Root(this, "env" + $i);
      }
    } else {
      new $Root(this, "Default");
    }
  }
}
new $App().synth();

```
<|MERGE_RESOLUTION|>--- conflicted
+++ resolved
@@ -10,14 +10,6 @@
       const C = require("./inflight.C.js")({});
       const c = new C();
       {((cond) => {if (!cond) throw new Error("assertion failed: c.foo() == \"c1\"")})(((await c.foo()) === "c1"))};
-<<<<<<< HEAD
-    }
-    constructor({  }) {
-      const $obj = (...args) => this.handle(...args);
-      Object.setPrototypeOf($obj, this);
-      return $obj;
-=======
->>>>>>> 4adf9de4
     }
   }
   return $Closure1;
