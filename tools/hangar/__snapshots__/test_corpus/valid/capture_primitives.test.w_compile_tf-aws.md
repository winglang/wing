--- conflicted
+++ resolved
@@ -234,11 +234,7 @@
     const mySecondBool = false;
     const myDur = (std.Duration.fromSeconds(600));
     const handler = new $Closure1(this, "$Closure1");
-<<<<<<< HEAD
-    this.node.root.newAbstract("@winglang/sdk.cloud.Function", this, "cloud.Function", handler);
-=======
-    this.node.root.new("@winglang/sdk.cloud.Function",cloud.Function,this, "cloud.Function", handler);
->>>>>>> 9c70d86d
+    this.node.root.new("@winglang/sdk.cloud.Function", cloud.Function, this, "cloud.Function", handler);
   }
 }
 const $PlatformManager = new $stdlib.platform.PlatformManager({platformPaths: $platforms});
