# [api_cors_default.test.w](../../../../../examples/tests/valid/api_cors_default.test.w) | compile | tf-aws

## inflight.$Closure1-1.js
```js
"use strict";
module.exports = function({  }) {
  class $Closure1 {
    constructor({  }) {
      const $obj = (...args) => this.handle(...args);
      Object.setPrototypeOf($obj, this);
      return $obj;
    }
    async handle(req) {
      return ({"body": "hello world", "status": 200});
    }
  }
  return $Closure1;
}
//# sourceMappingURL=inflight.$Closure1-1.js.map
```

## inflight.$Closure2-1.js
```js
"use strict";
module.exports = function({ $apiDefaultCors_url, $expect_Util, $http_Util }) {
  class $Closure2 {
    constructor({  }) {
      const $obj = (...args) => this.handle(...args);
      Object.setPrototypeOf($obj, this);
      return $obj;
    }
    async handle() {
      const response = (await $http_Util.get(($apiDefaultCors_url + "/users")));
      const headers = response.headers;
      (await $expect_Util.equal(response.status, 200));
      (await $expect_Util.equal((headers)["access-control-allow-origin"], "*"));
      (await $expect_Util.equal((headers)["access-control-allow-credentials"], "false"));
      (await $expect_Util.equal((headers)["access-control-expose-headers"], ""));
      (await $expect_Util.nil((headers)["access-control-allow-headers"]));
      (await $expect_Util.nil((headers)["access-control-allow-methods"]));
    }
  }
  return $Closure2;
}
//# sourceMappingURL=inflight.$Closure2-1.js.map
```

## inflight.$Closure3-1.js
```js
"use strict";
module.exports = function({ $apiDefaultCors_url, $expect_Util, $http_HttpMethod, $http_Util }) {
  class $Closure3 {
    constructor({  }) {
      const $obj = (...args) => this.handle(...args);
      Object.setPrototypeOf($obj, this);
      return $obj;
    }
    async handle() {
      const response = (await $http_Util.fetch(($apiDefaultCors_url + "/users"), ({"method": $http_HttpMethod.OPTIONS})));
      const headers = response.headers;
      (await $expect_Util.equal(response.status, 204));
      (await $expect_Util.equal((headers)["access-control-allow-headers"], "Content-Type,Authorization,X-Requested-With"));
      (await $expect_Util.equal((headers)["access-control-allow-methods"], "GET,POST,PUT,DELETE,HEAD,OPTIONS"));
      (await $expect_Util.equal((headers)["access-control-allow-origin"], "*"));
      (await $expect_Util.nil((headers)["access-control-allow-credentials"]));
      (await $expect_Util.nil((headers)["access-control-expose-headers"]));
    }
  }
  return $Closure3;
}
//# sourceMappingURL=inflight.$Closure3-1.js.map
```

## main.tf.json
```json
{
  "//": {
    "metadata": {
      "backend": "local",
      "stackName": "root",
      "version": "0.17.0"
    },
    "outputs": {
      "root": {
        "Default": {
          "cloud.TestRunner": {
            "TestFunctionArns": "WING_TEST_RUNNER_FUNCTION_IDENTIFIERS"
          }
        }
      }
    }
  },
  "data": {
    "aws_region": {
      "Region": {
        "//": {
          "metadata": {
            "path": "root/Default/Region",
            "uniqueId": "Region"
          }
        }
      }
    }
  },
  "output": {
    "WING_TEST_RUNNER_FUNCTION_IDENTIFIERS": {
      "value": "[]"
    }
  },
  "provider": {
    "aws": [
      {}
    ]
  },
  "resource": {
    "aws_api_gateway_deployment": {
      "cloudApi_api_deployment_545514BF": {
        "//": {
          "metadata": {
            "path": "root/Default/Default/cloud.Api/api/deployment",
            "uniqueId": "cloudApi_api_deployment_545514BF"
          }
        },
        "lifecycle": {
          "create_before_destroy": true
        },
        "rest_api_id": "${aws_api_gateway_rest_api.cloudApi_api_2B334D75.id}",
        "triggers": {
          "redeployment": "${sha256(aws_api_gateway_rest_api.cloudApi_api_2B334D75.body)}"
        }
      }
    },
    "aws_api_gateway_rest_api": {
      "cloudApi_api_2B334D75": {
        "//": {
          "metadata": {
            "path": "root/Default/Default/cloud.Api/api/api",
            "uniqueId": "cloudApi_api_2B334D75"
          }
        },
        "body": "{\"openapi\":\"3.0.3\",\"paths\":{\"/users\":{\"get\":{\"operationId\":\"get-users\",\"responses\":{\"200\":{\"description\":\"200 response\",\"content\":{},\"headers\":{\"Access-Control-Allow-Origin\":{\"schema\":{\"type\":\"string\"}},\"Access-Control-Allow-Methods\":{\"schema\":{\"type\":\"string\"}},\"Access-Control-Allow-Headers\":{\"schema\":{\"type\":\"string\"}},\"Access-Control-Max-Age\":{\"schema\":{\"type\":\"string\"}}}}},\"parameters\":[],\"x-amazon-apigateway-integration\":{\"uri\":\"arn:aws:apigateway:${data.aws_region.Region.name}:lambda:path/2015-03-31/functions/${aws_lambda_function.cloudApi_cloudApi-OnRequest-cdafee6e_A6C8366F.arn}/invocations\",\"type\":\"aws_proxy\",\"httpMethod\":\"POST\",\"responses\":{\"default\":{\"statusCode\":\"200\"}},\"passthroughBehavior\":\"when_no_match\",\"contentHandling\":\"CONVERT_TO_TEXT\"}}},\"/{proxy+}\":{\"x-amazon-apigateway-any-method\":{\"produces\":[\"application/json\"],\"x-amazon-apigateway-integration\":{\"type\":\"mock\",\"requestTemplates\":{\"application/json\":\"\\n                #if ($context.httpMethod == \\\"OPTIONS\\\")\\n                    {\\\"statusCode\\\": 204}\\n                #else\\n                    {\\\"statusCode\\\": 404}\\n                #end\\n              \"},\"passthroughBehavior\":\"never\",\"responses\":{\"204\":{\"statusCode\":\"204\",\"responseParameters\":{\"method.response.header.Content-Type\":\"'application/json'\",\"method.response.header.Access-Control-Allow-Origin\":\"'*'\",\"method.response.header.Access-Control-Allow-Methods\":\"'GET,POST,PUT,DELETE,HEAD,OPTIONS'\",\"method.response.header.Access-Control-Allow-Headers\":\"'Content-Type,Authorization,X-Requested-With'\"},\"responseTemplates\":{\"application/json\":\"{}\"}},\"404\":{\"statusCode\":\"404\",\"responseParameters\":{\"method.response.header.Content-Type\":\"'application/json'\"},\"responseTemplates\":{\"application/json\":\"{\\\"statusCode\\\": 404, \\\"message\\\": \\\"Error: Resource not found\\\"}\"}},\"default\":{\"statusCode\":\"404\",\"responseParameters\":{\"method.response.header.Content-Type\":\"'application/json'\"},\"responseTemplates\":{\"application/json\":\"{\\\"statusCode\\\": 404, \\\"message\\\": \\\"Error: Resource not found\\\"}\"}}}},\"responses\":{\"204\":{\"description\":\"204 response\",\"headers\":{\"Content-Type\":{\"type\":\"string\"},\"Access-Control-Allow-Origin\":{\"type\":\"string\"},\"Access-Control-Allow-Methods\":{\"type\":\"string\"},\"Access-Control-Allow-Headers\":{\"type\":\"string\"}}},\"404\":{\"description\":\"404 response\",\"headers\":{\"Content-Type\":{\"type\":\"string\"}}}}}}}}",
        "lifecycle": {
          "create_before_destroy": true
        },
        "name": "api-c895068c"
      }
    },
    "aws_api_gateway_stage": {
      "cloudApi_api_stage_BBB283E4": {
        "//": {
          "metadata": {
            "path": "root/Default/Default/cloud.Api/api/stage",
            "uniqueId": "cloudApi_api_stage_BBB283E4"
          }
        },
        "deployment_id": "${aws_api_gateway_deployment.cloudApi_api_deployment_545514BF.id}",
        "rest_api_id": "${aws_api_gateway_rest_api.cloudApi_api_2B334D75.id}",
        "stage_name": "prod"
      }
    },
    "aws_cloudwatch_log_group": {
      "cloudApi_cloudApi-OnRequest-cdafee6e_CloudwatchLogGroup_B50BDB26": {
        "//": {
          "metadata": {
            "path": "root/Default/Default/cloud.Api/cloud.Api-OnRequest-cdafee6e/CloudwatchLogGroup",
            "uniqueId": "cloudApi_cloudApi-OnRequest-cdafee6e_CloudwatchLogGroup_B50BDB26"
          }
        },
        "name": "/aws/lambda/cloud-Api-OnRequest-cdafee6e-c8147384",
        "retention_in_days": 30
      }
    },
    "aws_iam_role": {
      "cloudApi_cloudApi-OnRequest-cdafee6e_IamRole_4382C442": {
        "//": {
          "metadata": {
            "path": "root/Default/Default/cloud.Api/cloud.Api-OnRequest-cdafee6e/IamRole",
            "uniqueId": "cloudApi_cloudApi-OnRequest-cdafee6e_IamRole_4382C442"
          }
        },
        "assume_role_policy": "{\"Version\":\"2012-10-17\",\"Statement\":[{\"Action\":\"sts:AssumeRole\",\"Principal\":{\"Service\":\"lambda.amazonaws.com\"},\"Effect\":\"Allow\"}]}"
      }
    },
    "aws_iam_role_policy": {
      "cloudApi_cloudApi-OnRequest-cdafee6e_IamRolePolicy_8BF9C89F": {
        "//": {
          "metadata": {
            "path": "root/Default/Default/cloud.Api/cloud.Api-OnRequest-cdafee6e/IamRolePolicy",
            "uniqueId": "cloudApi_cloudApi-OnRequest-cdafee6e_IamRolePolicy_8BF9C89F"
          }
        },
        "policy": "{\"Version\":\"2012-10-17\",\"Statement\":[{\"Effect\":\"Allow\",\"Action\":\"none:null\",\"Resource\":\"*\"}]}",
        "role": "${aws_iam_role.cloudApi_cloudApi-OnRequest-cdafee6e_IamRole_4382C442.name}"
      }
    },
    "aws_iam_role_policy_attachment": {
      "cloudApi_cloudApi-OnRequest-cdafee6e_IamRolePolicyAttachment_5383D6A2": {
        "//": {
          "metadata": {
            "path": "root/Default/Default/cloud.Api/cloud.Api-OnRequest-cdafee6e/IamRolePolicyAttachment",
            "uniqueId": "cloudApi_cloudApi-OnRequest-cdafee6e_IamRolePolicyAttachment_5383D6A2"
          }
        },
        "policy_arn": "arn:aws:iam::aws:policy/service-role/AWSLambdaBasicExecutionRole",
        "role": "${aws_iam_role.cloudApi_cloudApi-OnRequest-cdafee6e_IamRole_4382C442.name}"
      }
    },
    "aws_lambda_function": {
      "cloudApi_cloudApi-OnRequest-cdafee6e_A6C8366F": {
        "//": {
          "metadata": {
            "path": "root/Default/Default/cloud.Api/cloud.Api-OnRequest-cdafee6e/Default",
            "uniqueId": "cloudApi_cloudApi-OnRequest-cdafee6e_A6C8366F"
          }
        },
        "architectures": [
          "arm64"
        ],
        "environment": {
          "variables": {
            "NODE_OPTIONS": " --enable-source-maps",
            "WING_FUNCTION_NAME": "cloud-Api-OnRequest-cdafee6e-c8147384",
            "WING_TARGET": "tf-aws"
          }
        },
        "function_name": "cloud-Api-OnRequest-cdafee6e-c8147384",
        "handler": "index.handler",
        "memory_size": 1024,
        "publish": true,
        "role": "${aws_iam_role.cloudApi_cloudApi-OnRequest-cdafee6e_IamRole_4382C442.arn}",
        "runtime": "nodejs18.x",
        "s3_bucket": "${aws_s3_bucket.Code.bucket}",
        "s3_key": "${aws_s3_object.cloudApi_cloudApi-OnRequest-cdafee6e_S3Object_5DAAA0EF.key}",
        "timeout": 60,
        "vpc_config": {
          "security_group_ids": [],
          "subnet_ids": []
        }
      }
    },
    "aws_lambda_permission": {
      "cloudApi_api_permission-GET-41f0e61d_DD9B4FD0": {
        "//": {
          "metadata": {
            "path": "root/Default/Default/cloud.Api/api/permission-GET-41f0e61d",
            "uniqueId": "cloudApi_api_permission-GET-41f0e61d_DD9B4FD0"
          }
        },
        "action": "lambda:InvokeFunction",
        "function_name": "${aws_lambda_function.cloudApi_cloudApi-OnRequest-cdafee6e_A6C8366F.function_name}",
        "principal": "apigateway.amazonaws.com",
        "source_arn": "${aws_api_gateway_rest_api.cloudApi_api_2B334D75.execution_arn}/*/GET/users",
        "statement_id": "AllowExecutionFromAPIGateway-GET-41f0e61d"
      }
    },
    "aws_s3_bucket": {
      "Code": {
        "//": {
          "metadata": {
            "path": "root/Default/Code",
            "uniqueId": "Code"
          }
        },
        "bucket_prefix": "code-c84a50b1-"
      }
    },
    "aws_s3_object": {
      "cloudApi_cloudApi-OnRequest-cdafee6e_S3Object_5DAAA0EF": {
        "//": {
          "metadata": {
            "path": "root/Default/Default/cloud.Api/cloud.Api-OnRequest-cdafee6e/S3Object",
            "uniqueId": "cloudApi_cloudApi-OnRequest-cdafee6e_S3Object_5DAAA0EF"
          }
        },
        "bucket": "${aws_s3_bucket.Code.bucket}",
        "key": "<ASSET_KEY>",
        "source": "<ASSET_SOURCE>"
      }
    }
  }
}
```

## preflight.js
```js
"use strict";
const $stdlib = require('@winglang/sdk');
const $platforms = ((s) => !s ? [] : s.split(';'))(process.env.WING_PLATFORMS);
const $outdir = process.env.WING_SYNTH_DIR ?? ".";
const $wing_is_test = process.env.WING_IS_TEST === "true";
const std = $stdlib.std;
const cloud = $stdlib.cloud;
const ex = $stdlib.ex;
const http = $stdlib.http;
const expect = $stdlib.expect;
class $Root extends $stdlib.std.Resource {
  constructor($scope, $id) {
    super($scope, $id);
    class $Closure1 extends $stdlib.std.Resource {
      constructor($scope, $id, ) {
        super($scope, $id);
        (std.Node.of(this)).hidden = true;
      }
      static _toInflightType(context) {
        return `
          require("./inflight.$Closure1-1.js")({
          })
        `;
      }
      _toInflight() {
        return `
          (await (async () => {
            const $Closure1Client = ${$Closure1._toInflightType(this)};
            const client = new $Closure1Client({
            });
            if (client.$inflight_init) { await client.$inflight_init(); }
            return client;
          })())
        `;
      }
      _supportedOps() {
        return ["handle", "$inflight_init"];
      }
    }
    class $Closure2 extends $stdlib.std.Resource {
      constructor($scope, $id, ) {
        super($scope, $id);
        (std.Node.of(this)).hidden = true;
      }
      static _toInflightType(context) {
        return `
          require("./inflight.$Closure2-1.js")({
            $apiDefaultCors_url: ${context._lift(apiDefaultCors.url)},
            $expect_Util: ${context._lift($stdlib.core.toLiftableModuleType(expect.Util, "@winglang/sdk/expect", "Util"))},
            $http_Util: ${context._lift($stdlib.core.toLiftableModuleType(http.Util, "@winglang/sdk/http", "Util"))},
          })
        `;
      }
      _toInflight() {
        return `
          (await (async () => {
            const $Closure2Client = ${$Closure2._toInflightType(this)};
            const client = new $Closure2Client({
            });
            if (client.$inflight_init) { await client.$inflight_init(); }
            return client;
          })())
        `;
      }
      _supportedOps() {
        return ["handle", "$inflight_init"];
      }
      _registerOnLift(host, ops) {
        if (ops.includes("handle")) {
          $Closure2._registerOnLiftObject(apiDefaultCors.url, host, []);
        }
        super._registerOnLift(host, ops);
      }
    }
    class $Closure3 extends $stdlib.std.Resource {
      constructor($scope, $id, ) {
        super($scope, $id);
        (std.Node.of(this)).hidden = true;
      }
      static _toInflightType(context) {
        return `
          require("./inflight.$Closure3-1.js")({
            $apiDefaultCors_url: ${context._lift(apiDefaultCors.url)},
            $expect_Util: ${context._lift($stdlib.core.toLiftableModuleType(expect.Util, "@winglang/sdk/expect", "Util"))},
            $http_HttpMethod: ${context._lift($stdlib.core.toLiftableModuleType(http.HttpMethod, "@winglang/sdk/http", "HttpMethod"))},
            $http_Util: ${context._lift($stdlib.core.toLiftableModuleType(http.Util, "@winglang/sdk/http", "Util"))},
          })
        `;
      }
      _toInflight() {
        return `
          (await (async () => {
            const $Closure3Client = ${$Closure3._toInflightType(this)};
            const client = new $Closure3Client({
            });
            if (client.$inflight_init) { await client.$inflight_init(); }
            return client;
          })())
        `;
      }
      _supportedOps() {
        return ["handle", "$inflight_init"];
      }
      _registerOnLift(host, ops) {
        if (ops.includes("handle")) {
          $Closure3._registerOnLiftObject(apiDefaultCors.url, host, []);
        }
        super._registerOnLift(host, ops);
      }
    }
<<<<<<< HEAD
    const apiDefaultCors = this.node.root.newAbstract("@winglang/sdk.cloud.Api", this, "cloud.Api", { cors: true });
=======
    const apiDefaultCors = this.node.root.new("@winglang/sdk.cloud.Api",cloud.Api,this, "cloud.Api", { cors: true });
>>>>>>> 9c70d86d
    (apiDefaultCors.get("/users", new $Closure1(this, "$Closure1")));
    this.node.root.new("@winglang/sdk.std.Test", std.Test, this, "test:GET /users has default cors headers", new $Closure2(this, "$Closure2"));
    this.node.root.new("@winglang/sdk.std.Test", std.Test, this, "test:OPTIONS /users has default cors headers", new $Closure3(this, "$Closure3"));
  }
}
const $PlatformManager = new $stdlib.platform.PlatformManager({platformPaths: $platforms});
const $APP = $PlatformManager.createApp({ outdir: $outdir, name: "api_cors_default.test", rootConstruct: $Root, isTestEnvironment: $wing_is_test, entrypointDir: process.env['WING_SOURCE_DIR'], rootId: process.env['WING_ROOT_ID'] });
$APP.synth();
//# sourceMappingURL=preflight.js.map
```
<|MERGE_RESOLUTION|>--- conflicted
+++ resolved
@@ -393,11 +393,7 @@
         super._registerOnLift(host, ops);
       }
     }
-<<<<<<< HEAD
-    const apiDefaultCors = this.node.root.newAbstract("@winglang/sdk.cloud.Api", this, "cloud.Api", { cors: true });
-=======
-    const apiDefaultCors = this.node.root.new("@winglang/sdk.cloud.Api",cloud.Api,this, "cloud.Api", { cors: true });
->>>>>>> 9c70d86d
+    const apiDefaultCors = this.node.root.new("@winglang/sdk.cloud.Api", cloud.Api, this, "cloud.Api", { cors: true });
     (apiDefaultCors.get("/users", new $Closure1(this, "$Closure1")));
     this.node.root.new("@winglang/sdk.std.Test", std.Test, this, "test:GET /users has default cors headers", new $Closure2(this, "$Closure2"));
     this.node.root.new("@winglang/sdk.std.Test", std.Test, this, "test:OPTIONS /users has default cors headers", new $Closure3(this, "$Closure3"));
