--- conflicted
+++ resolved
@@ -1,6 +1,6 @@
 # [api_cors_default.test.w](../../../../../examples/tests/valid/api_cors_default.test.w) | compile | tf-aws
 
-## inflight.$Closure1-1.js
+## inflight.$Closure1-2.js
 ```js
 "use strict";
 module.exports = function({  }) {
@@ -19,10 +19,10 @@
 
 ```
 
-## inflight.$Closure2-1.js
-```js
-"use strict";
-module.exports = function({ $apiDefaultCors_url, $http_Util, $testing_Assert }) {
+## inflight.$Closure2-2.js
+```js
+"use strict";
+module.exports = function({ $apiDefaultCors_url, $http_Util, $t_Assert }) {
   class $Closure2 {
     constructor({  }) {
       const $obj = (...args) => this.handle(...args);
@@ -32,21 +32,12 @@
     async handle() {
       const response = (await $http_Util.get(($apiDefaultCors_url + "/users")));
       const headers = response.headers;
-<<<<<<< HEAD
-      (await $testing_Assert.equal(response.status,200));
-      (await $testing_Assert.equal((headers)["access-control-allow-origin"],"*"));
-      (await $testing_Assert.equal((headers)["access-control-allow-credentials"],"false"));
-      (await $testing_Assert.equal((headers)["access-control-expose-headers"],""));
-      (await $testing_Assert.isNil((headers)["access-control-allow-headers"]));
-      (await $testing_Assert.isNil((headers)["access-control-allow-methods"]));
-=======
       (await $t_Assert.equalNum(response.status, 200));
       (await $t_Assert.equalStr(((obj, key) => { if (!(key in obj)) throw new Error(`Map does not contain key: "${key}"`); return obj[key]; })(headers, "access-control-allow-origin"), "*"));
       (await $t_Assert.equalStr(((obj, key) => { if (!(key in obj)) throw new Error(`Map does not contain key: "${key}"`); return obj[key]; })(headers, "access-control-allow-credentials"), "false"));
       (await $t_Assert.equalStr(((obj, key) => { if (!(key in obj)) throw new Error(`Map does not contain key: "${key}"`); return obj[key]; })(headers, "access-control-expose-headers"), ""));
       (await $t_Assert.isNil((headers)["access-control-allow-headers"]));
       (await $t_Assert.isNil((headers)["access-control-allow-methods"]));
->>>>>>> 22a07719
     }
   }
   return $Closure2;
@@ -54,10 +45,10 @@
 
 ```
 
-## inflight.$Closure3-1.js
-```js
-"use strict";
-module.exports = function({ $apiDefaultCors_url, $http_HttpMethod, $http_Util, $testing_Assert }) {
+## inflight.$Closure3-2.js
+```js
+"use strict";
+module.exports = function({ $apiDefaultCors_url, $http_HttpMethod, $http_Util, $t_Assert }) {
   class $Closure3 {
     constructor({  }) {
       const $obj = (...args) => this.handle(...args);
@@ -67,24 +58,55 @@
     async handle() {
       const response = (await $http_Util.fetch(($apiDefaultCors_url + "/users"), ({"method": $http_HttpMethod.OPTIONS})));
       const headers = response.headers;
-<<<<<<< HEAD
-      (await $testing_Assert.equal(response.status,204));
-      (await $testing_Assert.equal((headers)["access-control-allow-headers"],"Content-Type,Authorization,X-Requested-With"));
-      (await $testing_Assert.equal((headers)["access-control-allow-methods"],"GET,POST,PUT,DELETE,HEAD,OPTIONS"));
-      (await $testing_Assert.equal((headers)["access-control-allow-origin"],"*"));
-      (await $testing_Assert.isNil((headers)["access-control-allow-credentials"]));
-      (await $testing_Assert.isNil((headers)["access-control-expose-headers"]));
-=======
       (await $t_Assert.equalNum(response.status, 204));
       (await $t_Assert.equalStr(((obj, key) => { if (!(key in obj)) throw new Error(`Map does not contain key: "${key}"`); return obj[key]; })(headers, "access-control-allow-headers"), "Content-Type,Authorization,X-Requested-With"));
       (await $t_Assert.equalStr(((obj, key) => { if (!(key in obj)) throw new Error(`Map does not contain key: "${key}"`); return obj[key]; })(headers, "access-control-allow-methods"), "GET,POST,PUT,DELETE,HEAD,OPTIONS"));
       (await $t_Assert.equalStr(((obj, key) => { if (!(key in obj)) throw new Error(`Map does not contain key: "${key}"`); return obj[key]; })(headers, "access-control-allow-origin"), "*"));
       (await $t_Assert.isNil((headers)["access-control-allow-credentials"]));
       (await $t_Assert.isNil((headers)["access-control-expose-headers"]));
->>>>>>> 22a07719
     }
   }
   return $Closure3;
+}
+
+```
+
+## inflight.Assert-1.js
+```js
+"use strict";
+module.exports = function({  }) {
+  class Assert {
+    static async equalStr(a, b) {
+      try {
+        {((cond) => {if (!cond) throw new Error("assertion failed: a == b")})((((a,b) => { try { return require('assert').deepStrictEqual(a,b) === undefined; } catch { return false; } })(a,b)))};
+      }
+      catch ($error_e) {
+        const e = $error_e.message;
+        throw new Error(String.raw({ raw: ["expected: ", " got: ", ""] }, b, a));
+      }
+    }
+    static async isNil(a) {
+      try {
+        {((cond) => {if (!cond) throw new Error("assertion failed: a == nil")})((((a,b) => { try { return require('assert').deepStrictEqual(a,b) === undefined; } catch { return false; } })(a,undefined)))};
+      }
+      catch ($error_e) {
+        const e = $error_e.message;
+        {console.log(e)};
+        throw new Error(String.raw({ raw: ["expected '", "' to be nil"] }, a));
+      }
+    }
+    static async equalNum(a, b) {
+      try {
+        {((cond) => {if (!cond) throw new Error("assertion failed: a == b")})((((a,b) => { try { return require('assert').deepStrictEqual(a,b) === undefined; } catch { return false; } })(a,b)))};
+      }
+      catch ($error_e) {
+        const e = $error_e.message;
+        {console.log(e)};
+        throw new Error(String.raw({ raw: ["expected: ", " got: ", ""] }, b, a));
+      }
+    }
+  }
+  return Assert;
 }
 
 ```
@@ -294,8 +316,6 @@
 }
 ```
 
-<<<<<<< HEAD
-=======
 ## preflight.assertions-1.js
 ```js
 "use strict";
@@ -331,7 +351,6 @@
 
 ```
 
->>>>>>> 22a07719
 ## preflight.js
 ```js
 "use strict";
@@ -343,7 +362,7 @@
 const cloud = $stdlib.cloud;
 const ex = $stdlib.ex;
 const http = $stdlib.http;
-const testing = $stdlib.testing;
+const t = require("./preflight.assertions-1.js")({ $stdlib });
 class $Root extends $stdlib.std.Resource {
   constructor($scope, $id) {
     super($scope, $id);
@@ -354,7 +373,7 @@
       }
       static _toInflightType(context) {
         return `
-          require("./inflight.$Closure1-1.js")({
+          require("./inflight.$Closure1-2.js")({
           })
         `;
       }
@@ -380,10 +399,10 @@
       }
       static _toInflightType(context) {
         return `
-          require("./inflight.$Closure2-1.js")({
+          require("./inflight.$Closure2-2.js")({
             $apiDefaultCors_url: ${context._lift(apiDefaultCors.url)},
             $http_Util: ${context._lift($stdlib.core.toLiftableModuleType(http.Util, "@winglang/sdk/http", "Util"))},
-            $testing_Assert: ${context._lift($stdlib.core.toLiftableModuleType(testing.Assert, "@winglang/sdk/testing", "Assert"))},
+            $t_Assert: ${context._lift($stdlib.core.toLiftableModuleType(t.Assert, "", "Assert"))},
           })
         `;
       }
@@ -415,11 +434,11 @@
       }
       static _toInflightType(context) {
         return `
-          require("./inflight.$Closure3-1.js")({
+          require("./inflight.$Closure3-2.js")({
             $apiDefaultCors_url: ${context._lift(apiDefaultCors.url)},
             $http_HttpMethod: ${context._lift($stdlib.core.toLiftableModuleType(http.HttpMethod, "@winglang/sdk/http", "HttpMethod"))},
             $http_Util: ${context._lift($stdlib.core.toLiftableModuleType(http.Util, "@winglang/sdk/http", "Util"))},
-            $testing_Assert: ${context._lift($stdlib.core.toLiftableModuleType(testing.Assert, "@winglang/sdk/testing", "Assert"))},
+            $t_Assert: ${context._lift($stdlib.core.toLiftableModuleType(t.Assert, "", "Assert"))},
           })
         `;
       }
