// Vitest Snapshot v1, https://vitest.dev/guide/snapshot.html

exports[`wing compile -t tf-aws > clients/R.inflight.js 1`] = `
"class R  {
  constructor({ f }) {
    this.f = f;
  }
}
exports.R = R;
"
`;

exports[`wing compile -t tf-aws > main.tf.json 1`] = `
{
  "//": {
    "metadata": {
      "backend": "local",
      "stackName": "root",
      "version": "0.15.2",
    },
    "outputs": {
      "root": {
        "Default": {
          "cloud.TestRunner": {
            "TestFunctionArns": "WING_TEST_RUNNER_FUNCTION_ARNS",
          },
        },
      },
    },
  },
  "output": {
    "WING_TEST_RUNNER_FUNCTION_ARNS": {
      "value": "[]",
    },
  },
  "provider": {
    "aws": [
      {},
    ],
  },
}
`;

exports[`wing compile -t tf-aws > preflight.js 1`] = `
"const $stdlib = require('@winglang/sdk');
const $outdir = process.env.WING_SYNTH_DIR ?? \\".\\";
const $wing_is_test = process.env.WING_IS_TEST === \\"true\\";

function __app(target) {
	switch (target) {
		case \\"sim\\":
			return $stdlib.sim.App;
		case \\"tfaws\\":
		case \\"tf-aws\\":
			return $stdlib.tfaws.App;
		case \\"tf-gcp\\":
			return $stdlib.tfgcp.App;
		case \\"tf-azure\\":
			return $stdlib.tfazure.App;
		case \\"awscdk\\":
			return $stdlib.awscdk.App;
		default:
			throw new Error(\`Unknown WING_TARGET value: \\"\${process.env.WING_TARGET ?? \\"\\"}\\"\`);
	}
}
const $AppBase = __app(process.env.WING_TARGET);

class $Root extends $stdlib.core.Resource {
  constructor(scope, id) {
    super(scope, id);
    class R extends $stdlib.core.Resource {
<<<<<<< HEAD
	constructor(scope, id, ) {
	super(scope, id);
{
}
}
	 method2()  {
	{
  (this.method1());
  {console.log(\`\${this.f}\`)};
  (this.method2());
}
}
 method1()  {
	{
}
}
	_toInflight() {
	const f_client = this._lift(this.f);
	const self_client_path = \\"./clients/R.inflight.js\\".replace(/\\\\\\\\/g, \\"/\\");
	return $stdlib.core.NodeJsCode.fromInline(\`(
		await (async () => { 
			const tmp = new (require(\\"\${self_client_path}\\")).R({f: \${f_client}}); 
			if (tmp.$inflight_init) { await tmp.$inflight_init(); }
			return tmp; 
		})()
	)\`);
}
}
R._annotateInflight(\\"$inflight_init\\", {\\"this.f\\": { ops: [] }});
=======
      constructor(scope, id, ) {
        super(scope, id);
      }
       method2()  {
        {
          (this.method1());
          {console.log(\`\${this.f}\`)};
          (this.method2());
        }
      }
       method1()  {
        {
        }
      }
      _toInflight() {
        const f_client = this._lift(this.f);
        const self_client_path = \\"./clients/R.inflight.js\\".replace(/\\\\\\\\/g, \\"/\\");
        return $stdlib.core.NodeJsCode.fromInline(\`
          (new (require(\\"\${self_client_path}\\")).R({
            f: \${f_client},
          }))
        \`);
      }
    }
    R._annotateInflight(\\"$init\\", {\\"this.f\\": { ops: [] }});
>>>>>>> 798870d9
    const x = \\"hi\\";
    if (true) {
      {console.log(\`\${x}\`)};
      const y = new R(this,\\"R\\");
    }
  }
}
class $App extends $AppBase {
  constructor() {
    super({ outdir: $outdir, name: \\"forward_decl\\", plugins: $plugins, isTestEnvironment: $wing_is_test });
    if ($wing_is_test) {
      new $Root(this, \\"env0\\");
      const $test_runner = this.testRunner;
      const $tests = $test_runner.findTests();
      for (let $i = 1; $i < $tests.length; $i++) {
        new $Root(this, \\"env\\" + $i);
      }
    } else {
      new $Root(this, \\"Default\\");
    }
  }
}
new $App().synth();
"
`;

exports[`wing test -t sim > stdout 1`] = `
"- Compiling to sim...
hi
✔ Compiling to sim...
pass ─ forward_decl.wsim (no tests)"
`;<|MERGE_RESOLUTION|>--- conflicted
+++ resolved
@@ -69,37 +69,6 @@
   constructor(scope, id) {
     super(scope, id);
     class R extends $stdlib.core.Resource {
-<<<<<<< HEAD
-	constructor(scope, id, ) {
-	super(scope, id);
-{
-}
-}
-	 method2()  {
-	{
-  (this.method1());
-  {console.log(\`\${this.f}\`)};
-  (this.method2());
-}
-}
- method1()  {
-	{
-}
-}
-	_toInflight() {
-	const f_client = this._lift(this.f);
-	const self_client_path = \\"./clients/R.inflight.js\\".replace(/\\\\\\\\/g, \\"/\\");
-	return $stdlib.core.NodeJsCode.fromInline(\`(
-		await (async () => { 
-			const tmp = new (require(\\"\${self_client_path}\\")).R({f: \${f_client}}); 
-			if (tmp.$inflight_init) { await tmp.$inflight_init(); }
-			return tmp; 
-		})()
-	)\`);
-}
-}
-R._annotateInflight(\\"$inflight_init\\", {\\"this.f\\": { ops: [] }});
-=======
       constructor(scope, id, ) {
         super(scope, id);
       }
@@ -118,14 +87,17 @@
         const f_client = this._lift(this.f);
         const self_client_path = \\"./clients/R.inflight.js\\".replace(/\\\\\\\\/g, \\"/\\");
         return $stdlib.core.NodeJsCode.fromInline(\`
-          (new (require(\\"\${self_client_path}\\")).R({
-            f: \${f_client},
-          }))
-        \`);
+          (await (async () => {
+            const tmp = new (require(\\"\${self_client_path}\\")).R({
+              f: \${f_client},
+            });
+            if (tmp.$inflight_init) { await tmp.$inflight_init(); }
+            return tmp;
+          })()
+        )\`);
       }
     }
-    R._annotateInflight(\\"$init\\", {\\"this.f\\": { ops: [] }});
->>>>>>> 798870d9
+    R._annotateInflight(\\"$inflight_init\\", {\\"this.f\\": { ops: [] }});
     const x = \\"hi\\";
     if (true) {
       {console.log(\`\${x}\`)};
