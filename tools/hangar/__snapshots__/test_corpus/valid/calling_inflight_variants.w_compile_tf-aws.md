--- conflicted
+++ resolved
@@ -78,12 +78,6 @@
       const two = (await this.inflight2());
       {((cond) => {if (!cond) throw new Error("assertion failed: one == 1")})((one === 1))};
       {((cond) => {if (!cond) throw new Error("assertion failed: two == 2")})((two === 2))};
-<<<<<<< HEAD
-    }
-    constructor({ $this_inflight1 }) {
-      this.$this_inflight1 = $this_inflight1;
-=======
->>>>>>> 4adf9de4
     }
   }
   return Foo;
