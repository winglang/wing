--- conflicted
+++ resolved
@@ -115,6 +115,43 @@
 }
 }
 A._annotateInflight(\\"handle\\", {});
+		class r extends $stdlib.core.Resource {
+	constructor(scope, id, ) {
+	super(scope, id);
+{
+}
+}
+	 method_1(x)  {
+	{
+  return x;
+}
+}
+ method_3(x)  {
+	{
+  return x;
+}
+}
+	_toInflight() {
+	
+	const self_client_path = \\"./clients/r.inflight.js\\".replace(/\\\\\\\\/g, \\"/\\");
+	return $stdlib.core.NodeJsCode.fromInline(\`(new (require(\\"\${self_client_path}\\")).r({}))\`);
+}
+}
+r._annotateInflight(\\"method_2\\", {});
+		class Dog extends $stdlib.core.Resource {
+	constructor(scope, id, ) {
+	super(scope, id);
+{
+}
+}
+	
+	_toInflight() {
+	
+	const self_client_path = \\"./clients/Dog.inflight.js\\".replace(/\\\\\\\\/g, \\"/\\");
+	return $stdlib.core.NodeJsCode.fromInline(\`(new (require(\\"\${self_client_path}\\")).Dog({}))\`);
+}
+}
+Dog._annotateInflight(\\"eat\\", {});
 		const x = new A(this,\\"A\\");
 		const y = new $stdlib.core.Inflight(this, \\"$Inflight1\\", {
   code: $stdlib.core.NodeJsCode.fromFile(require.resolve(\\"./proc.a5455e5c5848cfc293fcb861d9393d32e29a39f8dc8ac79c19dd5289279762fe/index.js\\".replace(/\\\\\\\\/g, \\"/\\"))),
@@ -124,60 +161,9 @@
       ops: []
     },
   }
-<<<<<<< HEAD
 });
+		const z = new Dog(this,\\"Dog\\");
 	}
-=======
-  A._annotateInflight(\\"handle\\", {});
-  class r extends $stdlib.core.Resource {
-  	constructor(scope, id, ) {
-  	super(scope, id);
-  {
-  }
-  }
-  	 method_1(x)  {
-  	{
-    return x;
-  }
-  }
-   method_3(x)  {
-  	{
-    return x;
-  }
-  }
-  	_toInflight() {
-  	
-  	const self_client_path = \\"./clients/r.inflight.js\\".replace(/\\\\\\\\/g, \\"/\\");
-  	return $stdlib.core.NodeJsCode.fromInline(\`(new (require(\\"\${self_client_path}\\")).r({}))\`);
-  }
-  }
-  r._annotateInflight(\\"method_2\\", {});
-  class Dog extends $stdlib.core.Resource {
-  	constructor(scope, id, ) {
-  	super(scope, id);
-  {
-  }
-  }
-  	
-  	_toInflight() {
-  	
-  	const self_client_path = \\"./clients/Dog.inflight.js\\".replace(/\\\\\\\\/g, \\"/\\");
-  	return $stdlib.core.NodeJsCode.fromInline(\`(new (require(\\"\${self_client_path}\\")).Dog({}))\`);
-  }
-  }
-  Dog._annotateInflight(\\"eat\\", {});
-  const x = new A(this,\\"A\\");
-  const y = new $stdlib.core.Inflight(this, \\"$Inflight1\\", {
-    code: $stdlib.core.NodeJsCode.fromFile(require.resolve(\\"./proc.a5455e5c5848cfc293fcb861d9393d32e29a39f8dc8ac79c19dd5289279762fe/index.js\\".replace(/\\\\\\\\/g, \\"/\\"))),
-    bindings: {
-      x: {
-        obj: x,
-        ops: []
-      },
-    }
-  });
-  const z = new Dog(this,\\"Dog\\");
->>>>>>> 86bf0b61
 }
 
 class $App extends $AppBase {
