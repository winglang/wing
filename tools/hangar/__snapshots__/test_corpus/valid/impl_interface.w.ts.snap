--- conflicted
+++ resolved
@@ -13,22 +13,6 @@
 }}"
 `;
 
-<<<<<<< HEAD
-=======
-exports[`wing compile -t tf-aws > clients/B.inflight.js 1`] = `
-"export class B  {
-constructor({  }) {
-
-
-}
-async handle(msg)  {
-	{
-  return 5;
-}
-}}"
-`;
-
->>>>>>> 6e5cfe36
 exports[`wing compile -t tf-aws > main.tf.json 1`] = `
 {
   "//": {
@@ -87,7 +71,6 @@
   }
   }
   A._annotateInflight(\\"handle\\", {});
-<<<<<<< HEAD
   const x = new A(this,\\"A\\");
   const y = new $stdlib.core.Inflight(this, \\"$Inflight1\\", {
     code: $stdlib.core.NodeJsCode.fromFile(require('path').resolve(__dirname, \\"proc.a5455e5c5848cfc293fcb861d9393d32e29a39f8dc8ac79c19dd5289279762fe/index.js\\").replace(/\\\\\\\\/g, \\"/\\")),
@@ -98,22 +81,6 @@
       },
     }
   });
-=======
-  class B extends $stdlib.core.Resource {
-  	constructor(scope, id, ) {
-  	super(scope, id);
-  {
-  }
-  }
-  	
-  	_toInflight() {
-  	
-  	const self_client_path = require('path').resolve(__dirname, \\"clients/B.inflight.js\\").replace(/\\\\\\\\/g, \\"/\\");
-  	return $stdlib.core.NodeJsCode.fromInline(\`(new (require(\\"\${self_client_path}\\")).B({}))\`);
-  }
-  }
-  B._annotateInflight(\\"handle\\", {});
->>>>>>> 6e5cfe36
 }
 }
 new MyApp().synth();"
