// Vitest Snapshot v1, https://vitest.dev/guide/snapshot.html

exports[`wing compile -t tf-aws > clients/A.inflight.js 1`] = `
"class A  {
constructor({  }) {


}
async handle(msg)  {
	{
  return;
}
}}
exports.A = A;"
`;

<<<<<<< HEAD
exports[`wing compile -t tf-aws > clients/B.inflight.js 1`] = `
"class B  {
constructor({  }) {


}
async handle(msg)  {
	{
  return 5;
}
}}
exports.B = B;"
`;

=======
>>>>>>> 87783609
exports[`wing compile -t tf-aws > main.tf.json 1`] = `
{
  "//": {
    "metadata": {
      "backend": "local",
      "stackName": "root",
      "version": "0.15.2",
    },
    "outputs": {},
  },
  "provider": {
    "aws": [
      {},
    ],
  },
}
`;

exports[`wing compile -t tf-aws > preflight.js 1`] = `
"const $stdlib = require('@winglang/sdk');
const $outdir = process.env.WING_SYNTH_DIR ?? \\".\\";

function __app(target) {
	switch (target) {
		case \\"sim\\":
			return $stdlib.sim.App;
		case \\"tfaws\\":
		case \\"tf-aws\\":
			return $stdlib.tfaws.App;
		case \\"tf-gcp\\":
			return $stdlib.tfgcp.App;
		case \\"tf-azure\\":
			return $stdlib.tfazure.App;
		default:
			throw new Error(\`Unknown WING_TARGET value: \\"\${process.env.WING_TARGET ?? \\"\\"}\\"\`);
	}
}
const $App = __app(process.env.WING_TARGET);

const cloud = require('@winglang/sdk').cloud;
class MyApp extends $App {
constructor() {
  super({ outdir: $outdir, name: \\"impl_interface\\", plugins: $plugins });
  
  class A extends $stdlib.core.Resource {
  	constructor(scope, id, ) {
  	super(scope, id);
  {
  }
  }
  	
  	_toInflight() {
  	
  	const self_client_path = \\"./clients/A.inflight.js\\".replace(/\\\\\\\\/g, \\"/\\");
  	return $stdlib.core.NodeJsCode.fromInline(\`(new (require(\\"\${self_client_path}\\")).A({}))\`);
  }
  }
  A._annotateInflight(\\"handle\\", {});
<<<<<<< HEAD
  class B extends $stdlib.core.Resource {
  	constructor(scope, id, ) {
  	super(scope, id);
  {
  }
  }
  	
  	_toInflight() {
  	
  	const self_client_path = \\"./clients/B.inflight.js\\".replace(/\\\\\\\\/g, \\"/\\");
  	return $stdlib.core.NodeJsCode.fromInline(\`(new (require(\\"\${self_client_path}\\")).B({}))\`);
  }
  }
  B._annotateInflight(\\"handle\\", {});
=======
  const x = new A(this,\\"A\\");
  const y = new $stdlib.core.Inflight(this, \\"$Inflight1\\", {
    code: $stdlib.core.NodeJsCode.fromFile(require('path').resolve(__dirname, \\"proc.a5455e5c5848cfc293fcb861d9393d32e29a39f8dc8ac79c19dd5289279762fe/index.js\\").replace(/\\\\\\\\/g, \\"/\\")),
    bindings: {
      x: {
        obj: x,
        ops: []
      },
    }
  });
>>>>>>> 87783609
}
}
new MyApp().synth();"
`;

exports[`wing compile -t tf-aws > proc.a5455e5c5848cfc293fcb861d9393d32e29a39f8dc8ac79c19dd5289279762fe/index.js 1`] = `
"async handle() { const { x } = this; {
  (await x.handle(\\"hello world!\\"));
} };"
`;

exports[`wing test > stdout 1`] = `"pass ─ impl_interface.w (no tests)"`;<|MERGE_RESOLUTION|>--- conflicted
+++ resolved
@@ -14,7 +14,6 @@
 exports.A = A;"
 `;
 
-<<<<<<< HEAD
 exports[`wing compile -t tf-aws > clients/B.inflight.js 1`] = `
 "class B  {
 constructor({  }) {
@@ -29,8 +28,6 @@
 exports.B = B;"
 `;
 
-=======
->>>>>>> 87783609
 exports[`wing compile -t tf-aws > main.tf.json 1`] = `
 {
   "//": {
@@ -89,7 +86,6 @@
   }
   }
   A._annotateInflight(\\"handle\\", {});
-<<<<<<< HEAD
   class B extends $stdlib.core.Resource {
   	constructor(scope, id, ) {
   	super(scope, id);
@@ -104,18 +100,6 @@
   }
   }
   B._annotateInflight(\\"handle\\", {});
-=======
-  const x = new A(this,\\"A\\");
-  const y = new $stdlib.core.Inflight(this, \\"$Inflight1\\", {
-    code: $stdlib.core.NodeJsCode.fromFile(require('path').resolve(__dirname, \\"proc.a5455e5c5848cfc293fcb861d9393d32e29a39f8dc8ac79c19dd5289279762fe/index.js\\").replace(/\\\\\\\\/g, \\"/\\")),
-    bindings: {
-      x: {
-        obj: x,
-        ops: []
-      },
-    }
-  });
->>>>>>> 87783609
 }
 }
 new MyApp().synth();"
