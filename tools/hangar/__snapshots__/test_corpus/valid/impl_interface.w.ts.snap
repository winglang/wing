// Vitest Snapshot v1, https://vitest.dev/guide/snapshot.html

exports[`wing compile -t tf-aws > clients/A.inflight.js 1`] = `
"class A  {
constructor({  }) {


}
async handle(msg)  {
	{
  return;
}
}}
exports.A = A;"
`;

<<<<<<< HEAD
=======
exports[`wing compile -t tf-aws > clients/Dog.inflight.js 1`] = `
"class Dog  {
constructor({  }) {


}
async eat()  {
	{
  return;
}
}}
exports.Dog = Dog;"
`;

exports[`wing compile -t tf-aws > clients/r.inflight.js 1`] = `
"class r  {
constructor({  }) {


}
async method_2(x)  {
	{
  return x;
}
}}
exports.r = r;"
`;

>>>>>>> 5599168e
exports[`wing compile -t tf-aws > main.tf.json 1`] = `
{
  "//": {
    "metadata": {
      "backend": "local",
      "stackName": "root",
      "version": "0.15.2",
    },
    "outputs": {
      "root": {
        "Default": {
          "cloud.TestRunner": {
            "TestFunctionArns": "WING_TEST_RUNNER_FUNCTION_ARNS",
          },
        },
      },
    },
  },
  "output": {
    "WING_TEST_RUNNER_FUNCTION_ARNS": {
      "value": "[]",
    },
  },
  "provider": {
    "aws": [
      {},
    ],
  },
}
`;

exports[`wing compile -t tf-aws > preflight.js 1`] = `
"const $stdlib = require('@winglang/sdk');
const $outdir = process.env.WING_SYNTH_DIR ?? \\".\\";
const $wing_is_test = process.env.WING_IS_TEST === \\"true\\";

function __app(target) {
	switch (target) {
		case \\"sim\\":
			return $stdlib.sim.App;
		case \\"tfaws\\":
		case \\"tf-aws\\":
			return $stdlib.tfaws.App;
		case \\"tf-gcp\\":
			return $stdlib.tfgcp.App;
		case \\"tf-azure\\":
			return $stdlib.tfazure.App;
		case \\"awscdk\\":
			return $stdlib.awscdk.App;
		default:
			throw new Error(\`Unknown WING_TARGET value: \\"\${process.env.WING_TARGET ?? \\"\\"}\\"\`);
	}
}
const $AppBase = __app(process.env.WING_TARGET);

const cloud = require('@winglang/sdk').cloud;
<<<<<<< HEAD
class MyApp extends $App {
constructor() {
  super({ outdir: $outdir, name: \\"impl_interface\\", plugins: $plugins });
  
  class A extends $stdlib.core.Resource {
  	constructor(scope, id, ) {
  	super(scope, id);
  {
  }
  }
  	
  	_toInflight() {
  	
  	const self_client_path = require('path').resolve(__dirname, \\"clients/A.inflight.js\\").replace(/\\\\\\\\/g, \\"/\\");
  	return $stdlib.core.NodeJsCode.fromInline(\`(new (require(\\"\${self_client_path}\\")).A({}))\`);
  }
  }
  A._annotateInflight(\\"handle\\", {});
  const x = new A(this,\\"A\\");
  const y = new $stdlib.core.Inflight(this, \\"$Inflight1\\", {
    code: $stdlib.core.NodeJsCode.fromFile(require('path').resolve(__dirname, \\"proc.a5455e5c5848cfc293fcb861d9393d32e29a39f8dc8ac79c19dd5289279762fe/index.js\\").replace(/\\\\\\\\/g, \\"/\\")),
    bindings: {
      x: {
        obj: x,
        ops: []
      },
    }
  });
=======
class $Root extends $stdlib.core.Resource {
  constructor(scope, id) {
    super(scope, id);
    class A extends $stdlib.core.Resource {
	constructor(scope, id, ) {
	super(scope, id);
{
}
}
	
	_toInflight() {
	
	const self_client_path = \\"./clients/A.inflight.js\\".replace(/\\\\\\\\/g, \\"/\\");
	return $stdlib.core.NodeJsCode.fromInline(\`(new (require(\\"\${self_client_path}\\")).A({}))\`);
}
}
A._annotateInflight(\\"handle\\", {});
A._annotateInflight(\\"$init\\", {});
    class r extends $stdlib.core.Resource {
	constructor(scope, id, ) {
	super(scope, id);
{
}
}
	 method_1(x)  {
	{
  return x;
}
}
 method_3(x)  {
	{
  return x;
}
}
	_toInflight() {
	
	const self_client_path = \\"./clients/r.inflight.js\\".replace(/\\\\\\\\/g, \\"/\\");
	return $stdlib.core.NodeJsCode.fromInline(\`(new (require(\\"\${self_client_path}\\")).r({}))\`);
}
}
r._annotateInflight(\\"method_2\\", {});
r._annotateInflight(\\"$init\\", {});
    class Dog extends $stdlib.core.Resource {
	constructor(scope, id, ) {
	super(scope, id);
{
}
}
	
	_toInflight() {
	
	const self_client_path = \\"./clients/Dog.inflight.js\\".replace(/\\\\\\\\/g, \\"/\\");
	return $stdlib.core.NodeJsCode.fromInline(\`(new (require(\\"\${self_client_path}\\")).Dog({}))\`);
}
}
Dog._annotateInflight(\\"eat\\", {});
Dog._annotateInflight(\\"$init\\", {});
    const x = new A(this,\\"A\\");
    const y = new $stdlib.core.Inflight(this, \\"$Inflight1\\", {
  code: $stdlib.core.NodeJsCode.fromFile(require.resolve(\\"./proc.a5455e5c5848cfc293fcb861d9393d32e29a39f8dc8ac79c19dd5289279762fe/index.js\\".replace(/\\\\\\\\/g, \\"/\\"))),
  bindings: {
    x: {
      obj: x,
      ops: []
    },
  }
});
    const z = new Dog(this,\\"Dog\\");
  }
>>>>>>> 5599168e
}

class $App extends $AppBase {
  constructor() {
    super({ outdir: $outdir, name: \\"impl_interface\\", plugins: $plugins, isTestEnvironment: $wing_is_test });
    if ($wing_is_test) {
      new $Root(this, \\"env0\\");
      const $test_runner = this.testRunner;
      const $tests = $test_runner.findTests();
      for (let $i = 1; $i < $tests.length; $i++) {
        new $Root(this, \\"env\\" + $i);
      }
    } else {
      new $Root(this, \\"Default\\");
    }
  }
}

new $App().synth();"
`;

exports[`wing compile -t tf-aws > proc.a5455e5c5848cfc293fcb861d9393d32e29a39f8dc8ac79c19dd5289279762fe/index.js 1`] = `
"async handle() { const { x } = this; {
  (await x.handle(\\"hello world!\\"));
} };"
`;

<<<<<<< HEAD
exports[`wing compile -t tf-aws > proc.a5455e5c5848cfc293fcb861d9393d32e29a39f8dc8ac79c19dd5289279762fe/index.js 1`] = `
"async handle() { const { x } = this; {
  (await x.handle(\\"hello world!\\"));
} };"
`;

exports[`wing test > stdout 1`] = `"pass ─ impl_interface.w (no tests)"`;
=======
exports[`wing test -t sim > stdout 1`] = `
"- Compiling to sim...
✔ Compiling to sim...
pass ─ impl_interface.wsim (no tests)"
`;
>>>>>>> 5599168e
<|MERGE_RESOLUTION|>--- conflicted
+++ resolved
@@ -14,8 +14,6 @@
 exports.A = A;"
 `;
 
-<<<<<<< HEAD
-=======
 exports[`wing compile -t tf-aws > clients/Dog.inflight.js 1`] = `
 "class Dog  {
 constructor({  }) {
@@ -44,7 +42,6 @@
 exports.r = r;"
 `;
 
->>>>>>> 5599168e
 exports[`wing compile -t tf-aws > main.tf.json 1`] = `
 {
   "//": {
@@ -101,36 +98,6 @@
 const $AppBase = __app(process.env.WING_TARGET);
 
 const cloud = require('@winglang/sdk').cloud;
-<<<<<<< HEAD
-class MyApp extends $App {
-constructor() {
-  super({ outdir: $outdir, name: \\"impl_interface\\", plugins: $plugins });
-  
-  class A extends $stdlib.core.Resource {
-  	constructor(scope, id, ) {
-  	super(scope, id);
-  {
-  }
-  }
-  	
-  	_toInflight() {
-  	
-  	const self_client_path = require('path').resolve(__dirname, \\"clients/A.inflight.js\\").replace(/\\\\\\\\/g, \\"/\\");
-  	return $stdlib.core.NodeJsCode.fromInline(\`(new (require(\\"\${self_client_path}\\")).A({}))\`);
-  }
-  }
-  A._annotateInflight(\\"handle\\", {});
-  const x = new A(this,\\"A\\");
-  const y = new $stdlib.core.Inflight(this, \\"$Inflight1\\", {
-    code: $stdlib.core.NodeJsCode.fromFile(require('path').resolve(__dirname, \\"proc.a5455e5c5848cfc293fcb861d9393d32e29a39f8dc8ac79c19dd5289279762fe/index.js\\").replace(/\\\\\\\\/g, \\"/\\")),
-    bindings: {
-      x: {
-        obj: x,
-        ops: []
-      },
-    }
-  });
-=======
 class $Root extends $stdlib.core.Resource {
   constructor(scope, id) {
     super(scope, id);
@@ -200,7 +167,6 @@
 });
     const z = new Dog(this,\\"Dog\\");
   }
->>>>>>> 5599168e
 }
 
 class $App extends $AppBase {
@@ -228,18 +194,8 @@
 } };"
 `;
 
-<<<<<<< HEAD
-exports[`wing compile -t tf-aws > proc.a5455e5c5848cfc293fcb861d9393d32e29a39f8dc8ac79c19dd5289279762fe/index.js 1`] = `
-"async handle() { const { x } = this; {
-  (await x.handle(\\"hello world!\\"));
-} };"
-`;
-
-exports[`wing test > stdout 1`] = `"pass ─ impl_interface.w (no tests)"`;
-=======
 exports[`wing test -t sim > stdout 1`] = `
 "- Compiling to sim...
 ✔ Compiling to sim...
 pass ─ impl_interface.wsim (no tests)"
-`;
->>>>>>> 5599168e
+`;