--- conflicted
+++ resolved
@@ -436,11 +436,7 @@
   class Store extends $stdlib.std.Resource {
     constructor($scope, $id, ) {
       super($scope, $id);
-<<<<<<< HEAD
-      this.b = this.node.root.newAbstract("@winglang/sdk.cloud.Bucket", this, "cloud.Bucket");
-=======
-      this.b = this.node.root.new("@winglang/sdk.cloud.Bucket",cloud.Bucket,this, "cloud.Bucket");
->>>>>>> 9c70d86d
+      this.b = this.node.root.new("@winglang/sdk.cloud.Bucket", cloud.Bucket, this, "cloud.Bucket");
       const __parent_this_1 = this;
       class $Closure1 extends $stdlib.std.Resource {
         constructor($scope, $id, ) {
@@ -475,11 +471,7 @@
           super._registerOnLift(host, ops);
         }
       }
-<<<<<<< HEAD
-      const prefill = this.node.root.newAbstract("@winglang/sdk.cloud.OnDeploy", this, "cloud.OnDeploy", new $Closure1(this, "$Closure1"));
-=======
-      const prefill = this.node.root.new("@winglang/sdk.cloud.OnDeploy",cloud.OnDeploy,this, "cloud.OnDeploy", new $Closure1(this, "$Closure1"));
->>>>>>> 9c70d86d
+      const prefill = this.node.root.new("@winglang/sdk.cloud.OnDeploy", cloud.OnDeploy, this, "cloud.OnDeploy", new $Closure1(this, "$Closure1"));
     }
     static _toInflightType(context) {
       return `
