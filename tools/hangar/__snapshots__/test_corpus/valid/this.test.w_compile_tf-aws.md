--- conflicted
+++ resolved
@@ -28,22 +28,13 @@
 const std = $stdlib.std;
 const $helpers = $stdlib.helpers;
 const $extern = $helpers.createExternRequire(__dirname);
+const expect = $stdlib.expect;
 class $Root extends $stdlib.std.Resource {
   constructor($scope, $id) {
     super($scope, $id);
-<<<<<<< HEAD
-    $helpers.nodeof(this).root.$preflightTypesMap = { };
-    let $preflightTypesMap = {};
-    const expect = $stdlib.expect;
-    $helpers.nodeof(this).root.$preflightTypesMap = $preflightTypesMap;
-    const path = this.node.path;
-    for (const c of this.node.children) {
-      console.log(c.node.path);
-=======
     const path = $helpers.nodeof(this).path;
     for (const c of $helpers.nodeof(this).children) {
       console.log($helpers.nodeof(c).path);
->>>>>>> 734a760c
     }
     (expect.Util.notNil($helpers.nodeof(this)));
     (expect.Util.equal(((arr, index) => { if (index < 0 || index >= arr.length) throw new Error("Index out of bounds"); return arr[index]; })(($helpers.nodeof(this).path.split("/")), 0), "root"));
