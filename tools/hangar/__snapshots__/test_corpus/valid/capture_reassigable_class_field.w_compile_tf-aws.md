--- conflicted
+++ resolved
@@ -1,100 +1,112 @@
 # [capture_reassigable_class_field.w](../../../../../examples/tests/valid/capture_reassigable_class_field.w) | compile | tf-aws
 
 ## inflight.$Closure1.js
+
 ```js
-module.exports = function({  }) {
+module.exports = function ({}) {
   class $Closure1 {
-    constructor({  }) {
+    constructor({}) {
       const $obj = (...args) => this.handle(...args);
       Object.setPrototypeOf($obj, this);
       return $obj;
     }
-    async $inflight_init()  {
-    }
-    async handle(k)  {
-    }
+    async $inflight_init() {}
+    async handle(k) {}
   }
   return $Closure1;
-}
-
+};
 ```
 
 ## inflight.$Closure2.js
+
 ```js
-module.exports = function({ counter }) {
+module.exports = function ({ counter }) {
   class $Closure2 {
-    constructor({  }) {
+    constructor({}) {
       const $obj = (...args) => this.handle(...args);
       Object.setPrototypeOf($obj, this);
       return $obj;
     }
-    async $inflight_init()  {
-    }
-    async handle(key)  {
-      (await counter.inc(1,key));
+    async $inflight_init() {}
+    async handle(key) {
+      await counter.inc(1, key);
     }
   }
   return $Closure2;
-}
-
+};
 ```
 
 ## inflight.$Closure3.js
+
 ```js
-module.exports = function({ kv, counter, util_Util }) {
+module.exports = function ({ kv, counter, util_Util }) {
   class $Closure3 {
-    constructor({  }) {
+    constructor({}) {
       const $obj = (...args) => this.handle(...args);
       Object.setPrototypeOf($obj, this);
       return $obj;
     }
-    async $inflight_init()  {
-    }
-    async handle()  {
-      (await kv.set("k",Object.freeze({"value":"v"})));
-      (await kv.set("k2",Object.freeze({"value":"v"})));
-      (await kv.get("k"));
-      (await kv.get("k"));
-      (await kv.get("k2"));
-      {((cond) => {if (!cond) throw new Error("assertion failed: util.waitUntil((): bool => {\n    return counter.peek(\"k\") == 2;\n  })")})((await util_Util.waitUntil(async () =>  {
-        return ((await counter.peek("k")) === 2);
-      }
-      )))};
-      {((cond) => {if (!cond) throw new Error("assertion failed: util.waitUntil((): bool => {\n    return counter.peek(\"k2\") == 1;\n  })")})((await util_Util.waitUntil(async () =>  {
-        return ((await counter.peek("k2")) === 1);
-      }
-      )))};
+    async $inflight_init() {}
+    async handle() {
+      await kv.set("k", Object.freeze({ value: "v" }));
+      await kv.set("k2", Object.freeze({ value: "v" }));
+      await kv.get("k");
+      await kv.get("k");
+      await kv.get("k2");
+      {
+        ((cond) => {
+          if (!cond)
+            throw new Error(
+              'assertion failed: util.waitUntil((): bool => {\n    return counter.peek("k") == 2;\n  })'
+            );
+        })(
+          await util_Util.waitUntil(async () => {
+            return (await counter.peek("k")) === 2;
+          })
+        );
+      }
+      {
+        ((cond) => {
+          if (!cond)
+            throw new Error(
+              'assertion failed: util.waitUntil((): bool => {\n    return counter.peek("k2") == 1;\n  })'
+            );
+        })(
+          await util_Util.waitUntil(async () => {
+            return (await counter.peek("k2")) === 1;
+          })
+        );
+      }
     }
   }
   return $Closure3;
-}
-
+};
 ```
 
 ## inflight.KeyValueStore.js
+
 ```js
-module.exports = function({  }) {
+module.exports = function ({}) {
   class KeyValueStore {
     constructor({ bucket, onUpdateCallback }) {
       this.bucket = bucket;
       this.onUpdateCallback = onUpdateCallback;
     }
-    async $inflight_init()  {
-    }
-    async get(key)  {
-      (await this.onUpdateCallback(key));
-      return (await this.bucket.getJson(key));
-    }
-    async set(key, value)  {
-      (await this.bucket.putJson(key,value));
+    async $inflight_init() {}
+    async get(key) {
+      await this.onUpdateCallback(key);
+      return await this.bucket.getJson(key);
+    }
+    async set(key, value) {
+      await this.bucket.putJson(key, value);
     }
   }
   return KeyValueStore;
-}
-
+};
 ```
 
 ## main.tf.json
+
 ```json
 {
   "//": {
@@ -119,9 +131,7 @@
     }
   },
   "provider": {
-    "aws": [
-      {}
-    ]
+    "aws": [{}]
   },
   "resource": {
     "aws_dynamodb_table": {
@@ -162,13 +172,8 @@
             "uniqueId": "testmain_Handler_IamRolePolicy_A91080AC"
           }
         },
-<<<<<<< HEAD
-        "policy": "{\"Version\":\"2012-10-17\",\"Statement\":[{\"Action\":[\"s3:PutObject*\",\"s3:Abort*\"],\"Resource\":[\"${aws_s3_bucket.root_KeyValueStore_cloudBucket_B6A49C6A.arn}\",\"${aws_s3_bucket.root_KeyValueStore_cloudBucket_B6A49C6A.arn}/*\"],\"Effect\":\"Allow\"},{\"Action\":[\"s3:GetObject*\",\"s3:GetBucket*\",\"s3:ListBucket\"],\"Resource\":[\"${aws_s3_bucket.root_KeyValueStore_cloudBucket_B6A49C6A.arn}\",\"${aws_s3_bucket.root_KeyValueStore_cloudBucket_B6A49C6A.arn}/*\"],\"Effect\":\"Allow\"},{\"Action\":[\"dynamodb:UpdateItem\"],\"Resource\":[\"${aws_dynamodb_table.root_sasa_B91F09DA.arn}\"],\"Effect\":\"Allow\"},{\"Action\":[\"dynamodb:GetItem\"],\"Resource\":[\"${aws_dynamodb_table.root_sasa_B91F09DA.arn}\"],\"Effect\":\"Allow\"}]}",
-        "role": "${aws_iam_role.root_testmain_Handler_IamRole_0300CAA5.name}"
-=======
         "policy": "{\"Version\":\"2012-10-17\",\"Statement\":[{\"Action\":[\"s3:PutObject*\",\"s3:Abort*\"],\"Resource\":[\"${aws_s3_bucket.KeyValueStore_cloudBucket_D9D365FD.arn}\",\"${aws_s3_bucket.KeyValueStore_cloudBucket_D9D365FD.arn}/*\"],\"Effect\":\"Allow\"},{\"Action\":[\"s3:GetObject*\",\"s3:GetBucket*\",\"s3:List*\"],\"Resource\":[\"${aws_s3_bucket.KeyValueStore_cloudBucket_D9D365FD.arn}\",\"${aws_s3_bucket.KeyValueStore_cloudBucket_D9D365FD.arn}/*\"],\"Effect\":\"Allow\"},{\"Action\":[\"dynamodb:UpdateItem\"],\"Resource\":[\"${aws_dynamodb_table.sasa.arn}\"],\"Effect\":\"Allow\"},{\"Action\":[\"dynamodb:GetItem\"],\"Resource\":[\"${aws_dynamodb_table.sasa.arn}\"],\"Effect\":\"Allow\"}]}",
         "role": "${aws_iam_role.testmain_Handler_IamRole_0E2C4B8D.name}"
->>>>>>> 433654ee
       }
     },
     "aws_iam_role_policy_attachment": {
@@ -193,14 +198,9 @@
         },
         "environment": {
           "variables": {
-<<<<<<< HEAD
-            "BUCKET_NAME_ce72b88b": "${aws_s3_bucket.root_KeyValueStore_cloudBucket_B6A49C6A.bucket}",
-            "DYNAMODB_TABLE_NAME_5a275103": "${aws_dynamodb_table.root_sasa_B91F09DA.name}",
-=======
             "BUCKET_NAME_ce72b88b": "${aws_s3_bucket.KeyValueStore_cloudBucket_D9D365FD.bucket}",
             "BUCKET_NAME_ce72b88b_IS_PUBLIC": "false",
             "DYNAMODB_TABLE_NAME_5a275103": "${aws_dynamodb_table.sasa.name}",
->>>>>>> 433654ee
             "WING_FUNCTION_NAME": "Handler-c8d10438",
             "WING_TARGET": "tf-aws"
           }
@@ -291,24 +291,29 @@
 ```
 
 ## preflight.js
+
 ```js
-const $stdlib = require('@winglang/sdk');
+const $stdlib = require("@winglang/sdk");
 const $outdir = process.env.WING_SYNTH_DIR ?? ".";
 const std = $stdlib.std;
 const $wing_is_test = process.env.WING_IS_TEST === "true";
 const $AppBase = $stdlib.core.App.for(process.env.WING_TARGET);
-const cloud = require('@winglang/sdk').cloud;
-const util = require('@winglang/sdk').util;
+const cloud = require("@winglang/sdk").cloud;
+const util = require("@winglang/sdk").util;
 class $Root extends $stdlib.std.Resource {
   constructor(scope, id) {
     super(scope, id);
     class KeyValueStore extends $stdlib.std.Resource {
-      constructor(scope, id, ) {
+      constructor(scope, id) {
         super(scope, id);
-        this.bucket = this.node.root.newAbstract("@winglang/sdk.cloud.Bucket",this,"cloud.Bucket");
+        this.bucket = this.node.root.newAbstract(
+          "@winglang/sdk.cloud.Bucket",
+          this,
+          "cloud.Bucket"
+        );
         const __parent_this_1 = this;
         class $Closure1 extends $stdlib.std.Resource {
-          constructor(scope, id, ) {
+          constructor(scope, id) {
             super(scope, id);
             this.display.hidden = true;
             this._addInflightOps("handle");
@@ -339,10 +344,10 @@
             super._registerBind(host, ops);
           }
         }
-        this.onUpdateCallback = new $Closure1(this,"$Closure1");
+        this.onUpdateCallback = new $Closure1(this, "$Closure1");
         this._addInflightOps("get", "set");
       }
-       onUpdate(fn)  {
+      onUpdate(fn) {
         this.onUpdateCallback = fn;
       }
       static _toInflightType(context) {
@@ -357,7 +362,9 @@
         const onUpdateCallback_client = this._lift(this.onUpdateCallback);
         return $stdlib.core.NodeJsCode.fromInline(`
           (await (async () => {
-            const KeyValueStoreClient = ${KeyValueStore._toInflightType(this).text};
+            const KeyValueStoreClient = ${
+              KeyValueStore._toInflightType(this).text
+            };
             const client = new KeyValueStoreClient({
               bucket: ${bucket_client},
               onUpdateCallback: ${onUpdateCallback_client},
@@ -374,7 +381,9 @@
         }
         if (ops.includes("get")) {
           KeyValueStore._registerBindObject(this.bucket, host, ["getJson"]);
-          KeyValueStore._registerBindObject(this.onUpdateCallback, host, ["handle"]);
+          KeyValueStore._registerBindObject(this.onUpdateCallback, host, [
+            "handle",
+          ]);
         }
         if (ops.includes("set")) {
           KeyValueStore._registerBindObject(this.bucket, host, ["putJson"]);
@@ -383,7 +392,7 @@
       }
     }
     class $Closure2 extends $stdlib.std.Resource {
-      constructor(scope, id, ) {
+      constructor(scope, id) {
         super(scope, id);
         this.display.hidden = true;
         this._addInflightOps("handle");
@@ -419,7 +428,7 @@
       }
     }
     class $Closure3 extends $stdlib.std.Resource {
-      constructor(scope, id, ) {
+      constructor(scope, id) {
         super(scope, id);
         this.display.hidden = true;
         this._addInflightOps("handle");
@@ -460,15 +469,30 @@
         super._registerBind(host, ops);
       }
     }
-    const kv = new KeyValueStore(this,"KeyValueStore");
-    const counter = this.node.root.newAbstract("@winglang/sdk.cloud.Counter",this,"sasa");
-    (kv.onUpdate(new $Closure2(this,"$Closure2")));
-    this.node.root.new("@winglang/sdk.std.Test",std.Test,this,"test:main",new $Closure3(this,"$Closure3"));
+    const kv = new KeyValueStore(this, "KeyValueStore");
+    const counter = this.node.root.newAbstract(
+      "@winglang/sdk.cloud.Counter",
+      this,
+      "sasa"
+    );
+    kv.onUpdate(new $Closure2(this, "$Closure2"));
+    this.node.root.new(
+      "@winglang/sdk.std.Test",
+      std.Test,
+      this,
+      "test:main",
+      new $Closure3(this, "$Closure3")
+    );
   }
 }
 class $App extends $AppBase {
   constructor() {
-    super({ outdir: $outdir, name: "capture_reassigable_class_field", plugins: $plugins, isTestEnvironment: $wing_is_test });
+    super({
+      outdir: $outdir,
+      name: "capture_reassigable_class_field",
+      plugins: $plugins,
+      isTestEnvironment: $wing_is_test,
+    });
     if ($wing_is_test) {
       new $Root(this, "env0");
       const $test_runner = this.testRunner;
@@ -482,5 +506,4 @@
   }
 }
 new $App().synth();
-
-```
+```