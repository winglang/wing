# [api_valid_path.w](../../../../../examples/tests/valid/api_valid_path.w) | compile | tf-aws

## inflight.$Closure1-1.js
```js
module.exports = function({  }) {
  class $Closure1 {
    constructor({  }) {
      const $obj = (...args) => this.handle(...args);
      Object.setPrototypeOf($obj, this);
      return $obj;
    }
    async handle(req) {
      return ({"body": "ok","status": 200});
    }
  }
  return $Closure1;
}

```

## main.tf.json
```json
{
  "//": {
    "metadata": {
      "backend": "local",
      "stackName": "root",
      "version": "0.17.0"
    },
    "outputs": {
      "root": {
        "Default": {
          "cloud.TestRunner": {
            "TestFunctionArns": "WING_TEST_RUNNER_FUNCTION_ARNS"
          }
        }
      }
    }
  },
  "data": {
    "aws_region": {
      "Region": {
        "//": {
          "metadata": {
            "path": "root/Default/Region",
            "uniqueId": "Region"
          }
        }
      }
    }
  },
  "output": {
    "WING_TEST_RUNNER_FUNCTION_ARNS": {
      "value": "[]"
    }
  },
  "provider": {
    "aws": [
      {}
    ]
  },
  "resource": {
    "aws_api_gateway_deployment": {
      "cloudApi_api_deployment_545514BF": {
        "//": {
          "metadata": {
            "path": "root/Default/Default/cloud.Api/api/deployment",
            "uniqueId": "cloudApi_api_deployment_545514BF"
          }
        },
        "lifecycle": {
          "create_before_destroy": true
        },
        "rest_api_id": "${aws_api_gateway_rest_api.cloudApi_api_2B334D75.id}",
        "triggers": {
<<<<<<< HEAD
          "redeployment": "349d879acf81fa8d75b4e8b5dac93fc7424c8fb8"
=======
          "redeployment": "${sha256(aws_api_gateway_rest_api.cloudApi_api_2B334D75.body)}"
>>>>>>> 5d5d46ee
        }
      }
    },
    "aws_api_gateway_rest_api": {
      "cloudApi_api_2B334D75": {
        "//": {
          "metadata": {
            "path": "root/Default/Default/cloud.Api/api/api",
            "uniqueId": "cloudApi_api_2B334D75"
          }
        },
        "body": "{\"openapi\":\"3.0.3\",\"paths\":{\"/test\":{\"get\":{\"operationId\":\"get-test\",\"responses\":{\"200\":{\"description\":\"200 response\",\"content\":{}}},\"parameters\":[],\"x-amazon-apigateway-integration\":{\"uri\":\"arn:aws:apigateway:${data.aws_region.Region.name}:lambda:path/2015-03-31/functions/${aws_lambda_function.cloudApi_cloudApi-OnRequest-cdafee6e_A6C8366F.arn}/invocations\",\"type\":\"aws_proxy\",\"httpMethod\":\"POST\",\"responses\":{\"default\":{\"statusCode\":\"200\"}},\"passthroughBehavior\":\"when_no_match\",\"contentHandling\":\"CONVERT_TO_TEXT\"}}},\"/test/alphanumer1cPa_th\":{\"get\":{\"operationId\":\"get-test/alphanumer1cPa_th\",\"responses\":{\"200\":{\"description\":\"200 response\",\"content\":{}}},\"parameters\":[],\"x-amazon-apigateway-integration\":{\"uri\":\"arn:aws:apigateway:${data.aws_region.Region.name}:lambda:path/2015-03-31/functions/${aws_lambda_function.cloudApi_cloudApi-OnRequest-cdafee6e_A6C8366F.arn}/invocations\",\"type\":\"aws_proxy\",\"httpMethod\":\"POST\",\"responses\":{\"default\":{\"statusCode\":\"200\"}},\"passthroughBehavior\":\"when_no_match\",\"contentHandling\":\"CONVERT_TO_TEXT\"}}},\"/test/regular/path\":{\"get\":{\"operationId\":\"get-test/regular/path\",\"responses\":{\"200\":{\"description\":\"200 response\",\"content\":{}}},\"parameters\":[],\"x-amazon-apigateway-integration\":{\"uri\":\"arn:aws:apigateway:${data.aws_region.Region.name}:lambda:path/2015-03-31/functions/${aws_lambda_function.cloudApi_cloudApi-OnRequest-cdafee6e_A6C8366F.arn}/invocations\",\"type\":\"aws_proxy\",\"httpMethod\":\"POST\",\"responses\":{\"default\":{\"statusCode\":\"200\"}},\"passthroughBehavior\":\"when_no_match\",\"contentHandling\":\"CONVERT_TO_TEXT\"}}},\"/test/pa-th/{with}/two/{variable_s}/f?bla=5&b=6\":{\"get\":{\"operationId\":\"get-test/pa-th/{with}/two/{variable_s}/f?bla=5&b=6\",\"responses\":{\"200\":{\"description\":\"200 response\",\"content\":{}}},\"parameters\":[{\"name\":\"with\",\"in\":\"path\",\"required\":true,\"schema\":{\"type\":\"string\"}},{\"name\":\"variable_s\",\"in\":\"path\",\"required\":true,\"schema\":{\"type\":\"string\"}}],\"x-amazon-apigateway-integration\":{\"uri\":\"arn:aws:apigateway:${data.aws_region.Region.name}:lambda:path/2015-03-31/functions/${aws_lambda_function.cloudApi_cloudApi-OnRequest-cdafee6e_A6C8366F.arn}/invocations\",\"type\":\"aws_proxy\",\"httpMethod\":\"POST\",\"responses\":{\"default\":{\"statusCode\":\"200\"}},\"passthroughBehavior\":\"when_no_match\",\"contentHandling\":\"CONVERT_TO_TEXT\"}}},\"/test/param/is/{last}\":{\"get\":{\"operationId\":\"get-test/param/is/{last}\",\"responses\":{\"200\":{\"description\":\"200 response\",\"content\":{}}},\"parameters\":[{\"name\":\"last\",\"in\":\"path\",\"required\":true,\"schema\":{\"type\":\"string\"}}],\"x-amazon-apigateway-integration\":{\"uri\":\"arn:aws:apigateway:${data.aws_region.Region.name}:lambda:path/2015-03-31/functions/${aws_lambda_function.cloudApi_cloudApi-OnRequest-cdafee6e_A6C8366F.arn}/invocations\",\"type\":\"aws_proxy\",\"httpMethod\":\"POST\",\"responses\":{\"default\":{\"statusCode\":\"200\"}},\"passthroughBehavior\":\"when_no_match\",\"contentHandling\":\"CONVERT_TO_TEXT\"}}},\"/test/{param}\":{\"get\":{\"operationId\":\"get-test/{param}\",\"responses\":{\"200\":{\"description\":\"200 response\",\"content\":{}}},\"parameters\":[{\"name\":\"param\",\"in\":\"path\",\"required\":true,\"schema\":{\"type\":\"string\"}}],\"x-amazon-apigateway-integration\":{\"uri\":\"arn:aws:apigateway:${data.aws_region.Region.name}:lambda:path/2015-03-31/functions/${aws_lambda_function.cloudApi_cloudApi-OnRequest-cdafee6e_A6C8366F.arn}/invocations\",\"type\":\"aws_proxy\",\"httpMethod\":\"POST\",\"responses\":{\"default\":{\"statusCode\":\"200\"}},\"passthroughBehavior\":\"when_no_match\",\"contentHandling\":\"CONVERT_TO_TEXT\"}}},\"/{param}\":{\"get\":{\"operationId\":\"get-{param}\",\"responses\":{\"200\":{\"description\":\"200 response\",\"content\":{}}},\"parameters\":[{\"name\":\"param\",\"in\":\"path\",\"required\":true,\"schema\":{\"type\":\"string\"}}],\"x-amazon-apigateway-integration\":{\"uri\":\"arn:aws:apigateway:${data.aws_region.Region.name}:lambda:path/2015-03-31/functions/${aws_lambda_function.cloudApi_cloudApi-OnRequest-cdafee6e_A6C8366F.arn}/invocations\",\"type\":\"aws_proxy\",\"httpMethod\":\"POST\",\"responses\":{\"default\":{\"statusCode\":\"200\"}},\"passthroughBehavior\":\"when_no_match\",\"contentHandling\":\"CONVERT_TO_TEXT\"}}},\"/t/{param}\":{\"get\":{\"operationId\":\"get-t/{param}\",\"responses\":{\"200\":{\"description\":\"200 response\",\"content\":{}}},\"parameters\":[{\"name\":\"param\",\"in\":\"path\",\"required\":true,\"schema\":{\"type\":\"string\"}}],\"x-amazon-apigateway-integration\":{\"uri\":\"arn:aws:apigateway:${data.aws_region.Region.name}:lambda:path/2015-03-31/functions/${aws_lambda_function.cloudApi_cloudApi-OnRequest-cdafee6e_A6C8366F.arn}/invocations\",\"type\":\"aws_proxy\",\"httpMethod\":\"POST\",\"responses\":{\"default\":{\"statusCode\":\"200\"}},\"passthroughBehavior\":\"when_no_match\",\"contentHandling\":\"CONVERT_TO_TEXT\"}}},\"/test/regular/path/{param}\":{\"get\":{\"operationId\":\"get-test/regular/path/{param}\",\"responses\":{\"200\":{\"description\":\"200 response\",\"content\":{}}},\"parameters\":[{\"name\":\"param\",\"in\":\"path\",\"required\":true,\"schema\":{\"type\":\"string\"}}],\"x-amazon-apigateway-integration\":{\"uri\":\"arn:aws:apigateway:${data.aws_region.Region.name}:lambda:path/2015-03-31/functions/${aws_lambda_function.cloudApi_cloudApi-OnRequest-cdafee6e_A6C8366F.arn}/invocations\",\"type\":\"aws_proxy\",\"httpMethod\":\"POST\",\"responses\":{\"default\":{\"statusCode\":\"200\"}},\"passthroughBehavior\":\"when_no_match\",\"contentHandling\":\"CONVERT_TO_TEXT\"}}},\"/test/segment1/{param1}/segment2?query1=value1?query2=value2\":{\"get\":{\"operationId\":\"get-test/segment1/{param1}/segment2?query1=value1?query2=value2\",\"responses\":{\"200\":{\"description\":\"200 response\",\"content\":{}}},\"parameters\":[{\"name\":\"param1\",\"in\":\"path\",\"required\":true,\"schema\":{\"type\":\"string\"}}],\"x-amazon-apigateway-integration\":{\"uri\":\"arn:aws:apigateway:${data.aws_region.Region.name}:lambda:path/2015-03-31/functions/${aws_lambda_function.cloudApi_cloudApi-OnRequest-cdafee6e_A6C8366F.arn}/invocations\",\"type\":\"aws_proxy\",\"httpMethod\":\"POST\",\"responses\":{\"default\":{\"statusCode\":\"200\"}},\"passthroughBehavior\":\"when_no_match\",\"contentHandling\":\"CONVERT_TO_TEXT\"}}},\"/test/segment1/segment2?query=value1&query2=value2\":{\"get\":{\"operationId\":\"get-test/segment1/segment2?query=value1&query2=value2\",\"responses\":{\"200\":{\"description\":\"200 response\",\"content\":{}}},\"parameters\":[],\"x-amazon-apigateway-integration\":{\"uri\":\"arn:aws:apigateway:${data.aws_region.Region.name}:lambda:path/2015-03-31/functions/${aws_lambda_function.cloudApi_cloudApi-OnRequest-cdafee6e_A6C8366F.arn}/invocations\",\"type\":\"aws_proxy\",\"httpMethod\":\"POST\",\"responses\":{\"default\":{\"statusCode\":\"200\"}},\"passthroughBehavior\":\"when_no_match\",\"contentHandling\":\"CONVERT_TO_TEXT\"}}}}}",
        "name": "api-c895068c"
      }
    },
    "aws_api_gateway_stage": {
      "cloudApi_api_stage_BBB283E4": {
        "//": {
          "metadata": {
            "path": "root/Default/Default/cloud.Api/api/stage",
            "uniqueId": "cloudApi_api_stage_BBB283E4"
          }
        },
        "deployment_id": "${aws_api_gateway_deployment.cloudApi_api_deployment_545514BF.id}",
        "rest_api_id": "${aws_api_gateway_rest_api.cloudApi_api_2B334D75.id}",
        "stage_name": "prod"
      }
    },
    "aws_iam_role": {
      "cloudApi_cloudApi-OnRequest-cdafee6e_IamRole_4382C442": {
        "//": {
          "metadata": {
            "path": "root/Default/Default/cloud.Api/cloud.Api-OnRequest-cdafee6e/IamRole",
            "uniqueId": "cloudApi_cloudApi-OnRequest-cdafee6e_IamRole_4382C442"
          }
        },
        "assume_role_policy": "{\"Version\":\"2012-10-17\",\"Statement\":[{\"Action\":\"sts:AssumeRole\",\"Principal\":{\"Service\":\"lambda.amazonaws.com\"},\"Effect\":\"Allow\"}]}"
      }
    },
    "aws_iam_role_policy": {
      "cloudApi_cloudApi-OnRequest-cdafee6e_IamRolePolicy_8BF9C89F": {
        "//": {
          "metadata": {
            "path": "root/Default/Default/cloud.Api/cloud.Api-OnRequest-cdafee6e/IamRolePolicy",
            "uniqueId": "cloudApi_cloudApi-OnRequest-cdafee6e_IamRolePolicy_8BF9C89F"
          }
        },
        "policy": "{\"Version\":\"2012-10-17\",\"Statement\":[{\"Effect\":\"Allow\",\"Action\":\"none:null\",\"Resource\":\"*\"}]}",
        "role": "${aws_iam_role.cloudApi_cloudApi-OnRequest-cdafee6e_IamRole_4382C442.name}"
      }
    },
    "aws_iam_role_policy_attachment": {
      "cloudApi_cloudApi-OnRequest-cdafee6e_IamRolePolicyAttachment_5383D6A2": {
        "//": {
          "metadata": {
            "path": "root/Default/Default/cloud.Api/cloud.Api-OnRequest-cdafee6e/IamRolePolicyAttachment",
            "uniqueId": "cloudApi_cloudApi-OnRequest-cdafee6e_IamRolePolicyAttachment_5383D6A2"
          }
        },
        "policy_arn": "arn:aws:iam::aws:policy/service-role/AWSLambdaBasicExecutionRole",
        "role": "${aws_iam_role.cloudApi_cloudApi-OnRequest-cdafee6e_IamRole_4382C442.name}"
      }
    },
    "aws_lambda_function": {
      "cloudApi_cloudApi-OnRequest-cdafee6e_A6C8366F": {
        "//": {
          "metadata": {
            "path": "root/Default/Default/cloud.Api/cloud.Api-OnRequest-cdafee6e/Default",
            "uniqueId": "cloudApi_cloudApi-OnRequest-cdafee6e_A6C8366F"
          }
        },
        "architectures": [
          "arm64"
        ],
        "environment": {
          "variables": {
            "WING_FUNCTION_NAME": "cloud-Api-OnRequest-cdafee6e-c8147384",
            "WING_TARGET": "tf-aws"
          }
        },
        "function_name": "cloud-Api-OnRequest-cdafee6e-c8147384",
        "handler": "index.handler",
        "publish": true,
        "role": "${aws_iam_role.cloudApi_cloudApi-OnRequest-cdafee6e_IamRole_4382C442.arn}",
        "runtime": "nodejs18.x",
        "s3_bucket": "${aws_s3_bucket.Code.bucket}",
        "s3_key": "${aws_s3_object.cloudApi_cloudApi-OnRequest-cdafee6e_S3Object_5DAAA0EF.key}",
        "timeout": 30,
        "vpc_config": {
          "security_group_ids": [],
          "subnet_ids": []
        }
      }
    },
    "aws_lambda_permission": {
      "cloudApi_api_permission-GET-08e6e523_5A880468": {
        "//": {
          "metadata": {
            "path": "root/Default/Default/cloud.Api/api/permission-GET-08e6e523",
            "uniqueId": "cloudApi_api_permission-GET-08e6e523_5A880468"
          }
        },
        "action": "lambda:InvokeFunction",
        "function_name": "${aws_lambda_function.cloudApi_cloudApi-OnRequest-cdafee6e_A6C8366F.function_name}",
        "principal": "apigateway.amazonaws.com",
        "source_arn": "${aws_api_gateway_rest_api.cloudApi_api_2B334D75.execution_arn}/*/GET/test/pa-th/{with}/two/{variable_s}/f?bla=5&b=6",
        "statement_id": "AllowExecutionFromAPIGateway-GET-08e6e523"
      },
      "cloudApi_api_permission-GET-28ae85ef_1688C1E0": {
        "//": {
          "metadata": {
            "path": "root/Default/Default/cloud.Api/api/permission-GET-28ae85ef",
            "uniqueId": "cloudApi_api_permission-GET-28ae85ef_1688C1E0"
          }
        },
        "action": "lambda:InvokeFunction",
        "function_name": "${aws_lambda_function.cloudApi_cloudApi-OnRequest-cdafee6e_A6C8366F.function_name}",
        "principal": "apigateway.amazonaws.com",
        "source_arn": "${aws_api_gateway_rest_api.cloudApi_api_2B334D75.execution_arn}/*/GET/test/regular/path/{param}",
        "statement_id": "AllowExecutionFromAPIGateway-GET-28ae85ef"
      },
      "cloudApi_api_permission-GET-43f8ccb9_8100AD68": {
        "//": {
          "metadata": {
            "path": "root/Default/Default/cloud.Api/api/permission-GET-43f8ccb9",
            "uniqueId": "cloudApi_api_permission-GET-43f8ccb9_8100AD68"
          }
        },
        "action": "lambda:InvokeFunction",
        "function_name": "${aws_lambda_function.cloudApi_cloudApi-OnRequest-cdafee6e_A6C8366F.function_name}",
        "principal": "apigateway.amazonaws.com",
        "source_arn": "${aws_api_gateway_rest_api.cloudApi_api_2B334D75.execution_arn}/*/GET/t/{param}",
        "statement_id": "AllowExecutionFromAPIGateway-GET-43f8ccb9"
      },
      "cloudApi_api_permission-GET-8d6a8a39_7FDACFF5": {
        "//": {
          "metadata": {
            "path": "root/Default/Default/cloud.Api/api/permission-GET-8d6a8a39",
            "uniqueId": "cloudApi_api_permission-GET-8d6a8a39_7FDACFF5"
          }
        },
        "action": "lambda:InvokeFunction",
        "function_name": "${aws_lambda_function.cloudApi_cloudApi-OnRequest-cdafee6e_A6C8366F.function_name}",
        "principal": "apigateway.amazonaws.com",
        "source_arn": "${aws_api_gateway_rest_api.cloudApi_api_2B334D75.execution_arn}/*/GET/test/regular/path",
        "statement_id": "AllowExecutionFromAPIGateway-GET-8d6a8a39"
      },
      "cloudApi_api_permission-GET-8dfdf611_E63657D8": {
        "//": {
          "metadata": {
            "path": "root/Default/Default/cloud.Api/api/permission-GET-8dfdf611",
            "uniqueId": "cloudApi_api_permission-GET-8dfdf611_E63657D8"
          }
        },
        "action": "lambda:InvokeFunction",
        "function_name": "${aws_lambda_function.cloudApi_cloudApi-OnRequest-cdafee6e_A6C8366F.function_name}",
        "principal": "apigateway.amazonaws.com",
        "source_arn": "${aws_api_gateway_rest_api.cloudApi_api_2B334D75.execution_arn}/*/GET/test/alphanumer1cPa_th",
        "statement_id": "AllowExecutionFromAPIGateway-GET-8dfdf611"
      },
      "cloudApi_api_permission-GET-a7795791_E2DC1B63": {
        "//": {
          "metadata": {
            "path": "root/Default/Default/cloud.Api/api/permission-GET-a7795791",
            "uniqueId": "cloudApi_api_permission-GET-a7795791_E2DC1B63"
          }
        },
        "action": "lambda:InvokeFunction",
        "function_name": "${aws_lambda_function.cloudApi_cloudApi-OnRequest-cdafee6e_A6C8366F.function_name}",
        "principal": "apigateway.amazonaws.com",
        "source_arn": "${aws_api_gateway_rest_api.cloudApi_api_2B334D75.execution_arn}/*/GET/test/segment1/{param1}/segment2?query1=value1?query2=value2",
        "statement_id": "AllowExecutionFromAPIGateway-GET-a7795791"
      },
      "cloudApi_api_permission-GET-b171b58d_9FC71DD1": {
        "//": {
          "metadata": {
            "path": "root/Default/Default/cloud.Api/api/permission-GET-b171b58d",
            "uniqueId": "cloudApi_api_permission-GET-b171b58d_9FC71DD1"
          }
        },
        "action": "lambda:InvokeFunction",
        "function_name": "${aws_lambda_function.cloudApi_cloudApi-OnRequest-cdafee6e_A6C8366F.function_name}",
        "principal": "apigateway.amazonaws.com",
        "source_arn": "${aws_api_gateway_rest_api.cloudApi_api_2B334D75.execution_arn}/*/GET/test/segment1/segment2?query=value1&query2=value2",
        "statement_id": "AllowExecutionFromAPIGateway-GET-b171b58d"
      },
      "cloudApi_api_permission-GET-b1b0106b_07B1AED7": {
        "//": {
          "metadata": {
            "path": "root/Default/Default/cloud.Api/api/permission-GET-b1b0106b",
            "uniqueId": "cloudApi_api_permission-GET-b1b0106b_07B1AED7"
          }
        },
        "action": "lambda:InvokeFunction",
        "function_name": "${aws_lambda_function.cloudApi_cloudApi-OnRequest-cdafee6e_A6C8366F.function_name}",
        "principal": "apigateway.amazonaws.com",
        "source_arn": "${aws_api_gateway_rest_api.cloudApi_api_2B334D75.execution_arn}/*/GET/test/{param}",
        "statement_id": "AllowExecutionFromAPIGateway-GET-b1b0106b"
      },
      "cloudApi_api_permission-GET-b49a0d1b_4BF20C26": {
        "//": {
          "metadata": {
            "path": "root/Default/Default/cloud.Api/api/permission-GET-b49a0d1b",
            "uniqueId": "cloudApi_api_permission-GET-b49a0d1b_4BF20C26"
          }
        },
        "action": "lambda:InvokeFunction",
        "function_name": "${aws_lambda_function.cloudApi_cloudApi-OnRequest-cdafee6e_A6C8366F.function_name}",
        "principal": "apigateway.amazonaws.com",
        "source_arn": "${aws_api_gateway_rest_api.cloudApi_api_2B334D75.execution_arn}/*/GET/{param}",
        "statement_id": "AllowExecutionFromAPIGateway-GET-b49a0d1b"
      },
      "cloudApi_api_permission-GET-b53ce5f6_5CFB8031": {
        "//": {
          "metadata": {
            "path": "root/Default/Default/cloud.Api/api/permission-GET-b53ce5f6",
            "uniqueId": "cloudApi_api_permission-GET-b53ce5f6_5CFB8031"
          }
        },
        "action": "lambda:InvokeFunction",
        "function_name": "${aws_lambda_function.cloudApi_cloudApi-OnRequest-cdafee6e_A6C8366F.function_name}",
        "principal": "apigateway.amazonaws.com",
        "source_arn": "${aws_api_gateway_rest_api.cloudApi_api_2B334D75.execution_arn}/*/GET/test/param/is/{last}",
        "statement_id": "AllowExecutionFromAPIGateway-GET-b53ce5f6"
      },
      "cloudApi_api_permission-GET-e8d09b4f_C2C05C11": {
        "//": {
          "metadata": {
            "path": "root/Default/Default/cloud.Api/api/permission-GET-e8d09b4f",
            "uniqueId": "cloudApi_api_permission-GET-e8d09b4f_C2C05C11"
          }
        },
        "action": "lambda:InvokeFunction",
        "function_name": "${aws_lambda_function.cloudApi_cloudApi-OnRequest-cdafee6e_A6C8366F.function_name}",
        "principal": "apigateway.amazonaws.com",
        "source_arn": "${aws_api_gateway_rest_api.cloudApi_api_2B334D75.execution_arn}/*/GET/test",
        "statement_id": "AllowExecutionFromAPIGateway-GET-e8d09b4f"
      }
    },
    "aws_s3_bucket": {
      "Code": {
        "//": {
          "metadata": {
            "path": "root/Default/Code",
            "uniqueId": "Code"
          }
        },
        "bucket_prefix": "code-c84a50b1-"
      }
    },
    "aws_s3_object": {
      "cloudApi_cloudApi-OnRequest-cdafee6e_S3Object_5DAAA0EF": {
        "//": {
          "metadata": {
            "path": "root/Default/Default/cloud.Api/cloud.Api-OnRequest-cdafee6e/S3Object",
            "uniqueId": "cloudApi_cloudApi-OnRequest-cdafee6e_S3Object_5DAAA0EF"
          }
        },
        "bucket": "${aws_s3_bucket.Code.bucket}",
        "key": "<ASSET_KEY>",
        "source": "<ASSET_SOURCE>"
      }
    }
  }
}
```

## preflight.js
```js
const $stdlib = require('@winglang/sdk');
const $plugins = ((s) => !s ? [] : s.split(';'))(process.env.WING_PLUGIN_PATHS);
const $outdir = process.env.WING_SYNTH_DIR ?? ".";
const $wing_is_test = process.env.WING_IS_TEST === "true";
const std = $stdlib.std;
const cloud = $stdlib.cloud;
class $Root extends $stdlib.std.Resource {
  constructor(scope, id) {
    super(scope, id);
    class $Closure1 extends $stdlib.std.Resource {
      constructor(scope, id, ) {
        super(scope, id);
        (std.Node.of(this)).hidden = true;
      }
      static _toInflightType(context) {
        return `
          require("./inflight.$Closure1-1.js")({
          })
        `;
      }
      _toInflight() {
        return `
          (await (async () => {
            const $Closure1Client = ${$Closure1._toInflightType(this)};
            const client = new $Closure1Client({
            });
            if (client.$inflight_init) { await client.$inflight_init(); }
            return client;
          })())
        `;
      }
      _getInflightOps() {
        return ["handle", "$inflight_init"];
      }
    }
    const api = this.node.root.newAbstract("@winglang/sdk.cloud.Api",this,"cloud.Api");
    const handler = new $Closure1(this,"$Closure1");
    const testInvalidPath = ((path) => {
      let error = "";
      const expected = String.raw({ raw: ["Invalid path ", ". Url cannot contain \":\", params contains only alpha-numeric chars or \"_\"."] }, path);
      try {
        (api.get(path,handler));
      }
      catch ($error_e) {
        const e = $error_e.message;
        error = e;
      }
      {((cond) => {if (!cond) throw new Error("assertion failed: error == expected")})((((a,b) => { try { return require('assert').deepStrictEqual(a,b) === undefined; } catch { return false; } })(error,expected)))};
    });
    const testValidPath = ((path) => {
      let error = "";
      try {
        (api.get(path,handler));
      }
      catch ($error_e) {
        const e = $error_e.message;
        error = e;
      }
      {((cond) => {if (!cond) throw new Error("assertion failed: error == \"\"")})((((a,b) => { try { return require('assert').deepStrictEqual(a,b) === undefined; } catch { return false; } })(error,"")))};
    });
    (testInvalidPath("/test/{sup:er/:annoying//path}"));
    (testInvalidPath("/test/{::another:annoying:path}"));
    (testInvalidPath("/test/n0t_alphanumer1cPa:th"));
    (testInvalidPath("/test/path/{with}/{two:invali4d#}/variables"));
    (testInvalidPath("/test/path/{unclosed"));
    (testInvalidPath("/test/m{issplaced}"));
    (testInvalidPath("/test/{misspla}ced"));
    (testInvalidPath("/test/{}/empty"));
    (testInvalidPath("/{sup:er/:annoying//path}"));
    (testInvalidPath("/{::another:annoying:path}"));
    (testInvalidPath("/n0t_alphanumer1cPa:th"));
    (testInvalidPath("/{with}/{two:invali4d#}/variables"));
    (testInvalidPath("/{unclosed"));
    (testInvalidPath("/m{issplaced}"));
    (testInvalidPath("/{misspla}ced"));
    (testInvalidPath("test"));
    (testInvalidPath("/{}/empty"));
    (testInvalidPath("/{}"));
    (testValidPath("/test"));
    (testValidPath("/test/alphanumer1cPa_th"));
    (testValidPath("/test/regular/path"));
    (testValidPath("/test/pa-th/{with}/two/{variable_s}/f?bla=5&b=6"));
    (testValidPath("/test/param/is/{last}"));
    (testValidPath("/test/{param}"));
    (testValidPath("/{param}"));
    (testValidPath("/t/{param}"));
    (testValidPath("/test/regular/path/{param}"));
    (testValidPath("/test/segment1/{param1}/segment2?query1=value1?query2=value2"));
    (testValidPath("/test/segment1/segment2?query=value1&query2=value2"));
  }
}
const $App = $stdlib.core.App.for(process.env.WING_TARGET);
new $App({ outdir: $outdir, name: "api_valid_path", rootConstruct: $Root, plugins: $plugins, isTestEnvironment: $wing_is_test, entrypointDir: process.env['WING_SOURCE_DIR'], rootId: process.env['WING_ROOT_ID'] }).synth();

```
<|MERGE_RESOLUTION|>--- conflicted
+++ resolved
@@ -73,11 +73,7 @@
         },
         "rest_api_id": "${aws_api_gateway_rest_api.cloudApi_api_2B334D75.id}",
         "triggers": {
-<<<<<<< HEAD
-          "redeployment": "349d879acf81fa8d75b4e8b5dac93fc7424c8fb8"
-=======
           "redeployment": "${sha256(aws_api_gateway_rest_api.cloudApi_api_2B334D75.body)}"
->>>>>>> 5d5d46ee
         }
       }
     },
