--- conflicted
+++ resolved
@@ -22,14 +22,6 @@
       const hr = myDur.hours;
       const split = (await String.raw({ raw: ["min=", " sec=", " hr=", ""] }, min, sec, hr).split(" "));
       {((cond) => {if (!cond) throw new Error("assertion failed: split.length == 3")})((split.length === 3))};
-<<<<<<< HEAD
-    }
-    constructor({  }) {
-      const $obj = (...args) => this.handle(...args);
-      Object.setPrototypeOf($obj, this);
-      return $obj;
-=======
->>>>>>> 4adf9de4
     }
   }
   return $Closure1;
