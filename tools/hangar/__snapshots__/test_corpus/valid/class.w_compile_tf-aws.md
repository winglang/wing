# [class.w](../../../../../examples/tests/valid/class.w) | compile | tf-aws

## inflight.$Closure1.js
```js
module.exports = function({ c5 }) {
  class $Closure1 {
    constructor({  }) {
      const $obj = (...args) => this.handle(...args);
      Object.setPrototypeOf($obj, this);
      return $obj;
    }
    async handle()  {
      {((cond) => {if (!cond) throw new Error(`assertion failed: '(c5.x === 123)'`)})((c5.x === 123))};
      {((cond) => {if (!cond) throw new Error(`assertion failed: '(c5.y === 321)'`)})((c5.y === 321))};
      (await c5.set(111));
      {((cond) => {if (!cond) throw new Error(`assertion failed: '(c5.y === 111)'`)})((c5.y === 111))};
    }
    async $inflight_init()  {
    }
  }
  return $Closure1;
}

```

## inflight.$Closure2.js
```js
module.exports = function({ student }) {
  class $Closure2 {
    constructor({  }) {
      const $obj = (...args) => this.handle(...args);
      Object.setPrototypeOf($obj, this);
      return $obj;
    }
    async $inflight_init()  {
    }
    async handle()  {
      {((cond) => {if (!cond) throw new Error(`assertion failed: '(student.name === "Tom")'`)})((student.name === "Tom"))};
      {((cond) => {if (!cond) throw new Error(`assertion failed: '(student.major === "MySpace")'`)})((student.major === "MySpace"))};
      {((cond) => {if (!cond) throw new Error(`assertion failed: '(student.hrlyWage === 38)'`)})((student.hrlyWage === 38))};
    }
  }
  return $Closure2;
}

```

## inflight.$Closure3.js
```js
module.exports = function({ ta }) {
  class $Closure3 {
    constructor({  }) {
      const $obj = (...args) => this.handle(...args);
      Object.setPrototypeOf($obj, this);
      return $obj;
    }
    async $inflight_init()  {
    }
    async handle()  {
      {((cond) => {if (!cond) throw new Error(`assertion failed: '(ta.hrlyWage === 10)'`)})((ta.hrlyWage === 10))};
    }
  }
  return $Closure3;
}

```

## inflight.$Closure4.js
```js
module.exports = function({ B }) {
  class $Closure4 {
    constructor({  }) {
      const $obj = (...args) => this.handle(...args);
      Object.setPrototypeOf($obj, this);
      return $obj;
    }
    async $inflight_init()  {
    }
    async handle()  {
      const b = new B("ba");
      {((cond) => {if (!cond) throw new Error(`assertion failed: '(b.sound === "ba")'`)})((b.sound === "ba"))};
    }
  }
  return $Closure4;
}

```

## inflight.A.js
```js
module.exports = function({  }) {
  class A {
     constructor(sound)  {
      this.sound = sound;
    }
  }
  return A;
}

```

## inflight.B.js
```js
module.exports = function({ A }) {
  class B extends A {
     constructor(sound)  {
      super(sound);
    }
  }
  return B;
}

```

## inflight.C1.js
```js
module.exports = function({  }) {
  class C1 {
    constructor({  }) {
    }
    async $inflight_init()  {
    }
  }
  return C1;
}

```

## inflight.C2.js
```js
module.exports = function({  }) {
  class C2 {
    constructor({  }) {
    }
    async $inflight_init()  {
    }
  }
  return C2;
}

```

## inflight.C3.js
```js
module.exports = function({  }) {
  class C3 {
    constructor({  }) {
    }
    async $inflight_init()  {
    }
  }
  return C3;
}

```

## inflight.C4.js
```js
module.exports = function({  }) {
  class C4 {
    constructor({  }) {
    }
    async $inflight_init()  {
    }
  }
  return C4;
}

```

## inflight.C5.js
```js
module.exports = function({  }) {
  class C5 {
    constructor({  }) {
    }
<<<<<<< HEAD
=======
    async $inflight_init()  {
      this.x = 123;
      this.y = 321;
    }
>>>>>>> ecef3d6b
    async set(b)  {
      this.y = b;
    }
    async $inflight_init()  {
      this.x = 123;
      this.y = 321;
    }
  }
  return C5;
}

```

## inflight.PaidStudent.js
```js
module.exports = function({ Student }) {
  class PaidStudent extends Student {
    constructor({ hrlyWage, major, name }) {
      super({major, name});
      this.hrlyWage = hrlyWage;
    }
    async $inflight_init()  {
    }
  }
  return PaidStudent;
}

```

## inflight.Person.js
```js
module.exports = function({  }) {
  class Person {
    constructor({ name }) {
      this.name = name;
    }
    async $inflight_init()  {
    }
  }
  return Person;
}

```

## inflight.Student.js
```js
module.exports = function({ Person }) {
  class Student extends Person {
    constructor({ major, name }) {
      super({name});
      this.major = major;
    }
    async $inflight_init()  {
    }
  }
  return Student;
}

```

## inflight.TeacherAid.js
```js
module.exports = function({ PaidStudent }) {
  class TeacherAid extends PaidStudent {
    constructor({ hrlyWage, major, name }) {
      super({hrlyWage, major, name});
    }
    async $inflight_init()  {
    }
  }
  return TeacherAid;
}

```

## main.tf.json
```json
{
  "//": {
    "metadata": {
      "backend": "local",
      "stackName": "root",
      "version": "0.15.2"
    },
    "outputs": {
      "root": {
        "Default": {
          "cloud.TestRunner": {
            "TestFunctionArns": "WING_TEST_RUNNER_FUNCTION_ARNS"
          }
        }
      }
    }
  },
  "output": {
    "WING_TEST_RUNNER_FUNCTION_ARNS": {
      "value": "[[\"root/Default/Default/test:access inflight field\",\"${aws_lambda_function.root_testaccessinflightfield_Handler_79266A8C.arn}\"],[\"root/Default/Default/test:check derived class instance variables\",\"${aws_lambda_function.root_testcheckderivedclassinstancevariables_Handler_92FABF78.arn}\"],[\"root/Default/Default/test:devived class init body happens after super\",\"${aws_lambda_function.root_testdevivedclassinitbodyhappensaftersuper_Handler_563B7509.arn}\"],[\"root/Default/Default/test:inflight super constructor\",\"${aws_lambda_function.root_testinflightsuperconstructor_Handler_3548FC1F.arn}\"]]"
    }
  },
  "provider": {
    "aws": [
      {}
    ]
  },
  "resource": {
    "aws_iam_role": {
      "root_testaccessinflightfield_Handler_IamRole_7C027402": {
        "//": {
          "metadata": {
            "path": "root/Default/Default/test:access inflight field/Handler/IamRole",
            "uniqueId": "root_testaccessinflightfield_Handler_IamRole_7C027402"
          }
        },
        "assume_role_policy": "{\"Version\":\"2012-10-17\",\"Statement\":[{\"Action\":\"sts:AssumeRole\",\"Principal\":{\"Service\":\"lambda.amazonaws.com\"},\"Effect\":\"Allow\"}]}"
      },
      "root_testcheckderivedclassinstancevariables_Handler_IamRole_A3ABECC6": {
        "//": {
          "metadata": {
            "path": "root/Default/Default/test:check derived class instance variables/Handler/IamRole",
            "uniqueId": "root_testcheckderivedclassinstancevariables_Handler_IamRole_A3ABECC6"
          }
        },
        "assume_role_policy": "{\"Version\":\"2012-10-17\",\"Statement\":[{\"Action\":\"sts:AssumeRole\",\"Principal\":{\"Service\":\"lambda.amazonaws.com\"},\"Effect\":\"Allow\"}]}"
      },
      "root_testdevivedclassinitbodyhappensaftersuper_Handler_IamRole_6E74F0D3": {
        "//": {
          "metadata": {
            "path": "root/Default/Default/test:devived class init body happens after super/Handler/IamRole",
            "uniqueId": "root_testdevivedclassinitbodyhappensaftersuper_Handler_IamRole_6E74F0D3"
          }
        },
        "assume_role_policy": "{\"Version\":\"2012-10-17\",\"Statement\":[{\"Action\":\"sts:AssumeRole\",\"Principal\":{\"Service\":\"lambda.amazonaws.com\"},\"Effect\":\"Allow\"}]}"
      },
      "root_testinflightsuperconstructor_Handler_IamRole_6691DF13": {
        "//": {
          "metadata": {
            "path": "root/Default/Default/test:inflight super constructor/Handler/IamRole",
            "uniqueId": "root_testinflightsuperconstructor_Handler_IamRole_6691DF13"
          }
        },
        "assume_role_policy": "{\"Version\":\"2012-10-17\",\"Statement\":[{\"Action\":\"sts:AssumeRole\",\"Principal\":{\"Service\":\"lambda.amazonaws.com\"},\"Effect\":\"Allow\"}]}"
      }
    },
    "aws_iam_role_policy": {
      "root_testaccessinflightfield_Handler_IamRolePolicy_978909ED": {
        "//": {
          "metadata": {
            "path": "root/Default/Default/test:access inflight field/Handler/IamRolePolicy",
            "uniqueId": "root_testaccessinflightfield_Handler_IamRolePolicy_978909ED"
          }
        },
        "policy": "{\"Version\":\"2012-10-17\",\"Statement\":[{\"Effect\":\"Allow\",\"Action\":\"none:null\",\"Resource\":\"*\"}]}",
        "role": "${aws_iam_role.root_testaccessinflightfield_Handler_IamRole_7C027402.name}"
      },
      "root_testcheckderivedclassinstancevariables_Handler_IamRolePolicy_A6E6FBD2": {
        "//": {
          "metadata": {
            "path": "root/Default/Default/test:check derived class instance variables/Handler/IamRolePolicy",
            "uniqueId": "root_testcheckderivedclassinstancevariables_Handler_IamRolePolicy_A6E6FBD2"
          }
        },
        "policy": "{\"Version\":\"2012-10-17\",\"Statement\":[{\"Effect\":\"Allow\",\"Action\":\"none:null\",\"Resource\":\"*\"}]}",
        "role": "${aws_iam_role.root_testcheckderivedclassinstancevariables_Handler_IamRole_A3ABECC6.name}"
      },
      "root_testdevivedclassinitbodyhappensaftersuper_Handler_IamRolePolicy_9C7BAAB6": {
        "//": {
          "metadata": {
            "path": "root/Default/Default/test:devived class init body happens after super/Handler/IamRolePolicy",
            "uniqueId": "root_testdevivedclassinitbodyhappensaftersuper_Handler_IamRolePolicy_9C7BAAB6"
          }
        },
        "policy": "{\"Version\":\"2012-10-17\",\"Statement\":[{\"Effect\":\"Allow\",\"Action\":\"none:null\",\"Resource\":\"*\"}]}",
        "role": "${aws_iam_role.root_testdevivedclassinitbodyhappensaftersuper_Handler_IamRole_6E74F0D3.name}"
      },
      "root_testinflightsuperconstructor_Handler_IamRolePolicy_FFFB3150": {
        "//": {
          "metadata": {
            "path": "root/Default/Default/test:inflight super constructor/Handler/IamRolePolicy",
            "uniqueId": "root_testinflightsuperconstructor_Handler_IamRolePolicy_FFFB3150"
          }
        },
        "policy": "{\"Version\":\"2012-10-17\",\"Statement\":[{\"Effect\":\"Allow\",\"Action\":\"none:null\",\"Resource\":\"*\"}]}",
        "role": "${aws_iam_role.root_testinflightsuperconstructor_Handler_IamRole_6691DF13.name}"
      }
    },
    "aws_iam_role_policy_attachment": {
      "root_testaccessinflightfield_Handler_IamRolePolicyAttachment_810CAE61": {
        "//": {
          "metadata": {
            "path": "root/Default/Default/test:access inflight field/Handler/IamRolePolicyAttachment",
            "uniqueId": "root_testaccessinflightfield_Handler_IamRolePolicyAttachment_810CAE61"
          }
        },
        "policy_arn": "arn:aws:iam::aws:policy/service-role/AWSLambdaBasicExecutionRole",
        "role": "${aws_iam_role.root_testaccessinflightfield_Handler_IamRole_7C027402.name}"
      },
      "root_testcheckderivedclassinstancevariables_Handler_IamRolePolicyAttachment_391663EF": {
        "//": {
          "metadata": {
            "path": "root/Default/Default/test:check derived class instance variables/Handler/IamRolePolicyAttachment",
            "uniqueId": "root_testcheckderivedclassinstancevariables_Handler_IamRolePolicyAttachment_391663EF"
          }
        },
        "policy_arn": "arn:aws:iam::aws:policy/service-role/AWSLambdaBasicExecutionRole",
        "role": "${aws_iam_role.root_testcheckderivedclassinstancevariables_Handler_IamRole_A3ABECC6.name}"
      },
      "root_testdevivedclassinitbodyhappensaftersuper_Handler_IamRolePolicyAttachment_A30CDD73": {
        "//": {
          "metadata": {
            "path": "root/Default/Default/test:devived class init body happens after super/Handler/IamRolePolicyAttachment",
            "uniqueId": "root_testdevivedclassinitbodyhappensaftersuper_Handler_IamRolePolicyAttachment_A30CDD73"
          }
        },
        "policy_arn": "arn:aws:iam::aws:policy/service-role/AWSLambdaBasicExecutionRole",
        "role": "${aws_iam_role.root_testdevivedclassinitbodyhappensaftersuper_Handler_IamRole_6E74F0D3.name}"
      },
      "root_testinflightsuperconstructor_Handler_IamRolePolicyAttachment_2A48D9E0": {
        "//": {
          "metadata": {
            "path": "root/Default/Default/test:inflight super constructor/Handler/IamRolePolicyAttachment",
            "uniqueId": "root_testinflightsuperconstructor_Handler_IamRolePolicyAttachment_2A48D9E0"
          }
        },
        "policy_arn": "arn:aws:iam::aws:policy/service-role/AWSLambdaBasicExecutionRole",
        "role": "${aws_iam_role.root_testinflightsuperconstructor_Handler_IamRole_6691DF13.name}"
      }
    },
    "aws_lambda_function": {
      "root_testaccessinflightfield_Handler_79266A8C": {
        "//": {
          "metadata": {
            "path": "root/Default/Default/test:access inflight field/Handler/Default",
            "uniqueId": "root_testaccessinflightfield_Handler_79266A8C"
          }
        },
        "environment": {
          "variables": {
            "WING_FUNCTION_NAME": "Handler-c84be49a",
            "WING_TARGET": "tf-aws"
          }
        },
        "function_name": "Handler-c84be49a",
        "handler": "index.handler",
        "publish": true,
        "role": "${aws_iam_role.root_testaccessinflightfield_Handler_IamRole_7C027402.arn}",
        "runtime": "nodejs18.x",
        "s3_bucket": "${aws_s3_bucket.root_Code_02F3C603.bucket}",
        "s3_key": "${aws_s3_object.root_testaccessinflightfield_Handler_S3Object_FA4AA9DF.key}",
        "timeout": 30,
        "vpc_config": {
          "security_group_ids": [],
          "subnet_ids": []
        }
      },
      "root_testcheckderivedclassinstancevariables_Handler_92FABF78": {
        "//": {
          "metadata": {
            "path": "root/Default/Default/test:check derived class instance variables/Handler/Default",
            "uniqueId": "root_testcheckderivedclassinstancevariables_Handler_92FABF78"
          }
        },
        "environment": {
          "variables": {
            "WING_FUNCTION_NAME": "Handler-c87bcb74",
            "WING_TARGET": "tf-aws"
          }
        },
        "function_name": "Handler-c87bcb74",
        "handler": "index.handler",
        "publish": true,
        "role": "${aws_iam_role.root_testcheckderivedclassinstancevariables_Handler_IamRole_A3ABECC6.arn}",
        "runtime": "nodejs18.x",
        "s3_bucket": "${aws_s3_bucket.root_Code_02F3C603.bucket}",
        "s3_key": "${aws_s3_object.root_testcheckderivedclassinstancevariables_Handler_S3Object_7024227C.key}",
        "timeout": 30,
        "vpc_config": {
          "security_group_ids": [],
          "subnet_ids": []
        }
      },
      "root_testdevivedclassinitbodyhappensaftersuper_Handler_563B7509": {
        "//": {
          "metadata": {
            "path": "root/Default/Default/test:devived class init body happens after super/Handler/Default",
            "uniqueId": "root_testdevivedclassinitbodyhappensaftersuper_Handler_563B7509"
          }
        },
        "environment": {
          "variables": {
            "WING_FUNCTION_NAME": "Handler-c8edbb48",
            "WING_TARGET": "tf-aws"
          }
        },
        "function_name": "Handler-c8edbb48",
        "handler": "index.handler",
        "publish": true,
        "role": "${aws_iam_role.root_testdevivedclassinitbodyhappensaftersuper_Handler_IamRole_6E74F0D3.arn}",
        "runtime": "nodejs18.x",
        "s3_bucket": "${aws_s3_bucket.root_Code_02F3C603.bucket}",
        "s3_key": "${aws_s3_object.root_testdevivedclassinitbodyhappensaftersuper_Handler_S3Object_0488BC75.key}",
        "timeout": 30,
        "vpc_config": {
          "security_group_ids": [],
          "subnet_ids": []
        }
      },
      "root_testinflightsuperconstructor_Handler_3548FC1F": {
        "//": {
          "metadata": {
            "path": "root/Default/Default/test:inflight super constructor/Handler/Default",
            "uniqueId": "root_testinflightsuperconstructor_Handler_3548FC1F"
          }
        },
        "environment": {
          "variables": {
            "WING_FUNCTION_NAME": "Handler-c81ddf4a",
            "WING_TARGET": "tf-aws"
          }
        },
        "function_name": "Handler-c81ddf4a",
        "handler": "index.handler",
        "publish": true,
        "role": "${aws_iam_role.root_testinflightsuperconstructor_Handler_IamRole_6691DF13.arn}",
        "runtime": "nodejs18.x",
        "s3_bucket": "${aws_s3_bucket.root_Code_02F3C603.bucket}",
        "s3_key": "${aws_s3_object.root_testinflightsuperconstructor_Handler_S3Object_B126D912.key}",
        "timeout": 30,
        "vpc_config": {
          "security_group_ids": [],
          "subnet_ids": []
        }
      }
    },
    "aws_s3_bucket": {
      "root_Code_02F3C603": {
        "//": {
          "metadata": {
            "path": "root/Default/Code",
            "uniqueId": "root_Code_02F3C603"
          }
        },
        "bucket_prefix": "code-c84a50b1-"
      }
    },
    "aws_s3_object": {
      "root_testaccessinflightfield_Handler_S3Object_FA4AA9DF": {
        "//": {
          "metadata": {
            "path": "root/Default/Default/test:access inflight field/Handler/S3Object",
            "uniqueId": "root_testaccessinflightfield_Handler_S3Object_FA4AA9DF"
          }
        },
        "bucket": "${aws_s3_bucket.root_Code_02F3C603.bucket}",
        "key": "<ASSET_KEY>",
        "source": "<ASSET_SOURCE>"
      },
      "root_testcheckderivedclassinstancevariables_Handler_S3Object_7024227C": {
        "//": {
          "metadata": {
            "path": "root/Default/Default/test:check derived class instance variables/Handler/S3Object",
            "uniqueId": "root_testcheckderivedclassinstancevariables_Handler_S3Object_7024227C"
          }
        },
        "bucket": "${aws_s3_bucket.root_Code_02F3C603.bucket}",
        "key": "<ASSET_KEY>",
        "source": "<ASSET_SOURCE>"
      },
      "root_testdevivedclassinitbodyhappensaftersuper_Handler_S3Object_0488BC75": {
        "//": {
          "metadata": {
            "path": "root/Default/Default/test:devived class init body happens after super/Handler/S3Object",
            "uniqueId": "root_testdevivedclassinitbodyhappensaftersuper_Handler_S3Object_0488BC75"
          }
        },
        "bucket": "${aws_s3_bucket.root_Code_02F3C603.bucket}",
        "key": "<ASSET_KEY>",
        "source": "<ASSET_SOURCE>"
      },
      "root_testinflightsuperconstructor_Handler_S3Object_B126D912": {
        "//": {
          "metadata": {
            "path": "root/Default/Default/test:inflight super constructor/Handler/S3Object",
            "uniqueId": "root_testinflightsuperconstructor_Handler_S3Object_B126D912"
          }
        },
        "bucket": "${aws_s3_bucket.root_Code_02F3C603.bucket}",
        "key": "<ASSET_KEY>",
        "source": "<ASSET_SOURCE>"
      }
    }
  }
}
```

## preflight.js
```js
const $stdlib = require('@winglang/sdk');
const $outdir = process.env.WING_SYNTH_DIR ?? ".";
const std = $stdlib.std;
const $wing_is_test = process.env.WING_IS_TEST === "true";
const $AppBase = $stdlib.core.App.for(process.env.WING_TARGET);
const cloud = require('@winglang/sdk').cloud;
class $Root extends $stdlib.std.Resource {
  constructor(scope, id) {
    super(scope, id);
    class C1 extends $stdlib.std.Resource {
      constructor(scope, id, ) {
        super(scope, id);
<<<<<<< HEAD
        this._addInflightOps("$inflight_init");
        const __parent_this = this;
=======
>>>>>>> ecef3d6b
      }
      static _toInflightType(context) {
        return $stdlib.core.NodeJsCode.fromInline(`
          require("./inflight.C1.js")({
          })
        `);
      }
      _toInflight() {
        return $stdlib.core.NodeJsCode.fromInline(`
          (await (async () => {
            const C1Client = ${C1._toInflightType(this).text};
            const client = new C1Client({
            });
            if (client.$inflight_init) { await client.$inflight_init(); }
            return client;
          })())
        `);
      }
    }
    class C2 extends $stdlib.std.Resource {
      constructor(scope, id, ) {
        super(scope, id);
<<<<<<< HEAD
        this._addInflightOps("$inflight_init");
        const __parent_this = this;
=======
>>>>>>> ecef3d6b
        this.x = 1;
      }
      static _toInflightType(context) {
        return $stdlib.core.NodeJsCode.fromInline(`
          require("./inflight.C2.js")({
          })
        `);
      }
      _toInflight() {
        return $stdlib.core.NodeJsCode.fromInline(`
          (await (async () => {
            const C2Client = ${C2._toInflightType(this).text};
            const client = new C2Client({
            });
            if (client.$inflight_init) { await client.$inflight_init(); }
            return client;
          })())
        `);
      }
    }
    class C3 extends $stdlib.std.Resource {
      constructor(scope, id, a, b) {
        super(scope, id);
<<<<<<< HEAD
        this._addInflightOps("$inflight_init");
        const __parent_this = this;
=======
>>>>>>> ecef3d6b
        this.x = a;
        if (true) {
          this.y = b;
        }
      }
      static _toInflightType(context) {
        return $stdlib.core.NodeJsCode.fromInline(`
          require("./inflight.C3.js")({
          })
        `);
      }
      _toInflight() {
        return $stdlib.core.NodeJsCode.fromInline(`
          (await (async () => {
            const C3Client = ${C3._toInflightType(this).text};
            const client = new C3Client({
            });
            if (client.$inflight_init) { await client.$inflight_init(); }
            return client;
          })())
        `);
      }
    }
    class C4 extends $stdlib.std.Resource {
      constructor(scope, id, ) {
        super(scope, id);
<<<<<<< HEAD
        this._addInflightOps("$inflight_init");
        const __parent_this = this;
=======
>>>>>>> ecef3d6b
      }
      static m()  {
        return 1;
      }
      static _toInflightType(context) {
        return $stdlib.core.NodeJsCode.fromInline(`
          require("./inflight.C4.js")({
          })
        `);
      }
      _toInflight() {
        return $stdlib.core.NodeJsCode.fromInline(`
          (await (async () => {
            const C4Client = ${C4._toInflightType(this).text};
            const client = new C4Client({
            });
            if (client.$inflight_init) { await client.$inflight_init(); }
            return client;
          })())
        `);
      }
    }
    class C5 extends $stdlib.std.Resource {
      constructor(scope, id, ) {
        super(scope, id);
        this._addInflightOps("set", "$inflight_init", "x", "y");
        const __parent_this = this;
      }
      static _toInflightType(context) {
        return $stdlib.core.NodeJsCode.fromInline(`
          require("./inflight.C5.js")({
          })
        `);
      }
      _toInflight() {
        return $stdlib.core.NodeJsCode.fromInline(`
          (await (async () => {
            const C5Client = ${C5._toInflightType(this).text};
            const client = new C5Client({
            });
            if (client.$inflight_init) { await client.$inflight_init(); }
            return client;
          })())
        `);
      }
    }
    class $Closure1 extends $stdlib.std.Resource {
      constructor(scope, id, ) {
        super(scope, id);
        this._addInflightOps("handle", "$inflight_init");
        this.display.hidden = true;
      }
      static _toInflightType(context) {
        return $stdlib.core.NodeJsCode.fromInline(`
          require("./inflight.$Closure1.js")({
            c5: ${context._lift(c5, ["set", "x", "y"])},
          })
        `);
      }
      _toInflight() {
        return $stdlib.core.NodeJsCode.fromInline(`
          (await (async () => {
            const $Closure1Client = ${$Closure1._toInflightType(this).text};
            const client = new $Closure1Client({
            });
            if (client.$inflight_init) { await client.$inflight_init(); }
            return client;
          })())
        `);
      }
      _registerBind(host, ops) {
        if (ops.includes("$inflight_init")) {
          $Closure1._registerBindObject(c5, host, ["set", "x", "y"]);
        }
        if (ops.includes("handle")) {
          $Closure1._registerBindObject(c5, host, ["set", "x", "y"]);
        }
        super._registerBind(host, ops);
      }
    }
    class Person extends $stdlib.std.Resource {
      constructor(scope, id, name) {
        super(scope, id);
        this.name = name;
      }
      static _toInflightType(context) {
        const self_client_path = "././inflight.Person.js";
        return $stdlib.core.NodeJsCode.fromInline(`
          require("${self_client_path}")({
          })
        `);
      }
      _toInflight() {
        const name_client = this._lift(this.name);
        return $stdlib.core.NodeJsCode.fromInline(`
          (await (async () => {
            const PersonClient = ${Person._toInflightType(this).text};
            const client = new PersonClient({
              name: ${name_client},
            });
            if (client.$inflight_init) { await client.$inflight_init(); }
            return client;
          })())
        `);
      }
      _registerBind(host, ops) {
        if (ops.includes("$inflight_init")) {
          Person._registerBindObject(this.name, host, []);
        }
        super._registerBind(host, ops);
      }
    }
    class Student extends Person {
      constructor(scope, id, name, major) {
        super(scope,id,name);
        this.major = major;
      }
      static _toInflightType(context) {
        const self_client_path = "././inflight.Student.js";
        const PersonClient = Person._toInflightType(context);
        return $stdlib.core.NodeJsCode.fromInline(`
          require("${self_client_path}")({
            Person: ${PersonClient.text},
          })
        `);
      }
      _toInflight() {
        const major_client = this._lift(this.major);
        const name_client = this._lift(this.name);
        return $stdlib.core.NodeJsCode.fromInline(`
          (await (async () => {
            const StudentClient = ${Student._toInflightType(this).text};
            const client = new StudentClient({
              major: ${major_client},
              name: ${name_client},
            });
            if (client.$inflight_init) { await client.$inflight_init(); }
            return client;
          })())
        `);
      }
      _registerBind(host, ops) {
        if (ops.includes("$inflight_init")) {
          Student._registerBindObject(this.major, host, []);
          Student._registerBindObject(this.name, host, []);
        }
        super._registerBind(host, ops);
      }
    }
    class PaidStudent extends Student {
      constructor(scope, id, name, major, hrlyWage) {
        super(scope,id,name,major);
        this.hrlyWage = hrlyWage;
      }
      static _toInflightType(context) {
        const self_client_path = "././inflight.PaidStudent.js";
        const StudentClient = Student._toInflightType(context);
        return $stdlib.core.NodeJsCode.fromInline(`
          require("${self_client_path}")({
            Student: ${StudentClient.text},
          })
        `);
      }
      _toInflight() {
        const hrlyWage_client = this._lift(this.hrlyWage);
        const major_client = this._lift(this.major);
        const name_client = this._lift(this.name);
        return $stdlib.core.NodeJsCode.fromInline(`
          (await (async () => {
            const PaidStudentClient = ${PaidStudent._toInflightType(this).text};
            const client = new PaidStudentClient({
              hrlyWage: ${hrlyWage_client},
              major: ${major_client},
              name: ${name_client},
            });
            if (client.$inflight_init) { await client.$inflight_init(); }
            return client;
          })())
        `);
      }
      _registerBind(host, ops) {
        if (ops.includes("$inflight_init")) {
          PaidStudent._registerBindObject(this.hrlyWage, host, []);
          PaidStudent._registerBindObject(this.major, host, []);
          PaidStudent._registerBindObject(this.name, host, []);
        }
        super._registerBind(host, ops);
      }
    }
    class $Closure2 extends $stdlib.std.Resource {
      constructor(scope, id, ) {
        super(scope, id);
<<<<<<< HEAD
        this._addInflightOps("handle");
        this.display.hidden = true;
=======
        this._addInflightOps("set", "x", "y");
>>>>>>> ecef3d6b
      }
      static _toInflightType(context) {
        const self_client_path = "././inflight.$Closure2.js";
        const student_client = context._lift(student);
        return $stdlib.core.NodeJsCode.fromInline(`
          require("${self_client_path}")({
            student: ${student_client},
          })
        `);
      }
      _toInflight() {
        return $stdlib.core.NodeJsCode.fromInline(`
          (await (async () => {
            const $Closure2Client = ${$Closure2._toInflightType(this).text};
            const client = new $Closure2Client({
            });
            if (client.$inflight_init) { await client.$inflight_init(); }
            return client;
          })())
        `);
      }
      _registerBind(host, ops) {
        if (ops.includes("$inflight_init")) {
          $Closure2._registerBindObject(student, host, []);
        }
        if (ops.includes("handle")) {
          $Closure2._registerBindObject(student.hrlyWage, host, []);
          $Closure2._registerBindObject(student.major, host, []);
          $Closure2._registerBindObject(student.name, host, []);
        }
        super._registerBind(host, ops);
      }
    }
    class TeacherAid extends PaidStudent {
      constructor(scope, id, name, major, hrlyWage) {
        super(scope,id,name,major,hrlyWage);
        this.hrlyWage = 10;
      }
      static _toInflightType(context) {
        const self_client_path = "././inflight.TeacherAid.js";
        const PaidStudentClient = PaidStudent._toInflightType(context);
        return $stdlib.core.NodeJsCode.fromInline(`
          require("${self_client_path}")({
            PaidStudent: ${PaidStudentClient.text},
          })
        `);
      }
      _toInflight() {
        const hrlyWage_client = this._lift(this.hrlyWage);
        const major_client = this._lift(this.major);
        const name_client = this._lift(this.name);
        return $stdlib.core.NodeJsCode.fromInline(`
          (await (async () => {
            const TeacherAidClient = ${TeacherAid._toInflightType(this).text};
            const client = new TeacherAidClient({
              hrlyWage: ${hrlyWage_client},
              major: ${major_client},
              name: ${name_client},
            });
            if (client.$inflight_init) { await client.$inflight_init(); }
            return client;
          })())
        `);
      }
      _registerBind(host, ops) {
        if (ops.includes("$inflight_init")) {
          TeacherAid._registerBindObject(this.hrlyWage, host, []);
          TeacherAid._registerBindObject(this.major, host, []);
          TeacherAid._registerBindObject(this.name, host, []);
        }
        super._registerBind(host, ops);
      }
    }
    class $Closure3 extends $stdlib.std.Resource {
      constructor(scope, id, ) {
        super(scope, id);
        this._addInflightOps("handle");
        this.display.hidden = true;
      }
      static _toInflightType(context) {
        const self_client_path = "././inflight.$Closure3.js";
        const ta_client = context._lift(ta);
        return $stdlib.core.NodeJsCode.fromInline(`
          require("${self_client_path}")({
            ta: ${ta_client},
          })
        `);
      }
      _toInflight() {
        return $stdlib.core.NodeJsCode.fromInline(`
          (await (async () => {
            const $Closure3Client = ${$Closure3._toInflightType(this).text};
            const client = new $Closure3Client({
            });
            if (client.$inflight_init) { await client.$inflight_init(); }
            return client;
          })())
        `);
      }
      _registerBind(host, ops) {
        if (ops.includes("$inflight_init")) {
          $Closure3._registerBindObject(ta, host, []);
        }
        if (ops.includes("handle")) {
          $Closure3._registerBindObject(ta.hrlyWage, host, []);
        }
        super._registerBind(host, ops);
      }
    }
    class A extends $stdlib.std.Resource {
      constructor(scope, id, ) {
        super(scope, id);
        this._addInflightOps("sound");
      }
      static _toInflightType(context) {
        const self_client_path = "././inflight.A.js";
        return $stdlib.core.NodeJsCode.fromInline(`
          require("${self_client_path}")({
          })
        `);
      }
      _toInflight() {
        return $stdlib.core.NodeJsCode.fromInline(`
          (await (async () => {
            const AClient = ${A._toInflightType(this).text};
            const client = new AClient({
            });
            if (client.$inflight_init) { await client.$inflight_init(); }
            return client;
          })())
        `);
      }
      _registerBind(host, ops) {
        if (ops.includes("$inflight_init")) {
        }
        super._registerBind(host, ops);
      }
    }
    class B extends A {
      constructor(scope, id, ) {
      }
      static _toInflightType(context) {
        const self_client_path = "././inflight.B.js";
        const AClient = A._toInflightType(context);
        return $stdlib.core.NodeJsCode.fromInline(`
          require("${self_client_path}")({
            A: ${AClient.text},
          })
        `);
      }
      _toInflight() {
        return $stdlib.core.NodeJsCode.fromInline(`
          (await (async () => {
            const BClient = ${B._toInflightType(this).text};
            const client = new BClient({
            });
            if (client.$inflight_init) { await client.$inflight_init(); }
            return client;
          })())
        `);
      }
      _registerBind(host, ops) {
        if (ops.includes("$inflight_init")) {
        }
        super._registerBind(host, ops);
      }
    }
    class $Closure4 extends $stdlib.std.Resource {
      constructor(scope, id, ) {
        super(scope, id);
        this._addInflightOps("handle");
        this.display.hidden = true;
      }
      static _toInflightType(context) {
        const self_client_path = "././inflight.$Closure4.js";
        const BClient = B._toInflightType(context);
        return $stdlib.core.NodeJsCode.fromInline(`
          require("${self_client_path}")({
            B: ${BClient.text},
          })
        `);
      }
      _toInflight() {
        return $stdlib.core.NodeJsCode.fromInline(`
          (await (async () => {
            const $Closure4Client = ${$Closure4._toInflightType(this).text};
            const client = new $Closure4Client({
            });
            if (client.$inflight_init) { await client.$inflight_init(); }
            return client;
          })())
        `);
      }
      _registerBind(host, ops) {
        if (ops.includes("$inflight_init")) {
        }
        if (ops.includes("handle")) {
        }
        super._registerBind(host, ops);
      }
    }
    class Person extends $stdlib.std.Resource {
      constructor(scope, id, name) {
        super(scope, id);
        this.name = name;
      }
      static _toInflightType(context) {
        const self_client_path = "././inflight.Person.js";
        return $stdlib.core.NodeJsCode.fromInline(`
          require("${self_client_path}")({
          })
        `);
      }
      _toInflight() {
        const name_client = this._lift(this.name);
        return $stdlib.core.NodeJsCode.fromInline(`
          (await (async () => {
            const PersonClient = ${Person._toInflightType(this).text};
            const client = new PersonClient({
              name: ${name_client},
            });
            if (client.$inflight_init) { await client.$inflight_init(); }
            return client;
          })())
        `);
      }
      _registerBind(host, ops) {
        if (ops.includes("$inflight_init")) {
          Person._registerBindObject(this.name, host, []);
        }
        super._registerBind(host, ops);
      }
    }
    class Student extends Person {
      constructor(scope, id, name, major) {
        super(scope,id,name);
        this.major = major;
      }
      static _toInflightType(context) {
        const self_client_path = "././inflight.Student.js";
        const PersonClient = Person._toInflightType(context);
        return $stdlib.core.NodeJsCode.fromInline(`
          require("${self_client_path}")({
            Person: ${PersonClient.text},
          })
        `);
      }
      _toInflight() {
        const major_client = this._lift(this.major);
        const name_client = this._lift(this.name);
        return $stdlib.core.NodeJsCode.fromInline(`
          (await (async () => {
            const StudentClient = ${Student._toInflightType(this).text};
            const client = new StudentClient({
              major: ${major_client},
              name: ${name_client},
            });
            if (client.$inflight_init) { await client.$inflight_init(); }
            return client;
          })())
        `);
      }
      _registerBind(host, ops) {
        if (ops.includes("$inflight_init")) {
          Student._registerBindObject(this.major, host, []);
          Student._registerBindObject(this.name, host, []);
        }
        super._registerBind(host, ops);
      }
    }
    class PaidStudent extends Student {
      constructor(scope, id, name, major, hrlyWage) {
        super(scope,id,name,major);
        this.hrlyWage = hrlyWage;
      }
      static _toInflightType(context) {
        const self_client_path = "././inflight.PaidStudent.js";
        const StudentClient = Student._toInflightType(context);
        return $stdlib.core.NodeJsCode.fromInline(`
          require("${self_client_path}")({
            Student: ${StudentClient.text},
          })
        `);
      }
      _toInflight() {
        const hrlyWage_client = this._lift(this.hrlyWage);
        const major_client = this._lift(this.major);
        const name_client = this._lift(this.name);
        return $stdlib.core.NodeJsCode.fromInline(`
          (await (async () => {
            const PaidStudentClient = ${PaidStudent._toInflightType(this).text};
            const client = new PaidStudentClient({
              hrlyWage: ${hrlyWage_client},
              major: ${major_client},
              name: ${name_client},
            });
            if (client.$inflight_init) { await client.$inflight_init(); }
            return client;
          })())
        `);
      }
      _registerBind(host, ops) {
        if (ops.includes("$inflight_init")) {
          PaidStudent._registerBindObject(this.hrlyWage, host, []);
          PaidStudent._registerBindObject(this.major, host, []);
          PaidStudent._registerBindObject(this.name, host, []);
        }
        super._registerBind(host, ops);
      }
    }
    class $Closure2 extends $stdlib.std.Resource {
      constructor(scope, id, ) {
        super(scope, id);
        this._addInflightOps("handle");
        this.display.hidden = true;
      }
      static _toInflightType(context) {
        const self_client_path = "././inflight.$Closure2.js";
        const student_client = context._lift(student);
        return $stdlib.core.NodeJsCode.fromInline(`
          require("${self_client_path}")({
            student: ${student_client},
          })
        `);
      }
      _toInflight() {
        return $stdlib.core.NodeJsCode.fromInline(`
          (await (async () => {
            const $Closure2Client = ${$Closure2._toInflightType(this).text};
            const client = new $Closure2Client({
            });
            if (client.$inflight_init) { await client.$inflight_init(); }
            return client;
          })())
        `);
      }
      _registerBind(host, ops) {
        if (ops.includes("$inflight_init")) {
          $Closure2._registerBindObject(student, host, []);
        }
        if (ops.includes("handle")) {
          $Closure2._registerBindObject(student.hrlyWage, host, []);
          $Closure2._registerBindObject(student.major, host, []);
          $Closure2._registerBindObject(student.name, host, []);
        }
        super._registerBind(host, ops);
      }
    }
    class TeacherAid extends PaidStudent {
      constructor(scope, id, name, major, hrlyWage) {
        super(scope,id,name,major,hrlyWage);
        this.hrlyWage = 10;
      }
      static _toInflightType(context) {
        const self_client_path = "././inflight.TeacherAid.js";
        const PaidStudentClient = PaidStudent._toInflightType(context);
        return $stdlib.core.NodeJsCode.fromInline(`
          require("${self_client_path}")({
            PaidStudent: ${PaidStudentClient.text},
          })
        `);
      }
      _toInflight() {
        const hrlyWage_client = this._lift(this.hrlyWage);
        const major_client = this._lift(this.major);
        const name_client = this._lift(this.name);
        return $stdlib.core.NodeJsCode.fromInline(`
          (await (async () => {
            const TeacherAidClient = ${TeacherAid._toInflightType(this).text};
            const client = new TeacherAidClient({
              hrlyWage: ${hrlyWage_client},
              major: ${major_client},
              name: ${name_client},
            });
            if (client.$inflight_init) { await client.$inflight_init(); }
            return client;
          })())
        `);
      }
      _registerBind(host, ops) {
        if (ops.includes("$inflight_init")) {
          TeacherAid._registerBindObject(this.hrlyWage, host, []);
          TeacherAid._registerBindObject(this.major, host, []);
          TeacherAid._registerBindObject(this.name, host, []);
        }
        super._registerBind(host, ops);
      }
    }
    class $Closure3 extends $stdlib.std.Resource {
      constructor(scope, id, ) {
        super(scope, id);
        this._addInflightOps("handle");
        this.display.hidden = true;
      }
      static _toInflightType(context) {
        const self_client_path = "././inflight.$Closure3.js";
        const ta_client = context._lift(ta);
        return $stdlib.core.NodeJsCode.fromInline(`
          require("${self_client_path}")({
            ta: ${ta_client},
          })
        `);
      }
      _toInflight() {
        return $stdlib.core.NodeJsCode.fromInline(`
          (await (async () => {
            const $Closure3Client = ${$Closure3._toInflightType(this).text};
            const client = new $Closure3Client({
            });
            if (client.$inflight_init) { await client.$inflight_init(); }
            return client;
          })())
        `);
      }
      _registerBind(host, ops) {
        if (ops.includes("$inflight_init")) {
          $Closure3._registerBindObject(ta, host, []);
        }
        if (ops.includes("handle")) {
          $Closure3._registerBindObject(ta.hrlyWage, host, []);
        }
        super._registerBind(host, ops);
      }
    }
    class A extends $stdlib.std.Resource {
      constructor(scope, id, ) {
        super(scope, id);
        this._addInflightOps("sound");
      }
      static _toInflightType(context) {
        const self_client_path = "././inflight.A.js";
        return $stdlib.core.NodeJsCode.fromInline(`
          require("${self_client_path}")({
          })
        `);
      }
      _toInflight() {
        return $stdlib.core.NodeJsCode.fromInline(`
          (await (async () => {
            const AClient = ${A._toInflightType(this).text};
            const client = new AClient({
            });
            if (client.$inflight_init) { await client.$inflight_init(); }
            return client;
          })())
        `);
      }
      _registerBind(host, ops) {
        if (ops.includes("$inflight_init")) {
        }
        super._registerBind(host, ops);
      }
    }
    class B extends A {
      constructor(scope, id, ) {
      }
      static _toInflightType(context) {
        const self_client_path = "././inflight.B.js";
        const AClient = A._toInflightType(context);
        return $stdlib.core.NodeJsCode.fromInline(`
          require("${self_client_path}")({
            A: ${AClient.text},
          })
        `);
      }
      _toInflight() {
        return $stdlib.core.NodeJsCode.fromInline(`
          (await (async () => {
            const BClient = ${B._toInflightType(this).text};
            const client = new BClient({
            });
            if (client.$inflight_init) { await client.$inflight_init(); }
            return client;
          })())
        `);
      }
      _registerBind(host, ops) {
        if (ops.includes("$inflight_init")) {
        }
        super._registerBind(host, ops);
      }
    }
    class $Closure4 extends $stdlib.std.Resource {
      constructor(scope, id, ) {
        super(scope, id);
        this._addInflightOps("handle");
        this.display.hidden = true;
      }
      static _toInflightType(context) {
        const self_client_path = "././inflight.$Closure4.js";
        const BClient = B._toInflightType(context);
        return $stdlib.core.NodeJsCode.fromInline(`
          require("${self_client_path}")({
            B: ${BClient.text},
          })
        `);
      }
      _toInflight() {
        return $stdlib.core.NodeJsCode.fromInline(`
          (await (async () => {
            const $Closure4Client = ${$Closure4._toInflightType(this).text};
            const client = new $Closure4Client({
            });
            if (client.$inflight_init) { await client.$inflight_init(); }
            return client;
          })())
        `);
      }
      _registerBind(host, ops) {
        if (ops.includes("$inflight_init")) {
        }
        if (ops.includes("handle")) {
        }
        super._registerBind(host, ops);
      }
    }
    new C1(this,"C1");
    const c2 = new C2(this,"C2");
    {((cond) => {if (!cond) throw new Error(`assertion failed: '(c2.x === 1)'`)})((c2.x === 1))};
    const c3 = new C3(this,"C3",1,2);
    {((cond) => {if (!cond) throw new Error(`assertion failed: '(c3.x === 1)'`)})((c3.x === 1))};
    {((cond) => {if (!cond) throw new Error(`assertion failed: '(c3.y === 2)'`)})((c3.y === 2))};
    {((cond) => {if (!cond) throw new Error(`assertion failed: '((C4.m()) === 1)'`)})(((C4.m()) === 1))};
    const c5 = new C5(this,"C5");
    this.node.root.new("@winglang/sdk.std.Test",std.Test,this,"test:access inflight field",new $Closure1(this,"$Closure1"));
    const student = new PaidStudent(this,"PaidStudent","Tom","MySpace",38);
    this.node.root.new("@winglang/sdk.std.Test",std.Test,this,"test:check derived class instance variables",new $Closure2(this,"$Closure2"));
    const ta = new TeacherAid(this,"TeacherAid","John","Rock'n Roll",50);
    this.node.root.new("@winglang/sdk.std.Test",std.Test,this,"test:devived class init body happens after super",new $Closure3(this,"$Closure3"));
    this.node.root.new("@winglang/sdk.std.Test",std.Test,this,"test:inflight super constructor",new $Closure4(this,"$Closure4"));
  }
}
class $App extends $AppBase {
  constructor() {
    super({ outdir: $outdir, name: "class", plugins: $plugins, isTestEnvironment: $wing_is_test });
    if ($wing_is_test) {
      new $Root(this, "env0");
      const $test_runner = this.testRunner;
      const $tests = $test_runner.findTests();
      for (let $i = 1; $i < $tests.length; $i++) {
        new $Root(this, "env" + $i);
      }
    } else {
      new $Root(this, "Default");
    }
  }
}
new $App().synth();

```
<|MERGE_RESOLUTION|>--- conflicted
+++ resolved
@@ -174,13 +174,10 @@
   class C5 {
     constructor({  }) {
     }
-<<<<<<< HEAD
-=======
     async $inflight_init()  {
       this.x = 123;
       this.y = 321;
     }
->>>>>>> ecef3d6b
     async set(b)  {
       this.y = b;
     }
@@ -589,11 +586,6 @@
     class C1 extends $stdlib.std.Resource {
       constructor(scope, id, ) {
         super(scope, id);
-<<<<<<< HEAD
-        this._addInflightOps("$inflight_init");
-        const __parent_this = this;
-=======
->>>>>>> ecef3d6b
       }
       static _toInflightType(context) {
         return $stdlib.core.NodeJsCode.fromInline(`
@@ -616,11 +608,6 @@
     class C2 extends $stdlib.std.Resource {
       constructor(scope, id, ) {
         super(scope, id);
-<<<<<<< HEAD
-        this._addInflightOps("$inflight_init");
-        const __parent_this = this;
-=======
->>>>>>> ecef3d6b
         this.x = 1;
       }
       static _toInflightType(context) {
@@ -644,11 +631,6 @@
     class C3 extends $stdlib.std.Resource {
       constructor(scope, id, a, b) {
         super(scope, id);
-<<<<<<< HEAD
-        this._addInflightOps("$inflight_init");
-        const __parent_this = this;
-=======
->>>>>>> ecef3d6b
         this.x = a;
         if (true) {
           this.y = b;
@@ -675,11 +657,6 @@
     class C4 extends $stdlib.std.Resource {
       constructor(scope, id, ) {
         super(scope, id);
-<<<<<<< HEAD
-        this._addInflightOps("$inflight_init");
-        const __parent_this = this;
-=======
->>>>>>> ecef3d6b
       }
       static m()  {
         return 1;
@@ -705,8 +682,7 @@
     class C5 extends $stdlib.std.Resource {
       constructor(scope, id, ) {
         super(scope, id);
-        this._addInflightOps("set", "$inflight_init", "x", "y");
-        const __parent_this = this;
+        this._addInflightOps("set", "x", "y");
       }
       static _toInflightType(context) {
         return $stdlib.core.NodeJsCode.fromInline(`
@@ -756,325 +732,6 @@
         }
         if (ops.includes("handle")) {
           $Closure1._registerBindObject(c5, host, ["set", "x", "y"]);
-        }
-        super._registerBind(host, ops);
-      }
-    }
-    class Person extends $stdlib.std.Resource {
-      constructor(scope, id, name) {
-        super(scope, id);
-        this.name = name;
-      }
-      static _toInflightType(context) {
-        const self_client_path = "././inflight.Person.js";
-        return $stdlib.core.NodeJsCode.fromInline(`
-          require("${self_client_path}")({
-          })
-        `);
-      }
-      _toInflight() {
-        const name_client = this._lift(this.name);
-        return $stdlib.core.NodeJsCode.fromInline(`
-          (await (async () => {
-            const PersonClient = ${Person._toInflightType(this).text};
-            const client = new PersonClient({
-              name: ${name_client},
-            });
-            if (client.$inflight_init) { await client.$inflight_init(); }
-            return client;
-          })())
-        `);
-      }
-      _registerBind(host, ops) {
-        if (ops.includes("$inflight_init")) {
-          Person._registerBindObject(this.name, host, []);
-        }
-        super._registerBind(host, ops);
-      }
-    }
-    class Student extends Person {
-      constructor(scope, id, name, major) {
-        super(scope,id,name);
-        this.major = major;
-      }
-      static _toInflightType(context) {
-        const self_client_path = "././inflight.Student.js";
-        const PersonClient = Person._toInflightType(context);
-        return $stdlib.core.NodeJsCode.fromInline(`
-          require("${self_client_path}")({
-            Person: ${PersonClient.text},
-          })
-        `);
-      }
-      _toInflight() {
-        const major_client = this._lift(this.major);
-        const name_client = this._lift(this.name);
-        return $stdlib.core.NodeJsCode.fromInline(`
-          (await (async () => {
-            const StudentClient = ${Student._toInflightType(this).text};
-            const client = new StudentClient({
-              major: ${major_client},
-              name: ${name_client},
-            });
-            if (client.$inflight_init) { await client.$inflight_init(); }
-            return client;
-          })())
-        `);
-      }
-      _registerBind(host, ops) {
-        if (ops.includes("$inflight_init")) {
-          Student._registerBindObject(this.major, host, []);
-          Student._registerBindObject(this.name, host, []);
-        }
-        super._registerBind(host, ops);
-      }
-    }
-    class PaidStudent extends Student {
-      constructor(scope, id, name, major, hrlyWage) {
-        super(scope,id,name,major);
-        this.hrlyWage = hrlyWage;
-      }
-      static _toInflightType(context) {
-        const self_client_path = "././inflight.PaidStudent.js";
-        const StudentClient = Student._toInflightType(context);
-        return $stdlib.core.NodeJsCode.fromInline(`
-          require("${self_client_path}")({
-            Student: ${StudentClient.text},
-          })
-        `);
-      }
-      _toInflight() {
-        const hrlyWage_client = this._lift(this.hrlyWage);
-        const major_client = this._lift(this.major);
-        const name_client = this._lift(this.name);
-        return $stdlib.core.NodeJsCode.fromInline(`
-          (await (async () => {
-            const PaidStudentClient = ${PaidStudent._toInflightType(this).text};
-            const client = new PaidStudentClient({
-              hrlyWage: ${hrlyWage_client},
-              major: ${major_client},
-              name: ${name_client},
-            });
-            if (client.$inflight_init) { await client.$inflight_init(); }
-            return client;
-          })())
-        `);
-      }
-      _registerBind(host, ops) {
-        if (ops.includes("$inflight_init")) {
-          PaidStudent._registerBindObject(this.hrlyWage, host, []);
-          PaidStudent._registerBindObject(this.major, host, []);
-          PaidStudent._registerBindObject(this.name, host, []);
-        }
-        super._registerBind(host, ops);
-      }
-    }
-    class $Closure2 extends $stdlib.std.Resource {
-      constructor(scope, id, ) {
-        super(scope, id);
-<<<<<<< HEAD
-        this._addInflightOps("handle");
-        this.display.hidden = true;
-=======
-        this._addInflightOps("set", "x", "y");
->>>>>>> ecef3d6b
-      }
-      static _toInflightType(context) {
-        const self_client_path = "././inflight.$Closure2.js";
-        const student_client = context._lift(student);
-        return $stdlib.core.NodeJsCode.fromInline(`
-          require("${self_client_path}")({
-            student: ${student_client},
-          })
-        `);
-      }
-      _toInflight() {
-        return $stdlib.core.NodeJsCode.fromInline(`
-          (await (async () => {
-            const $Closure2Client = ${$Closure2._toInflightType(this).text};
-            const client = new $Closure2Client({
-            });
-            if (client.$inflight_init) { await client.$inflight_init(); }
-            return client;
-          })())
-        `);
-      }
-      _registerBind(host, ops) {
-        if (ops.includes("$inflight_init")) {
-          $Closure2._registerBindObject(student, host, []);
-        }
-        if (ops.includes("handle")) {
-          $Closure2._registerBindObject(student.hrlyWage, host, []);
-          $Closure2._registerBindObject(student.major, host, []);
-          $Closure2._registerBindObject(student.name, host, []);
-        }
-        super._registerBind(host, ops);
-      }
-    }
-    class TeacherAid extends PaidStudent {
-      constructor(scope, id, name, major, hrlyWage) {
-        super(scope,id,name,major,hrlyWage);
-        this.hrlyWage = 10;
-      }
-      static _toInflightType(context) {
-        const self_client_path = "././inflight.TeacherAid.js";
-        const PaidStudentClient = PaidStudent._toInflightType(context);
-        return $stdlib.core.NodeJsCode.fromInline(`
-          require("${self_client_path}")({
-            PaidStudent: ${PaidStudentClient.text},
-          })
-        `);
-      }
-      _toInflight() {
-        const hrlyWage_client = this._lift(this.hrlyWage);
-        const major_client = this._lift(this.major);
-        const name_client = this._lift(this.name);
-        return $stdlib.core.NodeJsCode.fromInline(`
-          (await (async () => {
-            const TeacherAidClient = ${TeacherAid._toInflightType(this).text};
-            const client = new TeacherAidClient({
-              hrlyWage: ${hrlyWage_client},
-              major: ${major_client},
-              name: ${name_client},
-            });
-            if (client.$inflight_init) { await client.$inflight_init(); }
-            return client;
-          })())
-        `);
-      }
-      _registerBind(host, ops) {
-        if (ops.includes("$inflight_init")) {
-          TeacherAid._registerBindObject(this.hrlyWage, host, []);
-          TeacherAid._registerBindObject(this.major, host, []);
-          TeacherAid._registerBindObject(this.name, host, []);
-        }
-        super._registerBind(host, ops);
-      }
-    }
-    class $Closure3 extends $stdlib.std.Resource {
-      constructor(scope, id, ) {
-        super(scope, id);
-        this._addInflightOps("handle");
-        this.display.hidden = true;
-      }
-      static _toInflightType(context) {
-        const self_client_path = "././inflight.$Closure3.js";
-        const ta_client = context._lift(ta);
-        return $stdlib.core.NodeJsCode.fromInline(`
-          require("${self_client_path}")({
-            ta: ${ta_client},
-          })
-        `);
-      }
-      _toInflight() {
-        return $stdlib.core.NodeJsCode.fromInline(`
-          (await (async () => {
-            const $Closure3Client = ${$Closure3._toInflightType(this).text};
-            const client = new $Closure3Client({
-            });
-            if (client.$inflight_init) { await client.$inflight_init(); }
-            return client;
-          })())
-        `);
-      }
-      _registerBind(host, ops) {
-        if (ops.includes("$inflight_init")) {
-          $Closure3._registerBindObject(ta, host, []);
-        }
-        if (ops.includes("handle")) {
-          $Closure3._registerBindObject(ta.hrlyWage, host, []);
-        }
-        super._registerBind(host, ops);
-      }
-    }
-    class A extends $stdlib.std.Resource {
-      constructor(scope, id, ) {
-        super(scope, id);
-        this._addInflightOps("sound");
-      }
-      static _toInflightType(context) {
-        const self_client_path = "././inflight.A.js";
-        return $stdlib.core.NodeJsCode.fromInline(`
-          require("${self_client_path}")({
-          })
-        `);
-      }
-      _toInflight() {
-        return $stdlib.core.NodeJsCode.fromInline(`
-          (await (async () => {
-            const AClient = ${A._toInflightType(this).text};
-            const client = new AClient({
-            });
-            if (client.$inflight_init) { await client.$inflight_init(); }
-            return client;
-          })())
-        `);
-      }
-      _registerBind(host, ops) {
-        if (ops.includes("$inflight_init")) {
-        }
-        super._registerBind(host, ops);
-      }
-    }
-    class B extends A {
-      constructor(scope, id, ) {
-      }
-      static _toInflightType(context) {
-        const self_client_path = "././inflight.B.js";
-        const AClient = A._toInflightType(context);
-        return $stdlib.core.NodeJsCode.fromInline(`
-          require("${self_client_path}")({
-            A: ${AClient.text},
-          })
-        `);
-      }
-      _toInflight() {
-        return $stdlib.core.NodeJsCode.fromInline(`
-          (await (async () => {
-            const BClient = ${B._toInflightType(this).text};
-            const client = new BClient({
-            });
-            if (client.$inflight_init) { await client.$inflight_init(); }
-            return client;
-          })())
-        `);
-      }
-      _registerBind(host, ops) {
-        if (ops.includes("$inflight_init")) {
-        }
-        super._registerBind(host, ops);
-      }
-    }
-    class $Closure4 extends $stdlib.std.Resource {
-      constructor(scope, id, ) {
-        super(scope, id);
-        this._addInflightOps("handle");
-        this.display.hidden = true;
-      }
-      static _toInflightType(context) {
-        const self_client_path = "././inflight.$Closure4.js";
-        const BClient = B._toInflightType(context);
-        return $stdlib.core.NodeJsCode.fromInline(`
-          require("${self_client_path}")({
-            B: ${BClient.text},
-          })
-        `);
-      }
-      _toInflight() {
-        return $stdlib.core.NodeJsCode.fromInline(`
-          (await (async () => {
-            const $Closure4Client = ${$Closure4._toInflightType(this).text};
-            const client = new $Closure4Client({
-            });
-            if (client.$inflight_init) { await client.$inflight_init(); }
-            return client;
-          })())
-        `);
-      }
-      _registerBind(host, ops) {
-        if (ops.includes("$inflight_init")) {
-        }
-        if (ops.includes("handle")) {
         }
         super._registerBind(host, ops);
       }
