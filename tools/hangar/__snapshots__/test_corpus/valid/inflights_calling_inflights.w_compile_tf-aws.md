--- conflicted
+++ resolved
@@ -198,13 +198,8 @@
             "uniqueId": "root_testinflightscancallotherinflights_Handler_IamRolePolicy_9ADCA787"
           }
         },
-<<<<<<< HEAD
-        "policy": "{\"Version\":\"2012-10-17\",\"Statement\":[{\"Action\":[\"s3:GetObject*\",\"s3:GetBucket*\"],\"Resource\":[\"${aws_s3_bucket.cloudBucket.arn}\",\"${aws_s3_bucket.cloudBucket.arn}/*\"],\"Effect\":\"Allow\"},{\"Action\":[\"lambda:InvokeFunction\"],\"Resource\":[\"${aws_lambda_function.func1.arn}\"],\"Effect\":\"Allow\"}]}",
-        "role": "${aws_iam_role.testinflightscancallotherinflights_Handler_IamRole_30D96E98.name}"
-=======
-        "policy": "{\"Version\":\"2012-10-17\",\"Statement\":[{\"Action\":[\"s3:GetObject*\",\"s3:GetBucket*\",\"s3:List*\"],\"Resource\":[\"${aws_s3_bucket.root_cloudBucket_4F3C4F53.arn}\",\"${aws_s3_bucket.root_cloudBucket_4F3C4F53.arn}/*\"],\"Effect\":\"Allow\"},{\"Action\":[\"lambda:InvokeFunction\"],\"Resource\":[\"${aws_lambda_function.root_func1_52D4D9D4.arn}\"],\"Effect\":\"Allow\"}]}",
+        "policy": "{\"Version\":\"2012-10-17\",\"Statement\":[{\"Action\":[\"s3:GetObject*\",\"s3:GetBucket*\"],\"Resource\":[\"${aws_s3_bucket.root_cloudBucket_4F3C4F53.arn}\",\"${aws_s3_bucket.root_cloudBucket_4F3C4F53.arn}/*\"],\"Effect\":\"Allow\"},{\"Action\":[\"lambda:InvokeFunction\"],\"Resource\":[\"${aws_lambda_function.root_func1_52D4D9D4.arn}\"],\"Effect\":\"Allow\"}]}",
         "role": "${aws_iam_role.root_testinflightscancallotherinflights_Handler_IamRole_BB2EB09E.name}"
->>>>>>> b9fa34ca
       },
       "root_testvariablecanbeaninflightclosure_Handler_IamRolePolicy_1E567808": {
         "//": {
@@ -213,13 +208,8 @@
             "uniqueId": "root_testvariablecanbeaninflightclosure_Handler_IamRolePolicy_1E567808"
           }
         },
-<<<<<<< HEAD
-        "policy": "{\"Version\":\"2012-10-17\",\"Statement\":[{\"Action\":[\"s3:List*\",\"s3:GetObject*\",\"s3:GetBucket*\"],\"Resource\":[\"${aws_s3_bucket.cloudBucket.arn}\",\"${aws_s3_bucket.cloudBucket.arn}/*\"],\"Effect\":\"Allow\"}]}",
-        "role": "${aws_iam_role.testvariablecanbeaninflightclosure_Handler_IamRole_12408457.name}"
-=======
-        "policy": "{\"Version\":\"2012-10-17\",\"Statement\":[{\"Action\":[\"s3:GetObject*\",\"s3:GetBucket*\",\"s3:List*\"],\"Resource\":[\"${aws_s3_bucket.root_cloudBucket_4F3C4F53.arn}\",\"${aws_s3_bucket.root_cloudBucket_4F3C4F53.arn}/*\"],\"Effect\":\"Allow\"}]}",
+        "policy": "{\"Version\":\"2012-10-17\",\"Statement\":[{\"Action\":[\"s3:List*\",\"s3:GetObject*\",\"s3:GetBucket*\"],\"Resource\":[\"${aws_s3_bucket.root_cloudBucket_4F3C4F53.arn}\",\"${aws_s3_bucket.root_cloudBucket_4F3C4F53.arn}/*\"],\"Effect\":\"Allow\"}]}",
         "role": "${aws_iam_role.root_testvariablecanbeaninflightclosure_Handler_IamRole_507C37DB.name}"
->>>>>>> b9fa34ca
       }
     },
     "aws_iam_role_policy_attachment": {
@@ -264,12 +254,7 @@
         },
         "environment": {
           "variables": {
-<<<<<<< HEAD
-            "BUCKET_NAME_d755b447": "${aws_s3_bucket.cloudBucket.bucket}",
-=======
             "BUCKET_NAME_d755b447": "${aws_s3_bucket.root_cloudBucket_4F3C4F53.bucket}",
-            "BUCKET_NAME_d755b447_IS_PUBLIC": "false",
->>>>>>> b9fa34ca
             "WING_FUNCTION_NAME": "func1-c899062d",
             "WING_TARGET": "tf-aws"
           }
@@ -296,14 +281,8 @@
         },
         "environment": {
           "variables": {
-<<<<<<< HEAD
-            "BUCKET_NAME_d755b447": "${aws_s3_bucket.cloudBucket.bucket}",
-            "FUNCTION_NAME_c79d5cd4": "${aws_lambda_function.func1.arn}",
-=======
             "BUCKET_NAME_d755b447": "${aws_s3_bucket.root_cloudBucket_4F3C4F53.bucket}",
-            "BUCKET_NAME_d755b447_IS_PUBLIC": "false",
             "FUNCTION_NAME_c79d5cd4": "${aws_lambda_function.root_func1_52D4D9D4.arn}",
->>>>>>> b9fa34ca
             "WING_FUNCTION_NAME": "Handler-c8ad4c02",
             "WING_TARGET": "tf-aws"
           }
@@ -330,12 +309,7 @@
         },
         "environment": {
           "variables": {
-<<<<<<< HEAD
-            "BUCKET_NAME_d755b447": "${aws_s3_bucket.cloudBucket.bucket}",
-=======
             "BUCKET_NAME_d755b447": "${aws_s3_bucket.root_cloudBucket_4F3C4F53.bucket}",
-            "BUCKET_NAME_d755b447_IS_PUBLIC": "false",
->>>>>>> b9fa34ca
             "WING_FUNCTION_NAME": "Handler-c8210662",
             "WING_TARGET": "tf-aws"
           }
