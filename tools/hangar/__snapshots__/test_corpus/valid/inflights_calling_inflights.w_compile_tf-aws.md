# [inflights_calling_inflights.w](../../../../../examples/tests/valid/inflights_calling_inflights.w) | compile | tf-aws

## inflight.$Closure1.js
```js
module.exports = function({ globalBucket }) {
  class $Closure1 {
    constructor({  }) {
      const $obj = (...args) => this.handle(...args);
      Object.setPrototypeOf($obj, this);
      return $obj;
    }
    async $inflight_init()  {
    }
    async handle(event, file)  {
      (await globalBucket.put(file,event));
    }
  }
  return $Closure1;
}

```

## inflight.$Closure2.js
```js
module.exports = function({ storeInBucket }) {
  class $Closure2 {
    constructor({  }) {
      const $obj = (...args) => this.handle(...args);
      Object.setPrototypeOf($obj, this);
      return $obj;
    }
    async $inflight_init()  {
    }
    async handle(event)  {
      (await storeInBucket(event,"file1"));
    }
  }
  return $Closure2;
}

```

## inflight.$Closure3.js
```js
module.exports = function({ func1, globalBucket }) {
  class $Closure3 {
    constructor({  }) {
      const $obj = (...args) => this.handle(...args);
      Object.setPrototypeOf($obj, this);
      return $obj;
    }
    async $inflight_init()  {
    }
    async handle()  {
      (await func1.invoke("hi1"));
      {((cond) => {if (!cond) throw new Error("assertion failed: globalBucket.get(\"file1\") == \"hi1\"")})(((await globalBucket.get("file1")) === "hi1"))};
    }
  }
  return $Closure3;
}

```

## inflight.$Closure4.js
```js
module.exports = function({ globalBucket }) {
  class $Closure4 {
    constructor({  }) {
      const $obj = (...args) => this.handle(...args);
      Object.setPrototypeOf($obj, this);
      return $obj;
    }
    async $inflight_init()  {
    }
    async handle(s)  {
      (await globalBucket.list());
      return "hello";
    }
  }
  return $Closure4;
}

```

## inflight.$Closure5.js
```js
module.exports = function({ x }) {
  class $Closure5 {
    constructor({  }) {
      const $obj = (...args) => this.handle(...args);
      Object.setPrototypeOf($obj, this);
      return $obj;
    }
    async $inflight_init()  {
    }
    async handle()  {
      const val = (await x.foo());
      {((cond) => {if (!cond) throw new Error("assertion failed: val == \"hello\"")})((val === "hello"))};
    }
  }
  return $Closure5;
}

```

## inflight.MyResource.js
```js
module.exports = function({  }) {
  class MyResource {
    constructor({ closure }) {
      this.closure = closure;
    }
    async $inflight_init()  {
    }
    async foo()  {
      return (await this.closure("anything"));
    }
  }
  return MyResource;
}

```

## main.tf.json
```json
{
  "//": {
    "metadata": {
      "backend": "local",
      "stackName": "root",
      "version": "0.17.0"
    },
    "outputs": {
      "root": {
        "Default": {
          "cloud.TestRunner": {
            "TestFunctionArns": "WING_TEST_RUNNER_FUNCTION_ARNS"
          }
        }
      }
    }
  },
  "output": {
    "WING_TEST_RUNNER_FUNCTION_ARNS": {
      "value": "[[\"root/Default/Default/test:inflights can call other inflights\",\"${aws_lambda_function.testinflightscancallotherinflights_Handler_90705AE1.arn}\"],[\"root/Default/Default/test:variable can be an inflight closure\",\"${aws_lambda_function.testvariablecanbeaninflightclosure_Handler_E55D136A.arn}\"]]"
    }
  },
  "provider": {
    "aws": [
      {}
    ]
  },
  "resource": {
    "aws_iam_role": {
      "func1_IamRole_31EC29DC": {
        "//": {
          "metadata": {
            "path": "root/Default/Default/func1/IamRole",
            "uniqueId": "func1_IamRole_31EC29DC"
          }
        },
        "assume_role_policy": "{\"Version\":\"2012-10-17\",\"Statement\":[{\"Action\":\"sts:AssumeRole\",\"Principal\":{\"Service\":\"lambda.amazonaws.com\"},\"Effect\":\"Allow\"}]}"
      },
      "testinflightscancallotherinflights_Handler_IamRole_30D96E98": {
        "//": {
          "metadata": {
            "path": "root/Default/Default/test:inflights can call other inflights/Handler/IamRole",
            "uniqueId": "testinflightscancallotherinflights_Handler_IamRole_30D96E98"
          }
        },
        "assume_role_policy": "{\"Version\":\"2012-10-17\",\"Statement\":[{\"Action\":\"sts:AssumeRole\",\"Principal\":{\"Service\":\"lambda.amazonaws.com\"},\"Effect\":\"Allow\"}]}"
      },
      "testvariablecanbeaninflightclosure_Handler_IamRole_12408457": {
        "//": {
          "metadata": {
            "path": "root/Default/Default/test:variable can be an inflight closure/Handler/IamRole",
            "uniqueId": "testvariablecanbeaninflightclosure_Handler_IamRole_12408457"
          }
        },
        "assume_role_policy": "{\"Version\":\"2012-10-17\",\"Statement\":[{\"Action\":\"sts:AssumeRole\",\"Principal\":{\"Service\":\"lambda.amazonaws.com\"},\"Effect\":\"Allow\"}]}"
      }
    },
    "aws_iam_role_policy": {
      "func1_IamRolePolicy_B533BD74": {
        "//": {
          "metadata": {
            "path": "root/Default/Default/func1/IamRolePolicy",
            "uniqueId": "func1_IamRolePolicy_B533BD74"
          }
        },
        "policy": "{\"Version\":\"2012-10-17\",\"Statement\":[{\"Action\":[\"s3:PutObject*\",\"s3:Abort*\"],\"Resource\":[\"${aws_s3_bucket.cloudBucket.arn}\",\"${aws_s3_bucket.cloudBucket.arn}/*\"],\"Effect\":\"Allow\"}]}",
        "role": "${aws_iam_role.func1_IamRole_31EC29DC.name}"
      },
      "testinflightscancallotherinflights_Handler_IamRolePolicy_1E6CC29C": {
        "//": {
          "metadata": {
            "path": "root/Default/Default/test:inflights can call other inflights/Handler/IamRolePolicy",
            "uniqueId": "testinflightscancallotherinflights_Handler_IamRolePolicy_1E6CC29C"
          }
        },
<<<<<<< HEAD
        "policy": "{\"Version\":\"2012-10-17\",\"Statement\":[{\"Action\":[\"s3:GetObject*\",\"s3:GetBucket*\",\"s3:ListBucket\"],\"Resource\":[\"${aws_s3_bucket.root_cloudBucket_4F3C4F53.arn}\",\"${aws_s3_bucket.root_cloudBucket_4F3C4F53.arn}/*\"],\"Effect\":\"Allow\"},{\"Action\":[\"lambda:InvokeFunction\"],\"Resource\":[\"${aws_lambda_function.root_func1_52D4D9D4.arn}\"],\"Effect\":\"Allow\"}]}",
        "role": "${aws_iam_role.root_testinflightscancallotherinflights_Handler_IamRole_BB2EB09E.name}"
=======
        "policy": "{\"Version\":\"2012-10-17\",\"Statement\":[{\"Action\":[\"s3:GetObject*\",\"s3:GetBucket*\",\"s3:List*\"],\"Resource\":[\"${aws_s3_bucket.cloudBucket.arn}\",\"${aws_s3_bucket.cloudBucket.arn}/*\"],\"Effect\":\"Allow\"},{\"Action\":[\"lambda:InvokeFunction\"],\"Resource\":[\"${aws_lambda_function.func1.arn}\"],\"Effect\":\"Allow\"}]}",
        "role": "${aws_iam_role.testinflightscancallotherinflights_Handler_IamRole_30D96E98.name}"
>>>>>>> 433654ee
      },
      "testvariablecanbeaninflightclosure_Handler_IamRolePolicy_B1660864": {
        "//": {
          "metadata": {
            "path": "root/Default/Default/test:variable can be an inflight closure/Handler/IamRolePolicy",
            "uniqueId": "testvariablecanbeaninflightclosure_Handler_IamRolePolicy_B1660864"
          }
        },
<<<<<<< HEAD
        "policy": "{\"Version\":\"2012-10-17\",\"Statement\":[{\"Action\":[\"s3:GetObject*\",\"s3:GetBucket*\",\"s3:ListBucket\"],\"Resource\":[\"${aws_s3_bucket.root_cloudBucket_4F3C4F53.arn}\",\"${aws_s3_bucket.root_cloudBucket_4F3C4F53.arn}/*\"],\"Effect\":\"Allow\"}]}",
        "role": "${aws_iam_role.root_testvariablecanbeaninflightclosure_Handler_IamRole_507C37DB.name}"
=======
        "policy": "{\"Version\":\"2012-10-17\",\"Statement\":[{\"Action\":[\"s3:GetObject*\",\"s3:GetBucket*\",\"s3:List*\"],\"Resource\":[\"${aws_s3_bucket.cloudBucket.arn}\",\"${aws_s3_bucket.cloudBucket.arn}/*\"],\"Effect\":\"Allow\"}]}",
        "role": "${aws_iam_role.testvariablecanbeaninflightclosure_Handler_IamRole_12408457.name}"
>>>>>>> 433654ee
      }
    },
    "aws_iam_role_policy_attachment": {
      "func1_IamRolePolicyAttachment_347CFCA0": {
        "//": {
          "metadata": {
            "path": "root/Default/Default/func1/IamRolePolicyAttachment",
            "uniqueId": "func1_IamRolePolicyAttachment_347CFCA0"
          }
        },
        "policy_arn": "arn:aws:iam::aws:policy/service-role/AWSLambdaBasicExecutionRole",
        "role": "${aws_iam_role.func1_IamRole_31EC29DC.name}"
      },
      "testinflightscancallotherinflights_Handler_IamRolePolicyAttachment_C2809755": {
        "//": {
          "metadata": {
            "path": "root/Default/Default/test:inflights can call other inflights/Handler/IamRolePolicyAttachment",
            "uniqueId": "testinflightscancallotherinflights_Handler_IamRolePolicyAttachment_C2809755"
          }
        },
        "policy_arn": "arn:aws:iam::aws:policy/service-role/AWSLambdaBasicExecutionRole",
        "role": "${aws_iam_role.testinflightscancallotherinflights_Handler_IamRole_30D96E98.name}"
      },
      "testvariablecanbeaninflightclosure_Handler_IamRolePolicyAttachment_3CD3586A": {
        "//": {
          "metadata": {
            "path": "root/Default/Default/test:variable can be an inflight closure/Handler/IamRolePolicyAttachment",
            "uniqueId": "testvariablecanbeaninflightclosure_Handler_IamRolePolicyAttachment_3CD3586A"
          }
        },
        "policy_arn": "arn:aws:iam::aws:policy/service-role/AWSLambdaBasicExecutionRole",
        "role": "${aws_iam_role.testvariablecanbeaninflightclosure_Handler_IamRole_12408457.name}"
      }
    },
    "aws_lambda_function": {
      "func1": {
        "//": {
          "metadata": {
            "path": "root/Default/Default/func1/Default",
            "uniqueId": "func1"
          }
        },
        "environment": {
          "variables": {
<<<<<<< HEAD
            "BUCKET_NAME_d755b447": "${aws_s3_bucket.root_cloudBucket_4F3C4F53.bucket}",
=======
            "BUCKET_NAME_d755b447": "${aws_s3_bucket.cloudBucket.bucket}",
            "BUCKET_NAME_d755b447_IS_PUBLIC": "false",
>>>>>>> 433654ee
            "WING_FUNCTION_NAME": "func1-c899062d",
            "WING_TARGET": "tf-aws"
          }
        },
        "function_name": "func1-c899062d",
        "handler": "index.handler",
        "publish": true,
        "role": "${aws_iam_role.func1_IamRole_31EC29DC.arn}",
        "runtime": "nodejs18.x",
        "s3_bucket": "${aws_s3_bucket.Code.bucket}",
        "s3_key": "${aws_s3_object.func1_S3Object_33D0CBF3.key}",
        "timeout": 30,
        "vpc_config": {
          "security_group_ids": [],
          "subnet_ids": []
        }
      },
      "testinflightscancallotherinflights_Handler_90705AE1": {
        "//": {
          "metadata": {
            "path": "root/Default/Default/test:inflights can call other inflights/Handler/Default",
            "uniqueId": "testinflightscancallotherinflights_Handler_90705AE1"
          }
        },
        "environment": {
          "variables": {
<<<<<<< HEAD
            "BUCKET_NAME_d755b447": "${aws_s3_bucket.root_cloudBucket_4F3C4F53.bucket}",
            "FUNCTION_NAME_c79d5cd4": "${aws_lambda_function.root_func1_52D4D9D4.arn}",
=======
            "BUCKET_NAME_d755b447": "${aws_s3_bucket.cloudBucket.bucket}",
            "BUCKET_NAME_d755b447_IS_PUBLIC": "false",
            "FUNCTION_NAME_c79d5cd4": "${aws_lambda_function.func1.arn}",
>>>>>>> 433654ee
            "WING_FUNCTION_NAME": "Handler-c8ad4c02",
            "WING_TARGET": "tf-aws"
          }
        },
        "function_name": "Handler-c8ad4c02",
        "handler": "index.handler",
        "publish": true,
        "role": "${aws_iam_role.testinflightscancallotherinflights_Handler_IamRole_30D96E98.arn}",
        "runtime": "nodejs18.x",
        "s3_bucket": "${aws_s3_bucket.Code.bucket}",
        "s3_key": "${aws_s3_object.testinflightscancallotherinflights_Handler_S3Object_D58857F2.key}",
        "timeout": 30,
        "vpc_config": {
          "security_group_ids": [],
          "subnet_ids": []
        }
      },
      "testvariablecanbeaninflightclosure_Handler_E55D136A": {
        "//": {
          "metadata": {
            "path": "root/Default/Default/test:variable can be an inflight closure/Handler/Default",
            "uniqueId": "testvariablecanbeaninflightclosure_Handler_E55D136A"
          }
        },
        "environment": {
          "variables": {
<<<<<<< HEAD
            "BUCKET_NAME_d755b447": "${aws_s3_bucket.root_cloudBucket_4F3C4F53.bucket}",
=======
            "BUCKET_NAME_d755b447": "${aws_s3_bucket.cloudBucket.bucket}",
            "BUCKET_NAME_d755b447_IS_PUBLIC": "false",
>>>>>>> 433654ee
            "WING_FUNCTION_NAME": "Handler-c8210662",
            "WING_TARGET": "tf-aws"
          }
        },
        "function_name": "Handler-c8210662",
        "handler": "index.handler",
        "publish": true,
        "role": "${aws_iam_role.testvariablecanbeaninflightclosure_Handler_IamRole_12408457.arn}",
        "runtime": "nodejs18.x",
        "s3_bucket": "${aws_s3_bucket.Code.bucket}",
        "s3_key": "${aws_s3_object.testvariablecanbeaninflightclosure_Handler_S3Object_11B4C449.key}",
        "timeout": 30,
        "vpc_config": {
          "security_group_ids": [],
          "subnet_ids": []
        }
      }
    },
    "aws_s3_bucket": {
      "Code": {
        "//": {
          "metadata": {
            "path": "root/Default/Code",
            "uniqueId": "Code"
          }
        },
        "bucket_prefix": "code-c84a50b1-"
      },
      "cloudBucket": {
        "//": {
          "metadata": {
            "path": "root/Default/Default/cloud.Bucket/Default",
            "uniqueId": "cloudBucket"
          }
        },
        "bucket_prefix": "cloud-bucket-c87175e7-",
        "force_destroy": false
      }
    },
    "aws_s3_bucket_public_access_block": {
      "cloudBucket_PublicAccessBlock_5946CCE8": {
        "//": {
          "metadata": {
            "path": "root/Default/Default/cloud.Bucket/PublicAccessBlock",
            "uniqueId": "cloudBucket_PublicAccessBlock_5946CCE8"
          }
        },
        "block_public_acls": true,
        "block_public_policy": true,
        "bucket": "${aws_s3_bucket.cloudBucket.bucket}",
        "ignore_public_acls": true,
        "restrict_public_buckets": true
      }
    },
    "aws_s3_bucket_server_side_encryption_configuration": {
      "cloudBucket_Encryption_77B6AEEF": {
        "//": {
          "metadata": {
            "path": "root/Default/Default/cloud.Bucket/Encryption",
            "uniqueId": "cloudBucket_Encryption_77B6AEEF"
          }
        },
        "bucket": "${aws_s3_bucket.cloudBucket.bucket}",
        "rule": [
          {
            "apply_server_side_encryption_by_default": {
              "sse_algorithm": "AES256"
            }
          }
        ]
      }
    },
    "aws_s3_object": {
      "func1_S3Object_33D0CBF3": {
        "//": {
          "metadata": {
            "path": "root/Default/Default/func1/S3Object",
            "uniqueId": "func1_S3Object_33D0CBF3"
          }
        },
        "bucket": "${aws_s3_bucket.Code.bucket}",
        "key": "<ASSET_KEY>",
        "source": "<ASSET_SOURCE>"
      },
      "testinflightscancallotherinflights_Handler_S3Object_D58857F2": {
        "//": {
          "metadata": {
            "path": "root/Default/Default/test:inflights can call other inflights/Handler/S3Object",
            "uniqueId": "testinflightscancallotherinflights_Handler_S3Object_D58857F2"
          }
        },
        "bucket": "${aws_s3_bucket.Code.bucket}",
        "key": "<ASSET_KEY>",
        "source": "<ASSET_SOURCE>"
      },
      "testvariablecanbeaninflightclosure_Handler_S3Object_11B4C449": {
        "//": {
          "metadata": {
            "path": "root/Default/Default/test:variable can be an inflight closure/Handler/S3Object",
            "uniqueId": "testvariablecanbeaninflightclosure_Handler_S3Object_11B4C449"
          }
        },
        "bucket": "${aws_s3_bucket.Code.bucket}",
        "key": "<ASSET_KEY>",
        "source": "<ASSET_SOURCE>"
      }
    }
  }
}
```

## preflight.js
```js
const $stdlib = require('@winglang/sdk');
const $outdir = process.env.WING_SYNTH_DIR ?? ".";
const std = $stdlib.std;
const $wing_is_test = process.env.WING_IS_TEST === "true";
const $AppBase = $stdlib.core.App.for(process.env.WING_TARGET);
const cloud = require('@winglang/sdk').cloud;
class $Root extends $stdlib.std.Resource {
  constructor(scope, id) {
    super(scope, id);
    class $Closure1 extends $stdlib.std.Resource {
      constructor(scope, id, ) {
        super(scope, id);
        this.display.hidden = true;
        this._addInflightOps("handle");
      }
      static _toInflightType(context) {
        const self_client_path = "././inflight.$Closure1.js";
        const globalBucket_client = context._lift(globalBucket);
        return $stdlib.core.NodeJsCode.fromInline(`
          require("${self_client_path}")({
            globalBucket: ${globalBucket_client},
          })
        `);
      }
      _toInflight() {
        return $stdlib.core.NodeJsCode.fromInline(`
          (await (async () => {
            const $Closure1Client = ${$Closure1._toInflightType(this).text};
            const client = new $Closure1Client({
            });
            if (client.$inflight_init) { await client.$inflight_init(); }
            return client;
          })())
        `);
      }
      _registerBind(host, ops) {
        if (ops.includes("$inflight_init")) {
          $Closure1._registerBindObject(globalBucket, host, []);
        }
        if (ops.includes("handle")) {
          $Closure1._registerBindObject(globalBucket, host, ["put"]);
        }
        super._registerBind(host, ops);
      }
    }
    class $Closure2 extends $stdlib.std.Resource {
      constructor(scope, id, ) {
        super(scope, id);
        this.display.hidden = true;
        this._addInflightOps("handle");
      }
      static _toInflightType(context) {
        const self_client_path = "././inflight.$Closure2.js";
        const storeInBucket_client = context._lift(storeInBucket);
        return $stdlib.core.NodeJsCode.fromInline(`
          require("${self_client_path}")({
            storeInBucket: ${storeInBucket_client},
          })
        `);
      }
      _toInflight() {
        return $stdlib.core.NodeJsCode.fromInline(`
          (await (async () => {
            const $Closure2Client = ${$Closure2._toInflightType(this).text};
            const client = new $Closure2Client({
            });
            if (client.$inflight_init) { await client.$inflight_init(); }
            return client;
          })())
        `);
      }
      _registerBind(host, ops) {
        if (ops.includes("$inflight_init")) {
          $Closure2._registerBindObject(storeInBucket, host, []);
        }
        if (ops.includes("handle")) {
          $Closure2._registerBindObject(storeInBucket, host, ["handle"]);
        }
        super._registerBind(host, ops);
      }
    }
    class $Closure3 extends $stdlib.std.Resource {
      constructor(scope, id, ) {
        super(scope, id);
        this.display.hidden = true;
        this._addInflightOps("handle");
      }
      static _toInflightType(context) {
        const self_client_path = "././inflight.$Closure3.js";
        const func1_client = context._lift(func1);
        const globalBucket_client = context._lift(globalBucket);
        return $stdlib.core.NodeJsCode.fromInline(`
          require("${self_client_path}")({
            func1: ${func1_client},
            globalBucket: ${globalBucket_client},
          })
        `);
      }
      _toInflight() {
        return $stdlib.core.NodeJsCode.fromInline(`
          (await (async () => {
            const $Closure3Client = ${$Closure3._toInflightType(this).text};
            const client = new $Closure3Client({
            });
            if (client.$inflight_init) { await client.$inflight_init(); }
            return client;
          })())
        `);
      }
      _registerBind(host, ops) {
        if (ops.includes("$inflight_init")) {
          $Closure3._registerBindObject(func1, host, []);
          $Closure3._registerBindObject(globalBucket, host, []);
        }
        if (ops.includes("handle")) {
          $Closure3._registerBindObject(func1, host, ["invoke"]);
          $Closure3._registerBindObject(globalBucket, host, ["get"]);
        }
        super._registerBind(host, ops);
      }
    }
    class MyResource extends $stdlib.std.Resource {
      constructor(scope, id, ) {
        super(scope, id);
        const __parent_this_4 = this;
        class $Closure4 extends $stdlib.std.Resource {
          constructor(scope, id, ) {
            super(scope, id);
            this.display.hidden = true;
            this._addInflightOps("handle");
          }
          static _toInflightType(context) {
            const self_client_path = "././inflight.$Closure4.js";
            const globalBucket_client = context._lift(globalBucket);
            return $stdlib.core.NodeJsCode.fromInline(`
              require("${self_client_path}")({
                globalBucket: ${globalBucket_client},
              })
            `);
          }
          _toInflight() {
            return $stdlib.core.NodeJsCode.fromInline(`
              (await (async () => {
                const $Closure4Client = ${$Closure4._toInflightType(this).text};
                const client = new $Closure4Client({
                });
                if (client.$inflight_init) { await client.$inflight_init(); }
                return client;
              })())
            `);
          }
          _registerBind(host, ops) {
            if (ops.includes("$inflight_init")) {
              $Closure4._registerBindObject(globalBucket, host, []);
            }
            if (ops.includes("handle")) {
              $Closure4._registerBindObject(globalBucket, host, ["list"]);
            }
            super._registerBind(host, ops);
          }
        }
        this.closure = new $Closure4(this,"$Closure4");
        this._addInflightOps("foo");
      }
      static _toInflightType(context) {
        const self_client_path = "././inflight.MyResource.js";
        return $stdlib.core.NodeJsCode.fromInline(`
          require("${self_client_path}")({
          })
        `);
      }
      _toInflight() {
        const closure_client = this._lift(this.closure);
        return $stdlib.core.NodeJsCode.fromInline(`
          (await (async () => {
            const MyResourceClient = ${MyResource._toInflightType(this).text};
            const client = new MyResourceClient({
              closure: ${closure_client},
            });
            if (client.$inflight_init) { await client.$inflight_init(); }
            return client;
          })())
        `);
      }
      _registerBind(host, ops) {
        if (ops.includes("$inflight_init")) {
          MyResource._registerBindObject(this.closure, host, []);
        }
        if (ops.includes("foo")) {
          MyResource._registerBindObject(this.closure, host, ["handle"]);
        }
        super._registerBind(host, ops);
      }
    }
    class $Closure5 extends $stdlib.std.Resource {
      constructor(scope, id, ) {
        super(scope, id);
        this.display.hidden = true;
        this._addInflightOps("handle");
      }
      static _toInflightType(context) {
        const self_client_path = "././inflight.$Closure5.js";
        const x_client = context._lift(x);
        return $stdlib.core.NodeJsCode.fromInline(`
          require("${self_client_path}")({
            x: ${x_client},
          })
        `);
      }
      _toInflight() {
        return $stdlib.core.NodeJsCode.fromInline(`
          (await (async () => {
            const $Closure5Client = ${$Closure5._toInflightType(this).text};
            const client = new $Closure5Client({
            });
            if (client.$inflight_init) { await client.$inflight_init(); }
            return client;
          })())
        `);
      }
      _registerBind(host, ops) {
        if (ops.includes("$inflight_init")) {
          $Closure5._registerBindObject(x, host, []);
        }
        if (ops.includes("handle")) {
          $Closure5._registerBindObject(x, host, ["foo"]);
        }
        super._registerBind(host, ops);
      }
    }
    const globalBucket = this.node.root.newAbstract("@winglang/sdk.cloud.Bucket",this,"cloud.Bucket");
    const storeInBucket = new $Closure1(this,"$Closure1");
    const handler1 = new $Closure2(this,"$Closure2");
    const func1 = this.node.root.newAbstract("@winglang/sdk.cloud.Function",this,"func1",handler1);
    this.node.root.new("@winglang/sdk.std.Test",std.Test,this,"test:inflights can call other inflights",new $Closure3(this,"$Closure3"));
    const x = new MyResource(this,"MyResource");
    this.node.root.new("@winglang/sdk.std.Test",std.Test,this,"test:variable can be an inflight closure",new $Closure5(this,"$Closure5"));
  }
}
class $App extends $AppBase {
  constructor() {
    super({ outdir: $outdir, name: "inflights_calling_inflights", plugins: $plugins, isTestEnvironment: $wing_is_test });
    if ($wing_is_test) {
      new $Root(this, "env0");
      const $test_runner = this.testRunner;
      const $tests = $test_runner.findTests();
      for (let $i = 1; $i < $tests.length; $i++) {
        new $Root(this, "env" + $i);
      }
    } else {
      new $Root(this, "Default");
    }
  }
}
new $App().synth();

```
<|MERGE_RESOLUTION|>--- conflicted
+++ resolved
@@ -1,127 +1,133 @@
 # [inflights_calling_inflights.w](../../../../../examples/tests/valid/inflights_calling_inflights.w) | compile | tf-aws
 
 ## inflight.$Closure1.js
+
 ```js
-module.exports = function({ globalBucket }) {
+module.exports = function ({ globalBucket }) {
   class $Closure1 {
-    constructor({  }) {
+    constructor({}) {
       const $obj = (...args) => this.handle(...args);
       Object.setPrototypeOf($obj, this);
       return $obj;
     }
-    async $inflight_init()  {
-    }
-    async handle(event, file)  {
-      (await globalBucket.put(file,event));
+    async $inflight_init() {}
+    async handle(event, file) {
+      await globalBucket.put(file, event);
     }
   }
   return $Closure1;
-}
-
+};
 ```
 
 ## inflight.$Closure2.js
+
 ```js
-module.exports = function({ storeInBucket }) {
+module.exports = function ({ storeInBucket }) {
   class $Closure2 {
-    constructor({  }) {
+    constructor({}) {
       const $obj = (...args) => this.handle(...args);
       Object.setPrototypeOf($obj, this);
       return $obj;
     }
-    async $inflight_init()  {
-    }
-    async handle(event)  {
-      (await storeInBucket(event,"file1"));
+    async $inflight_init() {}
+    async handle(event) {
+      await storeInBucket(event, "file1");
     }
   }
   return $Closure2;
-}
-
+};
 ```
 
 ## inflight.$Closure3.js
+
 ```js
-module.exports = function({ func1, globalBucket }) {
+module.exports = function ({ func1, globalBucket }) {
   class $Closure3 {
-    constructor({  }) {
+    constructor({}) {
       const $obj = (...args) => this.handle(...args);
       Object.setPrototypeOf($obj, this);
       return $obj;
     }
-    async $inflight_init()  {
-    }
-    async handle()  {
-      (await func1.invoke("hi1"));
-      {((cond) => {if (!cond) throw new Error("assertion failed: globalBucket.get(\"file1\") == \"hi1\"")})(((await globalBucket.get("file1")) === "hi1"))};
+    async $inflight_init() {}
+    async handle() {
+      await func1.invoke("hi1");
+      {
+        ((cond) => {
+          if (!cond)
+            throw new Error(
+              'assertion failed: globalBucket.get("file1") == "hi1"'
+            );
+        })((await globalBucket.get("file1")) === "hi1");
+      }
     }
   }
   return $Closure3;
-}
-
+};
 ```
 
 ## inflight.$Closure4.js
+
 ```js
-module.exports = function({ globalBucket }) {
+module.exports = function ({ globalBucket }) {
   class $Closure4 {
-    constructor({  }) {
+    constructor({}) {
       const $obj = (...args) => this.handle(...args);
       Object.setPrototypeOf($obj, this);
       return $obj;
     }
-    async $inflight_init()  {
-    }
-    async handle(s)  {
-      (await globalBucket.list());
+    async $inflight_init() {}
+    async handle(s) {
+      await globalBucket.list();
       return "hello";
     }
   }
   return $Closure4;
-}
-
+};
 ```
 
 ## inflight.$Closure5.js
+
 ```js
-module.exports = function({ x }) {
+module.exports = function ({ x }) {
   class $Closure5 {
-    constructor({  }) {
+    constructor({}) {
       const $obj = (...args) => this.handle(...args);
       Object.setPrototypeOf($obj, this);
       return $obj;
     }
-    async $inflight_init()  {
-    }
-    async handle()  {
-      const val = (await x.foo());
-      {((cond) => {if (!cond) throw new Error("assertion failed: val == \"hello\"")})((val === "hello"))};
+    async $inflight_init() {}
+    async handle() {
+      const val = await x.foo();
+      {
+        ((cond) => {
+          if (!cond) throw new Error('assertion failed: val == "hello"');
+        })(val === "hello");
+      }
     }
   }
   return $Closure5;
-}
-
+};
 ```
 
 ## inflight.MyResource.js
+
 ```js
-module.exports = function({  }) {
+module.exports = function ({}) {
   class MyResource {
     constructor({ closure }) {
       this.closure = closure;
     }
-    async $inflight_init()  {
-    }
-    async foo()  {
-      return (await this.closure("anything"));
+    async $inflight_init() {}
+    async foo() {
+      return await this.closure("anything");
     }
   }
   return MyResource;
-}
-
+};
 ```
 
 ## main.tf.json
+
 ```json
 {
   "//": {
@@ -146,9 +152,7 @@
     }
   },
   "provider": {
-    "aws": [
-      {}
-    ]
+    "aws": [{}]
   },
   "resource": {
     "aws_iam_role": {
@@ -198,13 +202,8 @@
             "uniqueId": "testinflightscancallotherinflights_Handler_IamRolePolicy_1E6CC29C"
           }
         },
-<<<<<<< HEAD
-        "policy": "{\"Version\":\"2012-10-17\",\"Statement\":[{\"Action\":[\"s3:GetObject*\",\"s3:GetBucket*\",\"s3:ListBucket\"],\"Resource\":[\"${aws_s3_bucket.root_cloudBucket_4F3C4F53.arn}\",\"${aws_s3_bucket.root_cloudBucket_4F3C4F53.arn}/*\"],\"Effect\":\"Allow\"},{\"Action\":[\"lambda:InvokeFunction\"],\"Resource\":[\"${aws_lambda_function.root_func1_52D4D9D4.arn}\"],\"Effect\":\"Allow\"}]}",
-        "role": "${aws_iam_role.root_testinflightscancallotherinflights_Handler_IamRole_BB2EB09E.name}"
-=======
         "policy": "{\"Version\":\"2012-10-17\",\"Statement\":[{\"Action\":[\"s3:GetObject*\",\"s3:GetBucket*\",\"s3:List*\"],\"Resource\":[\"${aws_s3_bucket.cloudBucket.arn}\",\"${aws_s3_bucket.cloudBucket.arn}/*\"],\"Effect\":\"Allow\"},{\"Action\":[\"lambda:InvokeFunction\"],\"Resource\":[\"${aws_lambda_function.func1.arn}\"],\"Effect\":\"Allow\"}]}",
         "role": "${aws_iam_role.testinflightscancallotherinflights_Handler_IamRole_30D96E98.name}"
->>>>>>> 433654ee
       },
       "testvariablecanbeaninflightclosure_Handler_IamRolePolicy_B1660864": {
         "//": {
@@ -213,13 +212,8 @@
             "uniqueId": "testvariablecanbeaninflightclosure_Handler_IamRolePolicy_B1660864"
           }
         },
-<<<<<<< HEAD
-        "policy": "{\"Version\":\"2012-10-17\",\"Statement\":[{\"Action\":[\"s3:GetObject*\",\"s3:GetBucket*\",\"s3:ListBucket\"],\"Resource\":[\"${aws_s3_bucket.root_cloudBucket_4F3C4F53.arn}\",\"${aws_s3_bucket.root_cloudBucket_4F3C4F53.arn}/*\"],\"Effect\":\"Allow\"}]}",
-        "role": "${aws_iam_role.root_testvariablecanbeaninflightclosure_Handler_IamRole_507C37DB.name}"
-=======
         "policy": "{\"Version\":\"2012-10-17\",\"Statement\":[{\"Action\":[\"s3:GetObject*\",\"s3:GetBucket*\",\"s3:List*\"],\"Resource\":[\"${aws_s3_bucket.cloudBucket.arn}\",\"${aws_s3_bucket.cloudBucket.arn}/*\"],\"Effect\":\"Allow\"}]}",
         "role": "${aws_iam_role.testvariablecanbeaninflightclosure_Handler_IamRole_12408457.name}"
->>>>>>> 433654ee
       }
     },
     "aws_iam_role_policy_attachment": {
@@ -264,12 +258,8 @@
         },
         "environment": {
           "variables": {
-<<<<<<< HEAD
-            "BUCKET_NAME_d755b447": "${aws_s3_bucket.root_cloudBucket_4F3C4F53.bucket}",
-=======
             "BUCKET_NAME_d755b447": "${aws_s3_bucket.cloudBucket.bucket}",
             "BUCKET_NAME_d755b447_IS_PUBLIC": "false",
->>>>>>> 433654ee
             "WING_FUNCTION_NAME": "func1-c899062d",
             "WING_TARGET": "tf-aws"
           }
@@ -296,14 +286,9 @@
         },
         "environment": {
           "variables": {
-<<<<<<< HEAD
-            "BUCKET_NAME_d755b447": "${aws_s3_bucket.root_cloudBucket_4F3C4F53.bucket}",
-            "FUNCTION_NAME_c79d5cd4": "${aws_lambda_function.root_func1_52D4D9D4.arn}",
-=======
             "BUCKET_NAME_d755b447": "${aws_s3_bucket.cloudBucket.bucket}",
             "BUCKET_NAME_d755b447_IS_PUBLIC": "false",
             "FUNCTION_NAME_c79d5cd4": "${aws_lambda_function.func1.arn}",
->>>>>>> 433654ee
             "WING_FUNCTION_NAME": "Handler-c8ad4c02",
             "WING_TARGET": "tf-aws"
           }
@@ -330,12 +315,8 @@
         },
         "environment": {
           "variables": {
-<<<<<<< HEAD
-            "BUCKET_NAME_d755b447": "${aws_s3_bucket.root_cloudBucket_4F3C4F53.bucket}",
-=======
             "BUCKET_NAME_d755b447": "${aws_s3_bucket.cloudBucket.bucket}",
             "BUCKET_NAME_d755b447_IS_PUBLIC": "false",
->>>>>>> 433654ee
             "WING_FUNCTION_NAME": "Handler-c8210662",
             "WING_TARGET": "tf-aws"
           }
@@ -448,18 +429,19 @@
 ```
 
 ## preflight.js
+
 ```js
-const $stdlib = require('@winglang/sdk');
+const $stdlib = require("@winglang/sdk");
 const $outdir = process.env.WING_SYNTH_DIR ?? ".";
 const std = $stdlib.std;
 const $wing_is_test = process.env.WING_IS_TEST === "true";
 const $AppBase = $stdlib.core.App.for(process.env.WING_TARGET);
-const cloud = require('@winglang/sdk').cloud;
+const cloud = require("@winglang/sdk").cloud;
 class $Root extends $stdlib.std.Resource {
   constructor(scope, id) {
     super(scope, id);
     class $Closure1 extends $stdlib.std.Resource {
-      constructor(scope, id, ) {
+      constructor(scope, id) {
         super(scope, id);
         this.display.hidden = true;
         this._addInflightOps("handle");
@@ -495,7 +477,7 @@
       }
     }
     class $Closure2 extends $stdlib.std.Resource {
-      constructor(scope, id, ) {
+      constructor(scope, id) {
         super(scope, id);
         this.display.hidden = true;
         this._addInflightOps("handle");
@@ -531,7 +513,7 @@
       }
     }
     class $Closure3 extends $stdlib.std.Resource {
-      constructor(scope, id, ) {
+      constructor(scope, id) {
         super(scope, id);
         this.display.hidden = true;
         this._addInflightOps("handle");
@@ -571,11 +553,11 @@
       }
     }
     class MyResource extends $stdlib.std.Resource {
-      constructor(scope, id, ) {
+      constructor(scope, id) {
         super(scope, id);
         const __parent_this_4 = this;
         class $Closure4 extends $stdlib.std.Resource {
-          constructor(scope, id, ) {
+          constructor(scope, id) {
             super(scope, id);
             this.display.hidden = true;
             this._addInflightOps("handle");
@@ -610,7 +592,7 @@
             super._registerBind(host, ops);
           }
         }
-        this.closure = new $Closure4(this,"$Closure4");
+        this.closure = new $Closure4(this, "$Closure4");
         this._addInflightOps("foo");
       }
       static _toInflightType(context) {
@@ -644,7 +626,7 @@
       }
     }
     class $Closure5 extends $stdlib.std.Resource {
-      constructor(scope, id, ) {
+      constructor(scope, id) {
         super(scope, id);
         this.display.hidden = true;
         this._addInflightOps("handle");
@@ -679,18 +661,44 @@
         super._registerBind(host, ops);
       }
     }
-    const globalBucket = this.node.root.newAbstract("@winglang/sdk.cloud.Bucket",this,"cloud.Bucket");
-    const storeInBucket = new $Closure1(this,"$Closure1");
-    const handler1 = new $Closure2(this,"$Closure2");
-    const func1 = this.node.root.newAbstract("@winglang/sdk.cloud.Function",this,"func1",handler1);
-    this.node.root.new("@winglang/sdk.std.Test",std.Test,this,"test:inflights can call other inflights",new $Closure3(this,"$Closure3"));
-    const x = new MyResource(this,"MyResource");
-    this.node.root.new("@winglang/sdk.std.Test",std.Test,this,"test:variable can be an inflight closure",new $Closure5(this,"$Closure5"));
+    const globalBucket = this.node.root.newAbstract(
+      "@winglang/sdk.cloud.Bucket",
+      this,
+      "cloud.Bucket"
+    );
+    const storeInBucket = new $Closure1(this, "$Closure1");
+    const handler1 = new $Closure2(this, "$Closure2");
+    const func1 = this.node.root.newAbstract(
+      "@winglang/sdk.cloud.Function",
+      this,
+      "func1",
+      handler1
+    );
+    this.node.root.new(
+      "@winglang/sdk.std.Test",
+      std.Test,
+      this,
+      "test:inflights can call other inflights",
+      new $Closure3(this, "$Closure3")
+    );
+    const x = new MyResource(this, "MyResource");
+    this.node.root.new(
+      "@winglang/sdk.std.Test",
+      std.Test,
+      this,
+      "test:variable can be an inflight closure",
+      new $Closure5(this, "$Closure5")
+    );
   }
 }
 class $App extends $AppBase {
   constructor() {
-    super({ outdir: $outdir, name: "inflights_calling_inflights", plugins: $plugins, isTestEnvironment: $wing_is_test });
+    super({
+      outdir: $outdir,
+      name: "inflights_calling_inflights",
+      plugins: $plugins,
+      isTestEnvironment: $wing_is_test,
+    });
     if ($wing_is_test) {
       new $Root(this, "env0");
       const $test_runner = this.testRunner;
@@ -704,5 +712,4 @@
   }
 }
 new $App().synth();
-
-```
+```