--- conflicted
+++ resolved
@@ -3,15 +3,9 @@
 ## stdout.log
 ```log
 pass ─ bring_local.test.wsim » root/env0/test:add data to store
-<<<<<<< HEAD
+pass ─ bring_local.test.wsim » root/env1/test:greet            
 
-Tests 1 passed (1)
-=======
-pass ─ bring_local.test.wsim » root/env1/test:greet            
- 
- 
 Tests 2 passed (2)
->>>>>>> 39569f06
 Snapshots 1 skipped
 Test Files 1 passed (1)
 Duration <DURATION>
