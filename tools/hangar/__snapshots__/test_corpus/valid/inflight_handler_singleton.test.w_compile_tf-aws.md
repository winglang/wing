# [inflight_handler_singleton.test.w](../../../../../examples/tests/valid/inflight_handler_singleton.test.w) | compile | tf-aws

## inflight.$Closure1-1.js
```js
"use strict";
const $helpers = require("@winglang/sdk/lib/helpers");
module.exports = function({ $foo }) {
  class $Closure1 {
    constructor({  }) {
      const $obj = (...args) => this.handle(...args);
      Object.setPrototypeOf($obj, this);
      return $obj;
    }
    async handle() {
      const n = (await $foo.inc());
      return String.raw({ raw: ["", ""] }, n);
    }
  }
  return $Closure1;
}
//# sourceMappingURL=inflight.$Closure1-1.js.map
```

## inflight.$Closure2-1.js
```js
"use strict";
const $helpers = require("@winglang/sdk/lib/helpers");
module.exports = function({ $foo }) {
  class $Closure2 {
    constructor({  }) {
      const $obj = (...args) => this.handle(...args);
      Object.setPrototypeOf($obj, this);
      return $obj;
    }
    async handle() {
      const n = (await $foo.inc());
      return String.raw({ raw: ["", "-fn2"] }, n);
    }
  }
  return $Closure2;
}
//# sourceMappingURL=inflight.$Closure2-1.js.map
```

## inflight.$Closure3-1.js
```js
"use strict";
const $helpers = require("@winglang/sdk/lib/helpers");
module.exports = function({ $expect_Util, $fn, $fn2, $sim }) {
  class $Closure3 {
    constructor({  }) {
      const $obj = (...args) => this.handle(...args);
      Object.setPrototypeOf($obj, this);
      return $obj;
    }
    async handle() {
      const x = (await $fn.invoke(""));
      const y = (await $fn.invoke(""));
      const z = (await $fn2.invoke(""));
<<<<<<< HEAD
=======
      (await $expect_Util.equal(x, "100"));
      (await $expect_Util.equal(z, "100-fn2"));
>>>>>>> 891bb567
      if ($sim) {
        (await $expect_Util.equal(y, "101"));
        (await $expect_Util.equal(z, "100-fn2"));
        console.log("client has been reused");
      }
    }
  }
  return $Closure3;
}
//# sourceMappingURL=inflight.$Closure3-1.js.map
```

## inflight.Foo-1.js
```js
"use strict";
const $helpers = require("@winglang/sdk/lib/helpers");
module.exports = function({  }) {
  class Foo {
    constructor({  }) {
    }
    async inc() {
      this.n += 1;
      return this.n;
    }
    async $inflight_init() {
      this.n = 99;
    }
  }
  return Foo;
}
//# sourceMappingURL=inflight.Foo-1.js.map
```

## main.tf.json
```json
{
  "//": {
    "metadata": {
      "backend": "local",
      "stackName": "root",
      "version": "0.17.0"
    },
    "outputs": {}
  },
  "provider": {
    "aws": [
      {}
    ]
  },
  "resource": {
    "aws_cloudwatch_log_group": {
      "cloudFunction_CloudwatchLogGroup_7399B890": {
        "//": {
          "metadata": {
            "path": "root/Default/Default/cloud.Function/CloudwatchLogGroup",
            "uniqueId": "cloudFunction_CloudwatchLogGroup_7399B890"
          }
        },
        "name": "/aws/lambda/cloud-Function-c8d2eca1",
        "retention_in_days": 30
      },
      "fn2_CloudwatchLogGroup_CEBA055E": {
        "//": {
          "metadata": {
            "path": "root/Default/Default/fn2/CloudwatchLogGroup",
            "uniqueId": "fn2_CloudwatchLogGroup_CEBA055E"
          }
        },
        "name": "/aws/lambda/fn2-c892a4c6",
        "retention_in_days": 30
      }
    },
    "aws_iam_role": {
      "cloudFunction_IamRole_5A4430DC": {
        "//": {
          "metadata": {
            "path": "root/Default/Default/cloud.Function/IamRole",
            "uniqueId": "cloudFunction_IamRole_5A4430DC"
          }
        },
        "assume_role_policy": "{\"Version\":\"2012-10-17\",\"Statement\":[{\"Action\":\"sts:AssumeRole\",\"Principal\":{\"Service\":\"lambda.amazonaws.com\"},\"Effect\":\"Allow\"}]}"
      },
      "fn2_IamRole_DE8D96D2": {
        "//": {
          "metadata": {
            "path": "root/Default/Default/fn2/IamRole",
            "uniqueId": "fn2_IamRole_DE8D96D2"
          }
        },
        "assume_role_policy": "{\"Version\":\"2012-10-17\",\"Statement\":[{\"Action\":\"sts:AssumeRole\",\"Principal\":{\"Service\":\"lambda.amazonaws.com\"},\"Effect\":\"Allow\"}]}"
      }
    },
    "aws_iam_role_policy": {
      "cloudFunction_IamRolePolicy_618BF987": {
        "//": {
          "metadata": {
            "path": "root/Default/Default/cloud.Function/IamRolePolicy",
            "uniqueId": "cloudFunction_IamRolePolicy_618BF987"
          }
        },
        "policy": "{\"Version\":\"2012-10-17\",\"Statement\":[{\"Effect\":\"Allow\",\"Action\":\"none:null\",\"Resource\":\"*\"}]}",
        "role": "${aws_iam_role.cloudFunction_IamRole_5A4430DC.name}"
      },
      "fn2_IamRolePolicy_3FE5A930": {
        "//": {
          "metadata": {
            "path": "root/Default/Default/fn2/IamRolePolicy",
            "uniqueId": "fn2_IamRolePolicy_3FE5A930"
          }
        },
        "policy": "{\"Version\":\"2012-10-17\",\"Statement\":[{\"Effect\":\"Allow\",\"Action\":\"none:null\",\"Resource\":\"*\"}]}",
        "role": "${aws_iam_role.fn2_IamRole_DE8D96D2.name}"
      }
    },
    "aws_iam_role_policy_attachment": {
      "cloudFunction_IamRolePolicyAttachment_288B9653": {
        "//": {
          "metadata": {
            "path": "root/Default/Default/cloud.Function/IamRolePolicyAttachment",
            "uniqueId": "cloudFunction_IamRolePolicyAttachment_288B9653"
          }
        },
        "policy_arn": "arn:aws:iam::aws:policy/service-role/AWSLambdaBasicExecutionRole",
        "role": "${aws_iam_role.cloudFunction_IamRole_5A4430DC.name}"
      },
      "fn2_IamRolePolicyAttachment_FC7F59A6": {
        "//": {
          "metadata": {
            "path": "root/Default/Default/fn2/IamRolePolicyAttachment",
            "uniqueId": "fn2_IamRolePolicyAttachment_FC7F59A6"
          }
        },
        "policy_arn": "arn:aws:iam::aws:policy/service-role/AWSLambdaBasicExecutionRole",
        "role": "${aws_iam_role.fn2_IamRole_DE8D96D2.name}"
      }
    },
    "aws_lambda_function": {
      "cloudFunction": {
        "//": {
          "metadata": {
            "path": "root/Default/Default/cloud.Function/Default",
            "uniqueId": "cloudFunction"
          }
        },
        "architectures": [
          "arm64"
        ],
        "environment": {
          "variables": {
            "NODE_OPTIONS": "--enable-source-maps",
            "WING_FUNCTION_NAME": "cloud-Function-c8d2eca1",
            "WING_TARGET": "tf-aws"
          }
        },
        "function_name": "cloud-Function-c8d2eca1",
        "handler": "index.handler",
        "memory_size": 1024,
        "publish": true,
        "role": "${aws_iam_role.cloudFunction_IamRole_5A4430DC.arn}",
        "runtime": "nodejs20.x",
        "s3_bucket": "${aws_s3_bucket.Code.bucket}",
        "s3_key": "${aws_s3_object.cloudFunction_S3Object_71908BAD.key}",
        "timeout": 60,
        "vpc_config": {
          "security_group_ids": [],
          "subnet_ids": []
        }
      },
      "fn2": {
        "//": {
          "metadata": {
            "path": "root/Default/Default/fn2/Default",
            "uniqueId": "fn2"
          }
        },
        "architectures": [
          "arm64"
        ],
        "environment": {
          "variables": {
            "NODE_OPTIONS": "--enable-source-maps",
            "WING_FUNCTION_NAME": "fn2-c892a4c6",
            "WING_TARGET": "tf-aws"
          }
        },
        "function_name": "fn2-c892a4c6",
        "handler": "index.handler",
        "memory_size": 1024,
        "publish": true,
        "role": "${aws_iam_role.fn2_IamRole_DE8D96D2.arn}",
        "runtime": "nodejs20.x",
        "s3_bucket": "${aws_s3_bucket.Code.bucket}",
        "s3_key": "${aws_s3_object.fn2_S3Object_FA91A9FB.key}",
        "timeout": 60,
        "vpc_config": {
          "security_group_ids": [],
          "subnet_ids": []
        }
      }
    },
    "aws_s3_bucket": {
      "Code": {
        "//": {
          "metadata": {
            "path": "root/Default/Code",
            "uniqueId": "Code"
          }
        },
        "bucket_prefix": "code-c84a50b1-"
      }
    },
    "aws_s3_object": {
      "cloudFunction_S3Object_71908BAD": {
        "//": {
          "metadata": {
            "path": "root/Default/Default/cloud.Function/S3Object",
            "uniqueId": "cloudFunction_S3Object_71908BAD"
          }
        },
        "bucket": "${aws_s3_bucket.Code.bucket}",
        "key": "<ASSET_KEY>",
        "source": "<ASSET_SOURCE>"
      },
      "fn2_S3Object_FA91A9FB": {
        "//": {
          "metadata": {
            "path": "root/Default/Default/fn2/S3Object",
            "uniqueId": "fn2_S3Object_FA91A9FB"
          }
        },
        "bucket": "${aws_s3_bucket.Code.bucket}",
        "key": "<ASSET_KEY>",
        "source": "<ASSET_SOURCE>"
      }
    }
  }
}
```

## preflight.js
```js
"use strict";
const $stdlib = require('@winglang/sdk');
const $platforms = ((s) => !s ? [] : s.split(';'))(process.env.WING_PLATFORMS);
const $outdir = process.env.WING_SYNTH_DIR ?? ".";
const $wing_is_test = process.env.WING_IS_TEST === "true";
const std = $stdlib.std;
const $helpers = $stdlib.helpers;
const cloud = $stdlib.cloud;
const expect = $stdlib.expect;
const util = $stdlib.util;
class $Root extends $stdlib.std.Resource {
  constructor($scope, $id) {
    super($scope, $id);
    class Foo extends $stdlib.std.Resource {
      constructor($scope, $id, ) {
        super($scope, $id);
      }
      static _toInflightType() {
        return `
          require("${$helpers.normalPath(__dirname)}/inflight.Foo-1.js")({
          })
        `;
      }
      _toInflight() {
        return `
          (await (async () => {
            const FooClient = ${Foo._toInflightType()};
            const client = new FooClient({
            });
            if (client.$inflight_init) { await client.$inflight_init(); }
            return client;
          })())
        `;
      }
      _supportedOps() {
        return [...super._supportedOps(), "n", "inc", "$inflight_init"];
      }
    }
    class $Closure1 extends $stdlib.std.AutoIdResource {
      _id = $stdlib.core.closureId();
      constructor($scope, $id, ) {
        super($scope, $id);
        $helpers.nodeof(this).hidden = true;
      }
      static _toInflightType() {
        return `
          require("${$helpers.normalPath(__dirname)}/inflight.$Closure1-1.js")({
            $foo: ${$stdlib.core.liftObject(foo)},
          })
        `;
      }
      _toInflight() {
        return `
          (await (async () => {
            const $Closure1Client = ${$Closure1._toInflightType()};
            const client = new $Closure1Client({
            });
            if (client.$inflight_init) { await client.$inflight_init(); }
            return client;
          })())
        `;
      }
      _supportedOps() {
        return [...super._supportedOps(), "handle", "$inflight_init"];
      }
      onLift(host, ops) {
        $stdlib.core.onLiftMatrix(host, ops, {
          "handle": [
            [foo, ["inc"]],
          ],
        });
        super.onLift(host, ops);
      }
    }
    class $Closure2 extends $stdlib.std.AutoIdResource {
      _id = $stdlib.core.closureId();
      constructor($scope, $id, ) {
        super($scope, $id);
        $helpers.nodeof(this).hidden = true;
      }
      static _toInflightType() {
        return `
          require("${$helpers.normalPath(__dirname)}/inflight.$Closure2-1.js")({
            $foo: ${$stdlib.core.liftObject(foo)},
          })
        `;
      }
      _toInflight() {
        return `
          (await (async () => {
            const $Closure2Client = ${$Closure2._toInflightType()};
            const client = new $Closure2Client({
            });
            if (client.$inflight_init) { await client.$inflight_init(); }
            return client;
          })())
        `;
      }
      _supportedOps() {
        return [...super._supportedOps(), "handle", "$inflight_init"];
      }
      onLift(host, ops) {
        $stdlib.core.onLiftMatrix(host, ops, {
          "handle": [
            [foo, ["inc"]],
          ],
        });
        super.onLift(host, ops);
      }
    }
    class $Closure3 extends $stdlib.std.AutoIdResource {
      _id = $stdlib.core.closureId();
      constructor($scope, $id, ) {
        super($scope, $id);
        $helpers.nodeof(this).hidden = true;
      }
      static _toInflightType() {
        return `
          require("${$helpers.normalPath(__dirname)}/inflight.$Closure3-1.js")({
            $expect_Util: ${$stdlib.core.liftObject($stdlib.core.toLiftableModuleType(expect.Util, "@winglang/sdk/expect", "Util"))},
            $fn: ${$stdlib.core.liftObject(fn)},
            $fn2: ${$stdlib.core.liftObject(fn2)},
            $sim: ${$stdlib.core.liftObject(sim)},
          })
        `;
      }
      _toInflight() {
        return `
          (await (async () => {
            const $Closure3Client = ${$Closure3._toInflightType()};
            const client = new $Closure3Client({
            });
            if (client.$inflight_init) { await client.$inflight_init(); }
            return client;
          })())
        `;
      }
      _supportedOps() {
        return [...super._supportedOps(), "handle", "$inflight_init"];
      }
      onLift(host, ops) {
        $stdlib.core.onLiftMatrix(host, ops, {
          "handle": [
            [fn, ["invoke"]],
            [fn2, ["invoke"]],
            [sim, []],
          ],
        });
        super.onLift(host, ops);
      }
    }
    const foo = new Foo(this, "Foo");
    const fn = this.node.root.new("@winglang/sdk.cloud.Function", cloud.Function, this, "cloud.Function", new $Closure1(this, "$Closure1"));
    const fn2 = this.node.root.new("@winglang/sdk.cloud.Function", cloud.Function, this, "fn2", new $Closure2(this, "$Closure2"));
    const sim = $helpers.eq((util.Util.env("WING_TARGET")), "sim");
    this.node.root.new("@winglang/sdk.std.Test", std.Test, this, "test:single instance of Foo", new $Closure3(this, "$Closure3"));
  }
}
const $PlatformManager = new $stdlib.platform.PlatformManager({platformPaths: $platforms});
const $APP = $PlatformManager.createApp({ outdir: $outdir, name: "inflight_handler_singleton.test", rootConstruct: $Root, isTestEnvironment: $wing_is_test, entrypointDir: process.env['WING_SOURCE_DIR'], rootId: process.env['WING_ROOT_ID'] });
$APP.synth();
//# sourceMappingURL=preflight.js.map
```
<|MERGE_RESOLUTION|>--- conflicted
+++ resolved
@@ -1,87 +1,87 @@
 # [inflight_handler_singleton.test.w](../../../../../examples/tests/valid/inflight_handler_singleton.test.w) | compile | tf-aws
 
 ## inflight.$Closure1-1.js
+
 ```js
 "use strict";
 const $helpers = require("@winglang/sdk/lib/helpers");
-module.exports = function({ $foo }) {
+module.exports = function ({ $foo }) {
   class $Closure1 {
-    constructor({  }) {
+    constructor({}) {
       const $obj = (...args) => this.handle(...args);
       Object.setPrototypeOf($obj, this);
       return $obj;
     }
     async handle() {
-      const n = (await $foo.inc());
+      const n = await $foo.inc();
       return String.raw({ raw: ["", ""] }, n);
     }
   }
   return $Closure1;
-}
+};
 //# sourceMappingURL=inflight.$Closure1-1.js.map
 ```
 
 ## inflight.$Closure2-1.js
+
 ```js
 "use strict";
 const $helpers = require("@winglang/sdk/lib/helpers");
-module.exports = function({ $foo }) {
+module.exports = function ({ $foo }) {
   class $Closure2 {
-    constructor({  }) {
+    constructor({}) {
       const $obj = (...args) => this.handle(...args);
       Object.setPrototypeOf($obj, this);
       return $obj;
     }
     async handle() {
-      const n = (await $foo.inc());
+      const n = await $foo.inc();
       return String.raw({ raw: ["", "-fn2"] }, n);
     }
   }
   return $Closure2;
-}
+};
 //# sourceMappingURL=inflight.$Closure2-1.js.map
 ```
 
 ## inflight.$Closure3-1.js
+
 ```js
 "use strict";
 const $helpers = require("@winglang/sdk/lib/helpers");
-module.exports = function({ $expect_Util, $fn, $fn2, $sim }) {
+module.exports = function ({ $expect_Util, $fn, $fn2, $sim }) {
   class $Closure3 {
-    constructor({  }) {
+    constructor({}) {
       const $obj = (...args) => this.handle(...args);
       Object.setPrototypeOf($obj, this);
       return $obj;
     }
     async handle() {
-      const x = (await $fn.invoke(""));
-      const y = (await $fn.invoke(""));
-      const z = (await $fn2.invoke(""));
-<<<<<<< HEAD
-=======
-      (await $expect_Util.equal(x, "100"));
-      (await $expect_Util.equal(z, "100-fn2"));
->>>>>>> 891bb567
+      const x = await $fn.invoke("");
+      const y = await $fn.invoke("");
+      const z = await $fn2.invoke("");
+      await $expect_Util.equal(x, "100");
+      await $expect_Util.equal(z, "100-fn2");
       if ($sim) {
-        (await $expect_Util.equal(y, "101"));
-        (await $expect_Util.equal(z, "100-fn2"));
+        await $expect_Util.equal(y, "101");
+        await $expect_Util.equal(z, "100-fn2");
         console.log("client has been reused");
       }
     }
   }
   return $Closure3;
-}
+};
 //# sourceMappingURL=inflight.$Closure3-1.js.map
 ```
 
 ## inflight.Foo-1.js
+
 ```js
 "use strict";
 const $helpers = require("@winglang/sdk/lib/helpers");
-module.exports = function({  }) {
+module.exports = function ({}) {
   class Foo {
-    constructor({  }) {
-    }
+    constructor({}) {}
     async inc() {
       this.n += 1;
       return this.n;
@@ -91,11 +91,12 @@
     }
   }
   return Foo;
-}
+};
 //# sourceMappingURL=inflight.Foo-1.js.map
 ```
 
 ## main.tf.json
+
 ```json
 {
   "//": {
@@ -107,9 +108,7 @@
     "outputs": {}
   },
   "provider": {
-    "aws": [
-      {}
-    ]
+    "aws": [{}]
   },
   "resource": {
     "aws_cloudwatch_log_group": {
@@ -206,9 +205,7 @@
             "uniqueId": "cloudFunction"
           }
         },
-        "architectures": [
-          "arm64"
-        ],
+        "architectures": ["arm64"],
         "environment": {
           "variables": {
             "NODE_OPTIONS": "--enable-source-maps",
@@ -237,9 +234,7 @@
             "uniqueId": "fn2"
           }
         },
-        "architectures": [
-          "arm64"
-        ],
+        "architectures": ["arm64"],
         "environment": {
           "variables": {
             "NODE_OPTIONS": "--enable-source-maps",
@@ -302,10 +297,13 @@
 ```
 
 ## preflight.js
+
 ```js
 "use strict";
-const $stdlib = require('@winglang/sdk');
-const $platforms = ((s) => !s ? [] : s.split(';'))(process.env.WING_PLATFORMS);
+const $stdlib = require("@winglang/sdk");
+const $platforms = ((s) => (!s ? [] : s.split(";")))(
+  process.env.WING_PLATFORMS
+);
 const $outdir = process.env.WING_SYNTH_DIR ?? ".";
 const $wing_is_test = process.env.WING_IS_TEST === "true";
 const std = $stdlib.std;
@@ -317,7 +315,7 @@
   constructor($scope, $id) {
     super($scope, $id);
     class Foo extends $stdlib.std.Resource {
-      constructor($scope, $id, ) {
+      constructor($scope, $id) {
         super($scope, $id);
       }
       static _toInflightType() {
@@ -343,7 +341,7 @@
     }
     class $Closure1 extends $stdlib.std.AutoIdResource {
       _id = $stdlib.core.closureId();
-      constructor($scope, $id, ) {
+      constructor($scope, $id) {
         super($scope, $id);
         $helpers.nodeof(this).hidden = true;
       }
@@ -370,16 +368,14 @@
       }
       onLift(host, ops) {
         $stdlib.core.onLiftMatrix(host, ops, {
-          "handle": [
-            [foo, ["inc"]],
-          ],
+          handle: [[foo, ["inc"]]],
         });
         super.onLift(host, ops);
       }
     }
     class $Closure2 extends $stdlib.std.AutoIdResource {
       _id = $stdlib.core.closureId();
-      constructor($scope, $id, ) {
+      constructor($scope, $id) {
         super($scope, $id);
         $helpers.nodeof(this).hidden = true;
       }
@@ -406,23 +402,27 @@
       }
       onLift(host, ops) {
         $stdlib.core.onLiftMatrix(host, ops, {
-          "handle": [
-            [foo, ["inc"]],
-          ],
+          handle: [[foo, ["inc"]]],
         });
         super.onLift(host, ops);
       }
     }
     class $Closure3 extends $stdlib.std.AutoIdResource {
       _id = $stdlib.core.closureId();
-      constructor($scope, $id, ) {
+      constructor($scope, $id) {
         super($scope, $id);
         $helpers.nodeof(this).hidden = true;
       }
       static _toInflightType() {
         return `
           require("${$helpers.normalPath(__dirname)}/inflight.$Closure3-1.js")({
-            $expect_Util: ${$stdlib.core.liftObject($stdlib.core.toLiftableModuleType(expect.Util, "@winglang/sdk/expect", "Util"))},
+            $expect_Util: ${$stdlib.core.liftObject(
+              $stdlib.core.toLiftableModuleType(
+                expect.Util,
+                "@winglang/sdk/expect",
+                "Util"
+              )
+            )},
             $fn: ${$stdlib.core.liftObject(fn)},
             $fn2: ${$stdlib.core.liftObject(fn2)},
             $sim: ${$stdlib.core.liftObject(sim)},
@@ -445,7 +445,7 @@
       }
       onLift(host, ops) {
         $stdlib.core.onLiftMatrix(host, ops, {
-          "handle": [
+          handle: [
             [fn, ["invoke"]],
             [fn2, ["invoke"]],
             [sim, []],
@@ -455,14 +455,41 @@
       }
     }
     const foo = new Foo(this, "Foo");
-    const fn = this.node.root.new("@winglang/sdk.cloud.Function", cloud.Function, this, "cloud.Function", new $Closure1(this, "$Closure1"));
-    const fn2 = this.node.root.new("@winglang/sdk.cloud.Function", cloud.Function, this, "fn2", new $Closure2(this, "$Closure2"));
-    const sim = $helpers.eq((util.Util.env("WING_TARGET")), "sim");
-    this.node.root.new("@winglang/sdk.std.Test", std.Test, this, "test:single instance of Foo", new $Closure3(this, "$Closure3"));
+    const fn = this.node.root.new(
+      "@winglang/sdk.cloud.Function",
+      cloud.Function,
+      this,
+      "cloud.Function",
+      new $Closure1(this, "$Closure1")
+    );
+    const fn2 = this.node.root.new(
+      "@winglang/sdk.cloud.Function",
+      cloud.Function,
+      this,
+      "fn2",
+      new $Closure2(this, "$Closure2")
+    );
+    const sim = $helpers.eq(util.Util.env("WING_TARGET"), "sim");
+    this.node.root.new(
+      "@winglang/sdk.std.Test",
+      std.Test,
+      this,
+      "test:single instance of Foo",
+      new $Closure3(this, "$Closure3")
+    );
   }
 }
-const $PlatformManager = new $stdlib.platform.PlatformManager({platformPaths: $platforms});
-const $APP = $PlatformManager.createApp({ outdir: $outdir, name: "inflight_handler_singleton.test", rootConstruct: $Root, isTestEnvironment: $wing_is_test, entrypointDir: process.env['WING_SOURCE_DIR'], rootId: process.env['WING_ROOT_ID'] });
+const $PlatformManager = new $stdlib.platform.PlatformManager({
+  platformPaths: $platforms,
+});
+const $APP = $PlatformManager.createApp({
+  outdir: $outdir,
+  name: "inflight_handler_singleton.test",
+  rootConstruct: $Root,
+  isTestEnvironment: $wing_is_test,
+  entrypointDir: process.env["WING_SOURCE_DIR"],
+  rootId: process.env["WING_ROOT_ID"],
+});
 $APP.synth();
 //# sourceMappingURL=preflight.js.map
-```
+```