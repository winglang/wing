# [assert.test.w](../../../../../examples/tests/valid/assert.test.w) | compile | tf-aws

## inflight.$Closure1-1.js
```js
"use strict";
<<<<<<< HEAD
module.exports = function({ $___a_b_______try___return_require__assert___deepStrictEqual_a_b______undefined____catch___return_false_______s1_s1__, $s1, $s2 }) {
=======
const $helpers = require("@winglang/sdk/lib/helpers");
module.exports = function({ $s1, $s2 }) {
>>>>>>> d85ef04b
  class $Closure1 {
    constructor({  }) {
      const $obj = (...args) => this.handle(...args);
      Object.setPrototypeOf($obj, this);
      return $obj;
    }
    async handle() {
<<<<<<< HEAD
      {((cond) => {if (!cond) throw new Error("assertion failed: \"\" == \"\"")})((((a,b) => { try { return require('assert').deepStrictEqual(a,b) === undefined; } catch { return false; } })("","")))};
      {((cond) => {if (!cond) throw new Error("assertion failed: \"\'\" == \"\'\"")})((((a,b) => { try { return require('assert').deepStrictEqual(a,b) === undefined; } catch { return false; } })("'","'")))};
      {((cond) => {if (!cond) throw new Error("assertion failed: \"\\\"\" == \"\\\"\"")})((((a,b) => { try { return require('assert').deepStrictEqual(a,b) === undefined; } catch { return false; } })("\"","\"")))};
      {((cond) => {if (!cond) throw new Error("assertion failed: \"`\" == \"`\"")})((((a,b) => { try { return require('assert').deepStrictEqual(a,b) === undefined; } catch { return false; } })("`","`")))};
      {((cond) => {if (!cond) throw new Error("assertion failed: \"``\" == \"``\"")})((((a,b) => { try { return require('assert').deepStrictEqual(a,b) === undefined; } catch { return false; } })("``","``")))};
      {((cond) => {if (!cond) throw new Error("assertion failed: \"`s1`\" == \"`s1`\"")})((((a,b) => { try { return require('assert').deepStrictEqual(a,b) === undefined; } catch { return false; } })("`s1`","`s1`")))};
      {((cond) => {if (!cond) throw new Error("assertion failed: s1 == s1")})($___a_b_______try___return_require__assert___deepStrictEqual_a_b______undefined____catch___return_false_______s1_s1__)};
      {((cond) => {if (!cond) throw new Error("assertion failed: \"{s1}\" == \"{s1}\"")})((((a,b) => { try { return require('assert').deepStrictEqual(a,b) === undefined; } catch { return false; } })(String.raw({ raw: ["", ""] }, $s1),String.raw({ raw: ["", ""] }, $s1))))};
      {((cond) => {if (!cond) throw new Error("assertion failed: \"{s1}\" != \"{s2}\"")})((((a,b) => { try { return require('assert').notDeepStrictEqual(a,b) === undefined; } catch { return false; } })(String.raw({ raw: ["", ""] }, $s1),String.raw({ raw: ["", ""] }, $s2))))};
      {((cond) => {if (!cond) throw new Error("assertion failed: \"a{s1}\" == \"a{s1}\"")})((((a,b) => { try { return require('assert').deepStrictEqual(a,b) === undefined; } catch { return false; } })(String.raw({ raw: ["a", ""] }, $s1),String.raw({ raw: ["a", ""] }, $s1))))};
      {((cond) => {if (!cond) throw new Error("assertion failed: \"a{s1}\" != \"b{s1}\"")})((((a,b) => { try { return require('assert').notDeepStrictEqual(a,b) === undefined; } catch { return false; } })(String.raw({ raw: ["a", ""] }, $s1),String.raw({ raw: ["b", ""] }, $s1))))};
      {((cond) => {if (!cond) throw new Error("assertion failed: \"{s1}a\" == \"{s1}a\"")})((((a,b) => { try { return require('assert').deepStrictEqual(a,b) === undefined; } catch { return false; } })(String.raw({ raw: ["", "a"] }, $s1),String.raw({ raw: ["", "a"] }, $s1))))};
      {((cond) => {if (!cond) throw new Error("assertion failed: \"{s1}a\" != \"{s1}b\"")})((((a,b) => { try { return require('assert').notDeepStrictEqual(a,b) === undefined; } catch { return false; } })(String.raw({ raw: ["", "a"] }, $s1),String.raw({ raw: ["", "b"] }, $s1))))};
      {((cond) => {if (!cond) throw new Error("assertion failed: \"`\'{s1}\" == \"`\'{s1}\"")})((((a,b) => { try { return require('assert').deepStrictEqual(a,b) === undefined; } catch { return false; } })(String.raw({ raw: ["`'", ""] }, $s1),String.raw({ raw: ["`'", ""] }, $s1))))};
      {((cond) => {if (!cond) throw new Error("assertion failed: \"a{s1}b{s2}c\" == \"a{s1}b{s2}c\"")})((((a,b) => { try { return require('assert').deepStrictEqual(a,b) === undefined; } catch { return false; } })(String.raw({ raw: ["a", "b", "c"] }, $s1, $s2),String.raw({ raw: ["a", "b", "c"] }, $s1, $s2))))};
=======
      $helpers.assert($helpers.eq("", ""), "\"\" == \"\"");
      $helpers.assert($helpers.eq("'", "'"), "\"\'\" == \"\'\"");
      $helpers.assert($helpers.eq("\"", "\""), "\"\\\"\" == \"\\\"\"");
      $helpers.assert($helpers.eq("`", "`"), "\"`\" == \"`\"");
      $helpers.assert($helpers.eq("``", "``"), "\"``\" == \"``\"");
      $helpers.assert($helpers.eq("`s1`", "`s1`"), "\"`s1`\" == \"`s1`\"");
      $helpers.assert($helpers.eq($s1, $s1), "s1 == s1");
      $helpers.assert($helpers.eq(String.raw({ raw: ["", ""] }, $s1), String.raw({ raw: ["", ""] }, $s1)), "\"{s1}\" == \"{s1}\"");
      $helpers.assert(!$helpers.eq(String.raw({ raw: ["", ""] }, $s1), String.raw({ raw: ["", ""] }, $s2)), "\"{s1}\" != \"{s2}\"");
      $helpers.assert($helpers.eq(String.raw({ raw: ["a", ""] }, $s1), String.raw({ raw: ["a", ""] }, $s1)), "\"a{s1}\" == \"a{s1}\"");
      $helpers.assert(!$helpers.eq(String.raw({ raw: ["a", ""] }, $s1), String.raw({ raw: ["b", ""] }, $s1)), "\"a{s1}\" != \"b{s1}\"");
      $helpers.assert($helpers.eq(String.raw({ raw: ["", "a"] }, $s1), String.raw({ raw: ["", "a"] }, $s1)), "\"{s1}a\" == \"{s1}a\"");
      $helpers.assert(!$helpers.eq(String.raw({ raw: ["", "a"] }, $s1), String.raw({ raw: ["", "b"] }, $s1)), "\"{s1}a\" != \"{s1}b\"");
      $helpers.assert($helpers.eq(String.raw({ raw: ["`'", ""] }, $s1), String.raw({ raw: ["`'", ""] }, $s1)), "\"`\'{s1}\" == \"`\'{s1}\"");
      $helpers.assert($helpers.eq(String.raw({ raw: ["a", "b", "c"] }, $s1, $s2), String.raw({ raw: ["a", "b", "c"] }, $s1, $s2)), "\"a{s1}b{s2}c\" == \"a{s1}b{s2}c\"");
>>>>>>> d85ef04b
    }
  }
  return $Closure1;
}
//# sourceMappingURL=inflight.$Closure1-1.js.map
```

## main.tf.json
```json
{
  "//": {
    "metadata": {
      "backend": "local",
      "stackName": "root",
      "version": "0.17.0"
    },
    "outputs": {}
  },
  "provider": {
    "aws": [
      {}
    ]
  }
}
```

## preflight.js
```js
"use strict";
const $stdlib = require('@winglang/sdk');
const $platforms = ((s) => !s ? [] : s.split(';'))(process.env.WING_PLATFORMS);
const $outdir = process.env.WING_SYNTH_DIR ?? ".";
const $wing_is_test = process.env.WING_IS_TEST === "true";
const std = $stdlib.std;
const $helpers = $stdlib.helpers;
class $Root extends $stdlib.std.Resource {
  constructor($scope, $id) {
    super($scope, $id);
    class $Closure1 extends $stdlib.std.Resource {
      _hash = require('crypto').createHash('md5').update(this._toInflight()).digest('hex');
      constructor($scope, $id, ) {
        super($scope, $id);
        (std.Node.of(this)).hidden = true;
      }
      static _toInflightType() {
        return `
          require("./inflight.$Closure1-1.js")({
            $___a_b_______try___return_require__assert___deepStrictEqual_a_b______undefined____catch___return_false_______s1_s1__: ${$stdlib.core.liftObject((((a,b) => { try { return require('assert').deepStrictEqual(a,b) === undefined; } catch { return false; } })(s1,s1)))},
            $s1: ${$stdlib.core.liftObject(s1)},
            $s2: ${$stdlib.core.liftObject(s2)},
          })
        `;
      }
      _toInflight() {
        return `
          (await (async () => {
            const $Closure1Client = ${$Closure1._toInflightType(this)};
            const client = new $Closure1Client({
            });
            if (client.$inflight_init) { await client.$inflight_init(); }
            return client;
          })())
        `;
      }
      _supportedOps() {
        return [...super._supportedOps(), "handle", "$inflight_init"];
      }
      _registerOnLift(host, ops) {
        if (ops.includes("handle")) {
          $Closure1._registerOnLiftObject((((a,b) => { try { return require('assert').deepStrictEqual(a,b) === undefined; } catch { return false; } })(s1,s1)), host, []);
          $Closure1._registerOnLiftObject(s1, host, []);
          $Closure1._registerOnLiftObject(s2, host, []);
        }
        super._registerOnLift(host, ops);
      }
    }
    const s1 = "foo";
    const s2 = "bar";
    $helpers.assert($helpers.eq("", ""), "\"\" == \"\"");
    $helpers.assert($helpers.eq("'", "'"), "\"\'\" == \"\'\"");
    $helpers.assert($helpers.eq("\"", "\""), "\"\\\"\" == \"\\\"\"");
    $helpers.assert($helpers.eq("`", "`"), "\"`\" == \"`\"");
    $helpers.assert($helpers.eq("``", "``"), "\"``\" == \"``\"");
    $helpers.assert($helpers.eq("`s1`", "`s1`"), "\"`s1`\" == \"`s1`\"");
    $helpers.assert($helpers.eq(s1, s1), "s1 == s1");
    $helpers.assert($helpers.eq(String.raw({ raw: ["", ""] }, s1), String.raw({ raw: ["", ""] }, s1)), "\"{s1}\" == \"{s1}\"");
    $helpers.assert(!$helpers.eq(String.raw({ raw: ["", ""] }, s1), String.raw({ raw: ["", ""] }, s2)), "\"{s1}\" != \"{s2}\"");
    $helpers.assert($helpers.eq(String.raw({ raw: ["a", ""] }, s1), String.raw({ raw: ["a", ""] }, s1)), "\"a{s1}\" == \"a{s1}\"");
    $helpers.assert(!$helpers.eq(String.raw({ raw: ["a", ""] }, s1), String.raw({ raw: ["b", ""] }, s1)), "\"a{s1}\" != \"b{s1}\"");
    $helpers.assert($helpers.eq(String.raw({ raw: ["", "a"] }, s1), String.raw({ raw: ["", "a"] }, s1)), "\"{s1}a\" == \"{s1}a\"");
    $helpers.assert(!$helpers.eq(String.raw({ raw: ["", "a"] }, s1), String.raw({ raw: ["", "b"] }, s1)), "\"{s1}a\" != \"{s1}b\"");
    $helpers.assert($helpers.eq(String.raw({ raw: ["`'", ""] }, s1), String.raw({ raw: ["`'", ""] }, s1)), "\"`\'{s1}\" == \"`\'{s1}\"");
    $helpers.assert($helpers.eq(String.raw({ raw: ["a", "b", "c"] }, s1, s2), String.raw({ raw: ["a", "b", "c"] }, s1, s2)), "\"a{s1}b{s2}c\" == \"a{s1}b{s2}c\"");
    this.node.root.new("@winglang/sdk.std.Test", std.Test, this, "test:assert works inflight", new $Closure1(this, "$Closure1"));
  }
}
const $PlatformManager = new $stdlib.platform.PlatformManager({platformPaths: $platforms});
const $APP = $PlatformManager.createApp({ outdir: $outdir, name: "assert.test", rootConstruct: $Root, isTestEnvironment: $wing_is_test, entrypointDir: process.env['WING_SOURCE_DIR'], rootId: process.env['WING_ROOT_ID'] });
$APP.synth();
//# sourceMappingURL=preflight.js.map
```
<|MERGE_RESOLUTION|>--- conflicted
+++ resolved
@@ -3,12 +3,8 @@
 ## inflight.$Closure1-1.js
 ```js
 "use strict";
-<<<<<<< HEAD
-module.exports = function({ $___a_b_______try___return_require__assert___deepStrictEqual_a_b______undefined____catch___return_false_______s1_s1__, $s1, $s2 }) {
-=======
 const $helpers = require("@winglang/sdk/lib/helpers");
 module.exports = function({ $s1, $s2 }) {
->>>>>>> d85ef04b
   class $Closure1 {
     constructor({  }) {
       const $obj = (...args) => this.handle(...args);
@@ -16,23 +12,6 @@
       return $obj;
     }
     async handle() {
-<<<<<<< HEAD
-      {((cond) => {if (!cond) throw new Error("assertion failed: \"\" == \"\"")})((((a,b) => { try { return require('assert').deepStrictEqual(a,b) === undefined; } catch { return false; } })("","")))};
-      {((cond) => {if (!cond) throw new Error("assertion failed: \"\'\" == \"\'\"")})((((a,b) => { try { return require('assert').deepStrictEqual(a,b) === undefined; } catch { return false; } })("'","'")))};
-      {((cond) => {if (!cond) throw new Error("assertion failed: \"\\\"\" == \"\\\"\"")})((((a,b) => { try { return require('assert').deepStrictEqual(a,b) === undefined; } catch { return false; } })("\"","\"")))};
-      {((cond) => {if (!cond) throw new Error("assertion failed: \"`\" == \"`\"")})((((a,b) => { try { return require('assert').deepStrictEqual(a,b) === undefined; } catch { return false; } })("`","`")))};
-      {((cond) => {if (!cond) throw new Error("assertion failed: \"``\" == \"``\"")})((((a,b) => { try { return require('assert').deepStrictEqual(a,b) === undefined; } catch { return false; } })("``","``")))};
-      {((cond) => {if (!cond) throw new Error("assertion failed: \"`s1`\" == \"`s1`\"")})((((a,b) => { try { return require('assert').deepStrictEqual(a,b) === undefined; } catch { return false; } })("`s1`","`s1`")))};
-      {((cond) => {if (!cond) throw new Error("assertion failed: s1 == s1")})($___a_b_______try___return_require__assert___deepStrictEqual_a_b______undefined____catch___return_false_______s1_s1__)};
-      {((cond) => {if (!cond) throw new Error("assertion failed: \"{s1}\" == \"{s1}\"")})((((a,b) => { try { return require('assert').deepStrictEqual(a,b) === undefined; } catch { return false; } })(String.raw({ raw: ["", ""] }, $s1),String.raw({ raw: ["", ""] }, $s1))))};
-      {((cond) => {if (!cond) throw new Error("assertion failed: \"{s1}\" != \"{s2}\"")})((((a,b) => { try { return require('assert').notDeepStrictEqual(a,b) === undefined; } catch { return false; } })(String.raw({ raw: ["", ""] }, $s1),String.raw({ raw: ["", ""] }, $s2))))};
-      {((cond) => {if (!cond) throw new Error("assertion failed: \"a{s1}\" == \"a{s1}\"")})((((a,b) => { try { return require('assert').deepStrictEqual(a,b) === undefined; } catch { return false; } })(String.raw({ raw: ["a", ""] }, $s1),String.raw({ raw: ["a", ""] }, $s1))))};
-      {((cond) => {if (!cond) throw new Error("assertion failed: \"a{s1}\" != \"b{s1}\"")})((((a,b) => { try { return require('assert').notDeepStrictEqual(a,b) === undefined; } catch { return false; } })(String.raw({ raw: ["a", ""] }, $s1),String.raw({ raw: ["b", ""] }, $s1))))};
-      {((cond) => {if (!cond) throw new Error("assertion failed: \"{s1}a\" == \"{s1}a\"")})((((a,b) => { try { return require('assert').deepStrictEqual(a,b) === undefined; } catch { return false; } })(String.raw({ raw: ["", "a"] }, $s1),String.raw({ raw: ["", "a"] }, $s1))))};
-      {((cond) => {if (!cond) throw new Error("assertion failed: \"{s1}a\" != \"{s1}b\"")})((((a,b) => { try { return require('assert').notDeepStrictEqual(a,b) === undefined; } catch { return false; } })(String.raw({ raw: ["", "a"] }, $s1),String.raw({ raw: ["", "b"] }, $s1))))};
-      {((cond) => {if (!cond) throw new Error("assertion failed: \"`\'{s1}\" == \"`\'{s1}\"")})((((a,b) => { try { return require('assert').deepStrictEqual(a,b) === undefined; } catch { return false; } })(String.raw({ raw: ["`'", ""] }, $s1),String.raw({ raw: ["`'", ""] }, $s1))))};
-      {((cond) => {if (!cond) throw new Error("assertion failed: \"a{s1}b{s2}c\" == \"a{s1}b{s2}c\"")})((((a,b) => { try { return require('assert').deepStrictEqual(a,b) === undefined; } catch { return false; } })(String.raw({ raw: ["a", "b", "c"] }, $s1, $s2),String.raw({ raw: ["a", "b", "c"] }, $s1, $s2))))};
-=======
       $helpers.assert($helpers.eq("", ""), "\"\" == \"\"");
       $helpers.assert($helpers.eq("'", "'"), "\"\'\" == \"\'\"");
       $helpers.assert($helpers.eq("\"", "\""), "\"\\\"\" == \"\\\"\"");
@@ -48,7 +27,6 @@
       $helpers.assert(!$helpers.eq(String.raw({ raw: ["", "a"] }, $s1), String.raw({ raw: ["", "b"] }, $s1)), "\"{s1}a\" != \"{s1}b\"");
       $helpers.assert($helpers.eq(String.raw({ raw: ["`'", ""] }, $s1), String.raw({ raw: ["`'", ""] }, $s1)), "\"`\'{s1}\" == \"`\'{s1}\"");
       $helpers.assert($helpers.eq(String.raw({ raw: ["a", "b", "c"] }, $s1, $s2), String.raw({ raw: ["a", "b", "c"] }, $s1, $s2)), "\"a{s1}b{s2}c\" == \"a{s1}b{s2}c\"");
->>>>>>> d85ef04b
     }
   }
   return $Closure1;
