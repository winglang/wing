# [deep_equality.test.w](../../../../../examples/tests/valid/deep_equality.test.w) | compile | tf-aws

## inflight.$Closure1-1.js
```js
"use strict";
<<<<<<< HEAD
module.exports = function({ $___a_b_______try___return_require__assert___deepStrictEqual_a_b______undefined____catch___return_false_______numA_numA__, $___a_b_______try___return_require__assert___deepStrictEqual_a_b______undefined____catch___return_false_______numA_numB__, $___a_b_______try___return_require__assert___deepStrictEqual_a_b______undefined____catch___return_false_______strA_strA__, $___a_b_______try___return_require__assert___deepStrictEqual_a_b______undefined____catch___return_false_______strA_strB__ }) {
=======
const $helpers = require("@winglang/sdk/lib/helpers");
module.exports = function({ $numA, $numB, $strA, $strB }) {
>>>>>>> d85ef04b
  class $Closure1 {
    constructor({  }) {
      const $obj = (...args) => this.handle(...args);
      Object.setPrototypeOf($obj, this);
      return $obj;
    }
    async handle() {
<<<<<<< HEAD
      {((cond) => {if (!cond) throw new Error("assertion failed: numA == numA")})($___a_b_______try___return_require__assert___deepStrictEqual_a_b______undefined____catch___return_false_______numA_numA__)};
      {((cond) => {if (!cond) throw new Error("assertion failed: numA == numB")})($___a_b_______try___return_require__assert___deepStrictEqual_a_b______undefined____catch___return_false_______numA_numB__)};
      {((cond) => {if (!cond) throw new Error("assertion failed: strA == strA")})($___a_b_______try___return_require__assert___deepStrictEqual_a_b______undefined____catch___return_false_______strA_strA__)};
      {((cond) => {if (!cond) throw new Error("assertion failed: strA == strB")})($___a_b_______try___return_require__assert___deepStrictEqual_a_b______undefined____catch___return_false_______strA_strB__)};
=======
      $helpers.assert($helpers.eq($numA, $numA), "numA == numA");
      $helpers.assert($helpers.eq($numA, $numB), "numA == numB");
      $helpers.assert($helpers.eq($strA, $strA), "strA == strA");
      $helpers.assert($helpers.eq($strA, $strB), "strA == strB");
>>>>>>> d85ef04b
    }
  }
  return $Closure1;
}
//# sourceMappingURL=inflight.$Closure1-1.js.map
```

## inflight.$Closure10-1.js
```js
"use strict";
<<<<<<< HEAD
module.exports = function({ $_____a_b_______try___return_require__assert___notDeepStrictEqual_a_b______undefined____catch___return_false_______arrayA_arrayB___, $___a_b_______try___return_require__assert___notDeepStrictEqual_a_b______undefined____catch___return_false_______arrayA_arrayC__ }) {
=======
const $helpers = require("@winglang/sdk/lib/helpers");
module.exports = function({ $arrayA, $arrayB, $arrayC }) {
>>>>>>> d85ef04b
  class $Closure10 {
    constructor({  }) {
      const $obj = (...args) => this.handle(...args);
      Object.setPrototypeOf($obj, this);
      return $obj;
    }
    async handle() {
<<<<<<< HEAD
      {((cond) => {if (!cond) throw new Error("assertion failed: arrayA != arrayC")})($___a_b_______try___return_require__assert___notDeepStrictEqual_a_b______undefined____catch___return_false_______arrayA_arrayC__)};
      {((cond) => {if (!cond) throw new Error("assertion failed: !(arrayA != arrayB)")})($_____a_b_______try___return_require__assert___notDeepStrictEqual_a_b______undefined____catch___return_false_______arrayA_arrayB___)};
=======
      $helpers.assert(!$helpers.eq($arrayA, $arrayC), "arrayA != arrayC");
      $helpers.assert((!!$helpers.eq($arrayA, $arrayB)), "!(arrayA != arrayB)");
>>>>>>> d85ef04b
    }
  }
  return $Closure10;
}
//# sourceMappingURL=inflight.$Closure10-1.js.map
```

## inflight.$Closure11-1.js
```js
"use strict";
<<<<<<< HEAD
module.exports = function({ $___a_b_______try___return_require__assert___deepStrictEqual_a_b______undefined____catch___return_false_______cat1_cat1__, $___a_b_______try___return_require__assert___deepStrictEqual_a_b______undefined____catch___return_false_______cat1_cat2__ }) {
=======
const $helpers = require("@winglang/sdk/lib/helpers");
module.exports = function({ $cat1, $cat2 }) {
>>>>>>> d85ef04b
  class $Closure11 {
    constructor({  }) {
      const $obj = (...args) => this.handle(...args);
      Object.setPrototypeOf($obj, this);
      return $obj;
    }
    async handle() {
<<<<<<< HEAD
      {((cond) => {if (!cond) throw new Error("assertion failed: cat1 == cat1")})($___a_b_______try___return_require__assert___deepStrictEqual_a_b______undefined____catch___return_false_______cat1_cat1__)};
      {((cond) => {if (!cond) throw new Error("assertion failed: cat1 == cat2")})($___a_b_______try___return_require__assert___deepStrictEqual_a_b______undefined____catch___return_false_______cat1_cat2__)};
=======
      $helpers.assert($helpers.eq($cat1, $cat1), "cat1 == cat1");
      $helpers.assert($helpers.eq($cat1, $cat2), "cat1 == cat2");
>>>>>>> d85ef04b
    }
  }
  return $Closure11;
}
//# sourceMappingURL=inflight.$Closure11-1.js.map
```

## inflight.$Closure12-1.js
```js
"use strict";
<<<<<<< HEAD
module.exports = function({ $_____a_b_______try___return_require__assert___notDeepStrictEqual_a_b______undefined____catch___return_false_______cat1_cat2___, $___a_b_______try___return_require__assert___notDeepStrictEqual_a_b______undefined____catch___return_false_______cat1_cat3__ }) {
=======
const $helpers = require("@winglang/sdk/lib/helpers");
module.exports = function({ $cat1, $cat2, $cat3 }) {
>>>>>>> d85ef04b
  class $Closure12 {
    constructor({  }) {
      const $obj = (...args) => this.handle(...args);
      Object.setPrototypeOf($obj, this);
      return $obj;
    }
    async handle() {
<<<<<<< HEAD
      {((cond) => {if (!cond) throw new Error("assertion failed: cat1 != cat3")})($___a_b_______try___return_require__assert___notDeepStrictEqual_a_b______undefined____catch___return_false_______cat1_cat3__)};
      {((cond) => {if (!cond) throw new Error("assertion failed: !(cat1 != cat2)")})($_____a_b_______try___return_require__assert___notDeepStrictEqual_a_b______undefined____catch___return_false_______cat1_cat2___)};
=======
      $helpers.assert(!$helpers.eq($cat1, $cat3), "cat1 != cat3");
      $helpers.assert((!!$helpers.eq($cat1, $cat2)), "!(cat1 != cat2)");
>>>>>>> d85ef04b
    }
  }
  return $Closure12;
}
//# sourceMappingURL=inflight.$Closure12-1.js.map
```

## inflight.$Closure2-1.js
```js
"use strict";
<<<<<<< HEAD
module.exports = function({ $___a_b_______try___return_require__assert___notDeepStrictEqual_a_b______undefined____catch___return_false_______numA_numC__, $___a_b_______try___return_require__assert___notDeepStrictEqual_a_b______undefined____catch___return_false_______strA_strC__ }) {
=======
const $helpers = require("@winglang/sdk/lib/helpers");
module.exports = function({ $numA, $numC, $strA, $strC }) {
>>>>>>> d85ef04b
  class $Closure2 {
    constructor({  }) {
      const $obj = (...args) => this.handle(...args);
      Object.setPrototypeOf($obj, this);
      return $obj;
    }
    async handle() {
<<<<<<< HEAD
      {((cond) => {if (!cond) throw new Error("assertion failed: numA != numC")})($___a_b_______try___return_require__assert___notDeepStrictEqual_a_b______undefined____catch___return_false_______numA_numC__)};
      {((cond) => {if (!cond) throw new Error("assertion failed: strA != strC")})($___a_b_______try___return_require__assert___notDeepStrictEqual_a_b______undefined____catch___return_false_______strA_strC__)};
=======
      $helpers.assert(!$helpers.eq($numA, $numC), "numA != numC");
      $helpers.assert(!$helpers.eq($strA, $strC), "strA != strC");
>>>>>>> d85ef04b
    }
  }
  return $Closure2;
}
//# sourceMappingURL=inflight.$Closure2-1.js.map
```

## inflight.$Closure3-1.js
```js
"use strict";
<<<<<<< HEAD
module.exports = function({ $___a_b_______try___return_require__assert___deepStrictEqual_a_b______undefined____catch___return_false_______jsonA_jsonA__, $___a_b_______try___return_require__assert___deepStrictEqual_a_b______undefined____catch___return_false_______jsonA_jsonB__ }) {
=======
const $helpers = require("@winglang/sdk/lib/helpers");
module.exports = function({ $jsonA, $jsonB }) {
>>>>>>> d85ef04b
  class $Closure3 {
    constructor({  }) {
      const $obj = (...args) => this.handle(...args);
      Object.setPrototypeOf($obj, this);
      return $obj;
    }
    async handle() {
<<<<<<< HEAD
      {((cond) => {if (!cond) throw new Error("assertion failed: jsonA == jsonA")})($___a_b_______try___return_require__assert___deepStrictEqual_a_b______undefined____catch___return_false_______jsonA_jsonA__)};
      {((cond) => {if (!cond) throw new Error("assertion failed: jsonA == jsonB")})($___a_b_______try___return_require__assert___deepStrictEqual_a_b______undefined____catch___return_false_______jsonA_jsonB__)};
=======
      $helpers.assert($helpers.eq($jsonA, $jsonA), "jsonA == jsonA");
      $helpers.assert($helpers.eq($jsonA, $jsonB), "jsonA == jsonB");
>>>>>>> d85ef04b
    }
  }
  return $Closure3;
}
//# sourceMappingURL=inflight.$Closure3-1.js.map
```

## inflight.$Closure4-1.js
```js
"use strict";
<<<<<<< HEAD
module.exports = function({ $_____a_b_______try___return_require__assert___notDeepStrictEqual_a_b______undefined____catch___return_false_______jsonA_jsonB___, $___a_b_______try___return_require__assert___notDeepStrictEqual_a_b______undefined____catch___return_false_______jsonA_jsonC__ }) {
=======
const $helpers = require("@winglang/sdk/lib/helpers");
module.exports = function({ $jsonA, $jsonB, $jsonC }) {
>>>>>>> d85ef04b
  class $Closure4 {
    constructor({  }) {
      const $obj = (...args) => this.handle(...args);
      Object.setPrototypeOf($obj, this);
      return $obj;
    }
    async handle() {
<<<<<<< HEAD
      {((cond) => {if (!cond) throw new Error("assertion failed: jsonA != jsonC")})($___a_b_______try___return_require__assert___notDeepStrictEqual_a_b______undefined____catch___return_false_______jsonA_jsonC__)};
      {((cond) => {if (!cond) throw new Error("assertion failed: !(jsonA != jsonB)")})($_____a_b_______try___return_require__assert___notDeepStrictEqual_a_b______undefined____catch___return_false_______jsonA_jsonB___)};
=======
      $helpers.assert(!$helpers.eq($jsonA, $jsonC), "jsonA != jsonC");
      $helpers.assert((!!$helpers.eq($jsonA, $jsonB)), "!(jsonA != jsonB)");
>>>>>>> d85ef04b
    }
  }
  return $Closure4;
}
//# sourceMappingURL=inflight.$Closure4-1.js.map
```

## inflight.$Closure5-1.js
```js
"use strict";
<<<<<<< HEAD
module.exports = function({ $___a_b_______try___return_require__assert___deepStrictEqual_a_b______undefined____catch___return_false_______setA_setA__, $___a_b_______try___return_require__assert___deepStrictEqual_a_b______undefined____catch___return_false_______setA_setB__ }) {
=======
const $helpers = require("@winglang/sdk/lib/helpers");
module.exports = function({ $setA, $setB }) {
>>>>>>> d85ef04b
  class $Closure5 {
    constructor({  }) {
      const $obj = (...args) => this.handle(...args);
      Object.setPrototypeOf($obj, this);
      return $obj;
    }
    async handle() {
<<<<<<< HEAD
      {((cond) => {if (!cond) throw new Error("assertion failed: setA == setA")})($___a_b_______try___return_require__assert___deepStrictEqual_a_b______undefined____catch___return_false_______setA_setA__)};
      {((cond) => {if (!cond) throw new Error("assertion failed: setA == setB")})($___a_b_______try___return_require__assert___deepStrictEqual_a_b______undefined____catch___return_false_______setA_setB__)};
=======
      $helpers.assert($helpers.eq($setA, $setA), "setA == setA");
      $helpers.assert($helpers.eq($setA, $setB), "setA == setB");
>>>>>>> d85ef04b
    }
  }
  return $Closure5;
}
//# sourceMappingURL=inflight.$Closure5-1.js.map
```

## inflight.$Closure6-1.js
```js
"use strict";
<<<<<<< HEAD
module.exports = function({ $_____a_b_______try___return_require__assert___notDeepStrictEqual_a_b______undefined____catch___return_false_______setA_setB___, $___a_b_______try___return_require__assert___notDeepStrictEqual_a_b______undefined____catch___return_false_______setA_setC__ }) {
=======
const $helpers = require("@winglang/sdk/lib/helpers");
module.exports = function({ $setA, $setB, $setC }) {
>>>>>>> d85ef04b
  class $Closure6 {
    constructor({  }) {
      const $obj = (...args) => this.handle(...args);
      Object.setPrototypeOf($obj, this);
      return $obj;
    }
    async handle() {
<<<<<<< HEAD
      {((cond) => {if (!cond) throw new Error("assertion failed: setA != setC")})($___a_b_______try___return_require__assert___notDeepStrictEqual_a_b______undefined____catch___return_false_______setA_setC__)};
      {((cond) => {if (!cond) throw new Error("assertion failed: !(setA != setB)")})($_____a_b_______try___return_require__assert___notDeepStrictEqual_a_b______undefined____catch___return_false_______setA_setB___)};
=======
      $helpers.assert(!$helpers.eq($setA, $setC), "setA != setC");
      $helpers.assert((!!$helpers.eq($setA, $setB)), "!(setA != setB)");
>>>>>>> d85ef04b
    }
  }
  return $Closure6;
}
//# sourceMappingURL=inflight.$Closure6-1.js.map
```

## inflight.$Closure7-1.js
```js
"use strict";
<<<<<<< HEAD
module.exports = function({ $___a_b_______try___return_require__assert___deepStrictEqual_a_b______undefined____catch___return_false_______mapA_mapA__, $___a_b_______try___return_require__assert___deepStrictEqual_a_b______undefined____catch___return_false_______mapA_mapB__ }) {
=======
const $helpers = require("@winglang/sdk/lib/helpers");
module.exports = function({ $mapA, $mapB }) {
>>>>>>> d85ef04b
  class $Closure7 {
    constructor({  }) {
      const $obj = (...args) => this.handle(...args);
      Object.setPrototypeOf($obj, this);
      return $obj;
    }
    async handle() {
<<<<<<< HEAD
      {((cond) => {if (!cond) throw new Error("assertion failed: mapA == mapA")})($___a_b_______try___return_require__assert___deepStrictEqual_a_b______undefined____catch___return_false_______mapA_mapA__)};
      {((cond) => {if (!cond) throw new Error("assertion failed: mapA == mapB")})($___a_b_______try___return_require__assert___deepStrictEqual_a_b______undefined____catch___return_false_______mapA_mapB__)};
=======
      $helpers.assert($helpers.eq($mapA, $mapA), "mapA == mapA");
      $helpers.assert($helpers.eq($mapA, $mapB), "mapA == mapB");
>>>>>>> d85ef04b
    }
  }
  return $Closure7;
}
//# sourceMappingURL=inflight.$Closure7-1.js.map
```

## inflight.$Closure8-1.js
```js
"use strict";
<<<<<<< HEAD
module.exports = function({ $_____a_b_______try___return_require__assert___notDeepStrictEqual_a_b______undefined____catch___return_false_______mapA_mapB___, $___a_b_______try___return_require__assert___notDeepStrictEqual_a_b______undefined____catch___return_false_______mapA_mapC__ }) {
=======
const $helpers = require("@winglang/sdk/lib/helpers");
module.exports = function({ $mapA, $mapB, $mapC }) {
>>>>>>> d85ef04b
  class $Closure8 {
    constructor({  }) {
      const $obj = (...args) => this.handle(...args);
      Object.setPrototypeOf($obj, this);
      return $obj;
    }
    async handle() {
<<<<<<< HEAD
      {((cond) => {if (!cond) throw new Error("assertion failed: mapA != mapC")})($___a_b_______try___return_require__assert___notDeepStrictEqual_a_b______undefined____catch___return_false_______mapA_mapC__)};
      {((cond) => {if (!cond) throw new Error("assertion failed: !(mapA != mapB)")})($_____a_b_______try___return_require__assert___notDeepStrictEqual_a_b______undefined____catch___return_false_______mapA_mapB___)};
=======
      $helpers.assert(!$helpers.eq($mapA, $mapC), "mapA != mapC");
      $helpers.assert((!!$helpers.eq($mapA, $mapB)), "!(mapA != mapB)");
>>>>>>> d85ef04b
    }
  }
  return $Closure8;
}
//# sourceMappingURL=inflight.$Closure8-1.js.map
```

## inflight.$Closure9-1.js
```js
"use strict";
<<<<<<< HEAD
module.exports = function({ $___a_b_______try___return_require__assert___deepStrictEqual_a_b______undefined____catch___return_false_______arrayA_arrayA__, $___a_b_______try___return_require__assert___deepStrictEqual_a_b______undefined____catch___return_false_______arrayA_arrayB__ }) {
=======
const $helpers = require("@winglang/sdk/lib/helpers");
module.exports = function({ $arrayA, $arrayB }) {
>>>>>>> d85ef04b
  class $Closure9 {
    constructor({  }) {
      const $obj = (...args) => this.handle(...args);
      Object.setPrototypeOf($obj, this);
      return $obj;
    }
    async handle() {
<<<<<<< HEAD
      {((cond) => {if (!cond) throw new Error("assertion failed: arrayA == arrayA")})($___a_b_______try___return_require__assert___deepStrictEqual_a_b______undefined____catch___return_false_______arrayA_arrayA__)};
      {((cond) => {if (!cond) throw new Error("assertion failed: arrayA == arrayB")})($___a_b_______try___return_require__assert___deepStrictEqual_a_b______undefined____catch___return_false_______arrayA_arrayB__)};
=======
      $helpers.assert($helpers.eq($arrayA, $arrayA), "arrayA == arrayA");
      $helpers.assert($helpers.eq($arrayA, $arrayB), "arrayA == arrayB");
>>>>>>> d85ef04b
    }
  }
  return $Closure9;
}
//# sourceMappingURL=inflight.$Closure9-1.js.map
```

## main.tf.json
```json
{
  "//": {
    "metadata": {
      "backend": "local",
      "stackName": "root",
      "version": "0.17.0"
    },
    "outputs": {}
  },
  "provider": {
    "aws": [
      {}
    ]
  }
}
```

## preflight.js
```js
"use strict";
const $stdlib = require('@winglang/sdk');
const $platforms = ((s) => !s ? [] : s.split(';'))(process.env.WING_PLATFORMS);
const $outdir = process.env.WING_SYNTH_DIR ?? ".";
const $wing_is_test = process.env.WING_IS_TEST === "true";
const std = $stdlib.std;
const $helpers = $stdlib.helpers;
class $Root extends $stdlib.std.Resource {
  constructor($scope, $id) {
    super($scope, $id);
    class $Closure1 extends $stdlib.std.Resource {
      _hash = require('crypto').createHash('md5').update(this._toInflight()).digest('hex');
      constructor($scope, $id, ) {
        super($scope, $id);
        (std.Node.of(this)).hidden = true;
      }
      static _toInflightType() {
        return `
          require("./inflight.$Closure1-1.js")({
            $___a_b_______try___return_require__assert___deepStrictEqual_a_b______undefined____catch___return_false_______numA_numA__: ${$stdlib.core.liftObject((((a,b) => { try { return require('assert').deepStrictEqual(a,b) === undefined; } catch { return false; } })(numA,numA)))},
            $___a_b_______try___return_require__assert___deepStrictEqual_a_b______undefined____catch___return_false_______numA_numB__: ${$stdlib.core.liftObject((((a,b) => { try { return require('assert').deepStrictEqual(a,b) === undefined; } catch { return false; } })(numA,numB)))},
            $___a_b_______try___return_require__assert___deepStrictEqual_a_b______undefined____catch___return_false_______strA_strA__: ${$stdlib.core.liftObject((((a,b) => { try { return require('assert').deepStrictEqual(a,b) === undefined; } catch { return false; } })(strA,strA)))},
            $___a_b_______try___return_require__assert___deepStrictEqual_a_b______undefined____catch___return_false_______strA_strB__: ${$stdlib.core.liftObject((((a,b) => { try { return require('assert').deepStrictEqual(a,b) === undefined; } catch { return false; } })(strA,strB)))},
          })
        `;
      }
      _toInflight() {
        return `
          (await (async () => {
            const $Closure1Client = ${$Closure1._toInflightType(this)};
            const client = new $Closure1Client({
            });
            if (client.$inflight_init) { await client.$inflight_init(); }
            return client;
          })())
        `;
      }
      _supportedOps() {
        return [...super._supportedOps(), "handle", "$inflight_init"];
      }
      _registerOnLift(host, ops) {
        if (ops.includes("handle")) {
          $Closure1._registerOnLiftObject((((a,b) => { try { return require('assert').deepStrictEqual(a,b) === undefined; } catch { return false; } })(numA,numA)), host, []);
          $Closure1._registerOnLiftObject((((a,b) => { try { return require('assert').deepStrictEqual(a,b) === undefined; } catch { return false; } })(numA,numB)), host, []);
          $Closure1._registerOnLiftObject((((a,b) => { try { return require('assert').deepStrictEqual(a,b) === undefined; } catch { return false; } })(strA,strA)), host, []);
          $Closure1._registerOnLiftObject((((a,b) => { try { return require('assert').deepStrictEqual(a,b) === undefined; } catch { return false; } })(strA,strB)), host, []);
        }
        super._registerOnLift(host, ops);
      }
    }
    class $Closure2 extends $stdlib.std.Resource {
      _hash = require('crypto').createHash('md5').update(this._toInflight()).digest('hex');
      constructor($scope, $id, ) {
        super($scope, $id);
        (std.Node.of(this)).hidden = true;
      }
      static _toInflightType() {
        return `
          require("./inflight.$Closure2-1.js")({
            $___a_b_______try___return_require__assert___notDeepStrictEqual_a_b______undefined____catch___return_false_______numA_numC__: ${$stdlib.core.liftObject((((a,b) => { try { return require('assert').notDeepStrictEqual(a,b) === undefined; } catch { return false; } })(numA,numC)))},
            $___a_b_______try___return_require__assert___notDeepStrictEqual_a_b______undefined____catch___return_false_______strA_strC__: ${$stdlib.core.liftObject((((a,b) => { try { return require('assert').notDeepStrictEqual(a,b) === undefined; } catch { return false; } })(strA,strC)))},
          })
        `;
      }
      _toInflight() {
        return `
          (await (async () => {
            const $Closure2Client = ${$Closure2._toInflightType(this)};
            const client = new $Closure2Client({
            });
            if (client.$inflight_init) { await client.$inflight_init(); }
            return client;
          })())
        `;
      }
      _supportedOps() {
        return [...super._supportedOps(), "handle", "$inflight_init"];
      }
      _registerOnLift(host, ops) {
        if (ops.includes("handle")) {
          $Closure2._registerOnLiftObject((((a,b) => { try { return require('assert').notDeepStrictEqual(a,b) === undefined; } catch { return false; } })(numA,numC)), host, []);
          $Closure2._registerOnLiftObject((((a,b) => { try { return require('assert').notDeepStrictEqual(a,b) === undefined; } catch { return false; } })(strA,strC)), host, []);
        }
        super._registerOnLift(host, ops);
      }
    }
    class $Closure3 extends $stdlib.std.Resource {
      _hash = require('crypto').createHash('md5').update(this._toInflight()).digest('hex');
      constructor($scope, $id, ) {
        super($scope, $id);
        (std.Node.of(this)).hidden = true;
      }
      static _toInflightType() {
        return `
          require("./inflight.$Closure3-1.js")({
            $___a_b_______try___return_require__assert___deepStrictEqual_a_b______undefined____catch___return_false_______jsonA_jsonA__: ${$stdlib.core.liftObject((((a,b) => { try { return require('assert').deepStrictEqual(a,b) === undefined; } catch { return false; } })(jsonA,jsonA)))},
            $___a_b_______try___return_require__assert___deepStrictEqual_a_b______undefined____catch___return_false_______jsonA_jsonB__: ${$stdlib.core.liftObject((((a,b) => { try { return require('assert').deepStrictEqual(a,b) === undefined; } catch { return false; } })(jsonA,jsonB)))},
          })
        `;
      }
      _toInflight() {
        return `
          (await (async () => {
            const $Closure3Client = ${$Closure3._toInflightType(this)};
            const client = new $Closure3Client({
            });
            if (client.$inflight_init) { await client.$inflight_init(); }
            return client;
          })())
        `;
      }
      _supportedOps() {
        return [...super._supportedOps(), "handle", "$inflight_init"];
      }
      _registerOnLift(host, ops) {
        if (ops.includes("handle")) {
          $Closure3._registerOnLiftObject((((a,b) => { try { return require('assert').deepStrictEqual(a,b) === undefined; } catch { return false; } })(jsonA,jsonA)), host, []);
          $Closure3._registerOnLiftObject((((a,b) => { try { return require('assert').deepStrictEqual(a,b) === undefined; } catch { return false; } })(jsonA,jsonB)), host, []);
        }
        super._registerOnLift(host, ops);
      }
    }
    class $Closure4 extends $stdlib.std.Resource {
      _hash = require('crypto').createHash('md5').update(this._toInflight()).digest('hex');
      constructor($scope, $id, ) {
        super($scope, $id);
        (std.Node.of(this)).hidden = true;
      }
      static _toInflightType() {
        return `
          require("./inflight.$Closure4-1.js")({
            $_____a_b_______try___return_require__assert___notDeepStrictEqual_a_b______undefined____catch___return_false_______jsonA_jsonB___: ${$stdlib.core.liftObject((!(((a,b) => { try { return require('assert').notDeepStrictEqual(a,b) === undefined; } catch { return false; } })(jsonA,jsonB))))},
            $___a_b_______try___return_require__assert___notDeepStrictEqual_a_b______undefined____catch___return_false_______jsonA_jsonC__: ${$stdlib.core.liftObject((((a,b) => { try { return require('assert').notDeepStrictEqual(a,b) === undefined; } catch { return false; } })(jsonA,jsonC)))},
          })
        `;
      }
      _toInflight() {
        return `
          (await (async () => {
            const $Closure4Client = ${$Closure4._toInflightType(this)};
            const client = new $Closure4Client({
            });
            if (client.$inflight_init) { await client.$inflight_init(); }
            return client;
          })())
        `;
      }
      _supportedOps() {
        return [...super._supportedOps(), "handle", "$inflight_init"];
      }
      _registerOnLift(host, ops) {
        if (ops.includes("handle")) {
          $Closure4._registerOnLiftObject((!(((a,b) => { try { return require('assert').notDeepStrictEqual(a,b) === undefined; } catch { return false; } })(jsonA,jsonB))), host, []);
          $Closure4._registerOnLiftObject((((a,b) => { try { return require('assert').notDeepStrictEqual(a,b) === undefined; } catch { return false; } })(jsonA,jsonC)), host, []);
        }
        super._registerOnLift(host, ops);
      }
    }
    class $Closure5 extends $stdlib.std.Resource {
      _hash = require('crypto').createHash('md5').update(this._toInflight()).digest('hex');
      constructor($scope, $id, ) {
        super($scope, $id);
        (std.Node.of(this)).hidden = true;
      }
      static _toInflightType() {
        return `
          require("./inflight.$Closure5-1.js")({
            $___a_b_______try___return_require__assert___deepStrictEqual_a_b______undefined____catch___return_false_______setA_setA__: ${$stdlib.core.liftObject((((a,b) => { try { return require('assert').deepStrictEqual(a,b) === undefined; } catch { return false; } })(setA,setA)))},
            $___a_b_______try___return_require__assert___deepStrictEqual_a_b______undefined____catch___return_false_______setA_setB__: ${$stdlib.core.liftObject((((a,b) => { try { return require('assert').deepStrictEqual(a,b) === undefined; } catch { return false; } })(setA,setB)))},
          })
        `;
      }
      _toInflight() {
        return `
          (await (async () => {
            const $Closure5Client = ${$Closure5._toInflightType(this)};
            const client = new $Closure5Client({
            });
            if (client.$inflight_init) { await client.$inflight_init(); }
            return client;
          })())
        `;
      }
      _supportedOps() {
        return [...super._supportedOps(), "handle", "$inflight_init"];
      }
      _registerOnLift(host, ops) {
        if (ops.includes("handle")) {
          $Closure5._registerOnLiftObject((((a,b) => { try { return require('assert').deepStrictEqual(a,b) === undefined; } catch { return false; } })(setA,setA)), host, []);
          $Closure5._registerOnLiftObject((((a,b) => { try { return require('assert').deepStrictEqual(a,b) === undefined; } catch { return false; } })(setA,setB)), host, []);
        }
        super._registerOnLift(host, ops);
      }
    }
    class $Closure6 extends $stdlib.std.Resource {
      _hash = require('crypto').createHash('md5').update(this._toInflight()).digest('hex');
      constructor($scope, $id, ) {
        super($scope, $id);
        (std.Node.of(this)).hidden = true;
      }
      static _toInflightType() {
        return `
          require("./inflight.$Closure6-1.js")({
            $_____a_b_______try___return_require__assert___notDeepStrictEqual_a_b______undefined____catch___return_false_______setA_setB___: ${$stdlib.core.liftObject((!(((a,b) => { try { return require('assert').notDeepStrictEqual(a,b) === undefined; } catch { return false; } })(setA,setB))))},
            $___a_b_______try___return_require__assert___notDeepStrictEqual_a_b______undefined____catch___return_false_______setA_setC__: ${$stdlib.core.liftObject((((a,b) => { try { return require('assert').notDeepStrictEqual(a,b) === undefined; } catch { return false; } })(setA,setC)))},
          })
        `;
      }
      _toInflight() {
        return `
          (await (async () => {
            const $Closure6Client = ${$Closure6._toInflightType(this)};
            const client = new $Closure6Client({
            });
            if (client.$inflight_init) { await client.$inflight_init(); }
            return client;
          })())
        `;
      }
      _supportedOps() {
        return [...super._supportedOps(), "handle", "$inflight_init"];
      }
      _registerOnLift(host, ops) {
        if (ops.includes("handle")) {
          $Closure6._registerOnLiftObject((!(((a,b) => { try { return require('assert').notDeepStrictEqual(a,b) === undefined; } catch { return false; } })(setA,setB))), host, []);
          $Closure6._registerOnLiftObject((((a,b) => { try { return require('assert').notDeepStrictEqual(a,b) === undefined; } catch { return false; } })(setA,setC)), host, []);
        }
        super._registerOnLift(host, ops);
      }
    }
    class $Closure7 extends $stdlib.std.Resource {
      _hash = require('crypto').createHash('md5').update(this._toInflight()).digest('hex');
      constructor($scope, $id, ) {
        super($scope, $id);
        (std.Node.of(this)).hidden = true;
      }
      static _toInflightType() {
        return `
          require("./inflight.$Closure7-1.js")({
            $___a_b_______try___return_require__assert___deepStrictEqual_a_b______undefined____catch___return_false_______mapA_mapA__: ${$stdlib.core.liftObject((((a,b) => { try { return require('assert').deepStrictEqual(a,b) === undefined; } catch { return false; } })(mapA,mapA)))},
            $___a_b_______try___return_require__assert___deepStrictEqual_a_b______undefined____catch___return_false_______mapA_mapB__: ${$stdlib.core.liftObject((((a,b) => { try { return require('assert').deepStrictEqual(a,b) === undefined; } catch { return false; } })(mapA,mapB)))},
          })
        `;
      }
      _toInflight() {
        return `
          (await (async () => {
            const $Closure7Client = ${$Closure7._toInflightType(this)};
            const client = new $Closure7Client({
            });
            if (client.$inflight_init) { await client.$inflight_init(); }
            return client;
          })())
        `;
      }
      _supportedOps() {
        return [...super._supportedOps(), "handle", "$inflight_init"];
      }
      _registerOnLift(host, ops) {
        if (ops.includes("handle")) {
          $Closure7._registerOnLiftObject((((a,b) => { try { return require('assert').deepStrictEqual(a,b) === undefined; } catch { return false; } })(mapA,mapA)), host, []);
          $Closure7._registerOnLiftObject((((a,b) => { try { return require('assert').deepStrictEqual(a,b) === undefined; } catch { return false; } })(mapA,mapB)), host, []);
        }
        super._registerOnLift(host, ops);
      }
    }
    class $Closure8 extends $stdlib.std.Resource {
      _hash = require('crypto').createHash('md5').update(this._toInflight()).digest('hex');
      constructor($scope, $id, ) {
        super($scope, $id);
        (std.Node.of(this)).hidden = true;
      }
      static _toInflightType() {
        return `
          require("./inflight.$Closure8-1.js")({
            $_____a_b_______try___return_require__assert___notDeepStrictEqual_a_b______undefined____catch___return_false_______mapA_mapB___: ${$stdlib.core.liftObject((!(((a,b) => { try { return require('assert').notDeepStrictEqual(a,b) === undefined; } catch { return false; } })(mapA,mapB))))},
            $___a_b_______try___return_require__assert___notDeepStrictEqual_a_b______undefined____catch___return_false_______mapA_mapC__: ${$stdlib.core.liftObject((((a,b) => { try { return require('assert').notDeepStrictEqual(a,b) === undefined; } catch { return false; } })(mapA,mapC)))},
          })
        `;
      }
      _toInflight() {
        return `
          (await (async () => {
            const $Closure8Client = ${$Closure8._toInflightType(this)};
            const client = new $Closure8Client({
            });
            if (client.$inflight_init) { await client.$inflight_init(); }
            return client;
          })())
        `;
      }
      _supportedOps() {
        return [...super._supportedOps(), "handle", "$inflight_init"];
      }
      _registerOnLift(host, ops) {
        if (ops.includes("handle")) {
          $Closure8._registerOnLiftObject((!(((a,b) => { try { return require('assert').notDeepStrictEqual(a,b) === undefined; } catch { return false; } })(mapA,mapB))), host, []);
          $Closure8._registerOnLiftObject((((a,b) => { try { return require('assert').notDeepStrictEqual(a,b) === undefined; } catch { return false; } })(mapA,mapC)), host, []);
        }
        super._registerOnLift(host, ops);
      }
    }
    class $Closure9 extends $stdlib.std.Resource {
      _hash = require('crypto').createHash('md5').update(this._toInflight()).digest('hex');
      constructor($scope, $id, ) {
        super($scope, $id);
        (std.Node.of(this)).hidden = true;
      }
      static _toInflightType() {
        return `
          require("./inflight.$Closure9-1.js")({
            $___a_b_______try___return_require__assert___deepStrictEqual_a_b______undefined____catch___return_false_______arrayA_arrayA__: ${$stdlib.core.liftObject((((a,b) => { try { return require('assert').deepStrictEqual(a,b) === undefined; } catch { return false; } })(arrayA,arrayA)))},
            $___a_b_______try___return_require__assert___deepStrictEqual_a_b______undefined____catch___return_false_______arrayA_arrayB__: ${$stdlib.core.liftObject((((a,b) => { try { return require('assert').deepStrictEqual(a,b) === undefined; } catch { return false; } })(arrayA,arrayB)))},
          })
        `;
      }
      _toInflight() {
        return `
          (await (async () => {
            const $Closure9Client = ${$Closure9._toInflightType(this)};
            const client = new $Closure9Client({
            });
            if (client.$inflight_init) { await client.$inflight_init(); }
            return client;
          })())
        `;
      }
      _supportedOps() {
        return [...super._supportedOps(), "handle", "$inflight_init"];
      }
      _registerOnLift(host, ops) {
        if (ops.includes("handle")) {
          $Closure9._registerOnLiftObject((((a,b) => { try { return require('assert').deepStrictEqual(a,b) === undefined; } catch { return false; } })(arrayA,arrayA)), host, []);
          $Closure9._registerOnLiftObject((((a,b) => { try { return require('assert').deepStrictEqual(a,b) === undefined; } catch { return false; } })(arrayA,arrayB)), host, []);
        }
        super._registerOnLift(host, ops);
      }
    }
    class $Closure10 extends $stdlib.std.Resource {
      _hash = require('crypto').createHash('md5').update(this._toInflight()).digest('hex');
      constructor($scope, $id, ) {
        super($scope, $id);
        (std.Node.of(this)).hidden = true;
      }
      static _toInflightType() {
        return `
          require("./inflight.$Closure10-1.js")({
            $_____a_b_______try___return_require__assert___notDeepStrictEqual_a_b______undefined____catch___return_false_______arrayA_arrayB___: ${$stdlib.core.liftObject((!(((a,b) => { try { return require('assert').notDeepStrictEqual(a,b) === undefined; } catch { return false; } })(arrayA,arrayB))))},
            $___a_b_______try___return_require__assert___notDeepStrictEqual_a_b______undefined____catch___return_false_______arrayA_arrayC__: ${$stdlib.core.liftObject((((a,b) => { try { return require('assert').notDeepStrictEqual(a,b) === undefined; } catch { return false; } })(arrayA,arrayC)))},
          })
        `;
      }
      _toInflight() {
        return `
          (await (async () => {
            const $Closure10Client = ${$Closure10._toInflightType(this)};
            const client = new $Closure10Client({
            });
            if (client.$inflight_init) { await client.$inflight_init(); }
            return client;
          })())
        `;
      }
      _supportedOps() {
        return [...super._supportedOps(), "handle", "$inflight_init"];
      }
      _registerOnLift(host, ops) {
        if (ops.includes("handle")) {
          $Closure10._registerOnLiftObject((!(((a,b) => { try { return require('assert').notDeepStrictEqual(a,b) === undefined; } catch { return false; } })(arrayA,arrayB))), host, []);
          $Closure10._registerOnLiftObject((((a,b) => { try { return require('assert').notDeepStrictEqual(a,b) === undefined; } catch { return false; } })(arrayA,arrayC)), host, []);
        }
        super._registerOnLift(host, ops);
      }
    }
    class $Closure11 extends $stdlib.std.Resource {
      _hash = require('crypto').createHash('md5').update(this._toInflight()).digest('hex');
      constructor($scope, $id, ) {
        super($scope, $id);
        (std.Node.of(this)).hidden = true;
      }
      static _toInflightType() {
        return `
          require("./inflight.$Closure11-1.js")({
            $___a_b_______try___return_require__assert___deepStrictEqual_a_b______undefined____catch___return_false_______cat1_cat1__: ${$stdlib.core.liftObject((((a,b) => { try { return require('assert').deepStrictEqual(a,b) === undefined; } catch { return false; } })(cat1,cat1)))},
            $___a_b_______try___return_require__assert___deepStrictEqual_a_b______undefined____catch___return_false_______cat1_cat2__: ${$stdlib.core.liftObject((((a,b) => { try { return require('assert').deepStrictEqual(a,b) === undefined; } catch { return false; } })(cat1,cat2)))},
          })
        `;
      }
      _toInflight() {
        return `
          (await (async () => {
            const $Closure11Client = ${$Closure11._toInflightType(this)};
            const client = new $Closure11Client({
            });
            if (client.$inflight_init) { await client.$inflight_init(); }
            return client;
          })())
        `;
      }
      _supportedOps() {
        return [...super._supportedOps(), "handle", "$inflight_init"];
      }
      _registerOnLift(host, ops) {
        if (ops.includes("handle")) {
          $Closure11._registerOnLiftObject((((a,b) => { try { return require('assert').deepStrictEqual(a,b) === undefined; } catch { return false; } })(cat1,cat1)), host, []);
          $Closure11._registerOnLiftObject((((a,b) => { try { return require('assert').deepStrictEqual(a,b) === undefined; } catch { return false; } })(cat1,cat2)), host, []);
        }
        super._registerOnLift(host, ops);
      }
    }
    class $Closure12 extends $stdlib.std.Resource {
      _hash = require('crypto').createHash('md5').update(this._toInflight()).digest('hex');
      constructor($scope, $id, ) {
        super($scope, $id);
        (std.Node.of(this)).hidden = true;
      }
      static _toInflightType() {
        return `
          require("./inflight.$Closure12-1.js")({
            $_____a_b_______try___return_require__assert___notDeepStrictEqual_a_b______undefined____catch___return_false_______cat1_cat2___: ${$stdlib.core.liftObject((!(((a,b) => { try { return require('assert').notDeepStrictEqual(a,b) === undefined; } catch { return false; } })(cat1,cat2))))},
            $___a_b_______try___return_require__assert___notDeepStrictEqual_a_b______undefined____catch___return_false_______cat1_cat3__: ${$stdlib.core.liftObject((((a,b) => { try { return require('assert').notDeepStrictEqual(a,b) === undefined; } catch { return false; } })(cat1,cat3)))},
          })
        `;
      }
      _toInflight() {
        return `
          (await (async () => {
            const $Closure12Client = ${$Closure12._toInflightType(this)};
            const client = new $Closure12Client({
            });
            if (client.$inflight_init) { await client.$inflight_init(); }
            return client;
          })())
        `;
      }
      _supportedOps() {
        return [...super._supportedOps(), "handle", "$inflight_init"];
      }
      _registerOnLift(host, ops) {
        if (ops.includes("handle")) {
          $Closure12._registerOnLiftObject((!(((a,b) => { try { return require('assert').notDeepStrictEqual(a,b) === undefined; } catch { return false; } })(cat1,cat2))), host, []);
          $Closure12._registerOnLiftObject((((a,b) => { try { return require('assert').notDeepStrictEqual(a,b) === undefined; } catch { return false; } })(cat1,cat3)), host, []);
        }
        super._registerOnLift(host, ops);
      }
    }
    const numA = 1;
    const numB = 1;
    const numC = 10;
    const strA = "wing";
    const strB = "wing";
    const strC = "wingnuts";
    this.node.root.new("@winglang/sdk.std.Test", std.Test, this, "test:Primitive types with the same value", new $Closure1(this, "$Closure1"));
    this.node.root.new("@winglang/sdk.std.Test", std.Test, this, "test:Primitive types with different values", new $Closure2(this, "$Closure2"));
    const jsonA = ({"a": 1});
    const jsonB = ({"a": 1});
    const jsonC = [1, 2, 3];
    this.node.root.new("@winglang/sdk.std.Test", std.Test, this, "test:Json with the same value", new $Closure3(this, "$Closure3"));
    this.node.root.new("@winglang/sdk.std.Test", std.Test, this, "test:Json with different values", new $Closure4(this, "$Closure4"));
    const setA = new Set([1, 2, 3]);
    const setB = new Set([1, 2, 3]);
    const setC = new Set([4, 5, 6]);
    this.node.root.new("@winglang/sdk.std.Test", std.Test, this, "test:Set types with the same value", new $Closure5(this, "$Closure5"));
    this.node.root.new("@winglang/sdk.std.Test", std.Test, this, "test:Set types with different values", new $Closure6(this, "$Closure6"));
    const mapA = ({["a"]: 1, ["b"]: 2});
    const mapB = ({["a"]: 1, ["b"]: 2});
    const mapC = ({["c"]: 10, ["b"]: 2});
    this.node.root.new("@winglang/sdk.std.Test", std.Test, this, "test:Map with the same value", new $Closure7(this, "$Closure7"));
    this.node.root.new("@winglang/sdk.std.Test", std.Test, this, "test:Map with different values", new $Closure8(this, "$Closure8"));
    const arrayA = [1, 2, 3];
    const arrayB = [1, 2, 3];
    const arrayC = [4, 5, 6];
    this.node.root.new("@winglang/sdk.std.Test", std.Test, this, "test:Array with the same value", new $Closure9(this, "$Closure9"));
    this.node.root.new("@winglang/sdk.std.Test", std.Test, this, "test:Array with different values", new $Closure10(this, "$Closure10"));
    const cat1 = ({"name": "Mittens", "age": 3});
    const cat2 = ({"name": "Mittens", "age": 3});
    const cat3 = ({"name": "Simba", "age": 5});
    this.node.root.new("@winglang/sdk.std.Test", std.Test, this, "test:Struct with the same value", new $Closure11(this, "$Closure11"));
    this.node.root.new("@winglang/sdk.std.Test", std.Test, this, "test:Struct with different values", new $Closure12(this, "$Closure12"));
  }
}
const $PlatformManager = new $stdlib.platform.PlatformManager({platformPaths: $platforms});
const $APP = $PlatformManager.createApp({ outdir: $outdir, name: "deep_equality.test", rootConstruct: $Root, isTestEnvironment: $wing_is_test, entrypointDir: process.env['WING_SOURCE_DIR'], rootId: process.env['WING_ROOT_ID'] });
$APP.synth();
//# sourceMappingURL=preflight.js.map
```
<|MERGE_RESOLUTION|>--- conflicted
+++ resolved
@@ -3,12 +3,8 @@
 ## inflight.$Closure1-1.js
 ```js
 "use strict";
-<<<<<<< HEAD
-module.exports = function({ $___a_b_______try___return_require__assert___deepStrictEqual_a_b______undefined____catch___return_false_______numA_numA__, $___a_b_______try___return_require__assert___deepStrictEqual_a_b______undefined____catch___return_false_______numA_numB__, $___a_b_______try___return_require__assert___deepStrictEqual_a_b______undefined____catch___return_false_______strA_strA__, $___a_b_______try___return_require__assert___deepStrictEqual_a_b______undefined____catch___return_false_______strA_strB__ }) {
-=======
 const $helpers = require("@winglang/sdk/lib/helpers");
 module.exports = function({ $numA, $numB, $strA, $strB }) {
->>>>>>> d85ef04b
   class $Closure1 {
     constructor({  }) {
       const $obj = (...args) => this.handle(...args);
@@ -16,17 +12,10 @@
       return $obj;
     }
     async handle() {
-<<<<<<< HEAD
-      {((cond) => {if (!cond) throw new Error("assertion failed: numA == numA")})($___a_b_______try___return_require__assert___deepStrictEqual_a_b______undefined____catch___return_false_______numA_numA__)};
-      {((cond) => {if (!cond) throw new Error("assertion failed: numA == numB")})($___a_b_______try___return_require__assert___deepStrictEqual_a_b______undefined____catch___return_false_______numA_numB__)};
-      {((cond) => {if (!cond) throw new Error("assertion failed: strA == strA")})($___a_b_______try___return_require__assert___deepStrictEqual_a_b______undefined____catch___return_false_______strA_strA__)};
-      {((cond) => {if (!cond) throw new Error("assertion failed: strA == strB")})($___a_b_______try___return_require__assert___deepStrictEqual_a_b______undefined____catch___return_false_______strA_strB__)};
-=======
       $helpers.assert($helpers.eq($numA, $numA), "numA == numA");
       $helpers.assert($helpers.eq($numA, $numB), "numA == numB");
       $helpers.assert($helpers.eq($strA, $strA), "strA == strA");
       $helpers.assert($helpers.eq($strA, $strB), "strA == strB");
->>>>>>> d85ef04b
     }
   }
   return $Closure1;
@@ -37,12 +26,8 @@
 ## inflight.$Closure10-1.js
 ```js
 "use strict";
-<<<<<<< HEAD
-module.exports = function({ $_____a_b_______try___return_require__assert___notDeepStrictEqual_a_b______undefined____catch___return_false_______arrayA_arrayB___, $___a_b_______try___return_require__assert___notDeepStrictEqual_a_b______undefined____catch___return_false_______arrayA_arrayC__ }) {
-=======
 const $helpers = require("@winglang/sdk/lib/helpers");
 module.exports = function({ $arrayA, $arrayB, $arrayC }) {
->>>>>>> d85ef04b
   class $Closure10 {
     constructor({  }) {
       const $obj = (...args) => this.handle(...args);
@@ -50,13 +35,8 @@
       return $obj;
     }
     async handle() {
-<<<<<<< HEAD
-      {((cond) => {if (!cond) throw new Error("assertion failed: arrayA != arrayC")})($___a_b_______try___return_require__assert___notDeepStrictEqual_a_b______undefined____catch___return_false_______arrayA_arrayC__)};
-      {((cond) => {if (!cond) throw new Error("assertion failed: !(arrayA != arrayB)")})($_____a_b_______try___return_require__assert___notDeepStrictEqual_a_b______undefined____catch___return_false_______arrayA_arrayB___)};
-=======
       $helpers.assert(!$helpers.eq($arrayA, $arrayC), "arrayA != arrayC");
       $helpers.assert((!!$helpers.eq($arrayA, $arrayB)), "!(arrayA != arrayB)");
->>>>>>> d85ef04b
     }
   }
   return $Closure10;
@@ -67,12 +47,8 @@
 ## inflight.$Closure11-1.js
 ```js
 "use strict";
-<<<<<<< HEAD
-module.exports = function({ $___a_b_______try___return_require__assert___deepStrictEqual_a_b______undefined____catch___return_false_______cat1_cat1__, $___a_b_______try___return_require__assert___deepStrictEqual_a_b______undefined____catch___return_false_______cat1_cat2__ }) {
-=======
 const $helpers = require("@winglang/sdk/lib/helpers");
 module.exports = function({ $cat1, $cat2 }) {
->>>>>>> d85ef04b
   class $Closure11 {
     constructor({  }) {
       const $obj = (...args) => this.handle(...args);
@@ -80,13 +56,8 @@
       return $obj;
     }
     async handle() {
-<<<<<<< HEAD
-      {((cond) => {if (!cond) throw new Error("assertion failed: cat1 == cat1")})($___a_b_______try___return_require__assert___deepStrictEqual_a_b______undefined____catch___return_false_______cat1_cat1__)};
-      {((cond) => {if (!cond) throw new Error("assertion failed: cat1 == cat2")})($___a_b_______try___return_require__assert___deepStrictEqual_a_b______undefined____catch___return_false_______cat1_cat2__)};
-=======
       $helpers.assert($helpers.eq($cat1, $cat1), "cat1 == cat1");
       $helpers.assert($helpers.eq($cat1, $cat2), "cat1 == cat2");
->>>>>>> d85ef04b
     }
   }
   return $Closure11;
@@ -97,12 +68,8 @@
 ## inflight.$Closure12-1.js
 ```js
 "use strict";
-<<<<<<< HEAD
-module.exports = function({ $_____a_b_______try___return_require__assert___notDeepStrictEqual_a_b______undefined____catch___return_false_______cat1_cat2___, $___a_b_______try___return_require__assert___notDeepStrictEqual_a_b______undefined____catch___return_false_______cat1_cat3__ }) {
-=======
 const $helpers = require("@winglang/sdk/lib/helpers");
 module.exports = function({ $cat1, $cat2, $cat3 }) {
->>>>>>> d85ef04b
   class $Closure12 {
     constructor({  }) {
       const $obj = (...args) => this.handle(...args);
@@ -110,13 +77,8 @@
       return $obj;
     }
     async handle() {
-<<<<<<< HEAD
-      {((cond) => {if (!cond) throw new Error("assertion failed: cat1 != cat3")})($___a_b_______try___return_require__assert___notDeepStrictEqual_a_b______undefined____catch___return_false_______cat1_cat3__)};
-      {((cond) => {if (!cond) throw new Error("assertion failed: !(cat1 != cat2)")})($_____a_b_______try___return_require__assert___notDeepStrictEqual_a_b______undefined____catch___return_false_______cat1_cat2___)};
-=======
       $helpers.assert(!$helpers.eq($cat1, $cat3), "cat1 != cat3");
       $helpers.assert((!!$helpers.eq($cat1, $cat2)), "!(cat1 != cat2)");
->>>>>>> d85ef04b
     }
   }
   return $Closure12;
@@ -127,12 +89,8 @@
 ## inflight.$Closure2-1.js
 ```js
 "use strict";
-<<<<<<< HEAD
-module.exports = function({ $___a_b_______try___return_require__assert___notDeepStrictEqual_a_b______undefined____catch___return_false_______numA_numC__, $___a_b_______try___return_require__assert___notDeepStrictEqual_a_b______undefined____catch___return_false_______strA_strC__ }) {
-=======
 const $helpers = require("@winglang/sdk/lib/helpers");
 module.exports = function({ $numA, $numC, $strA, $strC }) {
->>>>>>> d85ef04b
   class $Closure2 {
     constructor({  }) {
       const $obj = (...args) => this.handle(...args);
@@ -140,13 +98,8 @@
       return $obj;
     }
     async handle() {
-<<<<<<< HEAD
-      {((cond) => {if (!cond) throw new Error("assertion failed: numA != numC")})($___a_b_______try___return_require__assert___notDeepStrictEqual_a_b______undefined____catch___return_false_______numA_numC__)};
-      {((cond) => {if (!cond) throw new Error("assertion failed: strA != strC")})($___a_b_______try___return_require__assert___notDeepStrictEqual_a_b______undefined____catch___return_false_______strA_strC__)};
-=======
       $helpers.assert(!$helpers.eq($numA, $numC), "numA != numC");
       $helpers.assert(!$helpers.eq($strA, $strC), "strA != strC");
->>>>>>> d85ef04b
     }
   }
   return $Closure2;
@@ -157,12 +110,8 @@
 ## inflight.$Closure3-1.js
 ```js
 "use strict";
-<<<<<<< HEAD
-module.exports = function({ $___a_b_______try___return_require__assert___deepStrictEqual_a_b______undefined____catch___return_false_______jsonA_jsonA__, $___a_b_______try___return_require__assert___deepStrictEqual_a_b______undefined____catch___return_false_______jsonA_jsonB__ }) {
-=======
 const $helpers = require("@winglang/sdk/lib/helpers");
 module.exports = function({ $jsonA, $jsonB }) {
->>>>>>> d85ef04b
   class $Closure3 {
     constructor({  }) {
       const $obj = (...args) => this.handle(...args);
@@ -170,13 +119,8 @@
       return $obj;
     }
     async handle() {
-<<<<<<< HEAD
-      {((cond) => {if (!cond) throw new Error("assertion failed: jsonA == jsonA")})($___a_b_______try___return_require__assert___deepStrictEqual_a_b______undefined____catch___return_false_______jsonA_jsonA__)};
-      {((cond) => {if (!cond) throw new Error("assertion failed: jsonA == jsonB")})($___a_b_______try___return_require__assert___deepStrictEqual_a_b______undefined____catch___return_false_______jsonA_jsonB__)};
-=======
       $helpers.assert($helpers.eq($jsonA, $jsonA), "jsonA == jsonA");
       $helpers.assert($helpers.eq($jsonA, $jsonB), "jsonA == jsonB");
->>>>>>> d85ef04b
     }
   }
   return $Closure3;
@@ -187,12 +131,8 @@
 ## inflight.$Closure4-1.js
 ```js
 "use strict";
-<<<<<<< HEAD
-module.exports = function({ $_____a_b_______try___return_require__assert___notDeepStrictEqual_a_b______undefined____catch___return_false_______jsonA_jsonB___, $___a_b_______try___return_require__assert___notDeepStrictEqual_a_b______undefined____catch___return_false_______jsonA_jsonC__ }) {
-=======
 const $helpers = require("@winglang/sdk/lib/helpers");
 module.exports = function({ $jsonA, $jsonB, $jsonC }) {
->>>>>>> d85ef04b
   class $Closure4 {
     constructor({  }) {
       const $obj = (...args) => this.handle(...args);
@@ -200,13 +140,8 @@
       return $obj;
     }
     async handle() {
-<<<<<<< HEAD
-      {((cond) => {if (!cond) throw new Error("assertion failed: jsonA != jsonC")})($___a_b_______try___return_require__assert___notDeepStrictEqual_a_b______undefined____catch___return_false_______jsonA_jsonC__)};
-      {((cond) => {if (!cond) throw new Error("assertion failed: !(jsonA != jsonB)")})($_____a_b_______try___return_require__assert___notDeepStrictEqual_a_b______undefined____catch___return_false_______jsonA_jsonB___)};
-=======
       $helpers.assert(!$helpers.eq($jsonA, $jsonC), "jsonA != jsonC");
       $helpers.assert((!!$helpers.eq($jsonA, $jsonB)), "!(jsonA != jsonB)");
->>>>>>> d85ef04b
     }
   }
   return $Closure4;
@@ -217,12 +152,8 @@
 ## inflight.$Closure5-1.js
 ```js
 "use strict";
-<<<<<<< HEAD
-module.exports = function({ $___a_b_______try___return_require__assert___deepStrictEqual_a_b______undefined____catch___return_false_______setA_setA__, $___a_b_______try___return_require__assert___deepStrictEqual_a_b______undefined____catch___return_false_______setA_setB__ }) {
-=======
 const $helpers = require("@winglang/sdk/lib/helpers");
 module.exports = function({ $setA, $setB }) {
->>>>>>> d85ef04b
   class $Closure5 {
     constructor({  }) {
       const $obj = (...args) => this.handle(...args);
@@ -230,13 +161,8 @@
       return $obj;
     }
     async handle() {
-<<<<<<< HEAD
-      {((cond) => {if (!cond) throw new Error("assertion failed: setA == setA")})($___a_b_______try___return_require__assert___deepStrictEqual_a_b______undefined____catch___return_false_______setA_setA__)};
-      {((cond) => {if (!cond) throw new Error("assertion failed: setA == setB")})($___a_b_______try___return_require__assert___deepStrictEqual_a_b______undefined____catch___return_false_______setA_setB__)};
-=======
       $helpers.assert($helpers.eq($setA, $setA), "setA == setA");
       $helpers.assert($helpers.eq($setA, $setB), "setA == setB");
->>>>>>> d85ef04b
     }
   }
   return $Closure5;
@@ -247,12 +173,8 @@
 ## inflight.$Closure6-1.js
 ```js
 "use strict";
-<<<<<<< HEAD
-module.exports = function({ $_____a_b_______try___return_require__assert___notDeepStrictEqual_a_b______undefined____catch___return_false_______setA_setB___, $___a_b_______try___return_require__assert___notDeepStrictEqual_a_b______undefined____catch___return_false_______setA_setC__ }) {
-=======
 const $helpers = require("@winglang/sdk/lib/helpers");
 module.exports = function({ $setA, $setB, $setC }) {
->>>>>>> d85ef04b
   class $Closure6 {
     constructor({  }) {
       const $obj = (...args) => this.handle(...args);
@@ -260,13 +182,8 @@
       return $obj;
     }
     async handle() {
-<<<<<<< HEAD
-      {((cond) => {if (!cond) throw new Error("assertion failed: setA != setC")})($___a_b_______try___return_require__assert___notDeepStrictEqual_a_b______undefined____catch___return_false_______setA_setC__)};
-      {((cond) => {if (!cond) throw new Error("assertion failed: !(setA != setB)")})($_____a_b_______try___return_require__assert___notDeepStrictEqual_a_b______undefined____catch___return_false_______setA_setB___)};
-=======
       $helpers.assert(!$helpers.eq($setA, $setC), "setA != setC");
       $helpers.assert((!!$helpers.eq($setA, $setB)), "!(setA != setB)");
->>>>>>> d85ef04b
     }
   }
   return $Closure6;
@@ -277,12 +194,8 @@
 ## inflight.$Closure7-1.js
 ```js
 "use strict";
-<<<<<<< HEAD
-module.exports = function({ $___a_b_______try___return_require__assert___deepStrictEqual_a_b______undefined____catch___return_false_______mapA_mapA__, $___a_b_______try___return_require__assert___deepStrictEqual_a_b______undefined____catch___return_false_______mapA_mapB__ }) {
-=======
 const $helpers = require("@winglang/sdk/lib/helpers");
 module.exports = function({ $mapA, $mapB }) {
->>>>>>> d85ef04b
   class $Closure7 {
     constructor({  }) {
       const $obj = (...args) => this.handle(...args);
@@ -290,13 +203,8 @@
       return $obj;
     }
     async handle() {
-<<<<<<< HEAD
-      {((cond) => {if (!cond) throw new Error("assertion failed: mapA == mapA")})($___a_b_______try___return_require__assert___deepStrictEqual_a_b______undefined____catch___return_false_______mapA_mapA__)};
-      {((cond) => {if (!cond) throw new Error("assertion failed: mapA == mapB")})($___a_b_______try___return_require__assert___deepStrictEqual_a_b______undefined____catch___return_false_______mapA_mapB__)};
-=======
       $helpers.assert($helpers.eq($mapA, $mapA), "mapA == mapA");
       $helpers.assert($helpers.eq($mapA, $mapB), "mapA == mapB");
->>>>>>> d85ef04b
     }
   }
   return $Closure7;
@@ -307,12 +215,8 @@
 ## inflight.$Closure8-1.js
 ```js
 "use strict";
-<<<<<<< HEAD
-module.exports = function({ $_____a_b_______try___return_require__assert___notDeepStrictEqual_a_b______undefined____catch___return_false_______mapA_mapB___, $___a_b_______try___return_require__assert___notDeepStrictEqual_a_b______undefined____catch___return_false_______mapA_mapC__ }) {
-=======
 const $helpers = require("@winglang/sdk/lib/helpers");
 module.exports = function({ $mapA, $mapB, $mapC }) {
->>>>>>> d85ef04b
   class $Closure8 {
     constructor({  }) {
       const $obj = (...args) => this.handle(...args);
@@ -320,13 +224,8 @@
       return $obj;
     }
     async handle() {
-<<<<<<< HEAD
-      {((cond) => {if (!cond) throw new Error("assertion failed: mapA != mapC")})($___a_b_______try___return_require__assert___notDeepStrictEqual_a_b______undefined____catch___return_false_______mapA_mapC__)};
-      {((cond) => {if (!cond) throw new Error("assertion failed: !(mapA != mapB)")})($_____a_b_______try___return_require__assert___notDeepStrictEqual_a_b______undefined____catch___return_false_______mapA_mapB___)};
-=======
       $helpers.assert(!$helpers.eq($mapA, $mapC), "mapA != mapC");
       $helpers.assert((!!$helpers.eq($mapA, $mapB)), "!(mapA != mapB)");
->>>>>>> d85ef04b
     }
   }
   return $Closure8;
@@ -337,12 +236,8 @@
 ## inflight.$Closure9-1.js
 ```js
 "use strict";
-<<<<<<< HEAD
-module.exports = function({ $___a_b_______try___return_require__assert___deepStrictEqual_a_b______undefined____catch___return_false_______arrayA_arrayA__, $___a_b_______try___return_require__assert___deepStrictEqual_a_b______undefined____catch___return_false_______arrayA_arrayB__ }) {
-=======
 const $helpers = require("@winglang/sdk/lib/helpers");
 module.exports = function({ $arrayA, $arrayB }) {
->>>>>>> d85ef04b
   class $Closure9 {
     constructor({  }) {
       const $obj = (...args) => this.handle(...args);
@@ -350,13 +245,8 @@
       return $obj;
     }
     async handle() {
-<<<<<<< HEAD
-      {((cond) => {if (!cond) throw new Error("assertion failed: arrayA == arrayA")})($___a_b_______try___return_require__assert___deepStrictEqual_a_b______undefined____catch___return_false_______arrayA_arrayA__)};
-      {((cond) => {if (!cond) throw new Error("assertion failed: arrayA == arrayB")})($___a_b_______try___return_require__assert___deepStrictEqual_a_b______undefined____catch___return_false_______arrayA_arrayB__)};
-=======
       $helpers.assert($helpers.eq($arrayA, $arrayA), "arrayA == arrayA");
       $helpers.assert($helpers.eq($arrayA, $arrayB), "arrayA == arrayB");
->>>>>>> d85ef04b
     }
   }
   return $Closure9;
