# [resource_captures.test.w](../../../../../examples/tests/valid/resource_captures.test.w) | compile | tf-aws

## inflight.$Closure1-1.js
```js
"use strict";
const $helpers = require("@winglang/sdk/lib/helpers");
module.exports = function({ $r }) {
  class $Closure1 {
    constructor({  }) {
      const $obj = (...args) => this.handle(...args);
      Object.setPrototypeOf($obj, this);
      return $obj;
    }
    async handle() {
      (await $r.testNoCapture());
      (await $r.testCaptureCollectionsOfData());
      (await $r.testCapturePrimitives());
      (await $r.testCaptureOptional());
      (await $r.testCaptureResource());
      (await $r.testNestedInflightField());
      (await $r.testNestedResource());
      (await $r.testExpressionRecursive());
      (await $r.testExternal());
      (await $r.testUserDefinedResource());
      (await $r.testInflightField());
    }
  }
  return $Closure1;
}
//# sourceMappingURL=inflight.$Closure1-1.js.map
```

## inflight.Another-1.js
```js
"use strict";
const $helpers = require("@winglang/sdk/lib/helpers");
module.exports = function({  }) {
  class Another {
    constructor({  }) {
    }
    async meaningOfLife() {
      return 42;
    }
    async anotherFunc() {
      return "42";
    }
  }
  return Another;
}
//# sourceMappingURL=inflight.Another-1.js.map
```

## inflight.First-1.js
```js
"use strict";
const $helpers = require("@winglang/sdk/lib/helpers");
module.exports = function({  }) {
  class First {
    constructor({  }) {
    }
  }
  return First;
}
//# sourceMappingURL=inflight.First-1.js.map
```

## inflight.MyResource-1.js
```js
"use strict";
const $helpers = require("@winglang/sdk/lib/helpers");
module.exports = function({  }) {
  class MyResource {
    constructor({ $___this_setOfStr_has__s3____, $__arr__index_______if__index___0____index____arr_length__throw_new_Error__Index_out_of_bounds____return_arr_index______this_arrayOfStr__0_, $__arr__index_______if__index___0____index____arr_length__throw_new_Error__Index_out_of_bounds____return_arr_index______this_arrayOfStr__1_, $__obj__key_______if____key_in_obj___throw_new_Error__Map_does_not_contain_key_____key______return_obj_key______this_mapOfNum___k1__, $__obj__key_______if____key_in_obj___throw_new_Error__Map_does_not_contain_key_____key______return_obj_key______this_mapOfNum___k2__, $_this_setOfStr_has__s1___, $_this_setOfStr_has__s2___, $this_another, $this_another_first_myResource, $this_another_myField, $this_arrayOfStr_length, $this_extBucket, $this_extNum, $this_myBool, $this_myNum, $this_myOptStr, $this_myQueue, $this_myResource, $this_myStr }) {
      this.$___this_setOfStr_has__s3____ = $___this_setOfStr_has__s3____;
      this.$__arr__index_______if__index___0____index____arr_length__throw_new_Error__Index_out_of_bounds____return_arr_index______this_arrayOfStr__0_ = $__arr__index_______if__index___0____index____arr_length__throw_new_Error__Index_out_of_bounds____return_arr_index______this_arrayOfStr__0_;
      this.$__arr__index_______if__index___0____index____arr_length__throw_new_Error__Index_out_of_bounds____return_arr_index______this_arrayOfStr__1_ = $__arr__index_______if__index___0____index____arr_length__throw_new_Error__Index_out_of_bounds____return_arr_index______this_arrayOfStr__1_;
      this.$__obj__key_______if____key_in_obj___throw_new_Error__Map_does_not_contain_key_____key______return_obj_key______this_mapOfNum___k1__ = $__obj__key_______if____key_in_obj___throw_new_Error__Map_does_not_contain_key_____key______return_obj_key______this_mapOfNum___k1__;
      this.$__obj__key_______if____key_in_obj___throw_new_Error__Map_does_not_contain_key_____key______return_obj_key______this_mapOfNum___k2__ = $__obj__key_______if____key_in_obj___throw_new_Error__Map_does_not_contain_key_____key______return_obj_key______this_mapOfNum___k2__;
      this.$_this_setOfStr_has__s1___ = $_this_setOfStr_has__s1___;
      this.$_this_setOfStr_has__s2___ = $_this_setOfStr_has__s2___;
      this.$this_another = $this_another;
      this.$this_another_first_myResource = $this_another_first_myResource;
      this.$this_another_myField = $this_another_myField;
      this.$this_arrayOfStr_length = $this_arrayOfStr_length;
      this.$this_extBucket = $this_extBucket;
      this.$this_extNum = $this_extNum;
      this.$this_myBool = $this_myBool;
      this.$this_myNum = $this_myNum;
      this.$this_myOptStr = $this_myOptStr;
      this.$this_myQueue = $this_myQueue;
      this.$this_myResource = $this_myResource;
      this.$this_myStr = $this_myStr;
    }
    async testNoCapture() {
      const arr = [1, 2, 3];
      $helpers.assert($helpers.eq(arr.length, 3), "arr.length == 3");
      console.log(String.raw({ raw: ["array.len=", ""] }, arr.length));
    }
    async testCaptureCollectionsOfData() {
      $helpers.assert($helpers.eq(this.$this_arrayOfStr_length, 2), "this.arrayOfStr.length == 2");
      $helpers.assert($helpers.eq(this.$__arr__index_______if__index___0____index____arr_length__throw_new_Error__Index_out_of_bounds____return_arr_index______this_arrayOfStr__0_, "s1"), "this.arrayOfStr.at(0) == \"s1\"");
      $helpers.assert($helpers.eq(this.$__arr__index_______if__index___0____index____arr_length__throw_new_Error__Index_out_of_bounds____return_arr_index______this_arrayOfStr__1_, "s2"), "this.arrayOfStr.at(1) == \"s2\"");
      $helpers.assert($helpers.eq(this.$__obj__key_______if____key_in_obj___throw_new_Error__Map_does_not_contain_key_____key______return_obj_key______this_mapOfNum___k1__, 11), "this.mapOfNum.get(\"k1\") == 11");
      $helpers.assert($helpers.eq(this.$__obj__key_______if____key_in_obj___throw_new_Error__Map_does_not_contain_key_____key______return_obj_key______this_mapOfNum___k2__, 22), "this.mapOfNum.get(\"k2\") == 22");
      $helpers.assert(this.$_this_setOfStr_has__s1___, "this.setOfStr.has(\"s1\")");
      $helpers.assert(this.$_this_setOfStr_has__s2___, "this.setOfStr.has(\"s2\")");
      $helpers.assert(this.$___this_setOfStr_has__s3____, "!this.setOfStr.has(\"s3\")");
    }
    async testCapturePrimitives() {
      $helpers.assert($helpers.eq(this.$this_myStr, "myString"), "this.myStr == \"myString\"");
      $helpers.assert($helpers.eq(this.$this_myNum, 42), "this.myNum == 42");
      $helpers.assert($helpers.eq(this.$this_myBool, true), "this.myBool == true");
    }
    async testCaptureOptional() {
<<<<<<< HEAD
      {((cond) => {if (!cond) throw new Error("assertion failed: this.myOptStr ?? \"\" == \"myOptString\"")})((((a,b) => { try { return require('assert').deepStrictEqual(a,b) === undefined; } catch { return false; } })((this.$this_myOptStr ?? ""),"myOptString")))};
=======
      $helpers.assert($helpers.eq(this.$_this_myOptStr_______, "myOptString"), "this.myOptStr ?? \"\" == \"myOptString\"");
>>>>>>> d85ef04b
    }
    async testCaptureResource() {
      (await this.$this_myResource.put("f1.txt", "f1"));
      $helpers.assert($helpers.eq((await this.$this_myResource.get("f1.txt")), "f1"), "this.myResource.get(\"f1.txt\") == \"f1\"");
      $helpers.assert($helpers.eq((await this.$this_myResource.list()).length, 1), "this.myResource.list().length == 1");
    }
    async testNestedInflightField() {
      $helpers.assert($helpers.eq(this.$this_another_myField, "hello!"), "this.another.myField == \"hello!\"");
      console.log(String.raw({ raw: ["field=", ""] }, this.$this_another_myField));
    }
    async testNestedResource() {
      $helpers.assert($helpers.eq((await this.$this_another_first_myResource.list()).length, 0), "this.another.first.myResource.list().length == 0");
      (await this.$this_another_first_myResource.put("hello", this.$this_myStr));
      console.log(String.raw({ raw: ["this.another.first.myResource:", ""] }, (await this.$this_another_first_myResource.get("hello"))));
    }
    async testExpressionRecursive() {
      (await this.$this_myQueue.push(this.$this_myStr));
    }
    async testExternal() {
      $helpers.assert($helpers.eq((await this.$this_extBucket.list()).length, 0), "this.extBucket.list().length == 0");
      $helpers.assert($helpers.eq(this.$this_extNum, 12), "this.extNum == 12");
    }
    async testUserDefinedResource() {
      $helpers.assert($helpers.eq((await this.$this_another.meaningOfLife()), 42), "this.another.meaningOfLife() == 42");
      $helpers.assert($helpers.eq((await this.$this_another.anotherFunc()), "42"), "this.another.anotherFunc() == \"42\"");
    }
    async testInflightField() {
      $helpers.assert($helpers.eq(this.inflightField, 123), "this.inflightField == 123");
    }
    async $inflight_init() {
      this.inflightField = 123;
    }
  }
  return MyResource;
}
//# sourceMappingURL=inflight.MyResource-1.js.map
```

## main.tf.json
```json
{
  "//": {
    "metadata": {
      "backend": "local",
      "stackName": "root",
      "version": "0.17.0"
    },
    "outputs": {}
  },
  "provider": {
    "aws": [
      {}
    ]
  },
  "resource": {
    "aws_dynamodb_table": {
      "MyResource_cloudCounter_0782991D": {
        "//": {
          "metadata": {
            "path": "root/Default/Default/MyResource/cloud.Counter/Default",
            "uniqueId": "MyResource_cloudCounter_0782991D"
          }
        },
        "attribute": [
          {
            "name": "id",
            "type": "S"
          }
        ],
        "billing_mode": "PAY_PER_REQUEST",
        "hash_key": "id",
        "name": "wing-counter-cloud.Counter-c87187fa"
      }
    },
    "aws_s3_bucket": {
      "MyResource_Another_First_cloudBucket_5C44A510": {
        "//": {
          "metadata": {
            "path": "root/Default/Default/MyResource/Another/First/cloud.Bucket/Default",
            "uniqueId": "MyResource_Another_First_cloudBucket_5C44A510"
          }
        },
        "bucket_prefix": "cloud-bucket-c8e81a49-",
        "force_destroy": false
      },
      "MyResource_cloudBucket_B5E6C951": {
        "//": {
          "metadata": {
            "path": "root/Default/Default/MyResource/cloud.Bucket/Default",
            "uniqueId": "MyResource_cloudBucket_B5E6C951"
          }
        },
        "bucket_prefix": "cloud-bucket-c8f3d54f-",
        "force_destroy": false
      },
      "cloudBucket": {
        "//": {
          "metadata": {
            "path": "root/Default/Default/cloud.Bucket/Default",
            "uniqueId": "cloudBucket"
          }
        },
        "bucket_prefix": "cloud-bucket-c87175e7-",
        "force_destroy": false
      }
    },
    "aws_sqs_queue": {
      "MyResource_cloudQueue_E7A2C0F4": {
        "//": {
          "metadata": {
            "path": "root/Default/Default/MyResource/cloud.Queue/Default",
            "uniqueId": "MyResource_cloudQueue_E7A2C0F4"
          }
        },
        "message_retention_seconds": 3600,
        "name": "cloud-Queue-c8185458",
        "visibility_timeout_seconds": 30
      }
    }
  }
}
```

## preflight.js
```js
"use strict";
const $stdlib = require('@winglang/sdk');
const $platforms = ((s) => !s ? [] : s.split(';'))(process.env.WING_PLATFORMS);
const $outdir = process.env.WING_SYNTH_DIR ?? ".";
const $wing_is_test = process.env.WING_IS_TEST === "true";
const std = $stdlib.std;
const $helpers = $stdlib.helpers;
const cloud = $stdlib.cloud;
class $Root extends $stdlib.std.Resource {
  constructor($scope, $id) {
    super($scope, $id);
    class First extends $stdlib.std.Resource {
      constructor($scope, $id, ) {
        super($scope, $id);
        this.myResource = this.node.root.new("@winglang/sdk.cloud.Bucket", cloud.Bucket, this, "cloud.Bucket");
      }
      static _toInflightType() {
        return `
          require("./inflight.First-1.js")({
          })
        `;
      }
      _toInflight() {
        return `
          (await (async () => {
            const FirstClient = ${First._toInflightType(this)};
            const client = new FirstClient({
            });
            if (client.$inflight_init) { await client.$inflight_init(); }
            return client;
          })())
        `;
      }
      _supportedOps() {
        return [...super._supportedOps(), "$inflight_init"];
      }
    }
    class Another extends $stdlib.std.Resource {
      constructor($scope, $id, ) {
        super($scope, $id);
        this.myField = "hello!";
        this.first = new First(this, "First");
      }
      static _toInflightType() {
        return `
          require("./inflight.Another-1.js")({
          })
        `;
      }
      _toInflight() {
        return `
          (await (async () => {
            const AnotherClient = ${Another._toInflightType(this)};
            const client = new AnotherClient({
            });
            if (client.$inflight_init) { await client.$inflight_init(); }
            return client;
          })())
        `;
      }
      _supportedOps() {
        return [...super._supportedOps(), "meaningOfLife", "anotherFunc", "$inflight_init"];
      }
    }
    class MyResource extends $stdlib.std.Resource {
      constructor($scope, $id, externalBucket, externalNum) {
        super($scope, $id);
        this.myResource = this.node.root.new("@winglang/sdk.cloud.Bucket", cloud.Bucket, this, "cloud.Bucket");
        this.myStr = "myString";
        this.myNum = 42;
        this.myBool = true;
        this.myOptStr = "myOptString";
        this.arrayOfStr = ["s1", "s2"];
        this.mapOfNum = ({["k1"]: 11, ["k2"]: 22});
        this.setOfStr = new Set(["s1", "s2", "s1"]);
        this.another = new Another(this, "Another");
        this.myQueue = this.node.root.new("@winglang/sdk.cloud.Queue", cloud.Queue, this, "cloud.Queue");
        this.extBucket = externalBucket;
        this.extNum = externalNum;
        this.unusedResource = this.node.root.new("@winglang/sdk.cloud.Counter", cloud.Counter, this, "cloud.Counter");
      }
      helloPreflight() {
        return this.another;
      }
      static _toInflightType() {
        return `
          require("./inflight.MyResource-1.js")({
          })
        `;
      }
      _toInflight() {
        return `
          (await (async () => {
            const MyResourceClient = ${MyResource._toInflightType(this)};
            const client = new MyResourceClient({
              $___this_setOfStr_has__s3____: ${$stdlib.core.liftObject((!(this.setOfStr.has("s3"))))},
              $__arr__index_______if__index___0____index____arr_length__throw_new_Error__Index_out_of_bounds____return_arr_index______this_arrayOfStr__0_: ${$stdlib.core.liftObject(((arr, index) => { if (index < 0 || index >= arr.length) throw new Error("Index out of bounds"); return arr[index]; })(this.arrayOfStr, 0))},
              $__arr__index_______if__index___0____index____arr_length__throw_new_Error__Index_out_of_bounds____return_arr_index______this_arrayOfStr__1_: ${$stdlib.core.liftObject(((arr, index) => { if (index < 0 || index >= arr.length) throw new Error("Index out of bounds"); return arr[index]; })(this.arrayOfStr, 1))},
              $__obj__key_______if____key_in_obj___throw_new_Error__Map_does_not_contain_key_____key______return_obj_key______this_mapOfNum___k1__: ${$stdlib.core.liftObject(((obj, key) => { if (!(key in obj)) throw new Error(`Map does not contain key: "${key}"`); return obj[key]; })(this.mapOfNum, "k1"))},
              $__obj__key_______if____key_in_obj___throw_new_Error__Map_does_not_contain_key_____key______return_obj_key______this_mapOfNum___k2__: ${$stdlib.core.liftObject(((obj, key) => { if (!(key in obj)) throw new Error(`Map does not contain key: "${key}"`); return obj[key]; })(this.mapOfNum, "k2"))},
              $_this_setOfStr_has__s1___: ${$stdlib.core.liftObject((this.setOfStr.has("s1")))},
              $_this_setOfStr_has__s2___: ${$stdlib.core.liftObject((this.setOfStr.has("s2")))},
              $this_another: ${$stdlib.core.liftObject(this.another)},
              $this_another_first_myResource: ${$stdlib.core.liftObject(this.another.first.myResource)},
              $this_another_myField: ${$stdlib.core.liftObject(this.another.myField)},
              $this_arrayOfStr_length: ${$stdlib.core.liftObject(this.arrayOfStr.length)},
              $this_extBucket: ${$stdlib.core.liftObject(this.extBucket)},
              $this_extNum: ${$stdlib.core.liftObject(this.extNum)},
              $this_myBool: ${$stdlib.core.liftObject(this.myBool)},
              $this_myNum: ${$stdlib.core.liftObject(this.myNum)},
              $this_myOptStr: ${$stdlib.core.liftObject(this.myOptStr)},
              $this_myQueue: ${$stdlib.core.liftObject(this.myQueue)},
              $this_myResource: ${$stdlib.core.liftObject(this.myResource)},
              $this_myStr: ${$stdlib.core.liftObject(this.myStr)},
            });
            if (client.$inflight_init) { await client.$inflight_init(); }
            return client;
          })())
        `;
      }
      _supportedOps() {
        return [...super._supportedOps(), "inflightField", "testNoCapture", "testCaptureCollectionsOfData", "testCapturePrimitives", "testCaptureOptional", "testCaptureResource", "testNestedInflightField", "testNestedResource", "testExpressionRecursive", "testExternal", "testUserDefinedResource", "testInflightField", "$inflight_init"];
      }
      _registerOnLift(host, ops) {
        if (ops.includes("$inflight_init")) {
          MyResource._registerOnLiftObject((!(this.setOfStr.has("s3"))), host, []);
          MyResource._registerOnLiftObject(((arr, index) => { if (index < 0 || index >= arr.length) throw new Error("Index out of bounds"); return arr[index]; })(this.arrayOfStr, 0), host, []);
          MyResource._registerOnLiftObject(((arr, index) => { if (index < 0 || index >= arr.length) throw new Error("Index out of bounds"); return arr[index]; })(this.arrayOfStr, 1), host, []);
          MyResource._registerOnLiftObject(((obj, key) => { if (!(key in obj)) throw new Error(`Map does not contain key: "${key}"`); return obj[key]; })(this.mapOfNum, "k1"), host, []);
          MyResource._registerOnLiftObject(((obj, key) => { if (!(key in obj)) throw new Error(`Map does not contain key: "${key}"`); return obj[key]; })(this.mapOfNum, "k2"), host, []);
          MyResource._registerOnLiftObject((this.setOfStr.has("s1")), host, []);
          MyResource._registerOnLiftObject((this.setOfStr.has("s2")), host, []);
          MyResource._registerOnLiftObject(this.another, host, []);
          MyResource._registerOnLiftObject(this.another.first.myResource, host, []);
          MyResource._registerOnLiftObject(this.another.myField, host, []);
          MyResource._registerOnLiftObject(this.arrayOfStr.length, host, []);
          MyResource._registerOnLiftObject(this.extBucket, host, []);
          MyResource._registerOnLiftObject(this.extNum, host, []);
          MyResource._registerOnLiftObject(this.myBool, host, []);
          MyResource._registerOnLiftObject(this.myNum, host, []);
          MyResource._registerOnLiftObject(this.myOptStr, host, []);
          MyResource._registerOnLiftObject(this.myQueue, host, []);
          MyResource._registerOnLiftObject(this.myResource, host, []);
          MyResource._registerOnLiftObject(this.myStr, host, []);
        }
        if (ops.includes("testCaptureCollectionsOfData")) {
          MyResource._registerOnLiftObject((!(this.setOfStr.has("s3"))), host, []);
          MyResource._registerOnLiftObject(((arr, index) => { if (index < 0 || index >= arr.length) throw new Error("Index out of bounds"); return arr[index]; })(this.arrayOfStr, 0), host, []);
          MyResource._registerOnLiftObject(((arr, index) => { if (index < 0 || index >= arr.length) throw new Error("Index out of bounds"); return arr[index]; })(this.arrayOfStr, 1), host, []);
          MyResource._registerOnLiftObject(((obj, key) => { if (!(key in obj)) throw new Error(`Map does not contain key: "${key}"`); return obj[key]; })(this.mapOfNum, "k1"), host, []);
          MyResource._registerOnLiftObject(((obj, key) => { if (!(key in obj)) throw new Error(`Map does not contain key: "${key}"`); return obj[key]; })(this.mapOfNum, "k2"), host, []);
          MyResource._registerOnLiftObject((this.setOfStr.has("s1")), host, []);
          MyResource._registerOnLiftObject((this.setOfStr.has("s2")), host, []);
          MyResource._registerOnLiftObject(this.arrayOfStr.length, host, []);
        }
        if (ops.includes("testCaptureOptional")) {
          MyResource._registerOnLiftObject(this.myOptStr, host, []);
        }
        if (ops.includes("testCapturePrimitives")) {
          MyResource._registerOnLiftObject(this.myBool, host, []);
          MyResource._registerOnLiftObject(this.myNum, host, []);
          MyResource._registerOnLiftObject(this.myStr, host, []);
        }
        if (ops.includes("testCaptureResource")) {
          MyResource._registerOnLiftObject(this.myResource, host, ["get", "list", "put"]);
        }
        if (ops.includes("testExpressionRecursive")) {
          MyResource._registerOnLiftObject(this.myQueue, host, ["push"]);
          MyResource._registerOnLiftObject(this.myStr, host, []);
        }
        if (ops.includes("testExternal")) {
          MyResource._registerOnLiftObject(this.extBucket, host, ["list"]);
          MyResource._registerOnLiftObject(this.extNum, host, []);
        }
        if (ops.includes("testNestedInflightField")) {
          MyResource._registerOnLiftObject(this.another.myField, host, []);
        }
        if (ops.includes("testNestedResource")) {
          MyResource._registerOnLiftObject(this.another.first.myResource, host, ["get", "list", "put"]);
          MyResource._registerOnLiftObject(this.myStr, host, []);
        }
        if (ops.includes("testUserDefinedResource")) {
          MyResource._registerOnLiftObject(this.another, host, ["anotherFunc", "meaningOfLife"]);
        }
        super._registerOnLift(host, ops);
      }
    }
    class $Closure1 extends $stdlib.std.Resource {
      _hash = require('crypto').createHash('md5').update(this._toInflight()).digest('hex');
      constructor($scope, $id, ) {
        super($scope, $id);
        (std.Node.of(this)).hidden = true;
      }
      static _toInflightType() {
        return `
          require("./inflight.$Closure1-1.js")({
            $r: ${$stdlib.core.liftObject(r)},
          })
        `;
      }
      _toInflight() {
        return `
          (await (async () => {
            const $Closure1Client = ${$Closure1._toInflightType(this)};
            const client = new $Closure1Client({
            });
            if (client.$inflight_init) { await client.$inflight_init(); }
            return client;
          })())
        `;
      }
      _supportedOps() {
        return [...super._supportedOps(), "handle", "$inflight_init"];
      }
      _registerOnLift(host, ops) {
        if (ops.includes("handle")) {
          $Closure1._registerOnLiftObject(r, host, ["testCaptureCollectionsOfData", "testCaptureOptional", "testCapturePrimitives", "testCaptureResource", "testExpressionRecursive", "testExternal", "testInflightField", "testNestedInflightField", "testNestedResource", "testNoCapture", "testUserDefinedResource"]);
        }
        super._registerOnLift(host, ops);
      }
    }
    const b = this.node.root.new("@winglang/sdk.cloud.Bucket", cloud.Bucket, this, "cloud.Bucket");
    const r = new MyResource(this, "MyResource", b, 12);
    this.node.root.new("@winglang/sdk.std.Test", std.Test, this, "test:test", new $Closure1(this, "$Closure1"));
  }
}
const $PlatformManager = new $stdlib.platform.PlatformManager({platformPaths: $platforms});
const $APP = $PlatformManager.createApp({ outdir: $outdir, name: "resource_captures.test", rootConstruct: $Root, isTestEnvironment: $wing_is_test, entrypointDir: process.env['WING_SOURCE_DIR'], rootId: process.env['WING_ROOT_ID'] });
$APP.synth();
//# sourceMappingURL=preflight.js.map
```
<|MERGE_RESOLUTION|>--- conflicted
+++ resolved
@@ -112,11 +112,7 @@
       $helpers.assert($helpers.eq(this.$this_myBool, true), "this.myBool == true");
     }
     async testCaptureOptional() {
-<<<<<<< HEAD
-      {((cond) => {if (!cond) throw new Error("assertion failed: this.myOptStr ?? \"\" == \"myOptString\"")})((((a,b) => { try { return require('assert').deepStrictEqual(a,b) === undefined; } catch { return false; } })((this.$this_myOptStr ?? ""),"myOptString")))};
-=======
       $helpers.assert($helpers.eq(this.$_this_myOptStr_______, "myOptString"), "this.myOptStr ?? \"\" == \"myOptString\"");
->>>>>>> d85ef04b
     }
     async testCaptureResource() {
       (await this.$this_myResource.put("f1.txt", "f1"));
