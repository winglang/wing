# [resource_captures.test.w](../../../../../examples/tests/valid/resource_captures.test.w) | compile | tf-aws

## inflight.$Closure1-1.js
```js
"use strict";
module.exports = function({ $r }) {
  class $Closure1 {
    constructor({  }) {
      const $obj = (...args) => this.handle(...args);
      Object.setPrototypeOf($obj, this);
      return $obj;
    }
    async handle() {
      (await $r.testNoCapture());
      (await $r.testCaptureCollectionsOfData());
      (await $r.testCapturePrimitives());
      (await $r.testCaptureOptional());
      (await $r.testCaptureResource());
      (await $r.testNestedInflightField());
      (await $r.testNestedResource());
      (await $r.testExpressionRecursive());
      (await $r.testExternal());
      (await $r.testUserDefinedResource());
      (await $r.testInflightField());
    }
  }
  return $Closure1;
}
//# sourceMappingURL=inflight.$Closure1-1.js.map
```

## inflight.Another-1.js
```js
"use strict";
module.exports = function({  }) {
  class Another {
    constructor({  }) {
    }
    async meaningOfLife() {
      return 42;
    }
    async anotherFunc() {
      return "42";
    }
  }
  return Another;
}
//# sourceMappingURL=inflight.Another-1.js.map
```

## inflight.First-1.js
```js
"use strict";
module.exports = function({  }) {
  class First {
    constructor({  }) {
    }
  }
  return First;
}
//# sourceMappingURL=inflight.First-1.js.map
```

## inflight.MyResource-1.js
```js
"use strict";
module.exports = function({  }) {
  class MyResource {
    constructor({ $___this_setOfStr_has__s3____, $__obj__key_______if____key_in_obj___throw_new_Error__Map_does_not_contain_key_____key______return_obj_key______this_mapOfNum___k1__, $__obj__key_______if____key_in_obj___throw_new_Error__Map_does_not_contain_key_____key______return_obj_key______this_mapOfNum___k2__, $_this_arrayOfStr_at_0__, $_this_arrayOfStr_at_1__, $_this_myOptStr_______, $_this_setOfStr_has__s1___, $_this_setOfStr_has__s2___, $this_another, $this_another_first_myResource, $this_another_myField, $this_arrayOfStr_length, $this_extBucket, $this_extNum, $this_myBool, $this_myNum, $this_myQueue, $this_myResource, $this_myStr }) {
      this.$___this_setOfStr_has__s3____ = $___this_setOfStr_has__s3____;
      this.$__obj__key_______if____key_in_obj___throw_new_Error__Map_does_not_contain_key_____key______return_obj_key______this_mapOfNum___k1__ = $__obj__key_______if____key_in_obj___throw_new_Error__Map_does_not_contain_key_____key______return_obj_key______this_mapOfNum___k1__;
      this.$__obj__key_______if____key_in_obj___throw_new_Error__Map_does_not_contain_key_____key______return_obj_key______this_mapOfNum___k2__ = $__obj__key_______if____key_in_obj___throw_new_Error__Map_does_not_contain_key_____key______return_obj_key______this_mapOfNum___k2__;
      this.$_this_arrayOfStr_at_0__ = $_this_arrayOfStr_at_0__;
      this.$_this_arrayOfStr_at_1__ = $_this_arrayOfStr_at_1__;
      this.$_this_myOptStr_______ = $_this_myOptStr_______;
      this.$_this_setOfStr_has__s1___ = $_this_setOfStr_has__s1___;
      this.$_this_setOfStr_has__s2___ = $_this_setOfStr_has__s2___;
      this.$this_another = $this_another;
      this.$this_another_first_myResource = $this_another_first_myResource;
      this.$this_another_myField = $this_another_myField;
      this.$this_arrayOfStr_length = $this_arrayOfStr_length;
      this.$this_extBucket = $this_extBucket;
      this.$this_extNum = $this_extNum;
      this.$this_myBool = $this_myBool;
      this.$this_myNum = $this_myNum;
      this.$this_myQueue = $this_myQueue;
      this.$this_myResource = $this_myResource;
      this.$this_myStr = $this_myStr;
    }
    async testNoCapture() {
      const arr = [1, 2, 3];
      {((cond) => {if (!cond) throw new Error("assertion failed: arr.length == 3")})((((a,b) => { try { return require('assert').deepStrictEqual(a,b) === undefined; } catch { return false; } })(arr.length,3)))};
      {console.log(String.raw({ raw: ["array.len=", ""] }, arr.length))};
    }
    async testCaptureCollectionsOfData() {
      {((cond) => {if (!cond) throw new Error("assertion failed: this.arrayOfStr.length == 2")})((((a,b) => { try { return require('assert').deepStrictEqual(a,b) === undefined; } catch { return false; } })(this.$this_arrayOfStr_length,2)))};
      {((cond) => {if (!cond) throw new Error("assertion failed: this.arrayOfStr.at(0) == \"s1\"")})((((a,b) => { try { return require('assert').deepStrictEqual(a,b) === undefined; } catch { return false; } })(this.$_this_arrayOfStr_at_0__,"s1")))};
      {((cond) => {if (!cond) throw new Error("assertion failed: this.arrayOfStr.at(1) == \"s2\"")})((((a,b) => { try { return require('assert').deepStrictEqual(a,b) === undefined; } catch { return false; } })(this.$_this_arrayOfStr_at_1__,"s2")))};
      {((cond) => {if (!cond) throw new Error("assertion failed: this.mapOfNum.get(\"k1\") == 11")})((((a,b) => { try { return require('assert').deepStrictEqual(a,b) === undefined; } catch { return false; } })(this.$__obj__key_______if____key_in_obj___throw_new_Error__Map_does_not_contain_key_____key______return_obj_key______this_mapOfNum___k1__,11)))};
      {((cond) => {if (!cond) throw new Error("assertion failed: this.mapOfNum.get(\"k2\") == 22")})((((a,b) => { try { return require('assert').deepStrictEqual(a,b) === undefined; } catch { return false; } })(this.$__obj__key_______if____key_in_obj___throw_new_Error__Map_does_not_contain_key_____key______return_obj_key______this_mapOfNum___k2__,22)))};
      {((cond) => {if (!cond) throw new Error("assertion failed: this.setOfStr.has(\"s1\")")})(this.$_this_setOfStr_has__s1___)};
      {((cond) => {if (!cond) throw new Error("assertion failed: this.setOfStr.has(\"s2\")")})(this.$_this_setOfStr_has__s2___)};
      {((cond) => {if (!cond) throw new Error("assertion failed: !this.setOfStr.has(\"s3\")")})(this.$___this_setOfStr_has__s3____)};
    }
    async testCapturePrimitives() {
      {((cond) => {if (!cond) throw new Error("assertion failed: this.myStr == \"myString\"")})((((a,b) => { try { return require('assert').deepStrictEqual(a,b) === undefined; } catch { return false; } })(this.$this_myStr,"myString")))};
      {((cond) => {if (!cond) throw new Error("assertion failed: this.myNum == 42")})((((a,b) => { try { return require('assert').deepStrictEqual(a,b) === undefined; } catch { return false; } })(this.$this_myNum,42)))};
      {((cond) => {if (!cond) throw new Error("assertion failed: this.myBool == true")})((((a,b) => { try { return require('assert').deepStrictEqual(a,b) === undefined; } catch { return false; } })(this.$this_myBool,true)))};
    }
    async testCaptureOptional() {
      {((cond) => {if (!cond) throw new Error("assertion failed: this.myOptStr ?? \"\" == \"myOptString\"")})((((a,b) => { try { return require('assert').deepStrictEqual(a,b) === undefined; } catch { return false; } })(this.$_this_myOptStr_______,"myOptString")))};
    }
    async testCaptureResource() {
      (await this.$this_myResource.put("f1.txt", "f1"));
      {((cond) => {if (!cond) throw new Error("assertion failed: this.myResource.get(\"f1.txt\") == \"f1\"")})((((a,b) => { try { return require('assert').deepStrictEqual(a,b) === undefined; } catch { return false; } })((await this.$this_myResource.get("f1.txt")),"f1")))};
      {((cond) => {if (!cond) throw new Error("assertion failed: this.myResource.list().length == 1")})((((a,b) => { try { return require('assert').deepStrictEqual(a,b) === undefined; } catch { return false; } })((await this.$this_myResource.list()).length,1)))};
    }
    async testNestedInflightField() {
      {((cond) => {if (!cond) throw new Error("assertion failed: this.another.myField == \"hello!\"")})((((a,b) => { try { return require('assert').deepStrictEqual(a,b) === undefined; } catch { return false; } })(this.$this_another_myField,"hello!")))};
      {console.log(String.raw({ raw: ["field=", ""] }, this.$this_another_myField))};
    }
    async testNestedResource() {
      {((cond) => {if (!cond) throw new Error("assertion failed: this.another.first.myResource.list().length == 0")})((((a,b) => { try { return require('assert').deepStrictEqual(a,b) === undefined; } catch { return false; } })((await this.$this_another_first_myResource.list()).length,0)))};
      (await this.$this_another_first_myResource.put("hello", this.$this_myStr));
      {console.log(String.raw({ raw: ["this.another.first.myResource:", ""] }, (await this.$this_another_first_myResource.get("hello"))))};
    }
    async testExpressionRecursive() {
      (await this.$this_myQueue.push(this.$this_myStr));
    }
    async testExternal() {
      {((cond) => {if (!cond) throw new Error("assertion failed: this.extBucket.list().length == 0")})((((a,b) => { try { return require('assert').deepStrictEqual(a,b) === undefined; } catch { return false; } })((await this.$this_extBucket.list()).length,0)))};
      {((cond) => {if (!cond) throw new Error("assertion failed: this.extNum == 12")})((((a,b) => { try { return require('assert').deepStrictEqual(a,b) === undefined; } catch { return false; } })(this.$this_extNum,12)))};
    }
    async testUserDefinedResource() {
      {((cond) => {if (!cond) throw new Error("assertion failed: this.another.meaningOfLife() == 42")})((((a,b) => { try { return require('assert').deepStrictEqual(a,b) === undefined; } catch { return false; } })((await this.$this_another.meaningOfLife()),42)))};
      {((cond) => {if (!cond) throw new Error("assertion failed: this.another.anotherFunc() == \"42\"")})((((a,b) => { try { return require('assert').deepStrictEqual(a,b) === undefined; } catch { return false; } })((await this.$this_another.anotherFunc()),"42")))};
    }
    async testInflightField() {
      {((cond) => {if (!cond) throw new Error("assertion failed: this.inflightField == 123")})((((a,b) => { try { return require('assert').deepStrictEqual(a,b) === undefined; } catch { return false; } })(this.inflightField,123)))};
    }
    async $inflight_init() {
      this.inflightField = 123;
    }
  }
  return MyResource;
}
//# sourceMappingURL=inflight.MyResource-1.js.map
```

## main.tf.json
```json
{
  "//": {
    "metadata": {
      "backend": "local",
      "stackName": "root",
      "version": "0.17.0"
    },
    "outputs": {
      "root": {
        "Default": {
          "cloud.TestRunner": {
            "TestFunctionArns": "WING_TEST_RUNNER_FUNCTION_IDENTIFIERS"
          }
        }
      }
    }
  },
  "output": {
    "WING_TEST_RUNNER_FUNCTION_IDENTIFIERS": {
      "value": "[]"
    }
  },
  "provider": {
    "aws": [
      {}
    ]
  },
  "resource": {
    "aws_dynamodb_table": {
      "MyResource_cloudCounter_0782991D": {
        "//": {
          "metadata": {
            "path": "root/Default/Default/MyResource/cloud.Counter/Default",
            "uniqueId": "MyResource_cloudCounter_0782991D"
          }
        },
        "attribute": [
          {
            "name": "id",
            "type": "S"
          }
        ],
        "billing_mode": "PAY_PER_REQUEST",
        "hash_key": "id",
        "name": "wing-counter-cloud.Counter-c87187fa"
      }
    },
    "aws_s3_bucket": {
      "MyResource_Another_First_cloudBucket_5C44A510": {
        "//": {
          "metadata": {
            "path": "root/Default/Default/MyResource/Another/First/cloud.Bucket/Default",
            "uniqueId": "MyResource_Another_First_cloudBucket_5C44A510"
          }
        },
        "bucket_prefix": "cloud-bucket-c8e81a49-",
        "force_destroy": false
      },
      "MyResource_cloudBucket_B5E6C951": {
        "//": {
          "metadata": {
            "path": "root/Default/Default/MyResource/cloud.Bucket/Default",
            "uniqueId": "MyResource_cloudBucket_B5E6C951"
          }
        },
        "bucket_prefix": "cloud-bucket-c8f3d54f-",
        "force_destroy": false
      },
      "cloudBucket": {
        "//": {
          "metadata": {
            "path": "root/Default/Default/cloud.Bucket/Default",
            "uniqueId": "cloudBucket"
          }
        },
        "bucket_prefix": "cloud-bucket-c87175e7-",
        "force_destroy": false
      }
    },
    "aws_sqs_queue": {
      "MyResource_cloudQueue_E7A2C0F4": {
        "//": {
          "metadata": {
            "path": "root/Default/Default/MyResource/cloud.Queue/Default",
            "uniqueId": "MyResource_cloudQueue_E7A2C0F4"
          }
        },
        "message_retention_seconds": 3600,
        "name": "cloud-Queue-c8185458",
        "visibility_timeout_seconds": 30
      }
    }
  }
}
```

## preflight.js
```js
"use strict";
const $stdlib = require('@winglang/sdk');
const $platforms = ((s) => !s ? [] : s.split(';'))(process.env.WING_PLATFORMS);
const $outdir = process.env.WING_SYNTH_DIR ?? ".";
const $wing_is_test = process.env.WING_IS_TEST === "true";
const std = $stdlib.std;
const cloud = $stdlib.cloud;
class $Root extends $stdlib.std.Resource {
  constructor($scope, $id) {
    super($scope, $id);
    class First extends $stdlib.std.Resource {
      constructor($scope, $id, ) {
        super($scope, $id);
<<<<<<< HEAD
        this.myResource = this.node.root.newAbstract("@winglang/sdk.cloud.Bucket", this, "cloud.Bucket");
=======
        this.myResource = this.node.root.new("@winglang/sdk.cloud.Bucket",cloud.Bucket,this, "cloud.Bucket");
>>>>>>> 9c70d86d
      }
      static _toInflightType(context) {
        return `
          require("./inflight.First-1.js")({
          })
        `;
      }
      _toInflight() {
        return `
          (await (async () => {
            const FirstClient = ${First._toInflightType(this)};
            const client = new FirstClient({
            });
            if (client.$inflight_init) { await client.$inflight_init(); }
            return client;
          })())
        `;
      }
      _supportedOps() {
        return ["$inflight_init"];
      }
    }
    class Another extends $stdlib.std.Resource {
      constructor($scope, $id, ) {
        super($scope, $id);
        this.myField = "hello!";
        this.first = new First(this, "First");
      }
      static _toInflightType(context) {
        return `
          require("./inflight.Another-1.js")({
          })
        `;
      }
      _toInflight() {
        return `
          (await (async () => {
            const AnotherClient = ${Another._toInflightType(this)};
            const client = new AnotherClient({
            });
            if (client.$inflight_init) { await client.$inflight_init(); }
            return client;
          })())
        `;
      }
      _supportedOps() {
        return ["meaningOfLife", "anotherFunc", "$inflight_init"];
      }
    }
    class MyResource extends $stdlib.std.Resource {
      constructor($scope, $id, externalBucket, externalNum) {
        super($scope, $id);
<<<<<<< HEAD
        this.myResource = this.node.root.newAbstract("@winglang/sdk.cloud.Bucket", this, "cloud.Bucket");
=======
        this.myResource = this.node.root.new("@winglang/sdk.cloud.Bucket",cloud.Bucket,this, "cloud.Bucket");
>>>>>>> 9c70d86d
        this.myStr = "myString";
        this.myNum = 42;
        this.myBool = true;
        this.myOptStr = "myOptString";
        this.arrayOfStr = ["s1", "s2"];
        this.mapOfNum = ({"k1": 11, "k2": 22});
        this.setOfStr = new Set(["s1", "s2", "s1"]);
        this.another = new Another(this, "Another");
<<<<<<< HEAD
        this.myQueue = this.node.root.newAbstract("@winglang/sdk.cloud.Queue", this, "cloud.Queue");
        this.extBucket = externalBucket;
        this.extNum = externalNum;
        this.unusedResource = this.node.root.newAbstract("@winglang/sdk.cloud.Counter", this, "cloud.Counter");
=======
        this.myQueue = this.node.root.new("@winglang/sdk.cloud.Queue",cloud.Queue,this, "cloud.Queue");
        this.extBucket = externalBucket;
        this.extNum = externalNum;
        this.unusedResource = this.node.root.new("@winglang/sdk.cloud.Counter",cloud.Counter,this, "cloud.Counter");
>>>>>>> 9c70d86d
      }
      helloPreflight() {
        return this.another;
      }
      static _toInflightType(context) {
        return `
          require("./inflight.MyResource-1.js")({
          })
        `;
      }
      _toInflight() {
        return `
          (await (async () => {
            const MyResourceClient = ${MyResource._toInflightType(this)};
            const client = new MyResourceClient({
              $___this_setOfStr_has__s3____: ${this._lift((!(this.setOfStr.has("s3"))))},
              $__obj__key_______if____key_in_obj___throw_new_Error__Map_does_not_contain_key_____key______return_obj_key______this_mapOfNum___k1__: ${this._lift(((obj, key) => { if (!(key in obj)) throw new Error(`Map does not contain key: "${key}"`); return obj[key]; })(this.mapOfNum, "k1"))},
              $__obj__key_______if____key_in_obj___throw_new_Error__Map_does_not_contain_key_____key______return_obj_key______this_mapOfNum___k2__: ${this._lift(((obj, key) => { if (!(key in obj)) throw new Error(`Map does not contain key: "${key}"`); return obj[key]; })(this.mapOfNum, "k2"))},
              $_this_arrayOfStr_at_0__: ${this._lift((this.arrayOfStr.at(0)))},
              $_this_arrayOfStr_at_1__: ${this._lift((this.arrayOfStr.at(1)))},
              $_this_myOptStr_______: ${this._lift((this.myOptStr ?? ""))},
              $_this_setOfStr_has__s1___: ${this._lift((this.setOfStr.has("s1")))},
              $_this_setOfStr_has__s2___: ${this._lift((this.setOfStr.has("s2")))},
              $this_another: ${this._lift(this.another)},
              $this_another_first_myResource: ${this._lift(this.another.first.myResource)},
              $this_another_myField: ${this._lift(this.another.myField)},
              $this_arrayOfStr_length: ${this._lift(this.arrayOfStr.length)},
              $this_extBucket: ${this._lift(this.extBucket)},
              $this_extNum: ${this._lift(this.extNum)},
              $this_myBool: ${this._lift(this.myBool)},
              $this_myNum: ${this._lift(this.myNum)},
              $this_myQueue: ${this._lift(this.myQueue)},
              $this_myResource: ${this._lift(this.myResource)},
              $this_myStr: ${this._lift(this.myStr)},
            });
            if (client.$inflight_init) { await client.$inflight_init(); }
            return client;
          })())
        `;
      }
      _supportedOps() {
        return ["inflightField", "testNoCapture", "testCaptureCollectionsOfData", "testCapturePrimitives", "testCaptureOptional", "testCaptureResource", "testNestedInflightField", "testNestedResource", "testExpressionRecursive", "testExternal", "testUserDefinedResource", "testInflightField", "$inflight_init"];
      }
      _registerOnLift(host, ops) {
        if (ops.includes("$inflight_init")) {
          MyResource._registerOnLiftObject((!(this.setOfStr.has("s3"))), host, []);
          MyResource._registerOnLiftObject(((obj, key) => { if (!(key in obj)) throw new Error(`Map does not contain key: "${key}"`); return obj[key]; })(this.mapOfNum, "k1"), host, []);
          MyResource._registerOnLiftObject(((obj, key) => { if (!(key in obj)) throw new Error(`Map does not contain key: "${key}"`); return obj[key]; })(this.mapOfNum, "k2"), host, []);
          MyResource._registerOnLiftObject((this.arrayOfStr.at(0)), host, []);
          MyResource._registerOnLiftObject((this.arrayOfStr.at(1)), host, []);
          MyResource._registerOnLiftObject((this.myOptStr ?? ""), host, []);
          MyResource._registerOnLiftObject((this.setOfStr.has("s1")), host, []);
          MyResource._registerOnLiftObject((this.setOfStr.has("s2")), host, []);
          MyResource._registerOnLiftObject(this.another, host, []);
          MyResource._registerOnLiftObject(this.another.first.myResource, host, []);
          MyResource._registerOnLiftObject(this.another.myField, host, []);
          MyResource._registerOnLiftObject(this.arrayOfStr.length, host, []);
          MyResource._registerOnLiftObject(this.extBucket, host, []);
          MyResource._registerOnLiftObject(this.extNum, host, []);
          MyResource._registerOnLiftObject(this.myBool, host, []);
          MyResource._registerOnLiftObject(this.myNum, host, []);
          MyResource._registerOnLiftObject(this.myQueue, host, []);
          MyResource._registerOnLiftObject(this.myResource, host, []);
          MyResource._registerOnLiftObject(this.myStr, host, []);
        }
        if (ops.includes("testCaptureCollectionsOfData")) {
          MyResource._registerOnLiftObject((!(this.setOfStr.has("s3"))), host, []);
          MyResource._registerOnLiftObject(((obj, key) => { if (!(key in obj)) throw new Error(`Map does not contain key: "${key}"`); return obj[key]; })(this.mapOfNum, "k1"), host, []);
          MyResource._registerOnLiftObject(((obj, key) => { if (!(key in obj)) throw new Error(`Map does not contain key: "${key}"`); return obj[key]; })(this.mapOfNum, "k2"), host, []);
          MyResource._registerOnLiftObject((this.arrayOfStr.at(0)), host, []);
          MyResource._registerOnLiftObject((this.arrayOfStr.at(1)), host, []);
          MyResource._registerOnLiftObject((this.setOfStr.has("s1")), host, []);
          MyResource._registerOnLiftObject((this.setOfStr.has("s2")), host, []);
          MyResource._registerOnLiftObject(this.arrayOfStr.length, host, []);
        }
        if (ops.includes("testCaptureOptional")) {
          MyResource._registerOnLiftObject((this.myOptStr ?? ""), host, []);
        }
        if (ops.includes("testCapturePrimitives")) {
          MyResource._registerOnLiftObject(this.myBool, host, []);
          MyResource._registerOnLiftObject(this.myNum, host, []);
          MyResource._registerOnLiftObject(this.myStr, host, []);
        }
        if (ops.includes("testCaptureResource")) {
          MyResource._registerOnLiftObject(this.myResource, host, ["get", "list", "put"]);
        }
        if (ops.includes("testExpressionRecursive")) {
          MyResource._registerOnLiftObject(this.myQueue, host, ["push"]);
          MyResource._registerOnLiftObject(this.myStr, host, []);
        }
        if (ops.includes("testExternal")) {
          MyResource._registerOnLiftObject(this.extBucket, host, ["list"]);
          MyResource._registerOnLiftObject(this.extNum, host, []);
        }
        if (ops.includes("testNestedInflightField")) {
          MyResource._registerOnLiftObject(this.another.myField, host, []);
        }
        if (ops.includes("testNestedResource")) {
          MyResource._registerOnLiftObject(this.another.first.myResource, host, ["get", "list", "put"]);
          MyResource._registerOnLiftObject(this.myStr, host, []);
        }
        if (ops.includes("testUserDefinedResource")) {
          MyResource._registerOnLiftObject(this.another, host, ["anotherFunc", "meaningOfLife"]);
        }
        super._registerOnLift(host, ops);
      }
    }
    class $Closure1 extends $stdlib.std.Resource {
      constructor($scope, $id, ) {
        super($scope, $id);
        (std.Node.of(this)).hidden = true;
      }
      static _toInflightType(context) {
        return `
          require("./inflight.$Closure1-1.js")({
            $r: ${context._lift(r)},
          })
        `;
      }
      _toInflight() {
        return `
          (await (async () => {
            const $Closure1Client = ${$Closure1._toInflightType(this)};
            const client = new $Closure1Client({
            });
            if (client.$inflight_init) { await client.$inflight_init(); }
            return client;
          })())
        `;
      }
      _supportedOps() {
        return ["handle", "$inflight_init"];
      }
      _registerOnLift(host, ops) {
        if (ops.includes("handle")) {
          $Closure1._registerOnLiftObject(r, host, ["testCaptureCollectionsOfData", "testCaptureOptional", "testCapturePrimitives", "testCaptureResource", "testExpressionRecursive", "testExternal", "testInflightField", "testNestedInflightField", "testNestedResource", "testNoCapture", "testUserDefinedResource"]);
        }
        super._registerOnLift(host, ops);
      }
    }
<<<<<<< HEAD
    const b = this.node.root.newAbstract("@winglang/sdk.cloud.Bucket", this, "cloud.Bucket");
=======
    const b = this.node.root.new("@winglang/sdk.cloud.Bucket",cloud.Bucket,this, "cloud.Bucket");
>>>>>>> 9c70d86d
    const r = new MyResource(this, "MyResource", b, 12);
    this.node.root.new("@winglang/sdk.std.Test", std.Test, this, "test:test", new $Closure1(this, "$Closure1"));
  }
}
const $PlatformManager = new $stdlib.platform.PlatformManager({platformPaths: $platforms});
const $APP = $PlatformManager.createApp({ outdir: $outdir, name: "resource_captures.test", rootConstruct: $Root, isTestEnvironment: $wing_is_test, entrypointDir: process.env['WING_SOURCE_DIR'], rootId: process.env['WING_ROOT_ID'] });
$APP.synth();
//# sourceMappingURL=preflight.js.map
```
<|MERGE_RESOLUTION|>--- conflicted
+++ resolved
@@ -260,11 +260,7 @@
     class First extends $stdlib.std.Resource {
       constructor($scope, $id, ) {
         super($scope, $id);
-<<<<<<< HEAD
-        this.myResource = this.node.root.newAbstract("@winglang/sdk.cloud.Bucket", this, "cloud.Bucket");
-=======
-        this.myResource = this.node.root.new("@winglang/sdk.cloud.Bucket",cloud.Bucket,this, "cloud.Bucket");
->>>>>>> 9c70d86d
+        this.myResource = this.node.root.new("@winglang/sdk.cloud.Bucket", cloud.Bucket, this, "cloud.Bucket");
       }
       static _toInflightType(context) {
         return `
@@ -317,11 +313,7 @@
     class MyResource extends $stdlib.std.Resource {
       constructor($scope, $id, externalBucket, externalNum) {
         super($scope, $id);
-<<<<<<< HEAD
-        this.myResource = this.node.root.newAbstract("@winglang/sdk.cloud.Bucket", this, "cloud.Bucket");
-=======
-        this.myResource = this.node.root.new("@winglang/sdk.cloud.Bucket",cloud.Bucket,this, "cloud.Bucket");
->>>>>>> 9c70d86d
+        this.myResource = this.node.root.new("@winglang/sdk.cloud.Bucket", cloud.Bucket, this, "cloud.Bucket");
         this.myStr = "myString";
         this.myNum = 42;
         this.myBool = true;
@@ -330,17 +322,10 @@
         this.mapOfNum = ({"k1": 11, "k2": 22});
         this.setOfStr = new Set(["s1", "s2", "s1"]);
         this.another = new Another(this, "Another");
-<<<<<<< HEAD
-        this.myQueue = this.node.root.newAbstract("@winglang/sdk.cloud.Queue", this, "cloud.Queue");
+        this.myQueue = this.node.root.new("@winglang/sdk.cloud.Queue", cloud.Queue, this, "cloud.Queue");
         this.extBucket = externalBucket;
         this.extNum = externalNum;
-        this.unusedResource = this.node.root.newAbstract("@winglang/sdk.cloud.Counter", this, "cloud.Counter");
-=======
-        this.myQueue = this.node.root.new("@winglang/sdk.cloud.Queue",cloud.Queue,this, "cloud.Queue");
-        this.extBucket = externalBucket;
-        this.extNum = externalNum;
-        this.unusedResource = this.node.root.new("@winglang/sdk.cloud.Counter",cloud.Counter,this, "cloud.Counter");
->>>>>>> 9c70d86d
+        this.unusedResource = this.node.root.new("@winglang/sdk.cloud.Counter", cloud.Counter, this, "cloud.Counter");
       }
       helloPreflight() {
         return this.another;
@@ -481,11 +466,7 @@
         super._registerOnLift(host, ops);
       }
     }
-<<<<<<< HEAD
-    const b = this.node.root.newAbstract("@winglang/sdk.cloud.Bucket", this, "cloud.Bucket");
-=======
-    const b = this.node.root.new("@winglang/sdk.cloud.Bucket",cloud.Bucket,this, "cloud.Bucket");
->>>>>>> 9c70d86d
+    const b = this.node.root.new("@winglang/sdk.cloud.Bucket", cloud.Bucket, this, "cloud.Bucket");
     const r = new MyResource(this, "MyResource", b, 12);
     this.node.root.new("@winglang/sdk.std.Test", std.Test, this, "test:test", new $Closure1(this, "$Closure1"));
   }
