# [resource_captures_globals.w](../../../../../examples/tests/valid/resource_captures_globals.w) | compile | tf-aws

## inflight.$Closure1.js
```js
module.exports = function({ res }) {
  class $Closure1 {
    constructor({  }) {
      const $obj = (...args) => this.handle(...args);
      Object.setPrototypeOf($obj, this);
      return $obj;
    }
    async $inflight_init()  {
    }
    async handle()  {
      (await res.myPut());
    }
  }
  return $Closure1;
}

```

## inflight.$Closure2.js
```js
module.exports = function({ Another }) {
  class $Closure2 {
    constructor({  }) {
      const $obj = (...args) => this.handle(...args);
      Object.setPrototypeOf($obj, this);
      return $obj;
    }
    async $inflight_init()  {
    }
    async handle()  {
      {((cond) => {if (!cond) throw new Error("assertion failed: Another.myStaticMethod() == 0")})(((await Another.myStaticMethod()) === 0))};
    }
  }
  return $Closure2;
}

```

## inflight.Another.js
```js
module.exports = function({ globalCounter }) {
  class Another {
    constructor({ first, myField }) {
      this.first = first;
      this.myField = myField;
    }
    async $inflight_init()  {
      {((cond) => {if (!cond) throw new Error("assertion failed: globalCounter.peek() == 0")})(((await globalCounter.peek()) === 0))};
    }
    async myMethod()  {
      (await globalCounter.inc());
      return (await globalCounter.peek());
    }
    static async myStaticMethod()  {
      return (await globalCounter.peek());
    }
  }
  return Another;
}

```

## inflight.First.js
```js
module.exports = function({  }) {
  class First {
    constructor({ myResource }) {
      this.myResource = myResource;
    }
    async $inflight_init()  {
    }
  }
  return First;
}

```

## inflight.MyResource.js
```js
module.exports = function({ globalBucket, globalStr, globalBool, globalNum, globalArrayOfStr, globalMapOfNum, globalSetOfStr, globalAnother, Another }) {
  class MyResource {
    constructor({ localCounter, localTopic }) {
      this.localCounter = localCounter;
      this.localTopic = localTopic;
    }
    async $inflight_init()  {
    }
    async myPut()  {
      (await this.localTopic.publish("hello"));
      (await globalBucket.put("key","value"));
      {((cond) => {if (!cond) throw new Error("assertion failed: globalStr == \"hello\"")})((globalStr === "hello"))};
      {((cond) => {if (!cond) throw new Error("assertion failed: globalBool == true")})((globalBool === true))};
      {((cond) => {if (!cond) throw new Error("assertion failed: globalNum == 42")})((globalNum === 42))};
      {((cond) => {if (!cond) throw new Error("assertion failed: globalArrayOfStr.at(0) == \"hello\"")})(((await globalArrayOfStr.at(0)) === "hello"))};
      {((cond) => {if (!cond) throw new Error("assertion failed: globalMapOfNum.get(\"a\") == -5")})(((globalMapOfNum)["a"] === (-5)))};
      {((cond) => {if (!cond) throw new Error("assertion failed: globalSetOfStr.has(\"a\")")})((await globalSetOfStr.has("a")))};
      {((cond) => {if (!cond) throw new Error("assertion failed: globalAnother.myField == \"hello!\"")})((globalAnother.myField === "hello!"))};
      (await globalAnother.first.myResource.put("key","value"));
      {((cond) => {if (!cond) throw new Error("assertion failed: globalAnother.myMethod() > 0")})(((await globalAnother.myMethod()) > 0))};
      {((cond) => {if (!cond) throw new Error("assertion failed: Another.myStaticMethod() > 0")})(((await Another.myStaticMethod()) > 0))};
    }
  }
  return MyResource;
}

```

## inflight.R.js
```js
module.exports = function({ globalCounter, $parentThis }) {
  class R {
    constructor({  }) {
      const $obj = (...args) => this.handle(...args);
      Object.setPrototypeOf($obj, this);
      return $obj;
    }
    async $inflight_init()  {
    }
    async handle()  {
      (await globalCounter.inc());
      (await $parentThis.localCounter.inc());
    }
  }
  return R;
}

```

## main.tf.json
```json
{
  "//": {
    "metadata": {
      "backend": "local",
      "stackName": "root",
      "version": "0.17.0"
    },
    "outputs": {
      "root": {
        "Default": {
          "cloud.TestRunner": {
            "TestFunctionArns": "WING_TEST_RUNNER_FUNCTION_ARNS"
          }
        }
      }
    }
  },
  "output": {
    "WING_TEST_RUNNER_FUNCTION_ARNS": {
      "value": "[[\"root/Default/Default/test:test\",\"${aws_lambda_function.testtest_Handler_295107CC.arn}\"],[\"root/Default/Default/test:access cloud resource through static methods only\",\"${aws_lambda_function.testaccesscloudresourcethroughstaticmethodsonly_Handler_BC0E7705.arn}\"]]"
    }
  },
  "provider": {
    "aws": [
      {}
    ]
  },
  "resource": {
    "aws_dynamodb_table": {
      "MyResource_cloudCounter_0782991D": {
        "//": {
          "metadata": {
            "path": "root/Default/Default/MyResource/cloud.Counter/Default",
            "uniqueId": "MyResource_cloudCounter_0782991D"
          }
        },
        "attribute": [
          {
            "name": "id",
            "type": "S"
          }
        ],
        "billing_mode": "PAY_PER_REQUEST",
        "hash_key": "id",
        "name": "wing-counter-cloud.Counter-c87187fa"
      },
      "cloudCounter": {
        "//": {
          "metadata": {
            "path": "root/Default/Default/cloud.Counter/Default",
            "uniqueId": "cloudCounter"
          }
        },
        "attribute": [
          {
            "name": "id",
            "type": "S"
          }
        ],
        "billing_mode": "PAY_PER_REQUEST",
        "hash_key": "id",
        "name": "wing-counter-cloud.Counter-c866f225"
      }
    },
    "aws_iam_role": {
      "MyResource_cloudTopic-OnMessage-f10eb240_IamRole_C06EFF5D": {
        "//": {
          "metadata": {
            "path": "root/Default/Default/MyResource/cloud.Topic-OnMessage-f10eb240/IamRole",
            "uniqueId": "MyResource_cloudTopic-OnMessage-f10eb240_IamRole_C06EFF5D"
          }
        },
        "assume_role_policy": "{\"Version\":\"2012-10-17\",\"Statement\":[{\"Action\":\"sts:AssumeRole\",\"Principal\":{\"Service\":\"lambda.amazonaws.com\"},\"Effect\":\"Allow\"}]}"
      },
      "testaccesscloudresourcethroughstaticmethodsonly_Handler_IamRole_1B04D5D0": {
        "//": {
          "metadata": {
            "path": "root/Default/Default/test:access cloud resource through static methods only/Handler/IamRole",
            "uniqueId": "testaccesscloudresourcethroughstaticmethodsonly_Handler_IamRole_1B04D5D0"
          }
        },
        "assume_role_policy": "{\"Version\":\"2012-10-17\",\"Statement\":[{\"Action\":\"sts:AssumeRole\",\"Principal\":{\"Service\":\"lambda.amazonaws.com\"},\"Effect\":\"Allow\"}]}"
      },
      "testtest_Handler_IamRole_15693C93": {
        "//": {
          "metadata": {
            "path": "root/Default/Default/test:test/Handler/IamRole",
            "uniqueId": "testtest_Handler_IamRole_15693C93"
          }
        },
        "assume_role_policy": "{\"Version\":\"2012-10-17\",\"Statement\":[{\"Action\":\"sts:AssumeRole\",\"Principal\":{\"Service\":\"lambda.amazonaws.com\"},\"Effect\":\"Allow\"}]}"
      }
    },
    "aws_iam_role_policy": {
      "MyResource_cloudTopic-OnMessage-f10eb240_IamRolePolicy_3BEB9061": {
        "//": {
          "metadata": {
            "path": "root/Default/Default/MyResource/cloud.Topic-OnMessage-f10eb240/IamRolePolicy",
            "uniqueId": "MyResource_cloudTopic-OnMessage-f10eb240_IamRolePolicy_3BEB9061"
          }
        },
        "policy": "{\"Version\":\"2012-10-17\",\"Statement\":[{\"Action\":[\"dynamodb:UpdateItem\"],\"Resource\":[\"${aws_dynamodb_table.cloudCounter.arn}\"],\"Effect\":\"Allow\"},{\"Action\":[\"dynamodb:GetItem\"],\"Resource\":[\"${aws_dynamodb_table.cloudCounter.arn}\"],\"Effect\":\"Allow\"},{\"Action\":[\"dynamodb:UpdateItem\"],\"Resource\":[\"${aws_dynamodb_table.MyResource_cloudCounter_0782991D.arn}\"],\"Effect\":\"Allow\"}]}",
        "role": "${aws_iam_role.MyResource_cloudTopic-OnMessage-f10eb240_IamRole_C06EFF5D.name}"
      },
      "testaccesscloudresourcethroughstaticmethodsonly_Handler_IamRolePolicy_A6861688": {
        "//": {
          "metadata": {
            "path": "root/Default/Default/test:access cloud resource through static methods only/Handler/IamRolePolicy",
            "uniqueId": "testaccesscloudresourcethroughstaticmethodsonly_Handler_IamRolePolicy_A6861688"
          }
        },
        "policy": "{\"Version\":\"2012-10-17\",\"Statement\":[{\"Action\":[\"dynamodb:GetItem\"],\"Resource\":[\"${aws_dynamodb_table.cloudCounter.arn}\"],\"Effect\":\"Allow\"}]}",
        "role": "${aws_iam_role.testaccesscloudresourcethroughstaticmethodsonly_Handler_IamRole_1B04D5D0.name}"
      },
      "testtest_Handler_IamRolePolicy_AF0279BD": {
        "//": {
          "metadata": {
            "path": "root/Default/Default/test:test/Handler/IamRolePolicy",
            "uniqueId": "testtest_Handler_IamRolePolicy_AF0279BD"
          }
        },
        "policy": "{\"Version\":\"2012-10-17\",\"Statement\":[{\"Action\":[\"s3:PutObject*\",\"s3:Abort*\"],\"Resource\":[\"${aws_s3_bucket.cloudBucket.arn}\",\"${aws_s3_bucket.cloudBucket.arn}/*\"],\"Effect\":\"Allow\"},{\"Action\":[\"dynamodb:UpdateItem\"],\"Resource\":[\"${aws_dynamodb_table.cloudCounter.arn}\"],\"Effect\":\"Allow\"},{\"Action\":[\"dynamodb:GetItem\"],\"Resource\":[\"${aws_dynamodb_table.cloudCounter.arn}\"],\"Effect\":\"Allow\"},{\"Action\":[\"s3:PutObject*\",\"s3:Abort*\"],\"Resource\":[\"${aws_s3_bucket.Another_First_cloudBucket_DB822B7C.arn}\",\"${aws_s3_bucket.Another_First_cloudBucket_DB822B7C.arn}/*\"],\"Effect\":\"Allow\"},{\"Action\":[\"sns:Publish\"],\"Resource\":[\"${aws_sns_topic.MyResource_cloudTopic_1F3310C3.arn}\"],\"Effect\":\"Allow\"}]}",
        "role": "${aws_iam_role.testtest_Handler_IamRole_15693C93.name}"
      }
    },
    "aws_iam_role_policy_attachment": {
      "MyResource_cloudTopic-OnMessage-f10eb240_IamRolePolicyAttachment_B5D99AB1": {
        "//": {
          "metadata": {
            "path": "root/Default/Default/MyResource/cloud.Topic-OnMessage-f10eb240/IamRolePolicyAttachment",
            "uniqueId": "MyResource_cloudTopic-OnMessage-f10eb240_IamRolePolicyAttachment_B5D99AB1"
          }
        },
        "policy_arn": "arn:aws:iam::aws:policy/service-role/AWSLambdaBasicExecutionRole",
        "role": "${aws_iam_role.MyResource_cloudTopic-OnMessage-f10eb240_IamRole_C06EFF5D.name}"
      },
      "testaccesscloudresourcethroughstaticmethodsonly_Handler_IamRolePolicyAttachment_842C871D": {
        "//": {
          "metadata": {
            "path": "root/Default/Default/test:access cloud resource through static methods only/Handler/IamRolePolicyAttachment",
            "uniqueId": "testaccesscloudresourcethroughstaticmethodsonly_Handler_IamRolePolicyAttachment_842C871D"
          }
        },
        "policy_arn": "arn:aws:iam::aws:policy/service-role/AWSLambdaBasicExecutionRole",
        "role": "${aws_iam_role.testaccesscloudresourcethroughstaticmethodsonly_Handler_IamRole_1B04D5D0.name}"
      },
      "testtest_Handler_IamRolePolicyAttachment_ADF4752D": {
        "//": {
          "metadata": {
            "path": "root/Default/Default/test:test/Handler/IamRolePolicyAttachment",
            "uniqueId": "testtest_Handler_IamRolePolicyAttachment_ADF4752D"
          }
        },
        "policy_arn": "arn:aws:iam::aws:policy/service-role/AWSLambdaBasicExecutionRole",
        "role": "${aws_iam_role.testtest_Handler_IamRole_15693C93.name}"
      }
    },
    "aws_lambda_function": {
      "MyResource_cloudTopic-OnMessage-f10eb240_23BCEE41": {
        "//": {
          "metadata": {
            "path": "root/Default/Default/MyResource/cloud.Topic-OnMessage-f10eb240/Default",
            "uniqueId": "MyResource_cloudTopic-OnMessage-f10eb240_23BCEE41"
          }
        },
        "environment": {
          "variables": {
<<<<<<< HEAD
            "BUCKET_NAME_ae5b06c6": "${aws_s3_bucket.root_Another_First_cloudBucket_B4A67079.bucket}",
            "BUCKET_NAME_d755b447": "${aws_s3_bucket.root_cloudBucket_4F3C4F53.bucket}",
            "DYNAMODB_TABLE_NAME_49baa65c": "${aws_dynamodb_table.root_cloudCounter_E0AC1263.name}",
            "DYNAMODB_TABLE_NAME_5afed199": "${aws_dynamodb_table.root_MyResource_cloudCounter_B6FF7B6A.name}",
            "TOPIC_ARN_53de52bf": "${aws_sns_topic.root_MyResource_cloudTopic_F71B23B1.arn}",
=======
            "BUCKET_NAME_ae5b06c6": "${aws_s3_bucket.Another_First_cloudBucket_DB822B7C.bucket}",
            "BUCKET_NAME_ae5b06c6_IS_PUBLIC": "false",
            "BUCKET_NAME_d755b447": "${aws_s3_bucket.cloudBucket.bucket}",
            "BUCKET_NAME_d755b447_IS_PUBLIC": "false",
            "DYNAMODB_TABLE_NAME_49baa65c": "${aws_dynamodb_table.cloudCounter.name}",
            "DYNAMODB_TABLE_NAME_5afed199": "${aws_dynamodb_table.MyResource_cloudCounter_0782991D.name}",
            "TOPIC_ARN_53de52bf": "${aws_sns_topic.MyResource_cloudTopic_1F3310C3.arn}",
>>>>>>> 433654ee
            "WING_FUNCTION_NAME": "cloud-Topic-OnMessage-f10eb240-c8df2c86",
            "WING_TARGET": "tf-aws"
          }
        },
        "function_name": "cloud-Topic-OnMessage-f10eb240-c8df2c86",
        "handler": "index.handler",
        "publish": true,
        "role": "${aws_iam_role.MyResource_cloudTopic-OnMessage-f10eb240_IamRole_C06EFF5D.arn}",
        "runtime": "nodejs18.x",
        "s3_bucket": "${aws_s3_bucket.Code.bucket}",
        "s3_key": "${aws_s3_object.MyResource_cloudTopic-OnMessage-f10eb240_S3Object_B244E1DD.key}",
        "timeout": 30,
        "vpc_config": {
          "security_group_ids": [],
          "subnet_ids": []
        }
      },
      "testaccesscloudresourcethroughstaticmethodsonly_Handler_BC0E7705": {
        "//": {
          "metadata": {
            "path": "root/Default/Default/test:access cloud resource through static methods only/Handler/Default",
            "uniqueId": "testaccesscloudresourcethroughstaticmethodsonly_Handler_BC0E7705"
          }
        },
        "environment": {
          "variables": {
            "DYNAMODB_TABLE_NAME_49baa65c": "${aws_dynamodb_table.cloudCounter.name}",
            "WING_FUNCTION_NAME": "Handler-c8de1ef1",
            "WING_TARGET": "tf-aws"
          }
        },
        "function_name": "Handler-c8de1ef1",
        "handler": "index.handler",
        "publish": true,
        "role": "${aws_iam_role.testaccesscloudresourcethroughstaticmethodsonly_Handler_IamRole_1B04D5D0.arn}",
        "runtime": "nodejs18.x",
        "s3_bucket": "${aws_s3_bucket.Code.bucket}",
        "s3_key": "${aws_s3_object.testaccesscloudresourcethroughstaticmethodsonly_Handler_S3Object_57D98226.key}",
        "timeout": 30,
        "vpc_config": {
          "security_group_ids": [],
          "subnet_ids": []
        }
      },
      "testtest_Handler_295107CC": {
        "//": {
          "metadata": {
            "path": "root/Default/Default/test:test/Handler/Default",
            "uniqueId": "testtest_Handler_295107CC"
          }
        },
        "environment": {
          "variables": {
<<<<<<< HEAD
            "BUCKET_NAME_ae5b06c6": "${aws_s3_bucket.root_Another_First_cloudBucket_B4A67079.bucket}",
            "BUCKET_NAME_d755b447": "${aws_s3_bucket.root_cloudBucket_4F3C4F53.bucket}",
            "DYNAMODB_TABLE_NAME_49baa65c": "${aws_dynamodb_table.root_cloudCounter_E0AC1263.name}",
            "DYNAMODB_TABLE_NAME_5afed199": "${aws_dynamodb_table.root_MyResource_cloudCounter_B6FF7B6A.name}",
            "TOPIC_ARN_53de52bf": "${aws_sns_topic.root_MyResource_cloudTopic_F71B23B1.arn}",
=======
            "BUCKET_NAME_ae5b06c6": "${aws_s3_bucket.Another_First_cloudBucket_DB822B7C.bucket}",
            "BUCKET_NAME_ae5b06c6_IS_PUBLIC": "false",
            "BUCKET_NAME_d755b447": "${aws_s3_bucket.cloudBucket.bucket}",
            "BUCKET_NAME_d755b447_IS_PUBLIC": "false",
            "DYNAMODB_TABLE_NAME_49baa65c": "${aws_dynamodb_table.cloudCounter.name}",
            "DYNAMODB_TABLE_NAME_5afed199": "${aws_dynamodb_table.MyResource_cloudCounter_0782991D.name}",
            "TOPIC_ARN_53de52bf": "${aws_sns_topic.MyResource_cloudTopic_1F3310C3.arn}",
>>>>>>> 433654ee
            "WING_FUNCTION_NAME": "Handler-c8f4f2a1",
            "WING_TARGET": "tf-aws"
          }
        },
        "function_name": "Handler-c8f4f2a1",
        "handler": "index.handler",
        "publish": true,
        "role": "${aws_iam_role.testtest_Handler_IamRole_15693C93.arn}",
        "runtime": "nodejs18.x",
        "s3_bucket": "${aws_s3_bucket.Code.bucket}",
        "s3_key": "${aws_s3_object.testtest_Handler_S3Object_9F4E28A7.key}",
        "timeout": 30,
        "vpc_config": {
          "security_group_ids": [],
          "subnet_ids": []
        }
      }
    },
    "aws_lambda_permission": {
      "MyResource_cloudTopic-OnMessage-f10eb240_InvokePermission-c8f2c43e88c72aa87b4192974983c81bf653de52bf_CFD3D6F2": {
        "//": {
          "metadata": {
            "path": "root/Default/Default/MyResource/cloud.Topic-OnMessage-f10eb240/InvokePermission-c8f2c43e88c72aa87b4192974983c81bf653de52bf",
            "uniqueId": "MyResource_cloudTopic-OnMessage-f10eb240_InvokePermission-c8f2c43e88c72aa87b4192974983c81bf653de52bf_CFD3D6F2"
          }
        },
        "action": "lambda:InvokeFunction",
        "function_name": "${aws_lambda_function.MyResource_cloudTopic-OnMessage-f10eb240_23BCEE41.function_name}",
        "principal": "sns.amazonaws.com",
        "source_arn": "${aws_sns_topic.MyResource_cloudTopic_1F3310C3.arn}"
      }
    },
    "aws_s3_bucket": {
      "Another_First_cloudBucket_DB822B7C": {
        "//": {
          "metadata": {
            "path": "root/Default/Default/Another/First/cloud.Bucket/Default",
            "uniqueId": "Another_First_cloudBucket_DB822B7C"
          }
        },
        "bucket_prefix": "cloud-bucket-c84d72a1-",
        "force_destroy": false
      },
      "Code": {
        "//": {
          "metadata": {
            "path": "root/Default/Code",
            "uniqueId": "Code"
          }
        },
        "bucket_prefix": "code-c84a50b1-"
      },
      "cloudBucket": {
        "//": {
          "metadata": {
            "path": "root/Default/Default/cloud.Bucket/Default",
            "uniqueId": "cloudBucket"
          }
        },
        "bucket_prefix": "cloud-bucket-c87175e7-",
        "force_destroy": false
      }
    },
    "aws_s3_bucket_public_access_block": {
      "Another_First_cloudBucket_PublicAccessBlock_BB475ACE": {
        "//": {
          "metadata": {
            "path": "root/Default/Default/Another/First/cloud.Bucket/PublicAccessBlock",
            "uniqueId": "Another_First_cloudBucket_PublicAccessBlock_BB475ACE"
          }
        },
        "block_public_acls": true,
        "block_public_policy": true,
        "bucket": "${aws_s3_bucket.Another_First_cloudBucket_DB822B7C.bucket}",
        "ignore_public_acls": true,
        "restrict_public_buckets": true
      },
      "cloudBucket_PublicAccessBlock_5946CCE8": {
        "//": {
          "metadata": {
            "path": "root/Default/Default/cloud.Bucket/PublicAccessBlock",
            "uniqueId": "cloudBucket_PublicAccessBlock_5946CCE8"
          }
        },
        "block_public_acls": true,
        "block_public_policy": true,
        "bucket": "${aws_s3_bucket.cloudBucket.bucket}",
        "ignore_public_acls": true,
        "restrict_public_buckets": true
      }
    },
    "aws_s3_bucket_server_side_encryption_configuration": {
      "Another_First_cloudBucket_Encryption_C22274BF": {
        "//": {
          "metadata": {
            "path": "root/Default/Default/Another/First/cloud.Bucket/Encryption",
            "uniqueId": "Another_First_cloudBucket_Encryption_C22274BF"
          }
        },
        "bucket": "${aws_s3_bucket.Another_First_cloudBucket_DB822B7C.bucket}",
        "rule": [
          {
            "apply_server_side_encryption_by_default": {
              "sse_algorithm": "AES256"
            }
          }
        ]
      },
      "cloudBucket_Encryption_77B6AEEF": {
        "//": {
          "metadata": {
            "path": "root/Default/Default/cloud.Bucket/Encryption",
            "uniqueId": "cloudBucket_Encryption_77B6AEEF"
          }
        },
        "bucket": "${aws_s3_bucket.cloudBucket.bucket}",
        "rule": [
          {
            "apply_server_side_encryption_by_default": {
              "sse_algorithm": "AES256"
            }
          }
        ]
      }
    },
    "aws_s3_object": {
      "MyResource_cloudTopic-OnMessage-f10eb240_S3Object_B244E1DD": {
        "//": {
          "metadata": {
            "path": "root/Default/Default/MyResource/cloud.Topic-OnMessage-f10eb240/S3Object",
            "uniqueId": "MyResource_cloudTopic-OnMessage-f10eb240_S3Object_B244E1DD"
          }
        },
        "bucket": "${aws_s3_bucket.Code.bucket}",
        "key": "<ASSET_KEY>",
        "source": "<ASSET_SOURCE>"
      },
      "testaccesscloudresourcethroughstaticmethodsonly_Handler_S3Object_57D98226": {
        "//": {
          "metadata": {
            "path": "root/Default/Default/test:access cloud resource through static methods only/Handler/S3Object",
            "uniqueId": "testaccesscloudresourcethroughstaticmethodsonly_Handler_S3Object_57D98226"
          }
        },
        "bucket": "${aws_s3_bucket.Code.bucket}",
        "key": "<ASSET_KEY>",
        "source": "<ASSET_SOURCE>"
      },
      "testtest_Handler_S3Object_9F4E28A7": {
        "//": {
          "metadata": {
            "path": "root/Default/Default/test:test/Handler/S3Object",
            "uniqueId": "testtest_Handler_S3Object_9F4E28A7"
          }
        },
        "bucket": "${aws_s3_bucket.Code.bucket}",
        "key": "<ASSET_KEY>",
        "source": "<ASSET_SOURCE>"
      }
    },
    "aws_sns_topic": {
      "MyResource_cloudTopic_1F3310C3": {
        "//": {
          "metadata": {
            "path": "root/Default/Default/MyResource/cloud.Topic/Default",
            "uniqueId": "MyResource_cloudTopic_1F3310C3"
          }
        },
        "name": "cloud-Topic-c8f2c43e"
      }
    },
    "aws_sns_topic_subscription": {
      "MyResource_cloudTopic_cloudTopic-TopicSubscription-f10eb240_5B88092E": {
        "//": {
          "metadata": {
            "path": "root/Default/Default/MyResource/cloud.Topic/cloud.Topic-TopicSubscription-f10eb240",
            "uniqueId": "MyResource_cloudTopic_cloudTopic-TopicSubscription-f10eb240_5B88092E"
          }
        },
        "endpoint": "${aws_lambda_function.MyResource_cloudTopic-OnMessage-f10eb240_23BCEE41.arn}",
        "protocol": "lambda",
        "topic_arn": "${aws_sns_topic.MyResource_cloudTopic_1F3310C3.arn}"
      }
    }
  }
}
```

## preflight.js
```js
const $stdlib = require('@winglang/sdk');
const $outdir = process.env.WING_SYNTH_DIR ?? ".";
const std = $stdlib.std;
const $wing_is_test = process.env.WING_IS_TEST === "true";
const $AppBase = $stdlib.core.App.for(process.env.WING_TARGET);
const cloud = require('@winglang/sdk').cloud;
class $Root extends $stdlib.std.Resource {
  constructor(scope, id) {
    super(scope, id);
    class First extends $stdlib.std.Resource {
      constructor(scope, id, ) {
        super(scope, id);
        this.myResource = this.node.root.newAbstract("@winglang/sdk.cloud.Bucket",this,"cloud.Bucket");
      }
      static _toInflightType(context) {
        const self_client_path = "././inflight.First.js";
        return $stdlib.core.NodeJsCode.fromInline(`
          require("${self_client_path}")({
          })
        `);
      }
      _toInflight() {
        const myResource_client = this._lift(this.myResource);
        return $stdlib.core.NodeJsCode.fromInline(`
          (await (async () => {
            const FirstClient = ${First._toInflightType(this).text};
            const client = new FirstClient({
              myResource: ${myResource_client},
            });
            if (client.$inflight_init) { await client.$inflight_init(); }
            return client;
          })())
        `);
      }
      _registerBind(host, ops) {
        if (ops.includes("$inflight_init")) {
          First._registerBindObject(this.myResource, host, []);
        }
        super._registerBind(host, ops);
      }
    }
    class Another extends $stdlib.std.Resource {
      constructor(scope, id, ) {
        super(scope, id);
        this.myField = "hello!";
        this.first = new First(this,"First");
        this._addInflightOps("myMethod", "myStaticMethod");
      }
      static _toInflightType(context) {
        const self_client_path = "././inflight.Another.js";
        const globalCounter_client = context._lift(globalCounter);
        return $stdlib.core.NodeJsCode.fromInline(`
          require("${self_client_path}")({
            globalCounter: ${globalCounter_client},
          })
        `);
      }
      _toInflight() {
        const first_client = this._lift(this.first);
        const myField_client = this._lift(this.myField);
        return $stdlib.core.NodeJsCode.fromInline(`
          (await (async () => {
            const AnotherClient = ${Another._toInflightType(this).text};
            const client = new AnotherClient({
              first: ${first_client},
              myField: ${myField_client},
            });
            if (client.$inflight_init) { await client.$inflight_init(); }
            return client;
          })())
        `);
      }
      _registerBind(host, ops) {
        if (ops.includes("$inflight_init")) {
          Another._registerBindObject(globalCounter, host, ["peek"]);
          Another._registerBindObject(this.first, host, []);
          Another._registerBindObject(this.myField, host, []);
        }
        if (ops.includes("myMethod")) {
          Another._registerBindObject(globalCounter, host, ["inc", "peek"]);
        }
        super._registerBind(host, ops);
      }
      static _registerTypeBind(host, ops) {
        if (ops.includes("myStaticMethod")) {
          Another._registerBindObject(globalCounter, host, ["peek"]);
        }
        super._registerTypeBind(host, ops);
      }
    }
    class MyResource extends $stdlib.std.Resource {
      constructor(scope, id, ) {
        super(scope, id);
        this.localTopic = this.node.root.newAbstract("@winglang/sdk.cloud.Topic",this,"cloud.Topic");
        this.localCounter = this.node.root.newAbstract("@winglang/sdk.cloud.Counter",this,"cloud.Counter");
        const $parentThis = this;
        class R extends $stdlib.std.Resource {
          constructor(scope, id, ) {
            super(scope, id);
            this._addInflightOps("handle");
          }
          static _toInflightType(context) {
            const self_client_path = "././inflight.R.js";
            const globalCounter_client = context._lift(globalCounter);
            const $parentThis_client = context._lift($parentThis);
            return $stdlib.core.NodeJsCode.fromInline(`
              require("${self_client_path}")({
                globalCounter: ${globalCounter_client},
                $parentThis: ${$parentThis_client},
              })
            `);
          }
          _toInflight() {
            return $stdlib.core.NodeJsCode.fromInline(`
              (await (async () => {
                const RClient = ${R._toInflightType(this).text};
                const client = new RClient({
                });
                if (client.$inflight_init) { await client.$inflight_init(); }
                return client;
              })())
            `);
          }
          _registerBind(host, ops) {
            if (ops.includes("$inflight_init")) {
              R._registerBindObject($parentThis, host, []);
              R._registerBindObject(globalCounter, host, []);
            }
            if (ops.includes("handle")) {
              R._registerBindObject($parentThis.localCounter, host, ["inc"]);
              R._registerBindObject(globalCounter, host, ["inc"]);
            }
            super._registerBind(host, ops);
          }
        }
        (this.localTopic.onMessage(new R(this,"R")));
        this._addInflightOps("myPut");
      }
      static _toInflightType(context) {
        const self_client_path = "././inflight.MyResource.js";
        const globalBucket_client = context._lift(globalBucket);
        const globalStr_client = context._lift(globalStr);
        const globalBool_client = context._lift(globalBool);
        const globalNum_client = context._lift(globalNum);
        const globalArrayOfStr_client = context._lift(globalArrayOfStr);
        const globalMapOfNum_client = context._lift(globalMapOfNum);
        const globalSetOfStr_client = context._lift(globalSetOfStr);
        const globalAnother_client = context._lift(globalAnother);
        const AnotherClient = Another._toInflightType(context);
        return $stdlib.core.NodeJsCode.fromInline(`
          require("${self_client_path}")({
            globalBucket: ${globalBucket_client},
            globalStr: ${globalStr_client},
            globalBool: ${globalBool_client},
            globalNum: ${globalNum_client},
            globalArrayOfStr: ${globalArrayOfStr_client},
            globalMapOfNum: ${globalMapOfNum_client},
            globalSetOfStr: ${globalSetOfStr_client},
            globalAnother: ${globalAnother_client},
            Another: ${AnotherClient.text},
          })
        `);
      }
      _toInflight() {
        const localCounter_client = this._lift(this.localCounter);
        const localTopic_client = this._lift(this.localTopic);
        return $stdlib.core.NodeJsCode.fromInline(`
          (await (async () => {
            const MyResourceClient = ${MyResource._toInflightType(this).text};
            const client = new MyResourceClient({
              localCounter: ${localCounter_client},
              localTopic: ${localTopic_client},
            });
            if (client.$inflight_init) { await client.$inflight_init(); }
            return client;
          })())
        `);
      }
      _registerBind(host, ops) {
        if (ops.includes("$inflight_init")) {
          MyResource._registerBindObject(globalAnother, host, []);
          MyResource._registerBindObject(globalArrayOfStr, host, []);
          MyResource._registerBindObject(globalBool, host, []);
          MyResource._registerBindObject(globalBucket, host, []);
          MyResource._registerBindObject(globalMapOfNum, host, []);
          MyResource._registerBindObject(globalNum, host, []);
          MyResource._registerBindObject(globalSetOfStr, host, []);
          MyResource._registerBindObject(globalStr, host, []);
          MyResource._registerBindObject(this.localCounter, host, []);
          MyResource._registerBindObject(this.localTopic, host, []);
        }
        if (ops.includes("myPut")) {
          MyResource._registerBindObject(Another, host, ["myStaticMethod"]);
          MyResource._registerBindObject(globalAnother, host, ["myMethod"]);
          MyResource._registerBindObject(globalAnother.first.myResource, host, ["put"]);
          MyResource._registerBindObject(globalAnother.myField, host, []);
          MyResource._registerBindObject(globalArrayOfStr, host, ["at"]);
          MyResource._registerBindObject(globalBool, host, []);
          MyResource._registerBindObject(globalBucket, host, ["put"]);
          MyResource._registerBindObject(globalMapOfNum, host, ["get"]);
          MyResource._registerBindObject(globalNum, host, []);
          MyResource._registerBindObject(globalSetOfStr, host, ["has"]);
          MyResource._registerBindObject(globalStr, host, []);
          MyResource._registerBindObject(this.localTopic, host, ["publish"]);
        }
        super._registerBind(host, ops);
      }
    }
    class $Closure1 extends $stdlib.std.Resource {
      constructor(scope, id, ) {
        super(scope, id);
        this.display.hidden = true;
        this._addInflightOps("handle");
      }
      static _toInflightType(context) {
        const self_client_path = "././inflight.$Closure1.js";
        const res_client = context._lift(res);
        return $stdlib.core.NodeJsCode.fromInline(`
          require("${self_client_path}")({
            res: ${res_client},
          })
        `);
      }
      _toInflight() {
        return $stdlib.core.NodeJsCode.fromInline(`
          (await (async () => {
            const $Closure1Client = ${$Closure1._toInflightType(this).text};
            const client = new $Closure1Client({
            });
            if (client.$inflight_init) { await client.$inflight_init(); }
            return client;
          })())
        `);
      }
      _registerBind(host, ops) {
        if (ops.includes("$inflight_init")) {
          $Closure1._registerBindObject(res, host, []);
        }
        if (ops.includes("handle")) {
          $Closure1._registerBindObject(res, host, ["myPut"]);
        }
        super._registerBind(host, ops);
      }
    }
    class $Closure2 extends $stdlib.std.Resource {
      constructor(scope, id, ) {
        super(scope, id);
        this.display.hidden = true;
        this._addInflightOps("handle");
      }
      static _toInflightType(context) {
        const self_client_path = "././inflight.$Closure2.js";
        const AnotherClient = Another._toInflightType(context);
        return $stdlib.core.NodeJsCode.fromInline(`
          require("${self_client_path}")({
            Another: ${AnotherClient.text},
          })
        `);
      }
      _toInflight() {
        return $stdlib.core.NodeJsCode.fromInline(`
          (await (async () => {
            const $Closure2Client = ${$Closure2._toInflightType(this).text};
            const client = new $Closure2Client({
            });
            if (client.$inflight_init) { await client.$inflight_init(); }
            return client;
          })())
        `);
      }
      _registerBind(host, ops) {
        if (ops.includes("$inflight_init")) {
        }
        if (ops.includes("handle")) {
          $Closure2._registerBindObject(Another, host, ["myStaticMethod"]);
        }
        super._registerBind(host, ops);
      }
    }
    const globalBucket = this.node.root.newAbstract("@winglang/sdk.cloud.Bucket",this,"cloud.Bucket");
    const globalCounter = this.node.root.newAbstract("@winglang/sdk.cloud.Counter",this,"cloud.Counter");
    const globalStr = "hello";
    const globalBool = true;
    const globalNum = 42;
    const globalArrayOfStr = Object.freeze(["hello", "world"]);
    const globalMapOfNum = Object.freeze({"a":(-5),"b":2});
    const globalSetOfStr = Object.freeze(new Set(["a", "b"]));
    const globalAnother = new Another(this,"Another");
    const res = new MyResource(this,"MyResource");
    this.node.root.new("@winglang/sdk.std.Test",std.Test,this,"test:test",new $Closure1(this,"$Closure1"));
    this.node.root.new("@winglang/sdk.std.Test",std.Test,this,"test:access cloud resource through static methods only",new $Closure2(this,"$Closure2"));
  }
}
class $App extends $AppBase {
  constructor() {
    super({ outdir: $outdir, name: "resource_captures_globals", plugins: $plugins, isTestEnvironment: $wing_is_test });
    if ($wing_is_test) {
      new $Root(this, "env0");
      const $test_runner = this.testRunner;
      const $tests = $test_runner.findTests();
      for (let $i = 1; $i < $tests.length; $i++) {
        new $Root(this, "env" + $i);
      }
    } else {
      new $Root(this, "Default");
    }
  }
}
new $App().synth();

```
<|MERGE_RESOLUTION|>--- conflicted
+++ resolved
@@ -1,136 +1,198 @@
 # [resource_captures_globals.w](../../../../../examples/tests/valid/resource_captures_globals.w) | compile | tf-aws
 
 ## inflight.$Closure1.js
+
 ```js
-module.exports = function({ res }) {
+module.exports = function ({ res }) {
   class $Closure1 {
-    constructor({  }) {
+    constructor({}) {
       const $obj = (...args) => this.handle(...args);
       Object.setPrototypeOf($obj, this);
       return $obj;
     }
-    async $inflight_init()  {
-    }
-    async handle()  {
-      (await res.myPut());
+    async $inflight_init() {}
+    async handle() {
+      await res.myPut();
     }
   }
   return $Closure1;
-}
-
+};
 ```
 
 ## inflight.$Closure2.js
+
 ```js
-module.exports = function({ Another }) {
+module.exports = function ({ Another }) {
   class $Closure2 {
-    constructor({  }) {
+    constructor({}) {
       const $obj = (...args) => this.handle(...args);
       Object.setPrototypeOf($obj, this);
       return $obj;
     }
-    async $inflight_init()  {
-    }
-    async handle()  {
-      {((cond) => {if (!cond) throw new Error("assertion failed: Another.myStaticMethod() == 0")})(((await Another.myStaticMethod()) === 0))};
+    async $inflight_init() {}
+    async handle() {
+      {
+        ((cond) => {
+          if (!cond)
+            throw new Error("assertion failed: Another.myStaticMethod() == 0");
+        })((await Another.myStaticMethod()) === 0);
+      }
     }
   }
   return $Closure2;
-}
-
+};
 ```
 
 ## inflight.Another.js
+
 ```js
-module.exports = function({ globalCounter }) {
+module.exports = function ({ globalCounter }) {
   class Another {
     constructor({ first, myField }) {
       this.first = first;
       this.myField = myField;
     }
-    async $inflight_init()  {
-      {((cond) => {if (!cond) throw new Error("assertion failed: globalCounter.peek() == 0")})(((await globalCounter.peek()) === 0))};
-    }
-    async myMethod()  {
-      (await globalCounter.inc());
-      return (await globalCounter.peek());
-    }
-    static async myStaticMethod()  {
-      return (await globalCounter.peek());
+    async $inflight_init() {
+      {
+        ((cond) => {
+          if (!cond)
+            throw new Error("assertion failed: globalCounter.peek() == 0");
+        })((await globalCounter.peek()) === 0);
+      }
+    }
+    async myMethod() {
+      await globalCounter.inc();
+      return await globalCounter.peek();
+    }
+    static async myStaticMethod() {
+      return await globalCounter.peek();
     }
   }
   return Another;
-}
-
+};
 ```
 
 ## inflight.First.js
+
 ```js
-module.exports = function({  }) {
+module.exports = function ({}) {
   class First {
     constructor({ myResource }) {
       this.myResource = myResource;
     }
-    async $inflight_init()  {
-    }
+    async $inflight_init() {}
   }
   return First;
-}
-
+};
 ```
 
 ## inflight.MyResource.js
+
 ```js
-module.exports = function({ globalBucket, globalStr, globalBool, globalNum, globalArrayOfStr, globalMapOfNum, globalSetOfStr, globalAnother, Another }) {
+module.exports = function ({
+  globalBucket,
+  globalStr,
+  globalBool,
+  globalNum,
+  globalArrayOfStr,
+  globalMapOfNum,
+  globalSetOfStr,
+  globalAnother,
+  Another,
+}) {
   class MyResource {
     constructor({ localCounter, localTopic }) {
       this.localCounter = localCounter;
       this.localTopic = localTopic;
     }
-    async $inflight_init()  {
-    }
-    async myPut()  {
-      (await this.localTopic.publish("hello"));
-      (await globalBucket.put("key","value"));
-      {((cond) => {if (!cond) throw new Error("assertion failed: globalStr == \"hello\"")})((globalStr === "hello"))};
-      {((cond) => {if (!cond) throw new Error("assertion failed: globalBool == true")})((globalBool === true))};
-      {((cond) => {if (!cond) throw new Error("assertion failed: globalNum == 42")})((globalNum === 42))};
-      {((cond) => {if (!cond) throw new Error("assertion failed: globalArrayOfStr.at(0) == \"hello\"")})(((await globalArrayOfStr.at(0)) === "hello"))};
-      {((cond) => {if (!cond) throw new Error("assertion failed: globalMapOfNum.get(\"a\") == -5")})(((globalMapOfNum)["a"] === (-5)))};
-      {((cond) => {if (!cond) throw new Error("assertion failed: globalSetOfStr.has(\"a\")")})((await globalSetOfStr.has("a")))};
-      {((cond) => {if (!cond) throw new Error("assertion failed: globalAnother.myField == \"hello!\"")})((globalAnother.myField === "hello!"))};
-      (await globalAnother.first.myResource.put("key","value"));
-      {((cond) => {if (!cond) throw new Error("assertion failed: globalAnother.myMethod() > 0")})(((await globalAnother.myMethod()) > 0))};
-      {((cond) => {if (!cond) throw new Error("assertion failed: Another.myStaticMethod() > 0")})(((await Another.myStaticMethod()) > 0))};
+    async $inflight_init() {}
+    async myPut() {
+      await this.localTopic.publish("hello");
+      await globalBucket.put("key", "value");
+      {
+        ((cond) => {
+          if (!cond) throw new Error('assertion failed: globalStr == "hello"');
+        })(globalStr === "hello");
+      }
+      {
+        ((cond) => {
+          if (!cond) throw new Error("assertion failed: globalBool == true");
+        })(globalBool === true);
+      }
+      {
+        ((cond) => {
+          if (!cond) throw new Error("assertion failed: globalNum == 42");
+        })(globalNum === 42);
+      }
+      {
+        ((cond) => {
+          if (!cond)
+            throw new Error(
+              'assertion failed: globalArrayOfStr.at(0) == "hello"'
+            );
+        })((await globalArrayOfStr.at(0)) === "hello");
+      }
+      {
+        ((cond) => {
+          if (!cond)
+            throw new Error('assertion failed: globalMapOfNum.get("a") == -5');
+        })(globalMapOfNum["a"] === -5);
+      }
+      {
+        ((cond) => {
+          if (!cond)
+            throw new Error('assertion failed: globalSetOfStr.has("a")');
+        })(await globalSetOfStr.has("a"));
+      }
+      {
+        ((cond) => {
+          if (!cond)
+            throw new Error(
+              'assertion failed: globalAnother.myField == "hello!"'
+            );
+        })(globalAnother.myField === "hello!");
+      }
+      await globalAnother.first.myResource.put("key", "value");
+      {
+        ((cond) => {
+          if (!cond)
+            throw new Error("assertion failed: globalAnother.myMethod() > 0");
+        })((await globalAnother.myMethod()) > 0);
+      }
+      {
+        ((cond) => {
+          if (!cond)
+            throw new Error("assertion failed: Another.myStaticMethod() > 0");
+        })((await Another.myStaticMethod()) > 0);
+      }
     }
   }
   return MyResource;
-}
-
+};
 ```
 
 ## inflight.R.js
+
 ```js
-module.exports = function({ globalCounter, $parentThis }) {
+module.exports = function ({ globalCounter, $parentThis }) {
   class R {
-    constructor({  }) {
+    constructor({}) {
       const $obj = (...args) => this.handle(...args);
       Object.setPrototypeOf($obj, this);
       return $obj;
     }
-    async $inflight_init()  {
-    }
-    async handle()  {
-      (await globalCounter.inc());
-      (await $parentThis.localCounter.inc());
+    async $inflight_init() {}
+    async handle() {
+      await globalCounter.inc();
+      await $parentThis.localCounter.inc();
     }
   }
   return R;
-}
-
+};
 ```
 
 ## main.tf.json
+
 ```json
 {
   "//": {
@@ -155,9 +217,7 @@
     }
   },
   "provider": {
-    "aws": [
-      {}
-    ]
+    "aws": [{}]
   },
   "resource": {
     "aws_dynamodb_table": {
@@ -299,13 +359,6 @@
         },
         "environment": {
           "variables": {
-<<<<<<< HEAD
-            "BUCKET_NAME_ae5b06c6": "${aws_s3_bucket.root_Another_First_cloudBucket_B4A67079.bucket}",
-            "BUCKET_NAME_d755b447": "${aws_s3_bucket.root_cloudBucket_4F3C4F53.bucket}",
-            "DYNAMODB_TABLE_NAME_49baa65c": "${aws_dynamodb_table.root_cloudCounter_E0AC1263.name}",
-            "DYNAMODB_TABLE_NAME_5afed199": "${aws_dynamodb_table.root_MyResource_cloudCounter_B6FF7B6A.name}",
-            "TOPIC_ARN_53de52bf": "${aws_sns_topic.root_MyResource_cloudTopic_F71B23B1.arn}",
-=======
             "BUCKET_NAME_ae5b06c6": "${aws_s3_bucket.Another_First_cloudBucket_DB822B7C.bucket}",
             "BUCKET_NAME_ae5b06c6_IS_PUBLIC": "false",
             "BUCKET_NAME_d755b447": "${aws_s3_bucket.cloudBucket.bucket}",
@@ -313,7 +366,6 @@
             "DYNAMODB_TABLE_NAME_49baa65c": "${aws_dynamodb_table.cloudCounter.name}",
             "DYNAMODB_TABLE_NAME_5afed199": "${aws_dynamodb_table.MyResource_cloudCounter_0782991D.name}",
             "TOPIC_ARN_53de52bf": "${aws_sns_topic.MyResource_cloudTopic_1F3310C3.arn}",
->>>>>>> 433654ee
             "WING_FUNCTION_NAME": "cloud-Topic-OnMessage-f10eb240-c8df2c86",
             "WING_TARGET": "tf-aws"
           }
@@ -367,13 +419,6 @@
         },
         "environment": {
           "variables": {
-<<<<<<< HEAD
-            "BUCKET_NAME_ae5b06c6": "${aws_s3_bucket.root_Another_First_cloudBucket_B4A67079.bucket}",
-            "BUCKET_NAME_d755b447": "${aws_s3_bucket.root_cloudBucket_4F3C4F53.bucket}",
-            "DYNAMODB_TABLE_NAME_49baa65c": "${aws_dynamodb_table.root_cloudCounter_E0AC1263.name}",
-            "DYNAMODB_TABLE_NAME_5afed199": "${aws_dynamodb_table.root_MyResource_cloudCounter_B6FF7B6A.name}",
-            "TOPIC_ARN_53de52bf": "${aws_sns_topic.root_MyResource_cloudTopic_F71B23B1.arn}",
-=======
             "BUCKET_NAME_ae5b06c6": "${aws_s3_bucket.Another_First_cloudBucket_DB822B7C.bucket}",
             "BUCKET_NAME_ae5b06c6_IS_PUBLIC": "false",
             "BUCKET_NAME_d755b447": "${aws_s3_bucket.cloudBucket.bucket}",
@@ -381,7 +426,6 @@
             "DYNAMODB_TABLE_NAME_49baa65c": "${aws_dynamodb_table.cloudCounter.name}",
             "DYNAMODB_TABLE_NAME_5afed199": "${aws_dynamodb_table.MyResource_cloudCounter_0782991D.name}",
             "TOPIC_ARN_53de52bf": "${aws_sns_topic.MyResource_cloudTopic_1F3310C3.arn}",
->>>>>>> 433654ee
             "WING_FUNCTION_NAME": "Handler-c8f4f2a1",
             "WING_TARGET": "tf-aws"
           }
@@ -571,20 +615,25 @@
 ```
 
 ## preflight.js
+
 ```js
-const $stdlib = require('@winglang/sdk');
+const $stdlib = require("@winglang/sdk");
 const $outdir = process.env.WING_SYNTH_DIR ?? ".";
 const std = $stdlib.std;
 const $wing_is_test = process.env.WING_IS_TEST === "true";
 const $AppBase = $stdlib.core.App.for(process.env.WING_TARGET);
-const cloud = require('@winglang/sdk').cloud;
+const cloud = require("@winglang/sdk").cloud;
 class $Root extends $stdlib.std.Resource {
   constructor(scope, id) {
     super(scope, id);
     class First extends $stdlib.std.Resource {
-      constructor(scope, id, ) {
+      constructor(scope, id) {
         super(scope, id);
-        this.myResource = this.node.root.newAbstract("@winglang/sdk.cloud.Bucket",this,"cloud.Bucket");
+        this.myResource = this.node.root.newAbstract(
+          "@winglang/sdk.cloud.Bucket",
+          this,
+          "cloud.Bucket"
+        );
       }
       static _toInflightType(context) {
         const self_client_path = "././inflight.First.js";
@@ -614,10 +663,10 @@
       }
     }
     class Another extends $stdlib.std.Resource {
-      constructor(scope, id, ) {
+      constructor(scope, id) {
         super(scope, id);
         this.myField = "hello!";
-        this.first = new First(this,"First");
+        this.first = new First(this, "First");
         this._addInflightOps("myMethod", "myStaticMethod");
       }
       static _toInflightType(context) {
@@ -663,13 +712,21 @@
       }
     }
     class MyResource extends $stdlib.std.Resource {
-      constructor(scope, id, ) {
+      constructor(scope, id) {
         super(scope, id);
-        this.localTopic = this.node.root.newAbstract("@winglang/sdk.cloud.Topic",this,"cloud.Topic");
-        this.localCounter = this.node.root.newAbstract("@winglang/sdk.cloud.Counter",this,"cloud.Counter");
+        this.localTopic = this.node.root.newAbstract(
+          "@winglang/sdk.cloud.Topic",
+          this,
+          "cloud.Topic"
+        );
+        this.localCounter = this.node.root.newAbstract(
+          "@winglang/sdk.cloud.Counter",
+          this,
+          "cloud.Counter"
+        );
         const $parentThis = this;
         class R extends $stdlib.std.Resource {
-          constructor(scope, id, ) {
+          constructor(scope, id) {
             super(scope, id);
             this._addInflightOps("handle");
           }
@@ -707,7 +764,7 @@
             super._registerBind(host, ops);
           }
         }
-        (this.localTopic.onMessage(new R(this,"R")));
+        this.localTopic.onMessage(new R(this, "R"));
         this._addInflightOps("myPut");
       }
       static _toInflightType(context) {
@@ -766,7 +823,9 @@
         if (ops.includes("myPut")) {
           MyResource._registerBindObject(Another, host, ["myStaticMethod"]);
           MyResource._registerBindObject(globalAnother, host, ["myMethod"]);
-          MyResource._registerBindObject(globalAnother.first.myResource, host, ["put"]);
+          MyResource._registerBindObject(globalAnother.first.myResource, host, [
+            "put",
+          ]);
           MyResource._registerBindObject(globalAnother.myField, host, []);
           MyResource._registerBindObject(globalArrayOfStr, host, ["at"]);
           MyResource._registerBindObject(globalBool, host, []);
@@ -781,7 +840,7 @@
       }
     }
     class $Closure1 extends $stdlib.std.Resource {
-      constructor(scope, id, ) {
+      constructor(scope, id) {
         super(scope, id);
         this.display.hidden = true;
         this._addInflightOps("handle");
@@ -817,7 +876,7 @@
       }
     }
     class $Closure2 extends $stdlib.std.Resource {
-      constructor(scope, id, ) {
+      constructor(scope, id) {
         super(scope, id);
         this.display.hidden = true;
         this._addInflightOps("handle");
@@ -851,23 +910,48 @@
         super._registerBind(host, ops);
       }
     }
-    const globalBucket = this.node.root.newAbstract("@winglang/sdk.cloud.Bucket",this,"cloud.Bucket");
-    const globalCounter = this.node.root.newAbstract("@winglang/sdk.cloud.Counter",this,"cloud.Counter");
+    const globalBucket = this.node.root.newAbstract(
+      "@winglang/sdk.cloud.Bucket",
+      this,
+      "cloud.Bucket"
+    );
+    const globalCounter = this.node.root.newAbstract(
+      "@winglang/sdk.cloud.Counter",
+      this,
+      "cloud.Counter"
+    );
     const globalStr = "hello";
     const globalBool = true;
     const globalNum = 42;
     const globalArrayOfStr = Object.freeze(["hello", "world"]);
-    const globalMapOfNum = Object.freeze({"a":(-5),"b":2});
+    const globalMapOfNum = Object.freeze({ a: -5, b: 2 });
     const globalSetOfStr = Object.freeze(new Set(["a", "b"]));
-    const globalAnother = new Another(this,"Another");
-    const res = new MyResource(this,"MyResource");
-    this.node.root.new("@winglang/sdk.std.Test",std.Test,this,"test:test",new $Closure1(this,"$Closure1"));
-    this.node.root.new("@winglang/sdk.std.Test",std.Test,this,"test:access cloud resource through static methods only",new $Closure2(this,"$Closure2"));
+    const globalAnother = new Another(this, "Another");
+    const res = new MyResource(this, "MyResource");
+    this.node.root.new(
+      "@winglang/sdk.std.Test",
+      std.Test,
+      this,
+      "test:test",
+      new $Closure1(this, "$Closure1")
+    );
+    this.node.root.new(
+      "@winglang/sdk.std.Test",
+      std.Test,
+      this,
+      "test:access cloud resource through static methods only",
+      new $Closure2(this, "$Closure2")
+    );
   }
 }
 class $App extends $AppBase {
   constructor() {
-    super({ outdir: $outdir, name: "resource_captures_globals", plugins: $plugins, isTestEnvironment: $wing_is_test });
+    super({
+      outdir: $outdir,
+      name: "resource_captures_globals",
+      plugins: $plugins,
+      isTestEnvironment: $wing_is_test,
+    });
     if ($wing_is_test) {
       new $Root(this, "env0");
       const $test_runner = this.testRunner;
@@ -881,5 +965,4 @@
   }
 }
 new $App().synth();
-
-```
+```