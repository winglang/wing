# [bucket_events.test.w](../../../../../examples/tests/valid/bucket_events.test.w) | test | sim

## stdout.log
```log
pass ┌ bucket_events.test.wsim » root/env0/test:putting and deleting from a bucket to trigger bucket events
     │ created a
     │ created b
<<<<<<< HEAD
     │ updated b
     └ other bucket event called!
=======
     │ other bucket event called!
     │ updated b
     │ other bucket event called!
     └ created c
>>>>>>> 87cdbb34
 
 
Tests 1 passed (1)
Test Files 1 passed (1)
Duration <DURATION>
```
<|MERGE_RESOLUTION|>--- conflicted
+++ resolved
@@ -5,15 +5,10 @@
 pass ┌ bucket_events.test.wsim » root/env0/test:putting and deleting from a bucket to trigger bucket events
      │ created a
      │ created b
-<<<<<<< HEAD
-     │ updated b
-     └ other bucket event called!
-=======
      │ other bucket event called!
      │ updated b
      │ other bucket event called!
      └ created c
->>>>>>> 87cdbb34
  
  
 Tests 1 passed (1)
