# [explicit_lift_qualification.test.w](../../../../../examples/tests/valid/explicit_lift_qualification.test.w) | test | sim

## stdout.log
```log
<<<<<<< HEAD
pass ─ explicit_lift_qualification.test.wsim » root/env0/test:explicit method lift qualification 
pass ─ explicit_lift_qualification.test.wsim » root/env1/test:explicit closure lift qualification

Tests 2 passed (2)
=======
pass ─ explicit_lift_qualification.test.wsim » root/env0/test:explicit method lift qualification   
pass ─ explicit_lift_qualification.test.wsim » root/env1/test:explicit closure lift qualification  
pass ─ explicit_lift_qualification.test.wsim » root/env2/test:explicit interface lift qualification
 
 
Tests 3 passed (3)
>>>>>>> 39569f06
Snapshots 1 skipped
Test Files 1 passed (1)
Duration <DURATION>
```
<|MERGE_RESOLUTION|>--- conflicted
+++ resolved
@@ -2,19 +2,11 @@
 
 ## stdout.log
 ```log
-<<<<<<< HEAD
-pass ─ explicit_lift_qualification.test.wsim » root/env0/test:explicit method lift qualification 
-pass ─ explicit_lift_qualification.test.wsim » root/env1/test:explicit closure lift qualification
-
-Tests 2 passed (2)
-=======
 pass ─ explicit_lift_qualification.test.wsim » root/env0/test:explicit method lift qualification   
 pass ─ explicit_lift_qualification.test.wsim » root/env1/test:explicit closure lift qualification  
 pass ─ explicit_lift_qualification.test.wsim » root/env2/test:explicit interface lift qualification
- 
- 
+
 Tests 3 passed (3)
->>>>>>> 39569f06
 Snapshots 1 skipped
 Test Files 1 passed (1)
 Duration <DURATION>
