--- conflicted
+++ resolved
@@ -25,13 +25,10 @@
 ```js
 module.exports = function({  }) {
   class BinaryOperation {
-<<<<<<< HEAD
-=======
      constructor(lhs, rhs)  {
       this.lhs = lhs;
       this.rhs = rhs;
     }
->>>>>>> ecef3d6b
     async add()  {
       return (this.lhs + this.rhs);
     }
@@ -180,12 +177,7 @@
     class BinaryOperation extends $stdlib.std.Resource {
       constructor(scope, id, ) {
         super(scope, id);
-<<<<<<< HEAD
-        this._addInflightOps("add", "constructor", "lhs", "rhs");
-        const __parent_this = this;
-=======
         this._addInflightOps("add", "lhs", "rhs");
->>>>>>> ecef3d6b
       }
       static _toInflightType(context) {
         return $stdlib.core.NodeJsCode.fromInline(`
