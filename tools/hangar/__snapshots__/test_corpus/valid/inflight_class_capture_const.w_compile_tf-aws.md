# [inflight_class_capture_const.w](../../../../../examples/tests/valid/inflight_class_capture_const.w) | compile | tf-aws

## inflight.$Closure1.js
```js
module.exports = function({ Foo, myConst }) {
  class $Closure1 {
    constructor({  }) {
      const $obj = (...args) => this.handle(...args);
      Object.setPrototypeOf($obj, this);
      return $obj;
    }
    async handle()  {
      const x = new Foo();
      {((cond) => {if (!cond) throw new Error(`assertion failed: '((await x.getValue()) === myConst)'`)})(((await x.getValue()) === myConst))};
    }
    async $inflight_init()  {
    }
  }
  return $Closure1;
}

```

## inflight.Foo.js
```js
module.exports = function({ myConst }) {
  class Foo {
<<<<<<< HEAD
=======
     constructor()  {
    }
>>>>>>> ecef3d6b
    async getValue()  {
      return myConst;
    }
     constructor()  {
      const __parent_this = this;
    }
  }
  return Foo;
}

```

## main.tf.json
```json
{
  "//": {
    "metadata": {
      "backend": "local",
      "stackName": "root",
      "version": "0.15.2"
    },
    "outputs": {
      "root": {
        "Default": {
          "cloud.TestRunner": {
            "TestFunctionArns": "WING_TEST_RUNNER_FUNCTION_ARNS"
          }
        }
      }
    }
  },
  "output": {
    "WING_TEST_RUNNER_FUNCTION_ARNS": {
      "value": "[[\"root/Default/Default/test:inflight class captures const\",\"${aws_lambda_function.root_testinflightclasscapturesconst_Handler_E42B6854.arn}\"]]"
    }
  },
  "provider": {
    "aws": [
      {}
    ]
  },
  "resource": {
    "aws_iam_role": {
      "root_testinflightclasscapturesconst_Handler_IamRole_23E263B8": {
        "//": {
          "metadata": {
            "path": "root/Default/Default/test:inflight class captures const/Handler/IamRole",
            "uniqueId": "root_testinflightclasscapturesconst_Handler_IamRole_23E263B8"
          }
        },
        "assume_role_policy": "{\"Version\":\"2012-10-17\",\"Statement\":[{\"Action\":\"sts:AssumeRole\",\"Principal\":{\"Service\":\"lambda.amazonaws.com\"},\"Effect\":\"Allow\"}]}"
      }
    },
    "aws_iam_role_policy": {
      "root_testinflightclasscapturesconst_Handler_IamRolePolicy_627696DB": {
        "//": {
          "metadata": {
            "path": "root/Default/Default/test:inflight class captures const/Handler/IamRolePolicy",
            "uniqueId": "root_testinflightclasscapturesconst_Handler_IamRolePolicy_627696DB"
          }
        },
        "policy": "{\"Version\":\"2012-10-17\",\"Statement\":[{\"Effect\":\"Allow\",\"Action\":\"none:null\",\"Resource\":\"*\"}]}",
        "role": "${aws_iam_role.root_testinflightclasscapturesconst_Handler_IamRole_23E263B8.name}"
      }
    },
    "aws_iam_role_policy_attachment": {
      "root_testinflightclasscapturesconst_Handler_IamRolePolicyAttachment_35054A30": {
        "//": {
          "metadata": {
            "path": "root/Default/Default/test:inflight class captures const/Handler/IamRolePolicyAttachment",
            "uniqueId": "root_testinflightclasscapturesconst_Handler_IamRolePolicyAttachment_35054A30"
          }
        },
        "policy_arn": "arn:aws:iam::aws:policy/service-role/AWSLambdaBasicExecutionRole",
        "role": "${aws_iam_role.root_testinflightclasscapturesconst_Handler_IamRole_23E263B8.name}"
      }
    },
    "aws_lambda_function": {
      "root_testinflightclasscapturesconst_Handler_E42B6854": {
        "//": {
          "metadata": {
            "path": "root/Default/Default/test:inflight class captures const/Handler/Default",
            "uniqueId": "root_testinflightclasscapturesconst_Handler_E42B6854"
          }
        },
        "environment": {
          "variables": {
            "WING_FUNCTION_NAME": "Handler-c8e53a58",
            "WING_TARGET": "tf-aws"
          }
        },
        "function_name": "Handler-c8e53a58",
        "handler": "index.handler",
        "publish": true,
        "role": "${aws_iam_role.root_testinflightclasscapturesconst_Handler_IamRole_23E263B8.arn}",
        "runtime": "nodejs18.x",
        "s3_bucket": "${aws_s3_bucket.root_Code_02F3C603.bucket}",
        "s3_key": "${aws_s3_object.root_testinflightclasscapturesconst_Handler_S3Object_AF634718.key}",
        "timeout": 30,
        "vpc_config": {
          "security_group_ids": [],
          "subnet_ids": []
        }
      }
    },
    "aws_s3_bucket": {
      "root_Code_02F3C603": {
        "//": {
          "metadata": {
            "path": "root/Default/Code",
            "uniqueId": "root_Code_02F3C603"
          }
        },
        "bucket_prefix": "code-c84a50b1-"
      }
    },
    "aws_s3_object": {
      "root_testinflightclasscapturesconst_Handler_S3Object_AF634718": {
        "//": {
          "metadata": {
            "path": "root/Default/Default/test:inflight class captures const/Handler/S3Object",
            "uniqueId": "root_testinflightclasscapturesconst_Handler_S3Object_AF634718"
          }
        },
        "bucket": "${aws_s3_bucket.root_Code_02F3C603.bucket}",
        "key": "<ASSET_KEY>",
        "source": "<ASSET_SOURCE>"
      }
    }
  }
}
```

## preflight.js
```js
const $stdlib = require('@winglang/sdk');
const $outdir = process.env.WING_SYNTH_DIR ?? ".";
const std = $stdlib.std;
const $wing_is_test = process.env.WING_IS_TEST === "true";
const $AppBase = $stdlib.core.App.for(process.env.WING_TARGET);
const cloud = require('@winglang/sdk').cloud;
class $Root extends $stdlib.std.Resource {
  constructor(scope, id) {
    super(scope, id);
    class Foo extends $stdlib.std.Resource {
      constructor(scope, id, ) {
        super(scope, id);
<<<<<<< HEAD
        this._addInflightOps("getValue", "constructor");
        const __parent_this = this;
=======
        this._addInflightOps("getValue");
>>>>>>> ecef3d6b
      }
      static _toInflightType(context) {
        return $stdlib.core.NodeJsCode.fromInline(`
          require("./inflight.Foo.js")({
            myConst: ${context._lift(myConst, [""])},
          })
        `);
      }
      _toInflight() {
        return $stdlib.core.NodeJsCode.fromInline(`
          (await (async () => {
            const FooClient = ${Foo._toInflightType(this).text};
            const client = new FooClient({
            });
            if (client.$inflight_init) { await client.$inflight_init(); }
            return client;
          })())
        `);
      }
      _registerBind(host, ops) {
        if (ops.includes("$inflight_init")) {
          Foo._registerBindObject(myConst, host, [""]);
        }
        if (ops.includes("getValue")) {
          Foo._registerBindObject(myConst, host, [""]);
        }
        super._registerBind(host, ops);
      }
    }
    class $Closure1 extends $stdlib.std.Resource {
      constructor(scope, id, ) {
        super(scope, id);
        this._addInflightOps("handle", "$inflight_init");
        this.display.hidden = true;
      }
      static _toInflightType(context) {
        const FooClient = Foo._toInflightType(context);
        return $stdlib.core.NodeJsCode.fromInline(`
          require("./inflight.$Closure1.js")({
            myConst: ${context._lift(myConst, [""])},
            Foo: ${FooClient.text},
          })
        `);
      }
      _toInflight() {
        return $stdlib.core.NodeJsCode.fromInline(`
          (await (async () => {
            const $Closure1Client = ${$Closure1._toInflightType(this).text};
            const client = new $Closure1Client({
            });
            if (client.$inflight_init) { await client.$inflight_init(); }
            return client;
          })())
        `);
      }
      _registerBind(host, ops) {
        if (ops.includes("$inflight_init")) {
          $Closure1._registerBindObject(myConst, host, [""]);
        }
        if (ops.includes("handle")) {
          $Closure1._registerBindObject(myConst, host, [""]);
        }
        super._registerBind(host, ops);
      }
    }
    const myConst = "bang bang";
    this.node.root.new("@winglang/sdk.std.Test",std.Test,this,"test:inflight class captures const",new $Closure1(this,"$Closure1"));
  }
}
class $App extends $AppBase {
  constructor() {
    super({ outdir: $outdir, name: "inflight_class_capture_const", plugins: $plugins, isTestEnvironment: $wing_is_test });
    if ($wing_is_test) {
      new $Root(this, "env0");
      const $test_runner = this.testRunner;
      const $tests = $test_runner.findTests();
      for (let $i = 1; $i < $tests.length; $i++) {
        new $Root(this, "env" + $i);
      }
    } else {
      new $Root(this, "Default");
    }
  }
}
new $App().synth();

```
<|MERGE_RESOLUTION|>--- conflicted
+++ resolved
@@ -25,16 +25,13 @@
 ```js
 module.exports = function({ myConst }) {
   class Foo {
-<<<<<<< HEAD
-=======
-     constructor()  {
-    }
->>>>>>> ecef3d6b
     async getValue()  {
       return myConst;
     }
      constructor()  {
-      const __parent_this = this;
+    }
+    async getValue()  {
+      return myConst;
     }
   }
   return Foo;
@@ -177,12 +174,7 @@
     class Foo extends $stdlib.std.Resource {
       constructor(scope, id, ) {
         super(scope, id);
-<<<<<<< HEAD
-        this._addInflightOps("getValue", "constructor");
-        const __parent_this = this;
-=======
         this._addInflightOps("getValue");
->>>>>>> ecef3d6b
       }
       static _toInflightType(context) {
         return $stdlib.core.NodeJsCode.fromInline(`
