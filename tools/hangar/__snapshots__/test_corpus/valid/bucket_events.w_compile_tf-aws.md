--- conflicted
+++ resolved
@@ -1,130 +1,133 @@
 # [bucket_events.w](../../../../../examples/tests/valid/bucket_events.w) | compile | tf-aws
 
 ## inflight.$Closure1.js
+
 ```js
-module.exports = function({  }) {
+module.exports = function ({}) {
   class $Closure1 {
-    constructor({  }) {
+    constructor({}) {
       const $obj = (...args) => this.handle(...args);
       Object.setPrototypeOf($obj, this);
       return $obj;
     }
-    async $inflight_init()  {
-    }
-    async handle(key)  {
-      {console.log(String.raw({ raw: ["deleted ", ""] }, key))};
+    async $inflight_init() {}
+    async handle(key) {
+      {
+        console.log(String.raw({ raw: ["deleted ", ""] }, key));
+      }
     }
   }
   return $Closure1;
-}
-
+};
 ```
 
 ## inflight.$Closure2.js
+
 ```js
-module.exports = function({  }) {
+module.exports = function ({}) {
   class $Closure2 {
-    constructor({  }) {
+    constructor({}) {
       const $obj = (...args) => this.handle(...args);
       Object.setPrototypeOf($obj, this);
       return $obj;
     }
-    async $inflight_init()  {
-    }
-    async handle(key)  {
-      {console.log(String.raw({ raw: ["updated ", ""] }, key))};
+    async $inflight_init() {}
+    async handle(key) {
+      {
+        console.log(String.raw({ raw: ["updated ", ""] }, key));
+      }
     }
   }
   return $Closure2;
-}
-
+};
 ```
 
 ## inflight.$Closure3.js
+
 ```js
-module.exports = function({  }) {
+module.exports = function ({}) {
   class $Closure3 {
-    constructor({  }) {
+    constructor({}) {
       const $obj = (...args) => this.handle(...args);
       Object.setPrototypeOf($obj, this);
       return $obj;
     }
-    async $inflight_init()  {
-    }
-    async handle(key)  {
-      {console.log(String.raw({ raw: ["created ", ""] }, key))};
+    async $inflight_init() {}
+    async handle(key) {
+      {
+        console.log(String.raw({ raw: ["created ", ""] }, key));
+      }
     }
   }
   return $Closure3;
-}
-
+};
 ```
 
 ## inflight.$Closure4.js
+
 ```js
-module.exports = function({ other }) {
+module.exports = function ({ other }) {
   class $Closure4 {
-    constructor({  }) {
+    constructor({}) {
       const $obj = (...args) => this.handle(...args);
       Object.setPrototypeOf($obj, this);
       return $obj;
     }
-    async $inflight_init()  {
-    }
-    async handle(key, event)  {
-      (await other.put(String.raw({ raw: ["last_", "_key"] }, event),key));
+    async $inflight_init() {}
+    async handle(key, event) {
+      await other.put(String.raw({ raw: ["last_", "_key"] }, event), key);
     }
   }
   return $Closure4;
-}
-
+};
 ```
 
 ## inflight.$Closure5.js
+
 ```js
-module.exports = function({  }) {
+module.exports = function ({}) {
   class $Closure5 {
-    constructor({  }) {
+    constructor({}) {
       const $obj = (...args) => this.handle(...args);
       Object.setPrototypeOf($obj, this);
       return $obj;
     }
-    async $inflight_init()  {
-    }
-    async handle(key)  {
-      {console.log("other bucket event called!")};
+    async $inflight_init() {}
+    async handle(key) {
+      {
+        console.log("other bucket event called!");
+      }
     }
   }
   return $Closure5;
-}
-
+};
 ```
 
 ## inflight.$Closure6.js
+
 ```js
-module.exports = function({ b }) {
+module.exports = function ({ b }) {
   class $Closure6 {
-    constructor({  }) {
+    constructor({}) {
       const $obj = (...args) => this.handle(...args);
       Object.setPrototypeOf($obj, this);
       return $obj;
     }
-    async $inflight_init()  {
-    }
-    async handle()  {
-      (await b.put("a","1"));
-      (await b.put("b","1"));
-      (await b.put("b","100"));
-      (await b.put("c","1"));
-      (await b.delete("c"));
+    async $inflight_init() {}
+    async handle() {
+      await b.put("a", "1");
+      await b.put("b", "1");
+      await b.put("b", "100");
+      await b.put("c", "1");
+      await b.delete("c");
     }
   }
   return $Closure6;
-}
-
+};
 ```
 
 ## main.tf.json
+
 ```json
 {
   "//": {
@@ -149,9 +152,7 @@
     }
   },
   "provider": {
-    "aws": [
-      {}
-    ]
+    "aws": [{}]
   },
   "resource": {
     "aws_iam_role": {
@@ -698,12 +699,8 @@
         "environment": {
           "variables": {
             "BUCKET_NAME_34279ead": "${aws_s3_bucket.root_b_6D0D1E6D.bucket}",
-<<<<<<< HEAD
-            "WING_FUNCTION_NAME": "Handler-c8f4f2a1",
-=======
             "BUCKET_NAME_34279ead_IS_PUBLIC": "false",
             "WING_FUNCTION_NAME": "Handler-c8457446",
->>>>>>> cc206443
             "WING_TARGET": "tf-aws"
           }
         },
@@ -878,23 +875,17 @@
         ],
         "topic": [
           {
-            "events": [
-              "s3:ObjectRemoved:*"
-            ],
+            "events": ["s3:ObjectRemoved:*"],
             "id": "on-delete-notification",
             "topic_arn": "${aws_sns_topic.root_b_bondelete_357A37C8.arn}"
           },
           {
-            "events": [
-              "s3:ObjectCreated:Post"
-            ],
+            "events": ["s3:ObjectCreated:Post"],
             "id": "on-update-notification",
             "topic_arn": "${aws_sns_topic.root_b_bonupdate_F11B4439.arn}"
           },
           {
-            "events": [
-              "s3:ObjectCreated:Put"
-            ],
+            "events": ["s3:ObjectCreated:Put"],
             "id": "on-create-notification",
             "topic_arn": "${aws_sns_topic.root_b_boncreate_9124D168.arn}"
           }
@@ -915,23 +906,17 @@
         ],
         "topic": [
           {
-            "events": [
-              "s3:ObjectCreated:Put"
-            ],
+            "events": ["s3:ObjectCreated:Put"],
             "id": "on-create-notification",
             "topic_arn": "${aws_sns_topic.root_other_otheroncreate_DCA3D2DD.arn}"
           },
           {
-            "events": [
-              "s3:ObjectCreated:Post"
-            ],
+            "events": ["s3:ObjectCreated:Post"],
             "id": "on-update-notification",
             "topic_arn": "${aws_sns_topic.root_other_otheronupdate_3B763057.arn}"
           },
           {
-            "events": [
-              "s3:ObjectRemoved:*"
-            ],
+            "events": ["s3:ObjectRemoved:*"],
             "id": "on-delete-notification",
             "topic_arn": "${aws_sns_topic.root_other_otherondelete_7CCB8682.arn}"
           }
@@ -1336,18 +1321,19 @@
 ```
 
 ## preflight.js
+
 ```js
-const $stdlib = require('@winglang/sdk');
+const $stdlib = require("@winglang/sdk");
 const $outdir = process.env.WING_SYNTH_DIR ?? ".";
 const std = $stdlib.std;
 const $wing_is_test = process.env.WING_IS_TEST === "true";
 const $AppBase = $stdlib.core.App.for(process.env.WING_TARGET);
-const cloud = require('@winglang/sdk').cloud;
+const cloud = require("@winglang/sdk").cloud;
 class $Root extends $stdlib.std.Resource {
   constructor(scope, id) {
     super(scope, id);
     class $Closure1 extends $stdlib.std.Resource {
-      constructor(scope, id, ) {
+      constructor(scope, id) {
         super(scope, id);
         this._addInflightOps("handle");
         this.display.hidden = true;
@@ -1379,7 +1365,7 @@
       }
     }
     class $Closure2 extends $stdlib.std.Resource {
-      constructor(scope, id, ) {
+      constructor(scope, id) {
         super(scope, id);
         this._addInflightOps("handle");
         this.display.hidden = true;
@@ -1411,7 +1397,7 @@
       }
     }
     class $Closure3 extends $stdlib.std.Resource {
-      constructor(scope, id, ) {
+      constructor(scope, id) {
         super(scope, id);
         this._addInflightOps("handle");
         this.display.hidden = true;
@@ -1443,7 +1429,7 @@
       }
     }
     class $Closure4 extends $stdlib.std.Resource {
-      constructor(scope, id, ) {
+      constructor(scope, id) {
         super(scope, id);
         this._addInflightOps("handle");
         this.display.hidden = true;
@@ -1479,7 +1465,7 @@
       }
     }
     class $Closure5 extends $stdlib.std.Resource {
-      constructor(scope, id, ) {
+      constructor(scope, id) {
         super(scope, id);
         this._addInflightOps("handle");
         this.display.hidden = true;
@@ -1511,7 +1497,7 @@
       }
     }
     class $Closure6 extends $stdlib.std.Resource {
-      constructor(scope, id, ) {
+      constructor(scope, id) {
         super(scope, id);
         this._addInflightOps("handle");
         this.display.hidden = true;
@@ -1546,19 +1532,38 @@
         super._registerBind(host, ops);
       }
     }
-    const other = this.node.root.newAbstract("@winglang/sdk.cloud.Bucket",this,"other");
-    const b = this.node.root.newAbstract("@winglang/sdk.cloud.Bucket",this,"b");
-    (b.onDelete(new $Closure1(this,"$Closure1")));
-    (b.onUpdate(new $Closure2(this,"$Closure2")));
-    (b.onCreate(new $Closure3(this,"$Closure3")));
-    (b.onEvent(new $Closure4(this,"$Closure4")));
-    (other.onEvent(new $Closure5(this,"$Closure5")));
-    this.node.root.new("@winglang/sdk.std.Test",std.Test,this,"test:putting and deleting from a bucket to trigger bucket events",new $Closure6(this,"$Closure6"));
+    const other = this.node.root.newAbstract(
+      "@winglang/sdk.cloud.Bucket",
+      this,
+      "other"
+    );
+    const b = this.node.root.newAbstract(
+      "@winglang/sdk.cloud.Bucket",
+      this,
+      "b"
+    );
+    b.onDelete(new $Closure1(this, "$Closure1"));
+    b.onUpdate(new $Closure2(this, "$Closure2"));
+    b.onCreate(new $Closure3(this, "$Closure3"));
+    b.onEvent(new $Closure4(this, "$Closure4"));
+    other.onEvent(new $Closure5(this, "$Closure5"));
+    this.node.root.new(
+      "@winglang/sdk.std.Test",
+      std.Test,
+      this,
+      "test:putting and deleting from a bucket to trigger bucket events",
+      new $Closure6(this, "$Closure6")
+    );
   }
 }
 class $App extends $AppBase {
   constructor() {
-    super({ outdir: $outdir, name: "bucket_events", plugins: $plugins, isTestEnvironment: $wing_is_test });
+    super({
+      outdir: $outdir,
+      name: "bucket_events",
+      plugins: $plugins,
+      isTestEnvironment: $wing_is_test,
+    });
     if ($wing_is_test) {
       new $Root(this, "env0");
       const $test_runner = this.testRunner;
@@ -1572,5 +1577,4 @@
   }
 }
 new $App().synth();
-
-```
+```