--- conflicted
+++ resolved
@@ -73,11 +73,6 @@
     }
     async handle(key, event)  {
       (await other.put(`last_${event}_key`,key));
-<<<<<<< HEAD
-    }
-    async $inflight_init()  {
-=======
->>>>>>> ecef3d6b
     }
   }
   return $Closure4;
