--- conflicted
+++ resolved
@@ -344,13 +344,8 @@
             "uniqueId": "root_testputtinganddeletingfromabuckettotriggerbucketevents_Handler_IamRolePolicy_D5A50C10"
           }
         },
-<<<<<<< HEAD
-        "policy": "{\"Version\":\"2012-10-17\",\"Statement\":[{\"Action\":[\"s3:PutObject*\",\"s3:Abort*\",\"s3:DeleteObject*\",\"s3:DeleteObjectVersion*\",\"s3:PutLifecycleConfiguration*\"],\"Resource\":[\"${aws_s3_bucket.b.arn}\",\"${aws_s3_bucket.b.arn}/*\"],\"Effect\":\"Allow\"}]}",
-        "role": "${aws_iam_role.testputtinganddeletingfromabuckettotriggerbucketevents_Handler_IamRole_C2098456.name}"
-=======
-        "policy": "{\"Version\":\"2012-10-17\",\"Statement\":[{\"Action\":[\"s3:PutObject*\",\"s3:Abort*\"],\"Resource\":[\"${aws_s3_bucket.root_b_6D0D1E6D.arn}\",\"${aws_s3_bucket.root_b_6D0D1E6D.arn}/*\"],\"Effect\":\"Allow\"},{\"Action\":[\"s3:DeleteObject*\",\"s3:DeleteObjectVersion*\",\"s3:PutLifecycleConfiguration*\"],\"Resource\":[\"${aws_s3_bucket.root_b_6D0D1E6D.arn}\",\"${aws_s3_bucket.root_b_6D0D1E6D.arn}/*\"],\"Effect\":\"Allow\"}]}",
+        "policy": "{\"Version\":\"2012-10-17\",\"Statement\":[{\"Action\":[\"s3:PutObject*\",\"s3:Abort*\",\"s3:DeleteObject*\",\"s3:DeleteObjectVersion*\",\"s3:PutLifecycleConfiguration*\"],\"Resource\":[\"${aws_s3_bucket.root_b_6D0D1E6D.arn}\",\"${aws_s3_bucket.root_b_6D0D1E6D.arn}/*\"],\"Effect\":\"Allow\"}]}",
         "role": "${aws_iam_role.root_testputtinganddeletingfromabuckettotriggerbucketevents_Handler_IamRole_F8CDA20E.name}"
->>>>>>> b9fa34ca
       }
     },
     "aws_iam_role_policy_attachment": {
@@ -491,12 +486,7 @@
         },
         "environment": {
           "variables": {
-<<<<<<< HEAD
-            "BUCKET_NAME_73fd1ead": "${aws_s3_bucket.other.bucket}",
-=======
             "BUCKET_NAME_73fd1ead": "${aws_s3_bucket.root_other_26932ECB.bucket}",
-            "BUCKET_NAME_73fd1ead_IS_PUBLIC": "false",
->>>>>>> b9fa34ca
             "WING_FUNCTION_NAME": "b-on_create-OnMessage-aef3f85d-c8d1e844",
             "WING_TARGET": "tf-aws"
           }
@@ -523,12 +513,7 @@
         },
         "environment": {
           "variables": {
-<<<<<<< HEAD
-            "BUCKET_NAME_73fd1ead": "${aws_s3_bucket.other.bucket}",
-=======
             "BUCKET_NAME_73fd1ead": "${aws_s3_bucket.root_other_26932ECB.bucket}",
-            "BUCKET_NAME_73fd1ead_IS_PUBLIC": "false",
->>>>>>> b9fa34ca
             "WING_FUNCTION_NAME": "b-on_delete-OnMessage-1c41a2ad-c87344ee",
             "WING_TARGET": "tf-aws"
           }
@@ -581,12 +566,7 @@
         },
         "environment": {
           "variables": {
-<<<<<<< HEAD
-            "BUCKET_NAME_73fd1ead": "${aws_s3_bucket.other.bucket}",
-=======
             "BUCKET_NAME_73fd1ead": "${aws_s3_bucket.root_other_26932ECB.bucket}",
-            "BUCKET_NAME_73fd1ead_IS_PUBLIC": "false",
->>>>>>> b9fa34ca
             "WING_FUNCTION_NAME": "b-on_update-OnMessage-3ed6033f-c8b563a2",
             "WING_TARGET": "tf-aws"
           }
@@ -717,12 +697,7 @@
         },
         "environment": {
           "variables": {
-<<<<<<< HEAD
-            "BUCKET_NAME_34279ead": "${aws_s3_bucket.b.bucket}",
-=======
             "BUCKET_NAME_34279ead": "${aws_s3_bucket.root_b_6D0D1E6D.bucket}",
-            "BUCKET_NAME_34279ead_IS_PUBLIC": "false",
->>>>>>> b9fa34ca
             "WING_FUNCTION_NAME": "Handler-c8457446",
             "WING_TARGET": "tf-aws"
           }
