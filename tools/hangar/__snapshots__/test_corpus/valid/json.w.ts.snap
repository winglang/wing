// Vitest Snapshot v1, https://vitest.dev/guide/snapshot.html

exports[`wing compile -t tf-aws > clients/Foo.inflight.js 1`] = `
"class Foo  {
constructor({ _sum_str }) {

  this._sum_str = _sum_str;
}
}
exports.Foo = Foo;"
`;

exports[`wing compile -t tf-aws > main.tf.json 1`] = `
{
  "//": {
    "metadata": {
      "backend": "local",
      "stackName": "root",
      "version": "0.15.2",
    },
    "outputs": {
      "root": {
        "Default": {
          "cloud.TestRunner": {
            "TestFunctionArns": "WING_TEST_RUNNER_FUNCTION_ARNS",
          },
        },
      },
    },
  },
  "output": {
    "WING_TEST_RUNNER_FUNCTION_ARNS": {
      "value": "[]",
    },
  },
  "provider": {
    "aws": [
      {},
    ],
  },
}
`;

exports[`wing compile -t tf-aws > preflight.js 1`] = `
"const $stdlib = require('@winglang/sdk');
const $outdir = process.env.WING_SYNTH_DIR ?? \\".\\";
const $wing_is_test = process.env.WING_IS_TEST === \\"true\\";

function __app(target) {
	switch (target) {
		case \\"sim\\":
			return $stdlib.sim.App;
		case \\"tfaws\\":
		case \\"tf-aws\\":
			return $stdlib.tfaws.App;
		case \\"tf-gcp\\":
			return $stdlib.tfgcp.App;
		case \\"tf-azure\\":
			return $stdlib.tfazure.App;
		case \\"awscdk\\":
			return $stdlib.awscdk.App;
		default:
			throw new Error(\`Unknown WING_TARGET value: \\"\${process.env.WING_TARGET ?? \\"\\"}\\"\`);
	}
}
const $AppBase = __app(process.env.WING_TARGET);

class $Root extends $stdlib.core.Resource {
  constructor(scope, id) {
    super(scope, id);
    class Foo extends $stdlib.core.Resource {
	constructor(scope, id, ) {
	super(scope, id);
{
  this._sum_str = \\"wow!\\";
}
}
	
	_toInflight() {
	const _sum_str_client = this._lift(this._sum_str);
	const self_client_path = \\"./clients/Foo.inflight.js\\".replace(/\\\\\\\\/g, \\"/\\");
	return $stdlib.core.NodeJsCode.fromInline(\`(new (require(\\"\${self_client_path}\\")).Foo({_sum_str: \${_sum_str_client}}))\`);
}
}

    const json_number = 123;
    const json_bool = true;
    const json_array = [1, 2, 3];
    const json_obj = Object.freeze({\\"boom\\":123});
    const json_mut_obj = {\\"hello\\":123,\\"world\\":[1, \\"cat\\", 3],\\"boom boom\\":{\\"hello\\":1233}};
    const message = \\"Coolness\\";
    ((obj, args) => { obj[args[0]] = args[1]; })(json_mut_obj, [\\"hello\\",message]);
    {((cond) => {if (!cond) throw new Error(\`assertion failed: '((json_mut_obj)[\\"hello\\"] === message)'\`)})(((json_mut_obj)[\\"hello\\"] === message))};
    const some_number = 999;
    const jj = some_number;
    const jj1 = Object.freeze({\\"foo\\":some_number});
    const jj2 = [some_number, {\\"bar\\":some_number}];
    const get_str =  () =>  {
	{
  return \\"hello\\";
}
};
    const jj3 = (get_str());
    {((cond) => {if (!cond) throw new Error(\`assertion failed: '(jj3 === \\"hello\\")'\`)})((jj3 === \\"hello\\"))};
    const f = new Foo(this,\\"Foo\\");
    const jj4 = f._sum_str;
    {((cond) => {if (!cond) throw new Error(\`assertion failed: '(jj4 === \\"wow!\\")'\`)})((jj4 === \\"wow!\\"))};
    const some_json = {\\"x\\":some_number};
    {((cond) => {if (!cond) throw new Error(\`assertion failed: '((some_json)[\\"x\\"] === some_number)'\`)})(((some_json)[\\"x\\"] === some_number))};
    ((obj, args) => { obj[args[0]] = args[1]; })(some_json, [\\"x\\",111]);
    {((cond) => {if (!cond) throw new Error(\`assertion failed: '((some_json)[\\"x\\"] === 111)'\`)})(((some_json)[\\"x\\"] === 111))};
    const x = Object.freeze({\\"cool\\":\\"beans\\"});
    const nested_json = {\\"a\\":\\"hello\\",\\"b\\":{\\"c\\":\\"world\\",\\"d\\":{\\"foo\\":\\"foo\\",\\"bar\\":123}}};
    ((obj, args) => { obj[args[0]] = args[1]; })(((nested_json)[\\"b\\"])[\\"d\\"], [\\"foo\\",\\"tastic\\"]);
    {((cond) => {if (!cond) throw new Error(\`assertion failed: '((((nested_json)[\\"b\\"])[\\"d\\"])[\\"foo\\"] === \\"tastic\\")'\`)})(((((nested_json)[\\"b\\"])[\\"d\\"])[\\"foo\\"] === \\"tastic\\"))};
    {((cond) => {if (!cond) throw new Error(\`assertion failed: '((((nested_json)[\\"b\\"])[\\"d\\"])[\\"bar\\"] === 123)'\`)})(((((nested_json)[\\"b\\"])[\\"d\\"])[\\"bar\\"] === 123))};
    const b = \\"buckle\\";
    const arr = [1, 2, b, \\"my\\", \\"shoe\\", 3, 4, [\\"shut\\", \\"the\\", \\"door\\"]];
    {((cond) => {if (!cond) throw new Error(\`assertion failed: '((arr)[0] === 1)'\`)})(((arr)[0] === 1))};
    {((cond) => {if (!cond) throw new Error(\`assertion failed: '((arr)[2] === b)'\`)})(((arr)[2] === b))};
    {((cond) => {if (!cond) throw new Error(\`assertion failed: '(((arr)[7])[0] === \\"shut\\")'\`)})((((arr)[7])[0] === \\"shut\\"))};
  }
<<<<<<< HEAD
=======
  };
  const jj3 = (get_str());
  {((cond) => {if (!cond) throw new Error(\`assertion failed: '(jj3 === \\"hello\\")'\`)})((jj3 === \\"hello\\"))};
  const f = new Foo(this,\\"Foo\\");
  const jj4 = f._sum_str;
  {((cond) => {if (!cond) throw new Error(\`assertion failed: '(jj4 === \\"wow!\\")'\`)})((jj4 === \\"wow!\\"))};
  const some_json = {\\"x\\":some_number};
  {((cond) => {if (!cond) throw new Error(\`assertion failed: '((some_json)[\\"x\\"] === some_number)'\`)})(((some_json)[\\"x\\"] === some_number))};
  ((obj, args) => { obj[args[0]] = args[1]; })(some_json, [\\"x\\",111]);
  {((cond) => {if (!cond) throw new Error(\`assertion failed: '((some_json)[\\"x\\"] === 111)'\`)})(((some_json)[\\"x\\"] === 111))};
  const x = Object.freeze({\\"cool\\":\\"beans\\"});
  const nested_json = {\\"a\\":\\"hello\\",\\"b\\":{\\"c\\":\\"world\\",\\"d\\":{\\"foo\\":\\"foo\\",\\"bar\\":123}}};
  ((obj, args) => { obj[args[0]] = args[1]; })(((nested_json)[\\"b\\"])[\\"d\\"], [\\"foo\\",\\"tastic\\"]);
  {((cond) => {if (!cond) throw new Error(\`assertion failed: '((((nested_json)[\\"b\\"])[\\"d\\"])[\\"foo\\"] === \\"tastic\\")'\`)})(((((nested_json)[\\"b\\"])[\\"d\\"])[\\"foo\\"] === \\"tastic\\"))};
  {((cond) => {if (!cond) throw new Error(\`assertion failed: '((((nested_json)[\\"b\\"])[\\"d\\"])[\\"bar\\"] === 123)'\`)})(((((nested_json)[\\"b\\"])[\\"d\\"])[\\"bar\\"] === 123))};
  const b = \\"buckle\\";
  const arr = [1, 2, b, \\"my\\", \\"shoe\\", 3, 4, [\\"shut\\", \\"the\\", \\"door\\"]];
  {((cond) => {if (!cond) throw new Error(\`assertion failed: '((arr)[0] === 1)'\`)})(((arr)[0] === 1))};
  {((cond) => {if (!cond) throw new Error(\`assertion failed: '((arr)[2] === b)'\`)})(((arr)[2] === b))};
  {((cond) => {if (!cond) throw new Error(\`assertion failed: '(((arr)[7])[0] === \\"shut\\")'\`)})((((arr)[7])[0] === \\"shut\\"))};
  Object.freeze({\\"a\\":[1, 2, \\"world\\"],\\"b\\":[1, 2, \\"world\\"]});
>>>>>>> f7fb18e8
}

class $App extends $AppBase {
  constructor() {
    super({ outdir: $outdir, name: \\"json\\", plugins: $plugins, isTestEnvironment: $wing_is_test });
    if ($wing_is_test) {
      new $Root(this, \\"env0\\");
      const $test_runner = this.testRunner;
      const $tests = $test_runner.findTests();
      for (let $i = 1; $i < $tests.length; $i++) {
        new $Root(this, \\"env\\" + $i);
      }
    } else {
      new $Root(this, \\"Default\\");
    }
  }
}

new $App().synth();"
`;

exports[`wing test -t sim > stdout 1`] = `
"- Compiling to sim...
✔ Compiling to sim...
pass ─ json.wsim (no tests)"
`;<|MERGE_RESOLUTION|>--- conflicted
+++ resolved
@@ -119,31 +119,8 @@
     {((cond) => {if (!cond) throw new Error(\`assertion failed: '((arr)[0] === 1)'\`)})(((arr)[0] === 1))};
     {((cond) => {if (!cond) throw new Error(\`assertion failed: '((arr)[2] === b)'\`)})(((arr)[2] === b))};
     {((cond) => {if (!cond) throw new Error(\`assertion failed: '(((arr)[7])[0] === \\"shut\\")'\`)})((((arr)[7])[0] === \\"shut\\"))};
+    Object.freeze({\\"a\\":[1, 2, \\"world\\"],\\"b\\":[1, 2, \\"world\\"]});
   }
-<<<<<<< HEAD
-=======
-  };
-  const jj3 = (get_str());
-  {((cond) => {if (!cond) throw new Error(\`assertion failed: '(jj3 === \\"hello\\")'\`)})((jj3 === \\"hello\\"))};
-  const f = new Foo(this,\\"Foo\\");
-  const jj4 = f._sum_str;
-  {((cond) => {if (!cond) throw new Error(\`assertion failed: '(jj4 === \\"wow!\\")'\`)})((jj4 === \\"wow!\\"))};
-  const some_json = {\\"x\\":some_number};
-  {((cond) => {if (!cond) throw new Error(\`assertion failed: '((some_json)[\\"x\\"] === some_number)'\`)})(((some_json)[\\"x\\"] === some_number))};
-  ((obj, args) => { obj[args[0]] = args[1]; })(some_json, [\\"x\\",111]);
-  {((cond) => {if (!cond) throw new Error(\`assertion failed: '((some_json)[\\"x\\"] === 111)'\`)})(((some_json)[\\"x\\"] === 111))};
-  const x = Object.freeze({\\"cool\\":\\"beans\\"});
-  const nested_json = {\\"a\\":\\"hello\\",\\"b\\":{\\"c\\":\\"world\\",\\"d\\":{\\"foo\\":\\"foo\\",\\"bar\\":123}}};
-  ((obj, args) => { obj[args[0]] = args[1]; })(((nested_json)[\\"b\\"])[\\"d\\"], [\\"foo\\",\\"tastic\\"]);
-  {((cond) => {if (!cond) throw new Error(\`assertion failed: '((((nested_json)[\\"b\\"])[\\"d\\"])[\\"foo\\"] === \\"tastic\\")'\`)})(((((nested_json)[\\"b\\"])[\\"d\\"])[\\"foo\\"] === \\"tastic\\"))};
-  {((cond) => {if (!cond) throw new Error(\`assertion failed: '((((nested_json)[\\"b\\"])[\\"d\\"])[\\"bar\\"] === 123)'\`)})(((((nested_json)[\\"b\\"])[\\"d\\"])[\\"bar\\"] === 123))};
-  const b = \\"buckle\\";
-  const arr = [1, 2, b, \\"my\\", \\"shoe\\", 3, 4, [\\"shut\\", \\"the\\", \\"door\\"]];
-  {((cond) => {if (!cond) throw new Error(\`assertion failed: '((arr)[0] === 1)'\`)})(((arr)[0] === 1))};
-  {((cond) => {if (!cond) throw new Error(\`assertion failed: '((arr)[2] === b)'\`)})(((arr)[2] === b))};
-  {((cond) => {if (!cond) throw new Error(\`assertion failed: '(((arr)[7])[0] === \\"shut\\")'\`)})((((arr)[7])[0] === \\"shut\\"))};
-  Object.freeze({\\"a\\":[1, 2, \\"world\\"],\\"b\\":[1, 2, \\"world\\"]});
->>>>>>> f7fb18e8
 }
 
 class $App extends $AppBase {
