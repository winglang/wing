# [resource_as_inflight_literal.test.w](../../../../../examples/tests/valid/resource_as_inflight_literal.test.w) | compile | tf-aws

## inflight.$Closure1-1.js
```js
"use strict";
module.exports = function({ $fn }) {
  class $Closure1 {
    constructor({  }) {
      const $obj = (...args) => this.handle(...args);
      Object.setPrototypeOf($obj, this);
      return $obj;
    }
    async handle() {
      {((cond) => {if (!cond) throw new Error("assertion failed: fn.invoke(\"test\") == \"hello world!\"")})((((a,b) => { try { return require('assert').deepStrictEqual(a,b) === undefined; } catch { return false; } })((await $fn.invoke("test")),"hello world!")))};
    }
  }
  return $Closure1;
}
//# sourceMappingURL=inflight.$Closure1-1.js.map
```

## inflight.Foo-1.js
```js
"use strict";
module.exports = function({  }) {
  class Foo {
    constructor({  }) {
      const $obj = (...args) => this.handle(...args);
      Object.setPrototypeOf($obj, this);
      return $obj;
    }
    async handle(message) {
      return "hello world!";
    }
  }
  return Foo;
}
//# sourceMappingURL=inflight.Foo-1.js.map
```

## main.tf.json
```json
{
  "//": {
    "metadata": {
      "backend": "local",
      "stackName": "root",
      "version": "0.17.0"
    },
    "outputs": {
      "root": {
        "Default": {
          "cloud.TestRunner": {
            "TestFunctionArns": "WING_TEST_RUNNER_FUNCTION_IDENTIFIERS"
          }
        }
      }
    }
  },
  "output": {
    "WING_TEST_RUNNER_FUNCTION_IDENTIFIERS": {
      "value": "[]"
    }
  },
  "provider": {
    "aws": [
      {}
    ]
  },
  "resource": {
    "aws_cloudwatch_log_group": {
      "cloudFunction_CloudwatchLogGroup_7399B890": {
        "//": {
          "metadata": {
            "path": "root/Default/Default/cloud.Function/CloudwatchLogGroup",
            "uniqueId": "cloudFunction_CloudwatchLogGroup_7399B890"
          }
        },
        "name": "/aws/lambda/cloud-Function-c8d2eca1",
        "retention_in_days": 30
      }
    },
    "aws_iam_role": {
      "cloudFunction_IamRole_5A4430DC": {
        "//": {
          "metadata": {
            "path": "root/Default/Default/cloud.Function/IamRole",
            "uniqueId": "cloudFunction_IamRole_5A4430DC"
          }
        },
        "assume_role_policy": "{\"Version\":\"2012-10-17\",\"Statement\":[{\"Action\":\"sts:AssumeRole\",\"Principal\":{\"Service\":\"lambda.amazonaws.com\"},\"Effect\":\"Allow\"}]}"
      }
    },
    "aws_iam_role_policy": {
      "cloudFunction_IamRolePolicy_618BF987": {
        "//": {
          "metadata": {
            "path": "root/Default/Default/cloud.Function/IamRolePolicy",
            "uniqueId": "cloudFunction_IamRolePolicy_618BF987"
          }
        },
        "policy": "{\"Version\":\"2012-10-17\",\"Statement\":[{\"Effect\":\"Allow\",\"Action\":\"none:null\",\"Resource\":\"*\"}]}",
        "role": "${aws_iam_role.cloudFunction_IamRole_5A4430DC.name}"
      }
    },
    "aws_iam_role_policy_attachment": {
      "cloudFunction_IamRolePolicyAttachment_288B9653": {
        "//": {
          "metadata": {
            "path": "root/Default/Default/cloud.Function/IamRolePolicyAttachment",
            "uniqueId": "cloudFunction_IamRolePolicyAttachment_288B9653"
          }
        },
        "policy_arn": "arn:aws:iam::aws:policy/service-role/AWSLambdaBasicExecutionRole",
        "role": "${aws_iam_role.cloudFunction_IamRole_5A4430DC.name}"
      }
    },
    "aws_lambda_function": {
      "cloudFunction": {
        "//": {
          "metadata": {
            "path": "root/Default/Default/cloud.Function/Default",
            "uniqueId": "cloudFunction"
          }
        },
        "architectures": [
          "arm64"
        ],
        "environment": {
          "variables": {
            "NODE_OPTIONS": " --enable-source-maps",
            "WING_FUNCTION_NAME": "cloud-Function-c8d2eca1",
            "WING_TARGET": "tf-aws"
          }
        },
        "function_name": "cloud-Function-c8d2eca1",
        "handler": "index.handler",
        "memory_size": 1024,
        "publish": true,
        "role": "${aws_iam_role.cloudFunction_IamRole_5A4430DC.arn}",
        "runtime": "nodejs18.x",
        "s3_bucket": "${aws_s3_bucket.Code.bucket}",
        "s3_key": "${aws_s3_object.cloudFunction_S3Object_71908BAD.key}",
        "timeout": 60,
        "vpc_config": {
          "security_group_ids": [],
          "subnet_ids": []
        }
      }
    },
    "aws_s3_bucket": {
      "Code": {
        "//": {
          "metadata": {
            "path": "root/Default/Code",
            "uniqueId": "Code"
          }
        },
        "bucket_prefix": "code-c84a50b1-"
      }
    },
    "aws_s3_object": {
      "cloudFunction_S3Object_71908BAD": {
        "//": {
          "metadata": {
            "path": "root/Default/Default/cloud.Function/S3Object",
            "uniqueId": "cloudFunction_S3Object_71908BAD"
          }
        },
        "bucket": "${aws_s3_bucket.Code.bucket}",
        "key": "<ASSET_KEY>",
        "source": "<ASSET_SOURCE>"
      }
    }
  }
}
```

## preflight.js
```js
"use strict";
const $stdlib = require('@winglang/sdk');
const $platforms = ((s) => !s ? [] : s.split(';'))(process.env.WING_PLATFORMS);
const $outdir = process.env.WING_SYNTH_DIR ?? ".";
const $wing_is_test = process.env.WING_IS_TEST === "true";
const std = $stdlib.std;
const cloud = $stdlib.cloud;
class $Root extends $stdlib.std.Resource {
  constructor($scope, $id) {
    super($scope, $id);
    class Foo extends $stdlib.std.Resource {
      constructor($scope, $id, ) {
        super($scope, $id);
      }
      static _toInflightType(context) {
        return `
          require("./inflight.Foo-1.js")({
          })
        `;
      }
      _toInflight() {
        return `
          (await (async () => {
            const FooClient = ${Foo._toInflightType(this)};
            const client = new FooClient({
            });
            if (client.$inflight_init) { await client.$inflight_init(); }
            return client;
          })())
        `;
      }
      _supportedOps() {
        return ["handle", "$inflight_init"];
      }
    }
    class $Closure1 extends $stdlib.std.Resource {
      constructor($scope, $id, ) {
        super($scope, $id);
        (std.Node.of(this)).hidden = true;
      }
      static _toInflightType(context) {
        return `
          require("./inflight.$Closure1-1.js")({
            $fn: ${context._lift(fn)},
          })
        `;
      }
      _toInflight() {
        return `
          (await (async () => {
            const $Closure1Client = ${$Closure1._toInflightType(this)};
            const client = new $Closure1Client({
            });
            if (client.$inflight_init) { await client.$inflight_init(); }
            return client;
          })())
        `;
      }
      _supportedOps() {
        return ["handle", "$inflight_init"];
      }
      _registerOnLift(host, ops) {
        if (ops.includes("handle")) {
          $Closure1._registerOnLiftObject(fn, host, ["invoke"]);
        }
        super._registerOnLift(host, ops);
      }
    }
<<<<<<< HEAD
    const fn = this.node.root.newAbstract("@winglang/sdk.cloud.Function", this, "cloud.Function", new Foo(this, "Foo"));
    this.node.root.new("@winglang/sdk.std.Test", std.Test, this, "test:test", new $Closure1(this, "$Closure1"));
=======
    const fn = this.node.root.new("@winglang/sdk.cloud.Function",cloud.Function,this, "cloud.Function", new Foo(this, "Foo"));
    this.node.root.new("@winglang/sdk.std.Test",std.Test,this, "test:test", new $Closure1(this, "$Closure1"));
>>>>>>> 9c70d86d
  }
}
const $PlatformManager = new $stdlib.platform.PlatformManager({platformPaths: $platforms});
const $APP = $PlatformManager.createApp({ outdir: $outdir, name: "resource_as_inflight_literal.test", rootConstruct: $Root, isTestEnvironment: $wing_is_test, entrypointDir: process.env['WING_SOURCE_DIR'], rootId: process.env['WING_ROOT_ID'] });
$APP.synth();
//# sourceMappingURL=preflight.js.map
```
<|MERGE_RESOLUTION|>--- conflicted
+++ resolved
@@ -246,13 +246,8 @@
         super._registerOnLift(host, ops);
       }
     }
-<<<<<<< HEAD
-    const fn = this.node.root.newAbstract("@winglang/sdk.cloud.Function", this, "cloud.Function", new Foo(this, "Foo"));
+    const fn = this.node.root.new("@winglang/sdk.cloud.Function", cloud.Function, this, "cloud.Function", new Foo(this, "Foo"));
     this.node.root.new("@winglang/sdk.std.Test", std.Test, this, "test:test", new $Closure1(this, "$Closure1"));
-=======
-    const fn = this.node.root.new("@winglang/sdk.cloud.Function",cloud.Function,this, "cloud.Function", new Foo(this, "Foo"));
-    this.node.root.new("@winglang/sdk.std.Test",std.Test,this, "test:test", new $Closure1(this, "$Closure1"));
->>>>>>> 9c70d86d
   }
 }
 const $PlatformManager = new $stdlib.platform.PlatformManager({platformPaths: $platforms});
