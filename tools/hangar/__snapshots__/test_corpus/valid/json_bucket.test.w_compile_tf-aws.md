--- conflicted
+++ resolved
@@ -275,19 +275,11 @@
         super._registerOnLift(host, ops);
       }
     }
-<<<<<<< HEAD
-    const b = this.node.root.newAbstract("@winglang/sdk.cloud.Bucket", this, "cloud.Bucket");
+    const b = this.node.root.new("@winglang/sdk.cloud.Bucket", cloud.Bucket, this, "cloud.Bucket");
     const fileName = "file.json";
     const j = ({"persons": [({"age": 30, "name": "hasan", "fears": ["heights", "failure"]})]});
-    const getJson = this.node.root.newAbstract("@winglang/sdk.cloud.Function", this, "cloud.Function", new $Closure1(this, "$Closure1"));
+    const getJson = this.node.root.new("@winglang/sdk.cloud.Function", cloud.Function, this, "cloud.Function", new $Closure1(this, "$Closure1"));
     this.node.root.new("@winglang/sdk.std.Test", std.Test, this, "test:put", new $Closure2(this, "$Closure2"));
-=======
-    const b = this.node.root.new("@winglang/sdk.cloud.Bucket",cloud.Bucket,this, "cloud.Bucket");
-    const fileName = "file.json";
-    const j = ({"persons": [({"age": 30,"name": "hasan","fears": ["heights", "failure"]})]});
-    const getJson = this.node.root.new("@winglang/sdk.cloud.Function",cloud.Function,this, "cloud.Function", new $Closure1(this, "$Closure1"));
-    this.node.root.new("@winglang/sdk.std.Test",std.Test,this, "test:put", new $Closure2(this, "$Closure2"));
->>>>>>> 9c70d86d
   }
 }
 const $PlatformManager = new $stdlib.platform.PlatformManager({platformPaths: $platforms});
