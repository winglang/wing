# [function_returns_function.w](../../../../../examples/tests/valid/function_returns_function.w) | compile | tf-aws

## inflight.$Closure1.js
```js
module.exports = function({  }) {
  class $Closure1 {
    async $inflight_init()  {
    }
    async handle()  {
      const iFn = async (s) =>  {
        return async () =>  {
          return (s === "wing");
        }
        ;
      }
      ;
      const wingInflightFn = (await iFn("wing"));
      const dingInflightFn = (await iFn("ding"));
      {((cond) => {if (!cond) throw new Error("assertion failed: wingInflightFn()")})((await wingInflightFn()))};
      {((cond) => {if (!cond) throw new Error("assertion failed: !dingInflightFn()")})((!(await dingInflightFn())))};
<<<<<<< HEAD
    }
    constructor({  }) {
      const $obj = (...args) => this.handle(...args);
      Object.setPrototypeOf($obj, this);
      return $obj;
=======
>>>>>>> 4adf9de4
    }
  }
  return $Closure1;
}

```

## main.tf.json
```json
{
  "//": {
    "metadata": {
      "backend": "local",
      "stackName": "root",
      "version": "0.15.2"
    },
    "outputs": {
      "root": {
        "Default": {
          "cloud.TestRunner": {
            "TestFunctionArns": "WING_TEST_RUNNER_FUNCTION_ARNS"
          }
        }
      }
    }
  },
  "output": {
    "WING_TEST_RUNNER_FUNCTION_ARNS": {
      "value": "[[\"root/Default/Default/test:inflight functions can return other inflight functions\",\"${aws_lambda_function.root_testinflightfunctionscanreturnotherinflightfunctions_Handler_808366D4.arn}\"]]"
    }
  },
  "provider": {
    "aws": [
      {}
    ]
  },
  "resource": {
    "aws_iam_role": {
      "root_testinflightfunctionscanreturnotherinflightfunctions_Handler_IamRole_B1D75C5C": {
        "//": {
          "metadata": {
            "path": "root/Default/Default/test:inflight functions can return other inflight functions/Handler/IamRole",
            "uniqueId": "root_testinflightfunctionscanreturnotherinflightfunctions_Handler_IamRole_B1D75C5C"
          }
        },
        "assume_role_policy": "{\"Version\":\"2012-10-17\",\"Statement\":[{\"Action\":\"sts:AssumeRole\",\"Principal\":{\"Service\":\"lambda.amazonaws.com\"},\"Effect\":\"Allow\"}]}"
      }
    },
    "aws_iam_role_policy": {
      "root_testinflightfunctionscanreturnotherinflightfunctions_Handler_IamRolePolicy_BFC85BA5": {
        "//": {
          "metadata": {
            "path": "root/Default/Default/test:inflight functions can return other inflight functions/Handler/IamRolePolicy",
            "uniqueId": "root_testinflightfunctionscanreturnotherinflightfunctions_Handler_IamRolePolicy_BFC85BA5"
          }
        },
        "policy": "{\"Version\":\"2012-10-17\",\"Statement\":[{\"Effect\":\"Allow\",\"Action\":\"none:null\",\"Resource\":\"*\"}]}",
        "role": "${aws_iam_role.root_testinflightfunctionscanreturnotherinflightfunctions_Handler_IamRole_B1D75C5C.name}"
      }
    },
    "aws_iam_role_policy_attachment": {
      "root_testinflightfunctionscanreturnotherinflightfunctions_Handler_IamRolePolicyAttachment_E917CC4E": {
        "//": {
          "metadata": {
            "path": "root/Default/Default/test:inflight functions can return other inflight functions/Handler/IamRolePolicyAttachment",
            "uniqueId": "root_testinflightfunctionscanreturnotherinflightfunctions_Handler_IamRolePolicyAttachment_E917CC4E"
          }
        },
        "policy_arn": "arn:aws:iam::aws:policy/service-role/AWSLambdaBasicExecutionRole",
        "role": "${aws_iam_role.root_testinflightfunctionscanreturnotherinflightfunctions_Handler_IamRole_B1D75C5C.name}"
      }
    },
    "aws_lambda_function": {
      "root_testinflightfunctionscanreturnotherinflightfunctions_Handler_808366D4": {
        "//": {
          "metadata": {
            "path": "root/Default/Default/test:inflight functions can return other inflight functions/Handler/Default",
            "uniqueId": "root_testinflightfunctionscanreturnotherinflightfunctions_Handler_808366D4"
          }
        },
        "environment": {
          "variables": {
            "WING_FUNCTION_NAME": "Handler-c8801592",
            "WING_TARGET": "tf-aws"
          }
        },
        "function_name": "Handler-c8801592",
        "handler": "index.handler",
        "publish": true,
        "role": "${aws_iam_role.root_testinflightfunctionscanreturnotherinflightfunctions_Handler_IamRole_B1D75C5C.arn}",
        "runtime": "nodejs18.x",
        "s3_bucket": "${aws_s3_bucket.root_Code_02F3C603.bucket}",
        "s3_key": "${aws_s3_object.root_testinflightfunctionscanreturnotherinflightfunctions_Handler_S3Object_7701BFE2.key}",
        "timeout": 30,
        "vpc_config": {
          "security_group_ids": [],
          "subnet_ids": []
        }
      }
    },
    "aws_s3_bucket": {
      "root_Code_02F3C603": {
        "//": {
          "metadata": {
            "path": "root/Default/Code",
            "uniqueId": "root_Code_02F3C603"
          }
        },
        "bucket_prefix": "code-c84a50b1-"
      }
    },
    "aws_s3_object": {
      "root_testinflightfunctionscanreturnotherinflightfunctions_Handler_S3Object_7701BFE2": {
        "//": {
          "metadata": {
            "path": "root/Default/Default/test:inflight functions can return other inflight functions/Handler/S3Object",
            "uniqueId": "root_testinflightfunctionscanreturnotherinflightfunctions_Handler_S3Object_7701BFE2"
          }
        },
        "bucket": "${aws_s3_bucket.root_Code_02F3C603.bucket}",
        "key": "<ASSET_KEY>",
        "source": "<ASSET_SOURCE>"
      }
    }
  }
}
```

## preflight.js
```js
const $stdlib = require('@winglang/sdk');
const $outdir = process.env.WING_SYNTH_DIR ?? ".";
const std = $stdlib.std;
const $wing_is_test = process.env.WING_IS_TEST === "true";
const $AppBase = $stdlib.core.App.for(process.env.WING_TARGET);
const cloud = require('@winglang/sdk').cloud;
class $Root extends $stdlib.std.Resource {
  constructor(scope, id) {
    super(scope, id);
    class $Closure1 extends $stdlib.std.Resource {
      constructor(scope, id, ) {
        super(scope, id);
        this._addInflightOps("handle");
        this.display.hidden = true;
      }
      static _toInflightType(context) {
        return $stdlib.core.NodeJsCode.fromInline(`
          require("./inflight.$Closure1.js")({ 
          })
        `);
      }
      _toInflight() {
        return $stdlib.core.NodeJsCode.fromInline(`
          (await (async () => {
            const client = new (${$Closure1._toInflightType(this).text})({
            });
            if (client.$inflight_init) { await client.$inflight_init(); }
            return client;
          })())
        `);
      }
    }
    const fn =  (s) =>  {
      return  () =>  {
        return (s === "wing");
      }
      ;
    }
    ;
    const wingFn = (fn("wing"));
    const dingFn = (fn("ding"));
    {((cond) => {if (!cond) throw new Error("assertion failed: wingFn()")})((wingFn()))};
    {((cond) => {if (!cond) throw new Error("assertion failed: !dingFn()")})((!(dingFn())))};
    this.node.root.new("@winglang/sdk.std.Test",std.Test,this,"test:inflight functions can return other inflight functions",new $Closure1(this,"$Closure1"));
  }
}
class $App extends $AppBase {
  constructor() {
    super({ outdir: $outdir, name: "function_returns_function", plugins: $plugins, isTestEnvironment: $wing_is_test });
    if ($wing_is_test) {
      new $Root(this, "env0");
      const $test_runner = this.testRunner;
      const $tests = $test_runner.findTests();
      for (let $i = 1; $i < $tests.length; $i++) {
        new $Root(this, "env" + $i);
      }
    } else {
      new $Root(this, "Default");
    }
  }
}
new $App().synth();

```
<|MERGE_RESOLUTION|>--- conflicted
+++ resolved
@@ -18,14 +18,6 @@
       const dingInflightFn = (await iFn("ding"));
       {((cond) => {if (!cond) throw new Error("assertion failed: wingInflightFn()")})((await wingInflightFn()))};
       {((cond) => {if (!cond) throw new Error("assertion failed: !dingInflightFn()")})((!(await dingInflightFn())))};
-<<<<<<< HEAD
-    }
-    constructor({  }) {
-      const $obj = (...args) => this.handle(...args);
-      Object.setPrototypeOf($obj, this);
-      return $obj;
-=======
->>>>>>> 4adf9de4
     }
   }
   return $Closure1;
