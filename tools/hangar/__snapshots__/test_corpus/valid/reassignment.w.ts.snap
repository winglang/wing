// Vitest Snapshot v1, https://vitest.dev/guide/snapshot.html

exports[`wing compile -t tf-aws > clients/R.inflight.js 1`] = `
"class R  {
  constructor({ f1 }) {
    this.f1 = f1;
  }
}
exports.R = R;
"
`;

exports[`wing compile -t tf-aws > main.tf.json 1`] = `
{
  "//": {
    "metadata": {
      "backend": "local",
      "stackName": "root",
      "version": "0.15.2",
    },
    "outputs": {
      "root": {
        "Default": {
          "cloud.TestRunner": {
            "TestFunctionArns": "WING_TEST_RUNNER_FUNCTION_ARNS",
          },
        },
      },
    },
  },
  "output": {
    "WING_TEST_RUNNER_FUNCTION_ARNS": {
      "value": "[]",
    },
  },
  "provider": {
    "aws": [
      {},
    ],
  },
}
`;

exports[`wing compile -t tf-aws > preflight.js 1`] = `
"const $stdlib = require('@winglang/sdk');
const $outdir = process.env.WING_SYNTH_DIR ?? \\".\\";
const $wing_is_test = process.env.WING_IS_TEST === \\"true\\";

function __app(target) {
	switch (target) {
		case \\"sim\\":
			return $stdlib.sim.App;
		case \\"tfaws\\":
		case \\"tf-aws\\":
			return $stdlib.tfaws.App;
		case \\"tf-gcp\\":
			return $stdlib.tfgcp.App;
		case \\"tf-azure\\":
			return $stdlib.tfazure.App;
		case \\"awscdk\\":
			return $stdlib.awscdk.App;
		default:
			throw new Error(\`Unknown WING_TARGET value: \\"\${process.env.WING_TARGET ?? \\"\\"}\\"\`);
	}
}
const $AppBase = __app(process.env.WING_TARGET);

class $Root extends $stdlib.core.Resource {
  constructor(scope, id) {
    super(scope, id);
    class R extends $stdlib.core.Resource {
<<<<<<< HEAD
	constructor(scope, id, ) {
	super(scope, id);
{
  if (true) {
    this.f = 1;
    this.f1 = 0;
  }
}
}
	 inc()  {
	{
  this.f = (this.f + 1);
}
}
	_toInflight() {
	const f1_client = this._lift(this.f1);
	const self_client_path = \\"./clients/R.inflight.js\\".replace(/\\\\\\\\/g, \\"/\\");
	return $stdlib.core.NodeJsCode.fromInline(\`(
		await (async () => { 
			const tmp = new (require(\\"\${self_client_path}\\")).R({f1: \${f1_client}}); 
			if (tmp.$inflight_init) { await tmp.$inflight_init(); }
			return tmp; 
		})()
	)\`);
}
}
R._annotateInflight(\\"$inflight_init\\", {\\"this.f1\\": { ops: [] }});
=======
      constructor(scope, id, ) {
        super(scope, id);
        if (true) {
          this.f = 1;
          this.f1 = 0;
        }
      }
       inc()  {
        {
          this.f = (this.f + 1);
        }
      }
      _toInflight() {
        const f1_client = this._lift(this.f1);
        const self_client_path = \\"./clients/R.inflight.js\\".replace(/\\\\\\\\/g, \\"/\\");
        return $stdlib.core.NodeJsCode.fromInline(\`
          (new (require(\\"\${self_client_path}\\")).R({
            f1: \${f1_client},
          }))
        \`);
      }
    }
    R._annotateInflight(\\"$init\\", {\\"this.f1\\": { ops: [] }});
>>>>>>> 798870d9
    let x = 5;
    {((cond) => {if (!cond) throw new Error(\`assertion failed: '(x === 5)'\`)})((x === 5))};
    x = (x + 1);
    {((cond) => {if (!cond) throw new Error(\`assertion failed: '(x === 6)'\`)})((x === 6))};
    const r = new R(this,\\"R\\");
    (r.inc());
    {((cond) => {if (!cond) throw new Error(\`assertion failed: '(r.f === 2)'\`)})((r.f === 2))};
    const f =  (arg) =>  {
      {
        arg = 0;
        return arg;
      }
    }
    ;
    const y = 1;
    {((cond) => {if (!cond) throw new Error(\`assertion failed: '((f(y)) === 0)'\`)})(((f(y)) === 0))};
    {((cond) => {if (!cond) throw new Error(\`assertion failed: '(y === 1)'\`)})((y === 1))};
  }
}
class $App extends $AppBase {
  constructor() {
    super({ outdir: $outdir, name: \\"reassignment\\", plugins: $plugins, isTestEnvironment: $wing_is_test });
    if ($wing_is_test) {
      new $Root(this, \\"env0\\");
      const $test_runner = this.testRunner;
      const $tests = $test_runner.findTests();
      for (let $i = 1; $i < $tests.length; $i++) {
        new $Root(this, \\"env\\" + $i);
      }
    } else {
      new $Root(this, \\"Default\\");
    }
  }
}
new $App().synth();
"
`;

exports[`wing test -t sim > stdout 1`] = `
"- Compiling to sim...
✔ Compiling to sim...
pass ─ reassignment.wsim (no tests)"
`;<|MERGE_RESOLUTION|>--- conflicted
+++ resolved
@@ -69,35 +69,6 @@
   constructor(scope, id) {
     super(scope, id);
     class R extends $stdlib.core.Resource {
-<<<<<<< HEAD
-	constructor(scope, id, ) {
-	super(scope, id);
-{
-  if (true) {
-    this.f = 1;
-    this.f1 = 0;
-  }
-}
-}
-	 inc()  {
-	{
-  this.f = (this.f + 1);
-}
-}
-	_toInflight() {
-	const f1_client = this._lift(this.f1);
-	const self_client_path = \\"./clients/R.inflight.js\\".replace(/\\\\\\\\/g, \\"/\\");
-	return $stdlib.core.NodeJsCode.fromInline(\`(
-		await (async () => { 
-			const tmp = new (require(\\"\${self_client_path}\\")).R({f1: \${f1_client}}); 
-			if (tmp.$inflight_init) { await tmp.$inflight_init(); }
-			return tmp; 
-		})()
-	)\`);
-}
-}
-R._annotateInflight(\\"$inflight_init\\", {\\"this.f1\\": { ops: [] }});
-=======
       constructor(scope, id, ) {
         super(scope, id);
         if (true) {
@@ -114,14 +85,17 @@
         const f1_client = this._lift(this.f1);
         const self_client_path = \\"./clients/R.inflight.js\\".replace(/\\\\\\\\/g, \\"/\\");
         return $stdlib.core.NodeJsCode.fromInline(\`
-          (new (require(\\"\${self_client_path}\\")).R({
-            f1: \${f1_client},
-          }))
-        \`);
+          (await (async () => {
+            const tmp = new (require(\\"\${self_client_path}\\")).R({
+              f1: \${f1_client},
+            });
+            if (tmp.$inflight_init) { await tmp.$inflight_init(); }
+            return tmp;
+          })()
+        )\`);
       }
     }
-    R._annotateInflight(\\"$init\\", {\\"this.f1\\": { ops: [] }});
->>>>>>> 798870d9
+    R._annotateInflight(\\"$inflight_init\\", {\\"this.f1\\": { ops: [] }});
     let x = 5;
     {((cond) => {if (!cond) throw new Error(\`assertion failed: '(x === 5)'\`)})((x === 5))};
     x = (x + 1);
