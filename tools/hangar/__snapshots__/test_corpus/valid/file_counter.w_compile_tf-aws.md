# [file_counter.w](../../../../../examples/tests/valid/file_counter.w) | compile | tf-aws

## inflight.$Closure1.js
```js
module.exports = function({ counter, bucket }) {
  class $Closure1 {
    constructor({  }) {
      const $obj = (...args) => this.handle(...args);
      Object.setPrototypeOf($obj, this);
      return $obj;
    }
    async $inflight_init()  {
    }
    async handle(body)  {
      const next = (await counter.inc());
      const key = String.raw({ raw: ["myfile-", ".txt"] }, "hi");
      (await bucket.put(key,body));
    }
  }
  return $Closure1;
}

```

## main.tf.json
```json
{
  "//": {
    "metadata": {
      "backend": "local",
      "stackName": "root",
      "version": "0.17.0"
    },
    "outputs": {
      "root": {
        "Default": {
          "cloud.TestRunner": {
            "TestFunctionArns": "WING_TEST_RUNNER_FUNCTION_ARNS"
          }
        }
      }
    }
  },
  "output": {
    "WING_TEST_RUNNER_FUNCTION_ARNS": {
      "value": "[]"
    }
  },
  "provider": {
    "aws": [
      {}
    ]
  },
  "resource": {
    "aws_dynamodb_table": {
      "cloudCounter": {
        "//": {
          "metadata": {
            "path": "root/Default/Default/cloud.Counter/Default",
            "uniqueId": "cloudCounter"
          }
        },
        "attribute": [
          {
            "name": "id",
            "type": "S"
          }
        ],
        "billing_mode": "PAY_PER_REQUEST",
        "hash_key": "id",
        "name": "wing-counter-cloud.Counter-c866f225"
      }
    },
    "aws_iam_role": {
      "cloudQueue-SetConsumer-cdafee6e_IamRole_2548D828": {
        "//": {
          "metadata": {
            "path": "root/Default/Default/cloud.Queue-SetConsumer-cdafee6e/IamRole",
            "uniqueId": "cloudQueue-SetConsumer-cdafee6e_IamRole_2548D828"
          }
        },
        "assume_role_policy": "{\"Version\":\"2012-10-17\",\"Statement\":[{\"Action\":\"sts:AssumeRole\",\"Principal\":{\"Service\":\"lambda.amazonaws.com\"},\"Effect\":\"Allow\"}]}"
      }
    },
    "aws_iam_role_policy": {
      "cloudQueue-SetConsumer-cdafee6e_IamRolePolicy_37133937": {
        "//": {
          "metadata": {
            "path": "root/Default/Default/cloud.Queue-SetConsumer-cdafee6e/IamRolePolicy",
            "uniqueId": "cloudQueue-SetConsumer-cdafee6e_IamRolePolicy_37133937"
          }
        },
        "policy": "{\"Version\":\"2012-10-17\",\"Statement\":[{\"Action\":[\"sqs:ReceiveMessage\",\"sqs:ChangeMessageVisibility\",\"sqs:GetQueueUrl\",\"sqs:DeleteMessage\",\"sqs:GetQueueAttributes\"],\"Resource\":[\"${aws_sqs_queue.cloudQueue.arn}\"],\"Effect\":\"Allow\"},{\"Action\":[\"s3:PutObject*\",\"s3:Abort*\"],\"Resource\":[\"${aws_s3_bucket.cloudBucket.arn}\",\"${aws_s3_bucket.cloudBucket.arn}/*\"],\"Effect\":\"Allow\"},{\"Action\":[\"dynamodb:UpdateItem\"],\"Resource\":[\"${aws_dynamodb_table.cloudCounter.arn}\"],\"Effect\":\"Allow\"}]}",
        "role": "${aws_iam_role.cloudQueue-SetConsumer-cdafee6e_IamRole_2548D828.name}"
      }
    },
    "aws_iam_role_policy_attachment": {
      "cloudQueue-SetConsumer-cdafee6e_IamRolePolicyAttachment_45079F65": {
        "//": {
          "metadata": {
            "path": "root/Default/Default/cloud.Queue-SetConsumer-cdafee6e/IamRolePolicyAttachment",
            "uniqueId": "cloudQueue-SetConsumer-cdafee6e_IamRolePolicyAttachment_45079F65"
          }
        },
        "policy_arn": "arn:aws:iam::aws:policy/service-role/AWSLambdaBasicExecutionRole",
        "role": "${aws_iam_role.cloudQueue-SetConsumer-cdafee6e_IamRole_2548D828.name}"
      }
    },
    "aws_lambda_event_source_mapping": {
      "cloudQueue_EventSourceMapping_41814136": {
        "//": {
          "metadata": {
            "path": "root/Default/Default/cloud.Queue/EventSourceMapping",
            "uniqueId": "cloudQueue_EventSourceMapping_41814136"
          }
        },
        "batch_size": 1,
        "event_source_arn": "${aws_sqs_queue.cloudQueue.arn}",
        "function_name": "${aws_lambda_function.cloudQueue-SetConsumer-cdafee6e.function_name}"
      }
    },
    "aws_lambda_function": {
      "cloudQueue-SetConsumer-cdafee6e": {
        "//": {
          "metadata": {
            "path": "root/Default/Default/cloud.Queue-SetConsumer-cdafee6e/Default",
            "uniqueId": "cloudQueue-SetConsumer-cdafee6e"
          }
        },
        "environment": {
          "variables": {
<<<<<<< HEAD
            "BUCKET_NAME_d755b447": "${aws_s3_bucket.root_cloudBucket_4F3C4F53.bucket}",
            "DYNAMODB_TABLE_NAME_49baa65c": "${aws_dynamodb_table.root_cloudCounter_E0AC1263.name}",
=======
            "BUCKET_NAME_d755b447": "${aws_s3_bucket.cloudBucket.bucket}",
            "BUCKET_NAME_d755b447_IS_PUBLIC": "false",
            "DYNAMODB_TABLE_NAME_49baa65c": "${aws_dynamodb_table.cloudCounter.name}",
>>>>>>> 433654ee
            "WING_FUNCTION_NAME": "cloud-Queue-SetConsumer-cdafee6e-c8eb6a09",
            "WING_TARGET": "tf-aws"
          }
        },
        "function_name": "cloud-Queue-SetConsumer-cdafee6e-c8eb6a09",
        "handler": "index.handler",
        "publish": true,
        "role": "${aws_iam_role.cloudQueue-SetConsumer-cdafee6e_IamRole_2548D828.arn}",
        "runtime": "nodejs18.x",
        "s3_bucket": "${aws_s3_bucket.Code.bucket}",
        "s3_key": "${aws_s3_object.cloudQueue-SetConsumer-cdafee6e_S3Object_8868B9FB.key}",
        "timeout": 30,
        "vpc_config": {
          "security_group_ids": [],
          "subnet_ids": []
        }
      }
    },
    "aws_s3_bucket": {
      "Code": {
        "//": {
          "metadata": {
            "path": "root/Default/Code",
            "uniqueId": "Code"
          }
        },
        "bucket_prefix": "code-c84a50b1-"
      },
      "cloudBucket": {
        "//": {
          "metadata": {
            "path": "root/Default/Default/cloud.Bucket/Default",
            "uniqueId": "cloudBucket"
          }
        },
        "bucket_prefix": "cloud-bucket-c87175e7-",
        "force_destroy": false
      }
    },
    "aws_s3_bucket_public_access_block": {
      "cloudBucket_PublicAccessBlock_5946CCE8": {
        "//": {
          "metadata": {
            "path": "root/Default/Default/cloud.Bucket/PublicAccessBlock",
            "uniqueId": "cloudBucket_PublicAccessBlock_5946CCE8"
          }
        },
        "block_public_acls": true,
        "block_public_policy": true,
        "bucket": "${aws_s3_bucket.cloudBucket.bucket}",
        "ignore_public_acls": true,
        "restrict_public_buckets": true
      }
    },
    "aws_s3_bucket_server_side_encryption_configuration": {
      "cloudBucket_Encryption_77B6AEEF": {
        "//": {
          "metadata": {
            "path": "root/Default/Default/cloud.Bucket/Encryption",
            "uniqueId": "cloudBucket_Encryption_77B6AEEF"
          }
        },
        "bucket": "${aws_s3_bucket.cloudBucket.bucket}",
        "rule": [
          {
            "apply_server_side_encryption_by_default": {
              "sse_algorithm": "AES256"
            }
          }
        ]
      }
    },
    "aws_s3_object": {
      "cloudQueue-SetConsumer-cdafee6e_S3Object_8868B9FB": {
        "//": {
          "metadata": {
            "path": "root/Default/Default/cloud.Queue-SetConsumer-cdafee6e/S3Object",
            "uniqueId": "cloudQueue-SetConsumer-cdafee6e_S3Object_8868B9FB"
          }
        },
        "bucket": "${aws_s3_bucket.Code.bucket}",
        "key": "<ASSET_KEY>",
        "source": "<ASSET_SOURCE>"
      }
    },
    "aws_sqs_queue": {
      "cloudQueue": {
        "//": {
          "metadata": {
            "path": "root/Default/Default/cloud.Queue/Default",
            "uniqueId": "cloudQueue"
          }
        },
        "name": "cloud-Queue-c86e03d8",
        "visibility_timeout_seconds": 10
      }
    }
  }
}
```

## preflight.js
```js
const $stdlib = require('@winglang/sdk');
const $outdir = process.env.WING_SYNTH_DIR ?? ".";
const std = $stdlib.std;
const $wing_is_test = process.env.WING_IS_TEST === "true";
const $AppBase = $stdlib.core.App.for(process.env.WING_TARGET);
const cloud = require('@winglang/sdk').cloud;
class $Root extends $stdlib.std.Resource {
  constructor(scope, id) {
    super(scope, id);
    class $Closure1 extends $stdlib.std.Resource {
      constructor(scope, id, ) {
        super(scope, id);
        this.display.hidden = true;
        this._addInflightOps("handle");
      }
      static _toInflightType(context) {
        const self_client_path = "././inflight.$Closure1.js";
        const counter_client = context._lift(counter);
        const bucket_client = context._lift(bucket);
        return $stdlib.core.NodeJsCode.fromInline(`
          require("${self_client_path}")({
            counter: ${counter_client},
            bucket: ${bucket_client},
          })
        `);
      }
      _toInflight() {
        return $stdlib.core.NodeJsCode.fromInline(`
          (await (async () => {
            const $Closure1Client = ${$Closure1._toInflightType(this).text};
            const client = new $Closure1Client({
            });
            if (client.$inflight_init) { await client.$inflight_init(); }
            return client;
          })())
        `);
      }
      _registerBind(host, ops) {
        if (ops.includes("$inflight_init")) {
          $Closure1._registerBindObject(bucket, host, []);
          $Closure1._registerBindObject(counter, host, []);
        }
        if (ops.includes("handle")) {
          $Closure1._registerBindObject(bucket, host, ["put"]);
          $Closure1._registerBindObject(counter, host, ["inc"]);
        }
        super._registerBind(host, ops);
      }
    }
    const bucket = this.node.root.newAbstract("@winglang/sdk.cloud.Bucket",this,"cloud.Bucket");
    const counter = this.node.root.newAbstract("@winglang/sdk.cloud.Counter",this,"cloud.Counter",{ initial: 100 });
    const queue = this.node.root.newAbstract("@winglang/sdk.cloud.Queue",this,"cloud.Queue",{ timeout: (std.Duration.fromSeconds(10)) });
    const handler = new $Closure1(this,"$Closure1");
    (queue.setConsumer(handler));
  }
}
class $App extends $AppBase {
  constructor() {
    super({ outdir: $outdir, name: "file_counter", plugins: $plugins, isTestEnvironment: $wing_is_test });
    if ($wing_is_test) {
      new $Root(this, "env0");
      const $test_runner = this.testRunner;
      const $tests = $test_runner.findTests();
      for (let $i = 1; $i < $tests.length; $i++) {
        new $Root(this, "env" + $i);
      }
    } else {
      new $Root(this, "Default");
    }
  }
}
new $App().synth();

```
<|MERGE_RESOLUTION|>--- conflicted
+++ resolved
@@ -1,28 +1,28 @@
 # [file_counter.w](../../../../../examples/tests/valid/file_counter.w) | compile | tf-aws
 
 ## inflight.$Closure1.js
+
 ```js
-module.exports = function({ counter, bucket }) {
+module.exports = function ({ counter, bucket }) {
   class $Closure1 {
-    constructor({  }) {
+    constructor({}) {
       const $obj = (...args) => this.handle(...args);
       Object.setPrototypeOf($obj, this);
       return $obj;
     }
-    async $inflight_init()  {
-    }
-    async handle(body)  {
-      const next = (await counter.inc());
+    async $inflight_init() {}
+    async handle(body) {
+      const next = await counter.inc();
       const key = String.raw({ raw: ["myfile-", ".txt"] }, "hi");
-      (await bucket.put(key,body));
+      await bucket.put(key, body);
     }
   }
   return $Closure1;
-}
-
+};
 ```
 
 ## main.tf.json
+
 ```json
 {
   "//": {
@@ -47,9 +47,7 @@
     }
   },
   "provider": {
-    "aws": [
-      {}
-    ]
+    "aws": [{}]
   },
   "resource": {
     "aws_dynamodb_table": {
@@ -129,14 +127,9 @@
         },
         "environment": {
           "variables": {
-<<<<<<< HEAD
-            "BUCKET_NAME_d755b447": "${aws_s3_bucket.root_cloudBucket_4F3C4F53.bucket}",
-            "DYNAMODB_TABLE_NAME_49baa65c": "${aws_dynamodb_table.root_cloudCounter_E0AC1263.name}",
-=======
             "BUCKET_NAME_d755b447": "${aws_s3_bucket.cloudBucket.bucket}",
             "BUCKET_NAME_d755b447_IS_PUBLIC": "false",
             "DYNAMODB_TABLE_NAME_49baa65c": "${aws_dynamodb_table.cloudCounter.name}",
->>>>>>> 433654ee
             "WING_FUNCTION_NAME": "cloud-Queue-SetConsumer-cdafee6e-c8eb6a09",
             "WING_TARGET": "tf-aws"
           }
@@ -239,18 +232,19 @@
 ```
 
 ## preflight.js
+
 ```js
-const $stdlib = require('@winglang/sdk');
+const $stdlib = require("@winglang/sdk");
 const $outdir = process.env.WING_SYNTH_DIR ?? ".";
 const std = $stdlib.std;
 const $wing_is_test = process.env.WING_IS_TEST === "true";
 const $AppBase = $stdlib.core.App.for(process.env.WING_TARGET);
-const cloud = require('@winglang/sdk').cloud;
+const cloud = require("@winglang/sdk").cloud;
 class $Root extends $stdlib.std.Resource {
   constructor(scope, id) {
     super(scope, id);
     class $Closure1 extends $stdlib.std.Resource {
-      constructor(scope, id, ) {
+      constructor(scope, id) {
         super(scope, id);
         this.display.hidden = true;
         this._addInflightOps("handle");
@@ -289,16 +283,35 @@
         super._registerBind(host, ops);
       }
     }
-    const bucket = this.node.root.newAbstract("@winglang/sdk.cloud.Bucket",this,"cloud.Bucket");
-    const counter = this.node.root.newAbstract("@winglang/sdk.cloud.Counter",this,"cloud.Counter",{ initial: 100 });
-    const queue = this.node.root.newAbstract("@winglang/sdk.cloud.Queue",this,"cloud.Queue",{ timeout: (std.Duration.fromSeconds(10)) });
-    const handler = new $Closure1(this,"$Closure1");
-    (queue.setConsumer(handler));
+    const bucket = this.node.root.newAbstract(
+      "@winglang/sdk.cloud.Bucket",
+      this,
+      "cloud.Bucket"
+    );
+    const counter = this.node.root.newAbstract(
+      "@winglang/sdk.cloud.Counter",
+      this,
+      "cloud.Counter",
+      { initial: 100 }
+    );
+    const queue = this.node.root.newAbstract(
+      "@winglang/sdk.cloud.Queue",
+      this,
+      "cloud.Queue",
+      { timeout: std.Duration.fromSeconds(10) }
+    );
+    const handler = new $Closure1(this, "$Closure1");
+    queue.setConsumer(handler);
   }
 }
 class $App extends $AppBase {
   constructor() {
-    super({ outdir: $outdir, name: "file_counter", plugins: $plugins, isTestEnvironment: $wing_is_test });
+    super({
+      outdir: $outdir,
+      name: "file_counter",
+      plugins: $plugins,
+      isTestEnvironment: $wing_is_test,
+    });
     if ($wing_is_test) {
       new $Root(this, "env0");
       const $test_runner = this.testRunner;
@@ -312,5 +325,4 @@
   }
 }
 new $App().synth();
-
-```
+```