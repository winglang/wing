# [inflight_class_inside_inflight_closure.w](../../../../../examples/tests/valid/inflight_class_inside_inflight_closure.w) | compile | tf-aws

## inflight.$Closure1.js
```js
module.exports = function({ __parent_this_1 }) {
  class $Closure1 {
    constructor({  }) {
      const $obj = (...args) => this.handle(...args);
      Object.setPrototypeOf($obj, this);
      return $obj;
    }
    async $inflight_init()  {
    }
    async handle(payload)  {
      (await __parent_this_1.b.put("k","v"));
      const InflightClass = require("./inflight.InflightClass.js")({});
      const c = new InflightClass();
      (await c.method());
    }
  }
  return $Closure1;
}

```

## inflight.$Closure2.js
```js
module.exports = function({ f }) {
  class $Closure2 {
    constructor({  }) {
      const $obj = (...args) => this.handle(...args);
      Object.setPrototypeOf($obj, this);
      return $obj;
    }
    async $inflight_init()  {
    }
    async handle()  {
      (await f.invoke("text"));
    }
  }
  return $Closure2;
}

```

## inflight.$Closure3.js
```js
module.exports = function({  }) {
  class $Closure3 {
    constructor({  }) {
      const $obj = (...args) => this.handle(...args);
      Object.setPrototypeOf($obj, this);
      return $obj;
    }
    async $inflight_init()  {
    }
    async handle()  {
      const x = 12;
      const Foo = require("./inflight.Foo.js")({x});
      const foo = new Foo();
      const y = (await foo.getX());
      {((cond) => {if (!cond) throw new Error("assertion failed: y == 12")})((y === 12))};
    }
  }
  return $Closure3;
}

```

## inflight.Foo.js
```js
module.exports = function({ x }) {
  class Foo {
     constructor()  {
    }
    async getX()  {
      return x;
    }
  }
  return Foo;
}

```

## inflight.InflightClass.js
```js
module.exports = function({  }) {
  class InflightClass {
     constructor()  {
      this.field = "value";
    }
    async method()  {
      {((cond) => {if (!cond) throw new Error("assertion failed: this.field == \"value\"")})((this.field === "value"))};
    }
  }
  return InflightClass;
}

```

## inflight.PreflightClass.js
```js
module.exports = function({  }) {
  class PreflightClass {
    constructor({ b }) {
      this.b = b;
    }
    async $inflight_init()  {
    }
  }
  return PreflightClass;
}

```

## main.tf.json
```json
{
  "//": {
    "metadata": {
      "backend": "local",
      "stackName": "root",
      "version": "0.15.2"
    },
    "outputs": {
      "root": {
        "Default": {
          "cloud.TestRunner": {
            "TestFunctionArns": "WING_TEST_RUNNER_FUNCTION_ARNS"
          }
        }
      }
    }
  },
  "output": {
    "WING_TEST_RUNNER_FUNCTION_ARNS": {
      "value": "[[\"root/Default/Default/test:it works\",\"${aws_lambda_function.root_testitworks_Handler_BEC11FA5.arn}\"],[\"root/Default/Default/test:inflight class inside closure captures from closure\",\"${aws_lambda_function.root_testinflightclassinsideclosurecapturesfromclosure_Handler_2E6525A5.arn}\"]]"
    }
  },
  "provider": {
    "aws": [
      {}
    ]
  },
  "resource": {
    "aws_iam_role": {
      "root_PreflightClass_cloudFunction_IamRole_6044475F": {
        "//": {
          "metadata": {
            "path": "root/Default/Default/PreflightClass/cloud.Function/IamRole",
            "uniqueId": "root_PreflightClass_cloudFunction_IamRole_6044475F"
          }
        },
        "assume_role_policy": "{\"Version\":\"2012-10-17\",\"Statement\":[{\"Action\":\"sts:AssumeRole\",\"Principal\":{\"Service\":\"lambda.amazonaws.com\"},\"Effect\":\"Allow\"}]}"
      },
      "root_testinflightclassinsideclosurecapturesfromclosure_Handler_IamRole_D2DE8C67": {
        "//": {
          "metadata": {
            "path": "root/Default/Default/test:inflight class inside closure captures from closure/Handler/IamRole",
            "uniqueId": "root_testinflightclassinsideclosurecapturesfromclosure_Handler_IamRole_D2DE8C67"
          }
        },
        "assume_role_policy": "{\"Version\":\"2012-10-17\",\"Statement\":[{\"Action\":\"sts:AssumeRole\",\"Principal\":{\"Service\":\"lambda.amazonaws.com\"},\"Effect\":\"Allow\"}]}"
      },
      "root_testitworks_Handler_IamRole_E4B1CB89": {
        "//": {
          "metadata": {
            "path": "root/Default/Default/test:it works/Handler/IamRole",
            "uniqueId": "root_testitworks_Handler_IamRole_E4B1CB89"
          }
        },
        "assume_role_policy": "{\"Version\":\"2012-10-17\",\"Statement\":[{\"Action\":\"sts:AssumeRole\",\"Principal\":{\"Service\":\"lambda.amazonaws.com\"},\"Effect\":\"Allow\"}]}"
      }
    },
    "aws_iam_role_policy": {
      "root_PreflightClass_cloudFunction_IamRolePolicy_0B855787": {
        "//": {
          "metadata": {
            "path": "root/Default/Default/PreflightClass/cloud.Function/IamRolePolicy",
            "uniqueId": "root_PreflightClass_cloudFunction_IamRolePolicy_0B855787"
          }
        },
        "policy": "{\"Version\":\"2012-10-17\",\"Statement\":[{\"Action\":[\"s3:PutObject*\",\"s3:Abort*\"],\"Resource\":[\"${aws_s3_bucket.root_PreflightClass_cloudBucket_DABE9D2A.arn}\",\"${aws_s3_bucket.root_PreflightClass_cloudBucket_DABE9D2A.arn}/*\"],\"Effect\":\"Allow\"}]}",
        "role": "${aws_iam_role.root_PreflightClass_cloudFunction_IamRole_6044475F.name}"
      },
      "root_testinflightclassinsideclosurecapturesfromclosure_Handler_IamRolePolicy_D15D8B79": {
        "//": {
          "metadata": {
            "path": "root/Default/Default/test:inflight class inside closure captures from closure/Handler/IamRolePolicy",
            "uniqueId": "root_testinflightclassinsideclosurecapturesfromclosure_Handler_IamRolePolicy_D15D8B79"
          }
        },
        "policy": "{\"Version\":\"2012-10-17\",\"Statement\":[{\"Effect\":\"Allow\",\"Action\":\"none:null\",\"Resource\":\"*\"}]}",
        "role": "${aws_iam_role.root_testinflightclassinsideclosurecapturesfromclosure_Handler_IamRole_D2DE8C67.name}"
      },
      "root_testitworks_Handler_IamRolePolicy_F0EF264C": {
        "//": {
          "metadata": {
            "path": "root/Default/Default/test:it works/Handler/IamRolePolicy",
            "uniqueId": "root_testitworks_Handler_IamRolePolicy_F0EF264C"
          }
        },
        "policy": "{\"Version\":\"2012-10-17\",\"Statement\":[{\"Action\":[\"lambda:InvokeFunction\"],\"Resource\":[\"${aws_lambda_function.root_PreflightClass_cloudFunction_4B293CC7.arn}\"],\"Effect\":\"Allow\"}]}",
        "role": "${aws_iam_role.root_testitworks_Handler_IamRole_E4B1CB89.name}"
      }
    },
    "aws_iam_role_policy_attachment": {
      "root_PreflightClass_cloudFunction_IamRolePolicyAttachment_05BB360A": {
        "//": {
          "metadata": {
            "path": "root/Default/Default/PreflightClass/cloud.Function/IamRolePolicyAttachment",
            "uniqueId": "root_PreflightClass_cloudFunction_IamRolePolicyAttachment_05BB360A"
          }
        },
        "policy_arn": "arn:aws:iam::aws:policy/service-role/AWSLambdaBasicExecutionRole",
        "role": "${aws_iam_role.root_PreflightClass_cloudFunction_IamRole_6044475F.name}"
      },
      "root_testinflightclassinsideclosurecapturesfromclosure_Handler_IamRolePolicyAttachment_8E0DD64E": {
        "//": {
          "metadata": {
            "path": "root/Default/Default/test:inflight class inside closure captures from closure/Handler/IamRolePolicyAttachment",
            "uniqueId": "root_testinflightclassinsideclosurecapturesfromclosure_Handler_IamRolePolicyAttachment_8E0DD64E"
          }
        },
        "policy_arn": "arn:aws:iam::aws:policy/service-role/AWSLambdaBasicExecutionRole",
        "role": "${aws_iam_role.root_testinflightclassinsideclosurecapturesfromclosure_Handler_IamRole_D2DE8C67.name}"
      },
      "root_testitworks_Handler_IamRolePolicyAttachment_75B68906": {
        "//": {
          "metadata": {
            "path": "root/Default/Default/test:it works/Handler/IamRolePolicyAttachment",
            "uniqueId": "root_testitworks_Handler_IamRolePolicyAttachment_75B68906"
          }
        },
        "policy_arn": "arn:aws:iam::aws:policy/service-role/AWSLambdaBasicExecutionRole",
        "role": "${aws_iam_role.root_testitworks_Handler_IamRole_E4B1CB89.name}"
      }
    },
    "aws_lambda_function": {
      "root_PreflightClass_cloudFunction_4B293CC7": {
        "//": {
          "metadata": {
            "path": "root/Default/Default/PreflightClass/cloud.Function/Default",
            "uniqueId": "root_PreflightClass_cloudFunction_4B293CC7"
          }
        },
        "environment": {
          "variables": {
<<<<<<< HEAD
            "BUCKET_NAME_70ca4fed": "${aws_s3_bucket.PreflightClass_cloudBucket_05421049.bucket}",
=======
            "BUCKET_NAME_70ca4fed": "${aws_s3_bucket.root_PreflightClass_cloudBucket_DABE9D2A.bucket}",
            "BUCKET_NAME_70ca4fed_IS_PUBLIC": "false",
>>>>>>> b9fa34ca
            "WING_FUNCTION_NAME": "cloud-Function-c8db99e3",
            "WING_TARGET": "tf-aws"
          }
        },
        "function_name": "cloud-Function-c8db99e3",
        "handler": "index.handler",
        "publish": true,
        "role": "${aws_iam_role.root_PreflightClass_cloudFunction_IamRole_6044475F.arn}",
        "runtime": "nodejs18.x",
        "s3_bucket": "${aws_s3_bucket.root_Code_02F3C603.bucket}",
        "s3_key": "${aws_s3_object.root_PreflightClass_cloudFunction_S3Object_E6574CBD.key}",
        "timeout": 30,
        "vpc_config": {
          "security_group_ids": [],
          "subnet_ids": []
        }
      },
      "root_testinflightclassinsideclosurecapturesfromclosure_Handler_2E6525A5": {
        "//": {
          "metadata": {
            "path": "root/Default/Default/test:inflight class inside closure captures from closure/Handler/Default",
            "uniqueId": "root_testinflightclassinsideclosurecapturesfromclosure_Handler_2E6525A5"
          }
        },
        "environment": {
          "variables": {
            "WING_FUNCTION_NAME": "Handler-c866c5da",
            "WING_TARGET": "tf-aws"
          }
        },
        "function_name": "Handler-c866c5da",
        "handler": "index.handler",
        "publish": true,
        "role": "${aws_iam_role.root_testinflightclassinsideclosurecapturesfromclosure_Handler_IamRole_D2DE8C67.arn}",
        "runtime": "nodejs18.x",
        "s3_bucket": "${aws_s3_bucket.root_Code_02F3C603.bucket}",
        "s3_key": "${aws_s3_object.root_testinflightclassinsideclosurecapturesfromclosure_Handler_S3Object_FB0849DF.key}",
        "timeout": 30,
        "vpc_config": {
          "security_group_ids": [],
          "subnet_ids": []
        }
      },
      "root_testitworks_Handler_BEC11FA5": {
        "//": {
          "metadata": {
            "path": "root/Default/Default/test:it works/Handler/Default",
            "uniqueId": "root_testitworks_Handler_BEC11FA5"
          }
        },
        "environment": {
          "variables": {
            "FUNCTION_NAME_31bff872": "${aws_lambda_function.root_PreflightClass_cloudFunction_4B293CC7.arn}",
            "WING_FUNCTION_NAME": "Handler-c834f611",
            "WING_TARGET": "tf-aws"
          }
        },
        "function_name": "Handler-c834f611",
        "handler": "index.handler",
        "publish": true,
        "role": "${aws_iam_role.root_testitworks_Handler_IamRole_E4B1CB89.arn}",
        "runtime": "nodejs18.x",
        "s3_bucket": "${aws_s3_bucket.root_Code_02F3C603.bucket}",
        "s3_key": "${aws_s3_object.root_testitworks_Handler_S3Object_4D2EAC45.key}",
        "timeout": 30,
        "vpc_config": {
          "security_group_ids": [],
          "subnet_ids": []
        }
      }
    },
    "aws_s3_bucket": {
      "root_Code_02F3C603": {
        "//": {
          "metadata": {
            "path": "root/Default/Code",
            "uniqueId": "root_Code_02F3C603"
          }
        },
        "bucket_prefix": "code-c84a50b1-"
      },
      "root_PreflightClass_cloudBucket_DABE9D2A": {
        "//": {
          "metadata": {
            "path": "root/Default/Default/PreflightClass/cloud.Bucket/Default",
            "uniqueId": "root_PreflightClass_cloudBucket_DABE9D2A"
          }
        },
        "bucket_prefix": "cloud-bucket-c8bbe938-",
        "force_destroy": false
      }
    },
    "aws_s3_bucket_public_access_block": {
      "root_PreflightClass_cloudBucket_PublicAccessBlock_CFA4CF58": {
        "//": {
          "metadata": {
            "path": "root/Default/Default/PreflightClass/cloud.Bucket/PublicAccessBlock",
            "uniqueId": "root_PreflightClass_cloudBucket_PublicAccessBlock_CFA4CF58"
          }
        },
        "block_public_acls": true,
        "block_public_policy": true,
        "bucket": "${aws_s3_bucket.root_PreflightClass_cloudBucket_DABE9D2A.bucket}",
        "ignore_public_acls": true,
        "restrict_public_buckets": true
      }
    },
    "aws_s3_bucket_server_side_encryption_configuration": {
      "root_PreflightClass_cloudBucket_Encryption_833666AF": {
        "//": {
          "metadata": {
            "path": "root/Default/Default/PreflightClass/cloud.Bucket/Encryption",
            "uniqueId": "root_PreflightClass_cloudBucket_Encryption_833666AF"
          }
        },
        "bucket": "${aws_s3_bucket.root_PreflightClass_cloudBucket_DABE9D2A.bucket}",
        "rule": [
          {
            "apply_server_side_encryption_by_default": {
              "sse_algorithm": "AES256"
            }
          }
        ]
      }
    },
    "aws_s3_object": {
      "root_PreflightClass_cloudFunction_S3Object_E6574CBD": {
        "//": {
          "metadata": {
            "path": "root/Default/Default/PreflightClass/cloud.Function/S3Object",
            "uniqueId": "root_PreflightClass_cloudFunction_S3Object_E6574CBD"
          }
        },
        "bucket": "${aws_s3_bucket.root_Code_02F3C603.bucket}",
        "key": "<ASSET_KEY>",
        "source": "<ASSET_SOURCE>"
      },
      "root_testinflightclassinsideclosurecapturesfromclosure_Handler_S3Object_FB0849DF": {
        "//": {
          "metadata": {
            "path": "root/Default/Default/test:inflight class inside closure captures from closure/Handler/S3Object",
            "uniqueId": "root_testinflightclassinsideclosurecapturesfromclosure_Handler_S3Object_FB0849DF"
          }
        },
        "bucket": "${aws_s3_bucket.root_Code_02F3C603.bucket}",
        "key": "<ASSET_KEY>",
        "source": "<ASSET_SOURCE>"
      },
      "root_testitworks_Handler_S3Object_4D2EAC45": {
        "//": {
          "metadata": {
            "path": "root/Default/Default/test:it works/Handler/S3Object",
            "uniqueId": "root_testitworks_Handler_S3Object_4D2EAC45"
          }
        },
        "bucket": "${aws_s3_bucket.root_Code_02F3C603.bucket}",
        "key": "<ASSET_KEY>",
        "source": "<ASSET_SOURCE>"
      }
    }
  }
}
```

## preflight.js
```js
const $stdlib = require('@winglang/sdk');
const $outdir = process.env.WING_SYNTH_DIR ?? ".";
const std = $stdlib.std;
const $wing_is_test = process.env.WING_IS_TEST === "true";
const $AppBase = $stdlib.core.App.for(process.env.WING_TARGET);
const cloud = require('@winglang/sdk').cloud;
class $Root extends $stdlib.std.Resource {
  constructor(scope, id) {
    super(scope, id);
    class PreflightClass extends $stdlib.std.Resource {
      constructor(scope, id, ) {
        super(scope, id);
        this.b = this.node.root.newAbstract("@winglang/sdk.cloud.Bucket",this,"cloud.Bucket");
      }
       preflight_method()  {
        const __parent_this_1 = this;
        class $Closure1 extends $stdlib.std.Resource {
          constructor(scope, id, ) {
            super(scope, id);
            this.display.hidden = true;
            this._addInflightOps("handle");
          }
          static _toInflightType(context) {
            const self_client_path = "././inflight.$Closure1.js";
            const __parent_this_1_client = context._lift(__parent_this_1);
            return $stdlib.core.NodeJsCode.fromInline(`
              require("${self_client_path}")({
                __parent_this_1: ${__parent_this_1_client},
              })
            `);
          }
          _toInflight() {
            return $stdlib.core.NodeJsCode.fromInline(`
              (await (async () => {
                const $Closure1Client = ${$Closure1._toInflightType(this).text};
                const client = new $Closure1Client({
                });
                if (client.$inflight_init) { await client.$inflight_init(); }
                return client;
              })())
            `);
          }
          _registerBind(host, ops) {
            if (ops.includes("$inflight_init")) {
              $Closure1._registerBindObject(__parent_this_1, host, []);
            }
            if (ops.includes("handle")) {
              $Closure1._registerBindObject(__parent_this_1.b, host, ["put"]);
            }
            super._registerBind(host, ops);
          }
        }
        const inflight_closure = new $Closure1(this,"$Closure1");
        return this.node.root.newAbstract("@winglang/sdk.cloud.Function",this,"cloud.Function",inflight_closure);
      }
      static _toInflightType(context) {
        const self_client_path = "././inflight.PreflightClass.js";
        return $stdlib.core.NodeJsCode.fromInline(`
          require("${self_client_path}")({
          })
        `);
      }
      _toInflight() {
        const b_client = this._lift(this.b);
        return $stdlib.core.NodeJsCode.fromInline(`
          (await (async () => {
            const PreflightClassClient = ${PreflightClass._toInflightType(this).text};
            const client = new PreflightClassClient({
              b: ${b_client},
            });
            if (client.$inflight_init) { await client.$inflight_init(); }
            return client;
          })())
        `);
      }
      _registerBind(host, ops) {
        if (ops.includes("$inflight_init")) {
          PreflightClass._registerBindObject(this.b, host, []);
        }
        super._registerBind(host, ops);
      }
    }
    class $Closure2 extends $stdlib.std.Resource {
      constructor(scope, id, ) {
        super(scope, id);
        this.display.hidden = true;
        this._addInflightOps("handle");
      }
      static _toInflightType(context) {
        const self_client_path = "././inflight.$Closure2.js";
        const f_client = context._lift(f);
        return $stdlib.core.NodeJsCode.fromInline(`
          require("${self_client_path}")({
            f: ${f_client},
          })
        `);
      }
      _toInflight() {
        return $stdlib.core.NodeJsCode.fromInline(`
          (await (async () => {
            const $Closure2Client = ${$Closure2._toInflightType(this).text};
            const client = new $Closure2Client({
            });
            if (client.$inflight_init) { await client.$inflight_init(); }
            return client;
          })())
        `);
      }
      _registerBind(host, ops) {
        if (ops.includes("$inflight_init")) {
          $Closure2._registerBindObject(f, host, []);
        }
        if (ops.includes("handle")) {
          $Closure2._registerBindObject(f, host, ["invoke"]);
        }
        super._registerBind(host, ops);
      }
    }
    class $Closure3 extends $stdlib.std.Resource {
      constructor(scope, id, ) {
        super(scope, id);
        this.display.hidden = true;
        this._addInflightOps("handle");
      }
      static _toInflightType(context) {
        const self_client_path = "././inflight.$Closure3.js";
        return $stdlib.core.NodeJsCode.fromInline(`
          require("${self_client_path}")({
          })
        `);
      }
      _toInflight() {
        return $stdlib.core.NodeJsCode.fromInline(`
          (await (async () => {
            const $Closure3Client = ${$Closure3._toInflightType(this).text};
            const client = new $Closure3Client({
            });
            if (client.$inflight_init) { await client.$inflight_init(); }
            return client;
          })())
        `);
      }
      _registerBind(host, ops) {
        if (ops.includes("$inflight_init")) {
        }
        if (ops.includes("handle")) {
        }
        super._registerBind(host, ops);
      }
    }
    const p = new PreflightClass(this,"PreflightClass");
    const f = (p.preflight_method());
    this.node.root.new("@winglang/sdk.std.Test",std.Test,this,"test:it works",new $Closure2(this,"$Closure2"));
    this.node.root.new("@winglang/sdk.std.Test",std.Test,this,"test:inflight class inside closure captures from closure",new $Closure3(this,"$Closure3"));
  }
}
class $App extends $AppBase {
  constructor() {
    super({ outdir: $outdir, name: "inflight_class_inside_inflight_closure", plugins: $plugins, isTestEnvironment: $wing_is_test });
    if ($wing_is_test) {
      new $Root(this, "env0");
      const $test_runner = this.testRunner;
      const $tests = $test_runner.findTests();
      for (let $i = 1; $i < $tests.length; $i++) {
        new $Root(this, "env" + $i);
      }
    } else {
      new $Root(this, "Default");
    }
  }
}
new $App().synth();

```
<|MERGE_RESOLUTION|>--- conflicted
+++ resolved
@@ -246,12 +246,7 @@
         },
         "environment": {
           "variables": {
-<<<<<<< HEAD
-            "BUCKET_NAME_70ca4fed": "${aws_s3_bucket.PreflightClass_cloudBucket_05421049.bucket}",
-=======
             "BUCKET_NAME_70ca4fed": "${aws_s3_bucket.root_PreflightClass_cloudBucket_DABE9D2A.bucket}",
-            "BUCKET_NAME_70ca4fed_IS_PUBLIC": "false",
->>>>>>> b9fa34ca
             "WING_FUNCTION_NAME": "cloud-Function-c8db99e3",
             "WING_TARGET": "tf-aws"
           }
