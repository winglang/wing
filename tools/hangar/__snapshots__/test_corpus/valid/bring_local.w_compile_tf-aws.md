--- conflicted
+++ resolved
@@ -292,84 +292,6 @@
         `);
       }
     }
-<<<<<<< HEAD
-=======
-    const file1 = (() => {
-      const cloud = require('@winglang/sdk').cloud;
-      class Store extends $stdlib.std.Resource {
-        constructor(scope, id, ) {
-          super(scope, id);
-          this._addInflightOps("store", "$inflight_init");
-          this.b = this.node.root.newAbstract("@winglang/sdk.cloud.Bucket",this,"cloud.Bucket");
-        }
-        static _toInflightType(context) {
-          return $stdlib.core.NodeJsCode.fromInline(`
-            require("./inflight.Store.js")({
-            })
-          `);
-        }
-        _toInflight() {
-          return $stdlib.core.NodeJsCode.fromInline(`
-            (await (async () => {
-              const StoreClient = ${Store._toInflightType(this).text};
-              const client = new StoreClient({
-                $this_b: ${this._lift(this.b)},
-              });
-              if (client.$inflight_init) { await client.$inflight_init(); }
-              return client;
-            })())
-          `);
-        }
-        _registerBind(host, ops) {
-          if (ops.includes("$inflight_init")) {
-            Store._registerBindObject(this.b, host, []);
-          }
-          if (ops.includes("store")) {
-            Store._registerBindObject(this.b, host, ["put"]);
-          }
-          super._registerBind(host, ops);
-        }
-      }
-      const Color = 
-        Object.freeze((function (tmp) {
-          tmp[tmp["RED"] = 0] = "RED";
-          tmp[tmp["GREEN"] = 1] = "GREEN";
-          tmp[tmp["BLUE"] = 2] = "BLUE";
-          return tmp;
-        })({}))
-      ;
-      return { Store, Color };
-    })();
-    const file2 = (() => {
-      class Q extends $stdlib.std.Resource {
-        constructor(scope, id, ) {
-          super(scope, id);
-          this._addInflightOps("$inflight_init");
-        }
-        static _toInflightType(context) {
-          return $stdlib.core.NodeJsCode.fromInline(`
-            require("./inflight.Q.js")({
-            })
-          `);
-        }
-        _toInflight() {
-          return $stdlib.core.NodeJsCode.fromInline(`
-            (await (async () => {
-              const QClient = ${Q._toInflightType(this).text};
-              const client = new QClient({
-              });
-              if (client.$inflight_init) { await client.$inflight_init(); }
-              return client;
-            })())
-          `);
-        }
-      }
-      return { Q };
-    })();
-    const file3 = (() => {
-      return {  };
-    })();
->>>>>>> 1fa0224b
     const store = new file1.Store(this,"file1.Store");
     const q = new file2.Q(this,"file2.Q");
     this.node.root.new("@winglang/sdk.std.Test",std.Test,this,"test:add data to store",new $Closure1(this,"$Closure1"));
