--- conflicted
+++ resolved
@@ -597,13 +597,8 @@
       return tmp;
     })({})
   ;
-<<<<<<< HEAD
   const Point = require("./Point.Struct.js")($stdlib.std.Struct);
-  return { Util, Store, Color };
-=======
-  const Point = require("./Point.Struct.js")($stdlib.std.Struct, $stdlib.core.NodeJsCode.fromInline);
   return { Util, Store, Color, Point };
->>>>>>> 3d7de7bf
 };
 
 ```
