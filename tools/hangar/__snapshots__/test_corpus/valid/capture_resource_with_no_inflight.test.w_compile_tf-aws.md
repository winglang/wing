--- conflicted
+++ resolved
@@ -108,11 +108,7 @@
       constructor($scope, $id, ) {
         super($scope, $id);
         this.field = "hey";
-<<<<<<< HEAD
-        this.counter = this.node.root.newAbstract("@winglang/sdk.cloud.Counter", this, "cloud.Counter");
-=======
-        this.counter = this.node.root.new("@winglang/sdk.cloud.Counter",cloud.Counter,this, "cloud.Counter");
->>>>>>> 9c70d86d
+        this.counter = this.node.root.new("@winglang/sdk.cloud.Counter", cloud.Counter, this, "cloud.Counter");
       }
       static _toInflightType(context) {
         return `
