# [json.test.w](../../../../../examples/tests/valid/json.test.w) | compile | tf-aws

## inflight.Foo-1.cjs
```cjs
"use strict";
const $helpers = require("@winglang/sdk/lib/helpers");
module.exports = function({  }) {
  class Foo {
    constructor({  }) {
    }
  }
  return Foo;
}
//# sourceMappingURL=inflight.Foo-1.cjs.map
```

## main.tf.json
```json
{
  "//": {
    "metadata": {
      "backend": "local",
      "stackName": "root"
    },
    "outputs": {}
  },
  "provider": {
    "aws": [
      {}
    ]
  },
  "resource": {
    "aws_s3_bucket": {
      "B1InList": {
        "//": {
          "metadata": {
            "path": "root/Default/Default/B1InList/Default",
            "uniqueId": "B1InList"
          }
        },
        "bucket_prefix": "b1inlist-c8cc4391-",
        "force_destroy": false
      },
      "Bucket": {
        "//": {
          "metadata": {
            "path": "root/Default/Default/Bucket/Default",
            "uniqueId": "Bucket"
          }
        },
        "bucket_prefix": "bucket-c88fdc5f-",
        "force_destroy": false
      }
    }
  }
}
```

## preflight.cjs
```cjs
"use strict";
const $stdlib = require('@winglang/sdk');
const $platforms = ((s) => !s ? [] : s.split(';'))(process.env.WING_PLATFORMS);
const $outdir = process.env.WING_SYNTH_DIR ?? ".";
const $wing_is_test = process.env.WING_IS_TEST === "true";
const std = $stdlib.std;
const $helpers = $stdlib.helpers;
const $extern = $helpers.createExternRequire(__dirname);
<<<<<<< HEAD
const $PlatformManager = new $stdlib.platform.PlatformManager({platformPaths: $platforms});
globalThis.$PolyconFactory = $PlatformManager.createPolyconFactory();
const cloud = $stdlib.cloud;
=======
>>>>>>> fddc8a91
class $Root extends $stdlib.std.Resource {
  constructor($scope, $id) {
    super($scope, $id);
    $helpers.nodeof(this).root.$preflightTypesMap = { };
    let $preflightTypesMap = {};
    const cloud = $stdlib.cloud;
    $helpers.nodeof(this).root.$preflightTypesMap = $preflightTypesMap;
    class Foo extends $stdlib.std.Resource {
      constructor($scope, $id, ) {
        super($scope, $id);
        this.SumStr = "wow!";
      }
      static _toInflightType() {
        return `
          require("${$helpers.normalPath(__dirname)}/inflight.Foo-1.cjs")({
          })
        `;
      }
      _toInflight() {
        return `
          (await (async () => {
            const FooClient = ${Foo._toInflightType()};
            const client = new FooClient({
            });
            if (client.$inflight_init) { await client.$inflight_init(); }
            return client;
          })())
        `;
      }
      get _liftMap() {
        return ({
          "$inflight_init": [
          ],
        });
      }
    }
    const jsonNumber = 123;
    const jsonBool = true;
    const jsonArray = [1, 2, 3];
    const jsonMap = ({["1"]: 1, ["2"]: 2, ["3"]: 3});
    const jsonObj = ({"boom": 123});
    for (const j of [jsonNumber, jsonBool, jsonArray, jsonMap, jsonObj]) {
      $helpers.assert($helpers.eq(j, JSON.parse(((json, opts) => { return JSON.stringify(json, null, opts?.indent) })(j))), "j == Json.parse(Json.stringify(j))");
    }
    const jsonMutObj = ({"hello": 123, "world": [1, "cat", 3], "boom boom": ({"hello": 1233})});
    const message = "Coolness";
    ((obj, key, value) => { obj[key] = value; })(jsonMutObj, "hello", message);
    $helpers.assert($helpers.eq(((obj, args) => { if (obj[args] === undefined) throw new Error(`Json property "${args}" does not exist`); return obj[args] })(jsonMutObj, "hello"), message), "jsonMutObj.get(\"hello\") == message");
    const someNumber = 999;
    const jj = someNumber;
    const jj1 = ({"foo": someNumber});
    const jj2 = [someNumber, ({"bar": someNumber})];
    const getStr = (() => {
      return "hello";
    });
    const jj3 = (getStr());
    $helpers.assert($helpers.eq(jj3, "hello"), "jj3 == Json \"hello\"");
    const f = new Foo(this, "Foo");
    const jj4 = f.SumStr;
    $helpers.assert($helpers.eq(jj4, "wow!"), "jj4 == Json \"wow!\"");
    const someJson = ({"x": someNumber});
    $helpers.assert($helpers.eq(((obj, args) => { if (obj[args] === undefined) throw new Error(`Json property "${args}" does not exist`); return obj[args] })(someJson, "x"), someNumber), "someJson.get(\"x\") == someNumber");
    ((obj, key, value) => { obj[key] = value; })(someJson, "x", 111);
    $helpers.assert($helpers.eq(((obj, args) => { if (obj[args] === undefined) throw new Error(`Json property "${args}" does not exist`); return obj[args] })(someJson, "x"), 111), "someJson.get(\"x\") == 111");
    const x = ({"cool": "beans"});
    const nestedJson = ({"a": "hello", "b": ({"c": "world", "d": ({"foo": "foo", "bar": 123})})});
    ((obj, key, value) => { obj[key] = value; })(((obj, args) => { if (obj[args] === undefined) throw new Error(`Json property "${args}" does not exist`); return obj[args] })(((obj, args) => { if (obj[args] === undefined) throw new Error(`Json property "${args}" does not exist`); return obj[args] })(nestedJson, "b"), "d"), "foo", "tastic");
    $helpers.assert($helpers.eq(((obj, args) => { if (obj[args] === undefined) throw new Error(`Json property "${args}" does not exist`); return obj[args] })(((obj, args) => { if (obj[args] === undefined) throw new Error(`Json property "${args}" does not exist`); return obj[args] })(((obj, args) => { if (obj[args] === undefined) throw new Error(`Json property "${args}" does not exist`); return obj[args] })(nestedJson, "b"), "d"), "foo"), "tastic"), "nestedJson.get(\"b\").get(\"d\").get(\"foo\") == \"tastic\"");
    $helpers.assert($helpers.eq(((obj, args) => { if (obj[args] === undefined) throw new Error(`Json property "${args}" does not exist`); return obj[args] })(((obj, args) => { if (obj[args] === undefined) throw new Error(`Json property "${args}" does not exist`); return obj[args] })(((obj, args) => { if (obj[args] === undefined) throw new Error(`Json property "${args}" does not exist`); return obj[args] })(nestedJson, "b"), "d"), "bar"), 123), "nestedJson.get(\"b\").get(\"d\").get(\"bar\") == 123");
    const b = "buckle";
    const arr = [1, 2, b, "my", "shoe", 3, 4, ["shut", "the", "door"]];
    $helpers.assert($helpers.eq(((obj, args) => { if (obj[args] === undefined) throw new Error("Index out of bounds"); return obj[args] })(arr, 0), 1), "arr.getAt(0) == 1");
    $helpers.assert($helpers.eq(((obj, args) => { if (obj[args] === undefined) throw new Error("Index out of bounds"); return obj[args] })(arr, 2), b), "arr.getAt(2) == b");
    $helpers.assert($helpers.eq(((obj, args) => { if (obj[args] === undefined) throw new Error("Index out of bounds"); return obj[args] })(((obj, args) => { if (obj[args] === undefined) throw new Error("Index out of bounds"); return obj[args] })(arr, 7), 0), "shut"), "arr.getAt(7).getAt(0) == \"shut\"");
    ({"a": [1, 2, "world"], "b": [1, 2, "world"]});
    const emptyJson = ({});
    const emptyJsonArr = [];
    const emptyMutJson = ({});
    const emptyMutJsonArr = [];
    ((obj, key, value) => { obj[key] = value; })(emptyMutJson, "cool", ({"a": 1, "b": 2}));
    ((obj, key, value) => { obj[key] = value; })(((obj, args) => { if (obj[args] === undefined) throw new Error(`Json property "${args}" does not exist`); return obj[args] })(emptyMutJson, "cool"), "a", 3);
    ((obj, idx, value) => { obj[idx] = value; })(emptyMutJsonArr, 0, ({"a": 1, "b": 2}));
    ((obj, key, value) => { obj[key] = value; })(((obj, args) => { if (obj[args] === undefined) throw new Error("Index out of bounds"); return obj[args] })(emptyMutJsonArr, 0), "a", 3);
    const theTowerOfJson = ({"a": ({}), "b": ({"c": ({}), "d": [[[({})]]]}), "e": ({"f": ({"g": ({}), "h": [({}), []]})})});
    ((obj, key, value) => { obj[key] = value; })(((obj, args) => { if (obj[args] === undefined) throw new Error("Index out of bounds"); return obj[args] })(((obj, args) => { if (obj[args] === undefined) throw new Error(`Json property "${args}" does not exist`); return obj[args] })(((obj, args) => { if (obj[args] === undefined) throw new Error(`Json property "${args}" does not exist`); return obj[args] })(((obj, args) => { if (obj[args] === undefined) throw new Error(`Json property "${args}" does not exist`); return obj[args] })(theTowerOfJson, "e"), "f"), "h"), 0), "a", 1);
    const thatSuperNestedValue = ((obj, args) => { if (obj[args] === undefined) throw new Error(`Json property "${args}" does not exist`); return obj[args] })(((obj, args) => { if (obj[args] === undefined) throw new Error("Index out of bounds"); return obj[args] })(((obj, args) => { if (obj[args] === undefined) throw new Error(`Json property "${args}" does not exist`); return obj[args] })(((obj, args) => { if (obj[args] === undefined) throw new Error(`Json property "${args}" does not exist`); return obj[args] })(((obj, args) => { if (obj[args] === undefined) throw new Error(`Json property "${args}" does not exist`); return obj[args] })(theTowerOfJson, "e"), "f"), "h"), 0), "a");
    $helpers.assert($helpers.eq((std.Number.fromJson(thatSuperNestedValue)), 1), "num.fromJson(thatSuperNestedValue) == 1");
    const unestedJsonArr = [1, 2, 3];
    $helpers.assert($helpers.eq(((obj, args) => { if (obj[args] === undefined) throw new Error("Index out of bounds"); return obj[args] })(unestedJsonArr, 0), 1), "unestedJsonArr.getAt(0) == 1");
    const jsonElements = ({"strings": ({"single": "Hello", "array": ["Hello", "World", "!"]}), "numbers": ({"one": 1, "two": 2, "three": 3}), "bools": ({"t": true, "f": false})});
    {
      const $if_let_value = ((arg) => { if (typeof arg !== "string") {throw new Error("unable to parse " + typeof arg + " " + arg + " as a string")}; return JSON.parse(JSON.stringify(arg)) })(((jsonElements)?.["strings"])?.["single"]);
      if ($if_let_value != undefined) {
        const val = $if_let_value;
        $helpers.assert($helpers.eq(val, "Hello"), "val == \"Hello\"");
      }
      else {
        $helpers.assert(false, "false");
      }
    }
    {
      const $if_let_value = ((jsonElements)?.["strings"])?.["array"];
      if ($if_let_value != undefined) {
        const vals = $if_let_value;
        {
          const $if_let_value = (vals)?.[0];
          if ($if_let_value != undefined) {
            const hello = $if_let_value;
            $helpers.assert($helpers.eq(hello, "Hello"), "hello == \"Hello\"");
          }
          else {
            $helpers.assert(false, "false");
          }
        }
      }
      else {
        $helpers.assert(false, "false");
      }
    }
    {
      const $if_let_value = ((arg) => { return (typeof arg === "number") ? JSON.parse(JSON.stringify(arg)) : undefined })(((jsonElements)?.["numbers"])?.["two"]);
      if ($if_let_value != undefined) {
        const two = $if_let_value;
        $helpers.assert($helpers.eq((two + 2), 4), "two + 2 == 4");
      }
      else {
        $helpers.assert(false, "false");
      }
    }
    {
      const $if_let_value = ((arg) => { return (typeof arg === "boolean") ? JSON.parse(JSON.stringify(arg)) : undefined })(((jsonElements)?.["bools"])?.["t"]);
      if ($if_let_value != undefined) {
        const truth = $if_let_value;
        $helpers.assert(truth, "truth");
      }
      else {
        $helpers.assert(false, "false");
      }
    }
    {
      const $if_let_value = ((((jsonElements)?.["strings"])?.["non"])?.["existant"])?.["element"];
      if ($if_let_value != undefined) {
        const val = $if_let_value;
        $helpers.assert(false, "false");
      }
    }
    {
      const $if_let_value = (((jsonElements)?.["cant"])?.[1000])?.[42];
      if ($if_let_value != undefined) {
        const val = $if_let_value;
        $helpers.assert(false, "false");
      }
    }
    const notSpecified = ({"foo": "bar"});
    $helpers.assert($helpers.eq(((obj, args) => { if (obj[args] === undefined) throw new Error(`Json property "${args}" does not exist`); return obj[args] })(notSpecified, "foo"), "bar"), "notSpecified.get(\"foo\") == \"bar\"");
    const empty = ({});
    $helpers.assert($helpers.eq(((obj, key) => { return obj.hasOwnProperty(key); })(empty,"something"), false), "empty.has(\"something\") == false");
    const arrayStruct = [({"foo": "", "stuff": []})];
    const setStruct = new Set([({"foo": "", "stuff": []})]);
    const mapStruct = ({["1"]: ({"foo": "", "stuff": []})});
    const deepCollectionStruct = ({["1"]: [new Set([({"foo": "", "stuff": []})])]});
    const notJsonMissingField = ({"foo": "bar", "stuff": []});
    const notJsonWithInnerArray = ({"foo": "bar", "stuff": [], "buckets": [globalThis.$PolyconFactory.new("@winglang/sdk.cloud.Bucket", cloud.Bucket, this, "B1InList")]});
    const notJson = ({"foo": "bar", "stuff": [1, 2, 3], "maybe": ({"good": true, "inner_stuff": [({"hi": 1, "base": "base"})]})});
    let mutableJson = ({"foo": "bar", "stuff": [1, 2, 3], "maybe": ({"good": true, "inner_stuff": [({"hi": 1, "base": "base"})]})});
<<<<<<< HEAD
    const hasBucket = ({"a": ({"a": globalThis.$PolyconFactory.new("@winglang/sdk.cloud.Bucket", cloud.Bucket, this, "Bucket")})});
=======
    const hasBucket = ({"a": ({"a": this.node.root.new("@winglang/sdk.cloud.Bucket", cloud.Bucket, this, "Bucket")})});
    const numVar = 1;
    const strVar = "s";
    const punnedJson1 = ({"numVar": numVar, "strVar": strVar});
    $helpers.assert($helpers.eq($helpers.lookup(punnedJson1, "numVar"), 1), "punnedJson1[\"numVar\"] == 1");
    $helpers.assert($helpers.eq($helpers.lookup(punnedJson1, "strVar"), "s"), "punnedJson1[\"strVar\"] == \"s\"");
    const punnedMutJson1 = ({"numVar": numVar});
    ((obj, key, value) => { obj[key] = value; })(punnedMutJson1, "numVar", (((arg) => { if (typeof arg !== "number") {throw new Error("unable to parse " + typeof arg + " " + arg + " as a number")}; return JSON.parse(JSON.stringify(arg)) })($helpers.lookup(punnedMutJson1, "numVar")) + 1));
    $helpers.assert($helpers.eq($helpers.lookup(punnedMutJson1, "numVar"), 2), "punnedMutJson1[\"numVar\"] == 2");
    const structToPunFromJson = ({"numVar": numVar, "strVar": strVar});
    $helpers.assert($helpers.eq(structToPunFromJson.numVar, 1), "structToPunFromJson.numVar == 1");
    $helpers.assert($helpers.eq(structToPunFromJson.strVar, "s"), "structToPunFromJson.strVar == \"s\"");
>>>>>>> fddc8a91
  }
}
const $APP = $PlatformManager.createApp({ outdir: $outdir, name: "json.test", rootConstruct: $Root, isTestEnvironment: $wing_is_test, entrypointDir: process.env['WING_SOURCE_DIR'], rootId: process.env['WING_ROOT_ID'], polyconFactory: globalThis.$PolyconFactory });
$APP.synth();
//# sourceMappingURL=preflight.cjs.map
```
<|MERGE_RESOLUTION|>--- conflicted
+++ resolved
@@ -66,12 +66,8 @@
 const std = $stdlib.std;
 const $helpers = $stdlib.helpers;
 const $extern = $helpers.createExternRequire(__dirname);
-<<<<<<< HEAD
 const $PlatformManager = new $stdlib.platform.PlatformManager({platformPaths: $platforms});
 globalThis.$PolyconFactory = $PlatformManager.createPolyconFactory();
-const cloud = $stdlib.cloud;
-=======
->>>>>>> fddc8a91
 class $Root extends $stdlib.std.Resource {
   constructor($scope, $id) {
     super($scope, $id);
@@ -237,10 +233,7 @@
     const notJsonWithInnerArray = ({"foo": "bar", "stuff": [], "buckets": [globalThis.$PolyconFactory.new("@winglang/sdk.cloud.Bucket", cloud.Bucket, this, "B1InList")]});
     const notJson = ({"foo": "bar", "stuff": [1, 2, 3], "maybe": ({"good": true, "inner_stuff": [({"hi": 1, "base": "base"})]})});
     let mutableJson = ({"foo": "bar", "stuff": [1, 2, 3], "maybe": ({"good": true, "inner_stuff": [({"hi": 1, "base": "base"})]})});
-<<<<<<< HEAD
     const hasBucket = ({"a": ({"a": globalThis.$PolyconFactory.new("@winglang/sdk.cloud.Bucket", cloud.Bucket, this, "Bucket")})});
-=======
-    const hasBucket = ({"a": ({"a": this.node.root.new("@winglang/sdk.cloud.Bucket", cloud.Bucket, this, "Bucket")})});
     const numVar = 1;
     const strVar = "s";
     const punnedJson1 = ({"numVar": numVar, "strVar": strVar});
@@ -252,7 +245,6 @@
     const structToPunFromJson = ({"numVar": numVar, "strVar": strVar});
     $helpers.assert($helpers.eq(structToPunFromJson.numVar, 1), "structToPunFromJson.numVar == 1");
     $helpers.assert($helpers.eq(structToPunFromJson.strVar, "s"), "structToPunFromJson.strVar == \"s\"");
->>>>>>> fddc8a91
   }
 }
 const $APP = $PlatformManager.createApp({ outdir: $outdir, name: "json.test", rootConstruct: $Root, isTestEnvironment: $wing_is_test, entrypointDir: process.env['WING_SOURCE_DIR'], rootId: process.env['WING_ROOT_ID'], polyconFactory: globalThis.$PolyconFactory });
