--- conflicted
+++ resolved
@@ -320,16 +320,8 @@
 const std = $stdlib.std;
 const $helpers = $stdlib.helpers;
 const $extern = $helpers.createExternRequire(__dirname);
-<<<<<<< HEAD
 const $PlatformManager = new $stdlib.platform.PlatformManager({platformPaths: $platforms});
 globalThis.$PolyconFactory = $PlatformManager.createPolyconFactory();
-const fs = $stdlib.fs;
-const expect = $stdlib.expect;
-const cloud = $stdlib.cloud;
-const util = $stdlib.util;
-const bar = require("./preflight.bar-1.cjs");
-=======
->>>>>>> fddc8a91
 class $Root extends $stdlib.std.Resource {
   constructor($scope, $id) {
     super($scope, $id);
