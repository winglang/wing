# [intrinsics.test.w](../../../../../examples/tests/valid/intrinsics.test.w) | compile | tf-aws

## inflight.$Closure1-2.cjs
```cjs
"use strict";
const $helpers = require("@winglang/sdk/lib/helpers");
<<<<<<< HEAD
module.exports = function({ $echo, $expect_Util }) {
=======
const $macros = require("@winglang/sdk/lib/macros");
module.exports = function({ $echo }) {
>>>>>>> 022caada
  class $Closure1 {
    constructor({  }) {
      const $obj = (...args) => this.handle(...args);
      Object.setPrototypeOf($obj, this);
      return $obj;
    }
    async handle() {
      (await $expect_Util.equal((await $echo("message")), "message"));
    }
  }
  return $Closure1;
}
//# sourceMappingURL=inflight.$Closure1-2.cjs.map
```

## inflight.$Closure2-2.cjs
```cjs
"use strict";
const $helpers = require("@winglang/sdk/lib/helpers");
const $macros = require("@winglang/sdk/lib/macros");
module.exports = function({ $func, $funcFunction }) {
  class $Closure2 {
    constructor({  }) {
      const $obj = (...args) => this.handle(...args);
      Object.setPrototypeOf($obj, this);
      return $obj;
    }
    async handle() {
      (await $funcFunction("message"));
      (await $func.invoke("message"));
    }
  }
  return $Closure2;
}
//# sourceMappingURL=inflight.$Closure2-2.cjs.map
```

## inflight.$Closure3-2.cjs
```cjs
"use strict";
const $helpers = require("@winglang/sdk/lib/helpers");
module.exports = function({ $defaultMessage, $expect_Util }) {
  class $Closure3 {
    constructor({  }) {
      const $obj = (...args) => this.handle(...args);
      Object.setPrototypeOf($obj, this);
      return $obj;
    }
    async handle() {
      (await $expect_Util.equal((await $defaultMessage()), "message"));
    }
  }
  return $Closure3;
}
//# sourceMappingURL=inflight.$Closure3-2.cjs.map
```

## inflight.Bar-1.cjs
```cjs
"use strict";
const $helpers = require("@winglang/sdk/lib/helpers");
const $macros = require("@winglang/sdk/lib/macros");
module.exports = function({  }) {
  class Bar {
    constructor({  }) {
    }
  }
  return Bar;
}
//# sourceMappingURL=inflight.Bar-1.cjs.map
```

## inflight.Example-2.cjs
```cjs
"use strict";
const $helpers = require("@winglang/sdk/lib/helpers");
const $macros = require("@winglang/sdk/lib/macros");
module.exports = function({ $counter }) {
  class Example {
    constructor({  }) {
    }
    async getMessage() {
      return "message";
    }
    async done() {
      (await $counter.inc());
    }
  }
  return Example;
}
//# sourceMappingURL=inflight.Example-2.cjs.map
```

## inflight.InflightBar-1.cjs
```cjs
"use strict";
const $helpers = require("@winglang/sdk/lib/helpers");
const $macros = require("@winglang/sdk/lib/macros");
module.exports = function({  }) {
  class InflightBar {
  }
  return InflightBar;
}
//# sourceMappingURL=inflight.InflightBar-1.cjs.map
```

## main.tf.json
```json
{
  "//": {
    "metadata": {
      "backend": "local",
      "stackName": "root"
    },
    "outputs": {}
  },
  "provider": {
    "aws": [
      {}
    ]
  },
  "resource": {
    "aws_cloudwatch_log_group": {
      "Function_CloudwatchLogGroup_ABDCF4C4": {
        "//": {
          "metadata": {
            "path": "root/Default/Default/Function/CloudwatchLogGroup",
            "uniqueId": "Function_CloudwatchLogGroup_ABDCF4C4"
          }
        },
        "name": "/aws/lambda/Function-c852aba6",
        "retention_in_days": 30
      }
    },
    "aws_dynamodb_table": {
      "Counter": {
        "//": {
          "metadata": {
            "path": "root/Default/Default/Counter/Default",
            "uniqueId": "Counter"
          }
        },
        "attribute": [
          {
            "name": "id",
            "type": "S"
          }
        ],
        "billing_mode": "PAY_PER_REQUEST",
        "hash_key": "id",
        "name": "wing-counter-Counter-c824ef62"
      }
    },
    "aws_iam_role": {
      "Function_IamRole_678BE84C": {
        "//": {
          "metadata": {
            "path": "root/Default/Default/Function/IamRole",
            "uniqueId": "Function_IamRole_678BE84C"
          }
        },
        "assume_role_policy": "{\"Version\":\"2012-10-17\",\"Statement\":[{\"Action\":\"sts:AssumeRole\",\"Principal\":{\"Service\":\"lambda.amazonaws.com\"},\"Effect\":\"Allow\"}]}"
      }
    },
    "aws_iam_role_policy": {
      "Function_IamRolePolicy_E3B26607": {
        "//": {
          "metadata": {
            "path": "root/Default/Default/Function/IamRolePolicy",
            "uniqueId": "Function_IamRolePolicy_E3B26607"
          }
        },
        "policy": "{\"Version\":\"2012-10-17\",\"Statement\":[{\"Action\":[\"dynamodb:UpdateItem\"],\"Resource\":[\"${aws_dynamodb_table.Counter.arn}\"],\"Effect\":\"Allow\"}]}",
        "role": "${aws_iam_role.Function_IamRole_678BE84C.name}"
      }
    },
    "aws_iam_role_policy_attachment": {
      "Function_IamRolePolicyAttachment_CACE1358": {
        "//": {
          "metadata": {
            "path": "root/Default/Default/Function/IamRolePolicyAttachment",
            "uniqueId": "Function_IamRolePolicyAttachment_CACE1358"
          }
        },
        "policy_arn": "arn:aws:iam::aws:policy/service-role/AWSLambdaBasicExecutionRole",
        "role": "${aws_iam_role.Function_IamRole_678BE84C.name}"
      }
    },
    "aws_lambda_function": {
      "Function": {
        "//": {
          "metadata": {
            "path": "root/Default/Default/Function/Default",
            "uniqueId": "Function"
          }
        },
        "architectures": [
          "arm64"
        ],
        "environment": {
          "variables": {
            "DYNAMODB_TABLE_NAME_6cb5a3a4": "${aws_dynamodb_table.Counter.name}",
            "NODE_OPTIONS": "--enable-source-maps",
            "WING_FUNCTION_NAME": "Function-c852aba6",
            "WING_TARGET": "tf-aws"
          }
        },
        "function_name": "Function-c852aba6",
        "handler": "index.handler",
        "logging_config": {
          "log_format": "JSON"
        },
        "memory_size": 1024,
        "publish": true,
        "role": "${aws_iam_role.Function_IamRole_678BE84C.arn}",
        "runtime": "nodejs20.x",
        "s3_bucket": "${aws_s3_bucket.Code.bucket}",
        "s3_key": "${aws_s3_object.Function_S3Object_C62A0C2D.key}",
        "timeout": 60,
        "vpc_config": {
          "security_group_ids": [],
          "subnet_ids": []
        }
      }
    },
    "aws_s3_bucket": {
      "Code": {
        "//": {
          "metadata": {
            "path": "root/Default/Code",
            "uniqueId": "Code"
          }
        },
        "bucket_prefix": "code-c84a50b1-"
      }
    },
    "aws_s3_object": {
      "Function_S3Object_C62A0C2D": {
        "//": {
          "metadata": {
            "path": "root/Default/Default/Function/S3Object",
            "uniqueId": "Function_S3Object_C62A0C2D"
          }
        },
        "bucket": "${aws_s3_bucket.Code.bucket}",
        "key": "<ASSET_KEY>",
        "source": "<ASSET_SOURCE>"
      }
    }
  }
}
```

## preflight.bar-1.cjs
```cjs
"use strict";
const $stdlib = require('@winglang/sdk');
const $macros = require("@winglang/sdk/lib/macros");
const std = $stdlib.std;
const $helpers = $stdlib.helpers;
const $extern = $helpers.createExternRequire(__dirname);
let $preflightTypesMap = {};
class Bar extends $stdlib.std.Resource {
  constructor($scope, $id, ) {
    super($scope, $id);
  }
  static bar($scope) {
    return "bar";
  }
  static getSubdir($scope) {
    return $helpers.resolveDirname(__dirname, "../../../subdir");
  }
  static _toInflightType() {
    return `
      require("${$helpers.normalPath(__dirname)}/inflight.Bar-1.cjs")({
      })
    `;
  }
  _toInflight() {
    return `
      (await (async () => {
        const BarClient = ${Bar._toInflightType()};
        const client = new BarClient({
        });
        if (client.$inflight_init) { await client.$inflight_init(); }
        return client;
      })())
    `;
  }
  get _liftMap() {
    return ({
      "$inflight_init": [
      ],
    });
  }
}
class InflightBar extends $stdlib.std.Resource {
  constructor($scope, $id, ) {
    super($scope, $id);
  }
  static _toInflightType() {
    return `
      require("${$helpers.normalPath(__dirname)}/inflight.InflightBar-1.cjs")({
      })
    `;
  }
  _toInflight() {
    return `
      (await (async () => {
        const InflightBarClient = ${InflightBar._toInflightType()};
        const client = new InflightBarClient({
        });
        if (client.$inflight_init) { await client.$inflight_init(); }
        return client;
      })())
    `;
  }
  get _liftMap() {
    return ({
      "$inflight_init": [
      ],
    });
  }
}
if ($preflightTypesMap[2]) { throw new Error("InflightBar is already in type map"); }
$preflightTypesMap[2] = InflightBar;
module.exports = { $preflightTypesMap, Bar, InflightBar };
//# sourceMappingURL=preflight.bar-1.cjs.map
```

## preflight.cjs
```cjs
"use strict";
const $stdlib = require('@winglang/sdk');
const $macros = require("@winglang/sdk/lib/macros");
const $platforms = ((s) => !s ? [] : s.split(';'))(process.env.WING_PLATFORMS);
const $outdir = process.env.WING_SYNTH_DIR ?? ".";
const $wing_is_test = process.env.WING_IS_TEST === "true";
const std = $stdlib.std;
const $helpers = $stdlib.helpers;
const $extern = $helpers.createExternRequire(__dirname);
const $PlatformManager = new $stdlib.platform.PlatformManager({platformPaths: $platforms});
class $Root extends $stdlib.std.Resource {
  constructor($scope, $id) {
    super($scope, $id);
    $helpers.nodeof(this).root.$preflightTypesMap = { };
    let $preflightTypesMap = {};
    const fs = $stdlib.fs;
    const expect = $stdlib.expect;
    const cloud = $stdlib.cloud;
    const util = $stdlib.util;
    const bar = $helpers.bringJs(`${__dirname}/preflight.bar-1.cjs`, $preflightTypesMap);
    $helpers.nodeof(this).root.$preflightTypesMap = $preflightTypesMap;
    class Example extends $stdlib.std.Resource {
      constructor($scope, $id, ) {
        super($scope, $id);
      }
      static _toInflightType() {
        return `
          require("${$helpers.normalPath(__dirname)}/inflight.Example-2.cjs")({
            $counter: ${$stdlib.core.liftObject(counter)},
          })
        `;
      }
      _toInflight() {
        return `
          (await (async () => {
            const ExampleClient = ${Example._toInflightType()};
            const client = new ExampleClient({
            });
            if (client.$inflight_init) { await client.$inflight_init(); }
            return client;
          })())
        `;
      }
      get _liftMap() {
        return ({
          "getMessage": [
          ],
          "done": [
            [counter, ["inc"]],
          ],
          "$inflight_init": [
            [counter, []],
          ],
        });
      }
    }
    class $Closure1 extends $stdlib.std.AutoIdResource {
      _id = $stdlib.core.closureId();
      constructor($scope, $id, ) {
        super($scope, $id);
        $helpers.nodeof(this).hidden = true;
      }
      static _toInflightType() {
        return `
          require("${$helpers.normalPath(__dirname)}/inflight.$Closure1-2.cjs")({
            $echo: ${$stdlib.core.liftObject(echo)},
            $expect_Util: ${$stdlib.core.liftObject($stdlib.core.toLiftableModuleType(expect.Util, "@winglang/sdk/expect", "Util"))},
          })
        `;
      }
      _toInflight() {
        return `
          (await (async () => {
            const $Closure1Client = ${$Closure1._toInflightType()};
            const client = new $Closure1Client({
            });
            if (client.$inflight_init) { await client.$inflight_init(); }
            return client;
          })())
        `;
      }
      get _liftMap() {
        return ({
          "handle": [
            [$stdlib.core.toLiftableModuleType(expect.Util, "@winglang/sdk/expect", "Util"), ["equal"]],
            [echo, ["handle"]],
          ],
          "$inflight_init": [
            [$stdlib.core.toLiftableModuleType(expect.Util, "@winglang/sdk/expect", "Util"), []],
            [echo, []],
          ],
        });
      }
    }
    class $Closure2 extends $stdlib.std.AutoIdResource {
      _id = $stdlib.core.closureId();
      constructor($scope, $id, ) {
        super($scope, $id);
        $helpers.nodeof(this).hidden = true;
      }
      static _toInflightType() {
        return `
          require("${$helpers.normalPath(__dirname)}/inflight.$Closure2-2.cjs")({
            $func: ${$stdlib.core.liftObject(func)},
            $funcFunction: ${$stdlib.core.liftObject(funcFunction)},
          })
        `;
      }
      _toInflight() {
        return `
          (await (async () => {
            const $Closure2Client = ${$Closure2._toInflightType()};
            const client = new $Closure2Client({
            });
            if (client.$inflight_init) { await client.$inflight_init(); }
            return client;
          })())
        `;
      }
      get _liftMap() {
        return ({
          "handle": [
            [func, ["invoke"]],
            [funcFunction, []],
          ],
          "$inflight_init": [
            [func, []],
            [funcFunction, []],
          ],
        });
      }
    }
    class $Closure3 extends $stdlib.std.AutoIdResource {
      _id = $stdlib.core.closureId();
      constructor($scope, $id, ) {
        super($scope, $id);
        $helpers.nodeof(this).hidden = true;
      }
      static _toInflightType() {
        return `
          require("${$helpers.normalPath(__dirname)}/inflight.$Closure3-2.cjs")({
            $defaultMessage: ${$stdlib.core.liftObject(defaultMessage)},
            $expect_Util: ${$stdlib.core.liftObject($stdlib.core.toLiftableModuleType(expect.Util, "@winglang/sdk/expect", "Util"))},
          })
        `;
      }
      _toInflight() {
        return `
          (await (async () => {
            const $Closure3Client = ${$Closure3._toInflightType()};
            const client = new $Closure3Client({
            });
            if (client.$inflight_init) { await client.$inflight_init(); }
            return client;
          })())
        `;
      }
      get _liftMap() {
        return ({
          "handle": [
            [$stdlib.core.toLiftableModuleType(expect.Util, "@winglang/sdk/expect", "Util"), ["equal"]],
            [defaultMessage, ["handle"]],
          ],
          "$inflight_init": [
            [$stdlib.core.toLiftableModuleType(expect.Util, "@winglang/sdk/expect", "Util"), []],
            [defaultMessage, []],
          ],
        });
      }
    }
    const path = "SHOULD_IGNORE";
    const filename = "intrinsics.test.w";
    const currentFile = (fs.Util.join($helpers.resolveDirname(__dirname, "../../.."), filename));
    (expect.Util.equal(filename, (fs.Util.basename(currentFile))));
    (expect.Util.equal($helpers.resolveDirname(__dirname, "../../.."), (fs.Util.dirname(currentFile))));
    (expect.Util.equal((bar.Bar.getSubdir(this)), (fs.Util.join($helpers.resolveDirname(__dirname, "../../.."), "subdir"))));
    const counter = globalThis.$ClassFactory.new("@winglang/sdk.cloud.Counter", cloud.Counter, this, "Counter");
    const echo = $stdlib.core.importInflight(`require('../../../inflight_ts/example1.ts')["default"]`);
    const example = new Example(this, "Example");
    const funcFunction = $stdlib.core.importInflight(`require('../../../inflight_ts/example2.ts')["main"]`, [({ obj: example, alias: "example" }), ({ obj: example, ops: ["getMessage", ], alias: "exampleCopy" }), ({ obj: [1, 2, 3], alias: "numbers" })]);
    const func = globalThis.$ClassFactory.new("@winglang/sdk.cloud.Function", cloud.Function, this, "Function", funcFunction);
    const defaultMessage = $stdlib.core.importInflight(`require('../../../inflight_ts/example3.ts')["default"]`, [({ obj: example, alias: "example" })]);
    globalThis.$ClassFactory.new("@winglang/sdk.std.Test", std.Test, this, "test:invoke default function", new $Closure1(this, "$Closure1"));
    globalThis.$ClassFactory.new("@winglang/sdk.std.Test", std.Test, this, "test:invoke inflight function", new $Closure2(this, "$Closure2"));
    globalThis.$ClassFactory.new("@winglang/sdk.std.Test", std.Test, this, "test:invoke default with lift", new $Closure3(this, "$Closure3"));
  }
}
const $APP = $PlatformManager.createApp({ outdir: $outdir, name: "intrinsics.test", rootConstruct: $Root, isTestEnvironment: $wing_is_test, entrypointDir: process.env['WING_SOURCE_DIR'], rootId: process.env['WING_ROOT_ID'] });
$APP.synth();
//# sourceMappingURL=preflight.cjs.map
```
<|MERGE_RESOLUTION|>--- conflicted
+++ resolved
@@ -4,12 +4,8 @@
 ```cjs
 "use strict";
 const $helpers = require("@winglang/sdk/lib/helpers");
-<<<<<<< HEAD
+const $macros = require("@winglang/sdk/lib/macros");
 module.exports = function({ $echo, $expect_Util }) {
-=======
-const $macros = require("@winglang/sdk/lib/macros");
-module.exports = function({ $echo }) {
->>>>>>> 022caada
   class $Closure1 {
     constructor({  }) {
       const $obj = (...args) => this.handle(...args);
