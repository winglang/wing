# [casting.test.w](../../../../../examples/tests/valid/casting.test.w) | compile | tf-aws

## main.tf.json
```json
{
  "//": {
    "metadata": {
      "backend": "local",
      "overrides": {
        "aws_s3_bucket": [
          "bucket_prefix"
        ]
      },
      "stackName": "root"
    },
    "outputs": {}
  },
  "provider": {
    "aws": [
      {}
    ]
  },
  "resource": {
    "aws_s3_bucket": {
      "Bucket": {
        "//": {
          "metadata": {
            "path": "root/Default/Default/Bucket/Default",
            "uniqueId": "Bucket"
          }
        },
        "bucket_prefix": "my-prefix-",
        "force_destroy": false
      }
    }
  }
}
```

## preflight.cjs
```cjs
"use strict";
const $stdlib = require('@winglang/sdk');
const $platforms = ((s) => !s ? [] : s.split(';'))(process.env.WING_PLATFORMS);
const $outdir = process.env.WING_SYNTH_DIR ?? ".";
const $wing_is_test = process.env.WING_IS_TEST === "true";
const std = $stdlib.std;
const $helpers = $stdlib.helpers;
const $extern = $helpers.createExternRequire(__dirname);
<<<<<<< HEAD
const $PlatformManager = new $stdlib.platform.PlatformManager({platformPaths: $platforms});
globalThis.$PolyconFactory = $PlatformManager.createPolyconFactory();
const cloud = $stdlib.cloud;
const util = $stdlib.util;
const aws = require("@cdktf/provider-aws");
class $Root extends $stdlib.std.Resource {
  constructor($scope, $id) {
    super($scope, $id);
    const b = globalThis.$PolyconFactory.new("@winglang/sdk.cloud.Bucket", cloud.Bucket, this, "Bucket");
=======
class $Root extends $stdlib.std.Resource {
  constructor($scope, $id) {
    super($scope, $id);
    $helpers.nodeof(this).root.$preflightTypesMap = { };
    let $preflightTypesMap = {};
    const cloud = $stdlib.cloud;
    const util = $stdlib.util;
    const aws = require("@cdktf/provider-aws");
    $helpers.nodeof(this).root.$preflightTypesMap = $preflightTypesMap;
    const b = this.node.root.new("@winglang/sdk.cloud.Bucket", cloud.Bucket, this, "Bucket");
>>>>>>> fddc8a91
    if ($helpers.eq((util.Util.env("WING_TARGET")), "tf-aws")) {
      const s3Bucket = ($helpers.nodeof(b).findChild("Default"));
      (s3Bucket.addOverride("bucket_prefix", "my-prefix-"));
      console.log($helpers.nodeof(s3Bucket).path);
    }
  }
}
const $APP = $PlatformManager.createApp({ outdir: $outdir, name: "casting.test", rootConstruct: $Root, isTestEnvironment: $wing_is_test, entrypointDir: process.env['WING_SOURCE_DIR'], rootId: process.env['WING_ROOT_ID'], polyconFactory: globalThis.$PolyconFactory });
$APP.synth();
//# sourceMappingURL=preflight.cjs.map
```
<|MERGE_RESOLUTION|>--- conflicted
+++ resolved
@@ -47,17 +47,8 @@
 const std = $stdlib.std;
 const $helpers = $stdlib.helpers;
 const $extern = $helpers.createExternRequire(__dirname);
-<<<<<<< HEAD
 const $PlatformManager = new $stdlib.platform.PlatformManager({platformPaths: $platforms});
 globalThis.$PolyconFactory = $PlatformManager.createPolyconFactory();
-const cloud = $stdlib.cloud;
-const util = $stdlib.util;
-const aws = require("@cdktf/provider-aws");
-class $Root extends $stdlib.std.Resource {
-  constructor($scope, $id) {
-    super($scope, $id);
-    const b = globalThis.$PolyconFactory.new("@winglang/sdk.cloud.Bucket", cloud.Bucket, this, "Bucket");
-=======
 class $Root extends $stdlib.std.Resource {
   constructor($scope, $id) {
     super($scope, $id);
@@ -67,8 +58,7 @@
     const util = $stdlib.util;
     const aws = require("@cdktf/provider-aws");
     $helpers.nodeof(this).root.$preflightTypesMap = $preflightTypesMap;
-    const b = this.node.root.new("@winglang/sdk.cloud.Bucket", cloud.Bucket, this, "Bucket");
->>>>>>> fddc8a91
+    const b = globalThis.$PolyconFactory.new("@winglang/sdk.cloud.Bucket", cloud.Bucket, this, "Bucket");
     if ($helpers.eq((util.Util.env("WING_TARGET")), "tf-aws")) {
       const s3Bucket = ($helpers.nodeof(b).findChild("Default"));
       (s3Bucket.addOverride("bucket_prefix", "my-prefix-"));
