# [bring_cdktf.test.w](../../../../../examples/tests/valid/bring_cdktf.test.w) | compile | tf-aws

## inflight.Foo-1.cjs
```cjs
"use strict";
const $helpers = require("@winglang/sdk/lib/helpers");
module.exports = function({  }) {
  class Foo {
    constructor({  }) {
    }
  }
  return Foo;
}
//# sourceMappingURL=inflight.Foo-1.cjs.map
```

## main.tf.json
```json
{
  "//": {
    "metadata": {
      "backend": "local",
      "stackName": "root"
    },
    "outputs": {}
  },
  "provider": {
    "aws": [
      {}
    ]
  },
  "resource": {
    "aws_s3_bucket": {
      "Bucket": {
        "//": {
          "metadata": {
            "path": "root/Default/Default/Bucket",
            "uniqueId": "Bucket"
          }
        },
        "bucket_prefix": "hello",
        "versioning": {
          "enabled": true,
          "mfa_delete": true
        }
      }
    }
  }
}
```

## preflight.cjs
```cjs
"use strict";
const $stdlib = require('@winglang/sdk');
const $platforms = ((s) => !s ? [] : s.split(';'))(process.env.WING_PLATFORMS);
const $outdir = process.env.WING_SYNTH_DIR ?? ".";
const $wing_is_test = process.env.WING_IS_TEST === "true";
const std = $stdlib.std;
const $helpers = $stdlib.helpers;
const $extern = $helpers.createExternRequire(__dirname);
<<<<<<< HEAD
const $PlatformManager = new $stdlib.platform.PlatformManager({platformPaths: $platforms});
globalThis.$PolyconFactory = $PlatformManager.createPolyconFactory();
const aws = require("@cdktf/provider-aws");
const cdktf = require("cdktf");
=======
>>>>>>> fddc8a91
class $Root extends $stdlib.std.Resource {
  constructor($scope, $id) {
    super($scope, $id);
    $helpers.nodeof(this).root.$preflightTypesMap = { };
    let $preflightTypesMap = {};
    const aws = require("@cdktf/provider-aws");
    const cdktf = require("cdktf");
    $helpers.nodeof(this).root.$preflightTypesMap = $preflightTypesMap;
    class Foo extends $stdlib.std.Resource {
      constructor($scope, $id, ) {
        super($scope, $id);
        globalThis.$PolyconFactory.new("cdktf.S3Backend", cdktf.S3Backend, this, ({"bucket": "foo", "key": "bar"}));
      }
      static _toInflightType() {
        return `
          require("${$helpers.normalPath(__dirname)}/inflight.Foo-1.cjs")({
          })
        `;
      }
      _toInflight() {
        return `
          (await (async () => {
            const FooClient = ${Foo._toInflightType()};
            const client = new FooClient({
            });
            if (client.$inflight_init) { await client.$inflight_init(); }
            return client;
          })())
        `;
      }
      get _liftMap() {
        return ({
          "$inflight_init": [
          ],
        });
      }
    }
    const bucket = globalThis.$PolyconFactory.new("@cdktf/provider-aws.s3Bucket.S3Bucket", aws.s3Bucket.S3Bucket, this, "Bucket", { bucketPrefix: "hello", versioning: ({"enabled": true, "mfaDelete": true}) });
    $helpers.nodeof(bucket).color = "pink";
  }
}
const $APP = $PlatformManager.createApp({ outdir: $outdir, name: "bring_cdktf.test", rootConstruct: $Root, isTestEnvironment: $wing_is_test, entrypointDir: process.env['WING_SOURCE_DIR'], rootId: process.env['WING_ROOT_ID'], polyconFactory: globalThis.$PolyconFactory });
$APP.synth();
//# sourceMappingURL=preflight.cjs.map
```
<|MERGE_RESOLUTION|>--- conflicted
+++ resolved
@@ -59,13 +59,8 @@
 const std = $stdlib.std;
 const $helpers = $stdlib.helpers;
 const $extern = $helpers.createExternRequire(__dirname);
-<<<<<<< HEAD
 const $PlatformManager = new $stdlib.platform.PlatformManager({platformPaths: $platforms});
 globalThis.$PolyconFactory = $PlatformManager.createPolyconFactory();
-const aws = require("@cdktf/provider-aws");
-const cdktf = require("cdktf");
-=======
->>>>>>> fddc8a91
 class $Root extends $stdlib.std.Resource {
   constructor($scope, $id) {
     super($scope, $id);
