--- conflicted
+++ resolved
@@ -628,15 +628,9 @@
         super._registerOnLift(host, ops);
       }
     }
-<<<<<<< HEAD
-    const r = this.node.root.newAbstract("@winglang/sdk.ex.Redis", this, "ex.Redis");
-    const r2 = this.node.root.newAbstract("@winglang/sdk.ex.Redis", this, "r2");
-    const queue = this.node.root.newAbstract("@winglang/sdk.cloud.Queue", this, "cloud.Queue");
-=======
-    const r = this.node.root.new("@winglang/sdk.ex.Redis",ex.Redis,this, "ex.Redis");
-    const r2 = this.node.root.new("@winglang/sdk.ex.Redis",ex.Redis,this, "r2");
-    const queue = this.node.root.new("@winglang/sdk.cloud.Queue",cloud.Queue,this, "cloud.Queue");
->>>>>>> 9c70d86d
+    const r = this.node.root.new("@winglang/sdk.ex.Redis", ex.Redis, this, "ex.Redis");
+    const r2 = this.node.root.new("@winglang/sdk.ex.Redis", ex.Redis, this, "r2");
+    const queue = this.node.root.new("@winglang/sdk.cloud.Queue", cloud.Queue, this, "cloud.Queue");
     (queue.setConsumer(new $Closure1(this, "$Closure1"), { timeout: (std.Duration.fromSeconds(3)) }));
     this.node.root.new("@winglang/sdk.std.Test", std.Test, this, "test:testing Redis", new $Closure2(this, "$Closure2"));
   }
