# [redis.test.w](../../../../../examples/tests/valid/redis.test.w) | compile | tf-aws

## inflight.$Closure1-1.js
```js
"use strict";
module.exports = function({ $r }) {
  class $Closure1 {
    constructor({  }) {
      const $obj = (...args) => this.handle(...args);
      Object.setPrototypeOf($obj, this);
      return $obj;
    }
    async handle(message) {
      (await $r.set("hello",message));
    }
  }
  return $Closure1;
}

```

## inflight.$Closure2-1.js
```js
"use strict";
module.exports = function({ $queue, $r, $r2, $util_Util }) {
  class $Closure2 {
    constructor({  }) {
      const $obj = (...args) => this.handle(...args);
      Object.setPrototypeOf($obj, this);
      return $obj;
    }
    async handle() {
      const connection = (await $r.rawClient());
      (await connection.set("wing","does redis"));
      const value = (await connection.get("wing"));
      {((cond) => {if (!cond) throw new Error("assertion failed: value == \"does redis\"")})((((a,b) => { try { return require('assert').deepStrictEqual(a,b) === undefined; } catch { return false; } })(value,"does redis")))};
      (await $r2.set("wing","does redis again"));
      const value2 = (await $r2.get("wing"));
      {((cond) => {if (!cond) throw new Error("assertion failed: value2 == \"does redis again\"")})((((a,b) => { try { return require('assert').deepStrictEqual(a,b) === undefined; } catch { return false; } })(value2,"does redis again")))};
      (await $queue.push("world!"));
      (await $util_Util.waitUntil(async () => {
        return (((a,b) => { try { return require('assert').notDeepStrictEqual(a,b) === undefined; } catch { return false; } })((await $r.get("hello")),undefined));
      }
      ));
      {((cond) => {if (!cond) throw new Error("assertion failed: \"world!\" == \"${r.get(\"hello\")}\"")})((((a,b) => { try { return require('assert').deepStrictEqual(a,b) === undefined; } catch { return false; } })("world!",String.raw({ raw: ["", ""] }, (await $r.get("hello"))))))};
    }
  }
  return $Closure2;
}

```

## main.tf.json
```json
{
  "//": {
    "metadata": {
      "backend": "local",
      "stackName": "root",
      "version": "0.17.0"
    },
    "outputs": {
      "root": {
        "Default": {
          "cloud.TestRunner": {
            "TestFunctionArns": "WING_TEST_RUNNER_FUNCTION_ARNS"
          }
        }
      }
    }
  },
  "data": {
    "aws_region": {
      "Region": {
        "//": {
          "metadata": {
            "path": "root/Default/Region",
            "uniqueId": "Region"
          }
        }
      }
    }
  },
  "output": {
    "WING_TEST_RUNNER_FUNCTION_ARNS": {
      "value": "[]"
    }
  },
  "provider": {
    "aws": [
      {}
    ]
  },
  "resource": {
    "aws_cloudwatch_log_group": {
      "cloudQueue-SetConsumer-cdafee6e_CloudwatchLogGroup_F895C874": {
        "//": {
          "metadata": {
            "path": "root/Default/Default/cloud.Queue-SetConsumer-cdafee6e/CloudwatchLogGroup",
            "uniqueId": "cloudQueue-SetConsumer-cdafee6e_CloudwatchLogGroup_F895C874"
          }
        },
        "name": "/aws/lambda/cloud-Queue-SetConsumer-cdafee6e-c8eb6a09",
        "retention_in_days": 30
      }
    },
    "aws_eip": {
      "EIP": {
        "//": {
          "metadata": {
            "path": "root/Default/EIP",
            "uniqueId": "EIP"
          }
        }
      }
    },
    "aws_elasticache_cluster": {
      "exRedis_RedisCluster_3C9A5882": {
        "//": {
          "metadata": {
            "path": "root/Default/Default/ex.Redis/RedisCluster",
            "uniqueId": "exRedis_RedisCluster_3C9A5882"
          }
        },
        "availability_zone": "${aws_subnet.PrivateSubnet.availability_zone}",
        "cluster_id": "ex-redis-c8a27ec9",
        "engine": "redis",
        "engine_version": "6.2",
        "node_type": "cache.t4g.small",
        "num_cache_nodes": 1,
        "parameter_group_name": "default.redis6.x",
        "security_group_ids": [
          "${aws_security_group.exRedis_securityGroup_3948C3F2.id}"
        ],
        "subnet_group_name": "${aws_elasticache_subnet_group.exRedis_RedisSubnetGroup_EE9BBE48.name}"
      },
      "r2_RedisCluster_C6087F40": {
        "//": {
          "metadata": {
            "path": "root/Default/Default/r2/RedisCluster",
            "uniqueId": "r2_RedisCluster_C6087F40"
          }
        },
        "availability_zone": "${aws_subnet.PrivateSubnet.availability_zone}",
        "cluster_id": "r2-c882797c",
        "engine": "redis",
        "engine_version": "6.2",
        "node_type": "cache.t4g.small",
        "num_cache_nodes": 1,
        "parameter_group_name": "default.redis6.x",
        "security_group_ids": [
          "${aws_security_group.r2_securityGroup_35A75C2E.id}"
        ],
        "subnet_group_name": "${aws_elasticache_subnet_group.r2_RedisSubnetGroup_C415566B.name}"
      }
    },
    "aws_elasticache_subnet_group": {
      "exRedis_RedisSubnetGroup_EE9BBE48": {
        "//": {
          "metadata": {
            "path": "root/Default/Default/ex.Redis/RedisSubnetGroup",
            "uniqueId": "exRedis_RedisSubnetGroup_EE9BBE48"
          }
        },
        "name": "ex-redis-c8a27ec9-subnetGroup",
        "subnet_ids": [
          "${aws_subnet.PrivateSubnet.id}"
        ]
      },
      "r2_RedisSubnetGroup_C415566B": {
        "//": {
          "metadata": {
            "path": "root/Default/Default/r2/RedisSubnetGroup",
            "uniqueId": "r2_RedisSubnetGroup_C415566B"
          }
        },
        "name": "r2-c882797c-subnetGroup",
        "subnet_ids": [
          "${aws_subnet.PrivateSubnet.id}"
        ]
      }
    },
    "aws_iam_role": {
      "cloudQueue-SetConsumer-cdafee6e_IamRole_2548D828": {
        "//": {
          "metadata": {
            "path": "root/Default/Default/cloud.Queue-SetConsumer-cdafee6e/IamRole",
            "uniqueId": "cloudQueue-SetConsumer-cdafee6e_IamRole_2548D828"
          }
        },
        "assume_role_policy": "{\"Version\":\"2012-10-17\",\"Statement\":[{\"Action\":\"sts:AssumeRole\",\"Principal\":{\"Service\":\"lambda.amazonaws.com\"},\"Effect\":\"Allow\"}]}"
      }
    },
    "aws_iam_role_policy": {
      "cloudQueue-SetConsumer-cdafee6e_IamRolePolicy_37133937": {
        "//": {
          "metadata": {
            "path": "root/Default/Default/cloud.Queue-SetConsumer-cdafee6e/IamRolePolicy",
            "uniqueId": "cloudQueue-SetConsumer-cdafee6e_IamRolePolicy_37133937"
          }
        },
        "policy": "{\"Version\":\"2012-10-17\",\"Statement\":[{\"Action\":[\"sqs:ReceiveMessage\",\"sqs:ChangeMessageVisibility\",\"sqs:GetQueueUrl\",\"sqs:DeleteMessage\",\"sqs:GetQueueAttributes\"],\"Resource\":[\"${aws_sqs_queue.cloudQueue.arn}\"],\"Effect\":\"Allow\"},{\"Action\":[\"elasticache:Describe*\"],\"Resource\":[\"${aws_elasticache_cluster.exRedis_RedisCluster_3C9A5882.arn}\"],\"Effect\":\"Allow\"},{\"Effect\":\"Allow\",\"Action\":[\"ec2:CreateNetworkInterface\",\"ec2:DescribeNetworkInterfaces\",\"ec2:DeleteNetworkInterface\",\"ec2:DescribeSubnets\",\"ec2:DescribeSecurityGroups\"],\"Resource\":\"*\"},{\"Effect\":\"Allow\",\"Action\":[\"ec2:CreateNetworkInterface\",\"ec2:DescribeNetworkInterfaces\",\"ec2:DeleteNetworkInterface\",\"ec2:DescribeSubnets\",\"ec2:DescribeSecurityGroups\"],\"Resource\":\"*\"}]}",
        "role": "${aws_iam_role.cloudQueue-SetConsumer-cdafee6e_IamRole_2548D828.name}"
      }
    },
    "aws_iam_role_policy_attachment": {
      "cloudQueue-SetConsumer-cdafee6e_IamRolePolicyAttachment_45079F65": {
        "//": {
          "metadata": {
            "path": "root/Default/Default/cloud.Queue-SetConsumer-cdafee6e/IamRolePolicyAttachment",
            "uniqueId": "cloudQueue-SetConsumer-cdafee6e_IamRolePolicyAttachment_45079F65"
          }
        },
        "policy_arn": "arn:aws:iam::aws:policy/service-role/AWSLambdaBasicExecutionRole",
        "role": "${aws_iam_role.cloudQueue-SetConsumer-cdafee6e_IamRole_2548D828.name}"
      }
    },
    "aws_internet_gateway": {
      "InternetGateway": {
        "//": {
          "metadata": {
            "path": "root/Default/InternetGateway",
            "uniqueId": "InternetGateway"
          }
        },
        "tags": {
          "Name": "Default-c82bf964-internet-gateway"
        },
        "vpc_id": "${aws_vpc.VPC.id}"
      }
    },
    "aws_lambda_event_source_mapping": {
      "cloudQueue_EventSourceMapping_41814136": {
        "//": {
          "metadata": {
            "path": "root/Default/Default/cloud.Queue/EventSourceMapping",
            "uniqueId": "cloudQueue_EventSourceMapping_41814136"
          }
        },
        "batch_size": 1,
        "event_source_arn": "${aws_sqs_queue.cloudQueue.arn}",
        "function_name": "${aws_lambda_function.cloudQueue-SetConsumer-cdafee6e.function_name}"
      }
    },
    "aws_lambda_function": {
      "cloudQueue-SetConsumer-cdafee6e": {
        "//": {
          "metadata": {
            "path": "root/Default/Default/cloud.Queue-SetConsumer-cdafee6e/Default",
            "uniqueId": "cloudQueue-SetConsumer-cdafee6e"
          }
        },
        "architectures": [
          "arm64"
        ],
        "environment": {
          "variables": {
            "REDIS_CLUSTER_ID_89baf91f": "${aws_elasticache_cluster.exRedis_RedisCluster_3C9A5882.cluster_id}",
            "WING_FUNCTION_NAME": "cloud-Queue-SetConsumer-cdafee6e-c8eb6a09",
            "WING_TARGET": "tf-aws"
          }
        },
        "function_name": "cloud-Queue-SetConsumer-cdafee6e-c8eb6a09",
        "handler": "index.handler",
        "publish": true,
        "role": "${aws_iam_role.cloudQueue-SetConsumer-cdafee6e_IamRole_2548D828.arn}",
        "runtime": "nodejs18.x",
        "s3_bucket": "${aws_s3_bucket.Code.bucket}",
        "s3_key": "${aws_s3_object.cloudQueue-SetConsumer-cdafee6e_S3Object_8868B9FB.key}",
        "timeout": "${aws_sqs_queue.cloudQueue.visibility_timeout_seconds}",
        "vpc_config": {
          "security_group_ids": [
            "${aws_security_group.exRedis_securityGroup_3948C3F2.id}"
          ],
          "subnet_ids": [
            "${aws_subnet.PrivateSubnet.id}"
          ]
        }
      }
    },
    "aws_nat_gateway": {
      "NATGateway": {
        "//": {
          "metadata": {
            "path": "root/Default/NATGateway",
            "uniqueId": "NATGateway"
          }
        },
        "allocation_id": "${aws_eip.EIP.id}",
        "subnet_id": "${aws_subnet.PublicSubnet.id}",
        "tags": {
          "Name": "Default-c82bf964-nat-gateway"
        }
      }
    },
    "aws_route_table": {
      "PrivateRouteTable": {
        "//": {
          "metadata": {
            "path": "root/Default/PrivateRouteTable",
            "uniqueId": "PrivateRouteTable"
          }
        },
        "route": [
          {
            "carrier_gateway_id": null,
            "cidr_block": "0.0.0.0/0",
            "core_network_arn": null,
            "destination_prefix_list_id": null,
            "egress_only_gateway_id": null,
            "gateway_id": null,
            "instance_id": null,
            "ipv6_cidr_block": null,
            "local_gateway_id": null,
            "nat_gateway_id": "${aws_nat_gateway.NATGateway.id}",
            "network_interface_id": null,
            "transit_gateway_id": null,
            "vpc_endpoint_id": null,
            "vpc_peering_connection_id": null
          }
        ],
        "tags": {
          "Name": "Default-c82bf964-private-route-table-1"
        },
        "vpc_id": "${aws_vpc.VPC.id}"
      },
      "PublicRouteTable": {
        "//": {
          "metadata": {
            "path": "root/Default/PublicRouteTable",
            "uniqueId": "PublicRouteTable"
          }
        },
        "route": [
          {
            "carrier_gateway_id": null,
            "cidr_block": "0.0.0.0/0",
            "core_network_arn": null,
            "destination_prefix_list_id": null,
            "egress_only_gateway_id": null,
            "gateway_id": "${aws_internet_gateway.InternetGateway.id}",
            "instance_id": null,
            "ipv6_cidr_block": null,
            "local_gateway_id": null,
            "nat_gateway_id": null,
            "network_interface_id": null,
            "transit_gateway_id": null,
            "vpc_endpoint_id": null,
            "vpc_peering_connection_id": null
          }
        ],
        "tags": {
          "Name": "Default-c82bf964-public-route-table-1"
        },
        "vpc_id": "${aws_vpc.VPC.id}"
      }
    },
    "aws_route_table_association": {
      "PrivateRouteTableAssociation": {
        "//": {
          "metadata": {
            "path": "root/Default/PrivateRouteTableAssociation",
            "uniqueId": "PrivateRouteTableAssociation"
          }
        },
        "route_table_id": "${aws_route_table.PrivateRouteTable.id}",
        "subnet_id": "${aws_subnet.PrivateSubnet.id}"
      },
      "PublicRouteTableAssociation": {
        "//": {
          "metadata": {
            "path": "root/Default/PublicRouteTableAssociation",
            "uniqueId": "PublicRouteTableAssociation"
          }
        },
        "route_table_id": "${aws_route_table.PublicRouteTable.id}",
        "subnet_id": "${aws_subnet.PublicSubnet.id}"
      }
    },
    "aws_s3_bucket": {
      "Code": {
        "//": {
          "metadata": {
            "path": "root/Default/Code",
            "uniqueId": "Code"
          }
        },
        "bucket_prefix": "code-c84a50b1-"
      }
    },
    "aws_s3_object": {
      "cloudQueue-SetConsumer-cdafee6e_S3Object_8868B9FB": {
        "//": {
          "metadata": {
            "path": "root/Default/Default/cloud.Queue-SetConsumer-cdafee6e/S3Object",
            "uniqueId": "cloudQueue-SetConsumer-cdafee6e_S3Object_8868B9FB"
          }
        },
        "bucket": "${aws_s3_bucket.Code.bucket}",
        "key": "<ASSET_KEY>",
        "source": "<ASSET_SOURCE>"
      }
    },
    "aws_security_group": {
      "exRedis_securityGroup_3948C3F2": {
        "//": {
          "metadata": {
            "path": "root/Default/Default/ex.Redis/securityGroup",
            "uniqueId": "exRedis_securityGroup_3948C3F2"
          }
        },
        "egress": [
          {
            "cidr_blocks": [
              "0.0.0.0/0"
            ],
            "description": null,
            "from_port": 0,
            "ipv6_cidr_blocks": null,
            "prefix_list_ids": null,
            "protocol": "-1",
            "security_groups": null,
            "self": null,
            "to_port": 0
          }
        ],
        "ingress": [
          {
            "cidr_blocks": [
              "${aws_subnet.PrivateSubnet.cidr_block}"
            ],
            "description": null,
            "from_port": 6379,
            "ipv6_cidr_blocks": null,
            "prefix_list_ids": null,
            "protocol": "tcp",
            "security_groups": null,
            "self": true,
            "to_port": 6379
          }
        ],
        "name": "89baf91f-securityGroup",
        "vpc_id": "${aws_vpc.VPC.id}"
      },
      "r2_securityGroup_35A75C2E": {
        "//": {
          "metadata": {
            "path": "root/Default/Default/r2/securityGroup",
            "uniqueId": "r2_securityGroup_35A75C2E"
          }
        },
        "egress": [
          {
            "cidr_blocks": [
              "0.0.0.0/0"
            ],
            "description": null,
            "from_port": 0,
            "ipv6_cidr_blocks": null,
            "prefix_list_ids": null,
            "protocol": "-1",
            "security_groups": null,
            "self": null,
            "to_port": 0
          }
        ],
        "ingress": [
          {
            "cidr_blocks": [
              "${aws_subnet.PrivateSubnet.cidr_block}"
            ],
            "description": null,
            "from_port": 6379,
            "ipv6_cidr_blocks": null,
            "prefix_list_ids": null,
            "protocol": "tcp",
            "security_groups": null,
            "self": true,
            "to_port": 6379
          }
        ],
        "name": "30c8c4ae-securityGroup",
        "vpc_id": "${aws_vpc.VPC.id}"
      }
    },
    "aws_sqs_queue": {
      "cloudQueue": {
        "//": {
          "metadata": {
            "path": "root/Default/Default/cloud.Queue/Default",
            "uniqueId": "cloudQueue"
          }
        },
        "name": "cloud-Queue-c86e03d8"
      }
    },
    "aws_subnet": {
      "PrivateSubnet": {
        "//": {
          "metadata": {
            "path": "root/Default/PrivateSubnet",
            "uniqueId": "PrivateSubnet"
          }
        },
        "availability_zone": "${data.aws_region.Region.name}a",
        "cidr_block": "10.0.4.0/22",
        "tags": {
          "Name": "Default-c82bf964-private-subnet-1"
        },
        "vpc_id": "${aws_vpc.VPC.id}"
      },
      "PublicSubnet": {
        "//": {
          "metadata": {
            "path": "root/Default/PublicSubnet",
            "uniqueId": "PublicSubnet"
          }
        },
        "availability_zone": "${data.aws_region.Region.name}a",
        "cidr_block": "10.0.0.0/24",
        "tags": {
          "Name": "Default-c82bf964-public-subnet-1"
        },
        "vpc_id": "${aws_vpc.VPC.id}"
      }
    },
    "aws_vpc": {
      "VPC": {
        "//": {
          "metadata": {
            "path": "root/Default/VPC",
            "uniqueId": "VPC"
          }
        },
        "cidr_block": "10.0.0.0/16",
        "enable_dns_hostnames": true,
        "enable_dns_support": true,
        "tags": {
          "Name": "Default-c82bf964-vpc"
        }
      }
    }
  }
}
```

## preflight.js
```js
"use strict";
const $stdlib = require('@winglang/sdk');
const $plugins = ((s) => !s ? [] : s.split(';'))(process.env.WING_PLUGIN_PATHS);
const $outdir = process.env.WING_SYNTH_DIR ?? ".";
const $wing_is_test = process.env.WING_IS_TEST === "true";
const std = $stdlib.std;
const cloud = $stdlib.cloud;
const util = $stdlib.util;
const ex = $stdlib.ex;
class $Root extends $stdlib.std.Resource {
  constructor(scope, id) {
    super(scope, id);
    class $Closure1 extends $stdlib.std.Resource {
      constructor(scope, id, ) {
        super(scope, id);
        (std.Node.of(this)).hidden = true;
      }
      static _toInflightType(context) {
        return `
          require("./inflight.$Closure1-1.js")({
            $r: ${context._lift(r)},
          })
        `;
      }
      _toInflight() {
        return `
          (await (async () => {
            const $Closure1Client = ${$Closure1._toInflightType(this)};
            const client = new $Closure1Client({
            });
            if (client.$inflight_init) { await client.$inflight_init(); }
            return client;
          })())
        `;
      }
      _getInflightOps() {
        return ["handle", "$inflight_init"];
      }
      _registerOnLift(host, ops) {
        if (ops.includes("handle")) {
          $Closure1._registerOnLiftObject(r, host, ["set"]);
        }
        super._registerOnLift(host, ops);
      }
    }
    class $Closure2 extends $stdlib.std.Resource {
      constructor(scope, id, ) {
        super(scope, id);
        (std.Node.of(this)).hidden = true;
      }
      static _toInflightType(context) {
        return `
          require("./inflight.$Closure2-1.js")({
            $queue: ${context._lift(queue)},
            $r: ${context._lift(r)},
            $r2: ${context._lift(r2)},
            $util_Util: ${context._lift($stdlib.core.toLiftableModuleType(util.Util, "@winglang/sdk/util", "Util"))},
          })
        `;
      }
      _toInflight() {
        return `
          (await (async () => {
            const $Closure2Client = ${$Closure2._toInflightType(this)};
            const client = new $Closure2Client({
            });
            if (client.$inflight_init) { await client.$inflight_init(); }
            return client;
          })())
        `;
      }
      _getInflightOps() {
        return ["handle", "$inflight_init"];
      }
      _registerOnLift(host, ops) {
        if (ops.includes("handle")) {
<<<<<<< HEAD
          $Closure2._registerOnLiftObject(queue, host, ["push"]);
          $Closure2._registerOnLiftObject(r, host, ["get"]);
          $Closure2._registerOnLiftObject(r2, host, ["get", "set"]);
=======
          $Closure2._registerBindObject(queue, host, ["push"]);
          $Closure2._registerBindObject(r, host, ["get", "rawClient"]);
          $Closure2._registerBindObject(r2, host, ["get", "set"]);
>>>>>>> 07631bfb
        }
        super._registerOnLift(host, ops);
      }
    }
    const r = this.node.root.newAbstract("@winglang/sdk.ex.Redis",this,"ex.Redis");
    const r2 = this.node.root.newAbstract("@winglang/sdk.ex.Redis",this,"r2");
    const queue = this.node.root.newAbstract("@winglang/sdk.cloud.Queue",this,"cloud.Queue");
    (queue.setConsumer(new $Closure1(this,"$Closure1"),{ timeout: (std.Duration.fromSeconds(3)) }));
    this.node.root.new("@winglang/sdk.std.Test",std.Test,this,"test:testing Redis",new $Closure2(this,"$Closure2"));
  }
}
const $App = $stdlib.core.App.for(process.env.WING_TARGET);
new $App({ outdir: $outdir, name: "redis.test", rootConstruct: $Root, plugins: $plugins, isTestEnvironment: $wing_is_test, entrypointDir: process.env['WING_SOURCE_DIR'], rootId: process.env['WING_ROOT_ID'] }).synth();

```
<|MERGE_RESOLUTION|>--- conflicted
+++ resolved
@@ -622,15 +622,9 @@
       }
       _registerOnLift(host, ops) {
         if (ops.includes("handle")) {
-<<<<<<< HEAD
           $Closure2._registerOnLiftObject(queue, host, ["push"]);
           $Closure2._registerOnLiftObject(r, host, ["get"]);
           $Closure2._registerOnLiftObject(r2, host, ["get", "set"]);
-=======
-          $Closure2._registerBindObject(queue, host, ["push"]);
-          $Closure2._registerBindObject(r, host, ["get", "rawClient"]);
-          $Closure2._registerBindObject(r2, host, ["get", "set"]);
->>>>>>> 07631bfb
         }
         super._registerOnLift(host, ops);
       }
