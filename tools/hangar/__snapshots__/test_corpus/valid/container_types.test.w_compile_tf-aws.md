# [container_types.test.w](../../../../../examples/tests/valid/container_types.test.w) | compile | tf-aws

## main.tf.json
```json
{
  "//": {
    "metadata": {
      "backend": "local",
      "stackName": "root",
      "version": "0.17.0"
    },
    "outputs": {
      "root": {
        "Default": {
          "cloud.TestRunner": {
            "TestFunctionArns": "WING_TEST_RUNNER_FUNCTION_IDENTIFIERS"
          }
        }
      }
    }
  },
  "output": {
    "WING_TEST_RUNNER_FUNCTION_IDENTIFIERS": {
      "value": "[]"
    }
  },
  "provider": {
    "aws": [
      {}
    ]
  },
  "resource": {
    "aws_s3_bucket": {
      "bucket1": {
        "//": {
          "metadata": {
            "path": "root/Default/Default/bucket1/Default",
            "uniqueId": "bucket1"
          }
        },
        "bucket_prefix": "bucket1-c81ed215-",
        "force_destroy": false
      },
      "bucket2": {
        "//": {
          "metadata": {
            "path": "root/Default/Default/bucket2/Default",
            "uniqueId": "bucket2"
          }
        },
        "bucket_prefix": "bucket2-c83a0be6-",
        "force_destroy": false
      },
      "bucket3": {
        "//": {
          "metadata": {
            "path": "root/Default/Default/bucket3/Default",
            "uniqueId": "bucket3"
          }
        },
        "bucket_prefix": "bucket3-c8b6c706-",
        "force_destroy": false
      }
    }
  }
}
```

## preflight.js
```js
"use strict";
const $stdlib = require('@winglang/sdk');
const $platforms = ((s) => !s ? [] : s.split(';'))(process.env.WING_PLATFORMS);
const $outdir = process.env.WING_SYNTH_DIR ?? ".";
const $wing_is_test = process.env.WING_IS_TEST === "true";
const std = $stdlib.std;
const cloud = $stdlib.cloud;
class $Root extends $stdlib.std.Resource {
  constructor($scope, $id) {
    super($scope, $id);
<<<<<<< HEAD
    const bucket1 = this.node.root.newAbstract("@winglang/sdk.cloud.Bucket", this, "bucket1");
    const bucket2 = this.node.root.newAbstract("@winglang/sdk.cloud.Bucket", this, "bucket2");
    const bucket3 = this.node.root.newAbstract("@winglang/sdk.cloud.Bucket", this, "bucket3");
=======
    const bucket1 = this.node.root.new("@winglang/sdk.cloud.Bucket",cloud.Bucket,this, "bucket1");
    const bucket2 = this.node.root.new("@winglang/sdk.cloud.Bucket",cloud.Bucket,this, "bucket2");
    const bucket3 = this.node.root.new("@winglang/sdk.cloud.Bucket",cloud.Bucket,this, "bucket3");
>>>>>>> 9c70d86d
    const emptyArray = [];
    {((cond) => {if (!cond) throw new Error("assertion failed: emptyArray.length == 0")})((((a,b) => { try { return require('assert').deepStrictEqual(a,b) === undefined; } catch { return false; } })(emptyArray.length,0)))};
    const emptyArray2 = [];
    {((cond) => {if (!cond) throw new Error("assertion failed: emptyArray2.length == 0")})((((a,b) => { try { return require('assert').deepStrictEqual(a,b) === undefined; } catch { return false; } })(emptyArray2.length,0)))};
    const arr1 = [1, 2, 3];
    {((cond) => {if (!cond) throw new Error("assertion failed: arr1.length == 3")})((((a,b) => { try { return require('assert').deepStrictEqual(a,b) === undefined; } catch { return false; } })(arr1.length,3)))};
    {((cond) => {if (!cond) throw new Error("assertion failed: arr1.at(1) == 2")})((((a,b) => { try { return require('assert').deepStrictEqual(a,b) === undefined; } catch { return false; } })((arr1.at(1)),2)))};
    const arr2 = ["1", "2", "3"];
    {((cond) => {if (!cond) throw new Error("assertion failed: arr2.length == 3")})((((a,b) => { try { return require('assert').deepStrictEqual(a,b) === undefined; } catch { return false; } })(arr2.length,3)))};
    {((cond) => {if (!cond) throw new Error("assertion failed: arr2.at(1) == \"2\"")})((((a,b) => { try { return require('assert').deepStrictEqual(a,b) === undefined; } catch { return false; } })((arr2.at(1)),"2")))};
    const arr3 = [1, 2, 3];
    {((cond) => {if (!cond) throw new Error("assertion failed: arr3.length == 3")})((((a,b) => { try { return require('assert').deepStrictEqual(a,b) === undefined; } catch { return false; } })(arr3.length,3)))};
    {((cond) => {if (!cond) throw new Error("assertion failed: arr3.at(1) == 2")})((((a,b) => { try { return require('assert').deepStrictEqual(a,b) === undefined; } catch { return false; } })((arr3.at(1)),2)))};
    const arr4 = [1, 2, 3];
    {((cond) => {if (!cond) throw new Error("assertion failed: arr4.length == 3")})((((a,b) => { try { return require('assert').deepStrictEqual(a,b) === undefined; } catch { return false; } })(arr4.length,3)))};
    {((cond) => {if (!cond) throw new Error("assertion failed: arr4.at(1) == 2")})((((a,b) => { try { return require('assert').deepStrictEqual(a,b) === undefined; } catch { return false; } })((arr4.at(1)),2)))};
    const arr5 = [bucket1, bucket2, bucket3];
    {((cond) => {if (!cond) throw new Error("assertion failed: arr5.length == 3")})((((a,b) => { try { return require('assert').deepStrictEqual(a,b) === undefined; } catch { return false; } })(arr5.length,3)))};
    {((cond) => {if (!cond) throw new Error("assertion failed: arr5.at(1) == bucket2")})((((a,b) => { try { return require('assert').deepStrictEqual(a,b) === undefined; } catch { return false; } })((arr5.at(1)),bucket2)))};
    const arr6 = [bucket1, bucket2, bucket3];
    {((cond) => {if (!cond) throw new Error("assertion failed: arr6.length == 3")})((((a,b) => { try { return require('assert').deepStrictEqual(a,b) === undefined; } catch { return false; } })(arr6.length,3)))};
    {((cond) => {if (!cond) throw new Error("assertion failed: arr6.at(1) == bucket2")})((((a,b) => { try { return require('assert').deepStrictEqual(a,b) === undefined; } catch { return false; } })((arr6.at(1)),bucket2)))};
    const arr7 = arr4;
    {((cond) => {if (!cond) throw new Error("assertion failed: arr7.length == 3")})((((a,b) => { try { return require('assert').deepStrictEqual(a,b) === undefined; } catch { return false; } })(arr7.length,3)))};
    {((cond) => {if (!cond) throw new Error("assertion failed: arr7.at(1) == 2")})((((a,b) => { try { return require('assert').deepStrictEqual(a,b) === undefined; } catch { return false; } })((arr7.at(1)),2)))};
    {
      const $if_let_value = (emptyArray.at(0));
      if ($if_let_value != undefined) {
        const val = $if_let_value;
        {((cond) => {if (!cond) throw new Error("assertion failed: false")})(false)};
      }
    }
    {
      const $if_let_value = (arr1.at(0));
      if ($if_let_value != undefined) {
        const val = $if_let_value;
        {((cond) => {if (!cond) throw new Error("assertion failed: val == 1")})((((a,b) => { try { return require('assert').deepStrictEqual(a,b) === undefined; } catch { return false; } })(val,1)))};
      }
      else {
        {((cond) => {if (!cond) throw new Error("assertion failed: false")})(false)};
      }
    }
    const emptyMap = ({});
    {((cond) => {if (!cond) throw new Error("assertion failed: emptyMap.size() == 0")})((((a,b) => { try { return require('assert').deepStrictEqual(a,b) === undefined; } catch { return false; } })(Object.keys(emptyMap).length,0)))};
    const emptyMap2 = ({});
    {((cond) => {if (!cond) throw new Error("assertion failed: emptyMap2.size() == 0")})((((a,b) => { try { return require('assert').deepStrictEqual(a,b) === undefined; } catch { return false; } })(Object.keys(emptyMap2).length,0)))};
    const m1 = ({"a": 1, "b": 2, "c": 3});
    {((cond) => {if (!cond) throw new Error("assertion failed: m1.size() == 3")})((((a,b) => { try { return require('assert').deepStrictEqual(a,b) === undefined; } catch { return false; } })(Object.keys(m1).length,3)))};
    {((cond) => {if (!cond) throw new Error("assertion failed: m1.get(\"b\") == 2")})((((a,b) => { try { return require('assert').deepStrictEqual(a,b) === undefined; } catch { return false; } })(((obj, key) => { if (!(key in obj)) throw new Error(`Map does not contain key: "${key}"`); return obj[key]; })(m1, "b"),2)))};
    const m2 = ({"a": 1, "b": 2, "c": 3});
    {((cond) => {if (!cond) throw new Error("assertion failed: m2.size() == 3")})((((a,b) => { try { return require('assert').deepStrictEqual(a,b) === undefined; } catch { return false; } })(Object.keys(m2).length,3)))};
    {((cond) => {if (!cond) throw new Error("assertion failed: m2.get(\"b\") == 2")})((((a,b) => { try { return require('assert').deepStrictEqual(a,b) === undefined; } catch { return false; } })(((obj, key) => { if (!(key in obj)) throw new Error(`Map does not contain key: "${key}"`); return obj[key]; })(m2, "b"),2)))};
    const m3 = ({"a": 1, "b": 2, "c": 3});
    {((cond) => {if (!cond) throw new Error("assertion failed: m3.size() == 3")})((((a,b) => { try { return require('assert').deepStrictEqual(a,b) === undefined; } catch { return false; } })(Object.keys(m3).length,3)))};
    {((cond) => {if (!cond) throw new Error("assertion failed: m3.get(\"b\") == 2")})((((a,b) => { try { return require('assert').deepStrictEqual(a,b) === undefined; } catch { return false; } })(((obj, key) => { if (!(key in obj)) throw new Error(`Map does not contain key: "${key}"`); return obj[key]; })(m3, "b"),2)))};
    const m4 = ({"a": 1, "b": 2, "c": 3});
    {((cond) => {if (!cond) throw new Error("assertion failed: m4.size() == 3")})((((a,b) => { try { return require('assert').deepStrictEqual(a,b) === undefined; } catch { return false; } })(Object.keys(m4).length,3)))};
    {((cond) => {if (!cond) throw new Error("assertion failed: m4.get(\"b\") == 2")})((((a,b) => { try { return require('assert').deepStrictEqual(a,b) === undefined; } catch { return false; } })(((obj, key) => { if (!(key in obj)) throw new Error(`Map does not contain key: "${key}"`); return obj[key]; })(m4, "b"),2)))};
    const m5 = ({"a": bucket1, "b": bucket2, "c": bucket3});
    {((cond) => {if (!cond) throw new Error("assertion failed: m5.size() == 3")})((((a,b) => { try { return require('assert').deepStrictEqual(a,b) === undefined; } catch { return false; } })(Object.keys(m5).length,3)))};
    {((cond) => {if (!cond) throw new Error("assertion failed: m5.get(\"b\") == bucket2")})((((a,b) => { try { return require('assert').deepStrictEqual(a,b) === undefined; } catch { return false; } })(((obj, key) => { if (!(key in obj)) throw new Error(`Map does not contain key: "${key}"`); return obj[key]; })(m5, "b"),bucket2)))};
    const m6 = ({"a": bucket1, "b": bucket2, "c": bucket3});
    {((cond) => {if (!cond) throw new Error("assertion failed: m6.size() == 3")})((((a,b) => { try { return require('assert').deepStrictEqual(a,b) === undefined; } catch { return false; } })(Object.keys(m6).length,3)))};
    {((cond) => {if (!cond) throw new Error("assertion failed: m6.get(\"b\") == bucket2")})((((a,b) => { try { return require('assert').deepStrictEqual(a,b) === undefined; } catch { return false; } })(((obj, key) => { if (!(key in obj)) throw new Error(`Map does not contain key: "${key}"`); return obj[key]; })(m6, "b"),bucket2)))};
    const m7 = m1;
    {((cond) => {if (!cond) throw new Error("assertion failed: m7.size() == 3")})((((a,b) => { try { return require('assert').deepStrictEqual(a,b) === undefined; } catch { return false; } })(Object.keys(m7).length,3)))};
    {((cond) => {if (!cond) throw new Error("assertion failed: m7.get(\"b\") == 2")})((((a,b) => { try { return require('assert').deepStrictEqual(a,b) === undefined; } catch { return false; } })(((obj, key) => { if (!(key in obj)) throw new Error(`Map does not contain key: "${key}"`); return obj[key]; })(m7, "b"),2)))};
    {((cond) => {if (!cond) throw new Error("assertion failed: m7.has(\"b\")")})(("b" in (m7)))};
    {((cond) => {if (!cond) throw new Error("assertion failed: m4.has(\"boom\") == false")})((((a,b) => { try { return require('assert').deepStrictEqual(a,b) === undefined; } catch { return false; } })(("boom" in (m4)),false)))};
    const m8 = ({"a": "a1", "b": "b1", "c": "c1"});
    {((cond) => {if (!cond) throw new Error("assertion failed: m8.keys().at(0) == \"a\"")})((((a,b) => { try { return require('assert').deepStrictEqual(a,b) === undefined; } catch { return false; } })((Object.keys(m8).at(0)),"a")))};
    {((cond) => {if (!cond) throw new Error("assertion failed: m8.keys().at(1) == \"b\"")})((((a,b) => { try { return require('assert').deepStrictEqual(a,b) === undefined; } catch { return false; } })((Object.keys(m8).at(1)),"b")))};
    {((cond) => {if (!cond) throw new Error("assertion failed: m8.keys().at(2) == \"c\"")})((((a,b) => { try { return require('assert').deepStrictEqual(a,b) === undefined; } catch { return false; } })((Object.keys(m8).at(2)),"c")))};
    {((cond) => {if (!cond) throw new Error("assertion failed: m8.values().at(0) == \"a1\"")})((((a,b) => { try { return require('assert').deepStrictEqual(a,b) === undefined; } catch { return false; } })((Object.values(m8).at(0)),"a1")))};
    {((cond) => {if (!cond) throw new Error("assertion failed: m8.values().at(1) == \"b1\"")})((((a,b) => { try { return require('assert').deepStrictEqual(a,b) === undefined; } catch { return false; } })((Object.values(m8).at(1)),"b1")))};
    {((cond) => {if (!cond) throw new Error("assertion failed: m8.values().at(2) == \"c1\"")})((((a,b) => { try { return require('assert').deepStrictEqual(a,b) === undefined; } catch { return false; } })((Object.values(m8).at(2)),"c1")))};
    for (const val of Object.keys(m8)) {
      {((cond) => {if (!cond) throw new Error("assertion failed: !val.endsWith(\"1\")")})((!val.endsWith("1")))};
    }
    for (const val of Object.values(m8)) {
      {((cond) => {if (!cond) throw new Error("assertion failed: val.endsWith(\"1\")")})(val.endsWith("1"))};
    }
    const m9 = ({"a": "a1", "b": "b1", "c": "c1"});
    {((cond) => {if (!cond) throw new Error("assertion failed: m9.keys().at(0) == \"a\"")})((((a,b) => { try { return require('assert').deepStrictEqual(a,b) === undefined; } catch { return false; } })((Object.keys(m9).at(0)),"a")))};
    {((cond) => {if (!cond) throw new Error("assertion failed: m9.keys().at(1) == \"b\"")})((((a,b) => { try { return require('assert').deepStrictEqual(a,b) === undefined; } catch { return false; } })((Object.keys(m9).at(1)),"b")))};
    {((cond) => {if (!cond) throw new Error("assertion failed: m9.keys().at(2) == \"c\"")})((((a,b) => { try { return require('assert').deepStrictEqual(a,b) === undefined; } catch { return false; } })((Object.keys(m9).at(2)),"c")))};
    {((cond) => {if (!cond) throw new Error("assertion failed: m9.values().at(0) == \"a1\"")})((((a,b) => { try { return require('assert').deepStrictEqual(a,b) === undefined; } catch { return false; } })((Object.values(m9).at(0)),"a1")))};
    {((cond) => {if (!cond) throw new Error("assertion failed: m9.values().at(1) == \"b1\"")})((((a,b) => { try { return require('assert').deepStrictEqual(a,b) === undefined; } catch { return false; } })((Object.values(m9).at(1)),"b1")))};
    {((cond) => {if (!cond) throw new Error("assertion failed: m9.values().at(2) == \"c1\"")})((((a,b) => { try { return require('assert').deepStrictEqual(a,b) === undefined; } catch { return false; } })((Object.values(m9).at(2)),"c1")))};
    for (const val of Object.keys(m9)) {
      {((cond) => {if (!cond) throw new Error("assertion failed: !val.endsWith(\"1\")")})((!val.endsWith("1")))};
    }
    for (const val of Object.values(m9)) {
      {((cond) => {if (!cond) throw new Error("assertion failed: val.endsWith(\"1\")")})(val.endsWith("1"))};
    }
    {
      const $if_let_value = (m9)["a"];
      if ($if_let_value != undefined) {
        const k = $if_let_value;
        {((cond) => {if (!cond) throw new Error("assertion failed: k == \"a1\"")})((((a,b) => { try { return require('assert').deepStrictEqual(a,b) === undefined; } catch { return false; } })(k,"a1")))};
      }
      else {
        {((cond) => {if (!cond) throw new Error("assertion failed: false")})(false)};
      }
    }
    {
      const $if_let_value = (m9)["def-fake"];
      if ($if_let_value != undefined) {
        const k = $if_let_value;
        {((cond) => {if (!cond) throw new Error("assertion failed: false")})(false)};
      }
    }
    try {
      ((obj, key) => { if (!(key in obj)) throw new Error(`MutMap does not contain key: "${key}"`); return obj[key]; })(m9, "def-fake");
    }
    catch ($error_err) {
      const err = $error_err.message;
      {((cond) => {if (!cond) throw new Error("assertion failed: err.contains(\"does not contain key: \\\"def-fake\\\"\")")})(err.includes("does not contain key: \"def-fake\""))};
    }
    const emptySet = new Set([]);
    {((cond) => {if (!cond) throw new Error("assertion failed: emptySet.size == 0")})((((a,b) => { try { return require('assert').deepStrictEqual(a,b) === undefined; } catch { return false; } })(emptySet.size,0)))};
    const emptySet2 = new Set([]);
    {((cond) => {if (!cond) throw new Error("assertion failed: emptySet2.size == 0")})((((a,b) => { try { return require('assert').deepStrictEqual(a,b) === undefined; } catch { return false; } })(emptySet2.size,0)))};
    const s2 = new Set([1, 2, 3]);
    {((cond) => {if (!cond) throw new Error("assertion failed: s2.size == 3")})((((a,b) => { try { return require('assert').deepStrictEqual(a,b) === undefined; } catch { return false; } })(s2.size,3)))};
    {((cond) => {if (!cond) throw new Error("assertion failed: s2.has(1)")})((s2.has(1)))};
    const s3 = new Set([1, 2, 3]);
    {((cond) => {if (!cond) throw new Error("assertion failed: s3.size == 3")})((((a,b) => { try { return require('assert').deepStrictEqual(a,b) === undefined; } catch { return false; } })(s3.size,3)))};
    {((cond) => {if (!cond) throw new Error("assertion failed: s3.has(1)")})((s3.has(1)))};
    const s4 = new Set([1, 2, 3]);
    {((cond) => {if (!cond) throw new Error("assertion failed: s4.size == 3")})((((a,b) => { try { return require('assert').deepStrictEqual(a,b) === undefined; } catch { return false; } })(s4.size,3)))};
    {((cond) => {if (!cond) throw new Error("assertion failed: s4.has(1)")})((s4.has(1)))};
    const s6 = new Set([bucket1, bucket2, bucket3]);
    {((cond) => {if (!cond) throw new Error("assertion failed: s6.size == 3")})((((a,b) => { try { return require('assert').deepStrictEqual(a,b) === undefined; } catch { return false; } })(s6.size,3)))};
    {((cond) => {if (!cond) throw new Error("assertion failed: s6.has(bucket2)")})((s6.has(bucket2)))};
    const s7 = s2;
    {((cond) => {if (!cond) throw new Error("assertion failed: s7.size == 3")})((((a,b) => { try { return require('assert').deepStrictEqual(a,b) === undefined; } catch { return false; } })(s7.size,3)))};
    {((cond) => {if (!cond) throw new Error("assertion failed: s7.has(1)")})((s7.has(1)))};
  }
}
const $PlatformManager = new $stdlib.platform.PlatformManager({platformPaths: $platforms});
const $APP = $PlatformManager.createApp({ outdir: $outdir, name: "container_types.test", rootConstruct: $Root, isTestEnvironment: $wing_is_test, entrypointDir: process.env['WING_SOURCE_DIR'], rootId: process.env['WING_ROOT_ID'] });
$APP.synth();
//# sourceMappingURL=preflight.js.map
```
<|MERGE_RESOLUTION|>--- conflicted
+++ resolved
@@ -78,15 +78,9 @@
 class $Root extends $stdlib.std.Resource {
   constructor($scope, $id) {
     super($scope, $id);
-<<<<<<< HEAD
-    const bucket1 = this.node.root.newAbstract("@winglang/sdk.cloud.Bucket", this, "bucket1");
-    const bucket2 = this.node.root.newAbstract("@winglang/sdk.cloud.Bucket", this, "bucket2");
-    const bucket3 = this.node.root.newAbstract("@winglang/sdk.cloud.Bucket", this, "bucket3");
-=======
-    const bucket1 = this.node.root.new("@winglang/sdk.cloud.Bucket",cloud.Bucket,this, "bucket1");
-    const bucket2 = this.node.root.new("@winglang/sdk.cloud.Bucket",cloud.Bucket,this, "bucket2");
-    const bucket3 = this.node.root.new("@winglang/sdk.cloud.Bucket",cloud.Bucket,this, "bucket3");
->>>>>>> 9c70d86d
+    const bucket1 = this.node.root.new("@winglang/sdk.cloud.Bucket", cloud.Bucket, this, "bucket1");
+    const bucket2 = this.node.root.new("@winglang/sdk.cloud.Bucket", cloud.Bucket, this, "bucket2");
+    const bucket3 = this.node.root.new("@winglang/sdk.cloud.Bucket", cloud.Bucket, this, "bucket3");
     const emptyArray = [];
     {((cond) => {if (!cond) throw new Error("assertion failed: emptyArray.length == 0")})((((a,b) => { try { return require('assert').deepStrictEqual(a,b) === undefined; } catch { return false; } })(emptyArray.length,0)))};
     const emptyArray2 = [];
