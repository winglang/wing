--- conflicted
+++ resolved
@@ -1,20 +1,27 @@
-const $stdlib = require('@winglang/sdk');
+const $stdlib = require("@winglang/sdk");
 const $outdir = process.env.WING_SYNTH_DIR ?? ".";
 const $wing_is_test = process.env.WING_IS_TEST === "true";
 const $AppBase = $stdlib.core.App.for(process.env.WING_TARGET);
-const cloud = require('@winglang/sdk').cloud;
+const cloud = require("@winglang/sdk").cloud;
 class $Root extends $stdlib.std.Resource {
   constructor(scope, id) {
     super(scope, id);
     class Foo extends $stdlib.std.Resource {
-      constructor(scope, id, ) {
+      constructor(scope, id) {
         super(scope, id);
-        this.c = this.node.root.newAbstract("@winglang/sdk.cloud.Counter",this,"cloud.Counter");
+        this.c = this.node.root.newAbstract(
+          "@winglang/sdk.cloud.Counter",
+          this,
+          "cloud.Counter"
+        );
       }
       _toInflight() {
         const c_client = this._lift(this.c);
         const stateful_client = this._lift(this.stateful);
-        const self_client_path = "./clients/Foo.inflight.js".replace(/\\/g, "/");
+        const self_client_path = "./clients/Foo.inflight.js".replace(
+          /\\/g,
+          "/"
+        );
         return $stdlib.core.NodeJsCode.fromInline(`
           (await (async () => {
             const tmp = new (require("${self_client_path}")).Foo({
@@ -27,26 +34,28 @@
         `);
       }
     }
-<<<<<<< HEAD
-    Foo._annotateInflight("$inflight_init", {"this.c": { ops: [] },"this.stateful": { ops: [] }});
-=======
-    Foo._annotateInflight("$inflight_init", {"this.c": { ops: ["dec","inc"] },"this.stateful": { ops: [] }});
->>>>>>> 3fe276d8
-    Foo._annotateInflight("foo_get", {"this.c": { ops: ["peek"] }});
-    Foo._annotateInflight("foo_inc", {"this.c": { ops: ["inc"] }});
+    Foo._annotateInflight("$inflight_init", {
+      "this.c": {ops: ["dec", "inc"]},
+      "this.stateful": {ops: []},
+    });
+    Foo._annotateInflight("foo_get", {"this.c": {ops: ["peek"]}});
+    Foo._annotateInflight("foo_inc", {"this.c": {ops: ["inc"]}});
     class Bar extends $stdlib.std.Resource {
       constructor(scope, id, name, b) {
         super(scope, id);
         this.name = name;
         this.b = b;
-        this.foo = new Foo(this,"Foo");
+        this.foo = new Foo(this, "Foo");
       }
       _toInflight() {
         const b_client = this._lift(this.b);
         const foo_client = this._lift(this.foo);
         const name_client = this._lift(this.name);
         const stateful_client = this._lift(this.stateful);
-        const self_client_path = "./clients/Bar.inflight.js".replace(/\\/g, "/");
+        const self_client_path = "./clients/Bar.inflight.js".replace(
+          /\\/g,
+          "/"
+        );
         return $stdlib.core.NodeJsCode.fromInline(`
           (await (async () => {
             const tmp = new (require("${self_client_path}")).Bar({
@@ -61,29 +70,60 @@
         `);
       }
     }
-    Bar._annotateInflight("$inflight_init", {"this.b": { ops: [] },"this.foo": { ops: [] },"this.name": { ops: [] },"this.stateful": { ops: [] }});
-    Bar._annotateInflight("my_method", {"this.b": { ops: ["get","put"] },"this.foo": { ops: ["foo_get","foo_inc"] }});
-    const bucket = this.node.root.newAbstract("@winglang/sdk.cloud.Bucket",this,"cloud.Bucket");
-    const res = new Bar(this,"Bar","Arr",bucket);
-    this.node.root.newAbstract("@winglang/sdk.cloud.Function",this,"test",new $stdlib.core.Inflight(this, "$Inflight1", {
-      code: $stdlib.core.NodeJsCode.fromFile(require.resolve("./proc1/index.js".replace(/\\/g, "/"))),
-      bindings: {
-        bucket: {
-          obj: bucket,
-          ops: ["delete","get","get_json","list","public_url","put","put_json"]
+    Bar._annotateInflight("$inflight_init", {
+      "this.b": {ops: []},
+      "this.foo": {ops: []},
+      "this.name": {ops: []},
+      "this.stateful": {ops: []},
+    });
+    Bar._annotateInflight("my_method", {
+      "this.b": {ops: ["get", "put"]},
+      "this.foo": {ops: ["foo_get", "foo_inc"]},
+    });
+    const bucket = this.node.root.newAbstract(
+      "@winglang/sdk.cloud.Bucket",
+      this,
+      "cloud.Bucket"
+    );
+    const res = new Bar(this, "Bar", "Arr", bucket);
+    this.node.root.newAbstract(
+      "@winglang/sdk.cloud.Function",
+      this,
+      "test",
+      new $stdlib.core.Inflight(this, "$Inflight1", {
+        code: $stdlib.core.NodeJsCode.fromFile(
+          require.resolve("./proc1/index.js".replace(/\\/g, "/"))
+        ),
+        bindings: {
+          bucket: {
+            obj: bucket,
+            ops: [
+              "delete",
+              "get",
+              "get_json",
+              "list",
+              "public_url",
+              "put",
+              "put_json",
+            ],
+          },
+          res: {
+            obj: res,
+            ops: ["my_method"],
+          },
         },
-        res: {
-          obj: res,
-          ops: ["my_method"]
-        },
-      }
-    })
+      })
     );
   }
 }
 class $App extends $AppBase {
   constructor() {
-    super({ outdir: $outdir, name: "resource", plugins: $plugins, isTestEnvironment: $wing_is_test });
+    super({
+      outdir: $outdir,
+      name: "resource",
+      plugins: $plugins,
+      isTestEnvironment: $wing_is_test,
+    });
     if ($wing_is_test) {
       new $Root(this, "env0");
       const $test_runner = this.testRunner;
