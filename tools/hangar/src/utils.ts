--- conflicted
+++ resolved
@@ -14,22 +14,10 @@
 }
 
 export async function runWingCommand(options: RunWingCommandOptions) {
-<<<<<<< HEAD
-  const plugins = options.plugins? ['--plugins', ...options.plugins] : [];
-  const out = await execa(wingBin, ["--no-update-check", ...options.args, options.wingFile, ...plugins], {
-    cwd: options.cwd,
-    reject: false,
-    stdin: "ignore",
-    env: {
-      ...process.env,
-      ...(options.env ?? {})
-    },
-  });
-=======
   const plugins = options.plugins ? ["--plugins", ...options.plugins] : [];
   const out = await execa(
     wingBin,
-    [...options.args, options.wingFile, ...plugins],
+    ["--no-update-check", ...options.args, options.wingFile, ...plugins],
     {
       cwd: options.cwd,
       reject: false,
@@ -37,7 +25,6 @@
       env: options.env,
     }
   );
->>>>>>> 94614115
   if (options.shouldSucceed) {
     if (out.exitCode !== 0 || out.stderr !== "") {
       expect.fail(out.stderr);
