--- conflicted
+++ resolved
@@ -46,21 +46,23 @@
 
 exports[`identical_inflights.w > wing test --target sim > stdout 1`] = `"<green>pass</color> <gray>─</color> identical_inflights.w <gray>(no tests)</color>"`;
 
-<<<<<<< HEAD
 exports[`inflight_ref_primitive.w > wing test --target sim > stdout 1`] = `"<green>pass</color> <gray>─</color> inflight_ref_primitive.w <gray>»</color> <brightWhite>root/test</color>"`;
 
-exports[`inflight_ref_resource.w > wing test --target sim > stdout 1`] = `"<green>pass</color> <gray>─</color> inflight_ref_resource.w <gray>»</color> <brightWhite>root/test</color>"`;
+exports[`inflight_ref_resource.w > wing test --target sim > stdout 1`] = `
+"checking if put is an inflight method of resource of type Bucket (at src/cloud/bucket.ts:26:1)
+<green>pass</color> <gray>─</color> inflight_ref_resource.w <gray>»</color> <brightWhite>root/test</color>"
+`;
 
 exports[`inflight_ref_resource_collection.w > wing test --target sim > stdout 1`] = `"<green>pass</color> <gray>─</color> inflight_ref_resource_collection.w <gray>»</color> <brightWhite>root/test</color>"`;
 
 exports[`inflight_ref_resource_field.w > wing test --target sim > stdout 1`] = `"<green>pass</color> <gray>─</color> inflight_ref_resource_field.w <gray>»</color> <brightWhite>root/test</color>"`;
 
-exports[`inflight_ref_resource_userdefined.w > wing test --target sim > stdout 1`] = `"<green>pass</color> <gray>─</color> inflight_ref_resource_userdefined.w <gray>»</color> <brightWhite>root/test</color>"`;
+exports[`inflight_ref_resource_userdefined.w > wing test --target sim > stdout 1`] = `
+"checking if func is an inflight method of resource of type Another (at /Users/eladb/code/wing4/examples/tests/valid/inflight_ref_resource_userdefined.w:3:10)
+<green>pass</color> <gray>─</color> inflight_ref_resource_userdefined.w <gray>»</color> <brightWhite>root/test</color>"
+`;
 
 exports[`inflight_ref_unknown_op.w > wing test --target sim > stdout 1`] = `"<green>pass</color> <gray>─</color> inflight_ref_unknown_op.w <gray>»</color> <brightWhite>root/test</color>"`;
-=======
-exports[`json.w > wing test --target sim > stdout 1`] = `"<green>pass</color> <gray>─</color> json.w <gray>(no tests)</color>"`;
->>>>>>> 94071462
 
 exports[`mut_container_types.w > wing test --target sim > stdout 1`] = `"<green>pass</color> <gray>─</color> mut_container_types.w <gray>(no tests)</color>"`;
 
@@ -77,7 +79,15 @@
 
 exports[`reassignment.w > wing test --target sim > stdout 1`] = `"<green>pass</color> <gray>─</color> reassignment.w <gray>(no tests)</color>"`;
 
-exports[`resource.w > wing test --target sim > stdout 1`] = `"<green>pass</color> <gray>─</color> resource.w <gray>»</color> <brightWhite>root/test</color>"`;
+exports[`resource.w > wing test --target sim > stdout 1`] = `
+"checking if inc is an inflight method of resource of type Counter (at src/cloud/counter.ts:25:1)
+checking if peek is an inflight method of resource of type Counter (at src/cloud/counter.ts:25:1)
+checking if foo_inc is an inflight method of resource of type Foo (at /Users/eladb/code/wing4/examples/tests/valid/resource.w:4:10)
+checking if put is an inflight method of resource of type Bucket (at src/cloud/bucket.ts:26:1)
+checking if foo_get is an inflight method of resource of type Foo (at /Users/eladb/code/wing4/examples/tests/valid/resource.w:4:10)
+checking if get is an inflight method of resource of type Bucket (at src/cloud/bucket.ts:26:1)
+<green>pass</color> <gray>─</color> resource.w <gray>»</color> <brightWhite>root/test</color>"
+`;
 
 exports[`statements_if.w > wing test --target sim > stdout 1`] = `"<green>pass</color> <gray>─</color> statements_if.w <gray>»</color> <brightWhite>root/test</color>"`;
 
@@ -102,7 +112,10 @@
 exports[`try_catch.w > wing test --target sim > stdout 1`] = `"<green>pass</color> <gray>─</color> try_catch.w <gray>(no tests)</color>"`;
 
 exports[`user-defined-resources-captures.w > wing test --target sim > stdout 1`] = `
-"<green>pass</color> <gray>─</color> user-defined-resources-captures.w <gray>»</color> <brightWhite>root/test:capture_array          </color>
+"checking if put is an inflight method of resource of type Bucket (at src/cloud/bucket.ts:26:1)
+checking if get is an inflight method of resource of type Bucket (at src/cloud/bucket.ts:26:1)
+checking if list is an inflight method of resource of type Bucket (at src/cloud/bucket.ts:26:1)
+<green>pass</color> <gray>─</color> user-defined-resources-captures.w <gray>»</color> <brightWhite>root/test:capture_array          </color>
 <green>pass</color> <gray>─</color> user-defined-resources-captures.w <gray>»</color> <brightWhite>root/test:capture_array_of_queues</color>
 <green>pass</color> <gray>─</color> user-defined-resources-captures.w <gray>»</color> <brightWhite>root/test:capture_map            </color>
 <green>pass</color> <gray>─</color> user-defined-resources-captures.w <gray>»</color> <brightWhite>root/test:capture_primitives     </color>
