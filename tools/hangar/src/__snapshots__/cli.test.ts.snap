--- conflicted
+++ resolved
@@ -364,17 +364,10 @@
         },
         "environment": {
           "variables": {
-<<<<<<< HEAD
-            "WING_FUNCTION_NAME": "cloud-Function-c8d2eca1",
-          },
-        },
-        "function_name": "cloud-Function-c8d2eca1",
-=======
             "WING_FUNCTION_NAME": "test",
           },
         },
         "function_name": "test",
->>>>>>> 5942295f
         "handler": "index.handler",
         "role": "\${aws_iam_role.root_test_IamRole_6CDC2D16.arn}",
         "runtime": "nodejs16.x",
