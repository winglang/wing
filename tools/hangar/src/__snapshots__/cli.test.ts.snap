--- conflicted
+++ resolved
@@ -929,12 +929,8 @@
         "environment": {
           "variables": {
             "BUCKET_NAME_d755b447": "\${aws_s3_bucket.root_cloudBucket_4F3C4F53.bucket}",
-<<<<<<< HEAD
+            "QUEUE_URL_31e95cbd": "\${aws_sqs_queue.root_cloudQueue_E3597F7A.url}",
             "WING_FUNCTION_NAME": "test-c8b6eece",
-=======
-            "QUEUE_URL_31e95cbd": "\${aws_sqs_queue.root_cloudQueue_E3597F7A.url}",
-            "WING_FUNCTION_NAME": "test",
->>>>>>> 2dfc64b8
           },
         },
         "function_name": "test-c8b6eece",
