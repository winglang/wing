// Vitest Snapshot v1

exports[`wing compile --target tf-aws anon_function.w > cdk.tf.json 1`] = `
{
  "//": {
    "metadata": {
      "backend": "local",
      "stackName": "root",
      "version": "0.13.2",
    },
    "outputs": {},
  },
  "provider": {
    "aws": [
      {},
    ],
  },
}
`;

exports[`wing compile --target tf-aws anon_function.w > manifest.json 1`] = `
{
  "stacks": {
    "root": {
      "annotations": [],
      "constructPath": "root",
      "dependencies": [],
      "name": "root",
      "synthesizedStackPath": "stacks/root/cdk.tf.json",
      "workingDirectory": "stacks/root",
    },
  },
  "version": "0.13.2",
}
`;

exports[`wing compile --target tf-aws anon_function.w > preflight.js 1`] = `
"const $stdlib = require('@winglang/sdk');
const $outdir = process.env.WINGSDK_SYNTH_DIR ?? \\".\\";

function __app(target) {
	switch (target) {
		case \\"sim\\":
			return $stdlib.sim.App;
		case \\"tfaws\\":
		case \\"tf-aws\\":
			return $stdlib.tfaws.App;
    case \\"tf-azure\\":
      return $stdlib.tfazure.App;
		default:
			throw new Error(\`Unknown WING_TARGET value: \\"\${process.env.WING_TARGET ?? \\"\\"}\\"\`);
	}
}
const $App = __app(process.env.WING_TARGET);

class MyApp extends $App {
constructor() {
  super({ outdir: $outdir, name: \\"anon_function\\" });
  
  const myfunc = (x) => {
    {console.log(\`\${x}\`)};
    x = (x + 1);
    if ((x > 3.14)) {
      return;
    }
    (myfunc(x));
  };
  (myfunc(1));
}
}
new MyApp().synth();"
`;

exports[`wing compile --target tf-aws asynchronous_model_implicit_await_in_functions.w > cdk.tf.json 1`] = `
{
  "//": {
    "metadata": {
      "backend": "local",
      "stackName": "root",
      "version": "0.13.2",
    },
    "outputs": {},
  },
  "provider": {
    "aws": [
      {},
    ],
  },
  "resource": {
    "aws_iam_role": {
      "root_func_IamRole_EE572BCE": {
        "//": {
          "metadata": {
            "path": "root/func/IamRole",
            "uniqueId": "root_func_IamRole_EE572BCE",
          },
        },
        "assume_role_policy": "{\\"Version\\":\\"2012-10-17\\",\\"Statement\\":[{\\"Action\\":\\"sts:AssumeRole\\",\\"Principal\\":{\\"Service\\":\\"lambda.amazonaws.com\\"},\\"Effect\\":\\"Allow\\"}]}",
      },
      "root_strtostr_IamRole_305ACAF8": {
        "//": {
          "metadata": {
            "path": "root/str_to_str/IamRole",
            "uniqueId": "root_strtostr_IamRole_305ACAF8",
          },
        },
        "assume_role_policy": "{\\"Version\\":\\"2012-10-17\\",\\"Statement\\":[{\\"Action\\":\\"sts:AssumeRole\\",\\"Principal\\":{\\"Service\\":\\"lambda.amazonaws.com\\"},\\"Effect\\":\\"Allow\\"}]}",
      },
    },
    "aws_iam_role_policy": {
      "root_func_IamRolePolicy_3AC5101F": {
        "//": {
          "metadata": {
            "path": "root/func/IamRolePolicy",
            "uniqueId": "root_func_IamRolePolicy_3AC5101F",
          },
        },
        "policy": "{\\"Version\\":\\"2012-10-17\\",\\"Statement\\":[{\\"Action\\":[\\"lambda:InvokeFunction\\"],\\"Resource\\":[\\"\${aws_lambda_function.root_strtostr_05420EE8.arn}\\"],\\"Effect\\":\\"Allow\\"}]}",
        "role": "\${aws_iam_role.root_func_IamRole_EE572BCE.name}",
      },
      "root_strtostr_IamRolePolicy_B80B33C4": {
        "//": {
          "metadata": {
            "path": "root/str_to_str/IamRolePolicy",
            "uniqueId": "root_strtostr_IamRolePolicy_B80B33C4",
          },
        },
        "policy": "{\\"Version\\":\\"2012-10-17\\",\\"Statement\\":[{\\"Effect\\":\\"Allow\\",\\"Action\\":\\"none:null\\",\\"Resource\\":\\"*\\"}]}",
        "role": "\${aws_iam_role.root_strtostr_IamRole_305ACAF8.name}",
      },
    },
    "aws_iam_role_policy_attachment": {
      "root_func_IamRolePolicyAttachment_AD2DD410": {
        "//": {
          "metadata": {
            "path": "root/func/IamRolePolicyAttachment",
            "uniqueId": "root_func_IamRolePolicyAttachment_AD2DD410",
          },
        },
        "policy_arn": "arn:aws:iam::aws:policy/service-role/AWSLambdaBasicExecutionRole",
        "role": "\${aws_iam_role.root_func_IamRole_EE572BCE.name}",
      },
      "root_strtostr_IamRolePolicyAttachment_C5B57BBD": {
        "//": {
          "metadata": {
            "path": "root/str_to_str/IamRolePolicyAttachment",
            "uniqueId": "root_strtostr_IamRolePolicyAttachment_C5B57BBD",
          },
        },
        "policy_arn": "arn:aws:iam::aws:policy/service-role/AWSLambdaBasicExecutionRole",
        "role": "\${aws_iam_role.root_strtostr_IamRole_305ACAF8.name}",
      },
    },
    "aws_lambda_function": {
      "root_func_0444AFD0": {
        "//": {
          "metadata": {
            "path": "root/func/Default",
            "uniqueId": "root_func_0444AFD0",
          },
        },
        "environment": {
          "variables": {
            "FUNCTION_NAME_8ca853c9": "\${aws_lambda_function.root_strtostr_05420EE8.arn}",
            "WING_FUNCTION_NAME": "func",
          },
        },
        "function_name": "func",
        "handler": "index.handler",
        "role": "\${aws_iam_role.root_func_IamRole_EE572BCE.arn}",
        "runtime": "nodejs16.x",
        "s3_bucket": "\${aws_s3_bucket.root_func_Bucket_3CE0562C.bucket}",
        "s3_key": "\${aws_s3_object.root_func_S3Object_F6163647.key}",
      },
      "root_strtostr_05420EE8": {
        "//": {
          "metadata": {
            "path": "root/str_to_str/Default",
            "uniqueId": "root_strtostr_05420EE8",
          },
        },
        "environment": {
          "variables": {
            "WING_FUNCTION_NAME": "str_to_str",
          },
        },
        "function_name": "str_to_str",
        "handler": "index.handler",
        "role": "\${aws_iam_role.root_strtostr_IamRole_305ACAF8.arn}",
        "runtime": "nodejs16.x",
        "s3_bucket": "\${aws_s3_bucket.root_strtostr_Bucket_B3EC21FA.bucket}",
        "s3_key": "\${aws_s3_object.root_strtostr_S3Object_C6E06A09.key}",
      },
    },
    "aws_s3_bucket": {
      "root_func_Bucket_3CE0562C": {
        "//": {
          "metadata": {
            "path": "root/func/Bucket",
            "uniqueId": "root_func_Bucket_3CE0562C",
          },
        },
      },
      "root_strtostr_Bucket_B3EC21FA": {
        "//": {
          "metadata": {
            "path": "root/str_to_str/Bucket",
            "uniqueId": "root_strtostr_Bucket_B3EC21FA",
          },
        },
      },
    },
    "aws_s3_object": {
      "root_func_S3Object_F6163647": {
        "//": {
          "metadata": {
            "path": "root/func/S3Object",
            "uniqueId": "root_func_S3Object_F6163647",
          },
        },
        "bucket": "\${aws_s3_bucket.root_func_Bucket_3CE0562C.bucket}",
        "key": "<ASSET_KEY>",
      },
    },
  },
}
`;

exports[`wing compile --target tf-aws asynchronous_model_implicit_await_in_functions.w > index.js 1`] = `
"async handle(s) { const { str_to_str } = this; {
  (await str_to_str.invoke(\\"one\\"));
  {console.log((await str_to_str.invoke(\\"two\\")))};
} };"
`;

exports[`wing compile --target tf-aws asynchronous_model_implicit_await_in_functions.w > index.js 2`] = `
"async handle(s) { const {  } = this; {
} };"
`;

exports[`wing compile --target tf-aws asynchronous_model_implicit_await_in_functions.w > manifest.json 1`] = `
{
  "stacks": {
    "root": {
      "annotations": [],
      "constructPath": "root",
      "dependencies": [],
      "name": "root",
      "synthesizedStackPath": "stacks/root/cdk.tf.json",
      "workingDirectory": "stacks/root",
    },
  },
  "version": "0.13.2",
}
`;

exports[`wing compile --target tf-aws asynchronous_model_implicit_await_in_functions.w > preflight.js 1`] = `
"const $stdlib = require('@winglang/sdk');
const $outdir = process.env.WINGSDK_SYNTH_DIR ?? \\".\\";

function __app(target) {
	switch (target) {
		case \\"sim\\":
			return $stdlib.sim.App;
		case \\"tfaws\\":
		case \\"tf-aws\\":
			return $stdlib.tfaws.App;
    case \\"tf-azure\\":
      return $stdlib.tfazure.App;
		default:
			throw new Error(\`Unknown WING_TARGET value: \\"\${process.env.WING_TARGET ?? \\"\\"}\\"\`);
	}
}
const $App = __app(process.env.WING_TARGET);

const cloud = require('@winglang/sdk').cloud;
class MyApp extends $App {
constructor() {
  super({ outdir: $outdir, name: \\"asynchronous_model_implicit_await_in_functions\\" });
  
  const q = new cloud.Queue(this,\\"cloud.Queue\\");
  const str_to_str = new cloud.Function(this,\\"str_to_str\\",new $stdlib.core.Inflight(this, \\"$Inflight1\\", {
    code: $stdlib.core.NodeJsCode.fromFile(require('path').resolve(__dirname, \\"proc.8eb95bcbc154530931e15fc418c8b1fe991095671409552099ea1aa596999ede/index.js\\")),
    bindings: {
      
      
    }
  }));
  const func = new cloud.Function(this,\\"func\\",new $stdlib.core.Inflight(this, \\"$Inflight2\\", {
    code: $stdlib.core.NodeJsCode.fromFile(require('path').resolve(__dirname, \\"proc.2241fd974faa47c8b8d27f5a3e172f473ca36c6b44cb328a58655fd2d0aac7d7/index.js\\")),
    bindings: {
      resources: {
        str_to_str: {
          resource: str_to_str,
          ops: [\\"invoke\\"]
        },
      },
      
    }
  }));
}
}
new MyApp().synth();"
`;

exports[`wing compile --target tf-aws capture_containers.w > cdk.tf.json 1`] = `
{
  "//": {
    "metadata": {
      "backend": "local",
      "stackName": "root",
      "version": "0.13.2",
    },
    "outputs": {},
  },
  "provider": {
    "aws": [
      {},
    ],
  },
  "resource": {
    "aws_iam_role": {
      "root_test_IamRole_6CDC2D16": {
        "//": {
          "metadata": {
            "path": "root/test/IamRole",
            "uniqueId": "root_test_IamRole_6CDC2D16",
          },
        },
        "assume_role_policy": "{\\"Version\\":\\"2012-10-17\\",\\"Statement\\":[{\\"Action\\":\\"sts:AssumeRole\\",\\"Principal\\":{\\"Service\\":\\"lambda.amazonaws.com\\"},\\"Effect\\":\\"Allow\\"}]}",
      },
    },
    "aws_iam_role_policy": {
      "root_test_IamRolePolicy_474A6820": {
        "//": {
          "metadata": {
            "path": "root/test/IamRolePolicy",
            "uniqueId": "root_test_IamRolePolicy_474A6820",
          },
        },
        "policy": "{\\"Version\\":\\"2012-10-17\\",\\"Statement\\":[{\\"Effect\\":\\"Allow\\",\\"Action\\":\\"none:null\\",\\"Resource\\":\\"*\\"}]}",
        "role": "\${aws_iam_role.root_test_IamRole_6CDC2D16.name}",
      },
    },
    "aws_iam_role_policy_attachment": {
      "root_test_IamRolePolicyAttachment_1102A28A": {
        "//": {
          "metadata": {
            "path": "root/test/IamRolePolicyAttachment",
            "uniqueId": "root_test_IamRolePolicyAttachment_1102A28A",
          },
        },
        "policy_arn": "arn:aws:iam::aws:policy/service-role/AWSLambdaBasicExecutionRole",
        "role": "\${aws_iam_role.root_test_IamRole_6CDC2D16.name}",
      },
    },
    "aws_lambda_function": {
      "root_test_AAE85061": {
        "//": {
          "metadata": {
            "path": "root/test/Default",
            "uniqueId": "root_test_AAE85061",
          },
        },
        "environment": {
          "variables": {
            "WING_FUNCTION_NAME": "test",
          },
        },
        "function_name": "test",
        "handler": "index.handler",
        "role": "\${aws_iam_role.root_test_IamRole_6CDC2D16.arn}",
        "runtime": "nodejs16.x",
        "s3_bucket": "\${aws_s3_bucket.root_test_Bucket_2BBF14D4.bucket}",
        "s3_key": "\${aws_s3_object.root_test_S3Object_A16CD789.key}",
      },
    },
    "aws_s3_bucket": {
      "root_test_Bucket_2BBF14D4": {
        "//": {
          "metadata": {
            "path": "root/test/Bucket",
            "uniqueId": "root_test_Bucket_2BBF14D4",
          },
        },
      },
    },
    "aws_s3_object": {
      "root_test_S3Object_A16CD789": {
        "//": {
          "metadata": {
            "path": "root/test/S3Object",
            "uniqueId": "root_test_S3Object_A16CD789",
          },
        },
        "bucket": "\${aws_s3_bucket.root_test_Bucket_2BBF14D4.bucket}",
        "key": "<ASSET_KEY>",
      },
    },
  },
}
`;

exports[`wing compile --target tf-aws capture_containers.w > index.js 1`] = `
"async handle(s) { const { arr, arr_of_map, my_map, my_set } = this; {
  {((cond) => {if (!cond) throw new Error(\`assertion failed: '((await arr.at(0)) === \\"hello\\")'\`)})(((await arr.at(0)) === \\"hello\\"))};
  {((cond) => {if (!cond) throw new Error(\`assertion failed: '((await arr.at(1)) === \\"world\\")'\`)})(((await arr.at(1)) === \\"world\\"))};
  {((cond) => {if (!cond) throw new Error(\`assertion failed: '(arr.length === 2)'\`)})((arr.length === 2))};
  {((cond) => {if (!cond) throw new Error(\`assertion failed: '(await my_set.has(\\"my\\"))'\`)})((await my_set.has(\\"my\\")))};
  {((cond) => {if (!cond) throw new Error(\`assertion failed: '(my_set.size === 2)'\`)})((my_set.size === 2))};
  {((cond) => {if (!cond) throw new Error(\`assertion failed: '(await my_map.has(\\"world\\"))'\`)})((await my_map.has(\\"world\\")))};
  {((cond) => {if (!cond) throw new Error(\`assertion failed: '(my_map.size === 2)'\`)})((my_map.size === 2))};
  {((cond) => {if (!cond) throw new Error(\`assertion failed: '(await (await arr_of_map.at(0)).has(\\"bang\\"))'\`)})((await (await arr_of_map.at(0)).has(\\"bang\\")))};
} };"
`;

exports[`wing compile --target tf-aws capture_containers.w > manifest.json 1`] = `
{
  "stacks": {
    "root": {
      "annotations": [],
      "constructPath": "root",
      "dependencies": [],
      "name": "root",
      "synthesizedStackPath": "stacks/root/cdk.tf.json",
      "workingDirectory": "stacks/root",
    },
  },
  "version": "0.13.2",
}
`;

exports[`wing compile --target tf-aws capture_containers.w > preflight.js 1`] = `
"const $stdlib = require('@winglang/sdk');
const $outdir = process.env.WINGSDK_SYNTH_DIR ?? \\".\\";

function __app(target) {
	switch (target) {
		case \\"sim\\":
			return $stdlib.sim.App;
		case \\"tfaws\\":
		case \\"tf-aws\\":
			return $stdlib.tfaws.App;
    case \\"tf-azure\\":
      return $stdlib.tfazure.App;
		default:
			throw new Error(\`Unknown WING_TARGET value: \\"\${process.env.WING_TARGET ?? \\"\\"}\\"\`);
	}
}
const $App = __app(process.env.WING_TARGET);

const cloud = require('@winglang/sdk').cloud;
class MyApp extends $App {
constructor() {
  super({ outdir: $outdir, name: \\"capture_containers\\" });
  
  const arr = Object.freeze([\\"hello\\", \\"world\\"]);
  const my_set = Object.freeze(new Set([\\"my\\", \\"my\\", \\"set\\"]));
  const my_map = Object.freeze(new Map([[ \\"hello\\", 123 ], [ \\"world\\", 999 ]]));
  const arr_of_map = Object.freeze([Object.freeze(new Map([[ \\"bang\\", 123 ]]))]);
  const handler = new $stdlib.core.Inflight(this, \\"$Inflight1\\", {
    code: $stdlib.core.NodeJsCode.fromFile(require('path').resolve(__dirname, \\"proc.2342d82d8096c3cfa44f12187d5dd9fb250167dc7ea113fbdfa095b6a80902fa/index.js\\")),
    bindings: {
      
      data: {
        arr: arr,
        arr_of_map: arr_of_map,
        my_map: my_map,
        my_set: my_set,
      },
    }
  });
  new cloud.Function(this,\\"test\\",handler);
}
}
new MyApp().synth();"
`;

exports[`wing compile --target tf-aws capture_in_binary.w > cdk.tf.json 1`] = `
{
  "//": {
    "metadata": {
      "backend": "local",
      "stackName": "root",
      "version": "0.13.2",
    },
    "outputs": {},
  },
  "provider": {
    "aws": [
      {},
    ],
  },
  "resource": {
    "aws_iam_role": {
      "root_test_IamRole_6CDC2D16": {
        "//": {
          "metadata": {
            "path": "root/test/IamRole",
            "uniqueId": "root_test_IamRole_6CDC2D16",
          },
        },
        "assume_role_policy": "{\\"Version\\":\\"2012-10-17\\",\\"Statement\\":[{\\"Action\\":\\"sts:AssumeRole\\",\\"Principal\\":{\\"Service\\":\\"lambda.amazonaws.com\\"},\\"Effect\\":\\"Allow\\"}]}",
      },
    },
    "aws_iam_role_policy": {
      "root_test_IamRolePolicy_474A6820": {
        "//": {
          "metadata": {
            "path": "root/test/IamRolePolicy",
            "uniqueId": "root_test_IamRolePolicy_474A6820",
          },
        },
        "policy": "{\\"Version\\":\\"2012-10-17\\",\\"Statement\\":[{\\"Action\\":[\\"s3:PutObject*\\",\\"s3:Abort*\\"],\\"Resource\\":[\\"\${aws_s3_bucket.root_cloudBucket_4F3C4F53.arn}\\",\\"\${aws_s3_bucket.root_cloudBucket_4F3C4F53.arn}/*\\"],\\"Effect\\":\\"Allow\\"},{\\"Action\\":[\\"s3:GetObject*\\",\\"s3:GetBucket*\\",\\"s3:List*\\"],\\"Resource\\":[\\"\${aws_s3_bucket.root_cloudBucket_4F3C4F53.arn}\\",\\"\${aws_s3_bucket.root_cloudBucket_4F3C4F53.arn}/*\\"],\\"Effect\\":\\"Allow\\"},{\\"Action\\":[\\"s3:GetObject*\\",\\"s3:GetBucket*\\",\\"s3:List*\\"],\\"Resource\\":[\\"\${aws_s3_bucket.root_cloudBucket_4F3C4F53.arn}\\",\\"\${aws_s3_bucket.root_cloudBucket_4F3C4F53.arn}/*\\"],\\"Effect\\":\\"Allow\\"},{\\"Action\\":[\\"s3:DeleteObject*\\",\\"s3:DeleteObjectVersion*\\",\\"s3:PutLifecycleConfiguration*\\"],\\"Resource\\":[\\"\${aws_s3_bucket.root_cloudBucket_4F3C4F53.arn}\\",\\"\${aws_s3_bucket.root_cloudBucket_4F3C4F53.arn}/*\\"],\\"Effect\\":\\"Allow\\"}]}",
        "role": "\${aws_iam_role.root_test_IamRole_6CDC2D16.name}",
      },
    },
    "aws_iam_role_policy_attachment": {
      "root_test_IamRolePolicyAttachment_1102A28A": {
        "//": {
          "metadata": {
            "path": "root/test/IamRolePolicyAttachment",
            "uniqueId": "root_test_IamRolePolicyAttachment_1102A28A",
          },
        },
        "policy_arn": "arn:aws:iam::aws:policy/service-role/AWSLambdaBasicExecutionRole",
        "role": "\${aws_iam_role.root_test_IamRole_6CDC2D16.name}",
      },
    },
    "aws_lambda_function": {
      "root_test_AAE85061": {
        "//": {
          "metadata": {
            "path": "root/test/Default",
            "uniqueId": "root_test_AAE85061",
          },
        },
        "environment": {
          "variables": {
            "BUCKET_NAME_d755b447": "\${aws_s3_bucket.root_cloudBucket_4F3C4F53.bucket}",
            "WING_FUNCTION_NAME": "test",
          },
        },
        "function_name": "test",
        "handler": "index.handler",
        "role": "\${aws_iam_role.root_test_IamRole_6CDC2D16.arn}",
        "runtime": "nodejs16.x",
        "s3_bucket": "\${aws_s3_bucket.root_test_Bucket_2BBF14D4.bucket}",
        "s3_key": "\${aws_s3_object.root_test_S3Object_A16CD789.key}",
      },
    },
    "aws_s3_bucket": {
      "root_cloudBucket_4F3C4F53": {
        "//": {
          "metadata": {
            "path": "root/cloud.Bucket/Default",
            "uniqueId": "root_cloudBucket_4F3C4F53",
          },
        },
      },
      "root_test_Bucket_2BBF14D4": {
        "//": {
          "metadata": {
            "path": "root/test/Bucket",
            "uniqueId": "root_test_Bucket_2BBF14D4",
          },
        },
      },
    },
    "aws_s3_bucket_public_access_block": {
      "root_cloudBucket_PublicAccessBlock_319C1C2E": {
        "//": {
          "metadata": {
            "path": "root/cloud.Bucket/PublicAccessBlock",
            "uniqueId": "root_cloudBucket_PublicAccessBlock_319C1C2E",
          },
        },
        "block_public_acls": true,
        "block_public_policy": true,
        "bucket": "\${aws_s3_bucket.root_cloudBucket_4F3C4F53.bucket}",
        "ignore_public_acls": true,
        "restrict_public_buckets": true,
      },
    },
    "aws_s3_bucket_server_side_encryption_configuration": {
      "root_cloudBucket_Encryption_8ED0CD9C": {
        "//": {
          "metadata": {
            "path": "root/cloud.Bucket/Encryption",
            "uniqueId": "root_cloudBucket_Encryption_8ED0CD9C",
          },
        },
        "bucket": "\${aws_s3_bucket.root_cloudBucket_4F3C4F53.bucket}",
        "rule": [
          {
            "apply_server_side_encryption_by_default": {
              "sse_algorithm": "AES256",
            },
          },
        ],
      },
    },
    "aws_s3_object": {
      "root_test_S3Object_A16CD789": {
        "//": {
          "metadata": {
            "path": "root/test/S3Object",
            "uniqueId": "root_test_S3Object_A16CD789",
          },
        },
        "bucket": "\${aws_s3_bucket.root_test_Bucket_2BBF14D4.bucket}",
        "key": "<ASSET_KEY>",
      },
    },
  },
}
`;

exports[`wing compile --target tf-aws capture_in_binary.w > index.js 1`] = `
"async handle(e) { const { b, x } = this; {
  (await b.put(\\"file\\",\\"foo\\"));
  {((cond) => {if (!cond) throw new Error(\`assertion failed: '((await b.get(\\"file\\")) === \\"foo\\")'\`)})(((await b.get(\\"file\\")) === \\"foo\\"))};
  {((cond) => {if (!cond) throw new Error(\`assertion failed: '(12 === x)'\`)})((12 === x))};
} };"
`;

exports[`wing compile --target tf-aws capture_in_binary.w > manifest.json 1`] = `
{
  "stacks": {
    "root": {
      "annotations": [],
      "constructPath": "root",
      "dependencies": [],
      "name": "root",
      "synthesizedStackPath": "stacks/root/cdk.tf.json",
      "workingDirectory": "stacks/root",
    },
  },
  "version": "0.13.2",
}
`;

exports[`wing compile --target tf-aws capture_in_binary.w > preflight.js 1`] = `
"const $stdlib = require('@winglang/sdk');
const $outdir = process.env.WINGSDK_SYNTH_DIR ?? \\".\\";

function __app(target) {
	switch (target) {
		case \\"sim\\":
			return $stdlib.sim.App;
		case \\"tfaws\\":
		case \\"tf-aws\\":
			return $stdlib.tfaws.App;
    case \\"tf-azure\\":
      return $stdlib.tfazure.App;
		default:
			throw new Error(\`Unknown WING_TARGET value: \\"\${process.env.WING_TARGET ?? \\"\\"}\\"\`);
	}
}
const $App = __app(process.env.WING_TARGET);

const cloud = require('@winglang/sdk').cloud;
class MyApp extends $App {
constructor() {
  super({ outdir: $outdir, name: \\"capture_in_binary\\" });
  
  const b = new cloud.Bucket(this,\\"cloud.Bucket\\");
  const x = 12;
  const handler2 = new $stdlib.core.Inflight(this, \\"$Inflight1\\", {
    code: $stdlib.core.NodeJsCode.fromFile(require('path').resolve(__dirname, \\"proc.d3cc1deae5ea8972097ff15c11d688f395bd17117453789488a005b829eea245/index.js\\")),
    bindings: {
      resources: {
        b: {
          resource: b,
          ops: [\\"delete\\",\\"get\\",\\"list\\",\\"put\\"]
        },
      },
      data: {
        x: x,
      },
    }
  });
  new cloud.Function(this,\\"test\\",handler2);
}
}
new MyApp().synth();"
`;

exports[`wing compile --target tf-aws capture_primitives.w > cdk.tf.json 1`] = `
{
  "//": {
    "metadata": {
      "backend": "local",
      "stackName": "root",
      "version": "0.13.2",
    },
    "outputs": {},
  },
  "provider": {
    "aws": [
      {},
    ],
  },
  "resource": {
    "aws_iam_role": {
      "root_cloudFunction_IamRole_DAEC3578": {
        "//": {
          "metadata": {
            "path": "root/cloud.Function/IamRole",
            "uniqueId": "root_cloudFunction_IamRole_DAEC3578",
          },
        },
        "assume_role_policy": "{\\"Version\\":\\"2012-10-17\\",\\"Statement\\":[{\\"Action\\":\\"sts:AssumeRole\\",\\"Principal\\":{\\"Service\\":\\"lambda.amazonaws.com\\"},\\"Effect\\":\\"Allow\\"}]}",
      },
    },
    "aws_iam_role_policy": {
      "root_cloudFunction_IamRolePolicy_AAE6C0C0": {
        "//": {
          "metadata": {
            "path": "root/cloud.Function/IamRolePolicy",
            "uniqueId": "root_cloudFunction_IamRolePolicy_AAE6C0C0",
          },
        },
        "policy": "{\\"Version\\":\\"2012-10-17\\",\\"Statement\\":[{\\"Effect\\":\\"Allow\\",\\"Action\\":\\"none:null\\",\\"Resource\\":\\"*\\"}]}",
        "role": "\${aws_iam_role.root_cloudFunction_IamRole_DAEC3578.name}",
      },
    },
    "aws_iam_role_policy_attachment": {
      "root_cloudFunction_IamRolePolicyAttachment_FC3D9E7C": {
        "//": {
          "metadata": {
            "path": "root/cloud.Function/IamRolePolicyAttachment",
            "uniqueId": "root_cloudFunction_IamRolePolicyAttachment_FC3D9E7C",
          },
        },
        "policy_arn": "arn:aws:iam::aws:policy/service-role/AWSLambdaBasicExecutionRole",
        "role": "\${aws_iam_role.root_cloudFunction_IamRole_DAEC3578.name}",
      },
    },
    "aws_lambda_function": {
      "root_cloudFunction_6A57BA0A": {
        "//": {
          "metadata": {
            "path": "root/cloud.Function/Default",
            "uniqueId": "root_cloudFunction_6A57BA0A",
          },
        },
        "environment": {
          "variables": {
            "WING_FUNCTION_NAME": "cloud.Function",
          },
        },
        "function_name": "cloud_Function",
        "handler": "index.handler",
        "role": "\${aws_iam_role.root_cloudFunction_IamRole_DAEC3578.arn}",
        "runtime": "nodejs16.x",
        "s3_bucket": "\${aws_s3_bucket.root_cloudFunction_Bucket_245CAEB7.bucket}",
        "s3_key": "\${aws_s3_object.root_cloudFunction_S3Object_C8435368.key}",
      },
    },
    "aws_s3_bucket": {
      "root_cloudFunction_Bucket_245CAEB7": {
        "//": {
          "metadata": {
            "path": "root/cloud.Function/Bucket",
            "uniqueId": "root_cloudFunction_Bucket_245CAEB7",
          },
        },
      },
    },
    "aws_s3_object": {
      "root_cloudFunction_S3Object_C8435368": {
        "//": {
          "metadata": {
            "path": "root/cloud.Function/S3Object",
            "uniqueId": "root_cloudFunction_S3Object_C8435368",
          },
        },
        "bucket": "\${aws_s3_bucket.root_cloudFunction_Bucket_245CAEB7.bucket}",
        "key": "<ASSET_KEY>",
      },
    },
  },
}
`;

exports[`wing compile --target tf-aws capture_primitives.w > index.js 1`] = `
"async handle(s) { const { my_bool, my_dur, my_num, my_second_bool, my_str } = this; {
  {console.log(my_str)};
  const n = my_num;
  {console.log(\`\${n}\`)};
  {((cond) => {if (!cond) throw new Error(\`assertion failed: '(my_second_bool === false)'\`)})((my_second_bool === false))};
  if (my_bool) {
    {console.log(\\"bool=true\\")};
  } else {
    {console.log(\\"bool=false\\")};
  }
  const min = my_dur.minutes;
  const sec = my_dur.seconds;
  const hr = my_dur.hours;
  {console.log(\`min=\${min} sec=\${sec} hr=\${hr}\`)};
} };"
`;

exports[`wing compile --target tf-aws capture_primitives.w > manifest.json 1`] = `
{
  "stacks": {
    "root": {
      "annotations": [],
      "constructPath": "root",
      "dependencies": [],
      "name": "root",
      "synthesizedStackPath": "stacks/root/cdk.tf.json",
      "workingDirectory": "stacks/root",
    },
  },
  "version": "0.13.2",
}
`;

exports[`wing compile --target tf-aws capture_primitives.w > preflight.js 1`] = `
"const $stdlib = require('@winglang/sdk');
const $outdir = process.env.WINGSDK_SYNTH_DIR ?? \\".\\";

function __app(target) {
	switch (target) {
		case \\"sim\\":
			return $stdlib.sim.App;
		case \\"tfaws\\":
		case \\"tf-aws\\":
			return $stdlib.tfaws.App;
    case \\"tf-azure\\":
      return $stdlib.tfazure.App;
		default:
			throw new Error(\`Unknown WING_TARGET value: \\"\${process.env.WING_TARGET ?? \\"\\"}\\"\`);
	}
}
const $App = __app(process.env.WING_TARGET);

const cloud = require('@winglang/sdk').cloud;
class MyApp extends $App {
constructor() {
  super({ outdir: $outdir, name: \\"capture_primitives\\" });
  
  const my_str = \\"hello, string\\";
  const my_num = 1234;
  const my_bool = true;
  const my_second_bool = false;
  const my_dur = $stdlib.std.Duration.fromSeconds(600);
  const handler = new $stdlib.core.Inflight(this, \\"$Inflight1\\", {
    code: $stdlib.core.NodeJsCode.fromFile(require('path').resolve(__dirname, \\"proc.d955931de8c38b474195db3e46aee7a5b8ebcec2ff30a9220867c6c410d901fa/index.js\\")),
    bindings: {
      
      data: {
        my_bool: my_bool,
        my_dur: my_dur,
        my_num: my_num,
        my_second_bool: my_second_bool,
        my_str: my_str,
      },
    }
  });
  new cloud.Function(this,\\"cloud.Function\\",handler);
}
}
new MyApp().synth();"
`;

exports[`wing compile --target tf-aws capture_resource_and_data.w > cdk.tf.json 1`] = `
{
  "//": {
    "metadata": {
      "backend": "local",
      "stackName": "root",
      "version": "0.13.2",
    },
    "outputs": {},
  },
  "provider": {
    "aws": [
      {},
    ],
  },
  "resource": {
    "aws_iam_role": {
      "root_test_IamRole_6CDC2D16": {
        "//": {
          "metadata": {
            "path": "root/test/IamRole",
            "uniqueId": "root_test_IamRole_6CDC2D16",
          },
        },
        "assume_role_policy": "{\\"Version\\":\\"2012-10-17\\",\\"Statement\\":[{\\"Action\\":\\"sts:AssumeRole\\",\\"Principal\\":{\\"Service\\":\\"lambda.amazonaws.com\\"},\\"Effect\\":\\"Allow\\"}]}",
      },
    },
    "aws_iam_role_policy": {
      "root_test_IamRolePolicy_474A6820": {
        "//": {
          "metadata": {
            "path": "root/test/IamRolePolicy",
            "uniqueId": "root_test_IamRolePolicy_474A6820",
          },
        },
        "policy": "{\\"Version\\":\\"2012-10-17\\",\\"Statement\\":[{\\"Action\\":[\\"sqs:SendMessage\\"],\\"Resource\\":\\"\${aws_sqs_queue.root_cloudQueue_E3597F7A.arn}\\",\\"Effect\\":\\"Allow\\"},{\\"Action\\":[\\"sqs:PurgeQueue\\"],\\"Resource\\":\\"\${aws_sqs_queue.root_cloudQueue_E3597F7A.arn}\\",\\"Effect\\":\\"Allow\\"},{\\"Action\\":[\\"sqs:GetQueueAttributes\\"],\\"Resource\\":\\"\${aws_sqs_queue.root_cloudQueue_E3597F7A.arn}\\",\\"Effect\\":\\"Allow\\"},{\\"Action\\":[\\"s3:PutObject*\\",\\"s3:Abort*\\"],\\"Resource\\":[\\"\${aws_s3_bucket.root_cloudBucket_4F3C4F53.arn}\\",\\"\${aws_s3_bucket.root_cloudBucket_4F3C4F53.arn}/*\\"],\\"Effect\\":\\"Allow\\"},{\\"Action\\":[\\"s3:GetObject*\\",\\"s3:GetBucket*\\",\\"s3:List*\\"],\\"Resource\\":[\\"\${aws_s3_bucket.root_cloudBucket_4F3C4F53.arn}\\",\\"\${aws_s3_bucket.root_cloudBucket_4F3C4F53.arn}/*\\"],\\"Effect\\":\\"Allow\\"},{\\"Action\\":[\\"s3:GetObject*\\",\\"s3:GetBucket*\\",\\"s3:List*\\"],\\"Resource\\":[\\"\${aws_s3_bucket.root_cloudBucket_4F3C4F53.arn}\\",\\"\${aws_s3_bucket.root_cloudBucket_4F3C4F53.arn}/*\\"],\\"Effect\\":\\"Allow\\"},{\\"Action\\":[\\"s3:DeleteObject*\\",\\"s3:DeleteObjectVersion*\\",\\"s3:PutLifecycleConfiguration*\\"],\\"Resource\\":[\\"\${aws_s3_bucket.root_cloudBucket_4F3C4F53.arn}\\",\\"\${aws_s3_bucket.root_cloudBucket_4F3C4F53.arn}/*\\"],\\"Effect\\":\\"Allow\\"}]}",
        "role": "\${aws_iam_role.root_test_IamRole_6CDC2D16.name}",
      },
    },
    "aws_iam_role_policy_attachment": {
      "root_test_IamRolePolicyAttachment_1102A28A": {
        "//": {
          "metadata": {
            "path": "root/test/IamRolePolicyAttachment",
            "uniqueId": "root_test_IamRolePolicyAttachment_1102A28A",
          },
        },
        "policy_arn": "arn:aws:iam::aws:policy/service-role/AWSLambdaBasicExecutionRole",
        "role": "\${aws_iam_role.root_test_IamRole_6CDC2D16.name}",
      },
    },
    "aws_lambda_function": {
      "root_test_AAE85061": {
        "//": {
          "metadata": {
            "path": "root/test/Default",
            "uniqueId": "root_test_AAE85061",
          },
        },
        "environment": {
          "variables": {
            "BUCKET_NAME_d755b447": "\${aws_s3_bucket.root_cloudBucket_4F3C4F53.bucket}",
            "QUEUE_URL_31e95cbd": "\${aws_sqs_queue.root_cloudQueue_E3597F7A.url}",
            "WING_FUNCTION_NAME": "test",
          },
        },
        "function_name": "test",
        "handler": "index.handler",
        "role": "\${aws_iam_role.root_test_IamRole_6CDC2D16.arn}",
        "runtime": "nodejs16.x",
        "s3_bucket": "\${aws_s3_bucket.root_test_Bucket_2BBF14D4.bucket}",
        "s3_key": "\${aws_s3_object.root_test_S3Object_A16CD789.key}",
      },
    },
    "aws_s3_bucket": {
      "root_cloudBucket_4F3C4F53": {
        "//": {
          "metadata": {
            "path": "root/cloud.Bucket/Default",
            "uniqueId": "root_cloudBucket_4F3C4F53",
          },
        },
      },
      "root_test_Bucket_2BBF14D4": {
        "//": {
          "metadata": {
            "path": "root/test/Bucket",
            "uniqueId": "root_test_Bucket_2BBF14D4",
          },
        },
      },
    },
    "aws_s3_bucket_public_access_block": {
      "root_cloudBucket_PublicAccessBlock_319C1C2E": {
        "//": {
          "metadata": {
            "path": "root/cloud.Bucket/PublicAccessBlock",
            "uniqueId": "root_cloudBucket_PublicAccessBlock_319C1C2E",
          },
        },
        "block_public_acls": true,
        "block_public_policy": true,
        "bucket": "\${aws_s3_bucket.root_cloudBucket_4F3C4F53.bucket}",
        "ignore_public_acls": true,
        "restrict_public_buckets": true,
      },
    },
    "aws_s3_bucket_server_side_encryption_configuration": {
      "root_cloudBucket_Encryption_8ED0CD9C": {
        "//": {
          "metadata": {
            "path": "root/cloud.Bucket/Encryption",
            "uniqueId": "root_cloudBucket_Encryption_8ED0CD9C",
          },
        },
        "bucket": "\${aws_s3_bucket.root_cloudBucket_4F3C4F53.bucket}",
        "rule": [
          {
            "apply_server_side_encryption_by_default": {
              "sse_algorithm": "AES256",
            },
          },
        ],
      },
    },
    "aws_s3_object": {
      "root_test_S3Object_A16CD789": {
        "//": {
          "metadata": {
            "path": "root/test/S3Object",
            "uniqueId": "root_test_S3Object_A16CD789",
          },
        },
        "bucket": "\${aws_s3_bucket.root_test_Bucket_2BBF14D4.bucket}",
        "key": "<ASSET_KEY>",
      },
    },
  },
}
`;

exports[`wing compile --target tf-aws capture_resource_and_data.w > index.js 1`] = `
"async handle(e) { const { data, queue, res } = this; {
  {((cond) => {if (!cond) throw new Error(\`assertion failed: '(data.size === 3)'\`)})((data.size === 3))};
  (await res.put(\\"file.txt\\",\\"world\\"));
  {((cond) => {if (!cond) throw new Error(\`assertion failed: '((await res.get(\\"file.txt\\")) === \\"world\\")'\`)})(((await res.get(\\"file.txt\\")) === \\"world\\"))};
  (await queue.push(\\"spirulina\\"));
} };"
`;

exports[`wing compile --target tf-aws capture_resource_and_data.w > manifest.json 1`] = `
{
  "stacks": {
    "root": {
      "annotations": [],
      "constructPath": "root",
      "dependencies": [],
      "name": "root",
      "synthesizedStackPath": "stacks/root/cdk.tf.json",
      "workingDirectory": "stacks/root",
    },
  },
  "version": "0.13.2",
}
`;

exports[`wing compile --target tf-aws capture_resource_and_data.w > preflight.js 1`] = `
"const $stdlib = require('@winglang/sdk');
const $outdir = process.env.WINGSDK_SYNTH_DIR ?? \\".\\";

function __app(target) {
	switch (target) {
		case \\"sim\\":
			return $stdlib.sim.App;
		case \\"tfaws\\":
		case \\"tf-aws\\":
			return $stdlib.tfaws.App;
    case \\"tf-azure\\":
      return $stdlib.tfazure.App;
		default:
			throw new Error(\`Unknown WING_TARGET value: \\"\${process.env.WING_TARGET ?? \\"\\"}\\"\`);
	}
}
const $App = __app(process.env.WING_TARGET);

const cloud = require('@winglang/sdk').cloud;
class MyApp extends $App {
constructor() {
  super({ outdir: $outdir, name: \\"capture_resource_and_data\\" });
  
  const data = Object.freeze(new Set([1, 2, 3]));
  const res = new cloud.Bucket(this,\\"cloud.Bucket\\");
  const queue = new cloud.Queue(this,\\"cloud.Queue\\");
  const handler = new $stdlib.core.Inflight(this, \\"$Inflight1\\", {
    code: $stdlib.core.NodeJsCode.fromFile(require('path').resolve(__dirname, \\"proc.10149a479ee5940e90f4621a2bca78dda7429636b1f235fcd785b3e33c131537/index.js\\")),
    bindings: {
      resources: {
        queue: {
          resource: queue,
          ops: [\\"approx_size\\",\\"purge\\",\\"push\\"]
        },
        res: {
          resource: res,
          ops: [\\"delete\\",\\"get\\",\\"list\\",\\"put\\"]
        },
      },
      data: {
        data: data,
      },
    }
  });
  new cloud.Function(this,\\"test\\",handler);
}
}
new MyApp().synth();"
`;

exports[`wing compile --target tf-aws captures.w > cdk.tf.json 1`] = `
{
  "//": {
    "metadata": {
      "backend": "local",
      "stackName": "root",
      "version": "0.13.2",
    },
    "outputs": {},
  },
  "provider": {
    "aws": [
      {},
    ],
  },
  "resource": {
    "aws_iam_role": {
      "root_AnotherFunction_IamRole_09A4D8EF": {
        "//": {
          "metadata": {
            "path": "root/AnotherFunction/IamRole",
            "uniqueId": "root_AnotherFunction_IamRole_09A4D8EF",
          },
        },
        "assume_role_policy": "{\\"Version\\":\\"2012-10-17\\",\\"Statement\\":[{\\"Action\\":\\"sts:AssumeRole\\",\\"Principal\\":{\\"Service\\":\\"lambda.amazonaws.com\\"},\\"Effect\\":\\"Allow\\"}]}",
      },
      "root_cloudFunction_IamRole_DAEC3578": {
        "//": {
          "metadata": {
            "path": "root/cloud.Function/IamRole",
            "uniqueId": "root_cloudFunction_IamRole_DAEC3578",
          },
        },
        "assume_role_policy": "{\\"Version\\":\\"2012-10-17\\",\\"Statement\\":[{\\"Action\\":\\"sts:AssumeRole\\",\\"Principal\\":{\\"Service\\":\\"lambda.amazonaws.com\\"},\\"Effect\\":\\"Allow\\"}]}",
      },
      "root_cloudQueueOnMessagee46e5cb7_IamRole_D8F85094": {
        "//": {
          "metadata": {
            "path": "root/cloud.Queue-OnMessage-e46e5cb7/IamRole",
            "uniqueId": "root_cloudQueueOnMessagee46e5cb7_IamRole_D8F85094",
          },
        },
        "assume_role_policy": "{\\"Version\\":\\"2012-10-17\\",\\"Statement\\":[{\\"Action\\":\\"sts:AssumeRole\\",\\"Principal\\":{\\"Service\\":\\"lambda.amazonaws.com\\"},\\"Effect\\":\\"Allow\\"}]}",
      },
    },
    "aws_iam_role_policy": {
      "root_AnotherFunction_IamRolePolicy_5B37F663": {
        "//": {
          "metadata": {
            "path": "root/AnotherFunction/IamRolePolicy",
            "uniqueId": "root_AnotherFunction_IamRolePolicy_5B37F663",
          },
        },
        "policy": "{\\"Version\\":\\"2012-10-17\\",\\"Statement\\":[{\\"Action\\":[\\"s3:PutObject*\\",\\"s3:Abort*\\"],\\"Resource\\":[\\"\${aws_s3_bucket.root_cloudBucket_4F3C4F53.arn}\\",\\"\${aws_s3_bucket.root_cloudBucket_4F3C4F53.arn}/*\\"],\\"Effect\\":\\"Allow\\"},{\\"Action\\":[\\"s3:GetObject*\\",\\"s3:GetBucket*\\",\\"s3:List*\\"],\\"Resource\\":[\\"\${aws_s3_bucket.root_cloudBucket_4F3C4F53.arn}\\",\\"\${aws_s3_bucket.root_cloudBucket_4F3C4F53.arn}/*\\"],\\"Effect\\":\\"Allow\\"},{\\"Action\\":[\\"s3:GetObject*\\",\\"s3:GetBucket*\\",\\"s3:List*\\"],\\"Resource\\":[\\"\${aws_s3_bucket.root_cloudBucket_4F3C4F53.arn}\\",\\"\${aws_s3_bucket.root_cloudBucket_4F3C4F53.arn}/*\\"],\\"Effect\\":\\"Allow\\"},{\\"Action\\":[\\"s3:DeleteObject*\\",\\"s3:DeleteObjectVersion*\\",\\"s3:PutLifecycleConfiguration*\\"],\\"Resource\\":[\\"\${aws_s3_bucket.root_cloudBucket_4F3C4F53.arn}\\",\\"\${aws_s3_bucket.root_cloudBucket_4F3C4F53.arn}/*\\"],\\"Effect\\":\\"Allow\\"},{\\"Action\\":[\\"s3:PutObject*\\",\\"s3:Abort*\\"],\\"Resource\\":[\\"\${aws_s3_bucket.root_PublicBucket_73AE6C59.arn}\\",\\"\${aws_s3_bucket.root_PublicBucket_73AE6C59.arn}/*\\"],\\"Effect\\":\\"Allow\\"},{\\"Action\\":[\\"s3:GetObject*\\",\\"s3:GetBucket*\\",\\"s3:List*\\"],\\"Resource\\":[\\"\${aws_s3_bucket.root_PublicBucket_73AE6C59.arn}\\",\\"\${aws_s3_bucket.root_PublicBucket_73AE6C59.arn}/*\\"],\\"Effect\\":\\"Allow\\"},{\\"Action\\":[\\"s3:GetObject*\\",\\"s3:GetBucket*\\",\\"s3:List*\\"],\\"Resource\\":[\\"\${aws_s3_bucket.root_PublicBucket_73AE6C59.arn}\\",\\"\${aws_s3_bucket.root_PublicBucket_73AE6C59.arn}/*\\"],\\"Effect\\":\\"Allow\\"},{\\"Action\\":[\\"s3:DeleteObject*\\",\\"s3:DeleteObjectVersion*\\",\\"s3:PutLifecycleConfiguration*\\"],\\"Resource\\":[\\"\${aws_s3_bucket.root_PublicBucket_73AE6C59.arn}\\",\\"\${aws_s3_bucket.root_PublicBucket_73AE6C59.arn}/*\\"],\\"Effect\\":\\"Allow\\"},{\\"Action\\":[\\"s3:PutObject*\\",\\"s3:Abort*\\"],\\"Resource\\":[\\"\${aws_s3_bucket.root_PrivateBucket_82B4DCC5.arn}\\",\\"\${aws_s3_bucket.root_PrivateBucket_82B4DCC5.arn}/*\\"],\\"Effect\\":\\"Allow\\"},{\\"Action\\":[\\"s3:GetObject*\\",\\"s3:GetBucket*\\",\\"s3:List*\\"],\\"Resource\\":[\\"\${aws_s3_bucket.root_PrivateBucket_82B4DCC5.arn}\\",\\"\${aws_s3_bucket.root_PrivateBucket_82B4DCC5.arn}/*\\"],\\"Effect\\":\\"Allow\\"},{\\"Action\\":[\\"s3:GetObject*\\",\\"s3:GetBucket*\\",\\"s3:List*\\"],\\"Resource\\":[\\"\${aws_s3_bucket.root_PrivateBucket_82B4DCC5.arn}\\",\\"\${aws_s3_bucket.root_PrivateBucket_82B4DCC5.arn}/*\\"],\\"Effect\\":\\"Allow\\"},{\\"Action\\":[\\"s3:DeleteObject*\\",\\"s3:DeleteObjectVersion*\\",\\"s3:PutLifecycleConfiguration*\\"],\\"Resource\\":[\\"\${aws_s3_bucket.root_PrivateBucket_82B4DCC5.arn}\\",\\"\${aws_s3_bucket.root_PrivateBucket_82B4DCC5.arn}/*\\"],\\"Effect\\":\\"Allow\\"}]}",
        "role": "\${aws_iam_role.root_AnotherFunction_IamRole_09A4D8EF.name}",
      },
      "root_cloudFunction_IamRolePolicy_AAE6C0C0": {
        "//": {
          "metadata": {
            "path": "root/cloud.Function/IamRolePolicy",
            "uniqueId": "root_cloudFunction_IamRolePolicy_AAE6C0C0",
          },
        },
        "policy": "{\\"Version\\":\\"2012-10-17\\",\\"Statement\\":[{\\"Action\\":[\\"s3:PutObject*\\",\\"s3:Abort*\\"],\\"Resource\\":[\\"\${aws_s3_bucket.root_cloudBucket_4F3C4F53.arn}\\",\\"\${aws_s3_bucket.root_cloudBucket_4F3C4F53.arn}/*\\"],\\"Effect\\":\\"Allow\\"},{\\"Action\\":[\\"s3:GetObject*\\",\\"s3:GetBucket*\\",\\"s3:List*\\"],\\"Resource\\":[\\"\${aws_s3_bucket.root_cloudBucket_4F3C4F53.arn}\\",\\"\${aws_s3_bucket.root_cloudBucket_4F3C4F53.arn}/*\\"],\\"Effect\\":\\"Allow\\"},{\\"Action\\":[\\"s3:GetObject*\\",\\"s3:GetBucket*\\",\\"s3:List*\\"],\\"Resource\\":[\\"\${aws_s3_bucket.root_cloudBucket_4F3C4F53.arn}\\",\\"\${aws_s3_bucket.root_cloudBucket_4F3C4F53.arn}/*\\"],\\"Effect\\":\\"Allow\\"},{\\"Action\\":[\\"s3:DeleteObject*\\",\\"s3:DeleteObjectVersion*\\",\\"s3:PutLifecycleConfiguration*\\"],\\"Resource\\":[\\"\${aws_s3_bucket.root_cloudBucket_4F3C4F53.arn}\\",\\"\${aws_s3_bucket.root_cloudBucket_4F3C4F53.arn}/*\\"],\\"Effect\\":\\"Allow\\"},{\\"Action\\":[\\"s3:PutObject*\\",\\"s3:Abort*\\"],\\"Resource\\":[\\"\${aws_s3_bucket.root_PublicBucket_73AE6C59.arn}\\",\\"\${aws_s3_bucket.root_PublicBucket_73AE6C59.arn}/*\\"],\\"Effect\\":\\"Allow\\"},{\\"Action\\":[\\"s3:GetObject*\\",\\"s3:GetBucket*\\",\\"s3:List*\\"],\\"Resource\\":[\\"\${aws_s3_bucket.root_PublicBucket_73AE6C59.arn}\\",\\"\${aws_s3_bucket.root_PublicBucket_73AE6C59.arn}/*\\"],\\"Effect\\":\\"Allow\\"},{\\"Action\\":[\\"s3:GetObject*\\",\\"s3:GetBucket*\\",\\"s3:List*\\"],\\"Resource\\":[\\"\${aws_s3_bucket.root_PublicBucket_73AE6C59.arn}\\",\\"\${aws_s3_bucket.root_PublicBucket_73AE6C59.arn}/*\\"],\\"Effect\\":\\"Allow\\"},{\\"Action\\":[\\"s3:DeleteObject*\\",\\"s3:DeleteObjectVersion*\\",\\"s3:PutLifecycleConfiguration*\\"],\\"Resource\\":[\\"\${aws_s3_bucket.root_PublicBucket_73AE6C59.arn}\\",\\"\${aws_s3_bucket.root_PublicBucket_73AE6C59.arn}/*\\"],\\"Effect\\":\\"Allow\\"},{\\"Action\\":[\\"s3:PutObject*\\",\\"s3:Abort*\\"],\\"Resource\\":[\\"\${aws_s3_bucket.root_PrivateBucket_82B4DCC5.arn}\\",\\"\${aws_s3_bucket.root_PrivateBucket_82B4DCC5.arn}/*\\"],\\"Effect\\":\\"Allow\\"},{\\"Action\\":[\\"s3:GetObject*\\",\\"s3:GetBucket*\\",\\"s3:List*\\"],\\"Resource\\":[\\"\${aws_s3_bucket.root_PrivateBucket_82B4DCC5.arn}\\",\\"\${aws_s3_bucket.root_PrivateBucket_82B4DCC5.arn}/*\\"],\\"Effect\\":\\"Allow\\"},{\\"Action\\":[\\"s3:GetObject*\\",\\"s3:GetBucket*\\",\\"s3:List*\\"],\\"Resource\\":[\\"\${aws_s3_bucket.root_PrivateBucket_82B4DCC5.arn}\\",\\"\${aws_s3_bucket.root_PrivateBucket_82B4DCC5.arn}/*\\"],\\"Effect\\":\\"Allow\\"},{\\"Action\\":[\\"s3:DeleteObject*\\",\\"s3:DeleteObjectVersion*\\",\\"s3:PutLifecycleConfiguration*\\"],\\"Resource\\":[\\"\${aws_s3_bucket.root_PrivateBucket_82B4DCC5.arn}\\",\\"\${aws_s3_bucket.root_PrivateBucket_82B4DCC5.arn}/*\\"],\\"Effect\\":\\"Allow\\"}]}",
        "role": "\${aws_iam_role.root_cloudFunction_IamRole_DAEC3578.name}",
      },
      "root_cloudQueueOnMessagee46e5cb7_IamRolePolicy_99F6B872": {
        "//": {
          "metadata": {
            "path": "root/cloud.Queue-OnMessage-e46e5cb7/IamRolePolicy",
            "uniqueId": "root_cloudQueueOnMessagee46e5cb7_IamRolePolicy_99F6B872",
          },
        },
        "policy": "{\\"Version\\":\\"2012-10-17\\",\\"Statement\\":[{\\"Action\\":[\\"s3:PutObject*\\",\\"s3:Abort*\\"],\\"Resource\\":[\\"\${aws_s3_bucket.root_cloudBucket_4F3C4F53.arn}\\",\\"\${aws_s3_bucket.root_cloudBucket_4F3C4F53.arn}/*\\"],\\"Effect\\":\\"Allow\\"},{\\"Action\\":[\\"s3:GetObject*\\",\\"s3:GetBucket*\\",\\"s3:List*\\"],\\"Resource\\":[\\"\${aws_s3_bucket.root_cloudBucket_4F3C4F53.arn}\\",\\"\${aws_s3_bucket.root_cloudBucket_4F3C4F53.arn}/*\\"],\\"Effect\\":\\"Allow\\"},{\\"Action\\":[\\"s3:GetObject*\\",\\"s3:GetBucket*\\",\\"s3:List*\\"],\\"Resource\\":[\\"\${aws_s3_bucket.root_cloudBucket_4F3C4F53.arn}\\",\\"\${aws_s3_bucket.root_cloudBucket_4F3C4F53.arn}/*\\"],\\"Effect\\":\\"Allow\\"},{\\"Action\\":[\\"s3:DeleteObject*\\",\\"s3:DeleteObjectVersion*\\",\\"s3:PutLifecycleConfiguration*\\"],\\"Resource\\":[\\"\${aws_s3_bucket.root_cloudBucket_4F3C4F53.arn}\\",\\"\${aws_s3_bucket.root_cloudBucket_4F3C4F53.arn}/*\\"],\\"Effect\\":\\"Allow\\"},{\\"Action\\":[\\"s3:PutObject*\\",\\"s3:Abort*\\"],\\"Resource\\":[\\"\${aws_s3_bucket.root_PublicBucket_73AE6C59.arn}\\",\\"\${aws_s3_bucket.root_PublicBucket_73AE6C59.arn}/*\\"],\\"Effect\\":\\"Allow\\"},{\\"Action\\":[\\"s3:GetObject*\\",\\"s3:GetBucket*\\",\\"s3:List*\\"],\\"Resource\\":[\\"\${aws_s3_bucket.root_PublicBucket_73AE6C59.arn}\\",\\"\${aws_s3_bucket.root_PublicBucket_73AE6C59.arn}/*\\"],\\"Effect\\":\\"Allow\\"},{\\"Action\\":[\\"s3:GetObject*\\",\\"s3:GetBucket*\\",\\"s3:List*\\"],\\"Resource\\":[\\"\${aws_s3_bucket.root_PublicBucket_73AE6C59.arn}\\",\\"\${aws_s3_bucket.root_PublicBucket_73AE6C59.arn}/*\\"],\\"Effect\\":\\"Allow\\"},{\\"Action\\":[\\"s3:DeleteObject*\\",\\"s3:DeleteObjectVersion*\\",\\"s3:PutLifecycleConfiguration*\\"],\\"Resource\\":[\\"\${aws_s3_bucket.root_PublicBucket_73AE6C59.arn}\\",\\"\${aws_s3_bucket.root_PublicBucket_73AE6C59.arn}/*\\"],\\"Effect\\":\\"Allow\\"},{\\"Action\\":[\\"s3:PutObject*\\",\\"s3:Abort*\\"],\\"Resource\\":[\\"\${aws_s3_bucket.root_PrivateBucket_82B4DCC5.arn}\\",\\"\${aws_s3_bucket.root_PrivateBucket_82B4DCC5.arn}/*\\"],\\"Effect\\":\\"Allow\\"},{\\"Action\\":[\\"s3:GetObject*\\",\\"s3:GetBucket*\\",\\"s3:List*\\"],\\"Resource\\":[\\"\${aws_s3_bucket.root_PrivateBucket_82B4DCC5.arn}\\",\\"\${aws_s3_bucket.root_PrivateBucket_82B4DCC5.arn}/*\\"],\\"Effect\\":\\"Allow\\"},{\\"Action\\":[\\"s3:GetObject*\\",\\"s3:GetBucket*\\",\\"s3:List*\\"],\\"Resource\\":[\\"\${aws_s3_bucket.root_PrivateBucket_82B4DCC5.arn}\\",\\"\${aws_s3_bucket.root_PrivateBucket_82B4DCC5.arn}/*\\"],\\"Effect\\":\\"Allow\\"},{\\"Action\\":[\\"s3:DeleteObject*\\",\\"s3:DeleteObjectVersion*\\",\\"s3:PutLifecycleConfiguration*\\"],\\"Resource\\":[\\"\${aws_s3_bucket.root_PrivateBucket_82B4DCC5.arn}\\",\\"\${aws_s3_bucket.root_PrivateBucket_82B4DCC5.arn}/*\\"],\\"Effect\\":\\"Allow\\"},{\\"Action\\":[\\"sqs:ReceiveMessage\\",\\"sqs:ChangeMessageVisibility\\",\\"sqs:GetQueueUrl\\",\\"sqs:DeleteMessage\\",\\"sqs:GetQueueAttributes\\"],\\"Resource\\":\\"\${aws_sqs_queue.root_cloudQueue_E3597F7A.arn}\\",\\"Effect\\":\\"Allow\\"}]}",
        "role": "\${aws_iam_role.root_cloudQueueOnMessagee46e5cb7_IamRole_D8F85094.name}",
      },
    },
    "aws_iam_role_policy_attachment": {
      "root_AnotherFunction_IamRolePolicyAttachment_8AF040CB": {
        "//": {
          "metadata": {
            "path": "root/AnotherFunction/IamRolePolicyAttachment",
            "uniqueId": "root_AnotherFunction_IamRolePolicyAttachment_8AF040CB",
          },
        },
        "policy_arn": "arn:aws:iam::aws:policy/service-role/AWSLambdaBasicExecutionRole",
        "role": "\${aws_iam_role.root_AnotherFunction_IamRole_09A4D8EF.name}",
      },
      "root_cloudFunction_IamRolePolicyAttachment_FC3D9E7C": {
        "//": {
          "metadata": {
            "path": "root/cloud.Function/IamRolePolicyAttachment",
            "uniqueId": "root_cloudFunction_IamRolePolicyAttachment_FC3D9E7C",
          },
        },
        "policy_arn": "arn:aws:iam::aws:policy/service-role/AWSLambdaBasicExecutionRole",
        "role": "\${aws_iam_role.root_cloudFunction_IamRole_DAEC3578.name}",
      },
      "root_cloudQueueOnMessagee46e5cb7_IamRolePolicyAttachment_D3D5C118": {
        "//": {
          "metadata": {
            "path": "root/cloud.Queue-OnMessage-e46e5cb7/IamRolePolicyAttachment",
            "uniqueId": "root_cloudQueueOnMessagee46e5cb7_IamRolePolicyAttachment_D3D5C118",
          },
        },
        "policy_arn": "arn:aws:iam::aws:policy/service-role/AWSLambdaBasicExecutionRole",
        "role": "\${aws_iam_role.root_cloudQueueOnMessagee46e5cb7_IamRole_D8F85094.name}",
      },
    },
    "aws_lambda_event_source_mapping": {
      "root_cloudQueue_EventSourceMapping_A2041279": {
        "//": {
          "metadata": {
            "path": "root/cloud.Queue/EventSourceMapping",
            "uniqueId": "root_cloudQueue_EventSourceMapping_A2041279",
          },
        },
        "batch_size": 5,
        "event_source_arn": "\${aws_sqs_queue.root_cloudQueue_E3597F7A.arn}",
        "function_name": "\${aws_lambda_function.root_cloudQueueOnMessagee46e5cb7_C394DE2A.function_name}",
      },
    },
    "aws_lambda_function": {
      "root_AnotherFunction_1D5A4455": {
        "//": {
          "metadata": {
            "path": "root/AnotherFunction/Default",
            "uniqueId": "root_AnotherFunction_1D5A4455",
          },
        },
        "environment": {
          "variables": {
            "BUCKET_NAME_0c557d45": "\${aws_s3_bucket.root_PrivateBucket_82B4DCC5.bucket}",
            "BUCKET_NAME_21bd2572": "\${aws_s3_bucket.root_PublicBucket_73AE6C59.bucket}",
            "BUCKET_NAME_d755b447": "\${aws_s3_bucket.root_cloudBucket_4F3C4F53.bucket}",
            "WING_FUNCTION_NAME": "AnotherFunction",
          },
        },
        "function_name": "AnotherFunction",
        "handler": "index.handler",
        "role": "\${aws_iam_role.root_AnotherFunction_IamRole_09A4D8EF.arn}",
        "runtime": "nodejs16.x",
        "s3_bucket": "\${aws_s3_bucket.root_AnotherFunction_Bucket_A1A8B652.bucket}",
        "s3_key": "\${aws_s3_object.root_AnotherFunction_S3Object_5AD7E879.key}",
      },
      "root_cloudFunction_6A57BA0A": {
        "//": {
          "metadata": {
            "path": "root/cloud.Function/Default",
            "uniqueId": "root_cloudFunction_6A57BA0A",
          },
        },
        "environment": {
          "variables": {
            "BUCKET_NAME_0c557d45": "\${aws_s3_bucket.root_PrivateBucket_82B4DCC5.bucket}",
            "BUCKET_NAME_21bd2572": "\${aws_s3_bucket.root_PublicBucket_73AE6C59.bucket}",
            "BUCKET_NAME_d755b447": "\${aws_s3_bucket.root_cloudBucket_4F3C4F53.bucket}",
            "WING_FUNCTION_NAME": "cloud.Function",
          },
        },
        "function_name": "cloud_Function",
        "handler": "index.handler",
        "role": "\${aws_iam_role.root_cloudFunction_IamRole_DAEC3578.arn}",
        "runtime": "nodejs16.x",
        "s3_bucket": "\${aws_s3_bucket.root_cloudFunction_Bucket_245CAEB7.bucket}",
        "s3_key": "\${aws_s3_object.root_cloudFunction_S3Object_C8435368.key}",
      },
      "root_cloudQueueOnMessagee46e5cb7_C394DE2A": {
        "//": {
          "metadata": {
            "path": "root/cloud.Queue-OnMessage-e46e5cb7/Default",
            "uniqueId": "root_cloudQueueOnMessagee46e5cb7_C394DE2A",
          },
        },
        "environment": {
          "variables": {
            "BUCKET_NAME_0c557d45": "\${aws_s3_bucket.root_PrivateBucket_82B4DCC5.bucket}",
            "BUCKET_NAME_21bd2572": "\${aws_s3_bucket.root_PublicBucket_73AE6C59.bucket}",
            "BUCKET_NAME_d755b447": "\${aws_s3_bucket.root_cloudBucket_4F3C4F53.bucket}",
            "WING_FUNCTION_NAME": "cloud.Queue-OnMessage-e46e5cb7",
          },
        },
        "function_name": "cloud_Queue-OnMessage-e46e5cb7",
        "handler": "index.handler",
        "role": "\${aws_iam_role.root_cloudQueueOnMessagee46e5cb7_IamRole_D8F85094.arn}",
        "runtime": "nodejs16.x",
        "s3_bucket": "\${aws_s3_bucket.root_cloudQueueOnMessagee46e5cb7_Bucket_AA6B332F.bucket}",
        "s3_key": "\${aws_s3_object.root_cloudQueueOnMessagee46e5cb7_S3Object_E583CB6B.key}",
      },
    },
    "aws_s3_bucket": {
      "root_AnotherFunction_Bucket_A1A8B652": {
        "//": {
          "metadata": {
            "path": "root/AnotherFunction/Bucket",
            "uniqueId": "root_AnotherFunction_Bucket_A1A8B652",
          },
        },
      },
      "root_PrivateBucket_82B4DCC5": {
        "//": {
          "metadata": {
            "path": "root/PrivateBucket/Default",
            "uniqueId": "root_PrivateBucket_82B4DCC5",
          },
        },
      },
      "root_PublicBucket_73AE6C59": {
        "//": {
          "metadata": {
            "path": "root/PublicBucket/Default",
            "uniqueId": "root_PublicBucket_73AE6C59",
          },
        },
      },
      "root_cloudBucket_4F3C4F53": {
        "//": {
          "metadata": {
            "path": "root/cloud.Bucket/Default",
            "uniqueId": "root_cloudBucket_4F3C4F53",
          },
        },
      },
      "root_cloudFunction_Bucket_245CAEB7": {
        "//": {
          "metadata": {
            "path": "root/cloud.Function/Bucket",
            "uniqueId": "root_cloudFunction_Bucket_245CAEB7",
          },
        },
      },
      "root_cloudQueueOnMessagee46e5cb7_Bucket_AA6B332F": {
        "//": {
          "metadata": {
            "path": "root/cloud.Queue-OnMessage-e46e5cb7/Bucket",
            "uniqueId": "root_cloudQueueOnMessagee46e5cb7_Bucket_AA6B332F",
          },
        },
      },
    },
    "aws_s3_bucket_policy": {
      "root_PublicBucket_PublicPolicy_98DDAE96": {
        "//": {
          "metadata": {
            "path": "root/PublicBucket/PublicPolicy",
            "uniqueId": "root_PublicBucket_PublicPolicy_98DDAE96",
          },
        },
        "bucket": "\${aws_s3_bucket.root_PublicBucket_73AE6C59.bucket}",
        "policy": "{\\"Version\\":\\"2012-10-17\\",\\"Statement\\":[{\\"Effect\\":\\"Allow\\",\\"Principal\\":\\"*\\",\\"Action\\":[\\"s3:GetObject\\"],\\"Resource\\":[\\"\${aws_s3_bucket.root_PublicBucket_73AE6C59.arn}/*\\"]}]}",
      },
    },
    "aws_s3_bucket_public_access_block": {
      "root_PrivateBucket_PublicAccessBlock_DB813250": {
        "//": {
          "metadata": {
            "path": "root/PrivateBucket/PublicAccessBlock",
            "uniqueId": "root_PrivateBucket_PublicAccessBlock_DB813250",
          },
        },
        "block_public_acls": true,
        "block_public_policy": true,
        "bucket": "\${aws_s3_bucket.root_PrivateBucket_82B4DCC5.bucket}",
        "ignore_public_acls": true,
        "restrict_public_buckets": true,
      },
      "root_cloudBucket_PublicAccessBlock_319C1C2E": {
        "//": {
          "metadata": {
            "path": "root/cloud.Bucket/PublicAccessBlock",
            "uniqueId": "root_cloudBucket_PublicAccessBlock_319C1C2E",
          },
        },
        "block_public_acls": true,
        "block_public_policy": true,
        "bucket": "\${aws_s3_bucket.root_cloudBucket_4F3C4F53.bucket}",
        "ignore_public_acls": true,
        "restrict_public_buckets": true,
      },
    },
    "aws_s3_bucket_server_side_encryption_configuration": {
      "root_PrivateBucket_Encryption_F9F2144A": {
        "//": {
          "metadata": {
            "path": "root/PrivateBucket/Encryption",
            "uniqueId": "root_PrivateBucket_Encryption_F9F2144A",
          },
        },
        "bucket": "\${aws_s3_bucket.root_PrivateBucket_82B4DCC5.bucket}",
        "rule": [
          {
            "apply_server_side_encryption_by_default": {
              "sse_algorithm": "AES256",
            },
          },
        ],
      },
      "root_PublicBucket_Encryption_FB9A8400": {
        "//": {
          "metadata": {
            "path": "root/PublicBucket/Encryption",
            "uniqueId": "root_PublicBucket_Encryption_FB9A8400",
          },
        },
        "bucket": "\${aws_s3_bucket.root_PublicBucket_73AE6C59.bucket}",
        "rule": [
          {
            "apply_server_side_encryption_by_default": {
              "sse_algorithm": "AES256",
            },
          },
        ],
      },
      "root_cloudBucket_Encryption_8ED0CD9C": {
        "//": {
          "metadata": {
            "path": "root/cloud.Bucket/Encryption",
            "uniqueId": "root_cloudBucket_Encryption_8ED0CD9C",
          },
        },
        "bucket": "\${aws_s3_bucket.root_cloudBucket_4F3C4F53.bucket}",
        "rule": [
          {
            "apply_server_side_encryption_by_default": {
              "sse_algorithm": "AES256",
            },
          },
        ],
      },
    },
    "aws_s3_object": {
      "root_AnotherFunction_S3Object_5AD7E879": {
        "//": {
          "metadata": {
            "path": "root/AnotherFunction/S3Object",
            "uniqueId": "root_AnotherFunction_S3Object_5AD7E879",
          },
        },
        "bucket": "\${aws_s3_bucket.root_AnotherFunction_Bucket_A1A8B652.bucket}",
        "key": "<ASSET_KEY>",
      },
    },
  },
}
`;

exports[`wing compile --target tf-aws captures.w > index.js 1`] = `
"async handle(event) { const { bucket1, bucket2, bucket3 } = this; {
  (await bucket1.put(\\"file.txt\\",\\"data\\"));
  (await bucket2.get(\\"file.txt\\"));
  (await bucket2.get(\\"file2.txt\\"));
  (await bucket3.get(\\"file3.txt\\"));
} };"
`;

exports[`wing compile --target tf-aws captures.w > manifest.json 1`] = `
{
  "stacks": {
    "root": {
      "annotations": [],
      "constructPath": "root",
      "dependencies": [],
      "name": "root",
      "synthesizedStackPath": "stacks/root/cdk.tf.json",
      "workingDirectory": "stacks/root",
    },
  },
  "version": "0.13.2",
}
`;

exports[`wing compile --target tf-aws captures.w > preflight.js 1`] = `
"const $stdlib = require('@winglang/sdk');
const $outdir = process.env.WINGSDK_SYNTH_DIR ?? \\".\\";

function __app(target) {
	switch (target) {
		case \\"sim\\":
			return $stdlib.sim.App;
		case \\"tfaws\\":
		case \\"tf-aws\\":
			return $stdlib.tfaws.App;
    case \\"tf-azure\\":
      return $stdlib.tfazure.App;
		default:
			throw new Error(\`Unknown WING_TARGET value: \\"\${process.env.WING_TARGET ?? \\"\\"}\\"\`);
	}
}
const $App = __app(process.env.WING_TARGET);

const cloud = require('@winglang/sdk').cloud;
class MyApp extends $App {
constructor() {
  super({ outdir: $outdir, name: \\"captures\\" });
  
  const bucket1 = new cloud.Bucket(this,\\"cloud.Bucket\\");
  const bucket2 = new cloud.Bucket(this,\\"PublicBucket\\",{
  \\"public\\": true,}
  );
  const bucket3 = new cloud.Bucket(this,\\"PrivateBucket\\",{ public: false });
  const queue = new cloud.Queue(this,\\"cloud.Queue\\");
  const handler = new $stdlib.core.Inflight(this, \\"$Inflight1\\", {
    code: $stdlib.core.NodeJsCode.fromFile(require('path').resolve(__dirname, \\"proc.4e89828b4cf7eebd9aec10c177257042cdbb4196e6dd8c26e054bddf3c32ee41/index.js\\")),
    bindings: {
      resources: {
        bucket1: {
          resource: bucket1,
          ops: [\\"delete\\",\\"get\\",\\"list\\",\\"put\\"]
        },
        bucket2: {
          resource: bucket2,
          ops: [\\"delete\\",\\"get\\",\\"list\\",\\"put\\"]
        },
        bucket3: {
          resource: bucket3,
          ops: [\\"delete\\",\\"get\\",\\"list\\",\\"put\\"]
        },
      },
      
    }
  });
  (queue.onMessage(handler,{ batchSize: 5 }));
  new cloud.Function(this,\\"cloud.Function\\",handler,{ env: Object.freeze(new Map([])) });
  const empty_env = Object.freeze(new Map([]));
  new cloud.Function(this,\\"AnotherFunction\\",handler,{ env: empty_env });
}
}
new MyApp().synth();"
`;

exports[`wing compile --target tf-aws container_types.w > cdk.tf.json 1`] = `
{
  "//": {
    "metadata": {
      "backend": "local",
      "stackName": "root",
      "version": "0.13.2",
    },
    "outputs": {},
  },
  "provider": {
    "aws": [
      {},
    ],
  },
  "resource": {
    "aws_s3_bucket": {
      "root_bucket1_3A77B9B4": {
        "//": {
          "metadata": {
            "path": "root/bucket1/Default",
            "uniqueId": "root_bucket1_3A77B9B4",
          },
        },
      },
      "root_bucket2_E39F70EE": {
        "//": {
          "metadata": {
            "path": "root/bucket2/Default",
            "uniqueId": "root_bucket2_E39F70EE",
          },
        },
      },
      "root_bucket3_A0C568EA": {
        "//": {
          "metadata": {
            "path": "root/bucket3/Default",
            "uniqueId": "root_bucket3_A0C568EA",
          },
        },
      },
    },
    "aws_s3_bucket_public_access_block": {
      "root_bucket1_PublicAccessBlock_6C5071C0": {
        "//": {
          "metadata": {
            "path": "root/bucket1/PublicAccessBlock",
            "uniqueId": "root_bucket1_PublicAccessBlock_6C5071C0",
          },
        },
        "block_public_acls": true,
        "block_public_policy": true,
        "bucket": "\${aws_s3_bucket.root_bucket1_3A77B9B4.bucket}",
        "ignore_public_acls": true,
        "restrict_public_buckets": true,
      },
      "root_bucket2_PublicAccessBlock_BC328E84": {
        "//": {
          "metadata": {
            "path": "root/bucket2/PublicAccessBlock",
            "uniqueId": "root_bucket2_PublicAccessBlock_BC328E84",
          },
        },
        "block_public_acls": true,
        "block_public_policy": true,
        "bucket": "\${aws_s3_bucket.root_bucket2_E39F70EE.bucket}",
        "ignore_public_acls": true,
        "restrict_public_buckets": true,
      },
      "root_bucket3_PublicAccessBlock_CF2593D4": {
        "//": {
          "metadata": {
            "path": "root/bucket3/PublicAccessBlock",
            "uniqueId": "root_bucket3_PublicAccessBlock_CF2593D4",
          },
        },
        "block_public_acls": true,
        "block_public_policy": true,
        "bucket": "\${aws_s3_bucket.root_bucket3_A0C568EA.bucket}",
        "ignore_public_acls": true,
        "restrict_public_buckets": true,
      },
    },
    "aws_s3_bucket_server_side_encryption_configuration": {
      "root_bucket1_Encryption_33CABC1A": {
        "//": {
          "metadata": {
            "path": "root/bucket1/Encryption",
            "uniqueId": "root_bucket1_Encryption_33CABC1A",
          },
        },
        "bucket": "\${aws_s3_bucket.root_bucket1_3A77B9B4.bucket}",
        "rule": [
          {
            "apply_server_side_encryption_by_default": {
              "sse_algorithm": "AES256",
            },
          },
        ],
      },
      "root_bucket2_Encryption_A83E82F9": {
        "//": {
          "metadata": {
            "path": "root/bucket2/Encryption",
            "uniqueId": "root_bucket2_Encryption_A83E82F9",
          },
        },
        "bucket": "\${aws_s3_bucket.root_bucket2_E39F70EE.bucket}",
        "rule": [
          {
            "apply_server_side_encryption_by_default": {
              "sse_algorithm": "AES256",
            },
          },
        ],
      },
      "root_bucket3_Encryption_A2A51E22": {
        "//": {
          "metadata": {
            "path": "root/bucket3/Encryption",
            "uniqueId": "root_bucket3_Encryption_A2A51E22",
          },
        },
        "bucket": "\${aws_s3_bucket.root_bucket3_A0C568EA.bucket}",
        "rule": [
          {
            "apply_server_side_encryption_by_default": {
              "sse_algorithm": "AES256",
            },
          },
        ],
      },
    },
  },
}
`;

exports[`wing compile --target tf-aws container_types.w > manifest.json 1`] = `
{
  "stacks": {
    "root": {
      "annotations": [],
      "constructPath": "root",
      "dependencies": [],
      "name": "root",
      "synthesizedStackPath": "stacks/root/cdk.tf.json",
      "workingDirectory": "stacks/root",
    },
  },
  "version": "0.13.2",
}
`;

exports[`wing compile --target tf-aws container_types.w > preflight.js 1`] = `
"const $stdlib = require('@winglang/sdk');
const $outdir = process.env.WINGSDK_SYNTH_DIR ?? \\".\\";

function __app(target) {
	switch (target) {
		case \\"sim\\":
			return $stdlib.sim.App;
		case \\"tfaws\\":
		case \\"tf-aws\\":
			return $stdlib.tfaws.App;
    case \\"tf-azure\\":
      return $stdlib.tfazure.App;
		default:
			throw new Error(\`Unknown WING_TARGET value: \\"\${process.env.WING_TARGET ?? \\"\\"}\\"\`);
	}
}
const $App = __app(process.env.WING_TARGET);

const cloud = require('@winglang/sdk').cloud;
class MyApp extends $App {
constructor() {
  super({ outdir: $outdir, name: \\"container_types\\" });
  
  const bucket1 = new cloud.Bucket(this,\\"bucket1\\");
  const bucket2 = new cloud.Bucket(this,\\"bucket2\\");
  const bucket3 = new cloud.Bucket(this,\\"bucket3\\");
  const arr1 = Object.freeze([1, 2, 3]);
  const arr2 = Object.freeze([\\"1\\", \\"2\\", \\"3\\"]);
  const arr3 = Object.freeze([1, 2, 3]);
  const arr4 = Object.freeze([1, 2, 3]);
  const arr5 = Object.freeze([bucket1, bucket2, bucket3]);
  const arr6 = Object.freeze([bucket1, bucket2, bucket3]);
  const arr7 = arr4;
  {((cond) => {if (!cond) throw new Error(\`assertion failed: '(arr1.length === 3)'\`)})((arr1.length === 3))};
  {((cond) => {if (!cond) throw new Error(\`assertion failed: '((arr2.at(1)) === \\"2\\")'\`)})(((arr2.at(1)) === \\"2\\"))};
  const m1 = Object.freeze(new Map([[ \\"a\\", 1 ], [ \\"b\\", 2 ], [ \\"c\\", 3 ]]));
  const m2 = Object.freeze(new Map([[ \\"a\\", 1 ], [ \\"b\\", 2 ], [ \\"c\\", 3 ]]));
  const m3 = Object.freeze(new Map([[ \\"a\\", 1 ], [ \\"b\\", 2 ], [ \\"c\\", 3 ]]));
  const m4 = Object.freeze(new Map([[ \\"a\\", 1 ], [ \\"b\\", 2 ], [ \\"c\\", 3 ]]));
  const m5 = Object.freeze(new Map([[ \\"a\\", bucket1 ], [ \\"b\\", bucket2 ], [ \\"c\\", bucket3 ]]));
  const m6 = Object.freeze(new Map([[ \\"a\\", bucket1 ], [ \\"b\\", bucket2 ], [ \\"c\\", bucket3 ]]));
  const m7 = m1;
  {((cond) => {if (!cond) throw new Error(\`assertion failed: '(m1.size === 3)'\`)})((m1.size === 3))};
  {((cond) => {if (!cond) throw new Error(\`assertion failed: '((m5.get(\\"b\\")) === bucket2)'\`)})(((m5.get(\\"b\\")) === bucket2))};
  {((cond) => {if (!cond) throw new Error(\`assertion failed: '(m7.has(\\"b\\"))'\`)})((m7.has(\\"b\\")))};
  {((cond) => {if (!cond) throw new Error(\`assertion failed: '((m4.has(\\"boom\\")) === false)'\`)})(((m4.has(\\"boom\\")) === false))};
  const s2 = Object.freeze(new Set([1, 2, 3]));
  const s3 = Object.freeze(new Set([1, 2, 3]));
  const s4 = Object.freeze(new Set([1, 2, 3]));
  const s6 = Object.freeze(new Set([bucket1, bucket2, bucket3]));
  const s7 = s2;
  {((cond) => {if (!cond) throw new Error(\`assertion failed: '(s2.size === 3)'\`)})((s2.size === 3))};
  {((cond) => {if (!cond) throw new Error(\`assertion failed: '(s3.has(2))'\`)})((s3.has(2)))};
}
}
new MyApp().synth();"
`;

exports[`wing compile --target tf-aws enums.w > cdk.tf.json 1`] = `
{
  "//": {
    "metadata": {
      "backend": "local",
      "stackName": "root",
      "version": "0.13.2",
    },
    "outputs": {},
  },
  "provider": {
    "aws": [
      {},
    ],
  },
}
`;

exports[`wing compile --target tf-aws enums.w > manifest.json 1`] = `
{
  "stacks": {
    "root": {
      "annotations": [],
      "constructPath": "root",
      "dependencies": [],
      "name": "root",
      "synthesizedStackPath": "stacks/root/cdk.tf.json",
      "workingDirectory": "stacks/root",
    },
  },
  "version": "0.13.2",
}
`;

exports[`wing compile --target tf-aws enums.w > preflight.js 1`] = `
"const $stdlib = require('@winglang/sdk');
const $outdir = process.env.WINGSDK_SYNTH_DIR ?? \\".\\";

function __app(target) {
	switch (target) {
		case \\"sim\\":
			return $stdlib.sim.App;
		case \\"tfaws\\":
		case \\"tf-aws\\":
			return $stdlib.tfaws.App;
    case \\"tf-azure\\":
      return $stdlib.tfazure.App;
		default:
			throw new Error(\`Unknown WING_TARGET value: \\"\${process.env.WING_TARGET ?? \\"\\"}\\"\`);
	}
}
const $App = __app(process.env.WING_TARGET);

class MyApp extends $App {
constructor() {
  super({ outdir: $outdir, name: \\"enums\\" });
  
  const SomeEnum = Object.freeze((function (SomeEnum) {
    SomeEnum[SomeEnum[\\"ONE\\"] = 0] = \\"ONE\\";
    SomeEnum[SomeEnum[\\"TWO\\"] = 1] = \\"TWO\\";
    SomeEnum[SomeEnum[\\"THREE\\"] = 2] = \\"THREE\\";
    return SomeEnum;
  })({}));
  const one = SomeEnum.ONE;
  const two = SomeEnum.TWO;
}
}
new MyApp().synth();"
`;

exports[`wing compile --target tf-aws expressions_binary_operators.w > cdk.tf.json 1`] = `
{
  "//": {
    "metadata": {
      "backend": "local",
      "stackName": "root",
      "version": "0.13.2",
    },
    "outputs": {},
  },
  "provider": {
    "aws": [
      {},
    ],
  },
}
`;

exports[`wing compile --target tf-aws expressions_binary_operators.w > manifest.json 1`] = `
{
  "stacks": {
    "root": {
      "annotations": [],
      "constructPath": "root",
      "dependencies": [],
      "name": "root",
      "synthesizedStackPath": "stacks/root/cdk.tf.json",
      "workingDirectory": "stacks/root",
    },
  },
  "version": "0.13.2",
}
`;

exports[`wing compile --target tf-aws expressions_binary_operators.w > preflight.js 1`] = `
"const $stdlib = require('@winglang/sdk');
const $outdir = process.env.WINGSDK_SYNTH_DIR ?? \\".\\";

function __app(target) {
	switch (target) {
		case \\"sim\\":
			return $stdlib.sim.App;
		case \\"tfaws\\":
		case \\"tf-aws\\":
			return $stdlib.tfaws.App;
    case \\"tf-azure\\":
      return $stdlib.tfazure.App;
		default:
			throw new Error(\`Unknown WING_TARGET value: \\"\${process.env.WING_TARGET ?? \\"\\"}\\"\`);
	}
}
const $App = __app(process.env.WING_TARGET);

class MyApp extends $App {
constructor() {
  super({ outdir: $outdir, name: \\"expressions_binary_operators\\" });
  
  const x = (-1);
  const y = (2 * x);
  const z = ((x + y) - 1);
  const xyz = (((y * y) / (x * x)) * z);
  const xf = 1;
  const yf = ((-20.22) * xf);
  const zf = ((xf + yf) - (-0.01));
}
}
new MyApp().synth();"
`;

exports[`wing compile --target tf-aws expressions_string_interpolation.w > cdk.tf.json 1`] = `
{
  "//": {
    "metadata": {
      "backend": "local",
      "stackName": "root",
      "version": "0.13.2",
    },
    "outputs": {},
  },
  "provider": {
    "aws": [
      {},
    ],
  },
}
`;

exports[`wing compile --target tf-aws expressions_string_interpolation.w > manifest.json 1`] = `
{
  "stacks": {
    "root": {
      "annotations": [],
      "constructPath": "root",
      "dependencies": [],
      "name": "root",
      "synthesizedStackPath": "stacks/root/cdk.tf.json",
      "workingDirectory": "stacks/root",
    },
  },
  "version": "0.13.2",
}
`;

exports[`wing compile --target tf-aws expressions_string_interpolation.w > preflight.js 1`] = `
"const $stdlib = require('@winglang/sdk');
const $outdir = process.env.WINGSDK_SYNTH_DIR ?? \\".\\";

function __app(target) {
	switch (target) {
		case \\"sim\\":
			return $stdlib.sim.App;
		case \\"tfaws\\":
		case \\"tf-aws\\":
			return $stdlib.tfaws.App;
    case \\"tf-azure\\":
      return $stdlib.tfazure.App;
		default:
			throw new Error(\`Unknown WING_TARGET value: \\"\${process.env.WING_TARGET ?? \\"\\"}\\"\`);
	}
}
const $App = __app(process.env.WING_TARGET);

class MyApp extends $App {
constructor() {
  super({ outdir: $outdir, name: \\"expressions_string_interpolation\\" });
  
  const regular_string = \\"str\\\\n\\\\\\"\\";
  const empty_string = \\"\\";
  const number = 1;
  const cool_string = \`cool \\\\\\"\\\\\${\${regular_string}}\\\\\\" test\`;
  const really_cool_string = \`\${number}\${empty_string}\\\\n\${cool_string}\\\\n\\\\\${empty_string}\${\\"string-in-string\\"}!\`;
  const begining_with_cool_strings = \`\${regular_string} \${number} <- cool\`;
  const ending_with_cool_strings = \`cool -> \${regular_string} \${number}\`;
}
}
new MyApp().synth();"
`;

exports[`wing compile --target tf-aws file_counter.w > cdk.tf.json 1`] = `
{
  "//": {
    "metadata": {
      "backend": "local",
      "stackName": "root",
      "version": "0.13.2",
    },
    "outputs": {},
  },
  "provider": {
    "aws": [
      {},
    ],
  },
  "resource": {
    "aws_dynamodb_table": {
      "root_cloudCounter_E0AC1263": {
        "//": {
          "metadata": {
            "path": "root/cloud.Counter/Default",
            "uniqueId": "root_cloudCounter_E0AC1263",
          },
        },
        "attribute": [
          {
            "name": "id",
            "type": "S",
          },
        ],
        "billing_mode": "PAY_PER_REQUEST",
        "hash_key": "id",
        "name": "wingsdk-counter-c866f225dbe83e49644c661486cb428e3749baa65c",
      },
    },
    "aws_iam_role": {
      "root_cloudQueueOnMessagee46e5cb7_IamRole_D8F85094": {
        "//": {
          "metadata": {
            "path": "root/cloud.Queue-OnMessage-e46e5cb7/IamRole",
            "uniqueId": "root_cloudQueueOnMessagee46e5cb7_IamRole_D8F85094",
          },
        },
        "assume_role_policy": "{\\"Version\\":\\"2012-10-17\\",\\"Statement\\":[{\\"Action\\":\\"sts:AssumeRole\\",\\"Principal\\":{\\"Service\\":\\"lambda.amazonaws.com\\"},\\"Effect\\":\\"Allow\\"}]}",
      },
    },
    "aws_iam_role_policy": {
      "root_cloudQueueOnMessagee46e5cb7_IamRolePolicy_99F6B872": {
        "//": {
          "metadata": {
            "path": "root/cloud.Queue-OnMessage-e46e5cb7/IamRolePolicy",
            "uniqueId": "root_cloudQueueOnMessagee46e5cb7_IamRolePolicy_99F6B872",
          },
        },
        "policy": "{\\"Version\\":\\"2012-10-17\\",\\"Statement\\":[{\\"Action\\":[\\"s3:PutObject*\\",\\"s3:Abort*\\"],\\"Resource\\":[\\"\${aws_s3_bucket.root_cloudBucket_4F3C4F53.arn}\\",\\"\${aws_s3_bucket.root_cloudBucket_4F3C4F53.arn}/*\\"],\\"Effect\\":\\"Allow\\"},{\\"Action\\":[\\"s3:GetObject*\\",\\"s3:GetBucket*\\",\\"s3:List*\\"],\\"Resource\\":[\\"\${aws_s3_bucket.root_cloudBucket_4F3C4F53.arn}\\",\\"\${aws_s3_bucket.root_cloudBucket_4F3C4F53.arn}/*\\"],\\"Effect\\":\\"Allow\\"},{\\"Action\\":[\\"s3:GetObject*\\",\\"s3:GetBucket*\\",\\"s3:List*\\"],\\"Resource\\":[\\"\${aws_s3_bucket.root_cloudBucket_4F3C4F53.arn}\\",\\"\${aws_s3_bucket.root_cloudBucket_4F3C4F53.arn}/*\\"],\\"Effect\\":\\"Allow\\"},{\\"Action\\":[\\"s3:DeleteObject*\\",\\"s3:DeleteObjectVersion*\\",\\"s3:PutLifecycleConfiguration*\\"],\\"Resource\\":[\\"\${aws_s3_bucket.root_cloudBucket_4F3C4F53.arn}\\",\\"\${aws_s3_bucket.root_cloudBucket_4F3C4F53.arn}/*\\"],\\"Effect\\":\\"Allow\\"},{\\"Action\\":[\\"dynamodb:UpdateItem\\"],\\"Resource\\":\\"\${aws_dynamodb_table.root_cloudCounter_E0AC1263.arn}\\",\\"Effect\\":\\"Allow\\"},{\\"Action\\":[\\"dynamodb:GetItem\\"],\\"Resource\\":\\"\${aws_dynamodb_table.root_cloudCounter_E0AC1263.arn}\\",\\"Effect\\":\\"Allow\\"},{\\"Action\\":[\\"sqs:ReceiveMessage\\",\\"sqs:ChangeMessageVisibility\\",\\"sqs:GetQueueUrl\\",\\"sqs:DeleteMessage\\",\\"sqs:GetQueueAttributes\\"],\\"Resource\\":\\"\${aws_sqs_queue.root_cloudQueue_E3597F7A.arn}\\",\\"Effect\\":\\"Allow\\"}]}",
        "role": "\${aws_iam_role.root_cloudQueueOnMessagee46e5cb7_IamRole_D8F85094.name}",
      },
    },
    "aws_iam_role_policy_attachment": {
      "root_cloudQueueOnMessagee46e5cb7_IamRolePolicyAttachment_D3D5C118": {
        "//": {
          "metadata": {
            "path": "root/cloud.Queue-OnMessage-e46e5cb7/IamRolePolicyAttachment",
            "uniqueId": "root_cloudQueueOnMessagee46e5cb7_IamRolePolicyAttachment_D3D5C118",
          },
        },
        "policy_arn": "arn:aws:iam::aws:policy/service-role/AWSLambdaBasicExecutionRole",
        "role": "\${aws_iam_role.root_cloudQueueOnMessagee46e5cb7_IamRole_D8F85094.name}",
      },
    },
    "aws_lambda_event_source_mapping": {
      "root_cloudQueue_EventSourceMapping_A2041279": {
        "//": {
          "metadata": {
            "path": "root/cloud.Queue/EventSourceMapping",
            "uniqueId": "root_cloudQueue_EventSourceMapping_A2041279",
          },
        },
        "batch_size": 1,
        "event_source_arn": "\${aws_sqs_queue.root_cloudQueue_E3597F7A.arn}",
        "function_name": "\${aws_lambda_function.root_cloudQueueOnMessagee46e5cb7_C394DE2A.function_name}",
      },
    },
    "aws_lambda_function": {
      "root_cloudQueueOnMessagee46e5cb7_C394DE2A": {
        "//": {
          "metadata": {
            "path": "root/cloud.Queue-OnMessage-e46e5cb7/Default",
            "uniqueId": "root_cloudQueueOnMessagee46e5cb7_C394DE2A",
          },
        },
        "environment": {
          "variables": {
            "BUCKET_NAME_d755b447": "\${aws_s3_bucket.root_cloudBucket_4F3C4F53.bucket}",
            "DYNAMODB_TABLE_NAME_49baa65c": "\${aws_dynamodb_table.root_cloudCounter_E0AC1263.name}",
            "WING_FUNCTION_NAME": "cloud.Queue-OnMessage-e46e5cb7",
          },
        },
        "function_name": "cloud_Queue-OnMessage-e46e5cb7",
        "handler": "index.handler",
        "role": "\${aws_iam_role.root_cloudQueueOnMessagee46e5cb7_IamRole_D8F85094.arn}",
        "runtime": "nodejs16.x",
        "s3_bucket": "\${aws_s3_bucket.root_cloudQueueOnMessagee46e5cb7_Bucket_AA6B332F.bucket}",
        "s3_key": "\${aws_s3_object.root_cloudQueueOnMessagee46e5cb7_S3Object_E583CB6B.key}",
      },
    },
    "aws_s3_bucket": {
      "root_cloudBucket_4F3C4F53": {
        "//": {
          "metadata": {
            "path": "root/cloud.Bucket/Default",
            "uniqueId": "root_cloudBucket_4F3C4F53",
          },
        },
      },
      "root_cloudQueueOnMessagee46e5cb7_Bucket_AA6B332F": {
        "//": {
          "metadata": {
            "path": "root/cloud.Queue-OnMessage-e46e5cb7/Bucket",
            "uniqueId": "root_cloudQueueOnMessagee46e5cb7_Bucket_AA6B332F",
          },
        },
      },
    },
    "aws_s3_bucket_public_access_block": {
      "root_cloudBucket_PublicAccessBlock_319C1C2E": {
        "//": {
          "metadata": {
            "path": "root/cloud.Bucket/PublicAccessBlock",
            "uniqueId": "root_cloudBucket_PublicAccessBlock_319C1C2E",
          },
        },
        "block_public_acls": true,
        "block_public_policy": true,
        "bucket": "\${aws_s3_bucket.root_cloudBucket_4F3C4F53.bucket}",
        "ignore_public_acls": true,
        "restrict_public_buckets": true,
      },
    },
    "aws_s3_bucket_server_side_encryption_configuration": {
      "root_cloudBucket_Encryption_8ED0CD9C": {
        "//": {
          "metadata": {
            "path": "root/cloud.Bucket/Encryption",
            "uniqueId": "root_cloudBucket_Encryption_8ED0CD9C",
          },
        },
        "bucket": "\${aws_s3_bucket.root_cloudBucket_4F3C4F53.bucket}",
        "rule": [
          {
            "apply_server_side_encryption_by_default": {
              "sse_algorithm": "AES256",
            },
          },
        ],
      },
    },
    "aws_s3_object": {
      "root_cloudQueueOnMessagee46e5cb7_S3Object_E583CB6B": {
        "//": {
          "metadata": {
            "path": "root/cloud.Queue-OnMessage-e46e5cb7/S3Object",
            "uniqueId": "root_cloudQueueOnMessagee46e5cb7_S3Object_E583CB6B",
          },
        },
        "bucket": "\${aws_s3_bucket.root_cloudQueueOnMessagee46e5cb7_Bucket_AA6B332F.bucket}",
        "key": "<ASSET_KEY>",
      },
    },
  },
}
`;

exports[`wing compile --target tf-aws file_counter.w > index.js 1`] = `
"async handle(body) { const { bucket, counter } = this; {
  const next = (await counter.inc());
  const key = \`myfile-\${\\"hi\\"}.txt\`;
  (await bucket.put(key,body));
} };"
`;

exports[`wing compile --target tf-aws file_counter.w > manifest.json 1`] = `
{
  "stacks": {
    "root": {
      "annotations": [],
      "constructPath": "root",
      "dependencies": [],
      "name": "root",
      "synthesizedStackPath": "stacks/root/cdk.tf.json",
      "workingDirectory": "stacks/root",
    },
  },
  "version": "0.13.2",
}
`;

exports[`wing compile --target tf-aws file_counter.w > preflight.js 1`] = `
"const $stdlib = require('@winglang/sdk');
const $outdir = process.env.WINGSDK_SYNTH_DIR ?? \\".\\";

function __app(target) {
	switch (target) {
		case \\"sim\\":
			return $stdlib.sim.App;
		case \\"tfaws\\":
		case \\"tf-aws\\":
			return $stdlib.tfaws.App;
    case \\"tf-azure\\":
      return $stdlib.tfazure.App;
		default:
			throw new Error(\`Unknown WING_TARGET value: \\"\${process.env.WING_TARGET ?? \\"\\"}\\"\`);
	}
}
const $App = __app(process.env.WING_TARGET);

const cloud = require('@winglang/sdk').cloud;
class MyApp extends $App {
constructor() {
  super({ outdir: $outdir, name: \\"file_counter\\" });
  
  const bucket = new cloud.Bucket(this,\\"cloud.Bucket\\");
  const counter = new cloud.Counter(this,\\"cloud.Counter\\",{ initial: 100 });
  const queue = new cloud.Queue(this,\\"cloud.Queue\\",{ timeout: $stdlib.std.Duration.fromSeconds(10) });
  const handler = new $stdlib.core.Inflight(this, \\"$Inflight1\\", {
    code: $stdlib.core.NodeJsCode.fromFile(require('path').resolve(__dirname, \\"proc.1ece6a476239c44d64d8b687b9e4389715198c49564defb8766e8b85b0f54620/index.js\\")),
    bindings: {
      resources: {
        bucket: {
          resource: bucket,
          ops: [\\"delete\\",\\"get\\",\\"list\\",\\"put\\"]
        },
        counter: {
          resource: counter,
          ops: [\\"inc\\",\\"peek\\"]
        },
      },
      
    }
  });
  (queue.onMessage(handler));
}
}
new MyApp().synth();"
`;

exports[`wing compile --target tf-aws forward_decl.w > cdk.tf.json 1`] = `
{
  "//": {
    "metadata": {
      "backend": "local",
      "stackName": "root",
      "version": "0.13.2",
    },
    "outputs": {},
  },
  "provider": {
    "aws": [
      {},
    ],
  },
}
`;

exports[`wing compile --target tf-aws forward_decl.w > manifest.json 1`] = `
{
  "stacks": {
    "root": {
      "annotations": [],
      "constructPath": "root",
      "dependencies": [],
      "name": "root",
      "synthesizedStackPath": "stacks/root/cdk.tf.json",
      "workingDirectory": "stacks/root",
    },
  },
  "version": "0.13.2",
}
`;

exports[`wing compile --target tf-aws forward_decl.w > preflight.js 1`] = `
"const $stdlib = require('@winglang/sdk');
const $outdir = process.env.WINGSDK_SYNTH_DIR ?? \\".\\";

function __app(target) {
	switch (target) {
		case \\"sim\\":
			return $stdlib.sim.App;
		case \\"tfaws\\":
		case \\"tf-aws\\":
			return $stdlib.tfaws.App;
    case \\"tf-azure\\":
      return $stdlib.tfazure.App;
		default:
			throw new Error(\`Unknown WING_TARGET value: \\"\${process.env.WING_TARGET ?? \\"\\"}\\"\`);
	}
}
const $App = __app(process.env.WING_TARGET);

class MyApp extends $App {
constructor() {
  super({ outdir: $outdir, name: \\"forward_decl\\" });
  
  class R
  {
  constructor() {
  }
  f;
  method2 = () => {
    (this.method1());
    {console.log(\`\${this.f}\`)};
    (this.method2());
  }
  method1 = () => {
  }
  }
  const x = \\"hi\\";
  if (true) {
    {console.log(\`\${x}\`)};
    const y = new R(this,\\"R\\");
  }
}
}
new MyApp().synth();"
`;

exports[`wing compile --target tf-aws hello.w > cdk.tf.json 1`] = `
{
  "//": {
    "metadata": {
      "backend": "local",
      "stackName": "root",
      "version": "0.13.2",
    },
    "outputs": {},
  },
  "provider": {
    "aws": [
      {},
    ],
  },
  "resource": {
    "aws_iam_role": {
      "root_cloudQueueOnMessagee46e5cb7_IamRole_D8F85094": {
        "//": {
          "metadata": {
            "path": "root/cloud.Queue-OnMessage-e46e5cb7/IamRole",
            "uniqueId": "root_cloudQueueOnMessagee46e5cb7_IamRole_D8F85094",
          },
        },
        "assume_role_policy": "{\\"Version\\":\\"2012-10-17\\",\\"Statement\\":[{\\"Action\\":\\"sts:AssumeRole\\",\\"Principal\\":{\\"Service\\":\\"lambda.amazonaws.com\\"},\\"Effect\\":\\"Allow\\"}]}",
      },
    },
    "aws_iam_role_policy": {
      "root_cloudQueueOnMessagee46e5cb7_IamRolePolicy_99F6B872": {
        "//": {
          "metadata": {
            "path": "root/cloud.Queue-OnMessage-e46e5cb7/IamRolePolicy",
            "uniqueId": "root_cloudQueueOnMessagee46e5cb7_IamRolePolicy_99F6B872",
          },
        },
        "policy": "{\\"Version\\":\\"2012-10-17\\",\\"Statement\\":[{\\"Action\\":[\\"s3:PutObject*\\",\\"s3:Abort*\\"],\\"Resource\\":[\\"\${aws_s3_bucket.root_cloudBucket_4F3C4F53.arn}\\",\\"\${aws_s3_bucket.root_cloudBucket_4F3C4F53.arn}/*\\"],\\"Effect\\":\\"Allow\\"},{\\"Action\\":[\\"s3:GetObject*\\",\\"s3:GetBucket*\\",\\"s3:List*\\"],\\"Resource\\":[\\"\${aws_s3_bucket.root_cloudBucket_4F3C4F53.arn}\\",\\"\${aws_s3_bucket.root_cloudBucket_4F3C4F53.arn}/*\\"],\\"Effect\\":\\"Allow\\"},{\\"Action\\":[\\"s3:GetObject*\\",\\"s3:GetBucket*\\",\\"s3:List*\\"],\\"Resource\\":[\\"\${aws_s3_bucket.root_cloudBucket_4F3C4F53.arn}\\",\\"\${aws_s3_bucket.root_cloudBucket_4F3C4F53.arn}/*\\"],\\"Effect\\":\\"Allow\\"},{\\"Action\\":[\\"s3:DeleteObject*\\",\\"s3:DeleteObjectVersion*\\",\\"s3:PutLifecycleConfiguration*\\"],\\"Resource\\":[\\"\${aws_s3_bucket.root_cloudBucket_4F3C4F53.arn}\\",\\"\${aws_s3_bucket.root_cloudBucket_4F3C4F53.arn}/*\\"],\\"Effect\\":\\"Allow\\"},{\\"Action\\":[\\"sqs:ReceiveMessage\\",\\"sqs:ChangeMessageVisibility\\",\\"sqs:GetQueueUrl\\",\\"sqs:DeleteMessage\\",\\"sqs:GetQueueAttributes\\"],\\"Resource\\":\\"\${aws_sqs_queue.root_cloudQueue_E3597F7A.arn}\\",\\"Effect\\":\\"Allow\\"}]}",
        "role": "\${aws_iam_role.root_cloudQueueOnMessagee46e5cb7_IamRole_D8F85094.name}",
      },
    },
    "aws_iam_role_policy_attachment": {
      "root_cloudQueueOnMessagee46e5cb7_IamRolePolicyAttachment_D3D5C118": {
        "//": {
          "metadata": {
            "path": "root/cloud.Queue-OnMessage-e46e5cb7/IamRolePolicyAttachment",
            "uniqueId": "root_cloudQueueOnMessagee46e5cb7_IamRolePolicyAttachment_D3D5C118",
          },
        },
        "policy_arn": "arn:aws:iam::aws:policy/service-role/AWSLambdaBasicExecutionRole",
        "role": "\${aws_iam_role.root_cloudQueueOnMessagee46e5cb7_IamRole_D8F85094.name}",
      },
    },
    "aws_lambda_event_source_mapping": {
      "root_cloudQueue_EventSourceMapping_A2041279": {
        "//": {
          "metadata": {
            "path": "root/cloud.Queue/EventSourceMapping",
            "uniqueId": "root_cloudQueue_EventSourceMapping_A2041279",
          },
        },
        "batch_size": 1,
        "event_source_arn": "\${aws_sqs_queue.root_cloudQueue_E3597F7A.arn}",
        "function_name": "\${aws_lambda_function.root_cloudQueueOnMessagee46e5cb7_C394DE2A.function_name}",
      },
    },
    "aws_lambda_function": {
      "root_cloudQueueOnMessagee46e5cb7_C394DE2A": {
        "//": {
          "metadata": {
            "path": "root/cloud.Queue-OnMessage-e46e5cb7/Default",
            "uniqueId": "root_cloudQueueOnMessagee46e5cb7_C394DE2A",
          },
        },
        "environment": {
          "variables": {
            "BUCKET_NAME_d755b447": "\${aws_s3_bucket.root_cloudBucket_4F3C4F53.bucket}",
            "WING_FUNCTION_NAME": "cloud.Queue-OnMessage-e46e5cb7",
          },
        },
        "function_name": "cloud_Queue-OnMessage-e46e5cb7",
        "handler": "index.handler",
        "role": "\${aws_iam_role.root_cloudQueueOnMessagee46e5cb7_IamRole_D8F85094.arn}",
        "runtime": "nodejs16.x",
        "s3_bucket": "\${aws_s3_bucket.root_cloudQueueOnMessagee46e5cb7_Bucket_AA6B332F.bucket}",
        "s3_key": "\${aws_s3_object.root_cloudQueueOnMessagee46e5cb7_S3Object_E583CB6B.key}",
      },
    },
    "aws_s3_bucket": {
      "root_cloudBucket_4F3C4F53": {
        "//": {
          "metadata": {
            "path": "root/cloud.Bucket/Default",
            "uniqueId": "root_cloudBucket_4F3C4F53",
          },
        },
      },
      "root_cloudQueueOnMessagee46e5cb7_Bucket_AA6B332F": {
        "//": {
          "metadata": {
            "path": "root/cloud.Queue-OnMessage-e46e5cb7/Bucket",
            "uniqueId": "root_cloudQueueOnMessagee46e5cb7_Bucket_AA6B332F",
          },
        },
      },
    },
    "aws_s3_bucket_public_access_block": {
      "root_cloudBucket_PublicAccessBlock_319C1C2E": {
        "//": {
          "metadata": {
            "path": "root/cloud.Bucket/PublicAccessBlock",
            "uniqueId": "root_cloudBucket_PublicAccessBlock_319C1C2E",
          },
        },
        "block_public_acls": true,
        "block_public_policy": true,
        "bucket": "\${aws_s3_bucket.root_cloudBucket_4F3C4F53.bucket}",
        "ignore_public_acls": true,
        "restrict_public_buckets": true,
      },
    },
    "aws_s3_bucket_server_side_encryption_configuration": {
      "root_cloudBucket_Encryption_8ED0CD9C": {
        "//": {
          "metadata": {
            "path": "root/cloud.Bucket/Encryption",
            "uniqueId": "root_cloudBucket_Encryption_8ED0CD9C",
          },
        },
        "bucket": "\${aws_s3_bucket.root_cloudBucket_4F3C4F53.bucket}",
        "rule": [
          {
            "apply_server_side_encryption_by_default": {
              "sse_algorithm": "AES256",
            },
          },
        ],
      },
    },
    "aws_s3_object": {
      "root_cloudQueueOnMessagee46e5cb7_S3Object_E583CB6B": {
        "//": {
          "metadata": {
            "path": "root/cloud.Queue-OnMessage-e46e5cb7/S3Object",
            "uniqueId": "root_cloudQueueOnMessagee46e5cb7_S3Object_E583CB6B",
          },
        },
        "bucket": "\${aws_s3_bucket.root_cloudQueueOnMessagee46e5cb7_Bucket_AA6B332F.bucket}",
        "key": "<ASSET_KEY>",
      },
    },
  },
}
`;

exports[`wing compile --target tf-aws hello.w > index.js 1`] = `
"async handle(message) { const { bucket } = this; {
  (await bucket.put(\\"hello.txt\\",\`Hello, \${message}!\`));
  return message;
} };"
`;

exports[`wing compile --target tf-aws hello.w > manifest.json 1`] = `
{
  "stacks": {
    "root": {
      "annotations": [],
      "constructPath": "root",
      "dependencies": [],
      "name": "root",
      "synthesizedStackPath": "stacks/root/cdk.tf.json",
      "workingDirectory": "stacks/root",
    },
  },
  "version": "0.13.2",
}
`;

exports[`wing compile --target tf-aws hello.w > preflight.js 1`] = `
"const $stdlib = require('@winglang/sdk');
const $outdir = process.env.WINGSDK_SYNTH_DIR ?? \\".\\";

function __app(target) {
	switch (target) {
		case \\"sim\\":
			return $stdlib.sim.App;
		case \\"tfaws\\":
		case \\"tf-aws\\":
			return $stdlib.tfaws.App;
    case \\"tf-azure\\":
      return $stdlib.tfazure.App;
		default:
			throw new Error(\`Unknown WING_TARGET value: \\"\${process.env.WING_TARGET ?? \\"\\"}\\"\`);
	}
}
const $App = __app(process.env.WING_TARGET);

const cloud = require('@winglang/sdk').cloud;
class MyApp extends $App {
constructor() {
  super({ outdir: $outdir, name: \\"hello\\" });
  
  const bucket = new cloud.Bucket(this,\\"cloud.Bucket\\");
  const queue = new cloud.Queue(this,\\"cloud.Queue\\");
  const handler = new $stdlib.core.Inflight(this, \\"$Inflight1\\", {
    code: $stdlib.core.NodeJsCode.fromFile(require('path').resolve(__dirname, \\"proc.a05c4d4842809464e34a3ca630f420646c038a9d145ef67e20f3f2fd3a937f94/index.js\\")),
    bindings: {
      resources: {
        bucket: {
          resource: bucket,
          ops: [\\"delete\\",\\"get\\",\\"list\\",\\"put\\"]
        },
      },
      
    }
  });
  (queue.onMessage(handler));
}
}
new MyApp().synth();"
`;

exports[`wing compile --target tf-aws identical_inflights.w > cdk.tf.json 1`] = `
{
  "//": {
    "metadata": {
      "backend": "local",
      "stackName": "root",
      "version": "0.13.2",
    },
    "outputs": {},
  },
  "provider": {
    "aws": [
      {},
    ],
  },
}
`;

exports[`wing compile --target tf-aws identical_inflights.w > index.js 1`] = `
"async handle() { const {  } = this; {
} };"
`;

exports[`wing compile --target tf-aws identical_inflights.w > manifest.json 1`] = `
{
  "stacks": {
    "root": {
      "annotations": [],
      "constructPath": "root",
      "dependencies": [],
      "name": "root",
      "synthesizedStackPath": "stacks/root/cdk.tf.json",
      "workingDirectory": "stacks/root",
    },
  },
  "version": "0.13.2",
}
`;

exports[`wing compile --target tf-aws identical_inflights.w > preflight.js 1`] = `
"const $stdlib = require('@winglang/sdk');
const $outdir = process.env.WINGSDK_SYNTH_DIR ?? \\".\\";

function __app(target) {
	switch (target) {
		case \\"sim\\":
			return $stdlib.sim.App;
		case \\"tfaws\\":
		case \\"tf-aws\\":
			return $stdlib.tfaws.App;
    case \\"tf-azure\\":
      return $stdlib.tfazure.App;
		default:
			throw new Error(\`Unknown WING_TARGET value: \\"\${process.env.WING_TARGET ?? \\"\\"}\\"\`);
	}
}
const $App = __app(process.env.WING_TARGET);

class MyApp extends $App {
constructor() {
  super({ outdir: $outdir, name: \\"identical_inflights\\" });
  
  const x = new $stdlib.core.Inflight(this, \\"$Inflight1\\", {
    code: $stdlib.core.NodeJsCode.fromFile(require('path').resolve(__dirname, \\"proc.8eb95bcbc154530931e15fc418c8b1fe991095671409552099ea1aa596999ede/index.js\\")),
    bindings: {
      
      
    }
  });
  const y = new $stdlib.core.Inflight(this, \\"$Inflight2\\", {
    code: $stdlib.core.NodeJsCode.fromFile(require('path').resolve(__dirname, \\"proc.8eb95bcbc154530931e15fc418c8b1fe991095671409552099ea1aa596999ede/index.js\\")),
    bindings: {
      
      
    }
  });
}
}
new MyApp().synth();"
`;

exports[`wing compile --target tf-aws mut_container_types.w > cdk.tf.json 1`] = `
{
  "//": {
    "metadata": {
      "backend": "local",
      "stackName": "root",
      "version": "0.13.2",
    },
    "outputs": {},
  },
  "provider": {
    "aws": [
      {},
    ],
  },
  "resource": {
    "aws_s3_bucket": {
      "root_bucket1_3A77B9B4": {
        "//": {
          "metadata": {
            "path": "root/bucket1/Default",
            "uniqueId": "root_bucket1_3A77B9B4",
          },
        },
      },
      "root_bucket2_E39F70EE": {
        "//": {
          "metadata": {
            "path": "root/bucket2/Default",
            "uniqueId": "root_bucket2_E39F70EE",
          },
        },
      },
      "root_bucket3_A0C568EA": {
        "//": {
          "metadata": {
            "path": "root/bucket3/Default",
            "uniqueId": "root_bucket3_A0C568EA",
          },
        },
      },
    },
    "aws_s3_bucket_public_access_block": {
      "root_bucket1_PublicAccessBlock_6C5071C0": {
        "//": {
          "metadata": {
            "path": "root/bucket1/PublicAccessBlock",
            "uniqueId": "root_bucket1_PublicAccessBlock_6C5071C0",
          },
        },
        "block_public_acls": true,
        "block_public_policy": true,
        "bucket": "\${aws_s3_bucket.root_bucket1_3A77B9B4.bucket}",
        "ignore_public_acls": true,
        "restrict_public_buckets": true,
      },
      "root_bucket2_PublicAccessBlock_BC328E84": {
        "//": {
          "metadata": {
            "path": "root/bucket2/PublicAccessBlock",
            "uniqueId": "root_bucket2_PublicAccessBlock_BC328E84",
          },
        },
        "block_public_acls": true,
        "block_public_policy": true,
        "bucket": "\${aws_s3_bucket.root_bucket2_E39F70EE.bucket}",
        "ignore_public_acls": true,
        "restrict_public_buckets": true,
      },
      "root_bucket3_PublicAccessBlock_CF2593D4": {
        "//": {
          "metadata": {
            "path": "root/bucket3/PublicAccessBlock",
            "uniqueId": "root_bucket3_PublicAccessBlock_CF2593D4",
          },
        },
        "block_public_acls": true,
        "block_public_policy": true,
        "bucket": "\${aws_s3_bucket.root_bucket3_A0C568EA.bucket}",
        "ignore_public_acls": true,
        "restrict_public_buckets": true,
      },
    },
    "aws_s3_bucket_server_side_encryption_configuration": {
      "root_bucket1_Encryption_33CABC1A": {
        "//": {
          "metadata": {
            "path": "root/bucket1/Encryption",
            "uniqueId": "root_bucket1_Encryption_33CABC1A",
          },
        },
        "bucket": "\${aws_s3_bucket.root_bucket1_3A77B9B4.bucket}",
        "rule": [
          {
            "apply_server_side_encryption_by_default": {
              "sse_algorithm": "AES256",
            },
          },
        ],
      },
      "root_bucket2_Encryption_A83E82F9": {
        "//": {
          "metadata": {
            "path": "root/bucket2/Encryption",
            "uniqueId": "root_bucket2_Encryption_A83E82F9",
          },
        },
        "bucket": "\${aws_s3_bucket.root_bucket2_E39F70EE.bucket}",
        "rule": [
          {
            "apply_server_side_encryption_by_default": {
              "sse_algorithm": "AES256",
            },
          },
        ],
      },
      "root_bucket3_Encryption_A2A51E22": {
        "//": {
          "metadata": {
            "path": "root/bucket3/Encryption",
            "uniqueId": "root_bucket3_Encryption_A2A51E22",
          },
        },
        "bucket": "\${aws_s3_bucket.root_bucket3_A0C568EA.bucket}",
        "rule": [
          {
            "apply_server_side_encryption_by_default": {
              "sse_algorithm": "AES256",
            },
          },
        ],
      },
    },
  },
}
`;

exports[`wing compile --target tf-aws mut_container_types.w > manifest.json 1`] = `
{
  "stacks": {
    "root": {
      "annotations": [],
      "constructPath": "root",
      "dependencies": [],
      "name": "root",
      "synthesizedStackPath": "stacks/root/cdk.tf.json",
      "workingDirectory": "stacks/root",
    },
  },
  "version": "0.13.2",
}
`;

exports[`wing compile --target tf-aws mut_container_types.w > preflight.js 1`] = `
"const $stdlib = require('@winglang/sdk');
const $outdir = process.env.WINGSDK_SYNTH_DIR ?? \\".\\";

function __app(target) {
	switch (target) {
		case \\"sim\\":
			return $stdlib.sim.App;
		case \\"tfaws\\":
		case \\"tf-aws\\":
			return $stdlib.tfaws.App;
    case \\"tf-azure\\":
      return $stdlib.tfazure.App;
		default:
			throw new Error(\`Unknown WING_TARGET value: \\"\${process.env.WING_TARGET ?? \\"\\"}\\"\`);
	}
}
const $App = __app(process.env.WING_TARGET);

const cloud = require('@winglang/sdk').cloud;
class MyApp extends $App {
constructor() {
  super({ outdir: $outdir, name: \\"mut_container_types\\" });
  
  const bucket1 = new cloud.Bucket(this,\\"bucket1\\");
  const bucket2 = new cloud.Bucket(this,\\"bucket2\\");
  const bucket3 = new cloud.Bucket(this,\\"bucket3\\");
  const arr1 = [\\"a\\", \\"b\\", \\"c\\"];
  const arr2 = [1, 2, 3];
  const arr3 = [bucket1, bucket2];
  const arr4 = arr1;
  (arr1.push(\\"a\\"));
  (arr2.push(4));
  (arr3.push(bucket3));
  {((cond) => {if (!cond) throw new Error(\`assertion failed: '((arr2.pop()) === 4)'\`)})(((arr2.pop()) === 4))};
  {((cond) => {if (!cond) throw new Error(\`assertion failed: '(arr1.length === 4)'\`)})((arr1.length === 4))};
  {((cond) => {if (!cond) throw new Error(\`assertion failed: '((arr4.at(0)) === \\"a\\")'\`)})(((arr4.at(0)) === \\"a\\"))};
  const s1 = new Set([1, 2, 3, 3]);
  const s2 = new Set([\\"hello\\", \\"world\\", \\"hello\\"]);
  const s3 = new Set([bucket1, bucket2, bucket2]);
  (s1.add(5));
  (s2.add(\\"bye\\"));
  (s3.add(bucket3));
  {((cond) => {if (!cond) throw new Error(\`assertion failed: '(s2.has(\\"bye\\"))'\`)})((s2.has(\\"bye\\")))};
  {((cond) => {if (!cond) throw new Error(\`assertion failed: '(s2.has(\\"hello\\"))'\`)})((s2.has(\\"hello\\")))};
  {((cond) => {if (!cond) throw new Error(\`assertion failed: '(s3.has(bucket2))'\`)})((s3.has(bucket2)))};
  const m1 = Object.freeze(new Map([[ \\"hello\\", \\"world\\" ]]));
  const m2 = Object.freeze(new Map([[ \\"hello\\", 123 ]]));
  const m3 = Object.freeze(new Map([[ \\"b1\\", bucket1 ], [ \\"b2\\", bucket2 ]]));
  const m4 = m1;
  {((cond) => {if (!cond) throw new Error(\`assertion failed: '(m1.has(\\"hello\\"))'\`)})((m1.has(\\"hello\\")))};
  {((cond) => {if (!cond) throw new Error(\`assertion failed: '(m2.size === 1)'\`)})((m2.size === 1))};
  {((cond) => {if (!cond) throw new Error(\`assertion failed: '((m3.get(\\"b1\\")) === bucket1)'\`)})(((m3.get(\\"b1\\")) === bucket1))};
  {((cond) => {if (!cond) throw new Error(\`assertion failed: '(m4.size === 1)'\`)})((m4.size === 1))};
}
}
new MyApp().synth();"
`;

exports[`wing compile --target tf-aws primitive_methods.w > cdk.tf.json 1`] = `
{
  "//": {
    "metadata": {
      "backend": "local",
      "stackName": "root",
      "version": "0.13.2",
    },
    "outputs": {},
  },
  "provider": {
    "aws": [
      {},
    ],
  },
}
`;

exports[`wing compile --target tf-aws primitive_methods.w > manifest.json 1`] = `
{
  "stacks": {
    "root": {
      "annotations": [],
      "constructPath": "root",
      "dependencies": [],
      "name": "root",
      "synthesizedStackPath": "stacks/root/cdk.tf.json",
      "workingDirectory": "stacks/root",
    },
  },
  "version": "0.13.2",
}
`;

exports[`wing compile --target tf-aws primitive_methods.w > preflight.js 1`] = `
"const $stdlib = require('@winglang/sdk');
const $outdir = process.env.WINGSDK_SYNTH_DIR ?? \\".\\";

function __app(target) {
	switch (target) {
		case \\"sim\\":
			return $stdlib.sim.App;
		case \\"tfaws\\":
		case \\"tf-aws\\":
			return $stdlib.tfaws.App;
    case \\"tf-azure\\":
      return $stdlib.tfazure.App;
		default:
			throw new Error(\`Unknown WING_TARGET value: \\"\${process.env.WING_TARGET ?? \\"\\"}\\"\`);
	}
}
const $App = __app(process.env.WING_TARGET);

class MyApp extends $App {
constructor() {
  super({ outdir: $outdir, name: \\"primitive_methods\\" });
  
  const dur = $stdlib.std.Duration.fromSeconds(60);
  const stringy = \`\${dur.minutes}:\${dur.seconds}\`;
  {console.log(stringy)};
  if (((stringy.includes(\\"60\\")) && (((stringy.split(\\":\\")).at(0)) === \\"60\\"))) {
    {console.log(\`\${stringy.length}!\`)};
  }
}
}
new MyApp().synth();"
`;

exports[`wing compile --target tf-aws print.w > cdk.tf.json 1`] = `
{
  "//": {
    "metadata": {
      "backend": "local",
      "stackName": "root",
      "version": "0.13.2",
    },
    "outputs": {},
  },
  "provider": {
    "aws": [
      {},
    ],
  },
  "resource": {
    "aws_iam_role": {
      "root_cloudFunction_IamRole_DAEC3578": {
        "//": {
          "metadata": {
            "path": "root/cloud.Function/IamRole",
            "uniqueId": "root_cloudFunction_IamRole_DAEC3578",
          },
        },
        "assume_role_policy": "{\\"Version\\":\\"2012-10-17\\",\\"Statement\\":[{\\"Action\\":\\"sts:AssumeRole\\",\\"Principal\\":{\\"Service\\":\\"lambda.amazonaws.com\\"},\\"Effect\\":\\"Allow\\"}]}",
      },
    },
    "aws_iam_role_policy": {
      "root_cloudFunction_IamRolePolicy_AAE6C0C0": {
        "//": {
          "metadata": {
            "path": "root/cloud.Function/IamRolePolicy",
            "uniqueId": "root_cloudFunction_IamRolePolicy_AAE6C0C0",
          },
        },
        "policy": "{\\"Version\\":\\"2012-10-17\\",\\"Statement\\":[{\\"Effect\\":\\"Allow\\",\\"Action\\":\\"none:null\\",\\"Resource\\":\\"*\\"}]}",
        "role": "\${aws_iam_role.root_cloudFunction_IamRole_DAEC3578.name}",
      },
    },
    "aws_iam_role_policy_attachment": {
      "root_cloudFunction_IamRolePolicyAttachment_FC3D9E7C": {
        "//": {
          "metadata": {
            "path": "root/cloud.Function/IamRolePolicyAttachment",
            "uniqueId": "root_cloudFunction_IamRolePolicyAttachment_FC3D9E7C",
          },
        },
        "policy_arn": "arn:aws:iam::aws:policy/service-role/AWSLambdaBasicExecutionRole",
        "role": "\${aws_iam_role.root_cloudFunction_IamRole_DAEC3578.name}",
      },
    },
    "aws_lambda_function": {
      "root_cloudFunction_6A57BA0A": {
        "//": {
          "metadata": {
            "path": "root/cloud.Function/Default",
            "uniqueId": "root_cloudFunction_6A57BA0A",
          },
        },
        "environment": {
          "variables": {
            "WING_FUNCTION_NAME": "cloud.Function",
          },
        },
        "function_name": "cloud_Function",
        "handler": "index.handler",
        "role": "\${aws_iam_role.root_cloudFunction_IamRole_DAEC3578.arn}",
        "runtime": "nodejs16.x",
        "s3_bucket": "\${aws_s3_bucket.root_cloudFunction_Bucket_245CAEB7.bucket}",
        "s3_key": "\${aws_s3_object.root_cloudFunction_S3Object_C8435368.key}",
      },
    },
    "aws_s3_bucket": {
      "root_cloudBucket_4F3C4F53": {
        "//": {
          "metadata": {
            "path": "root/cloud.Bucket/Default",
            "uniqueId": "root_cloudBucket_4F3C4F53",
          },
        },
      },
      "root_cloudFunction_Bucket_245CAEB7": {
        "//": {
          "metadata": {
            "path": "root/cloud.Function/Bucket",
            "uniqueId": "root_cloudFunction_Bucket_245CAEB7",
          },
        },
      },
    },
    "aws_s3_bucket_public_access_block": {
      "root_cloudBucket_PublicAccessBlock_319C1C2E": {
        "//": {
          "metadata": {
            "path": "root/cloud.Bucket/PublicAccessBlock",
            "uniqueId": "root_cloudBucket_PublicAccessBlock_319C1C2E",
          },
        },
        "block_public_acls": true,
        "block_public_policy": true,
        "bucket": "\${aws_s3_bucket.root_cloudBucket_4F3C4F53.bucket}",
        "ignore_public_acls": true,
        "restrict_public_buckets": true,
      },
    },
    "aws_s3_bucket_server_side_encryption_configuration": {
      "root_cloudBucket_Encryption_8ED0CD9C": {
        "//": {
          "metadata": {
            "path": "root/cloud.Bucket/Encryption",
            "uniqueId": "root_cloudBucket_Encryption_8ED0CD9C",
          },
        },
        "bucket": "\${aws_s3_bucket.root_cloudBucket_4F3C4F53.bucket}",
        "rule": [
          {
            "apply_server_side_encryption_by_default": {
              "sse_algorithm": "AES256",
            },
          },
        ],
      },
    },
    "aws_s3_object": {
      "root_cloudFunction_S3Object_C8435368": {
        "//": {
          "metadata": {
            "path": "root/cloud.Function/S3Object",
            "uniqueId": "root_cloudFunction_S3Object_C8435368",
          },
        },
        "bucket": "\${aws_s3_bucket.root_cloudFunction_Bucket_245CAEB7.bucket}",
        "key": "<ASSET_KEY>",
      },
    },
  },
}
`;

exports[`wing compile --target tf-aws print.w > index.js 1`] = `
"async handle(event) { const {  } = this; {
  {console.log(event)};
} };"
`;

exports[`wing compile --target tf-aws print.w > manifest.json 1`] = `
{
  "stacks": {
    "root": {
      "annotations": [],
      "constructPath": "root",
      "dependencies": [],
      "name": "root",
      "synthesizedStackPath": "stacks/root/cdk.tf.json",
      "workingDirectory": "stacks/root",
    },
  },
  "version": "0.13.2",
}
`;

exports[`wing compile --target tf-aws print.w > preflight.js 1`] = `
"const $stdlib = require('@winglang/sdk');
const $outdir = process.env.WINGSDK_SYNTH_DIR ?? \\".\\";

function __app(target) {
	switch (target) {
		case \\"sim\\":
			return $stdlib.sim.App;
		case \\"tfaws\\":
		case \\"tf-aws\\":
			return $stdlib.tfaws.App;
    case \\"tf-azure\\":
      return $stdlib.tfazure.App;
		default:
			throw new Error(\`Unknown WING_TARGET value: \\"\${process.env.WING_TARGET ?? \\"\\"}\\"\`);
	}
}
const $App = __app(process.env.WING_TARGET);

const cloud = require('@winglang/sdk').cloud;
class MyApp extends $App {
constructor() {
  super({ outdir: $outdir, name: \\"print\\" });
  
  const bucket1 = new cloud.Bucket(this,\\"cloud.Bucket\\");
  {console.log(\\"Hello world!\\")};
  new cloud.Function(this,\\"cloud.Function\\",new $stdlib.core.Inflight(this, \\"$Inflight1\\", {
    code: $stdlib.core.NodeJsCode.fromFile(require('path').resolve(__dirname, \\"proc.eeb10908f35dd17ca239f77c5c30ce7a1bd0464d804a789596c23a5b437a72f2/index.js\\")),
    bindings: {
      
      
    }
  }));
}
}
new MyApp().synth();"
`;

exports[`wing compile --target tf-aws resource.w > cdk.tf.json 1`] = `
{
  "//": {
    "metadata": {
      "backend": "local",
      "stackName": "root",
      "version": "0.13.2",
    },
    "outputs": {},
  },
  "provider": {
    "aws": [
      {},
    ],
  },
}
`;

<<<<<<< HEAD
exports[`wing compile reassignment.w > manifest.json 1`] = `
{
  "stacks": {
    "root": {
      "annotations": [],
      "constructPath": "root",
      "dependencies": [],
      "name": "root",
      "synthesizedStackPath": "stacks/root/cdk.tf.json",
      "workingDirectory": "stacks/root",
    },
  },
  "version": "0.13.2",
}
`;

exports[`wing compile reassignment.w > cdk.tf.json 1`] = `
{
  "//": {
    "metadata": {
      "backend": "local",
      "stackName": "root",
      "version": "0.13.2",
    },
    "outputs": {},
  },
  "provider": {
    "aws": [
      {},
    ],
  },
}
`;

exports[`wing compile reassignment.w > preflight.js 1`] = `
"const $stdlib = require('@winglang/sdk');
const $outdir = process.env.WINGSDK_SYNTH_DIR ?? \\".\\";

function __app(target) {
	switch (target) {
		case \\"sim\\":
			return $stdlib.sim.App;
		case \\"tfaws\\":
		case \\"tf-aws\\":
			return $stdlib.tfaws.App;
    case \\"tf-azure\\":
      return $stdlib.tfazure.App;
		default:
			throw new Error(`Unknown WING_TARGET value: \\"${process.env.WING_TARGET ?? \\"\\"}\\"`);
	}
}
const $App = __app(process.env.WING_TARGET);

class MyApp extends $App {
constructor() {
  super({ outdir: $outdir, name: \\"reassignment\\" });
  
  const x = 5;
  {((cond) => {if (!cond) throw new Error(`assertion failed: '(x === 5)'`)})((x === 5))};
  x = (x + 1);
  {((cond) => {if (!cond) throw new Error(`assertion failed: '(x === 6)'`)})((x === 6))};
}
}
new MyApp().synth();"
`;

exports[`wing compile resource.w > manifest.json 1`] = `
=======
exports[`wing compile --target tf-aws resource.w > manifest.json 1`] = `
>>>>>>> 27054342
{
  "stacks": {
    "root": {
      "annotations": [],
      "constructPath": "root",
      "dependencies": [],
      "name": "root",
      "synthesizedStackPath": "stacks/root/cdk.tf.json",
      "workingDirectory": "stacks/root",
    },
  },
  "version": "0.13.2",
}
`;

exports[`wing compile --target tf-aws resource.w > preflight.js 1`] = `
"const $stdlib = require('@winglang/sdk');
const $outdir = process.env.WINGSDK_SYNTH_DIR ?? \\".\\";

function __app(target) {
	switch (target) {
		case \\"sim\\":
			return $stdlib.sim.App;
		case \\"tfaws\\":
		case \\"tf-aws\\":
			return $stdlib.tfaws.App;
    case \\"tf-azure\\":
      return $stdlib.tfazure.App;
		default:
			throw new Error(\`Unknown WING_TARGET value: \\"\${process.env.WING_TARGET ?? \\"\\"}\\"\`);
	}
}
const $App = __app(process.env.WING_TARGET);

class MyApp extends $App {
constructor() {
  super({ outdir: $outdir, name: \\"resource\\" });
  
  class R
  {
  constructor(name) {
    this.name = name;
  }
  name;
  
  }
  const res = new R(this,\\"R\\",\\"Arr\\");
  {console.log(res.name)};
}
}
new MyApp().synth();"
`;

exports[`wing compile --target tf-aws statements_if.w > cdk.tf.json 1`] = `
{
  "//": {
    "metadata": {
      "backend": "local",
      "stackName": "root",
      "version": "0.13.2",
    },
    "outputs": {},
  },
  "provider": {
    "aws": [
      {},
    ],
  },
}
`;

exports[`wing compile --target tf-aws statements_if.w > manifest.json 1`] = `
{
  "stacks": {
    "root": {
      "annotations": [],
      "constructPath": "root",
      "dependencies": [],
      "name": "root",
      "synthesizedStackPath": "stacks/root/cdk.tf.json",
      "workingDirectory": "stacks/root",
    },
  },
  "version": "0.13.2",
}
`;

exports[`wing compile --target tf-aws statements_if.w > preflight.js 1`] = `
"const $stdlib = require('@winglang/sdk');
const $outdir = process.env.WINGSDK_SYNTH_DIR ?? \\".\\";

function __app(target) {
	switch (target) {
		case \\"sim\\":
			return $stdlib.sim.App;
		case \\"tfaws\\":
		case \\"tf-aws\\":
			return $stdlib.tfaws.App;
    case \\"tf-azure\\":
      return $stdlib.tfazure.App;
		default:
			throw new Error(\`Unknown WING_TARGET value: \\"\${process.env.WING_TARGET ?? \\"\\"}\\"\`);
	}
}
const $App = __app(process.env.WING_TARGET);

class MyApp extends $App {
constructor() {
  super({ outdir: $outdir, name: \\"statements_if\\" });
  
  if (true) {
    const x = 2;
    if ((true && ((x + 2) === 4))) {
      {((cond) => {if (!cond) throw new Error(\`assertion failed: 'true'\`)})(true)};
    } else {
      {((cond) => {if (!cond) throw new Error(\`assertion failed: 'false'\`)})(false)};
    }
  }
}
}
new MyApp().synth();"
`;

exports[`wing compile --target tf-aws statements_variable_declarations.w > cdk.tf.json 1`] = `
{
  "//": {
    "metadata": {
      "backend": "local",
      "stackName": "root",
      "version": "0.13.2",
    },
    "outputs": {},
  },
  "provider": {
    "aws": [
      {},
    ],
  },
}
`;

exports[`wing compile --target tf-aws statements_variable_declarations.w > manifest.json 1`] = `
{
  "stacks": {
    "root": {
      "annotations": [],
      "constructPath": "root",
      "dependencies": [],
      "name": "root",
      "synthesizedStackPath": "stacks/root/cdk.tf.json",
      "workingDirectory": "stacks/root",
    },
  },
  "version": "0.13.2",
}
`;

exports[`wing compile --target tf-aws statements_variable_declarations.w > preflight.js 1`] = `
"const $stdlib = require('@winglang/sdk');
const $outdir = process.env.WINGSDK_SYNTH_DIR ?? \\".\\";

function __app(target) {
	switch (target) {
		case \\"sim\\":
			return $stdlib.sim.App;
		case \\"tfaws\\":
		case \\"tf-aws\\":
			return $stdlib.tfaws.App;
    case \\"tf-azure\\":
      return $stdlib.tfazure.App;
		default:
			throw new Error(\`Unknown WING_TARGET value: \\"\${process.env.WING_TARGET ?? \\"\\"}\\"\`);
	}
}
const $App = __app(process.env.WING_TARGET);

class MyApp extends $App {
constructor() {
  super({ outdir: $outdir, name: \\"statements_variable_declarations\\" });
  
  const x = 2;
  const y = x;
}
}
new MyApp().synth();"
`;

exports[`wing compile --target tf-aws std_containers.w > cdk.tf.json 1`] = `
{
  "//": {
    "metadata": {
      "backend": "local",
      "stackName": "root",
      "version": "0.13.2",
    },
    "outputs": {},
  },
  "provider": {
    "aws": [
      {},
    ],
  },
}
`;

exports[`wing compile --target tf-aws std_containers.w > index.js 1`] = `
"async handle(body) { const { s_array } = this; {
  const ss = (await s_array.at(1));
  {console.log(\`\${s_array.length}\`)};
} };"
`;

exports[`wing compile --target tf-aws std_containers.w > manifest.json 1`] = `
{
  "stacks": {
    "root": {
      "annotations": [],
      "constructPath": "root",
      "dependencies": [],
      "name": "root",
      "synthesizedStackPath": "stacks/root/cdk.tf.json",
      "workingDirectory": "stacks/root",
    },
  },
  "version": "0.13.2",
}
`;

exports[`wing compile --target tf-aws std_containers.w > preflight.js 1`] = `
"const $stdlib = require('@winglang/sdk');
const $outdir = process.env.WINGSDK_SYNTH_DIR ?? \\".\\";

function __app(target) {
	switch (target) {
		case \\"sim\\":
			return $stdlib.sim.App;
		case \\"tfaws\\":
		case \\"tf-aws\\":
			return $stdlib.tfaws.App;
    case \\"tf-azure\\":
      return $stdlib.tfazure.App;
		default:
			throw new Error(\`Unknown WING_TARGET value: \\"\${process.env.WING_TARGET ?? \\"\\"}\\"\`);
	}
}
const $App = __app(process.env.WING_TARGET);

class MyApp extends $App {
constructor() {
  super({ outdir: $outdir, name: \\"std_containers\\" });
  
  const s_array = Object.freeze([\\"one\\", \\"two\\", \\"three\\", \\"four\\"]);
  const s = (s_array.at(2));
  const handler = new $stdlib.core.Inflight(this, \\"$Inflight1\\", {
    code: $stdlib.core.NodeJsCode.fromFile(require('path').resolve(__dirname, \\"proc.31322868ffd7254f5a6339da1c6b1905571a70379d564da2abf4c176f3c444b6/index.js\\")),
    bindings: {
      
      data: {
        s_array: s_array,
      },
    }
  });
}
}
new MyApp().synth();"
`;

exports[`wing compile --target tf-aws while.w > cdk.tf.json 1`] = `
{
  "//": {
    "metadata": {
      "backend": "local",
      "stackName": "root",
      "version": "0.13.2",
    },
    "outputs": {},
  },
  "provider": {
    "aws": [
      {},
    ],
  },
}
`;

exports[`wing compile --target tf-aws while.w > manifest.json 1`] = `
{
  "stacks": {
    "root": {
      "annotations": [],
      "constructPath": "root",
      "dependencies": [],
      "name": "root",
      "synthesizedStackPath": "stacks/root/cdk.tf.json",
      "workingDirectory": "stacks/root",
    },
  },
  "version": "0.13.2",
}
`;

exports[`wing compile --target tf-aws while.w > preflight.js 1`] = `
"const $stdlib = require('@winglang/sdk');
const $outdir = process.env.WINGSDK_SYNTH_DIR ?? \\".\\";

function __app(target) {
	switch (target) {
		case \\"sim\\":
			return $stdlib.sim.App;
		case \\"tfaws\\":
		case \\"tf-aws\\":
			return $stdlib.tfaws.App;
    case \\"tf-azure\\":
      return $stdlib.tfazure.App;
		default:
			throw new Error(\`Unknown WING_TARGET value: \\"\${process.env.WING_TARGET ?? \\"\\"}\\"\`);
	}
}
const $App = __app(process.env.WING_TARGET);

class MyApp extends $App {
constructor() {
  super({ outdir: $outdir, name: \\"while\\" });
  
  while (false) {
    const x = 1;
  }
  const y = 123;
  while ((y < 0)) {
    const x = 1;
  }
}
}
new MyApp().synth();"
`;

exports[`wing compile --target tf-aws while_loop_await.w > cdk.tf.json 1`] = `
{
  "//": {
    "metadata": {
      "backend": "local",
      "stackName": "root",
      "version": "0.13.2",
    },
    "outputs": {},
  },
  "provider": {
    "aws": [
      {},
    ],
  },
  "resource": {
    "aws_iam_role": {
      "root_cloudQueueOnMessageb3f3d188_IamRole_2EDE9980": {
        "//": {
          "metadata": {
            "path": "root/cloud.Queue-OnMessage-b3f3d188/IamRole",
            "uniqueId": "root_cloudQueueOnMessageb3f3d188_IamRole_2EDE9980",
          },
        },
        "assume_role_policy": "{\\"Version\\":\\"2012-10-17\\",\\"Statement\\":[{\\"Action\\":\\"sts:AssumeRole\\",\\"Principal\\":{\\"Service\\":\\"lambda.amazonaws.com\\"},\\"Effect\\":\\"Allow\\"}]}",
      },
    },
    "aws_iam_role_policy": {
      "root_cloudQueueOnMessageb3f3d188_IamRolePolicy_F06A54DE": {
        "//": {
          "metadata": {
            "path": "root/cloud.Queue-OnMessage-b3f3d188/IamRolePolicy",
            "uniqueId": "root_cloudQueueOnMessageb3f3d188_IamRolePolicy_F06A54DE",
          },
        },
        "policy": "{\\"Version\\":\\"2012-10-17\\",\\"Statement\\":[{\\"Action\\":[\\"sqs:ReceiveMessage\\",\\"sqs:ChangeMessageVisibility\\",\\"sqs:GetQueueUrl\\",\\"sqs:DeleteMessage\\",\\"sqs:GetQueueAttributes\\"],\\"Resource\\":\\"\${aws_sqs_queue.root_cloudQueue_E3597F7A.arn}\\",\\"Effect\\":\\"Allow\\"}]}",
        "role": "\${aws_iam_role.root_cloudQueueOnMessageb3f3d188_IamRole_2EDE9980.name}",
      },
    },
    "aws_iam_role_policy_attachment": {
      "root_cloudQueueOnMessageb3f3d188_IamRolePolicyAttachment_6D0B5E93": {
        "//": {
          "metadata": {
            "path": "root/cloud.Queue-OnMessage-b3f3d188/IamRolePolicyAttachment",
            "uniqueId": "root_cloudQueueOnMessageb3f3d188_IamRolePolicyAttachment_6D0B5E93",
          },
        },
        "policy_arn": "arn:aws:iam::aws:policy/service-role/AWSLambdaBasicExecutionRole",
        "role": "\${aws_iam_role.root_cloudQueueOnMessageb3f3d188_IamRole_2EDE9980.name}",
      },
    },
    "aws_lambda_event_source_mapping": {
      "root_cloudQueue_EventSourceMapping_A2041279": {
        "//": {
          "metadata": {
            "path": "root/cloud.Queue/EventSourceMapping",
            "uniqueId": "root_cloudQueue_EventSourceMapping_A2041279",
          },
        },
        "batch_size": 1,
        "event_source_arn": "\${aws_sqs_queue.root_cloudQueue_E3597F7A.arn}",
        "function_name": "\${aws_lambda_function.root_cloudQueueOnMessageb3f3d188_29346340.function_name}",
      },
    },
    "aws_lambda_function": {
      "root_cloudQueueOnMessageb3f3d188_29346340": {
        "//": {
          "metadata": {
            "path": "root/cloud.Queue-OnMessage-b3f3d188/Default",
            "uniqueId": "root_cloudQueueOnMessageb3f3d188_29346340",
          },
        },
        "environment": {
          "variables": {
            "WING_FUNCTION_NAME": "cloud.Queue-OnMessage-b3f3d188",
          },
        },
        "function_name": "cloud_Queue-OnMessage-b3f3d188",
        "handler": "index.handler",
        "role": "\${aws_iam_role.root_cloudQueueOnMessageb3f3d188_IamRole_2EDE9980.arn}",
        "runtime": "nodejs16.x",
        "s3_bucket": "\${aws_s3_bucket.root_cloudQueueOnMessageb3f3d188_Bucket_195CD3F5.bucket}",
        "s3_key": "\${aws_s3_object.root_cloudQueueOnMessageb3f3d188_S3Object_18BDF7F0.key}",
      },
    },
    "aws_s3_bucket": {
      "root_cloudQueueOnMessageb3f3d188_Bucket_195CD3F5": {
        "//": {
          "metadata": {
            "path": "root/cloud.Queue-OnMessage-b3f3d188/Bucket",
            "uniqueId": "root_cloudQueueOnMessageb3f3d188_Bucket_195CD3F5",
          },
        },
      },
    },
    "aws_s3_object": {
      "root_cloudQueueOnMessageb3f3d188_S3Object_18BDF7F0": {
        "//": {
          "metadata": {
            "path": "root/cloud.Queue-OnMessage-b3f3d188/S3Object",
            "uniqueId": "root_cloudQueueOnMessageb3f3d188_S3Object_18BDF7F0",
          },
        },
        "bucket": "\${aws_s3_bucket.root_cloudQueueOnMessageb3f3d188_Bucket_195CD3F5.bucket}",
        "key": "<ASSET_KEY>",
      },
    },
  },
}
`;

exports[`wing compile --target tf-aws while_loop_await.w > index.js 1`] = `
"async handle(j) { const {  } = this; {
  return (j + 1);
} };"
`;

exports[`wing compile --target tf-aws while_loop_await.w > index.js 2`] = `
"async handle(body) { const {  } = this; {
  const i = 0;
  while (((await iterator(i)) < 3)) {
    {console.log(\`\${i}\`)};
  }
} };"
`;

exports[`wing compile --target tf-aws while_loop_await.w > manifest.json 1`] = `
{
  "stacks": {
    "root": {
      "annotations": [],
      "constructPath": "root",
      "dependencies": [],
      "name": "root",
      "synthesizedStackPath": "stacks/root/cdk.tf.json",
      "workingDirectory": "stacks/root",
    },
  },
  "version": "0.13.2",
}
`;

exports[`wing compile --target tf-aws while_loop_await.w > preflight.js 1`] = `
"const $stdlib = require('@winglang/sdk');
const $outdir = process.env.WINGSDK_SYNTH_DIR ?? \\".\\";

function __app(target) {
	switch (target) {
		case \\"sim\\":
			return $stdlib.sim.App;
		case \\"tfaws\\":
		case \\"tf-aws\\":
			return $stdlib.tfaws.App;
    case \\"tf-azure\\":
      return $stdlib.tfazure.App;
		default:
			throw new Error(\`Unknown WING_TARGET value: \\"\${process.env.WING_TARGET ?? \\"\\"}\\"\`);
	}
}
const $App = __app(process.env.WING_TARGET);

const cloud = require('@winglang/sdk').cloud;
class MyApp extends $App {
constructor() {
  super({ outdir: $outdir, name: \\"while_loop_await\\" });
  
  const queue = new cloud.Queue(this,\\"cloud.Queue\\");
  const iterator = new $stdlib.core.Inflight(this, \\"$Inflight1\\", {
    code: $stdlib.core.NodeJsCode.fromFile(require('path').resolve(__dirname, \\"proc.82d0059fdbaebaab6d1be68f497052f9d5b8662f4333952a6e9ad55f564e0c97/index.js\\")),
    bindings: {
      
      
    }
  });
  const handler = new $stdlib.core.Inflight(this, \\"$Inflight2\\", {
    code: $stdlib.core.NodeJsCode.fromFile(require('path').resolve(__dirname, \\"proc.f259e8d1edc5d47946ec1a1f3aa23e59fe550255ec12b899cffb307ecf525df6/index.js\\")),
    bindings: {
      
      
    }
  });
  (queue.onMessage(handler));
}
}
new MyApp().synth();"
`;<|MERGE_RESOLUTION|>--- conflicted
+++ resolved
@@ -3057,77 +3057,7 @@
 }
 `;
 
-<<<<<<< HEAD
-exports[`wing compile reassignment.w > manifest.json 1`] = `
-{
-  "stacks": {
-    "root": {
-      "annotations": [],
-      "constructPath": "root",
-      "dependencies": [],
-      "name": "root",
-      "synthesizedStackPath": "stacks/root/cdk.tf.json",
-      "workingDirectory": "stacks/root",
-    },
-  },
-  "version": "0.13.2",
-}
-`;
-
-exports[`wing compile reassignment.w > cdk.tf.json 1`] = `
-{
-  "//": {
-    "metadata": {
-      "backend": "local",
-      "stackName": "root",
-      "version": "0.13.2",
-    },
-    "outputs": {},
-  },
-  "provider": {
-    "aws": [
-      {},
-    ],
-  },
-}
-`;
-
-exports[`wing compile reassignment.w > preflight.js 1`] = `
-"const $stdlib = require('@winglang/sdk');
-const $outdir = process.env.WINGSDK_SYNTH_DIR ?? \\".\\";
-
-function __app(target) {
-	switch (target) {
-		case \\"sim\\":
-			return $stdlib.sim.App;
-		case \\"tfaws\\":
-		case \\"tf-aws\\":
-			return $stdlib.tfaws.App;
-    case \\"tf-azure\\":
-      return $stdlib.tfazure.App;
-		default:
-			throw new Error(`Unknown WING_TARGET value: \\"${process.env.WING_TARGET ?? \\"\\"}\\"`);
-	}
-}
-const $App = __app(process.env.WING_TARGET);
-
-class MyApp extends $App {
-constructor() {
-  super({ outdir: $outdir, name: \\"reassignment\\" });
-  
-  const x = 5;
-  {((cond) => {if (!cond) throw new Error(`assertion failed: '(x === 5)'`)})((x === 5))};
-  x = (x + 1);
-  {((cond) => {if (!cond) throw new Error(`assertion failed: '(x === 6)'`)})((x === 6))};
-}
-}
-new MyApp().synth();"
-`;
-
-exports[`wing compile resource.w > manifest.json 1`] = `
-=======
 exports[`wing compile --target tf-aws resource.w > manifest.json 1`] = `
->>>>>>> 27054342
 {
   "stacks": {
     "root": {
