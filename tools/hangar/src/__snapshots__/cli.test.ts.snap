--- conflicted
+++ resolved
@@ -3561,7 +3561,6 @@
 }
 `;
 
-<<<<<<< HEAD
 exports[`wing compile --target tf-aws std_containers.w > index.js 1`] = `
 "async handle(body) { const { immut_array, s_array } = this; {
   const ss = (await s_array.at(1));
@@ -3587,8 +3586,6 @@
 }
 `;
 
-=======
->>>>>>> a3afa4a2
 exports[`wing compile --target tf-aws std_containers.w > preflight.js 1`] = `
 "const $stdlib = require('@winglang/sdk');
 const $outdir = process.env.WINGSDK_SYNTH_DIR ?? \\".\\";
