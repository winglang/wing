// Vitest Snapshot v1

exports[`access_hidden_namespace.w > wing test (--target sim) - invalid > stderr 1`] = `
"Compilation failed with 1 error(s)
Error at ../../../../examples/tests/invalid/access_hidden_namespace.w:8:5 | Unknown symbol \\"core\\""
`;

exports[`access_static_from_instance.w > wing test (--target sim) - invalid > stderr 1`] = `
"Compilation failed with 4 error(s)
Error at ../../../../examples/tests/invalid/access_static_from_instance.w:7:5 | Unknown symbol \\"this\\"
Error at ../../../../examples/tests/invalid/access_static_from_instance.w:7:5 | Variable this.instance_field is not reassignable 
Error at ../../../../examples/tests/invalid/access_static_from_instance.w:8:5 | Unknown symbol \\"this\\"
Error at ../../../../examples/tests/invalid/access_static_from_instance.w:8:5 | Variable this.f is not reassignable "
`;

exports[`bring.w > wing test (--target sim) - invalid > stderr 1`] = `
"Compilation failed with 1 error(s)
Error at ../../../../examples/tests/invalid/bring.w:1:1 | Redundant bring of \\"std\\""
`;

exports[`bring_jsii.w > wing test (--target sim) - invalid > stderr 1`] = `
"Compilation failed with 2 error(s)
Error at ../../../../examples/tests/invalid/bring_jsii.w:1:1 | bring \\"jsii-code-samples\\" must be assigned to an identifier (e.g. bring \\"foo\\" as foo)
Error at ../../../../examples/tests/invalid/bring_jsii.w:4:1 | Cannot find module \\"foobar\\" in source directory"
`;

exports[`capture_mutables.w > wing test (--target sim) - invalid > stderr 1`] = `
"Compilation failed with 5 error(s)
Error at ../../../../examples/tests/invalid/capture_mutables.w:8:10 | Cannot reference 'a' of type 'MutArray<str>' from an inflight context
Error at ../../../../examples/tests/invalid/capture_mutables.w:10:10 | Cannot reference 's' of type 'MutSet<num>' from an inflight context
Error at ../../../../examples/tests/invalid/capture_mutables.w:12:10 | Cannot reference 'm' of type 'MutMap<bool>' from an inflight context
Error at ../../../../examples/tests/invalid/capture_mutables.w:14:10 | Cannot reference 'a_cloned' of type 'MutArray<str>' from an inflight context
Error at ../../../../examples/tests/invalid/capture_mutables.w:14:19 | Unknown symbol \\"size\\""
`;

exports[`capture_reassignable.w > wing test (--target sim) - invalid > stderr 1`] = `
"Compilation failed with 1 error(s)
Error at ../../../../examples/tests/invalid/capture_reassignable.w:6:17 | Cannot capture a reassignable variable \\"x\\""
`;

exports[`cloud_function_expects_inflight.w > wing test (--target sim) - invalid > stderr 1`] = `
"Compilation failed with 1 error(s)
Error at ../../../../examples/tests/invalid/cloud_function_expects_inflight.w:3:20 | Expected type to be \\"inflight (any): any\\", but got \\"preflight (str): str\\" instead"
`;

exports[`container_types.w > wing test (--target sim) - invalid > stderr 1`] = `
"Compilation failed with 17 error(s)
Error at ../../../../examples/tests/invalid/container_types.w:2:28 | Expected type to be \\"num\\", but got \\"str\\" instead
Error at ../../../../examples/tests/invalid/container_types.w:3:12 | Expected \\"Set\\" type, found \\"Array<num>\\"
Error at ../../../../examples/tests/invalid/container_types.w:5:24 | Expected type to be \\"Array<num>\\", but got \\"Array<str>\\" instead
Error at ../../../../examples/tests/invalid/container_types.w:6:6 | Unknown symbol \\"some_random_method\\"
Error at ../../../../examples/tests/invalid/container_types.w:9:32 | Expected type to be \\"num\\", but got \\"str\\" instead
Error at ../../../../examples/tests/invalid/container_types.w:10:20 | Expected expression
Error at ../../../../examples/tests/invalid/container_types.w:10:24 | Unknown parser error.
Error at ../../../../examples/tests/invalid/container_types.w:10:28 | Unknown parser error.
Error at ../../../../examples/tests/invalid/container_types.w:10:40 | Unknown parser error.
Error at ../../../../examples/tests/invalid/container_types.w:12:20 | Expected type to be \\"Map<num>\\", but got \\"Map<str>\\" instead
Error at ../../../../examples/tests/invalid/container_types.w:12:26 | Unknown symbol \\"some_random_method\\"
Error at ../../../../examples/tests/invalid/container_types.w:15:24 | Expected type to be \\"num\\", but got \\"str\\" instead
Error at ../../../../examples/tests/invalid/container_types.w:16:10 | Expected \\"Array\\" type, found \\"Set<num>\\"
Error at ../../../../examples/tests/invalid/container_types.w:17:20 | Expected type to be \\"Set<num>\\", but got \\"Array<num>\\" instead
Error at ../../../../examples/tests/invalid/container_types.w:17:24 | Expected type to be \\"num\\", but got \\"str\\" instead
Error at ../../../../examples/tests/invalid/container_types.w:19:20 | Expected type to be \\"Set<str>\\", but got \\"Set<num>\\" instead
Error at ../../../../examples/tests/invalid/container_types.w:20:4 | Unknown symbol \\"some_random_method\\""
`;

exports[`enums.w > wing test (--target sim) - invalid > stderr 1`] = `
"Compilation failed with 2 error(s)
Error at ../../../../examples/tests/invalid/enums.w:5:21 | Enum \\"SomeEnum\\" does not contain value \\"FOUR\\"
Error at ../../../../examples/tests/invalid/enums.w:8:11 | Expression must be a class or resource instance to access property \\"TWO\\", instead found type \\"SomeEnum\\""
`;

exports[`for_loop.w > wing test (--target sim) - invalid > stderr 1`] = `
"Compilation failed with 1 error(s)
Error at ../../../../examples/tests/invalid/for_loop.w:5:13 | Unable to iterate over \\"Bucket\\""
`;

<<<<<<< HEAD
exports[`inflight_in_class.w > wing test (--target sim) - invalid > stderr 1`] = `
"Compilation failed with 1 error(s)
Error at ../../../../examples/tests/invalid/inflight_in_class.w:3:3 | Class cannot have inflight fields"
=======
exports[`immutable_container_types.w > wing test (--target sim) - invalid > stderr 1`] = `
"Compilation failed with 1 error(s)
Error at ../../../../examples/tests/invalid/immutable_container_types.w:3:4 | Unknown symbol \\"set\\""
>>>>>>> f391bd27
`;

exports[`missing_semicolon.w > wing test (--target sim) - invalid > stderr 1`] = `
"Compilation failed with 4 error(s)
Error at ../../../../examples/tests/invalid/missing_semicolon.w:7:1 | Expected expression
Error at ../../../../examples/tests/invalid/missing_semicolon.w:11:1 | Unknown parser error.
Error at ../../../../examples/tests/invalid/missing_semicolon.w:16:24 | ';' expected.
Error at ../../../../examples/tests/invalid/missing_semicolon.w:19:28 | '}' expected."
`;

exports[`mut_container_types.w > wing test (--target sim) - invalid > stderr 1`] = `
"Compilation failed with 14 error(s)
Error at ../../../../examples/tests/invalid/mut_container_types.w:2:29 | Expected type to be \\"num\\", but got \\"str\\" instead
Error at ../../../../examples/tests/invalid/mut_container_types.w:3:12 | Expected \\"Set\\" type, found \\"MutArray<num>\\"
Error at ../../../../examples/tests/invalid/mut_container_types.w:4:27 | Expected type to be \\"MutArray<num>\\", but got \\"Array<num>\\" instead
Error at ../../../../examples/tests/invalid/mut_container_types.w:6:27 | Expected type to be \\"MutArray<num>\\", but got \\"MutArray<str>\\" instead
Error at ../../../../examples/tests/invalid/mut_container_types.w:7:6 | Unknown symbol \\"some_method\\"
Error at ../../../../examples/tests/invalid/mut_container_types.w:10:25 | Expected type to be \\"num\\", but got \\"str\\" instead
Error at ../../../../examples/tests/invalid/mut_container_types.w:11:10 | Expected \\"Array\\" type, found \\"MutSet<num>\\"
Error at ../../../../examples/tests/invalid/mut_container_types.w:12:23 | Expected type to be \\"MutSet<num>\\", but got \\"Set<num>\\" instead
Error at ../../../../examples/tests/invalid/mut_container_types.w:14:23 | Expected type to be \\"MutSet<num>\\", but got \\"MutSet<str>\\" instead
Error at ../../../../examples/tests/invalid/mut_container_types.w:15:4 | Unknown symbol \\"some_method\\"
Error at ../../../../examples/tests/invalid/mut_container_types.w:18:31 | Expected type to be \\"num\\", but got \\"str\\" instead
Error at ../../../../examples/tests/invalid/mut_container_types.w:20:10 | Expected \\"Array\\" type, found \\"MutMap<str>\\"
Error at ../../../../examples/tests/invalid/mut_container_types.w:22:23 | Expected type to be \\"MutMap<num>\\", but got \\"Map<str>\\" instead
Error at ../../../../examples/tests/invalid/mut_container_types.w:25:23 | Expected type to be \\"MutMap<str>\\", but got \\"MutMap<num>\\" instead"
`;

exports[`optional_invoke.w > wing test (--target sim) - invalid > stderr 1`] = `
"Compilation failed with 5 error(s)
Error at ../../../../examples/tests/invalid/optional_invoke.w:3:1 | Unknown parser error.
Error at ../../../../examples/tests/invalid/optional_invoke.w:3:10 | Unknown parser error.
Error at ../../../../examples/tests/invalid/optional_invoke.w:3:21 | Expected expression
Error at ../../../../examples/tests/invalid/optional_invoke.w:7:1 | Unknown parser error.
Error at ../../../../examples/tests/invalid/optional_invoke.w:8:1 | Unknown symbol \\"f\\""
`;

exports[`optionals.w > wing test (--target sim) - invalid > stderr 1`] = `
"Compilation failed with 3 error(s)
Error at ../../../../examples/tests/invalid/optionals.w:1:1 | Unknown parser error.
Error at ../../../../examples/tests/invalid/optionals.w:1:10 | Unknown parser error.
Error at ../../../../examples/tests/invalid/optionals.w:6:1 | Unknown symbol \\"f\\""
`;

exports[`primitives.w > wing test (--target sim) - invalid > stderr 1`] = `
"Compilation failed with 4 error(s)
Error at ../../../../examples/tests/invalid/primitives.w:5:7 | Unexpected expression \\"structured_access_expression\\"
Error at ../../../../examples/tests/invalid/primitives.w:9:16 | Unknown symbol \\"join\\"
Error at ../../../../examples/tests/invalid/primitives.w:11:5 | Unknown symbol \\"push\\"
Error at ../../../../examples/tests/invalid/primitives.w:13:14 | Expected type to be \\"str\\", but got \\"num\\" instead"
`;

exports[`reassign_to_nonreassignable.w > wing test (--target sim) - invalid > stderr 1`] = `
"Compilation failed with 4 error(s)
Error at ../../../../examples/tests/invalid/reassign_to_nonreassignable.w:3:1 | Variable x is not reassignable 
Error at ../../../../examples/tests/invalid/reassign_to_nonreassignable.w:13:5 | Variable this.f is not reassignable 
Error at ../../../../examples/tests/invalid/reassign_to_nonreassignable.w:19:3 | Variable arg is not reassignable 
Error at ../../../../examples/tests/invalid/reassign_to_nonreassignable.w:21:2 | ';' expected."
`;

exports[`resource_access_field_as_method.w > wing test (--target sim) - invalid > stderr 1`] = `
"Compilation failed with 1 error(s)
Error at ../../../../examples/tests/invalid/resource_access_field_as_method.w:8:1 | should be a function or method"
`;

exports[`resource_inflight.w > wing test (--target sim) - invalid > stderr 1`] = `
"Compilation failed with 1 error(s)
Error | Cannot create the resource \\"Bucket (at src/cloud/bucket.ts:53:1)\\" in inflight phase"
`;

exports[`sorted_errors_no_span.w > wing test (--target sim) - invalid > stderr 1`] = `
"Compilation failed with 6 error(s)
Error | Class c (at ../../../../examples/tests/invalid/sorted_errors_no_span.w:3:7)'s parent \\"any\\" is not a class
Error | Class e (at ../../../../examples/tests/invalid/sorted_errors_no_span.w:7:7)'s parent \\"any\\" is not a class
Error at ../../../../examples/tests/invalid/sorted_errors_no_span.w:1:14 | Expected type to be \\"num\\", but got \\"str\\" instead
Error at ../../../../examples/tests/invalid/sorted_errors_no_span.w:3:17 | Expected b (at ../../../../examples/tests/invalid/sorted_errors_no_span.w:3:17) to be a type but it's a variable
Error at ../../../../examples/tests/invalid/sorted_errors_no_span.w:6:14 | Expected type to be \\"num\\", but got \\"str\\" instead
Error at ../../../../examples/tests/invalid/sorted_errors_no_span.w:7:17 | Expected b (at ../../../../examples/tests/invalid/sorted_errors_no_span.w:7:17) to be a type but it's a variable"
`;

exports[`statements_if.w > wing test (--target sim) - invalid > stderr 1`] = `
"Compilation failed with 5 error(s)
Error at ../../../../examples/tests/invalid/statements_if.w:2:1 | Unexpected unary operator \\"--\\"
Error at ../../../../examples/tests/invalid/statements_if.w:5:4 | Expected type to be \\"bool\\", but got \\"num\\" instead
Error at ../../../../examples/tests/invalid/statements_if.w:5:5 | Expected type to be \\"bool\\", but got \\"num\\" instead
Error at ../../../../examples/tests/invalid/statements_if.w:8:5 | Expected type to be \\"bool\\", but got \\"num\\" instead
Error at ../../../../examples/tests/invalid/statements_if.w:8:10 | Expected type to be \\"bool\\", but got \\"num\\" instead"
`;

exports[`struct_expansion.w > wing test (--target sim) - invalid > stderr 1`] = `
"Compilation failed with 6 error(s)
Error at ../../../../examples/tests/invalid/struct_expansion.w:3:15 | \\"bublic\\" is not a field of \\"BucketProps\\"
Error at ../../../../examples/tests/invalid/struct_expansion.w:4:15 | Expected between 0 and 1 arguments but got 2 when instantiating \\"Bucket\\"
Error at ../../../../examples/tests/invalid/struct_expansion.w:4:32 | Expected type to be \\"BucketProps?\\", but got \\"num\\" instead
Error at ../../../../examples/tests/invalid/struct_expansion.w:6:15 | Expected expression
Error at ../../../../examples/tests/invalid/struct_expansion.w:7:15 | Unknown parser error.
Error at ../../../../examples/tests/invalid/struct_expansion.w:11:3 | Unknown symbol \\"handler\\""
`;

exports[`try_no_catch_or_finally.w > wing test (--target sim) - invalid > stderr 1`] = `
"Compilation failed with 1 error(s)
Error at ../../../../examples/tests/invalid/try_no_catch_or_finally.w:1:1 | Missing \`catch\` or \`finally\` blocks for this try statement"
`;

exports[`types_string_interpolation.w > wing test (--target sim) - invalid > stderr 1`] = `
"Compilation failed with 2 error(s)
Error at ../../../../examples/tests/invalid/types_string_interpolation.w:3:12 | Expected type to be one of \\"str,num\\", but got \\"bool\\" instead
Error at ../../../../examples/tests/invalid/types_string_interpolation.w:6:12 | Expected type to be one of \\"str,num\\", but got \\"bool\\" instead"
`;

exports[`types_strings_arithmetic.w > wing test (--target sim) - invalid > stderr 1`] = `
"Compilation failed with 3 error(s)
Error at ../../../../examples/tests/invalid/types_strings_arithmetic.w:1:16 | Expected type to be \\"num\\", but got \\"str\\" instead
Error at ../../../../examples/tests/invalid/types_strings_arithmetic.w:4:14 | Expected type to be \\"num\\", but got \\"str\\" instead
Error at ../../../../examples/tests/invalid/types_strings_arithmetic.w:10:30 | Expected type to be \\"num\\", but got \\"str\\" instead"
`;

exports[`unimplemented_grammar.w > wing test (--target sim) - invalid > stderr 1`] = `
"Compilation failed with 5 error(s)
Error at ../../../../examples/tests/invalid/unimplemented_grammar.w:1:8 | builtin \\"void\\" is not supported yet see https://github.com/winglang/wing/issues/432
Error at ../../../../examples/tests/invalid/unimplemented_grammar.w:2:8 | builtin \\"any\\" is not supported yet see https://github.com/winglang/wing/issues/434
Error at ../../../../examples/tests/invalid/unimplemented_grammar.w:3:20 | builtin container type \\"Promise\\" is not supported yet see https://github.com/winglang/wing/issues/529
Error at ../../../../examples/tests/invalid/unimplemented_grammar.w:4:9 | expression \\"defer_expression\\" is not supported yet see https://github.com/winglang/wing/issues/116
Error at ../../../../examples/tests/invalid/unimplemented_grammar.w:5:9 | expression \\"await_expression\\" is not supported yet see https://github.com/winglang/wing/issues/116"
`;

exports[`unknown_symbol.w > wing test (--target sim) - invalid > stderr 1`] = `
"Compilation failed with 3 error(s)
Error at ../../../../examples/tests/invalid/unknown_symbol.w:3:18 | Unknown symbol \\"clod\\"
Error at ../../../../examples/tests/invalid/unknown_symbol.w:6:13 | Unknown symbol \\"y\\"
Error at ../../../../examples/tests/invalid/unknown_symbol.w:17:25 | Unknown symbol \\"method_which_is_not_part_of_bucket_api\\""
`;

exports[`use_before_defined.w > wing test (--target sim) - invalid > stderr 1`] = `
"Compilation failed with 2 error(s)
Error at ../../../../examples/tests/invalid/use_before_defined.w:1:10 | Unknown symbol \\"y\\"
Error at ../../../../examples/tests/invalid/use_before_defined.w:5:12 | Symbol \\"x\\" used before being defined"
`;

exports[`variable_scoping.w > wing test (--target sim) - invalid > stderr 1`] = `
"Compilation failed with 1 error(s)
Error at ../../../../examples/tests/invalid/variable_scoping.w:6:11 | Unknown symbol \\"x\\""
`;

exports[`void_in_expression_position.w > wing test (--target sim) - invalid > stderr 1`] = `
"Compilation failed with 4 error(s)
Error at ../../../../examples/tests/invalid/void_in_expression_position.w:1:1 | Expression must be a class or resource instance to access property \\"get\\", instead found type \\"void\\"
Error at ../../../../examples/tests/invalid/void_in_expression_position.w:4:23 | Expected type to be one of \\"str,num\\", but got \\"void\\" instead
Error at ../../../../examples/tests/invalid/void_in_expression_position.w:7:13 | Expected type to be \\"num\\", but got \\"void\\" instead
Error at ../../../../examples/tests/invalid/void_in_expression_position.w:11:5 | Cannot assign expression of type \\"void\\" to a variable"
`;<|MERGE_RESOLUTION|>--- conflicted
+++ resolved
@@ -75,15 +75,14 @@
 Error at ../../../../examples/tests/invalid/for_loop.w:5:13 | Unable to iterate over \\"Bucket\\""
 `;
 
-<<<<<<< HEAD
 exports[`inflight_in_class.w > wing test (--target sim) - invalid > stderr 1`] = `
 "Compilation failed with 1 error(s)
 Error at ../../../../examples/tests/invalid/inflight_in_class.w:3:3 | Class cannot have inflight fields"
-=======
+`;
+
 exports[`immutable_container_types.w > wing test (--target sim) - invalid > stderr 1`] = `
 "Compilation failed with 1 error(s)
 Error at ../../../../examples/tests/invalid/immutable_container_types.w:3:4 | Unknown symbol \\"set\\""
->>>>>>> f391bd27
 `;
 
 exports[`missing_semicolon.w > wing test (--target sim) - invalid > stderr 1`] = `
