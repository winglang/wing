--- conflicted
+++ resolved
@@ -148,12 +148,9 @@
 `;
 
 exports[`primitives.w > wing test (--target sim) - invalid > stderr 1`] = `
-"Compilation failed with 3 error(s)
+"Compilation failed with 4 error(s)
 Error at ../../../../examples/tests/invalid/primitives.w:5:7 | Unexpected expression \\"structured_access_expression\\"
-<<<<<<< HEAD
-=======
 Error at ../../../../examples/tests/invalid/primitives.w:9:16 | Unknown symbol \\"blabla\\"
->>>>>>> 54b89935
 Error at ../../../../examples/tests/invalid/primitives.w:11:5 | Unknown symbol \\"push\\"
 Error at ../../../../examples/tests/invalid/primitives.w:13:14 | Expected type to be \\"str\\", but got \\"num\\" instead"
 `;
