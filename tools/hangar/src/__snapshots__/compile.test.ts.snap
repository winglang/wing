// Vitest Snapshot v1

exports[`anon_function.w > wing compile --target tf-aws > main.tf.json 1`] = `
{
  "//": {
    "metadata": {
      "backend": "local",
      "stackName": "root",
      "version": "0.15.2",
    },
    "outputs": {},
  },
  "provider": {
    "aws": [
      {},
    ],
  },
}
`;

exports[`anon_function.w > wing compile --target tf-aws > preflight.js 1`] = `
"const $stdlib = require('@winglang/sdk');
const $outdir = process.env.WINGSDK_SYNTH_DIR ?? \\".\\";

function __app(target) {
	switch (target) {
		case \\"sim\\":
			return $stdlib.sim.App;
		case \\"tfaws\\":
		case \\"tf-aws\\":
			return $stdlib.tfaws.App;
		case \\"tf-gcp\\":
			return $stdlib.tfgcp.App;
		case \\"tf-azure\\":
			return $stdlib.tfazure.App;
		case \\"awscdk\\":
			return $stdlib.awscdk.App;
		default:
			throw new Error(\`Unknown WING_TARGET value: \\"\${process.env.WING_TARGET ?? \\"\\"}\\"\`);
	}
}
const $App = __app(process.env.WING_TARGET);

class MyApp extends $App {
constructor() {
  super({ outdir: $outdir, name: \\"anon_function\\", plugins: $plugins });
  
  const myfunc =  (x) =>  {
  	{
    {console.log(\`\${x}\`)};
    x = (x + 1);
    if ((x > 3.14)) {
      return;
    }
    (myfunc(x));
  }
  };
  (myfunc(1));
  (( (x) =>  {
  	{
    {((cond) => {if (!cond) throw new Error(\`assertion failed: '(x === 1)'\`)})((x === 1))};
  }
  })(1));
}
}
new MyApp().synth();"
`;

exports[`asynchronous_model_implicit_await_in_functions.w > wing compile --target tf-aws > index.js 1`] = `
"async handle(s) { const { str_to_str } = this; {
  (await str_to_str.invoke(\\"one\\"));
  {console.log((await str_to_str.invoke(\\"two\\")))};
} };"
`;

exports[`asynchronous_model_implicit_await_in_functions.w > wing compile --target tf-aws > index.js 2`] = `
"async handle(s) { const {  } = this; {
} };"
`;

exports[`asynchronous_model_implicit_await_in_functions.w > wing compile --target tf-aws > main.tf.json 1`] = `
{
  "//": {
    "metadata": {
      "backend": "local",
      "stackName": "root",
      "version": "0.15.2",
    },
    "outputs": {},
  },
  "provider": {
    "aws": [
      {},
    ],
  },
  "resource": {
    "aws_iam_role": {
      "root_func_IamRole_EE572BCE": {
        "//": {
          "metadata": {
            "path": "root/Default/func/IamRole",
            "uniqueId": "root_func_IamRole_EE572BCE",
          },
        },
        "assume_role_policy": "{\\"Version\\":\\"2012-10-17\\",\\"Statement\\":[{\\"Action\\":\\"sts:AssumeRole\\",\\"Principal\\":{\\"Service\\":\\"lambda.amazonaws.com\\"},\\"Effect\\":\\"Allow\\"}]}",
      },
      "root_strtostr_IamRole_305ACAF8": {
        "//": {
          "metadata": {
            "path": "root/Default/str_to_str/IamRole",
            "uniqueId": "root_strtostr_IamRole_305ACAF8",
          },
        },
        "assume_role_policy": "{\\"Version\\":\\"2012-10-17\\",\\"Statement\\":[{\\"Action\\":\\"sts:AssumeRole\\",\\"Principal\\":{\\"Service\\":\\"lambda.amazonaws.com\\"},\\"Effect\\":\\"Allow\\"}]}",
      },
    },
    "aws_iam_role_policy": {
      "root_func_IamRolePolicy_3AC5101F": {
        "//": {
          "metadata": {
            "path": "root/Default/func/IamRolePolicy",
            "uniqueId": "root_func_IamRolePolicy_3AC5101F",
          },
        },
        "policy": "{\\"Version\\":\\"2012-10-17\\",\\"Statement\\":[{\\"Action\\":[\\"lambda:InvokeFunction\\"],\\"Resource\\":[\\"\${aws_lambda_function.root_strtostr_05420EE8.arn}\\"],\\"Effect\\":\\"Allow\\"}]}",
        "role": "\${aws_iam_role.root_func_IamRole_EE572BCE.name}",
      },
      "root_strtostr_IamRolePolicy_B80B33C4": {
        "//": {
          "metadata": {
            "path": "root/Default/str_to_str/IamRolePolicy",
            "uniqueId": "root_strtostr_IamRolePolicy_B80B33C4",
          },
        },
        "policy": "{\\"Version\\":\\"2012-10-17\\",\\"Statement\\":[{\\"Effect\\":\\"Allow\\",\\"Action\\":\\"none:null\\",\\"Resource\\":\\"*\\"}]}",
        "role": "\${aws_iam_role.root_strtostr_IamRole_305ACAF8.name}",
      },
    },
    "aws_iam_role_policy_attachment": {
      "root_func_IamRolePolicyAttachment_AD2DD410": {
        "//": {
          "metadata": {
            "path": "root/Default/func/IamRolePolicyAttachment",
            "uniqueId": "root_func_IamRolePolicyAttachment_AD2DD410",
          },
        },
        "policy_arn": "arn:aws:iam::aws:policy/service-role/AWSLambdaBasicExecutionRole",
        "role": "\${aws_iam_role.root_func_IamRole_EE572BCE.name}",
      },
      "root_strtostr_IamRolePolicyAttachment_C5B57BBD": {
        "//": {
          "metadata": {
            "path": "root/Default/str_to_str/IamRolePolicyAttachment",
            "uniqueId": "root_strtostr_IamRolePolicyAttachment_C5B57BBD",
          },
        },
        "policy_arn": "arn:aws:iam::aws:policy/service-role/AWSLambdaBasicExecutionRole",
        "role": "\${aws_iam_role.root_strtostr_IamRole_305ACAF8.name}",
      },
    },
    "aws_lambda_function": {
      "root_func_0444AFD0": {
        "//": {
          "metadata": {
            "path": "root/Default/func/Default",
            "uniqueId": "root_func_0444AFD0",
          },
        },
        "environment": {
          "variables": {
            "FUNCTION_NAME_8ca853c9": "\${aws_lambda_function.root_strtostr_05420EE8.arn}",
            "WING_FUNCTION_NAME": "func-c8cf78f6",
          },
        },
        "function_name": "func-c8cf78f6",
        "handler": "index.handler",
        "publish": true,
        "role": "\${aws_iam_role.root_func_IamRole_EE572BCE.arn}",
        "runtime": "nodejs16.x",
        "s3_bucket": "\${aws_s3_bucket.root_func_Code_58BA0E0E.bucket}",
        "s3_key": "\${aws_s3_object.root_func_S3Object_F6163647.key}",
        "timeout": 30,
      },
      "root_strtostr_05420EE8": {
        "//": {
          "metadata": {
            "path": "root/Default/str_to_str/Default",
            "uniqueId": "root_strtostr_05420EE8",
          },
        },
        "environment": {
          "variables": {
            "WING_FUNCTION_NAME": "str_to_str-c8891c85",
          },
        },
        "function_name": "str_to_str-c8891c85",
        "handler": "index.handler",
        "publish": true,
        "role": "\${aws_iam_role.root_strtostr_IamRole_305ACAF8.arn}",
        "runtime": "nodejs16.x",
        "s3_bucket": "\${aws_s3_bucket.root_strtostr_Code_5BA38746.bucket}",
        "s3_key": "\${aws_s3_object.root_strtostr_S3Object_C6E06A09.key}",
        "timeout": 30,
      },
    },
    "aws_s3_bucket": {
      "root_func_Code_58BA0E0E": {
        "//": {
          "metadata": {
            "path": "root/Default/func/Code",
            "uniqueId": "root_func_Code_58BA0E0E",
          },
        },
        "bucket_prefix": "code-c80d7959-",
      },
      "root_strtostr_Code_5BA38746": {
        "//": {
          "metadata": {
            "path": "root/Default/str_to_str/Code",
            "uniqueId": "root_strtostr_Code_5BA38746",
          },
        },
        "bucket_prefix": "code-c8b8906a-",
      },
    },
    "aws_s3_object": {
      "root_func_S3Object_F6163647": {
        "//": {
          "metadata": {
            "path": "root/Default/func/S3Object",
            "uniqueId": "root_func_S3Object_F6163647",
          },
        },
        "bucket": "\${aws_s3_bucket.root_func_Code_58BA0E0E.bucket}",
        "key": "<ASSET_KEY>",
      },
    },
  },
}
`;

exports[`asynchronous_model_implicit_await_in_functions.w > wing compile --target tf-aws > preflight.js 1`] = `
"const $stdlib = require('@winglang/sdk');
const $outdir = process.env.WINGSDK_SYNTH_DIR ?? \\".\\";

function __app(target) {
	switch (target) {
		case \\"sim\\":
			return $stdlib.sim.App;
		case \\"tfaws\\":
		case \\"tf-aws\\":
			return $stdlib.tfaws.App;
		case \\"tf-gcp\\":
			return $stdlib.tfgcp.App;
		case \\"tf-azure\\":
			return $stdlib.tfazure.App;
		case \\"awscdk\\":
			return $stdlib.awscdk.App;
		default:
			throw new Error(\`Unknown WING_TARGET value: \\"\${process.env.WING_TARGET ?? \\"\\"}\\"\`);
	}
}
const $App = __app(process.env.WING_TARGET);

const cloud = require('@winglang/sdk').cloud;
class MyApp extends $App {
constructor() {
  super({ outdir: $outdir, name: \\"asynchronous_model_implicit_await_in_functions\\", plugins: $plugins });
  
  const q = this.node.root.newAbstract(\\"@winglang/sdk.cloud.Queue\\",this,\\"cloud.Queue\\");
  const str_to_str = this.node.root.newAbstract(\\"@winglang/sdk.cloud.Function\\",this,\\"str_to_str\\",new $stdlib.core.Inflight(this, \\"$Inflight1\\", {
    code: $stdlib.core.NodeJsCode.fromFile(require('path').resolve(__dirname, \\"proc.8eb95bcbc154530931e15fc418c8b1fe991095671409552099ea1aa596999ede/index.js\\").replace(/\\\\\\\\/g, \\"/\\")),
    bindings: {
    }
  }));
  const func = this.node.root.newAbstract(\\"@winglang/sdk.cloud.Function\\",this,\\"func\\",new $stdlib.core.Inflight(this, \\"$Inflight2\\", {
    code: $stdlib.core.NodeJsCode.fromFile(require('path').resolve(__dirname, \\"proc.2241fd974faa47c8b8d27f5a3e172f473ca36c6b44cb328a58655fd2d0aac7d7/index.js\\").replace(/\\\\\\\\/g, \\"/\\")),
    bindings: {
      str_to_str: {
        obj: str_to_str,
        ops: [\\"invoke\\"]
      },
    }
  }));
}
}
new MyApp().synth();"
`;

exports[`bring_cdktf.w > wing compile --target tf-aws > main.tf.json 1`] = `
{
  "//": {
    "metadata": {
      "backend": "local",
      "stackName": "root",
      "version": "0.15.2",
    },
    "outputs": {},
  },
  "provider": {
    "aws": [
      {},
    ],
  },
  "resource": {
    "aws_s3_bucket": {
      "root_Bucket_966015A6": {
        "//": {
          "metadata": {
            "path": "root/Default/Bucket",
            "uniqueId": "root_Bucket_966015A6",
          },
        },
        "bucket_prefix": "hello",
        "versioning": {
          "enabled": true,
        },
      },
    },
  },
}
`;

exports[`bring_cdktf.w > wing compile --target tf-aws > preflight.js 1`] = `
"const $stdlib = require('@winglang/sdk');
const $outdir = process.env.WINGSDK_SYNTH_DIR ?? \\".\\";

function __app(target) {
	switch (target) {
		case \\"sim\\":
			return $stdlib.sim.App;
		case \\"tfaws\\":
		case \\"tf-aws\\":
			return $stdlib.tfaws.App;
		case \\"tf-gcp\\":
			return $stdlib.tfgcp.App;
		case \\"tf-azure\\":
			return $stdlib.tfazure.App;
		case \\"awscdk\\":
			return $stdlib.awscdk.App;
		default:
			throw new Error(\`Unknown WING_TARGET value: \\"\${process.env.WING_TARGET ?? \\"\\"}\\"\`);
	}
}
const $App = __app(process.env.WING_TARGET);

const aws = require(\\"@cdktf/provider-aws\\");
class MyApp extends $App {
constructor() {
  super({ outdir: $outdir, name: \\"bring_cdktf\\", plugins: $plugins });
  
  this.node.root.new(\\"@cdktf/provider-aws.s3Bucket.S3Bucket\\",aws.s3Bucket.S3Bucket,this,\\"Bucket\\",{ bucketPrefix: \\"hello\\", versioning: {
  \\"enabled\\": true,
  \\"mfa_delete\\": true,}
   });
}
}
new MyApp().synth();"
`;

exports[`bring_fs.w > wing compile --target tf-aws > main.tf.json 1`] = `
{
  "//": {
    "metadata": {
      "backend": "local",
      "stackName": "root",
      "version": "0.15.2",
    },
    "outputs": {},
  },
  "provider": {
    "aws": [
      {},
    ],
  },
  "resource": {
    "aws_s3_bucket": {
      "root_cloudBucket_4F3C4F53": {
        "//": {
          "metadata": {
            "path": "root/Default/cloud.Bucket/Default",
            "uniqueId": "root_cloudBucket_4F3C4F53",
          },
        },
        "bucket_prefix": "cloud-bucket-c87175e7-",
      },
    },
    "aws_s3_bucket_public_access_block": {
      "root_cloudBucket_PublicAccessBlock_319C1C2E": {
        "//": {
          "metadata": {
            "path": "root/Default/cloud.Bucket/PublicAccessBlock",
            "uniqueId": "root_cloudBucket_PublicAccessBlock_319C1C2E",
          },
        },
        "block_public_acls": true,
        "block_public_policy": true,
        "bucket": "\${aws_s3_bucket.root_cloudBucket_4F3C4F53.bucket}",
        "ignore_public_acls": true,
        "restrict_public_buckets": true,
      },
    },
    "aws_s3_bucket_server_side_encryption_configuration": {
      "root_cloudBucket_Encryption_8ED0CD9C": {
        "//": {
          "metadata": {
            "path": "root/Default/cloud.Bucket/Encryption",
            "uniqueId": "root_cloudBucket_Encryption_8ED0CD9C",
          },
        },
        "bucket": "\${aws_s3_bucket.root_cloudBucket_4F3C4F53.bucket}",
        "rule": [
          {
            "apply_server_side_encryption_by_default": {
              "sse_algorithm": "AES256",
            },
          },
        ],
      },
    },
  },
}
`;

exports[`bring_fs.w > wing compile --target tf-aws > preflight.js 1`] = `
"const $stdlib = require('@winglang/sdk');
const $outdir = process.env.WINGSDK_SYNTH_DIR ?? \\".\\";

function __app(target) {
	switch (target) {
		case \\"sim\\":
			return $stdlib.sim.App;
		case \\"tfaws\\":
		case \\"tf-aws\\":
			return $stdlib.tfaws.App;
		case \\"tf-gcp\\":
			return $stdlib.tfgcp.App;
		case \\"tf-azure\\":
			return $stdlib.tfazure.App;
		case \\"awscdk\\":
			return $stdlib.awscdk.App;
		default:
			throw new Error(\`Unknown WING_TARGET value: \\"\${process.env.WING_TARGET ?? \\"\\"}\\"\`);
	}
}
const $App = __app(process.env.WING_TARGET);

const cloud = require('@winglang/sdk').cloud;
const fs = require('@winglang/sdk').fs;
class MyApp extends $App {
constructor() {
  super({ outdir: $outdir, name: \\"bring_fs\\", plugins: $plugins });
  
  this.node.root.newAbstract(\\"@winglang/sdk.cloud.Bucket\\",this,\\"cloud.Bucket\\");
  this.node.root.new(\\"@winglang/sdk.fs.TextFile\\",fs.TextFile,this,\\"fs.TextFile\\",\\"/tmp/test.txt\\");
}
}
new MyApp().synth();"
`;

exports[`bring_jsii.w > wing compile --target tf-aws > index.js 1`] = `
"async handle(m) { const { greeting } = this; {
  {((cond) => {if (!cond) throw new Error(\`assertion failed: '(greeting === \\"Hello, wingnuts\\")'\`)})((greeting === \\"Hello, wingnuts\\"))};
} };"
`;

exports[`bring_jsii.w > wing compile --target tf-aws > main.tf.json 1`] = `
{
  "//": {
    "metadata": {
      "backend": "local",
      "stackName": "root",
      "version": "0.15.2",
    },
    "outputs": {},
  },
  "provider": {
    "aws": [
      {},
    ],
  },
  "resource": {
    "aws_iam_role": {
      "root_testsayhello_IamRole_CD3CFB9C": {
        "//": {
          "metadata": {
            "path": "root/Default/test:say_hello/IamRole",
            "uniqueId": "root_testsayhello_IamRole_CD3CFB9C",
          },
        },
        "assume_role_policy": "{\\"Version\\":\\"2012-10-17\\",\\"Statement\\":[{\\"Action\\":\\"sts:AssumeRole\\",\\"Principal\\":{\\"Service\\":\\"lambda.amazonaws.com\\"},\\"Effect\\":\\"Allow\\"}]}",
      },
    },
    "aws_iam_role_policy": {
      "root_testsayhello_IamRolePolicy_265A46FB": {
        "//": {
          "metadata": {
            "path": "root/Default/test:say_hello/IamRolePolicy",
            "uniqueId": "root_testsayhello_IamRolePolicy_265A46FB",
          },
        },
        "policy": "{\\"Version\\":\\"2012-10-17\\",\\"Statement\\":[{\\"Effect\\":\\"Allow\\",\\"Action\\":\\"none:null\\",\\"Resource\\":\\"*\\"}]}",
        "role": "\${aws_iam_role.root_testsayhello_IamRole_CD3CFB9C.name}",
      },
    },
    "aws_iam_role_policy_attachment": {
      "root_testsayhello_IamRolePolicyAttachment_1B179C34": {
        "//": {
          "metadata": {
            "path": "root/Default/test:say_hello/IamRolePolicyAttachment",
            "uniqueId": "root_testsayhello_IamRolePolicyAttachment_1B179C34",
          },
        },
        "policy_arn": "arn:aws:iam::aws:policy/service-role/AWSLambdaBasicExecutionRole",
        "role": "\${aws_iam_role.root_testsayhello_IamRole_CD3CFB9C.name}",
      },
    },
    "aws_lambda_function": {
      "root_testsayhello_8E3F8CF7": {
        "//": {
          "metadata": {
            "path": "root/Default/test:say_hello/Default",
            "uniqueId": "root_testsayhello_8E3F8CF7",
          },
        },
        "environment": {
          "variables": {
            "WING_FUNCTION_NAME": "test-say_hello-c867d9d9",
          },
        },
        "function_name": "test-say_hello-c867d9d9",
        "handler": "index.handler",
        "publish": true,
        "role": "\${aws_iam_role.root_testsayhello_IamRole_CD3CFB9C.arn}",
        "runtime": "nodejs16.x",
        "s3_bucket": "\${aws_s3_bucket.root_testsayhello_Code_D4453363.bucket}",
        "s3_key": "\${aws_s3_object.root_testsayhello_S3Object_A9281CAB.key}",
        "timeout": 30,
      },
    },
    "aws_s3_bucket": {
      "root_testsayhello_Code_D4453363": {
        "//": {
          "metadata": {
            "path": "root/Default/test:say_hello/Code",
            "uniqueId": "root_testsayhello_Code_D4453363",
          },
        },
        "bucket_prefix": "code-c89e1bce-",
      },
    },
    "aws_s3_object": {
      "root_testsayhello_S3Object_A9281CAB": {
        "//": {
          "metadata": {
            "path": "root/Default/test:say_hello/S3Object",
            "uniqueId": "root_testsayhello_S3Object_A9281CAB",
          },
        },
        "bucket": "\${aws_s3_bucket.root_testsayhello_Code_D4453363.bucket}",
        "key": "<ASSET_KEY>",
      },
    },
  },
}
`;

exports[`bring_jsii.w > wing compile --target tf-aws > preflight.js 1`] = `
"const $stdlib = require('@winglang/sdk');
const $outdir = process.env.WINGSDK_SYNTH_DIR ?? \\".\\";

function __app(target) {
	switch (target) {
		case \\"sim\\":
			return $stdlib.sim.App;
		case \\"tfaws\\":
		case \\"tf-aws\\":
			return $stdlib.tfaws.App;
		case \\"tf-gcp\\":
			return $stdlib.tfgcp.App;
		case \\"tf-azure\\":
			return $stdlib.tfazure.App;
		case \\"awscdk\\":
			return $stdlib.awscdk.App;
		default:
			throw new Error(\`Unknown WING_TARGET value: \\"\${process.env.WING_TARGET ?? \\"\\"}\\"\`);
	}
}
const $App = __app(process.env.WING_TARGET);

const cloud = require('@winglang/sdk').cloud;
const stuff = require(\\"jsii-code-samples\\");
class MyApp extends $App {
constructor() {
  super({ outdir: $outdir, name: \\"bring_jsii\\", plugins: $plugins });
  
  const hello = new stuff.HelloWorld();
  const greeting = (hello.sayHello(\\"wingnuts\\"));
  this.node.root.newAbstract(\\"@winglang/sdk.cloud.Function\\",this,\\"test:say_hello\\",new $stdlib.core.Inflight(this, \\"$Inflight1\\", {
    code: $stdlib.core.NodeJsCode.fromFile(require('path').resolve(__dirname, \\"proc.5d209e0c3acca40c825662cab73c204803d9dd9f7903de90d0da6dc99ea7fa35/index.js\\").replace(/\\\\\\\\/g, \\"/\\")),
    bindings: {
      greeting: {
        obj: greeting,
        ops: []
      },
    }
  }));
}
}
new MyApp().synth();"
`;

exports[`bring_jsii_path.w > wing compile --target tf-aws > index.js 1`] = `
"async handle(m) { const { greeting } = this; {
  {((cond) => {if (!cond) throw new Error(\`assertion failed: '(greeting === \\"Hello, wingnuts\\")'\`)})((greeting === \\"Hello, wingnuts\\"))};
} };"
`;

exports[`bring_jsii_path.w > wing compile --target tf-aws > main.tf.json 1`] = `
{
  "//": {
    "metadata": {
      "backend": "local",
      "stackName": "root",
      "version": "0.15.2",
    },
    "outputs": {},
  },
  "provider": {
    "aws": [
      {},
    ],
  },
  "resource": {
    "aws_iam_role": {
      "root_testsayhello_IamRole_CD3CFB9C": {
        "//": {
          "metadata": {
            "path": "root/Default/test:say_hello/IamRole",
            "uniqueId": "root_testsayhello_IamRole_CD3CFB9C",
          },
        },
        "assume_role_policy": "{\\"Version\\":\\"2012-10-17\\",\\"Statement\\":[{\\"Action\\":\\"sts:AssumeRole\\",\\"Principal\\":{\\"Service\\":\\"lambda.amazonaws.com\\"},\\"Effect\\":\\"Allow\\"}]}",
      },
    },
    "aws_iam_role_policy": {
      "root_testsayhello_IamRolePolicy_265A46FB": {
        "//": {
          "metadata": {
            "path": "root/Default/test:say_hello/IamRolePolicy",
            "uniqueId": "root_testsayhello_IamRolePolicy_265A46FB",
          },
        },
        "policy": "{\\"Version\\":\\"2012-10-17\\",\\"Statement\\":[{\\"Effect\\":\\"Allow\\",\\"Action\\":\\"none:null\\",\\"Resource\\":\\"*\\"}]}",
        "role": "\${aws_iam_role.root_testsayhello_IamRole_CD3CFB9C.name}",
      },
    },
    "aws_iam_role_policy_attachment": {
      "root_testsayhello_IamRolePolicyAttachment_1B179C34": {
        "//": {
          "metadata": {
            "path": "root/Default/test:say_hello/IamRolePolicyAttachment",
            "uniqueId": "root_testsayhello_IamRolePolicyAttachment_1B179C34",
          },
        },
        "policy_arn": "arn:aws:iam::aws:policy/service-role/AWSLambdaBasicExecutionRole",
        "role": "\${aws_iam_role.root_testsayhello_IamRole_CD3CFB9C.name}",
      },
    },
    "aws_lambda_function": {
      "root_testsayhello_8E3F8CF7": {
        "//": {
          "metadata": {
            "path": "root/Default/test:say_hello/Default",
            "uniqueId": "root_testsayhello_8E3F8CF7",
          },
        },
        "environment": {
          "variables": {
            "WING_FUNCTION_NAME": "test-say_hello-c867d9d9",
          },
        },
        "function_name": "test-say_hello-c867d9d9",
        "handler": "index.handler",
        "publish": true,
        "role": "\${aws_iam_role.root_testsayhello_IamRole_CD3CFB9C.arn}",
        "runtime": "nodejs16.x",
        "s3_bucket": "\${aws_s3_bucket.root_testsayhello_Code_D4453363.bucket}",
        "s3_key": "\${aws_s3_object.root_testsayhello_S3Object_A9281CAB.key}",
        "timeout": 30,
      },
    },
    "aws_s3_bucket": {
      "root_testsayhello_Code_D4453363": {
        "//": {
          "metadata": {
            "path": "root/Default/test:say_hello/Code",
            "uniqueId": "root_testsayhello_Code_D4453363",
          },
        },
        "bucket_prefix": "code-c89e1bce-",
      },
    },
    "aws_s3_object": {
      "root_testsayhello_S3Object_A9281CAB": {
        "//": {
          "metadata": {
            "path": "root/Default/test:say_hello/S3Object",
            "uniqueId": "root_testsayhello_S3Object_A9281CAB",
          },
        },
        "bucket": "\${aws_s3_bucket.root_testsayhello_Code_D4453363.bucket}",
        "key": "<ASSET_KEY>",
      },
    },
  },
}
`;

exports[`bring_jsii_path.w > wing compile --target tf-aws > preflight.js 1`] = `
"const $stdlib = require('@winglang/sdk');
const $outdir = process.env.WINGSDK_SYNTH_DIR ?? \\".\\";

function __app(target) {
	switch (target) {
		case \\"sim\\":
			return $stdlib.sim.App;
		case \\"tfaws\\":
		case \\"tf-aws\\":
			return $stdlib.tfaws.App;
		case \\"tf-gcp\\":
			return $stdlib.tfgcp.App;
		case \\"tf-azure\\":
			return $stdlib.tfazure.App;
		case \\"awscdk\\":
			return $stdlib.awscdk.App;
		default:
			throw new Error(\`Unknown WING_TARGET value: \\"\${process.env.WING_TARGET ?? \\"\\"}\\"\`);
	}
}
const $App = __app(process.env.WING_TARGET);

const cloud = require('@winglang/sdk').cloud;
const jsii_code_samples = require(\\"./node_modules/jsii-code-samples\\");
class MyApp extends $App {
constructor() {
  super({ outdir: $outdir, name: \\"bring_jsii_path\\", plugins: $plugins });
  
  const hello = new jsii_code_samples.HelloWorld();
  const greeting = (hello.sayHello(\\"wingnuts\\"));
  this.node.root.newAbstract(\\"@winglang/sdk.cloud.Function\\",this,\\"test:say_hello\\",new $stdlib.core.Inflight(this, \\"$Inflight1\\", {
    code: $stdlib.core.NodeJsCode.fromFile(require('path').resolve(__dirname, \\"proc.5d209e0c3acca40c825662cab73c204803d9dd9f7903de90d0da6dc99ea7fa35/index.js\\").replace(/\\\\\\\\/g, \\"/\\")),
    bindings: {
      greeting: {
        obj: greeting,
        ops: []
      },
    }
  }));
}
}
new MyApp().synth();"
`;

exports[`bring_projen.w > wing compile --target tf-aws > main.tf.json 1`] = `
{
  "//": {
    "metadata": {
      "backend": "local",
      "stackName": "root",
      "version": "0.15.2",
    },
    "outputs": {},
  },
  "provider": {
    "aws": [
      {},
    ],
  },
}
`;

exports[`bring_projen.w > wing compile --target tf-aws > preflight.js 1`] = `
"const $stdlib = require('@winglang/sdk');
const $outdir = process.env.WINGSDK_SYNTH_DIR ?? \\".\\";

function __app(target) {
	switch (target) {
		case \\"sim\\":
			return $stdlib.sim.App;
		case \\"tfaws\\":
		case \\"tf-aws\\":
			return $stdlib.tfaws.App;
		case \\"tf-gcp\\":
			return $stdlib.tfgcp.App;
		case \\"tf-azure\\":
			return $stdlib.tfazure.App;
		case \\"awscdk\\":
			return $stdlib.awscdk.App;
		default:
			throw new Error(\`Unknown WING_TARGET value: \\"\${process.env.WING_TARGET ?? \\"\\"}\\"\`);
	}
}
const $App = __app(process.env.WING_TARGET);

const projen = require(\\"projen\\");
class MyApp extends $App {
constructor() {
  super({ outdir: $outdir, name: \\"bring_projen\\", plugins: $plugins });
  
  {((cond) => {if (!cond) throw new Error(\`assertion failed: '(projen.LogLevel.OFF !== projen.LogLevel.VERBOSE)'\`)})((projen.LogLevel.OFF !== projen.LogLevel.VERBOSE))};
}
}
new MyApp().synth();"
`;

exports[`bucket_keys.w > wing compile --target tf-aws > index.js 1`] = `
"async handle() { const { b } = this; {
  (await b.put(\\"foo\\",\\"text\\"));
  (await b.put(\\"foo/\\",\\"text\\"));
  (await b.put(\\"foo/bar\\",\\"text\\"));
  (await b.put(\\"foo/bar/\\",\\"text\\"));
  (await b.put(\\"foo/bar/baz\\",\\"text\\"));
  const objs = (await b.list());
  {((cond) => {if (!cond) throw new Error(\`assertion failed: '((await objs.at(0)) === \\"foo\\")'\`)})(((await objs.at(0)) === \\"foo\\"))};
  {((cond) => {if (!cond) throw new Error(\`assertion failed: '((await objs.at(1)) === \\"foo/\\")'\`)})(((await objs.at(1)) === \\"foo/\\"))};
  {((cond) => {if (!cond) throw new Error(\`assertion failed: '((await objs.at(2)) === \\"foo/bar\\")'\`)})(((await objs.at(2)) === \\"foo/bar\\"))};
  {((cond) => {if (!cond) throw new Error(\`assertion failed: '((await objs.at(3)) === \\"foo/bar/\\")'\`)})(((await objs.at(3)) === \\"foo/bar/\\"))};
  {((cond) => {if (!cond) throw new Error(\`assertion failed: '((await objs.at(4)) === \\"foo/bar/baz\\")'\`)})(((await objs.at(4)) === \\"foo/bar/baz\\"))};
} };"
`;

exports[`bucket_keys.w > wing compile --target tf-aws > main.tf.json 1`] = `
{
  "//": {
    "metadata": {
      "backend": "local",
      "stackName": "root",
      "version": "0.15.2",
    },
    "outputs": {},
  },
  "provider": {
    "aws": [
      {},
    ],
  },
  "resource": {
    "aws_iam_role": {
      "root_test_IamRole_6CDC2D16": {
        "//": {
          "metadata": {
            "path": "root/Default/test/IamRole",
            "uniqueId": "root_test_IamRole_6CDC2D16",
          },
        },
        "assume_role_policy": "{\\"Version\\":\\"2012-10-17\\",\\"Statement\\":[{\\"Action\\":\\"sts:AssumeRole\\",\\"Principal\\":{\\"Service\\":\\"lambda.amazonaws.com\\"},\\"Effect\\":\\"Allow\\"}]}",
      },
    },
    "aws_iam_role_policy": {
      "root_test_IamRolePolicy_474A6820": {
        "//": {
          "metadata": {
            "path": "root/Default/test/IamRolePolicy",
            "uniqueId": "root_test_IamRolePolicy_474A6820",
          },
        },
        "policy": "{\\"Version\\":\\"2012-10-17\\",\\"Statement\\":[{\\"Action\\":[\\"s3:PutObject*\\",\\"s3:Abort*\\"],\\"Resource\\":[\\"\${aws_s3_bucket.root_cloudBucket_4F3C4F53.arn}\\",\\"\${aws_s3_bucket.root_cloudBucket_4F3C4F53.arn}/*\\"],\\"Effect\\":\\"Allow\\"},{\\"Action\\":[\\"s3:GetObject*\\",\\"s3:GetBucket*\\",\\"s3:List*\\"],\\"Resource\\":[\\"\${aws_s3_bucket.root_cloudBucket_4F3C4F53.arn}\\",\\"\${aws_s3_bucket.root_cloudBucket_4F3C4F53.arn}/*\\"],\\"Effect\\":\\"Allow\\"},{\\"Action\\":[\\"s3:GetObject*\\",\\"s3:GetBucket*\\",\\"s3:List*\\"],\\"Resource\\":[\\"\${aws_s3_bucket.root_cloudBucket_4F3C4F53.arn}\\",\\"\${aws_s3_bucket.root_cloudBucket_4F3C4F53.arn}/*\\"],\\"Effect\\":\\"Allow\\"},{\\"Action\\":[\\"s3:DeleteObject*\\",\\"s3:DeleteObjectVersion*\\",\\"s3:PutLifecycleConfiguration*\\"],\\"Resource\\":[\\"\${aws_s3_bucket.root_cloudBucket_4F3C4F53.arn}\\",\\"\${aws_s3_bucket.root_cloudBucket_4F3C4F53.arn}/*\\"],\\"Effect\\":\\"Allow\\"}]}",
        "role": "\${aws_iam_role.root_test_IamRole_6CDC2D16.name}",
      },
    },
    "aws_iam_role_policy_attachment": {
      "root_test_IamRolePolicyAttachment_1102A28A": {
        "//": {
          "metadata": {
            "path": "root/Default/test/IamRolePolicyAttachment",
            "uniqueId": "root_test_IamRolePolicyAttachment_1102A28A",
          },
        },
        "policy_arn": "arn:aws:iam::aws:policy/service-role/AWSLambdaBasicExecutionRole",
        "role": "\${aws_iam_role.root_test_IamRole_6CDC2D16.name}",
      },
    },
    "aws_lambda_function": {
      "root_test_AAE85061": {
        "//": {
          "metadata": {
            "path": "root/Default/test/Default",
            "uniqueId": "root_test_AAE85061",
          },
        },
        "environment": {
          "variables": {
            "BUCKET_NAME_d755b447": "\${aws_s3_bucket.root_cloudBucket_4F3C4F53.bucket}",
            "WING_FUNCTION_NAME": "test-c8b6eece",
          },
        },
        "function_name": "test-c8b6eece",
        "handler": "index.handler",
        "publish": true,
        "role": "\${aws_iam_role.root_test_IamRole_6CDC2D16.arn}",
        "runtime": "nodejs16.x",
        "s3_bucket": "\${aws_s3_bucket.root_test_Code_2D131EC2.bucket}",
        "s3_key": "\${aws_s3_object.root_test_S3Object_A16CD789.key}",
        "timeout": 30,
      },
    },
    "aws_s3_bucket": {
      "root_cloudBucket_4F3C4F53": {
        "//": {
          "metadata": {
            "path": "root/Default/cloud.Bucket/Default",
            "uniqueId": "root_cloudBucket_4F3C4F53",
          },
        },
        "bucket_prefix": "cloud-bucket-c87175e7-",
      },
      "root_test_Code_2D131EC2": {
        "//": {
          "metadata": {
            "path": "root/Default/test/Code",
            "uniqueId": "root_test_Code_2D131EC2",
          },
        },
        "bucket_prefix": "code-c883c33b-",
      },
    },
    "aws_s3_bucket_public_access_block": {
      "root_cloudBucket_PublicAccessBlock_319C1C2E": {
        "//": {
          "metadata": {
            "path": "root/Default/cloud.Bucket/PublicAccessBlock",
            "uniqueId": "root_cloudBucket_PublicAccessBlock_319C1C2E",
          },
        },
        "block_public_acls": true,
        "block_public_policy": true,
        "bucket": "\${aws_s3_bucket.root_cloudBucket_4F3C4F53.bucket}",
        "ignore_public_acls": true,
        "restrict_public_buckets": true,
      },
    },
    "aws_s3_bucket_server_side_encryption_configuration": {
      "root_cloudBucket_Encryption_8ED0CD9C": {
        "//": {
          "metadata": {
            "path": "root/Default/cloud.Bucket/Encryption",
            "uniqueId": "root_cloudBucket_Encryption_8ED0CD9C",
          },
        },
        "bucket": "\${aws_s3_bucket.root_cloudBucket_4F3C4F53.bucket}",
        "rule": [
          {
            "apply_server_side_encryption_by_default": {
              "sse_algorithm": "AES256",
            },
          },
        ],
      },
    },
    "aws_s3_object": {
      "root_test_S3Object_A16CD789": {
        "//": {
          "metadata": {
            "path": "root/Default/test/S3Object",
            "uniqueId": "root_test_S3Object_A16CD789",
          },
        },
        "bucket": "\${aws_s3_bucket.root_test_Code_2D131EC2.bucket}",
        "key": "<ASSET_KEY>",
      },
    },
  },
}
`;

exports[`bucket_keys.w > wing compile --target tf-aws > preflight.js 1`] = `
"const $stdlib = require('@winglang/sdk');
const $outdir = process.env.WINGSDK_SYNTH_DIR ?? \\".\\";

function __app(target) {
	switch (target) {
		case \\"sim\\":
			return $stdlib.sim.App;
		case \\"tfaws\\":
		case \\"tf-aws\\":
			return $stdlib.tfaws.App;
		case \\"tf-gcp\\":
			return $stdlib.tfgcp.App;
		case \\"tf-azure\\":
			return $stdlib.tfazure.App;
		default:
			throw new Error(\`Unknown WING_TARGET value: \\"\${process.env.WING_TARGET ?? \\"\\"}\\"\`);
	}
}
const $App = __app(process.env.WING_TARGET);

const cloud = require('@winglang/sdk').cloud;
class MyApp extends $App {
constructor() {
  super({ outdir: $outdir, name: \\"bucket_keys\\", plugins: $plugins });
  
  const b = this.node.root.newAbstract(\\"@winglang/sdk.cloud.Bucket\\",this,\\"cloud.Bucket\\");
  this.node.root.newAbstract(\\"@winglang/sdk.cloud.Function\\",this,\\"test\\",new $stdlib.core.Inflight(this, \\"$Inflight1\\", {
    code: $stdlib.core.NodeJsCode.fromFile(require('path').resolve(__dirname, \\"proc.6228e26a5981501feaae450d2628c682bfebb15974f5cc021606bb6e273636e0/index.js\\").replace(/\\\\\\\\/g, \\"/\\")),
    bindings: {
      b: {
        obj: b,
        ops: [\\"delete\\",\\"get\\",\\"get_json\\",\\"list\\",\\"put\\",\\"put_json\\"]
      },
    }
  }));
}
}
new MyApp().synth();"
`;

exports[`capture_containers.w > wing compile --target tf-aws > index.js 1`] = `
"async handle(s) { const { arr, arr_of_map, j, my_map, my_set } = this; {
  {((cond) => {if (!cond) throw new Error(\`assertion failed: '((await arr.at(0)) === \\"hello\\")'\`)})(((await arr.at(0)) === \\"hello\\"))};
  {((cond) => {if (!cond) throw new Error(\`assertion failed: '((await arr.at(1)) === \\"world\\")'\`)})(((await arr.at(1)) === \\"world\\"))};
  {((cond) => {if (!cond) throw new Error(\`assertion failed: '(arr.length === 2)'\`)})((arr.length === 2))};
  {((cond) => {if (!cond) throw new Error(\`assertion failed: '(await my_set.has(\\"my\\"))'\`)})((await my_set.has(\\"my\\")))};
  {((cond) => {if (!cond) throw new Error(\`assertion failed: '(my_set.size === 2)'\`)})((my_set.size === 2))};
  {((cond) => {if (!cond) throw new Error(\`assertion failed: '(\\"world\\" in (my_map))'\`)})((\\"world\\" in (my_map)))};
  {((cond) => {if (!cond) throw new Error(\`assertion failed: '(Object.keys(my_map).length === 2)'\`)})((Object.keys(my_map).length === 2))};
  {((cond) => {if (!cond) throw new Error(\`assertion failed: '(\\"bang\\" in ((await arr_of_map.at(0))))'\`)})((\\"bang\\" in ((await arr_of_map.at(0)))))};
  {((cond) => {if (!cond) throw new Error(\`assertion failed: '((j)[\\"b\\"] === \\"world\\")'\`)})(((j)[\\"b\\"] === \\"world\\"))};
} };"
`;

exports[`capture_containers.w > wing compile --target tf-aws > main.tf.json 1`] = `
{
  "//": {
    "metadata": {
      "backend": "local",
      "stackName": "root",
      "version": "0.15.2",
    },
    "outputs": {},
  },
  "provider": {
    "aws": [
      {},
    ],
  },
  "resource": {
    "aws_iam_role": {
      "root_test_IamRole_6CDC2D16": {
        "//": {
          "metadata": {
            "path": "root/Default/test/IamRole",
            "uniqueId": "root_test_IamRole_6CDC2D16",
          },
        },
        "assume_role_policy": "{\\"Version\\":\\"2012-10-17\\",\\"Statement\\":[{\\"Action\\":\\"sts:AssumeRole\\",\\"Principal\\":{\\"Service\\":\\"lambda.amazonaws.com\\"},\\"Effect\\":\\"Allow\\"}]}",
      },
    },
    "aws_iam_role_policy": {
      "root_test_IamRolePolicy_474A6820": {
        "//": {
          "metadata": {
            "path": "root/Default/test/IamRolePolicy",
            "uniqueId": "root_test_IamRolePolicy_474A6820",
          },
        },
        "policy": "{\\"Version\\":\\"2012-10-17\\",\\"Statement\\":[{\\"Effect\\":\\"Allow\\",\\"Action\\":\\"none:null\\",\\"Resource\\":\\"*\\"}]}",
        "role": "\${aws_iam_role.root_test_IamRole_6CDC2D16.name}",
      },
    },
    "aws_iam_role_policy_attachment": {
      "root_test_IamRolePolicyAttachment_1102A28A": {
        "//": {
          "metadata": {
            "path": "root/Default/test/IamRolePolicyAttachment",
            "uniqueId": "root_test_IamRolePolicyAttachment_1102A28A",
          },
        },
        "policy_arn": "arn:aws:iam::aws:policy/service-role/AWSLambdaBasicExecutionRole",
        "role": "\${aws_iam_role.root_test_IamRole_6CDC2D16.name}",
      },
    },
    "aws_lambda_function": {
      "root_test_AAE85061": {
        "//": {
          "metadata": {
            "path": "root/Default/test/Default",
            "uniqueId": "root_test_AAE85061",
          },
        },
        "environment": {
          "variables": {
            "WING_FUNCTION_NAME": "test-c8b6eece",
          },
        },
        "function_name": "test-c8b6eece",
        "handler": "index.handler",
        "publish": true,
        "role": "\${aws_iam_role.root_test_IamRole_6CDC2D16.arn}",
        "runtime": "nodejs16.x",
        "s3_bucket": "\${aws_s3_bucket.root_test_Code_2D131EC2.bucket}",
        "s3_key": "\${aws_s3_object.root_test_S3Object_A16CD789.key}",
        "timeout": 30,
      },
    },
    "aws_s3_bucket": {
      "root_test_Code_2D131EC2": {
        "//": {
          "metadata": {
            "path": "root/Default/test/Code",
            "uniqueId": "root_test_Code_2D131EC2",
          },
        },
        "bucket_prefix": "code-c883c33b-",
      },
    },
    "aws_s3_object": {
      "root_test_S3Object_A16CD789": {
        "//": {
          "metadata": {
            "path": "root/Default/test/S3Object",
            "uniqueId": "root_test_S3Object_A16CD789",
          },
        },
        "bucket": "\${aws_s3_bucket.root_test_Code_2D131EC2.bucket}",
        "key": "<ASSET_KEY>",
      },
    },
  },
}
`;

exports[`capture_containers.w > wing compile --target tf-aws > preflight.js 1`] = `
"const $stdlib = require('@winglang/sdk');
const $outdir = process.env.WINGSDK_SYNTH_DIR ?? \\".\\";

function __app(target) {
	switch (target) {
		case \\"sim\\":
			return $stdlib.sim.App;
		case \\"tfaws\\":
		case \\"tf-aws\\":
			return $stdlib.tfaws.App;
		case \\"tf-gcp\\":
			return $stdlib.tfgcp.App;
		case \\"tf-azure\\":
			return $stdlib.tfazure.App;
		case \\"awscdk\\":
			return $stdlib.awscdk.App;
		default:
			throw new Error(\`Unknown WING_TARGET value: \\"\${process.env.WING_TARGET ?? \\"\\"}\\"\`);
	}
}
const $App = __app(process.env.WING_TARGET);

const cloud = require('@winglang/sdk').cloud;
class MyApp extends $App {
constructor() {
  super({ outdir: $outdir, name: \\"capture_containers\\", plugins: $plugins });
  
  const arr = Object.freeze([\\"hello\\", \\"world\\"]);
  const my_set = Object.freeze(new Set([\\"my\\", \\"my\\", \\"set\\"]));
  const my_map = Object.freeze({\\"hello\\":123,\\"world\\":999});
  const arr_of_map = Object.freeze([Object.freeze({\\"bang\\":123})]);
  const j = Object.freeze({\\"a\\":\\"hello\\",\\"b\\":\\"world\\"});
  const handler = new $stdlib.core.Inflight(this, \\"$Inflight1\\", {
    code: $stdlib.core.NodeJsCode.fromFile(require('path').resolve(__dirname, \\"proc.dc7e5dc23da309970778fe7db4c795e3a6ae63c0d0ddc5e1780d4e2daadf67e1/index.js\\").replace(/\\\\\\\\/g, \\"/\\")),
    bindings: {
      arr: {
        obj: arr,
        ops: []
      },
      arr_of_map: {
        obj: arr_of_map,
        ops: []
      },
      j: {
        obj: j,
        ops: []
      },
      my_map: {
        obj: my_map,
        ops: []
      },
      my_set: {
        obj: my_set,
        ops: []
      },
    }
  });
  this.node.root.newAbstract(\\"@winglang/sdk.cloud.Function\\",this,\\"test\\",handler);
}
}
new MyApp().synth();"
`;

exports[`capture_containers_of_resources.w > wing compile --target tf-aws > index.js 1`] = `
"async handle(s) { const { arr, map, set } = this; {
  const b1 = (await arr.at(0));
  const b2 = (await arr.at(1));
  const q = (map)[\\"my_queue\\"];
  (await b1.put(\\"file1.txt\\",\\"boom\\"));
  {((cond) => {if (!cond) throw new Error(\`assertion failed: '((await b2.list()).length === 0)'\`)})(((await b2.list()).length === 0))};
  {((cond) => {if (!cond) throw new Error(\`assertion failed: '((await b1.get(\\"file1.txt\\")) === \\"boom\\")'\`)})(((await b1.get(\\"file1.txt\\")) === \\"boom\\"))};
  (await q.push(\\"hello\\"));
  {((cond) => {if (!cond) throw new Error(\`assertion failed: '(await set.has(\\"foo\\"))'\`)})((await set.has(\\"foo\\")))};
  {((cond) => {if (!cond) throw new Error(\`assertion failed: '(set.size === 2)'\`)})((set.size === 2))};
} };"
`;

exports[`capture_containers_of_resources.w > wing compile --target tf-aws > main.tf.json 1`] = `
{
  "//": {
    "metadata": {
      "backend": "local",
      "stackName": "root",
      "version": "0.15.2",
    },
    "outputs": {},
  },
  "provider": {
    "aws": [
      {},
    ],
  },
  "resource": {
    "aws_iam_role": {
      "root_test_IamRole_6CDC2D16": {
        "//": {
          "metadata": {
            "path": "root/Default/test/IamRole",
            "uniqueId": "root_test_IamRole_6CDC2D16",
          },
        },
        "assume_role_policy": "{\\"Version\\":\\"2012-10-17\\",\\"Statement\\":[{\\"Action\\":\\"sts:AssumeRole\\",\\"Principal\\":{\\"Service\\":\\"lambda.amazonaws.com\\"},\\"Effect\\":\\"Allow\\"}]}",
      },
    },
    "aws_iam_role_policy": {
      "root_test_IamRolePolicy_474A6820": {
        "//": {
          "metadata": {
            "path": "root/Default/test/IamRolePolicy",
            "uniqueId": "root_test_IamRolePolicy_474A6820",
          },
        },
        "policy": "{\\"Version\\":\\"2012-10-17\\",\\"Statement\\":[{\\"Effect\\":\\"Allow\\",\\"Action\\":\\"none:null\\",\\"Resource\\":\\"*\\"}]}",
        "role": "\${aws_iam_role.root_test_IamRole_6CDC2D16.name}",
      },
    },
    "aws_iam_role_policy_attachment": {
      "root_test_IamRolePolicyAttachment_1102A28A": {
        "//": {
          "metadata": {
            "path": "root/Default/test/IamRolePolicyAttachment",
            "uniqueId": "root_test_IamRolePolicyAttachment_1102A28A",
          },
        },
        "policy_arn": "arn:aws:iam::aws:policy/service-role/AWSLambdaBasicExecutionRole",
        "role": "\${aws_iam_role.root_test_IamRole_6CDC2D16.name}",
      },
    },
    "aws_lambda_function": {
      "root_test_AAE85061": {
        "//": {
          "metadata": {
            "path": "root/Default/test/Default",
            "uniqueId": "root_test_AAE85061",
          },
        },
        "environment": {
          "variables": {
            "BUCKET_NAME_12a95bb8": "\${aws_s3_bucket.root_b1_A5C8D4B7.bucket}",
            "BUCKET_NAME_fa6445bb": "\${aws_s3_bucket.root_b2_26383A0E.bucket}",
            "QUEUE_URL_31e95cbd": "\${aws_sqs_queue.root_cloudQueue_E3597F7A.url}",
            "WING_FUNCTION_NAME": "test-c8b6eece",
          },
        },
        "function_name": "test-c8b6eece",
        "handler": "index.handler",
        "publish": true,
        "role": "\${aws_iam_role.root_test_IamRole_6CDC2D16.arn}",
        "runtime": "nodejs16.x",
        "s3_bucket": "\${aws_s3_bucket.root_test_Code_2D131EC2.bucket}",
        "s3_key": "\${aws_s3_object.root_test_S3Object_A16CD789.key}",
        "timeout": 30,
      },
    },
    "aws_s3_bucket": {
      "root_b1_A5C8D4B7": {
        "//": {
          "metadata": {
            "path": "root/Default/b1/Default",
            "uniqueId": "root_b1_A5C8D4B7",
          },
        },
        "bucket_prefix": "b1-c88fb896-",
      },
      "root_b2_26383A0E": {
        "//": {
          "metadata": {
            "path": "root/Default/b2/Default",
            "uniqueId": "root_b2_26383A0E",
          },
        },
        "bucket_prefix": "b2-c844cd88-",
      },
      "root_test_Code_2D131EC2": {
        "//": {
          "metadata": {
            "path": "root/Default/test/Code",
            "uniqueId": "root_test_Code_2D131EC2",
          },
        },
        "bucket_prefix": "code-c883c33b-",
      },
    },
    "aws_s3_bucket_public_access_block": {
      "root_b1_PublicAccessBlock_8B468FE2": {
        "//": {
          "metadata": {
            "path": "root/Default/b1/PublicAccessBlock",
            "uniqueId": "root_b1_PublicAccessBlock_8B468FE2",
          },
        },
        "block_public_acls": true,
        "block_public_policy": true,
        "bucket": "\${aws_s3_bucket.root_b1_A5C8D4B7.bucket}",
        "ignore_public_acls": true,
        "restrict_public_buckets": true,
      },
      "root_b2_PublicAccessBlock_665E72FF": {
        "//": {
          "metadata": {
            "path": "root/Default/b2/PublicAccessBlock",
            "uniqueId": "root_b2_PublicAccessBlock_665E72FF",
          },
        },
        "block_public_acls": true,
        "block_public_policy": true,
        "bucket": "\${aws_s3_bucket.root_b2_26383A0E.bucket}",
        "ignore_public_acls": true,
        "restrict_public_buckets": true,
      },
    },
    "aws_s3_bucket_server_side_encryption_configuration": {
      "root_b1_Encryption_98BA3084": {
        "//": {
          "metadata": {
            "path": "root/Default/b1/Encryption",
            "uniqueId": "root_b1_Encryption_98BA3084",
          },
        },
        "bucket": "\${aws_s3_bucket.root_b1_A5C8D4B7.bucket}",
        "rule": [
          {
            "apply_server_side_encryption_by_default": {
              "sse_algorithm": "AES256",
            },
          },
        ],
      },
      "root_b2_Encryption_096FF85A": {
        "//": {
          "metadata": {
            "path": "root/Default/b2/Encryption",
            "uniqueId": "root_b2_Encryption_096FF85A",
          },
        },
        "bucket": "\${aws_s3_bucket.root_b2_26383A0E.bucket}",
        "rule": [
          {
            "apply_server_side_encryption_by_default": {
              "sse_algorithm": "AES256",
            },
          },
        ],
      },
    },
    "aws_s3_object": {
      "root_test_S3Object_A16CD789": {
        "//": {
          "metadata": {
            "path": "root/Default/test/S3Object",
            "uniqueId": "root_test_S3Object_A16CD789",
          },
        },
        "bucket": "\${aws_s3_bucket.root_test_Code_2D131EC2.bucket}",
        "key": "<ASSET_KEY>",
      },
    },
  },
}
`;

exports[`capture_containers_of_resources.w > wing compile --target tf-aws > preflight.js 1`] = `
"const $stdlib = require('@winglang/sdk');
const $outdir = process.env.WINGSDK_SYNTH_DIR ?? \\".\\";

function __app(target) {
	switch (target) {
		case \\"sim\\":
			return $stdlib.sim.App;
		case \\"tfaws\\":
		case \\"tf-aws\\":
			return $stdlib.tfaws.App;
		case \\"tf-gcp\\":
			return $stdlib.tfgcp.App;
		case \\"tf-azure\\":
			return $stdlib.tfazure.App;
		case \\"awscdk\\":
			return $stdlib.awscdk.App;
		default:
			throw new Error(\`Unknown WING_TARGET value: \\"\${process.env.WING_TARGET ?? \\"\\"}\\"\`);
	}
}
const $App = __app(process.env.WING_TARGET);

const cloud = require('@winglang/sdk').cloud;
class MyApp extends $App {
constructor() {
  super({ outdir: $outdir, name: \\"capture_containers_of_resources\\", plugins: $plugins });
  
  const arr = Object.freeze([this.node.root.newAbstract(\\"@winglang/sdk.cloud.Bucket\\",this,\\"b1\\"), this.node.root.newAbstract(\\"@winglang/sdk.cloud.Bucket\\",this,\\"b2\\")]);
  const map = Object.freeze({\\"my_queue\\":this.node.root.newAbstract(\\"@winglang/sdk.cloud.Queue\\",this,\\"cloud.Queue\\")});
  const set = Object.freeze(new Set([\\"foo\\", \\"foo\\", \\"bar\\"]));
  this.node.root.newAbstract(\\"@winglang/sdk.cloud.Function\\",this,\\"test\\",new $stdlib.core.Inflight(this, \\"$Inflight1\\", {
    code: $stdlib.core.NodeJsCode.fromFile(require('path').resolve(__dirname, \\"proc.e204fa6fba10aa68396c0fe4d920796b1ec739609b648739fe4ae94d0621db6d/index.js\\").replace(/\\\\\\\\/g, \\"/\\")),
    bindings: {
      arr: {
        obj: arr,
        ops: []
      },
      map: {
        obj: map,
        ops: []
      },
      set: {
        obj: set,
        ops: []
      },
    }
  }));
}
}
new MyApp().synth();"
`;

exports[`capture_in_binary.w > wing compile --target tf-aws > index.js 1`] = `
"async handle(e) { const { b, x } = this; {
  (await b.put(\\"file\\",\\"foo\\"));
  {((cond) => {if (!cond) throw new Error(\`assertion failed: '((await b.get(\\"file\\")) === \\"foo\\")'\`)})(((await b.get(\\"file\\")) === \\"foo\\"))};
  {((cond) => {if (!cond) throw new Error(\`assertion failed: '(12 === x)'\`)})((12 === x))};
} };"
`;

exports[`capture_in_binary.w > wing compile --target tf-aws > main.tf.json 1`] = `
{
  "//": {
    "metadata": {
      "backend": "local",
      "stackName": "root",
      "version": "0.15.2",
    },
    "outputs": {},
  },
  "provider": {
    "aws": [
      {},
    ],
  },
  "resource": {
    "aws_iam_role": {
      "root_test_IamRole_6CDC2D16": {
        "//": {
          "metadata": {
            "path": "root/Default/test/IamRole",
            "uniqueId": "root_test_IamRole_6CDC2D16",
          },
        },
        "assume_role_policy": "{\\"Version\\":\\"2012-10-17\\",\\"Statement\\":[{\\"Action\\":\\"sts:AssumeRole\\",\\"Principal\\":{\\"Service\\":\\"lambda.amazonaws.com\\"},\\"Effect\\":\\"Allow\\"}]}",
      },
    },
    "aws_iam_role_policy": {
      "root_test_IamRolePolicy_474A6820": {
        "//": {
          "metadata": {
            "path": "root/Default/test/IamRolePolicy",
            "uniqueId": "root_test_IamRolePolicy_474A6820",
          },
        },
        "policy": "{\\"Version\\":\\"2012-10-17\\",\\"Statement\\":[{\\"Action\\":[\\"s3:PutObject*\\",\\"s3:Abort*\\"],\\"Resource\\":[\\"\${aws_s3_bucket.root_cloudBucket_4F3C4F53.arn}\\",\\"\${aws_s3_bucket.root_cloudBucket_4F3C4F53.arn}/*\\"],\\"Effect\\":\\"Allow\\"},{\\"Action\\":[\\"s3:GetObject*\\",\\"s3:GetBucket*\\",\\"s3:List*\\"],\\"Resource\\":[\\"\${aws_s3_bucket.root_cloudBucket_4F3C4F53.arn}\\",\\"\${aws_s3_bucket.root_cloudBucket_4F3C4F53.arn}/*\\"],\\"Effect\\":\\"Allow\\"},{\\"Action\\":[\\"s3:GetObject*\\",\\"s3:GetBucket*\\",\\"s3:List*\\"],\\"Resource\\":[\\"\${aws_s3_bucket.root_cloudBucket_4F3C4F53.arn}\\",\\"\${aws_s3_bucket.root_cloudBucket_4F3C4F53.arn}/*\\"],\\"Effect\\":\\"Allow\\"},{\\"Action\\":[\\"s3:DeleteObject*\\",\\"s3:DeleteObjectVersion*\\",\\"s3:PutLifecycleConfiguration*\\"],\\"Resource\\":[\\"\${aws_s3_bucket.root_cloudBucket_4F3C4F53.arn}\\",\\"\${aws_s3_bucket.root_cloudBucket_4F3C4F53.arn}/*\\"],\\"Effect\\":\\"Allow\\"}]}",
        "role": "\${aws_iam_role.root_test_IamRole_6CDC2D16.name}",
      },
    },
    "aws_iam_role_policy_attachment": {
      "root_test_IamRolePolicyAttachment_1102A28A": {
        "//": {
          "metadata": {
            "path": "root/Default/test/IamRolePolicyAttachment",
            "uniqueId": "root_test_IamRolePolicyAttachment_1102A28A",
          },
        },
        "policy_arn": "arn:aws:iam::aws:policy/service-role/AWSLambdaBasicExecutionRole",
        "role": "\${aws_iam_role.root_test_IamRole_6CDC2D16.name}",
      },
    },
    "aws_lambda_function": {
      "root_test_AAE85061": {
        "//": {
          "metadata": {
            "path": "root/Default/test/Default",
            "uniqueId": "root_test_AAE85061",
          },
        },
        "environment": {
          "variables": {
            "BUCKET_NAME_d755b447": "\${aws_s3_bucket.root_cloudBucket_4F3C4F53.bucket}",
            "WING_FUNCTION_NAME": "test-c8b6eece",
          },
        },
        "function_name": "test-c8b6eece",
        "handler": "index.handler",
        "publish": true,
        "role": "\${aws_iam_role.root_test_IamRole_6CDC2D16.arn}",
        "runtime": "nodejs16.x",
        "s3_bucket": "\${aws_s3_bucket.root_test_Code_2D131EC2.bucket}",
        "s3_key": "\${aws_s3_object.root_test_S3Object_A16CD789.key}",
        "timeout": 30,
      },
    },
    "aws_s3_bucket": {
      "root_cloudBucket_4F3C4F53": {
        "//": {
          "metadata": {
            "path": "root/Default/cloud.Bucket/Default",
            "uniqueId": "root_cloudBucket_4F3C4F53",
          },
        },
        "bucket_prefix": "cloud-bucket-c87175e7-",
      },
      "root_test_Code_2D131EC2": {
        "//": {
          "metadata": {
            "path": "root/Default/test/Code",
            "uniqueId": "root_test_Code_2D131EC2",
          },
        },
        "bucket_prefix": "code-c883c33b-",
      },
    },
    "aws_s3_bucket_public_access_block": {
      "root_cloudBucket_PublicAccessBlock_319C1C2E": {
        "//": {
          "metadata": {
            "path": "root/Default/cloud.Bucket/PublicAccessBlock",
            "uniqueId": "root_cloudBucket_PublicAccessBlock_319C1C2E",
          },
        },
        "block_public_acls": true,
        "block_public_policy": true,
        "bucket": "\${aws_s3_bucket.root_cloudBucket_4F3C4F53.bucket}",
        "ignore_public_acls": true,
        "restrict_public_buckets": true,
      },
    },
    "aws_s3_bucket_server_side_encryption_configuration": {
      "root_cloudBucket_Encryption_8ED0CD9C": {
        "//": {
          "metadata": {
            "path": "root/Default/cloud.Bucket/Encryption",
            "uniqueId": "root_cloudBucket_Encryption_8ED0CD9C",
          },
        },
        "bucket": "\${aws_s3_bucket.root_cloudBucket_4F3C4F53.bucket}",
        "rule": [
          {
            "apply_server_side_encryption_by_default": {
              "sse_algorithm": "AES256",
            },
          },
        ],
      },
    },
    "aws_s3_object": {
      "root_test_S3Object_A16CD789": {
        "//": {
          "metadata": {
            "path": "root/Default/test/S3Object",
            "uniqueId": "root_test_S3Object_A16CD789",
          },
        },
        "bucket": "\${aws_s3_bucket.root_test_Code_2D131EC2.bucket}",
        "key": "<ASSET_KEY>",
      },
    },
  },
}
`;

exports[`capture_in_binary.w > wing compile --target tf-aws > preflight.js 1`] = `
"const $stdlib = require('@winglang/sdk');
const $outdir = process.env.WINGSDK_SYNTH_DIR ?? \\".\\";

function __app(target) {
	switch (target) {
		case \\"sim\\":
			return $stdlib.sim.App;
		case \\"tfaws\\":
		case \\"tf-aws\\":
			return $stdlib.tfaws.App;
		case \\"tf-gcp\\":
			return $stdlib.tfgcp.App;
		case \\"tf-azure\\":
			return $stdlib.tfazure.App;
		case \\"awscdk\\":
			return $stdlib.awscdk.App;
		default:
			throw new Error(\`Unknown WING_TARGET value: \\"\${process.env.WING_TARGET ?? \\"\\"}\\"\`);
	}
}
const $App = __app(process.env.WING_TARGET);

const cloud = require('@winglang/sdk').cloud;
class MyApp extends $App {
constructor() {
  super({ outdir: $outdir, name: \\"capture_in_binary\\", plugins: $plugins });
  
  const b = this.node.root.newAbstract(\\"@winglang/sdk.cloud.Bucket\\",this,\\"cloud.Bucket\\");
  const x = 12;
  const handler2 = new $stdlib.core.Inflight(this, \\"$Inflight1\\", {
    code: $stdlib.core.NodeJsCode.fromFile(require('path').resolve(__dirname, \\"proc.d3cc1deae5ea8972097ff15c11d688f395bd17117453789488a005b829eea245/index.js\\").replace(/\\\\\\\\/g, \\"/\\")),
    bindings: {
      b: {
        obj: b,
        ops: [\\"delete\\",\\"get\\",\\"get_json\\",\\"list\\",\\"put\\",\\"put_json\\"]
      },
      x: {
        obj: x,
        ops: []
      },
    }
  });
  this.node.root.newAbstract(\\"@winglang/sdk.cloud.Function\\",this,\\"test\\",handler2);
}
}
new MyApp().synth();"
`;

exports[`capture_primitives.w > wing compile --target tf-aws > index.js 1`] = `
"async handle(s) { const { my_bool, my_dur, my_num, my_second_bool, my_str } = this; {
  {console.log(my_str)};
  const n = my_num;
  {console.log(\`\${n}\`)};
  {((cond) => {if (!cond) throw new Error(\`assertion failed: '(my_second_bool === false)'\`)})((my_second_bool === false))};
  if (my_bool) {
    {console.log(\\"bool=true\\")};
  } else {
    {console.log(\\"bool=false\\")};
  }
  const min = my_dur.minutes;
  const sec = my_dur.seconds;
  const hr = my_dur.hours;
  const split = (await \`min=\${min} sec=\${sec} hr=\${hr}\`.split(\\" \\"));
  {((cond) => {if (!cond) throw new Error(\`assertion failed: '(split.length === 3)'\`)})((split.length === 3))};
} };"
`;

exports[`capture_primitives.w > wing compile --target tf-aws > main.tf.json 1`] = `
{
  "//": {
    "metadata": {
      "backend": "local",
      "stackName": "root",
      "version": "0.15.2",
    },
    "outputs": {},
  },
  "provider": {
    "aws": [
      {},
    ],
  },
  "resource": {
    "aws_iam_role": {
      "root_cloudFunction_IamRole_DAEC3578": {
        "//": {
          "metadata": {
            "path": "root/Default/cloud.Function/IamRole",
            "uniqueId": "root_cloudFunction_IamRole_DAEC3578",
          },
        },
        "assume_role_policy": "{\\"Version\\":\\"2012-10-17\\",\\"Statement\\":[{\\"Action\\":\\"sts:AssumeRole\\",\\"Principal\\":{\\"Service\\":\\"lambda.amazonaws.com\\"},\\"Effect\\":\\"Allow\\"}]}",
      },
    },
    "aws_iam_role_policy": {
      "root_cloudFunction_IamRolePolicy_AAE6C0C0": {
        "//": {
          "metadata": {
            "path": "root/Default/cloud.Function/IamRolePolicy",
            "uniqueId": "root_cloudFunction_IamRolePolicy_AAE6C0C0",
          },
        },
        "policy": "{\\"Version\\":\\"2012-10-17\\",\\"Statement\\":[{\\"Effect\\":\\"Allow\\",\\"Action\\":\\"none:null\\",\\"Resource\\":\\"*\\"}]}",
        "role": "\${aws_iam_role.root_cloudFunction_IamRole_DAEC3578.name}",
      },
    },
    "aws_iam_role_policy_attachment": {
      "root_cloudFunction_IamRolePolicyAttachment_FC3D9E7C": {
        "//": {
          "metadata": {
            "path": "root/Default/cloud.Function/IamRolePolicyAttachment",
            "uniqueId": "root_cloudFunction_IamRolePolicyAttachment_FC3D9E7C",
          },
        },
        "policy_arn": "arn:aws:iam::aws:policy/service-role/AWSLambdaBasicExecutionRole",
        "role": "\${aws_iam_role.root_cloudFunction_IamRole_DAEC3578.name}",
      },
    },
    "aws_lambda_function": {
      "root_cloudFunction_6A57BA0A": {
        "//": {
          "metadata": {
            "path": "root/Default/cloud.Function/Default",
            "uniqueId": "root_cloudFunction_6A57BA0A",
          },
        },
        "environment": {
          "variables": {
            "WING_FUNCTION_NAME": "cloud-Function-c8d2eca1",
          },
        },
        "function_name": "cloud-Function-c8d2eca1",
        "handler": "index.handler",
        "publish": true,
        "role": "\${aws_iam_role.root_cloudFunction_IamRole_DAEC3578.arn}",
        "runtime": "nodejs16.x",
        "s3_bucket": "\${aws_s3_bucket.root_cloudFunction_Code_2F6A7948.bucket}",
        "s3_key": "\${aws_s3_object.root_cloudFunction_S3Object_C8435368.key}",
        "timeout": 30,
      },
    },
    "aws_s3_bucket": {
      "root_cloudFunction_Code_2F6A7948": {
        "//": {
          "metadata": {
            "path": "root/Default/cloud.Function/Code",
            "uniqueId": "root_cloudFunction_Code_2F6A7948",
          },
        },
        "bucket_prefix": "code-c8d4206f-",
      },
    },
    "aws_s3_object": {
      "root_cloudFunction_S3Object_C8435368": {
        "//": {
          "metadata": {
            "path": "root/Default/cloud.Function/S3Object",
            "uniqueId": "root_cloudFunction_S3Object_C8435368",
          },
        },
        "bucket": "\${aws_s3_bucket.root_cloudFunction_Code_2F6A7948.bucket}",
        "key": "<ASSET_KEY>",
      },
    },
  },
}
`;

exports[`capture_primitives.w > wing compile --target tf-aws > preflight.js 1`] = `
"const $stdlib = require('@winglang/sdk');
const $outdir = process.env.WINGSDK_SYNTH_DIR ?? \\".\\";

function __app(target) {
	switch (target) {
		case \\"sim\\":
			return $stdlib.sim.App;
		case \\"tfaws\\":
		case \\"tf-aws\\":
			return $stdlib.tfaws.App;
		case \\"tf-gcp\\":
			return $stdlib.tfgcp.App;
		case \\"tf-azure\\":
			return $stdlib.tfazure.App;
		case \\"awscdk\\":
			return $stdlib.awscdk.App;
		default:
			throw new Error(\`Unknown WING_TARGET value: \\"\${process.env.WING_TARGET ?? \\"\\"}\\"\`);
	}
}
const $App = __app(process.env.WING_TARGET);

const cloud = require('@winglang/sdk').cloud;
class MyApp extends $App {
constructor() {
  super({ outdir: $outdir, name: \\"capture_primitives\\", plugins: $plugins });
  
  const my_str = \\"hello, string\\";
  const my_num = 1234;
  const my_bool = true;
  const my_second_bool = false;
  const my_dur = $stdlib.std.Duration.fromSeconds(600);
  const handler = new $stdlib.core.Inflight(this, \\"$Inflight1\\", {
    code: $stdlib.core.NodeJsCode.fromFile(require('path').resolve(__dirname, \\"proc.275873c041545c7a2de55149fb73b77f5b75da61d16914ceadd71c3445173d97/index.js\\").replace(/\\\\\\\\/g, \\"/\\")),
    bindings: {
      my_bool: {
        obj: my_bool,
        ops: []
      },
      my_dur: {
        obj: my_dur,
        ops: []
      },
      my_num: {
        obj: my_num,
        ops: []
      },
      my_second_bool: {
        obj: my_second_bool,
        ops: []
      },
      my_str: {
        obj: my_str,
        ops: []
      },
    }
  });
  this.node.root.newAbstract(\\"@winglang/sdk.cloud.Function\\",this,\\"cloud.Function\\",handler);
}
}
new MyApp().synth();"
`;

exports[`capture_resource_and_data.w > wing compile --target tf-aws > index.js 1`] = `
"async handle(e) { const { data, queue, res } = this; {
  {((cond) => {if (!cond) throw new Error(\`assertion failed: '(data.size === 3)'\`)})((data.size === 3))};
  (await res.put(\\"file.txt\\",\\"world\\"));
  {((cond) => {if (!cond) throw new Error(\`assertion failed: '((await res.get(\\"file.txt\\")) === \\"world\\")'\`)})(((await res.get(\\"file.txt\\")) === \\"world\\"))};
  (await queue.push(\\"spirulina\\"));
} };"
`;

exports[`capture_resource_and_data.w > wing compile --target tf-aws > main.tf.json 1`] = `
{
  "//": {
    "metadata": {
      "backend": "local",
      "stackName": "root",
      "version": "0.15.2",
    },
    "outputs": {},
  },
  "provider": {
    "aws": [
      {},
    ],
  },
  "resource": {
    "aws_iam_role": {
      "root_test_IamRole_6CDC2D16": {
        "//": {
          "metadata": {
            "path": "root/Default/test/IamRole",
            "uniqueId": "root_test_IamRole_6CDC2D16",
          },
        },
        "assume_role_policy": "{\\"Version\\":\\"2012-10-17\\",\\"Statement\\":[{\\"Action\\":\\"sts:AssumeRole\\",\\"Principal\\":{\\"Service\\":\\"lambda.amazonaws.com\\"},\\"Effect\\":\\"Allow\\"}]}",
      },
    },
    "aws_iam_role_policy": {
      "root_test_IamRolePolicy_474A6820": {
        "//": {
          "metadata": {
            "path": "root/Default/test/IamRolePolicy",
            "uniqueId": "root_test_IamRolePolicy_474A6820",
          },
        },
        "policy": "{\\"Version\\":\\"2012-10-17\\",\\"Statement\\":[{\\"Action\\":[\\"s3:PutObject*\\",\\"s3:Abort*\\"],\\"Resource\\":[\\"\${aws_s3_bucket.root_cloudBucket_4F3C4F53.arn}\\",\\"\${aws_s3_bucket.root_cloudBucket_4F3C4F53.arn}/*\\"],\\"Effect\\":\\"Allow\\"},{\\"Action\\":[\\"s3:GetObject*\\",\\"s3:GetBucket*\\",\\"s3:List*\\"],\\"Resource\\":[\\"\${aws_s3_bucket.root_cloudBucket_4F3C4F53.arn}\\",\\"\${aws_s3_bucket.root_cloudBucket_4F3C4F53.arn}/*\\"],\\"Effect\\":\\"Allow\\"},{\\"Action\\":[\\"s3:GetObject*\\",\\"s3:GetBucket*\\",\\"s3:List*\\"],\\"Resource\\":[\\"\${aws_s3_bucket.root_cloudBucket_4F3C4F53.arn}\\",\\"\${aws_s3_bucket.root_cloudBucket_4F3C4F53.arn}/*\\"],\\"Effect\\":\\"Allow\\"},{\\"Action\\":[\\"s3:DeleteObject*\\",\\"s3:DeleteObjectVersion*\\",\\"s3:PutLifecycleConfiguration*\\"],\\"Resource\\":[\\"\${aws_s3_bucket.root_cloudBucket_4F3C4F53.arn}\\",\\"\${aws_s3_bucket.root_cloudBucket_4F3C4F53.arn}/*\\"],\\"Effect\\":\\"Allow\\"},{\\"Action\\":[\\"sqs:SendMessage\\"],\\"Resource\\":\\"\${aws_sqs_queue.root_cloudQueue_E3597F7A.arn}\\",\\"Effect\\":\\"Allow\\"},{\\"Action\\":[\\"sqs:PurgeQueue\\"],\\"Resource\\":\\"\${aws_sqs_queue.root_cloudQueue_E3597F7A.arn}\\",\\"Effect\\":\\"Allow\\"},{\\"Action\\":[\\"sqs:GetQueueAttributes\\"],\\"Resource\\":\\"\${aws_sqs_queue.root_cloudQueue_E3597F7A.arn}\\",\\"Effect\\":\\"Allow\\"}]}",
        "role": "\${aws_iam_role.root_test_IamRole_6CDC2D16.name}",
      },
    },
    "aws_iam_role_policy_attachment": {
      "root_test_IamRolePolicyAttachment_1102A28A": {
        "//": {
          "metadata": {
            "path": "root/Default/test/IamRolePolicyAttachment",
            "uniqueId": "root_test_IamRolePolicyAttachment_1102A28A",
          },
        },
        "policy_arn": "arn:aws:iam::aws:policy/service-role/AWSLambdaBasicExecutionRole",
        "role": "\${aws_iam_role.root_test_IamRole_6CDC2D16.name}",
      },
    },
    "aws_lambda_function": {
      "root_test_AAE85061": {
        "//": {
          "metadata": {
            "path": "root/Default/test/Default",
            "uniqueId": "root_test_AAE85061",
          },
        },
        "environment": {
          "variables": {
            "BUCKET_NAME_d755b447": "\${aws_s3_bucket.root_cloudBucket_4F3C4F53.bucket}",
            "QUEUE_URL_31e95cbd": "\${aws_sqs_queue.root_cloudQueue_E3597F7A.url}",
            "WING_FUNCTION_NAME": "test-c8b6eece",
          },
        },
        "function_name": "test-c8b6eece",
        "handler": "index.handler",
        "publish": true,
        "role": "\${aws_iam_role.root_test_IamRole_6CDC2D16.arn}",
        "runtime": "nodejs16.x",
        "s3_bucket": "\${aws_s3_bucket.root_test_Code_2D131EC2.bucket}",
        "s3_key": "\${aws_s3_object.root_test_S3Object_A16CD789.key}",
        "timeout": 30,
      },
    },
    "aws_s3_bucket": {
      "root_cloudBucket_4F3C4F53": {
        "//": {
          "metadata": {
            "path": "root/Default/cloud.Bucket/Default",
            "uniqueId": "root_cloudBucket_4F3C4F53",
          },
        },
        "bucket_prefix": "cloud-bucket-c87175e7-",
      },
      "root_test_Code_2D131EC2": {
        "//": {
          "metadata": {
            "path": "root/Default/test/Code",
            "uniqueId": "root_test_Code_2D131EC2",
          },
        },
        "bucket_prefix": "code-c883c33b-",
      },
    },
    "aws_s3_bucket_public_access_block": {
      "root_cloudBucket_PublicAccessBlock_319C1C2E": {
        "//": {
          "metadata": {
            "path": "root/Default/cloud.Bucket/PublicAccessBlock",
            "uniqueId": "root_cloudBucket_PublicAccessBlock_319C1C2E",
          },
        },
        "block_public_acls": true,
        "block_public_policy": true,
        "bucket": "\${aws_s3_bucket.root_cloudBucket_4F3C4F53.bucket}",
        "ignore_public_acls": true,
        "restrict_public_buckets": true,
      },
    },
    "aws_s3_bucket_server_side_encryption_configuration": {
      "root_cloudBucket_Encryption_8ED0CD9C": {
        "//": {
          "metadata": {
            "path": "root/Default/cloud.Bucket/Encryption",
            "uniqueId": "root_cloudBucket_Encryption_8ED0CD9C",
          },
        },
        "bucket": "\${aws_s3_bucket.root_cloudBucket_4F3C4F53.bucket}",
        "rule": [
          {
            "apply_server_side_encryption_by_default": {
              "sse_algorithm": "AES256",
            },
          },
        ],
      },
    },
    "aws_s3_object": {
      "root_test_S3Object_A16CD789": {
        "//": {
          "metadata": {
            "path": "root/Default/test/S3Object",
            "uniqueId": "root_test_S3Object_A16CD789",
          },
        },
        "bucket": "\${aws_s3_bucket.root_test_Code_2D131EC2.bucket}",
        "key": "<ASSET_KEY>",
      },
    },
  },
}
`;

exports[`capture_resource_and_data.w > wing compile --target tf-aws > preflight.js 1`] = `
"const $stdlib = require('@winglang/sdk');
const $outdir = process.env.WINGSDK_SYNTH_DIR ?? \\".\\";

function __app(target) {
	switch (target) {
		case \\"sim\\":
			return $stdlib.sim.App;
		case \\"tfaws\\":
		case \\"tf-aws\\":
			return $stdlib.tfaws.App;
		case \\"tf-gcp\\":
			return $stdlib.tfgcp.App;
		case \\"tf-azure\\":
			return $stdlib.tfazure.App;
		case \\"awscdk\\":
			return $stdlib.awscdk.App;
		default:
			throw new Error(\`Unknown WING_TARGET value: \\"\${process.env.WING_TARGET ?? \\"\\"}\\"\`);
	}
}
const $App = __app(process.env.WING_TARGET);

const cloud = require('@winglang/sdk').cloud;
class MyApp extends $App {
constructor() {
  super({ outdir: $outdir, name: \\"capture_resource_and_data\\", plugins: $plugins });
  
  const data = Object.freeze(new Set([1, 2, 3]));
  const res = this.node.root.newAbstract(\\"@winglang/sdk.cloud.Bucket\\",this,\\"cloud.Bucket\\");
  const queue = this.node.root.newAbstract(\\"@winglang/sdk.cloud.Queue\\",this,\\"cloud.Queue\\");
  const handler = new $stdlib.core.Inflight(this, \\"$Inflight1\\", {
    code: $stdlib.core.NodeJsCode.fromFile(require('path').resolve(__dirname, \\"proc.10149a479ee5940e90f4621a2bca78dda7429636b1f235fcd785b3e33c131537/index.js\\").replace(/\\\\\\\\/g, \\"/\\")),
    bindings: {
      data: {
        obj: data,
        ops: []
      },
      queue: {
        obj: queue,
        ops: [\\"approx_size\\",\\"purge\\",\\"push\\"]
      },
      res: {
        obj: res,
        ops: [\\"delete\\",\\"get\\",\\"get_json\\",\\"list\\",\\"put\\",\\"put_json\\"]
      },
    }
  });
  this.node.root.newAbstract(\\"@winglang/sdk.cloud.Function\\",this,\\"test\\",handler);
}
}
new MyApp().synth();"
`;

exports[`capture_resource_with_no_inflight.w > wing compile --target tf-aws > A.inflight.js 1`] = `
"export class A_inflight  {
constructor({ field }) {

  this.field = field;
}
}"
`;

exports[`capture_resource_with_no_inflight.w > wing compile --target tf-aws > index.js 1`] = `
"async handle() { const { a } = this; {
  {((cond) => {if (!cond) throw new Error(\`assertion failed: '(\\"hey\\" === a.field)'\`)})((\\"hey\\" === a.field))};
} };"
`;

exports[`capture_resource_with_no_inflight.w > wing compile --target tf-aws > main.tf.json 1`] = `
{
  "//": {
    "metadata": {
      "backend": "local",
      "stackName": "root",
      "version": "0.15.2",
    },
    "outputs": {},
  },
  "provider": {
    "aws": [
      {},
    ],
  },
  "resource": {
    "aws_iam_role": {
      "root_test_IamRole_6CDC2D16": {
        "//": {
          "metadata": {
            "path": "root/Default/test/IamRole",
            "uniqueId": "root_test_IamRole_6CDC2D16",
          },
        },
        "assume_role_policy": "{\\"Version\\":\\"2012-10-17\\",\\"Statement\\":[{\\"Action\\":\\"sts:AssumeRole\\",\\"Principal\\":{\\"Service\\":\\"lambda.amazonaws.com\\"},\\"Effect\\":\\"Allow\\"}]}",
      },
    },
    "aws_iam_role_policy": {
      "root_test_IamRolePolicy_474A6820": {
        "//": {
          "metadata": {
            "path": "root/Default/test/IamRolePolicy",
            "uniqueId": "root_test_IamRolePolicy_474A6820",
          },
        },
        "policy": "{\\"Version\\":\\"2012-10-17\\",\\"Statement\\":[{\\"Effect\\":\\"Allow\\",\\"Action\\":\\"none:null\\",\\"Resource\\":\\"*\\"}]}",
        "role": "\${aws_iam_role.root_test_IamRole_6CDC2D16.name}",
      },
    },
    "aws_iam_role_policy_attachment": {
      "root_test_IamRolePolicyAttachment_1102A28A": {
        "//": {
          "metadata": {
            "path": "root/Default/test/IamRolePolicyAttachment",
            "uniqueId": "root_test_IamRolePolicyAttachment_1102A28A",
          },
        },
        "policy_arn": "arn:aws:iam::aws:policy/service-role/AWSLambdaBasicExecutionRole",
        "role": "\${aws_iam_role.root_test_IamRole_6CDC2D16.name}",
      },
    },
    "aws_lambda_function": {
      "root_test_AAE85061": {
        "//": {
          "metadata": {
            "path": "root/Default/test/Default",
            "uniqueId": "root_test_AAE85061",
          },
        },
        "environment": {
          "variables": {
            "WING_FUNCTION_NAME": "test-c8b6eece",
          },
        },
        "function_name": "test-c8b6eece",
        "handler": "index.handler",
        "publish": true,
        "role": "\${aws_iam_role.root_test_IamRole_6CDC2D16.arn}",
        "runtime": "nodejs16.x",
        "s3_bucket": "\${aws_s3_bucket.root_test_Code_2D131EC2.bucket}",
        "s3_key": "\${aws_s3_object.root_test_S3Object_A16CD789.key}",
        "timeout": 30,
      },
    },
    "aws_s3_bucket": {
      "root_test_Code_2D131EC2": {
        "//": {
          "metadata": {
            "path": "root/Default/test/Code",
            "uniqueId": "root_test_Code_2D131EC2",
          },
        },
        "bucket_prefix": "code-c883c33b-",
      },
    },
    "aws_s3_object": {
      "root_test_S3Object_A16CD789": {
        "//": {
          "metadata": {
            "path": "root/Default/test/S3Object",
            "uniqueId": "root_test_S3Object_A16CD789",
          },
        },
        "bucket": "\${aws_s3_bucket.root_test_Code_2D131EC2.bucket}",
        "key": "<ASSET_KEY>",
      },
    },
  },
}
`;

exports[`capture_resource_with_no_inflight.w > wing compile --target tf-aws > preflight.js 1`] = `
"const $stdlib = require('@winglang/sdk');
const $outdir = process.env.WINGSDK_SYNTH_DIR ?? \\".\\";

function __app(target) {
	switch (target) {
		case \\"sim\\":
			return $stdlib.sim.App;
		case \\"tfaws\\":
		case \\"tf-aws\\":
			return $stdlib.tfaws.App;
		case \\"tf-gcp\\":
			return $stdlib.tfgcp.App;
		case \\"tf-azure\\":
			return $stdlib.tfazure.App;
		case \\"awscdk\\":
			return $stdlib.awscdk.App;
		default:
			throw new Error(\`Unknown WING_TARGET value: \\"\${process.env.WING_TARGET ?? \\"\\"}\\"\`);
	}
}
const $App = __app(process.env.WING_TARGET);

const cloud = require('@winglang/sdk').cloud;
class MyApp extends $App {
constructor() {
  super({ outdir: $outdir, name: \\"capture_resource_with_no_inflight\\", plugins: $plugins });
  
  class A extends $stdlib.core.Resource {
  	constructor(scope, id, ) {
  	super(scope, id);
  {
    this.field = \\"hey\\";
  }
  }
  	
  	_toInflight() {
  	const field_client = this._lift(this.field);
  	const self_client_path = require('path').resolve(__dirname, \\"clients/A.inflight.js\\").replace(/\\\\\\\\/g, \\"/\\");
  	return $stdlib.core.NodeJsCode.fromInline(\`(new (require(\\"\${self_client_path}\\")).A_inflight({field: \${field_client}}))\`);
  }
  }
  
  const a = new A(this,\\"A\\");
  this.node.root.newAbstract(\\"@winglang/sdk.cloud.Function\\",this,\\"test\\",new $stdlib.core.Inflight(this, \\"$Inflight1\\", {
    code: $stdlib.core.NodeJsCode.fromFile(require('path').resolve(__dirname, \\"proc.b771192b636450edefdc8f4b596a6372d5b2520efa1fcdb75c51589c12a10c59/index.js\\").replace(/\\\\\\\\/g, \\"/\\")),
    bindings: {
      a: {
        obj: a,
        ops: []
      },
    }
  }));
}
}
new MyApp().synth();"
`;

exports[`captures.w > wing compile --target tf-aws > index.js 1`] = `
"async handle(event) { const { bucket1, bucket2, bucket3 } = this; {
  (await bucket1.put(\\"file.txt\\",\\"data\\"));
  (await bucket2.get(\\"file.txt\\"));
  (await bucket2.get(\\"file2.txt\\"));
  (await bucket3.get(\\"file3.txt\\"));
  for (const stuff of (await bucket1.list())) {
    {console.log(stuff)};
  }
} };"
`;

exports[`captures.w > wing compile --target tf-aws > main.tf.json 1`] = `
{
  "//": {
    "metadata": {
      "backend": "local",
      "stackName": "root",
      "version": "0.15.2",
    },
    "outputs": {},
  },
  "provider": {
    "aws": [
      {},
    ],
  },
  "resource": {
    "aws_iam_role": {
      "root_AnotherFunction_IamRole_09A4D8EF": {
        "//": {
          "metadata": {
            "path": "root/Default/AnotherFunction/IamRole",
            "uniqueId": "root_AnotherFunction_IamRole_09A4D8EF",
          },
        },
        "assume_role_policy": "{\\"Version\\":\\"2012-10-17\\",\\"Statement\\":[{\\"Action\\":\\"sts:AssumeRole\\",\\"Principal\\":{\\"Service\\":\\"lambda.amazonaws.com\\"},\\"Effect\\":\\"Allow\\"}]}",
      },
      "root_cloudFunction_IamRole_DAEC3578": {
        "//": {
          "metadata": {
            "path": "root/Default/cloud.Function/IamRole",
            "uniqueId": "root_cloudFunction_IamRole_DAEC3578",
          },
        },
        "assume_role_policy": "{\\"Version\\":\\"2012-10-17\\",\\"Statement\\":[{\\"Action\\":\\"sts:AssumeRole\\",\\"Principal\\":{\\"Service\\":\\"lambda.amazonaws.com\\"},\\"Effect\\":\\"Allow\\"}]}",
      },
      "root_cloudQueueOnMessagee46e5cb7_IamRole_D8F85094": {
        "//": {
          "metadata": {
            "path": "root/Default/cloud.Queue-OnMessage-e46e5cb7/IamRole",
            "uniqueId": "root_cloudQueueOnMessagee46e5cb7_IamRole_D8F85094",
          },
        },
        "assume_role_policy": "{\\"Version\\":\\"2012-10-17\\",\\"Statement\\":[{\\"Action\\":\\"sts:AssumeRole\\",\\"Principal\\":{\\"Service\\":\\"lambda.amazonaws.com\\"},\\"Effect\\":\\"Allow\\"}]}",
      },
    },
    "aws_iam_role_policy": {
      "root_AnotherFunction_IamRolePolicy_5B37F663": {
        "//": {
          "metadata": {
            "path": "root/Default/AnotherFunction/IamRolePolicy",
            "uniqueId": "root_AnotherFunction_IamRolePolicy_5B37F663",
          },
        },
        "policy": "{\\"Version\\":\\"2012-10-17\\",\\"Statement\\":[{\\"Action\\":[\\"s3:PutObject*\\",\\"s3:Abort*\\"],\\"Resource\\":[\\"\${aws_s3_bucket.root_cloudBucket_4F3C4F53.arn}\\",\\"\${aws_s3_bucket.root_cloudBucket_4F3C4F53.arn}/*\\"],\\"Effect\\":\\"Allow\\"},{\\"Action\\":[\\"s3:GetObject*\\",\\"s3:GetBucket*\\",\\"s3:List*\\"],\\"Resource\\":[\\"\${aws_s3_bucket.root_cloudBucket_4F3C4F53.arn}\\",\\"\${aws_s3_bucket.root_cloudBucket_4F3C4F53.arn}/*\\"],\\"Effect\\":\\"Allow\\"},{\\"Action\\":[\\"s3:GetObject*\\",\\"s3:GetBucket*\\",\\"s3:List*\\"],\\"Resource\\":[\\"\${aws_s3_bucket.root_cloudBucket_4F3C4F53.arn}\\",\\"\${aws_s3_bucket.root_cloudBucket_4F3C4F53.arn}/*\\"],\\"Effect\\":\\"Allow\\"},{\\"Action\\":[\\"s3:DeleteObject*\\",\\"s3:DeleteObjectVersion*\\",\\"s3:PutLifecycleConfiguration*\\"],\\"Resource\\":[\\"\${aws_s3_bucket.root_cloudBucket_4F3C4F53.arn}\\",\\"\${aws_s3_bucket.root_cloudBucket_4F3C4F53.arn}/*\\"],\\"Effect\\":\\"Allow\\"},{\\"Action\\":[\\"s3:PutObject*\\",\\"s3:Abort*\\"],\\"Resource\\":[\\"\${aws_s3_bucket.root_PublicBucket_73AE6C59.arn}\\",\\"\${aws_s3_bucket.root_PublicBucket_73AE6C59.arn}/*\\"],\\"Effect\\":\\"Allow\\"},{\\"Action\\":[\\"s3:GetObject*\\",\\"s3:GetBucket*\\",\\"s3:List*\\"],\\"Resource\\":[\\"\${aws_s3_bucket.root_PublicBucket_73AE6C59.arn}\\",\\"\${aws_s3_bucket.root_PublicBucket_73AE6C59.arn}/*\\"],\\"Effect\\":\\"Allow\\"},{\\"Action\\":[\\"s3:GetObject*\\",\\"s3:GetBucket*\\",\\"s3:List*\\"],\\"Resource\\":[\\"\${aws_s3_bucket.root_PublicBucket_73AE6C59.arn}\\",\\"\${aws_s3_bucket.root_PublicBucket_73AE6C59.arn}/*\\"],\\"Effect\\":\\"Allow\\"},{\\"Action\\":[\\"s3:DeleteObject*\\",\\"s3:DeleteObjectVersion*\\",\\"s3:PutLifecycleConfiguration*\\"],\\"Resource\\":[\\"\${aws_s3_bucket.root_PublicBucket_73AE6C59.arn}\\",\\"\${aws_s3_bucket.root_PublicBucket_73AE6C59.arn}/*\\"],\\"Effect\\":\\"Allow\\"},{\\"Action\\":[\\"s3:PutObject*\\",\\"s3:Abort*\\"],\\"Resource\\":[\\"\${aws_s3_bucket.root_PrivateBucket_82B4DCC5.arn}\\",\\"\${aws_s3_bucket.root_PrivateBucket_82B4DCC5.arn}/*\\"],\\"Effect\\":\\"Allow\\"},{\\"Action\\":[\\"s3:GetObject*\\",\\"s3:GetBucket*\\",\\"s3:List*\\"],\\"Resource\\":[\\"\${aws_s3_bucket.root_PrivateBucket_82B4DCC5.arn}\\",\\"\${aws_s3_bucket.root_PrivateBucket_82B4DCC5.arn}/*\\"],\\"Effect\\":\\"Allow\\"},{\\"Action\\":[\\"s3:GetObject*\\",\\"s3:GetBucket*\\",\\"s3:List*\\"],\\"Resource\\":[\\"\${aws_s3_bucket.root_PrivateBucket_82B4DCC5.arn}\\",\\"\${aws_s3_bucket.root_PrivateBucket_82B4DCC5.arn}/*\\"],\\"Effect\\":\\"Allow\\"},{\\"Action\\":[\\"s3:DeleteObject*\\",\\"s3:DeleteObjectVersion*\\",\\"s3:PutLifecycleConfiguration*\\"],\\"Resource\\":[\\"\${aws_s3_bucket.root_PrivateBucket_82B4DCC5.arn}\\",\\"\${aws_s3_bucket.root_PrivateBucket_82B4DCC5.arn}/*\\"],\\"Effect\\":\\"Allow\\"}]}",
        "role": "\${aws_iam_role.root_AnotherFunction_IamRole_09A4D8EF.name}",
      },
      "root_cloudFunction_IamRolePolicy_AAE6C0C0": {
        "//": {
          "metadata": {
            "path": "root/Default/cloud.Function/IamRolePolicy",
            "uniqueId": "root_cloudFunction_IamRolePolicy_AAE6C0C0",
          },
        },
        "policy": "{\\"Version\\":\\"2012-10-17\\",\\"Statement\\":[{\\"Action\\":[\\"s3:PutObject*\\",\\"s3:Abort*\\"],\\"Resource\\":[\\"\${aws_s3_bucket.root_cloudBucket_4F3C4F53.arn}\\",\\"\${aws_s3_bucket.root_cloudBucket_4F3C4F53.arn}/*\\"],\\"Effect\\":\\"Allow\\"},{\\"Action\\":[\\"s3:GetObject*\\",\\"s3:GetBucket*\\",\\"s3:List*\\"],\\"Resource\\":[\\"\${aws_s3_bucket.root_cloudBucket_4F3C4F53.arn}\\",\\"\${aws_s3_bucket.root_cloudBucket_4F3C4F53.arn}/*\\"],\\"Effect\\":\\"Allow\\"},{\\"Action\\":[\\"s3:GetObject*\\",\\"s3:GetBucket*\\",\\"s3:List*\\"],\\"Resource\\":[\\"\${aws_s3_bucket.root_cloudBucket_4F3C4F53.arn}\\",\\"\${aws_s3_bucket.root_cloudBucket_4F3C4F53.arn}/*\\"],\\"Effect\\":\\"Allow\\"},{\\"Action\\":[\\"s3:DeleteObject*\\",\\"s3:DeleteObjectVersion*\\",\\"s3:PutLifecycleConfiguration*\\"],\\"Resource\\":[\\"\${aws_s3_bucket.root_cloudBucket_4F3C4F53.arn}\\",\\"\${aws_s3_bucket.root_cloudBucket_4F3C4F53.arn}/*\\"],\\"Effect\\":\\"Allow\\"},{\\"Action\\":[\\"s3:PutObject*\\",\\"s3:Abort*\\"],\\"Resource\\":[\\"\${aws_s3_bucket.root_PublicBucket_73AE6C59.arn}\\",\\"\${aws_s3_bucket.root_PublicBucket_73AE6C59.arn}/*\\"],\\"Effect\\":\\"Allow\\"},{\\"Action\\":[\\"s3:GetObject*\\",\\"s3:GetBucket*\\",\\"s3:List*\\"],\\"Resource\\":[\\"\${aws_s3_bucket.root_PublicBucket_73AE6C59.arn}\\",\\"\${aws_s3_bucket.root_PublicBucket_73AE6C59.arn}/*\\"],\\"Effect\\":\\"Allow\\"},{\\"Action\\":[\\"s3:GetObject*\\",\\"s3:GetBucket*\\",\\"s3:List*\\"],\\"Resource\\":[\\"\${aws_s3_bucket.root_PublicBucket_73AE6C59.arn}\\",\\"\${aws_s3_bucket.root_PublicBucket_73AE6C59.arn}/*\\"],\\"Effect\\":\\"Allow\\"},{\\"Action\\":[\\"s3:DeleteObject*\\",\\"s3:DeleteObjectVersion*\\",\\"s3:PutLifecycleConfiguration*\\"],\\"Resource\\":[\\"\${aws_s3_bucket.root_PublicBucket_73AE6C59.arn}\\",\\"\${aws_s3_bucket.root_PublicBucket_73AE6C59.arn}/*\\"],\\"Effect\\":\\"Allow\\"},{\\"Action\\":[\\"s3:PutObject*\\",\\"s3:Abort*\\"],\\"Resource\\":[\\"\${aws_s3_bucket.root_PrivateBucket_82B4DCC5.arn}\\",\\"\${aws_s3_bucket.root_PrivateBucket_82B4DCC5.arn}/*\\"],\\"Effect\\":\\"Allow\\"},{\\"Action\\":[\\"s3:GetObject*\\",\\"s3:GetBucket*\\",\\"s3:List*\\"],\\"Resource\\":[\\"\${aws_s3_bucket.root_PrivateBucket_82B4DCC5.arn}\\",\\"\${aws_s3_bucket.root_PrivateBucket_82B4DCC5.arn}/*\\"],\\"Effect\\":\\"Allow\\"},{\\"Action\\":[\\"s3:GetObject*\\",\\"s3:GetBucket*\\",\\"s3:List*\\"],\\"Resource\\":[\\"\${aws_s3_bucket.root_PrivateBucket_82B4DCC5.arn}\\",\\"\${aws_s3_bucket.root_PrivateBucket_82B4DCC5.arn}/*\\"],\\"Effect\\":\\"Allow\\"},{\\"Action\\":[\\"s3:DeleteObject*\\",\\"s3:DeleteObjectVersion*\\",\\"s3:PutLifecycleConfiguration*\\"],\\"Resource\\":[\\"\${aws_s3_bucket.root_PrivateBucket_82B4DCC5.arn}\\",\\"\${aws_s3_bucket.root_PrivateBucket_82B4DCC5.arn}/*\\"],\\"Effect\\":\\"Allow\\"}]}",
        "role": "\${aws_iam_role.root_cloudFunction_IamRole_DAEC3578.name}",
      },
      "root_cloudQueueOnMessagee46e5cb7_IamRolePolicy_99F6B872": {
        "//": {
          "metadata": {
            "path": "root/Default/cloud.Queue-OnMessage-e46e5cb7/IamRolePolicy",
            "uniqueId": "root_cloudQueueOnMessagee46e5cb7_IamRolePolicy_99F6B872",
          },
        },
        "policy": "{\\"Version\\":\\"2012-10-17\\",\\"Statement\\":[{\\"Action\\":[\\"sqs:ReceiveMessage\\",\\"sqs:ChangeMessageVisibility\\",\\"sqs:GetQueueUrl\\",\\"sqs:DeleteMessage\\",\\"sqs:GetQueueAttributes\\"],\\"Resource\\":\\"\${aws_sqs_queue.root_cloudQueue_E3597F7A.arn}\\",\\"Effect\\":\\"Allow\\"},{\\"Action\\":[\\"s3:PutObject*\\",\\"s3:Abort*\\"],\\"Resource\\":[\\"\${aws_s3_bucket.root_cloudBucket_4F3C4F53.arn}\\",\\"\${aws_s3_bucket.root_cloudBucket_4F3C4F53.arn}/*\\"],\\"Effect\\":\\"Allow\\"},{\\"Action\\":[\\"s3:GetObject*\\",\\"s3:GetBucket*\\",\\"s3:List*\\"],\\"Resource\\":[\\"\${aws_s3_bucket.root_cloudBucket_4F3C4F53.arn}\\",\\"\${aws_s3_bucket.root_cloudBucket_4F3C4F53.arn}/*\\"],\\"Effect\\":\\"Allow\\"},{\\"Action\\":[\\"s3:GetObject*\\",\\"s3:GetBucket*\\",\\"s3:List*\\"],\\"Resource\\":[\\"\${aws_s3_bucket.root_cloudBucket_4F3C4F53.arn}\\",\\"\${aws_s3_bucket.root_cloudBucket_4F3C4F53.arn}/*\\"],\\"Effect\\":\\"Allow\\"},{\\"Action\\":[\\"s3:DeleteObject*\\",\\"s3:DeleteObjectVersion*\\",\\"s3:PutLifecycleConfiguration*\\"],\\"Resource\\":[\\"\${aws_s3_bucket.root_cloudBucket_4F3C4F53.arn}\\",\\"\${aws_s3_bucket.root_cloudBucket_4F3C4F53.arn}/*\\"],\\"Effect\\":\\"Allow\\"},{\\"Action\\":[\\"s3:PutObject*\\",\\"s3:Abort*\\"],\\"Resource\\":[\\"\${aws_s3_bucket.root_PublicBucket_73AE6C59.arn}\\",\\"\${aws_s3_bucket.root_PublicBucket_73AE6C59.arn}/*\\"],\\"Effect\\":\\"Allow\\"},{\\"Action\\":[\\"s3:GetObject*\\",\\"s3:GetBucket*\\",\\"s3:List*\\"],\\"Resource\\":[\\"\${aws_s3_bucket.root_PublicBucket_73AE6C59.arn}\\",\\"\${aws_s3_bucket.root_PublicBucket_73AE6C59.arn}/*\\"],\\"Effect\\":\\"Allow\\"},{\\"Action\\":[\\"s3:GetObject*\\",\\"s3:GetBucket*\\",\\"s3:List*\\"],\\"Resource\\":[\\"\${aws_s3_bucket.root_PublicBucket_73AE6C59.arn}\\",\\"\${aws_s3_bucket.root_PublicBucket_73AE6C59.arn}/*\\"],\\"Effect\\":\\"Allow\\"},{\\"Action\\":[\\"s3:DeleteObject*\\",\\"s3:DeleteObjectVersion*\\",\\"s3:PutLifecycleConfiguration*\\"],\\"Resource\\":[\\"\${aws_s3_bucket.root_PublicBucket_73AE6C59.arn}\\",\\"\${aws_s3_bucket.root_PublicBucket_73AE6C59.arn}/*\\"],\\"Effect\\":\\"Allow\\"},{\\"Action\\":[\\"s3:PutObject*\\",\\"s3:Abort*\\"],\\"Resource\\":[\\"\${aws_s3_bucket.root_PrivateBucket_82B4DCC5.arn}\\",\\"\${aws_s3_bucket.root_PrivateBucket_82B4DCC5.arn}/*\\"],\\"Effect\\":\\"Allow\\"},{\\"Action\\":[\\"s3:GetObject*\\",\\"s3:GetBucket*\\",\\"s3:List*\\"],\\"Resource\\":[\\"\${aws_s3_bucket.root_PrivateBucket_82B4DCC5.arn}\\",\\"\${aws_s3_bucket.root_PrivateBucket_82B4DCC5.arn}/*\\"],\\"Effect\\":\\"Allow\\"},{\\"Action\\":[\\"s3:GetObject*\\",\\"s3:GetBucket*\\",\\"s3:List*\\"],\\"Resource\\":[\\"\${aws_s3_bucket.root_PrivateBucket_82B4DCC5.arn}\\",\\"\${aws_s3_bucket.root_PrivateBucket_82B4DCC5.arn}/*\\"],\\"Effect\\":\\"Allow\\"},{\\"Action\\":[\\"s3:DeleteObject*\\",\\"s3:DeleteObjectVersion*\\",\\"s3:PutLifecycleConfiguration*\\"],\\"Resource\\":[\\"\${aws_s3_bucket.root_PrivateBucket_82B4DCC5.arn}\\",\\"\${aws_s3_bucket.root_PrivateBucket_82B4DCC5.arn}/*\\"],\\"Effect\\":\\"Allow\\"}]}",
        "role": "\${aws_iam_role.root_cloudQueueOnMessagee46e5cb7_IamRole_D8F85094.name}",
      },
    },
    "aws_iam_role_policy_attachment": {
      "root_AnotherFunction_IamRolePolicyAttachment_8AF040CB": {
        "//": {
          "metadata": {
            "path": "root/Default/AnotherFunction/IamRolePolicyAttachment",
            "uniqueId": "root_AnotherFunction_IamRolePolicyAttachment_8AF040CB",
          },
        },
        "policy_arn": "arn:aws:iam::aws:policy/service-role/AWSLambdaBasicExecutionRole",
        "role": "\${aws_iam_role.root_AnotherFunction_IamRole_09A4D8EF.name}",
      },
      "root_cloudFunction_IamRolePolicyAttachment_FC3D9E7C": {
        "//": {
          "metadata": {
            "path": "root/Default/cloud.Function/IamRolePolicyAttachment",
            "uniqueId": "root_cloudFunction_IamRolePolicyAttachment_FC3D9E7C",
          },
        },
        "policy_arn": "arn:aws:iam::aws:policy/service-role/AWSLambdaBasicExecutionRole",
        "role": "\${aws_iam_role.root_cloudFunction_IamRole_DAEC3578.name}",
      },
      "root_cloudQueueOnMessagee46e5cb7_IamRolePolicyAttachment_D3D5C118": {
        "//": {
          "metadata": {
            "path": "root/Default/cloud.Queue-OnMessage-e46e5cb7/IamRolePolicyAttachment",
            "uniqueId": "root_cloudQueueOnMessagee46e5cb7_IamRolePolicyAttachment_D3D5C118",
          },
        },
        "policy_arn": "arn:aws:iam::aws:policy/service-role/AWSLambdaBasicExecutionRole",
        "role": "\${aws_iam_role.root_cloudQueueOnMessagee46e5cb7_IamRole_D8F85094.name}",
      },
    },
    "aws_lambda_event_source_mapping": {
      "root_cloudQueue_EventSourceMapping_A2041279": {
        "//": {
          "metadata": {
            "path": "root/Default/cloud.Queue/EventSourceMapping",
            "uniqueId": "root_cloudQueue_EventSourceMapping_A2041279",
          },
        },
        "batch_size": 5,
        "event_source_arn": "\${aws_sqs_queue.root_cloudQueue_E3597F7A.arn}",
        "function_name": "\${aws_lambda_function.root_cloudQueueOnMessagee46e5cb7_C394DE2A.function_name}",
      },
    },
    "aws_lambda_function": {
      "root_AnotherFunction_1D5A4455": {
        "//": {
          "metadata": {
            "path": "root/Default/AnotherFunction/Default",
            "uniqueId": "root_AnotherFunction_1D5A4455",
          },
        },
        "environment": {
          "variables": {
            "BUCKET_NAME_0c557d45": "\${aws_s3_bucket.root_PrivateBucket_82B4DCC5.bucket}",
            "BUCKET_NAME_21bd2572": "\${aws_s3_bucket.root_PublicBucket_73AE6C59.bucket}",
            "BUCKET_NAME_d755b447": "\${aws_s3_bucket.root_cloudBucket_4F3C4F53.bucket}",
            "WING_FUNCTION_NAME": "AnotherFunction-c88d2a81",
          },
        },
        "function_name": "AnotherFunction-c88d2a81",
        "handler": "index.handler",
        "publish": true,
        "role": "\${aws_iam_role.root_AnotherFunction_IamRole_09A4D8EF.arn}",
        "runtime": "nodejs16.x",
        "s3_bucket": "\${aws_s3_bucket.root_AnotherFunction_Code_B0183137.bucket}",
        "s3_key": "\${aws_s3_object.root_AnotherFunction_S3Object_5AD7E879.key}",
        "timeout": 30,
      },
      "root_cloudFunction_6A57BA0A": {
        "//": {
          "metadata": {
            "path": "root/Default/cloud.Function/Default",
            "uniqueId": "root_cloudFunction_6A57BA0A",
          },
        },
        "environment": {
          "variables": {
            "BUCKET_NAME_0c557d45": "\${aws_s3_bucket.root_PrivateBucket_82B4DCC5.bucket}",
            "BUCKET_NAME_21bd2572": "\${aws_s3_bucket.root_PublicBucket_73AE6C59.bucket}",
            "BUCKET_NAME_d755b447": "\${aws_s3_bucket.root_cloudBucket_4F3C4F53.bucket}",
            "WING_FUNCTION_NAME": "cloud-Function-c8d2eca1",
          },
        },
        "function_name": "cloud-Function-c8d2eca1",
        "handler": "index.handler",
        "publish": true,
        "role": "\${aws_iam_role.root_cloudFunction_IamRole_DAEC3578.arn}",
        "runtime": "nodejs16.x",
        "s3_bucket": "\${aws_s3_bucket.root_cloudFunction_Code_2F6A7948.bucket}",
        "s3_key": "\${aws_s3_object.root_cloudFunction_S3Object_C8435368.key}",
        "timeout": 30,
      },
      "root_cloudQueueOnMessagee46e5cb7_C394DE2A": {
        "//": {
          "metadata": {
            "path": "root/Default/cloud.Queue-OnMessage-e46e5cb7/Default",
            "uniqueId": "root_cloudQueueOnMessagee46e5cb7_C394DE2A",
          },
        },
        "environment": {
          "variables": {
            "BUCKET_NAME_0c557d45": "\${aws_s3_bucket.root_PrivateBucket_82B4DCC5.bucket}",
            "BUCKET_NAME_21bd2572": "\${aws_s3_bucket.root_PublicBucket_73AE6C59.bucket}",
            "BUCKET_NAME_d755b447": "\${aws_s3_bucket.root_cloudBucket_4F3C4F53.bucket}",
            "WING_FUNCTION_NAME": "cloud-Queue-OnMessage-e46e5cb7-c86cd0c0",
          },
        },
        "function_name": "cloud-Queue-OnMessage-e46e5cb7-c86cd0c0",
        "handler": "index.handler",
        "publish": true,
        "role": "\${aws_iam_role.root_cloudQueueOnMessagee46e5cb7_IamRole_D8F85094.arn}",
        "runtime": "nodejs16.x",
        "s3_bucket": "\${aws_s3_bucket.root_cloudQueueOnMessagee46e5cb7_Code_A7B6C6A0.bucket}",
        "s3_key": "\${aws_s3_object.root_cloudQueueOnMessagee46e5cb7_S3Object_E583CB6B.key}",
        "timeout": 30,
      },
    },
    "aws_s3_bucket": {
      "root_AnotherFunction_Code_B0183137": {
        "//": {
          "metadata": {
            "path": "root/Default/AnotherFunction/Code",
            "uniqueId": "root_AnotherFunction_Code_B0183137",
          },
        },
        "bucket_prefix": "code-c8326137-",
      },
      "root_PrivateBucket_82B4DCC5": {
        "//": {
          "metadata": {
            "path": "root/Default/PrivateBucket/Default",
            "uniqueId": "root_PrivateBucket_82B4DCC5",
          },
        },
        "bucket_prefix": "privatebucket-c8a9b08c-",
      },
      "root_PublicBucket_73AE6C59": {
        "//": {
          "metadata": {
            "path": "root/Default/PublicBucket/Default",
            "uniqueId": "root_PublicBucket_73AE6C59",
          },
        },
        "bucket_prefix": "publicbucket-c8fea5d9-",
      },
      "root_cloudBucket_4F3C4F53": {
        "//": {
          "metadata": {
            "path": "root/Default/cloud.Bucket/Default",
            "uniqueId": "root_cloudBucket_4F3C4F53",
          },
        },
        "bucket_prefix": "cloud-bucket-c87175e7-",
      },
      "root_cloudFunction_Code_2F6A7948": {
        "//": {
          "metadata": {
            "path": "root/Default/cloud.Function/Code",
            "uniqueId": "root_cloudFunction_Code_2F6A7948",
          },
        },
        "bucket_prefix": "code-c8d4206f-",
      },
      "root_cloudQueueOnMessagee46e5cb7_Code_A7B6C6A0": {
        "//": {
          "metadata": {
            "path": "root/Default/cloud.Queue-OnMessage-e46e5cb7/Code",
            "uniqueId": "root_cloudQueueOnMessagee46e5cb7_Code_A7B6C6A0",
          },
        },
        "bucket_prefix": "code-c8b80a9a-",
      },
    },
    "aws_s3_bucket_policy": {
      "root_PublicBucket_PublicPolicy_98DDAE96": {
        "//": {
          "metadata": {
            "path": "root/Default/PublicBucket/PublicPolicy",
            "uniqueId": "root_PublicBucket_PublicPolicy_98DDAE96",
          },
        },
        "bucket": "\${aws_s3_bucket.root_PublicBucket_73AE6C59.bucket}",
        "policy": "{\\"Version\\":\\"2012-10-17\\",\\"Statement\\":[{\\"Effect\\":\\"Allow\\",\\"Principal\\":\\"*\\",\\"Action\\":[\\"s3:GetObject\\"],\\"Resource\\":[\\"\${aws_s3_bucket.root_PublicBucket_73AE6C59.arn}/*\\"]}]}",
      },
    },
    "aws_s3_bucket_public_access_block": {
      "root_PrivateBucket_PublicAccessBlock_DB813250": {
        "//": {
          "metadata": {
            "path": "root/Default/PrivateBucket/PublicAccessBlock",
            "uniqueId": "root_PrivateBucket_PublicAccessBlock_DB813250",
          },
        },
        "block_public_acls": true,
        "block_public_policy": true,
        "bucket": "\${aws_s3_bucket.root_PrivateBucket_82B4DCC5.bucket}",
        "ignore_public_acls": true,
        "restrict_public_buckets": true,
      },
      "root_cloudBucket_PublicAccessBlock_319C1C2E": {
        "//": {
          "metadata": {
            "path": "root/Default/cloud.Bucket/PublicAccessBlock",
            "uniqueId": "root_cloudBucket_PublicAccessBlock_319C1C2E",
          },
        },
        "block_public_acls": true,
        "block_public_policy": true,
        "bucket": "\${aws_s3_bucket.root_cloudBucket_4F3C4F53.bucket}",
        "ignore_public_acls": true,
        "restrict_public_buckets": true,
      },
    },
    "aws_s3_bucket_server_side_encryption_configuration": {
      "root_PrivateBucket_Encryption_F9F2144A": {
        "//": {
          "metadata": {
            "path": "root/Default/PrivateBucket/Encryption",
            "uniqueId": "root_PrivateBucket_Encryption_F9F2144A",
          },
        },
        "bucket": "\${aws_s3_bucket.root_PrivateBucket_82B4DCC5.bucket}",
        "rule": [
          {
            "apply_server_side_encryption_by_default": {
              "sse_algorithm": "AES256",
            },
          },
        ],
      },
      "root_PublicBucket_Encryption_FB9A8400": {
        "//": {
          "metadata": {
            "path": "root/Default/PublicBucket/Encryption",
            "uniqueId": "root_PublicBucket_Encryption_FB9A8400",
          },
        },
        "bucket": "\${aws_s3_bucket.root_PublicBucket_73AE6C59.bucket}",
        "rule": [
          {
            "apply_server_side_encryption_by_default": {
              "sse_algorithm": "AES256",
            },
          },
        ],
      },
      "root_cloudBucket_Encryption_8ED0CD9C": {
        "//": {
          "metadata": {
            "path": "root/Default/cloud.Bucket/Encryption",
            "uniqueId": "root_cloudBucket_Encryption_8ED0CD9C",
          },
        },
        "bucket": "\${aws_s3_bucket.root_cloudBucket_4F3C4F53.bucket}",
        "rule": [
          {
            "apply_server_side_encryption_by_default": {
              "sse_algorithm": "AES256",
            },
          },
        ],
      },
    },
    "aws_s3_object": {
      "root_AnotherFunction_S3Object_5AD7E879": {
        "//": {
          "metadata": {
            "path": "root/Default/AnotherFunction/S3Object",
            "uniqueId": "root_AnotherFunction_S3Object_5AD7E879",
          },
        },
        "bucket": "\${aws_s3_bucket.root_AnotherFunction_Code_B0183137.bucket}",
        "key": "<ASSET_KEY>",
      },
    },
  },
}
`;

exports[`captures.w > wing compile --target tf-aws > preflight.js 1`] = `
"const $stdlib = require('@winglang/sdk');
const $outdir = process.env.WINGSDK_SYNTH_DIR ?? \\".\\";

function __app(target) {
	switch (target) {
		case \\"sim\\":
			return $stdlib.sim.App;
		case \\"tfaws\\":
		case \\"tf-aws\\":
			return $stdlib.tfaws.App;
		case \\"tf-gcp\\":
			return $stdlib.tfgcp.App;
		case \\"tf-azure\\":
			return $stdlib.tfazure.App;
		case \\"awscdk\\":
			return $stdlib.awscdk.App;
		default:
			throw new Error(\`Unknown WING_TARGET value: \\"\${process.env.WING_TARGET ?? \\"\\"}\\"\`);
	}
}
const $App = __app(process.env.WING_TARGET);

const cloud = require('@winglang/sdk').cloud;
class MyApp extends $App {
constructor() {
  super({ outdir: $outdir, name: \\"captures\\", plugins: $plugins });
  
  const bucket1 = this.node.root.newAbstract(\\"@winglang/sdk.cloud.Bucket\\",this,\\"cloud.Bucket\\");
  const bucket2 = this.node.root.newAbstract(\\"@winglang/sdk.cloud.Bucket\\",this,\\"PublicBucket\\",{
  \\"public\\": true,}
  );
  const bucket3 = this.node.root.newAbstract(\\"@winglang/sdk.cloud.Bucket\\",this,\\"PrivateBucket\\",{ public: false });
  const queue = this.node.root.newAbstract(\\"@winglang/sdk.cloud.Queue\\",this,\\"cloud.Queue\\");
  const handler = new $stdlib.core.Inflight(this, \\"$Inflight1\\", {
    code: $stdlib.core.NodeJsCode.fromFile(require('path').resolve(__dirname, \\"proc.5f0e4e25898a72c973f063e92444f7572d58a18cdd38b3fb3a575af6adf7440f/index.js\\").replace(/\\\\\\\\/g, \\"/\\")),
    bindings: {
      bucket1: {
        obj: bucket1,
        ops: [\\"delete\\",\\"get\\",\\"get_json\\",\\"list\\",\\"put\\",\\"put_json\\"]
      },
      bucket2: {
        obj: bucket2,
        ops: [\\"delete\\",\\"get\\",\\"get_json\\",\\"list\\",\\"put\\",\\"put_json\\"]
      },
      bucket3: {
        obj: bucket3,
        ops: [\\"delete\\",\\"get\\",\\"get_json\\",\\"list\\",\\"put\\",\\"put_json\\"]
      },
    }
  });
  (queue.onMessage(handler,{ batchSize: 5 }));
  this.node.root.newAbstract(\\"@winglang/sdk.cloud.Function\\",this,\\"cloud.Function\\",handler,{ env: Object.freeze({}) });
  const empty_env = Object.freeze({});
  this.node.root.newAbstract(\\"@winglang/sdk.cloud.Function\\",this,\\"AnotherFunction\\",handler,{ env: empty_env });
}
}
new MyApp().synth();"
`;

exports[`container_types.w > wing compile --target tf-aws > main.tf.json 1`] = `
{
  "//": {
    "metadata": {
      "backend": "local",
      "stackName": "root",
      "version": "0.15.2",
    },
    "outputs": {},
  },
  "provider": {
    "aws": [
      {},
    ],
  },
  "resource": {
    "aws_s3_bucket": {
      "root_bucket1_3A77B9B4": {
        "//": {
          "metadata": {
            "path": "root/Default/bucket1/Default",
            "uniqueId": "root_bucket1_3A77B9B4",
          },
        },
        "bucket_prefix": "bucket1-c81ed215-",
      },
      "root_bucket2_E39F70EE": {
        "//": {
          "metadata": {
            "path": "root/Default/bucket2/Default",
            "uniqueId": "root_bucket2_E39F70EE",
          },
        },
        "bucket_prefix": "bucket2-c83a0be6-",
      },
      "root_bucket3_A0C568EA": {
        "//": {
          "metadata": {
            "path": "root/Default/bucket3/Default",
            "uniqueId": "root_bucket3_A0C568EA",
          },
        },
        "bucket_prefix": "bucket3-c8b6c706-",
      },
    },
    "aws_s3_bucket_public_access_block": {
      "root_bucket1_PublicAccessBlock_6C5071C0": {
        "//": {
          "metadata": {
            "path": "root/Default/bucket1/PublicAccessBlock",
            "uniqueId": "root_bucket1_PublicAccessBlock_6C5071C0",
          },
        },
        "block_public_acls": true,
        "block_public_policy": true,
        "bucket": "\${aws_s3_bucket.root_bucket1_3A77B9B4.bucket}",
        "ignore_public_acls": true,
        "restrict_public_buckets": true,
      },
      "root_bucket2_PublicAccessBlock_BC328E84": {
        "//": {
          "metadata": {
            "path": "root/Default/bucket2/PublicAccessBlock",
            "uniqueId": "root_bucket2_PublicAccessBlock_BC328E84",
          },
        },
        "block_public_acls": true,
        "block_public_policy": true,
        "bucket": "\${aws_s3_bucket.root_bucket2_E39F70EE.bucket}",
        "ignore_public_acls": true,
        "restrict_public_buckets": true,
      },
      "root_bucket3_PublicAccessBlock_CF2593D4": {
        "//": {
          "metadata": {
            "path": "root/Default/bucket3/PublicAccessBlock",
            "uniqueId": "root_bucket3_PublicAccessBlock_CF2593D4",
          },
        },
        "block_public_acls": true,
        "block_public_policy": true,
        "bucket": "\${aws_s3_bucket.root_bucket3_A0C568EA.bucket}",
        "ignore_public_acls": true,
        "restrict_public_buckets": true,
      },
    },
    "aws_s3_bucket_server_side_encryption_configuration": {
      "root_bucket1_Encryption_33CABC1A": {
        "//": {
          "metadata": {
            "path": "root/Default/bucket1/Encryption",
            "uniqueId": "root_bucket1_Encryption_33CABC1A",
          },
        },
        "bucket": "\${aws_s3_bucket.root_bucket1_3A77B9B4.bucket}",
        "rule": [
          {
            "apply_server_side_encryption_by_default": {
              "sse_algorithm": "AES256",
            },
          },
        ],
      },
      "root_bucket2_Encryption_A83E82F9": {
        "//": {
          "metadata": {
            "path": "root/Default/bucket2/Encryption",
            "uniqueId": "root_bucket2_Encryption_A83E82F9",
          },
        },
        "bucket": "\${aws_s3_bucket.root_bucket2_E39F70EE.bucket}",
        "rule": [
          {
            "apply_server_side_encryption_by_default": {
              "sse_algorithm": "AES256",
            },
          },
        ],
      },
      "root_bucket3_Encryption_A2A51E22": {
        "//": {
          "metadata": {
            "path": "root/Default/bucket3/Encryption",
            "uniqueId": "root_bucket3_Encryption_A2A51E22",
          },
        },
        "bucket": "\${aws_s3_bucket.root_bucket3_A0C568EA.bucket}",
        "rule": [
          {
            "apply_server_side_encryption_by_default": {
              "sse_algorithm": "AES256",
            },
          },
        ],
      },
    },
  },
}
`;

exports[`container_types.w > wing compile --target tf-aws > preflight.js 1`] = `
"const $stdlib = require('@winglang/sdk');
const $outdir = process.env.WINGSDK_SYNTH_DIR ?? \\".\\";

function __app(target) {
	switch (target) {
		case \\"sim\\":
			return $stdlib.sim.App;
		case \\"tfaws\\":
		case \\"tf-aws\\":
			return $stdlib.tfaws.App;
		case \\"tf-gcp\\":
			return $stdlib.tfgcp.App;
		case \\"tf-azure\\":
			return $stdlib.tfazure.App;
		case \\"awscdk\\":
			return $stdlib.awscdk.App;
		default:
			throw new Error(\`Unknown WING_TARGET value: \\"\${process.env.WING_TARGET ?? \\"\\"}\\"\`);
	}
}
const $App = __app(process.env.WING_TARGET);

const cloud = require('@winglang/sdk').cloud;
class MyApp extends $App {
constructor() {
  super({ outdir: $outdir, name: \\"container_types\\", plugins: $plugins });
  
  const bucket1 = this.node.root.newAbstract(\\"@winglang/sdk.cloud.Bucket\\",this,\\"bucket1\\");
  const bucket2 = this.node.root.newAbstract(\\"@winglang/sdk.cloud.Bucket\\",this,\\"bucket2\\");
  const bucket3 = this.node.root.newAbstract(\\"@winglang/sdk.cloud.Bucket\\",this,\\"bucket3\\");
  const empty_array = Object.freeze([]);
  {((cond) => {if (!cond) throw new Error(\`assertion failed: '(empty_array.length === 0)'\`)})((empty_array.length === 0))};
  const empty_array2 = [];
  {((cond) => {if (!cond) throw new Error(\`assertion failed: '(empty_array2.length === 0)'\`)})((empty_array2.length === 0))};
  const arr1 = Object.freeze([1, 2, 3]);
  {((cond) => {if (!cond) throw new Error(\`assertion failed: '(arr1.length === 3)'\`)})((arr1.length === 3))};
  {((cond) => {if (!cond) throw new Error(\`assertion failed: '((arr1.at(1)) === 2)'\`)})(((arr1.at(1)) === 2))};
  const arr2 = Object.freeze([\\"1\\", \\"2\\", \\"3\\"]);
  {((cond) => {if (!cond) throw new Error(\`assertion failed: '(arr2.length === 3)'\`)})((arr2.length === 3))};
  {((cond) => {if (!cond) throw new Error(\`assertion failed: '((arr2.at(1)) === \\"2\\")'\`)})(((arr2.at(1)) === \\"2\\"))};
  const arr3 = Object.freeze([1, 2, 3]);
  {((cond) => {if (!cond) throw new Error(\`assertion failed: '(arr3.length === 3)'\`)})((arr3.length === 3))};
  {((cond) => {if (!cond) throw new Error(\`assertion failed: '((arr3.at(1)) === 2)'\`)})(((arr3.at(1)) === 2))};
  const arr4 = Object.freeze([1, 2, 3]);
  {((cond) => {if (!cond) throw new Error(\`assertion failed: '(arr4.length === 3)'\`)})((arr4.length === 3))};
  {((cond) => {if (!cond) throw new Error(\`assertion failed: '((arr4.at(1)) === 2)'\`)})(((arr4.at(1)) === 2))};
  const arr5 = Object.freeze([bucket1, bucket2, bucket3]);
  {((cond) => {if (!cond) throw new Error(\`assertion failed: '(arr5.length === 3)'\`)})((arr5.length === 3))};
  {((cond) => {if (!cond) throw new Error(\`assertion failed: '((arr5.at(1)) === bucket2)'\`)})(((arr5.at(1)) === bucket2))};
  const arr6 = Object.freeze([bucket1, bucket2, bucket3]);
  {((cond) => {if (!cond) throw new Error(\`assertion failed: '(arr6.length === 3)'\`)})((arr6.length === 3))};
  {((cond) => {if (!cond) throw new Error(\`assertion failed: '((arr6.at(1)) === bucket2)'\`)})(((arr6.at(1)) === bucket2))};
  const arr7 = arr4;
  {((cond) => {if (!cond) throw new Error(\`assertion failed: '(arr7.length === 3)'\`)})((arr7.length === 3))};
  {((cond) => {if (!cond) throw new Error(\`assertion failed: '((arr7.at(1)) === 2)'\`)})(((arr7.at(1)) === 2))};
  const empty_map = Object.freeze({});
  {((cond) => {if (!cond) throw new Error(\`assertion failed: '(Object.keys(empty_map).length === 0)'\`)})((Object.keys(empty_map).length === 0))};
  const empty_map2 = {};
  {((cond) => {if (!cond) throw new Error(\`assertion failed: '(Object.keys(empty_map2).length === 0)'\`)})((Object.keys(empty_map2).length === 0))};
  const m1 = Object.freeze({\\"a\\":1,\\"b\\":2,\\"c\\":3});
  {((cond) => {if (!cond) throw new Error(\`assertion failed: '(Object.keys(m1).length === 3)'\`)})((Object.keys(m1).length === 3))};
  {((cond) => {if (!cond) throw new Error(\`assertion failed: '((m1)[\\"b\\"] === 2)'\`)})(((m1)[\\"b\\"] === 2))};
  const m2 = Object.freeze({\\"a\\":1,\\"b\\":2,\\"c\\":3});
  {((cond) => {if (!cond) throw new Error(\`assertion failed: '(Object.keys(m2).length === 3)'\`)})((Object.keys(m2).length === 3))};
  {((cond) => {if (!cond) throw new Error(\`assertion failed: '((m2)[\\"b\\"] === 2)'\`)})(((m2)[\\"b\\"] === 2))};
  const m3 = Object.freeze({\\"a\\":1,\\"b\\":2,\\"c\\":3});
  {((cond) => {if (!cond) throw new Error(\`assertion failed: '(Object.keys(m3).length === 3)'\`)})((Object.keys(m3).length === 3))};
  {((cond) => {if (!cond) throw new Error(\`assertion failed: '((m3)[\\"b\\"] === 2)'\`)})(((m3)[\\"b\\"] === 2))};
  const m4 = Object.freeze({\\"a\\":1,\\"b\\":2,\\"c\\":3});
  {((cond) => {if (!cond) throw new Error(\`assertion failed: '(Object.keys(m4).length === 3)'\`)})((Object.keys(m4).length === 3))};
  {((cond) => {if (!cond) throw new Error(\`assertion failed: '((m4)[\\"b\\"] === 2)'\`)})(((m4)[\\"b\\"] === 2))};
  const m5 = Object.freeze({\\"a\\":bucket1,\\"b\\":bucket2,\\"c\\":bucket3});
  {((cond) => {if (!cond) throw new Error(\`assertion failed: '(Object.keys(m5).length === 3)'\`)})((Object.keys(m5).length === 3))};
  {((cond) => {if (!cond) throw new Error(\`assertion failed: '((m5)[\\"b\\"] === bucket2)'\`)})(((m5)[\\"b\\"] === bucket2))};
  const m6 = Object.freeze({\\"a\\":bucket1,\\"b\\":bucket2,\\"c\\":bucket3});
  {((cond) => {if (!cond) throw new Error(\`assertion failed: '(Object.keys(m6).length === 3)'\`)})((Object.keys(m6).length === 3))};
  {((cond) => {if (!cond) throw new Error(\`assertion failed: '((m6)[\\"b\\"] === bucket2)'\`)})(((m6)[\\"b\\"] === bucket2))};
  const m7 = m1;
  {((cond) => {if (!cond) throw new Error(\`assertion failed: '(Object.keys(m7).length === 3)'\`)})((Object.keys(m7).length === 3))};
  {((cond) => {if (!cond) throw new Error(\`assertion failed: '((m7)[\\"b\\"] === 2)'\`)})(((m7)[\\"b\\"] === 2))};
  {((cond) => {if (!cond) throw new Error(\`assertion failed: '(\\"b\\" in (m7))'\`)})((\\"b\\" in (m7)))};
  {((cond) => {if (!cond) throw new Error(\`assertion failed: '((\\"boom\\" in (m4)) === false)'\`)})(((\\"boom\\" in (m4)) === false))};
  const empty_set = Object.freeze(new Set([]));
  {((cond) => {if (!cond) throw new Error(\`assertion failed: '(empty_set.size === 0)'\`)})((empty_set.size === 0))};
  const empty_set2 = new Set([]);
  {((cond) => {if (!cond) throw new Error(\`assertion failed: '(empty_set2.size === 0)'\`)})((empty_set2.size === 0))};
  const s2 = Object.freeze(new Set([1, 2, 3]));
  {((cond) => {if (!cond) throw new Error(\`assertion failed: '(s2.size === 3)'\`)})((s2.size === 3))};
  {((cond) => {if (!cond) throw new Error(\`assertion failed: '(s2.has(1))'\`)})((s2.has(1)))};
  const s3 = Object.freeze(new Set([1, 2, 3]));
  {((cond) => {if (!cond) throw new Error(\`assertion failed: '(s3.size === 3)'\`)})((s3.size === 3))};
  {((cond) => {if (!cond) throw new Error(\`assertion failed: '(s3.has(1))'\`)})((s3.has(1)))};
  const s4 = Object.freeze(new Set([1, 2, 3]));
  {((cond) => {if (!cond) throw new Error(\`assertion failed: '(s4.size === 3)'\`)})((s4.size === 3))};
  {((cond) => {if (!cond) throw new Error(\`assertion failed: '(s4.has(1))'\`)})((s4.has(1)))};
  const s6 = Object.freeze(new Set([bucket1, bucket2, bucket3]));
  {((cond) => {if (!cond) throw new Error(\`assertion failed: '(s6.size === 3)'\`)})((s6.size === 3))};
  {((cond) => {if (!cond) throw new Error(\`assertion failed: '(s6.has(bucket2))'\`)})((s6.has(bucket2)))};
  const s7 = s2;
  {((cond) => {if (!cond) throw new Error(\`assertion failed: '(s7.size === 3)'\`)})((s7.size === 3))};
  {((cond) => {if (!cond) throw new Error(\`assertion failed: '(s7.has(1))'\`)})((s7.has(1)))};
}
}
new MyApp().synth();"
`;

exports[`enums.w > wing compile --target tf-aws > main.tf.json 1`] = `
{
  "//": {
    "metadata": {
      "backend": "local",
      "stackName": "root",
      "version": "0.15.2",
    },
    "outputs": {},
  },
  "provider": {
    "aws": [
      {},
    ],
  },
}
`;

exports[`enums.w > wing compile --target tf-aws > preflight.js 1`] = `
"const $stdlib = require('@winglang/sdk');
const $outdir = process.env.WINGSDK_SYNTH_DIR ?? \\".\\";

function __app(target) {
	switch (target) {
		case \\"sim\\":
			return $stdlib.sim.App;
		case \\"tfaws\\":
		case \\"tf-aws\\":
			return $stdlib.tfaws.App;
		case \\"tf-gcp\\":
			return $stdlib.tfgcp.App;
		case \\"tf-azure\\":
			return $stdlib.tfazure.App;
		case \\"awscdk\\":
			return $stdlib.awscdk.App;
		default:
			throw new Error(\`Unknown WING_TARGET value: \\"\${process.env.WING_TARGET ?? \\"\\"}\\"\`);
	}
}
const $App = __app(process.env.WING_TARGET);

class MyApp extends $App {
constructor() {
  super({ outdir: $outdir, name: \\"enums\\", plugins: $plugins });
  
  const SomeEnum = Object.freeze((function (SomeEnum) {
    SomeEnum[SomeEnum[\\"ONE\\"] = 0] = \\"ONE\\";
    SomeEnum[SomeEnum[\\"TWO\\"] = 1] = \\"TWO\\";
    SomeEnum[SomeEnum[\\"THREE\\"] = 2] = \\"THREE\\";
    return SomeEnum;
  })({}));
  const one = SomeEnum.ONE;
  const two = SomeEnum.TWO;
}
}
new MyApp().synth();"
`;

exports[`expressions_binary_operators.w > wing compile --target tf-aws > main.tf.json 1`] = `
{
  "//": {
    "metadata": {
      "backend": "local",
      "stackName": "root",
      "version": "0.15.2",
    },
    "outputs": {},
  },
  "provider": {
    "aws": [
      {},
    ],
  },
}
`;

exports[`expressions_binary_operators.w > wing compile --target tf-aws > preflight.js 1`] = `
"const $stdlib = require('@winglang/sdk');
const $outdir = process.env.WINGSDK_SYNTH_DIR ?? \\".\\";

function __app(target) {
	switch (target) {
		case \\"sim\\":
			return $stdlib.sim.App;
		case \\"tfaws\\":
		case \\"tf-aws\\":
			return $stdlib.tfaws.App;
		case \\"tf-gcp\\":
			return $stdlib.tfgcp.App;
		case \\"tf-azure\\":
			return $stdlib.tfazure.App;
		case \\"awscdk\\":
			return $stdlib.awscdk.App;
		default:
			throw new Error(\`Unknown WING_TARGET value: \\"\${process.env.WING_TARGET ?? \\"\\"}\\"\`);
	}
}
const $App = __app(process.env.WING_TARGET);

class MyApp extends $App {
constructor() {
  super({ outdir: $outdir, name: \\"expressions_binary_operators\\", plugins: $plugins });
  
  const x = (-1);
  const y = (2 * x);
  const z = ((x + y) - 1);
  const xyz = (((y * y) / (x * x)) * z);
  const xf = 1;
  const yf = ((-20.22) * xf);
  const zf = ((xf + yf) - (-0.01));
  const fxzy = (5 ** (2 ** 3));
  {((cond) => {if (!cond) throw new Error(\`assertion failed: '(fxzy === 390625)'\`)})((fxzy === 390625))};
  const xyzf = Math.trunc(501 / (99 + 1));
  {((cond) => {if (!cond) throw new Error(\`assertion failed: '(xyzf === 5)'\`)})((xyzf === 5))};
  const xyznf = Math.trunc((-501) / (99 + 1));
  {((cond) => {if (!cond) throw new Error(\`assertion failed: '(xyznf === (-5))'\`)})((xyznf === (-5)))};
  const xyznfj = Math.trunc(501.9 / ((-99.1) - 0.91));
  {((cond) => {if (!cond) throw new Error(\`assertion failed: '(xyznfj === (-5))'\`)})((xyznfj === (-5)))};
  const xynfj = Math.trunc((-501.9) / ((-99.1) - 0.91));
  {((cond) => {if (!cond) throw new Error(\`assertion failed: '(xynfj === 5)'\`)})((xynfj === 5))};
}
}
new MyApp().synth();"
`;

exports[`expressions_string_interpolation.w > wing compile --target tf-aws > main.tf.json 1`] = `
{
  "//": {
    "metadata": {
      "backend": "local",
      "stackName": "root",
      "version": "0.15.2",
    },
    "outputs": {},
  },
  "provider": {
    "aws": [
      {},
    ],
  },
}
`;

exports[`expressions_string_interpolation.w > wing compile --target tf-aws > preflight.js 1`] = `
"const $stdlib = require('@winglang/sdk');
const $outdir = process.env.WINGSDK_SYNTH_DIR ?? \\".\\";

function __app(target) {
	switch (target) {
		case \\"sim\\":
			return $stdlib.sim.App;
		case \\"tfaws\\":
		case \\"tf-aws\\":
			return $stdlib.tfaws.App;
		case \\"tf-gcp\\":
			return $stdlib.tfgcp.App;
		case \\"tf-azure\\":
			return $stdlib.tfazure.App;
		case \\"awscdk\\":
			return $stdlib.awscdk.App;
		default:
			throw new Error(\`Unknown WING_TARGET value: \\"\${process.env.WING_TARGET ?? \\"\\"}\\"\`);
	}
}
const $App = __app(process.env.WING_TARGET);

class MyApp extends $App {
constructor() {
  super({ outdir: $outdir, name: \\"expressions_string_interpolation\\", plugins: $plugins });
  
  const regular_string = \\"str\\\\n\\\\\\"\\";
  const empty_string = \\"\\";
  const number = 1;
  const cool_string = \`cool \\\\\\"\\\\\${\${regular_string}}\\\\\\" test\`;
  const really_cool_string = \`\${number}\${empty_string}\\\\n\${cool_string}\\\\n\\\\\${empty_string}\${\\"string-in-string\\"}!\`;
  const begining_with_cool_strings = \`\${regular_string} \${number} <- cool\`;
  const ending_with_cool_strings = \`cool -> \${regular_string} \${number}\`;
}
}
new MyApp().synth();"
`;

exports[`file_counter.w > wing compile --target tf-aws > index.js 1`] = `
"async handle(body) { const { bucket, counter } = this; {
  const next = (await counter.inc());
  const key = \`myfile-\${\\"hi\\"}.txt\`;
  (await bucket.put(key,body));
} };"
`;

exports[`file_counter.w > wing compile --target tf-aws > main.tf.json 1`] = `
{
  "//": {
    "metadata": {
      "backend": "local",
      "stackName": "root",
      "version": "0.15.2",
    },
    "outputs": {},
  },
  "provider": {
    "aws": [
      {},
    ],
  },
  "resource": {
    "aws_dynamodb_table": {
      "root_cloudCounter_E0AC1263": {
        "//": {
          "metadata": {
            "path": "root/Default/cloud.Counter/Default",
            "uniqueId": "root_cloudCounter_E0AC1263",
          },
        },
        "attribute": [
          {
            "name": "id",
            "type": "S",
          },
        ],
        "billing_mode": "PAY_PER_REQUEST",
        "hash_key": "id",
        "name": "wing-counter-cloud.Counter-c866f225",
      },
    },
    "aws_iam_role": {
      "root_cloudQueueOnMessagee46e5cb7_IamRole_D8F85094": {
        "//": {
          "metadata": {
            "path": "root/Default/cloud.Queue-OnMessage-e46e5cb7/IamRole",
            "uniqueId": "root_cloudQueueOnMessagee46e5cb7_IamRole_D8F85094",
          },
        },
        "assume_role_policy": "{\\"Version\\":\\"2012-10-17\\",\\"Statement\\":[{\\"Action\\":\\"sts:AssumeRole\\",\\"Principal\\":{\\"Service\\":\\"lambda.amazonaws.com\\"},\\"Effect\\":\\"Allow\\"}]}",
      },
    },
    "aws_iam_role_policy": {
      "root_cloudQueueOnMessagee46e5cb7_IamRolePolicy_99F6B872": {
        "//": {
          "metadata": {
            "path": "root/Default/cloud.Queue-OnMessage-e46e5cb7/IamRolePolicy",
            "uniqueId": "root_cloudQueueOnMessagee46e5cb7_IamRolePolicy_99F6B872",
          },
        },
        "policy": "{\\"Version\\":\\"2012-10-17\\",\\"Statement\\":[{\\"Action\\":[\\"sqs:ReceiveMessage\\",\\"sqs:ChangeMessageVisibility\\",\\"sqs:GetQueueUrl\\",\\"sqs:DeleteMessage\\",\\"sqs:GetQueueAttributes\\"],\\"Resource\\":\\"\${aws_sqs_queue.root_cloudQueue_E3597F7A.arn}\\",\\"Effect\\":\\"Allow\\"},{\\"Action\\":[\\"s3:PutObject*\\",\\"s3:Abort*\\"],\\"Resource\\":[\\"\${aws_s3_bucket.root_cloudBucket_4F3C4F53.arn}\\",\\"\${aws_s3_bucket.root_cloudBucket_4F3C4F53.arn}/*\\"],\\"Effect\\":\\"Allow\\"},{\\"Action\\":[\\"s3:GetObject*\\",\\"s3:GetBucket*\\",\\"s3:List*\\"],\\"Resource\\":[\\"\${aws_s3_bucket.root_cloudBucket_4F3C4F53.arn}\\",\\"\${aws_s3_bucket.root_cloudBucket_4F3C4F53.arn}/*\\"],\\"Effect\\":\\"Allow\\"},{\\"Action\\":[\\"s3:GetObject*\\",\\"s3:GetBucket*\\",\\"s3:List*\\"],\\"Resource\\":[\\"\${aws_s3_bucket.root_cloudBucket_4F3C4F53.arn}\\",\\"\${aws_s3_bucket.root_cloudBucket_4F3C4F53.arn}/*\\"],\\"Effect\\":\\"Allow\\"},{\\"Action\\":[\\"s3:DeleteObject*\\",\\"s3:DeleteObjectVersion*\\",\\"s3:PutLifecycleConfiguration*\\"],\\"Resource\\":[\\"\${aws_s3_bucket.root_cloudBucket_4F3C4F53.arn}\\",\\"\${aws_s3_bucket.root_cloudBucket_4F3C4F53.arn}/*\\"],\\"Effect\\":\\"Allow\\"},{\\"Action\\":[\\"dynamodb:UpdateItem\\"],\\"Resource\\":\\"\${aws_dynamodb_table.root_cloudCounter_E0AC1263.arn}\\",\\"Effect\\":\\"Allow\\"},{\\"Action\\":[\\"dynamodb:GetItem\\"],\\"Resource\\":\\"\${aws_dynamodb_table.root_cloudCounter_E0AC1263.arn}\\",\\"Effect\\":\\"Allow\\"}]}",
        "role": "\${aws_iam_role.root_cloudQueueOnMessagee46e5cb7_IamRole_D8F85094.name}",
      },
    },
    "aws_iam_role_policy_attachment": {
      "root_cloudQueueOnMessagee46e5cb7_IamRolePolicyAttachment_D3D5C118": {
        "//": {
          "metadata": {
            "path": "root/Default/cloud.Queue-OnMessage-e46e5cb7/IamRolePolicyAttachment",
            "uniqueId": "root_cloudQueueOnMessagee46e5cb7_IamRolePolicyAttachment_D3D5C118",
          },
        },
        "policy_arn": "arn:aws:iam::aws:policy/service-role/AWSLambdaBasicExecutionRole",
        "role": "\${aws_iam_role.root_cloudQueueOnMessagee46e5cb7_IamRole_D8F85094.name}",
      },
    },
    "aws_lambda_event_source_mapping": {
      "root_cloudQueue_EventSourceMapping_A2041279": {
        "//": {
          "metadata": {
            "path": "root/Default/cloud.Queue/EventSourceMapping",
            "uniqueId": "root_cloudQueue_EventSourceMapping_A2041279",
          },
        },
        "batch_size": 1,
        "event_source_arn": "\${aws_sqs_queue.root_cloudQueue_E3597F7A.arn}",
        "function_name": "\${aws_lambda_function.root_cloudQueueOnMessagee46e5cb7_C394DE2A.function_name}",
      },
    },
    "aws_lambda_function": {
      "root_cloudQueueOnMessagee46e5cb7_C394DE2A": {
        "//": {
          "metadata": {
            "path": "root/Default/cloud.Queue-OnMessage-e46e5cb7/Default",
            "uniqueId": "root_cloudQueueOnMessagee46e5cb7_C394DE2A",
          },
        },
        "environment": {
          "variables": {
            "BUCKET_NAME_d755b447": "\${aws_s3_bucket.root_cloudBucket_4F3C4F53.bucket}",
            "DYNAMODB_TABLE_NAME_49baa65c": "\${aws_dynamodb_table.root_cloudCounter_E0AC1263.name}",
            "WING_FUNCTION_NAME": "cloud-Queue-OnMessage-e46e5cb7-c86cd0c0",
          },
        },
        "function_name": "cloud-Queue-OnMessage-e46e5cb7-c86cd0c0",
        "handler": "index.handler",
        "publish": true,
        "role": "\${aws_iam_role.root_cloudQueueOnMessagee46e5cb7_IamRole_D8F85094.arn}",
        "runtime": "nodejs16.x",
        "s3_bucket": "\${aws_s3_bucket.root_cloudQueueOnMessagee46e5cb7_Code_A7B6C6A0.bucket}",
        "s3_key": "\${aws_s3_object.root_cloudQueueOnMessagee46e5cb7_S3Object_E583CB6B.key}",
        "timeout": 30,
      },
    },
    "aws_s3_bucket": {
      "root_cloudBucket_4F3C4F53": {
        "//": {
          "metadata": {
            "path": "root/Default/cloud.Bucket/Default",
            "uniqueId": "root_cloudBucket_4F3C4F53",
          },
        },
        "bucket_prefix": "cloud-bucket-c87175e7-",
      },
      "root_cloudQueueOnMessagee46e5cb7_Code_A7B6C6A0": {
        "//": {
          "metadata": {
            "path": "root/Default/cloud.Queue-OnMessage-e46e5cb7/Code",
            "uniqueId": "root_cloudQueueOnMessagee46e5cb7_Code_A7B6C6A0",
          },
        },
        "bucket_prefix": "code-c8b80a9a-",
      },
    },
    "aws_s3_bucket_public_access_block": {
      "root_cloudBucket_PublicAccessBlock_319C1C2E": {
        "//": {
          "metadata": {
            "path": "root/Default/cloud.Bucket/PublicAccessBlock",
            "uniqueId": "root_cloudBucket_PublicAccessBlock_319C1C2E",
          },
        },
        "block_public_acls": true,
        "block_public_policy": true,
        "bucket": "\${aws_s3_bucket.root_cloudBucket_4F3C4F53.bucket}",
        "ignore_public_acls": true,
        "restrict_public_buckets": true,
      },
    },
    "aws_s3_bucket_server_side_encryption_configuration": {
      "root_cloudBucket_Encryption_8ED0CD9C": {
        "//": {
          "metadata": {
            "path": "root/Default/cloud.Bucket/Encryption",
            "uniqueId": "root_cloudBucket_Encryption_8ED0CD9C",
          },
        },
        "bucket": "\${aws_s3_bucket.root_cloudBucket_4F3C4F53.bucket}",
        "rule": [
          {
            "apply_server_side_encryption_by_default": {
              "sse_algorithm": "AES256",
            },
          },
        ],
      },
    },
    "aws_s3_object": {
      "root_cloudQueueOnMessagee46e5cb7_S3Object_E583CB6B": {
        "//": {
          "metadata": {
            "path": "root/Default/cloud.Queue-OnMessage-e46e5cb7/S3Object",
            "uniqueId": "root_cloudQueueOnMessagee46e5cb7_S3Object_E583CB6B",
          },
        },
        "bucket": "\${aws_s3_bucket.root_cloudQueueOnMessagee46e5cb7_Code_A7B6C6A0.bucket}",
        "key": "<ASSET_KEY>",
      },
    },
  },
}
`;

exports[`file_counter.w > wing compile --target tf-aws > preflight.js 1`] = `
"const $stdlib = require('@winglang/sdk');
const $outdir = process.env.WINGSDK_SYNTH_DIR ?? \\".\\";

function __app(target) {
	switch (target) {
		case \\"sim\\":
			return $stdlib.sim.App;
		case \\"tfaws\\":
		case \\"tf-aws\\":
			return $stdlib.tfaws.App;
		case \\"tf-gcp\\":
			return $stdlib.tfgcp.App;
		case \\"tf-azure\\":
			return $stdlib.tfazure.App;
		case \\"awscdk\\":
			return $stdlib.awscdk.App;
		default:
			throw new Error(\`Unknown WING_TARGET value: \\"\${process.env.WING_TARGET ?? \\"\\"}\\"\`);
	}
}
const $App = __app(process.env.WING_TARGET);

const cloud = require('@winglang/sdk').cloud;
class MyApp extends $App {
constructor() {
  super({ outdir: $outdir, name: \\"file_counter\\", plugins: $plugins });
  
  const bucket = this.node.root.newAbstract(\\"@winglang/sdk.cloud.Bucket\\",this,\\"cloud.Bucket\\");
  const counter = this.node.root.newAbstract(\\"@winglang/sdk.cloud.Counter\\",this,\\"cloud.Counter\\",{ initial: 100 });
  const queue = this.node.root.newAbstract(\\"@winglang/sdk.cloud.Queue\\",this,\\"cloud.Queue\\",{ timeout: $stdlib.std.Duration.fromSeconds(10) });
  const handler = new $stdlib.core.Inflight(this, \\"$Inflight1\\", {
    code: $stdlib.core.NodeJsCode.fromFile(require('path').resolve(__dirname, \\"proc.1ece6a476239c44d64d8b687b9e4389715198c49564defb8766e8b85b0f54620/index.js\\").replace(/\\\\\\\\/g, \\"/\\")),
    bindings: {
      bucket: {
        obj: bucket,
        ops: [\\"delete\\",\\"get\\",\\"get_json\\",\\"list\\",\\"put\\",\\"put_json\\"]
      },
      counter: {
        obj: counter,
        ops: [\\"dec\\",\\"inc\\",\\"peek\\",\\"reset\\"]
      },
    }
  });
  (queue.onMessage(handler));
}
}
new MyApp().synth();"
`;

exports[`for_loop.w > wing compile --target tf-aws > main.tf.json 1`] = `
{
  "//": {
    "metadata": {
      "backend": "local",
      "stackName": "root",
      "version": "0.15.2",
    },
    "outputs": {},
  },
  "provider": {
    "aws": [
      {},
    ],
  },
}
`;

exports[`for_loop.w > wing compile --target tf-aws > preflight.js 1`] = `
"const $stdlib = require('@winglang/sdk');
const $outdir = process.env.WINGSDK_SYNTH_DIR ?? \\".\\";

function __app(target) {
	switch (target) {
		case \\"sim\\":
			return $stdlib.sim.App;
		case \\"tfaws\\":
		case \\"tf-aws\\":
			return $stdlib.tfaws.App;
		case \\"tf-gcp\\":
			return $stdlib.tfgcp.App;
		case \\"tf-azure\\":
			return $stdlib.tfazure.App;
		case \\"awscdk\\":
			return $stdlib.awscdk.App;
		default:
			throw new Error(\`Unknown WING_TARGET value: \\"\${process.env.WING_TARGET ?? \\"\\"}\\"\`);
	}
}
const $App = __app(process.env.WING_TARGET);

class MyApp extends $App {
constructor() {
  super({ outdir: $outdir, name: \\"for_loop\\", plugins: $plugins });
  
  const words = Object.freeze([\\"wing\\", \\"lang\\", \\"dang\\"]);
  const unique_numbers = Object.freeze(new Set([1, 2, 3]));
  for (const word of words) {
    for (const number of unique_numbers) {
      {((cond) => {if (!cond) throw new Error(\`assertion failed: '(number > 0)'\`)})((number > 0))};
      {console.log(\`\${word}: \${number}\`)};
    }
  }
}
}
new MyApp().synth();"
`;

exports[`forward_decl.w > wing compile --target tf-aws > R.inflight.js 1`] = `
"export class R_inflight  {
constructor({ f }) {

  this.f = f;
}
}"
`;

exports[`forward_decl.w > wing compile --target tf-aws > main.tf.json 1`] = `
{
  "//": {
    "metadata": {
      "backend": "local",
      "stackName": "root",
      "version": "0.15.2",
    },
    "outputs": {},
  },
  "provider": {
    "aws": [
      {},
    ],
  },
}
`;

exports[`forward_decl.w > wing compile --target tf-aws > preflight.js 1`] = `
"const $stdlib = require('@winglang/sdk');
const $outdir = process.env.WINGSDK_SYNTH_DIR ?? \\".\\";

function __app(target) {
	switch (target) {
		case \\"sim\\":
			return $stdlib.sim.App;
		case \\"tfaws\\":
		case \\"tf-aws\\":
			return $stdlib.tfaws.App;
		case \\"tf-gcp\\":
			return $stdlib.tfgcp.App;
		case \\"tf-azure\\":
			return $stdlib.tfazure.App;
		case \\"awscdk\\":
			return $stdlib.awscdk.App;
		default:
			throw new Error(\`Unknown WING_TARGET value: \\"\${process.env.WING_TARGET ?? \\"\\"}\\"\`);
	}
}
const $App = __app(process.env.WING_TARGET);

class MyApp extends $App {
constructor() {
  super({ outdir: $outdir, name: \\"forward_decl\\", plugins: $plugins });
  
  class R extends $stdlib.core.Resource {
  	constructor(scope, id, ) {
  	super(scope, id);
  {
  }
  }
  	 method2()  {
  	{
    (this.method1());
    {console.log(\`\${this.f}\`)};
    (this.method2());
  }
  }
   method1()  {
  	{
  }
  }
  	_toInflight() {
  	const f_client = this._lift(this.f);
  	const self_client_path = require('path').resolve(__dirname, \\"clients/R.inflight.js\\").replace(/\\\\\\\\/g, \\"/\\");
  	return $stdlib.core.NodeJsCode.fromInline(\`(new (require(\\"\${self_client_path}\\")).R_inflight({f: \${f_client}}))\`);
  }
  }
  
  const x = \\"hi\\";
  if (true) {
    {console.log(\`\${x}\`)};
    const y = new R(this,\\"R\\");
  }
}
}
new MyApp().synth();"
`;

exports[`hello.w > wing compile --target tf-aws > index.js 1`] = `
"async handle(message) { const { bucket } = this; {
  (await bucket.put(\\"wing.txt\\",\`Hello, \${message}\`));
} };"
`;

exports[`hello.w > wing compile --target tf-aws > main.tf.json 1`] = `
{
  "//": {
    "metadata": {
      "backend": "local",
      "stackName": "root",
      "version": "0.15.2",
    },
    "outputs": {},
  },
  "provider": {
    "aws": [
      {},
    ],
  },
  "resource": {
    "aws_iam_role": {
      "root_cloudQueueOnMessagee46e5cb7_IamRole_D8F85094": {
        "//": {
          "metadata": {
            "path": "root/Default/cloud.Queue-OnMessage-e46e5cb7/IamRole",
            "uniqueId": "root_cloudQueueOnMessagee46e5cb7_IamRole_D8F85094",
          },
        },
        "assume_role_policy": "{\\"Version\\":\\"2012-10-17\\",\\"Statement\\":[{\\"Action\\":\\"sts:AssumeRole\\",\\"Principal\\":{\\"Service\\":\\"lambda.amazonaws.com\\"},\\"Effect\\":\\"Allow\\"}]}",
      },
    },
    "aws_iam_role_policy": {
      "root_cloudQueueOnMessagee46e5cb7_IamRolePolicy_99F6B872": {
        "//": {
          "metadata": {
            "path": "root/Default/cloud.Queue-OnMessage-e46e5cb7/IamRolePolicy",
            "uniqueId": "root_cloudQueueOnMessagee46e5cb7_IamRolePolicy_99F6B872",
          },
        },
        "policy": "{\\"Version\\":\\"2012-10-17\\",\\"Statement\\":[{\\"Action\\":[\\"sqs:ReceiveMessage\\",\\"sqs:ChangeMessageVisibility\\",\\"sqs:GetQueueUrl\\",\\"sqs:DeleteMessage\\",\\"sqs:GetQueueAttributes\\"],\\"Resource\\":\\"\${aws_sqs_queue.root_cloudQueue_E3597F7A.arn}\\",\\"Effect\\":\\"Allow\\"},{\\"Action\\":[\\"s3:PutObject*\\",\\"s3:Abort*\\"],\\"Resource\\":[\\"\${aws_s3_bucket.root_cloudBucket_4F3C4F53.arn}\\",\\"\${aws_s3_bucket.root_cloudBucket_4F3C4F53.arn}/*\\"],\\"Effect\\":\\"Allow\\"},{\\"Action\\":[\\"s3:GetObject*\\",\\"s3:GetBucket*\\",\\"s3:List*\\"],\\"Resource\\":[\\"\${aws_s3_bucket.root_cloudBucket_4F3C4F53.arn}\\",\\"\${aws_s3_bucket.root_cloudBucket_4F3C4F53.arn}/*\\"],\\"Effect\\":\\"Allow\\"},{\\"Action\\":[\\"s3:GetObject*\\",\\"s3:GetBucket*\\",\\"s3:List*\\"],\\"Resource\\":[\\"\${aws_s3_bucket.root_cloudBucket_4F3C4F53.arn}\\",\\"\${aws_s3_bucket.root_cloudBucket_4F3C4F53.arn}/*\\"],\\"Effect\\":\\"Allow\\"},{\\"Action\\":[\\"s3:DeleteObject*\\",\\"s3:DeleteObjectVersion*\\",\\"s3:PutLifecycleConfiguration*\\"],\\"Resource\\":[\\"\${aws_s3_bucket.root_cloudBucket_4F3C4F53.arn}\\",\\"\${aws_s3_bucket.root_cloudBucket_4F3C4F53.arn}/*\\"],\\"Effect\\":\\"Allow\\"}]}",
        "role": "\${aws_iam_role.root_cloudQueueOnMessagee46e5cb7_IamRole_D8F85094.name}",
      },
    },
    "aws_iam_role_policy_attachment": {
      "root_cloudQueueOnMessagee46e5cb7_IamRolePolicyAttachment_D3D5C118": {
        "//": {
          "metadata": {
            "path": "root/Default/cloud.Queue-OnMessage-e46e5cb7/IamRolePolicyAttachment",
            "uniqueId": "root_cloudQueueOnMessagee46e5cb7_IamRolePolicyAttachment_D3D5C118",
          },
        },
        "policy_arn": "arn:aws:iam::aws:policy/service-role/AWSLambdaBasicExecutionRole",
        "role": "\${aws_iam_role.root_cloudQueueOnMessagee46e5cb7_IamRole_D8F85094.name}",
      },
    },
    "aws_lambda_event_source_mapping": {
      "root_cloudQueue_EventSourceMapping_A2041279": {
        "//": {
          "metadata": {
            "path": "root/Default/cloud.Queue/EventSourceMapping",
            "uniqueId": "root_cloudQueue_EventSourceMapping_A2041279",
          },
        },
        "batch_size": 1,
        "event_source_arn": "\${aws_sqs_queue.root_cloudQueue_E3597F7A.arn}",
        "function_name": "\${aws_lambda_function.root_cloudQueueOnMessagee46e5cb7_C394DE2A.function_name}",
      },
    },
    "aws_lambda_function": {
      "root_cloudQueueOnMessagee46e5cb7_C394DE2A": {
        "//": {
          "metadata": {
            "path": "root/Default/cloud.Queue-OnMessage-e46e5cb7/Default",
            "uniqueId": "root_cloudQueueOnMessagee46e5cb7_C394DE2A",
          },
        },
        "environment": {
          "variables": {
            "BUCKET_NAME_d755b447": "\${aws_s3_bucket.root_cloudBucket_4F3C4F53.bucket}",
            "WING_FUNCTION_NAME": "cloud-Queue-OnMessage-e46e5cb7-c86cd0c0",
          },
        },
        "function_name": "cloud-Queue-OnMessage-e46e5cb7-c86cd0c0",
        "handler": "index.handler",
        "publish": true,
        "role": "\${aws_iam_role.root_cloudQueueOnMessagee46e5cb7_IamRole_D8F85094.arn}",
        "runtime": "nodejs16.x",
        "s3_bucket": "\${aws_s3_bucket.root_cloudQueueOnMessagee46e5cb7_Code_A7B6C6A0.bucket}",
        "s3_key": "\${aws_s3_object.root_cloudQueueOnMessagee46e5cb7_S3Object_E583CB6B.key}",
        "timeout": 30,
      },
    },
    "aws_s3_bucket": {
      "root_cloudBucket_4F3C4F53": {
        "//": {
          "metadata": {
            "path": "root/Default/cloud.Bucket/Default",
            "uniqueId": "root_cloudBucket_4F3C4F53",
          },
        },
        "bucket_prefix": "cloud-bucket-c87175e7-",
      },
      "root_cloudQueueOnMessagee46e5cb7_Code_A7B6C6A0": {
        "//": {
          "metadata": {
            "path": "root/Default/cloud.Queue-OnMessage-e46e5cb7/Code",
            "uniqueId": "root_cloudQueueOnMessagee46e5cb7_Code_A7B6C6A0",
          },
        },
        "bucket_prefix": "code-c8b80a9a-",
      },
    },
    "aws_s3_bucket_public_access_block": {
      "root_cloudBucket_PublicAccessBlock_319C1C2E": {
        "//": {
          "metadata": {
            "path": "root/Default/cloud.Bucket/PublicAccessBlock",
            "uniqueId": "root_cloudBucket_PublicAccessBlock_319C1C2E",
          },
        },
        "block_public_acls": true,
        "block_public_policy": true,
        "bucket": "\${aws_s3_bucket.root_cloudBucket_4F3C4F53.bucket}",
        "ignore_public_acls": true,
        "restrict_public_buckets": true,
      },
    },
    "aws_s3_bucket_server_side_encryption_configuration": {
      "root_cloudBucket_Encryption_8ED0CD9C": {
        "//": {
          "metadata": {
            "path": "root/Default/cloud.Bucket/Encryption",
            "uniqueId": "root_cloudBucket_Encryption_8ED0CD9C",
          },
        },
        "bucket": "\${aws_s3_bucket.root_cloudBucket_4F3C4F53.bucket}",
        "rule": [
          {
            "apply_server_side_encryption_by_default": {
              "sse_algorithm": "AES256",
            },
          },
        ],
      },
    },
    "aws_s3_object": {
      "root_cloudQueueOnMessagee46e5cb7_S3Object_E583CB6B": {
        "//": {
          "metadata": {
            "path": "root/Default/cloud.Queue-OnMessage-e46e5cb7/S3Object",
            "uniqueId": "root_cloudQueueOnMessagee46e5cb7_S3Object_E583CB6B",
          },
        },
        "bucket": "\${aws_s3_bucket.root_cloudQueueOnMessagee46e5cb7_Code_A7B6C6A0.bucket}",
        "key": "<ASSET_KEY>",
      },
    },
  },
}
`;

exports[`hello.w > wing compile --target tf-aws > preflight.js 1`] = `
"const $stdlib = require('@winglang/sdk');
const $outdir = process.env.WINGSDK_SYNTH_DIR ?? \\".\\";

function __app(target) {
	switch (target) {
		case \\"sim\\":
			return $stdlib.sim.App;
		case \\"tfaws\\":
		case \\"tf-aws\\":
			return $stdlib.tfaws.App;
		case \\"tf-gcp\\":
			return $stdlib.tfgcp.App;
		case \\"tf-azure\\":
			return $stdlib.tfazure.App;
		case \\"awscdk\\":
			return $stdlib.awscdk.App;
		default:
			throw new Error(\`Unknown WING_TARGET value: \\"\${process.env.WING_TARGET ?? \\"\\"}\\"\`);
	}
}
const $App = __app(process.env.WING_TARGET);

const cloud = require('@winglang/sdk').cloud;
class MyApp extends $App {
constructor() {
  super({ outdir: $outdir, name: \\"hello\\", plugins: $plugins });
  
  const bucket = this.node.root.newAbstract(\\"@winglang/sdk.cloud.Bucket\\",this,\\"cloud.Bucket\\");
  const queue = this.node.root.newAbstract(\\"@winglang/sdk.cloud.Queue\\",this,\\"cloud.Queue\\");
  (queue.onMessage(new $stdlib.core.Inflight(this, \\"$Inflight1\\", {
    code: $stdlib.core.NodeJsCode.fromFile(require('path').resolve(__dirname, \\"proc.211d46e8ec3b5ce3e93872fcb29755356fb3566f5016eae5fcd6ec0f670ab580/index.js\\").replace(/\\\\\\\\/g, \\"/\\")),
    bindings: {
      bucket: {
        obj: bucket,
        ops: [\\"delete\\",\\"get\\",\\"get_json\\",\\"list\\",\\"put\\",\\"put_json\\"]
      },
    }
  })));
}
}
new MyApp().synth();"
`;

exports[`identical_inflights.w > wing compile --target tf-aws > index.js 1`] = `
"async handle() { const {  } = this; {
} };"
`;

exports[`identical_inflights.w > wing compile --target tf-aws > main.tf.json 1`] = `
{
  "//": {
    "metadata": {
      "backend": "local",
      "stackName": "root",
      "version": "0.15.2",
    },
    "outputs": {},
  },
  "provider": {
    "aws": [
      {},
    ],
  },
}
`;

exports[`identical_inflights.w > wing compile --target tf-aws > preflight.js 1`] = `
"const $stdlib = require('@winglang/sdk');
const $outdir = process.env.WINGSDK_SYNTH_DIR ?? \\".\\";

function __app(target) {
	switch (target) {
		case \\"sim\\":
			return $stdlib.sim.App;
		case \\"tfaws\\":
		case \\"tf-aws\\":
			return $stdlib.tfaws.App;
		case \\"tf-gcp\\":
			return $stdlib.tfgcp.App;
		case \\"tf-azure\\":
			return $stdlib.tfazure.App;
		case \\"awscdk\\":
			return $stdlib.awscdk.App;
		default:
			throw new Error(\`Unknown WING_TARGET value: \\"\${process.env.WING_TARGET ?? \\"\\"}\\"\`);
	}
}
const $App = __app(process.env.WING_TARGET);

class MyApp extends $App {
constructor() {
  super({ outdir: $outdir, name: \\"identical_inflights\\", plugins: $plugins });
  
  const x = new $stdlib.core.Inflight(this, \\"$Inflight1\\", {
    code: $stdlib.core.NodeJsCode.fromFile(require('path').resolve(__dirname, \\"proc.8eb95bcbc154530931e15fc418c8b1fe991095671409552099ea1aa596999ede/index.js\\").replace(/\\\\\\\\/g, \\"/\\")),
    bindings: {
    }
  });
  const y = new $stdlib.core.Inflight(this, \\"$Inflight2\\", {
    code: $stdlib.core.NodeJsCode.fromFile(require('path').resolve(__dirname, \\"proc.8eb95bcbc154530931e15fc418c8b1fe991095671409552099ea1aa596999ede/index.js\\").replace(/\\\\\\\\/g, \\"/\\")),
    bindings: {
    }
  });
}
}
new MyApp().synth();"
`;

exports[`inflight_ref_external.w > wing compile --target tf-aws > Test.inflight.js 1`] = `
"export class Test_inflight  {
constructor({ b, n }) {

  this.b = b;
  this.n = n;
}
async  test()  {
	{
  {((cond) => {if (!cond) throw new Error(\`assertion failed: '((await this.b.list()).length === 0)'\`)})(((await this.b.list()).length === 0))};
  {((cond) => {if (!cond) throw new Error(\`assertion failed: '(this.n === 12)'\`)})((this.n === 12))};
}
}}"
`;

exports[`inflight_ref_external.w > wing compile --target tf-aws > index.js 1`] = `
"async handle() { const { f } = this; {
  (await f.test());
} };"
`;

exports[`inflight_ref_external.w > wing compile --target tf-aws > main.tf.json 1`] = `
{
  "//": {
    "metadata": {
      "backend": "local",
      "stackName": "root",
      "version": "0.15.2",
    },
    "outputs": {},
  },
  "provider": {
    "aws": [
      {},
    ],
  },
<<<<<<< HEAD
=======
  "resource": {
    "aws_iam_role": {
      "root_test_IamRole_6CDC2D16": {
        "//": {
          "metadata": {
            "path": "root/Default/test/IamRole",
            "uniqueId": "root_test_IamRole_6CDC2D16",
          },
        },
        "assume_role_policy": "{\\"Version\\":\\"2012-10-17\\",\\"Statement\\":[{\\"Action\\":\\"sts:AssumeRole\\",\\"Principal\\":{\\"Service\\":\\"lambda.amazonaws.com\\"},\\"Effect\\":\\"Allow\\"}]}",
      },
    },
    "aws_iam_role_policy": {
      "root_test_IamRolePolicy_474A6820": {
        "//": {
          "metadata": {
            "path": "root/Default/test/IamRolePolicy",
            "uniqueId": "root_test_IamRolePolicy_474A6820",
          },
        },
        "policy": "{\\"Version\\":\\"2012-10-17\\",\\"Statement\\":[{\\"Action\\":[\\"s3:GetObject*\\",\\"s3:GetBucket*\\",\\"s3:List*\\"],\\"Resource\\":[\\"\${aws_s3_bucket.root_cloudBucket_4F3C4F53.arn}\\",\\"\${aws_s3_bucket.root_cloudBucket_4F3C4F53.arn}/*\\"],\\"Effect\\":\\"Allow\\"}]}",
        "role": "\${aws_iam_role.root_test_IamRole_6CDC2D16.name}",
      },
    },
    "aws_iam_role_policy_attachment": {
      "root_test_IamRolePolicyAttachment_1102A28A": {
        "//": {
          "metadata": {
            "path": "root/Default/test/IamRolePolicyAttachment",
            "uniqueId": "root_test_IamRolePolicyAttachment_1102A28A",
          },
        },
        "policy_arn": "arn:aws:iam::aws:policy/service-role/AWSLambdaBasicExecutionRole",
        "role": "\${aws_iam_role.root_test_IamRole_6CDC2D16.name}",
      },
    },
    "aws_lambda_function": {
      "root_test_AAE85061": {
        "//": {
          "metadata": {
            "path": "root/Default/test/Default",
            "uniqueId": "root_test_AAE85061",
          },
        },
        "environment": {
          "variables": {
            "BUCKET_NAME_d755b447": "\${aws_s3_bucket.root_cloudBucket_4F3C4F53.bucket}",
            "WING_FUNCTION_NAME": "test-c8b6eece",
          },
        },
        "function_name": "test-c8b6eece",
        "handler": "index.handler",
        "publish": true,
        "role": "\${aws_iam_role.root_test_IamRole_6CDC2D16.arn}",
        "runtime": "nodejs16.x",
        "s3_bucket": "\${aws_s3_bucket.root_test_Code_2D131EC2.bucket}",
        "s3_key": "\${aws_s3_object.root_test_S3Object_A16CD789.key}",
        "timeout": 30,
      },
    },
    "aws_s3_bucket": {
      "root_cloudBucket_4F3C4F53": {
        "//": {
          "metadata": {
            "path": "root/Default/cloud.Bucket/Default",
            "uniqueId": "root_cloudBucket_4F3C4F53",
          },
        },
        "bucket_prefix": "cloud-bucket-c87175e7-",
      },
      "root_test_Code_2D131EC2": {
        "//": {
          "metadata": {
            "path": "root/Default/test/Code",
            "uniqueId": "root_test_Code_2D131EC2",
          },
        },
        "bucket_prefix": "code-c883c33b-",
      },
    },
    "aws_s3_bucket_public_access_block": {
      "root_cloudBucket_PublicAccessBlock_319C1C2E": {
        "//": {
          "metadata": {
            "path": "root/Default/cloud.Bucket/PublicAccessBlock",
            "uniqueId": "root_cloudBucket_PublicAccessBlock_319C1C2E",
          },
        },
        "block_public_acls": true,
        "block_public_policy": true,
        "bucket": "\${aws_s3_bucket.root_cloudBucket_4F3C4F53.bucket}",
        "ignore_public_acls": true,
        "restrict_public_buckets": true,
      },
    },
    "aws_s3_bucket_server_side_encryption_configuration": {
      "root_cloudBucket_Encryption_8ED0CD9C": {
        "//": {
          "metadata": {
            "path": "root/Default/cloud.Bucket/Encryption",
            "uniqueId": "root_cloudBucket_Encryption_8ED0CD9C",
          },
        },
        "bucket": "\${aws_s3_bucket.root_cloudBucket_4F3C4F53.bucket}",
        "rule": [
          {
            "apply_server_side_encryption_by_default": {
              "sse_algorithm": "AES256",
            },
          },
        ],
      },
    },
    "aws_s3_object": {
      "root_test_S3Object_A16CD789": {
        "//": {
          "metadata": {
            "path": "root/Default/test/S3Object",
            "uniqueId": "root_test_S3Object_A16CD789",
          },
        },
        "bucket": "\${aws_s3_bucket.root_test_Code_2D131EC2.bucket}",
        "key": "<ASSET_KEY>",
      },
    },
  },
}
`;

exports[`inflight_ref_external.w > wing compile --target tf-aws > preflight.js 1`] = `
"const $stdlib = require('@winglang/sdk');
const $outdir = process.env.WINGSDK_SYNTH_DIR ?? \\".\\";

function __app(target) {
	switch (target) {
		case \\"sim\\":
			return $stdlib.sim.App;
		case \\"tfaws\\":
		case \\"tf-aws\\":
			return $stdlib.tfaws.App;
		case \\"tf-gcp\\":
			return $stdlib.tfgcp.App;
		case \\"tf-azure\\":
			return $stdlib.tfazure.App;
		default:
			throw new Error(\`Unknown WING_TARGET value: \\"\${process.env.WING_TARGET ?? \\"\\"}\\"\`);
	}
}
const $App = __app(process.env.WING_TARGET);

const cloud = require('@winglang/sdk').cloud;
class MyApp extends $App {
constructor() {
  super({ outdir: $outdir, name: \\"inflight_ref_external\\", plugins: $plugins });
  
  class Test extends $stdlib.core.Resource {
  	constructor(scope, id, b, n) {
  	super(scope, id);
  {
    this.b = b;
    this.n = n;
  }
  }
  	
  	_toInflight() {
  	const b_client = this._lift(this.b);
  const n_client = this._lift(this.n);
  	const self_client_path = require('path').resolve(__dirname, \\"clients/Test.inflight.js\\").replace(/\\\\\\\\/g, \\"/\\");
  	return $stdlib.core.NodeJsCode.fromInline(\`(new (require(\\"\${self_client_path}\\")).Test_inflight({b: \${b_client}, n: \${n_client}}))\`);
  }
  }
  Test._annotateInflight(\\"test\\", {\\"this.b\\": { ops: [\\"list\\"] },\\"this.n\\": { ops: [] }});
  const my = this.node.root.newAbstract(\\"@winglang/sdk.cloud.Bucket\\",this,\\"cloud.Bucket\\");
  const f = new Test(this,\\"Test\\",my,12);
  this.node.root.newAbstract(\\"@winglang/sdk.cloud.Function\\",this,\\"test\\",new $stdlib.core.Inflight(this, \\"$Inflight1\\", {
    code: $stdlib.core.NodeJsCode.fromFile(require('path').resolve(__dirname, \\"proc.80a17b6f758da66f2a7690bf5a9478936a9921da3421819b7a8bf7e1cfde82ed/index.js\\").replace(/\\\\\\\\/g, \\"/\\")),
    bindings: {
      f: {
        obj: f,
        ops: [\\"test\\"]
      },
    }
  }));
}
}
new MyApp().synth();"
`;

exports[`inflight_ref_inflight_field.w > wing compile --target tf-aws > Foo.inflight.js 1`] = `
"export class Foo_inflight  {
constructor({  }) {


}
async  set_field(v)  {
	{
  this.inflight_field = (v * 10);
}
}
async  get_field()  {
	{
  return this.inflight_field;
}
}}"
`;

exports[`inflight_ref_inflight_field.w > wing compile --target tf-aws > index.js 1`] = `
"async handle() { const { f } = this; {
  (await f.set_field(123));
  {((cond) => {if (!cond) throw new Error(\`assertion failed: '((await f.get_field()) === 1230)'\`)})(((await f.get_field()) === 1230))};
} };"
`;

exports[`inflight_ref_inflight_field.w > wing compile --target tf-aws > main.tf.json 1`] = `
{
  "//": {
    "metadata": {
      "backend": "local",
      "stackName": "root",
      "version": "0.15.2",
    },
    "outputs": {},
  },
  "provider": {
    "aws": [
      {},
    ],
  },
  "resource": {
    "aws_iam_role": {
      "root_test_IamRole_6CDC2D16": {
        "//": {
          "metadata": {
            "path": "root/Default/test/IamRole",
            "uniqueId": "root_test_IamRole_6CDC2D16",
          },
        },
        "assume_role_policy": "{\\"Version\\":\\"2012-10-17\\",\\"Statement\\":[{\\"Action\\":\\"sts:AssumeRole\\",\\"Principal\\":{\\"Service\\":\\"lambda.amazonaws.com\\"},\\"Effect\\":\\"Allow\\"}]}",
      },
    },
    "aws_iam_role_policy": {
      "root_test_IamRolePolicy_474A6820": {
        "//": {
          "metadata": {
            "path": "root/Default/test/IamRolePolicy",
            "uniqueId": "root_test_IamRolePolicy_474A6820",
          },
        },
        "policy": "{\\"Version\\":\\"2012-10-17\\",\\"Statement\\":[{\\"Effect\\":\\"Allow\\",\\"Action\\":\\"none:null\\",\\"Resource\\":\\"*\\"}]}",
        "role": "\${aws_iam_role.root_test_IamRole_6CDC2D16.name}",
      },
    },
    "aws_iam_role_policy_attachment": {
      "root_test_IamRolePolicyAttachment_1102A28A": {
        "//": {
          "metadata": {
            "path": "root/Default/test/IamRolePolicyAttachment",
            "uniqueId": "root_test_IamRolePolicyAttachment_1102A28A",
          },
        },
        "policy_arn": "arn:aws:iam::aws:policy/service-role/AWSLambdaBasicExecutionRole",
        "role": "\${aws_iam_role.root_test_IamRole_6CDC2D16.name}",
      },
    },
    "aws_lambda_function": {
      "root_test_AAE85061": {
        "//": {
          "metadata": {
            "path": "root/Default/test/Default",
            "uniqueId": "root_test_AAE85061",
          },
        },
        "environment": {
          "variables": {
            "WING_FUNCTION_NAME": "test-c8b6eece",
          },
        },
        "function_name": "test-c8b6eece",
        "handler": "index.handler",
        "publish": true,
        "role": "\${aws_iam_role.root_test_IamRole_6CDC2D16.arn}",
        "runtime": "nodejs16.x",
        "s3_bucket": "\${aws_s3_bucket.root_test_Code_2D131EC2.bucket}",
        "s3_key": "\${aws_s3_object.root_test_S3Object_A16CD789.key}",
        "timeout": 30,
      },
    },
    "aws_s3_bucket": {
      "root_test_Code_2D131EC2": {
        "//": {
          "metadata": {
            "path": "root/Default/test/Code",
            "uniqueId": "root_test_Code_2D131EC2",
          },
        },
        "bucket_prefix": "code-c883c33b-",
      },
    },
    "aws_s3_object": {
      "root_test_S3Object_A16CD789": {
        "//": {
          "metadata": {
            "path": "root/Default/test/S3Object",
            "uniqueId": "root_test_S3Object_A16CD789",
          },
        },
        "bucket": "\${aws_s3_bucket.root_test_Code_2D131EC2.bucket}",
        "key": "<ASSET_KEY>",
      },
    },
  },
}
`;

exports[`inflight_ref_inflight_field.w > wing compile --target tf-aws > preflight.js 1`] = `
"const $stdlib = require('@winglang/sdk');
const $outdir = process.env.WINGSDK_SYNTH_DIR ?? \\".\\";

function __app(target) {
	switch (target) {
		case \\"sim\\":
			return $stdlib.sim.App;
		case \\"tfaws\\":
		case \\"tf-aws\\":
			return $stdlib.tfaws.App;
		case \\"tf-gcp\\":
			return $stdlib.tfgcp.App;
		case \\"tf-azure\\":
			return $stdlib.tfazure.App;
		default:
			throw new Error(\`Unknown WING_TARGET value: \\"\${process.env.WING_TARGET ?? \\"\\"}\\"\`);
	}
}
const $App = __app(process.env.WING_TARGET);

const cloud = require('@winglang/sdk').cloud;
class MyApp extends $App {
constructor() {
  super({ outdir: $outdir, name: \\"inflight_ref_inflight_field\\", plugins: $plugins });
  
  class Foo extends $stdlib.core.Resource {
  	constructor(scope, id, ) {
  	super(scope, id);
  {
  }
  }
  	
  	_toInflight() {
  	
  	const self_client_path = require('path').resolve(__dirname, \\"clients/Foo.inflight.js\\").replace(/\\\\\\\\/g, \\"/\\");
  	return $stdlib.core.NodeJsCode.fromInline(\`(new (require(\\"\${self_client_path}\\")).Foo_inflight({}))\`);
  }
  }
  Foo._annotateInflight(\\"set_field\\", {});
  Foo._annotateInflight(\\"get_field\\", {});
  const f = new Foo(this,\\"Foo\\");
  this.node.root.newAbstract(\\"@winglang/sdk.cloud.Function\\",this,\\"test\\",new $stdlib.core.Inflight(this, \\"$Inflight1\\", {
    code: $stdlib.core.NodeJsCode.fromFile(require('path').resolve(__dirname, \\"proc.ef866f1d1f55245bd0673c32e84f0500ca60a72f43baa3d446a83445a7f65861/index.js\\").replace(/\\\\\\\\/g, \\"/\\")),
    bindings: {
      f: {
        obj: f,
        ops: [\\"get_field\\",\\"set_field\\"]
      },
    }
  }));
}
}
new MyApp().synth();"
`;

exports[`inflight_ref_primitive.w > wing compile --target tf-aws > Test.inflight.js 1`] = `
"export class Test_inflight  {
constructor({ my_arr, my_num, my_str }) {

  this.my_arr = my_arr;
  this.my_num = my_num;
  this.my_str = my_str;
}
async  test()  {
	{
  const y = (this.my_num + 456);
  {((cond) => {if (!cond) throw new Error(\`assertion failed: '(y === 579)'\`)})((y === 579))};
  {((cond) => {if (!cond) throw new Error(\`assertion failed: '(this.my_str === \\"hello\\")'\`)})((this.my_str === \\"hello\\"))};
  {((cond) => {if (!cond) throw new Error(\`assertion failed: '((await this.my_arr.at(1)) === \\"bing\\")'\`)})(((await this.my_arr.at(1)) === \\"bing\\"))};
  {((cond) => {if (!cond) throw new Error(\`assertion failed: '(this.my_arr.length === 2)'\`)})((this.my_arr.length === 2))};
}
}}"
`;

exports[`inflight_ref_primitive.w > wing compile --target tf-aws > index.js 1`] = `
"async handle() { const { f } = this; {
  (await f.test());
} };"
`;

exports[`inflight_ref_primitive.w > wing compile --target tf-aws > main.tf.json 1`] = `
{
  "//": {
    "metadata": {
      "backend": "local",
      "stackName": "root",
      "version": "0.15.2",
    },
    "outputs": {},
  },
  "provider": {
    "aws": [
      {},
    ],
  },
  "resource": {
    "aws_iam_role": {
      "root_test_IamRole_6CDC2D16": {
        "//": {
          "metadata": {
            "path": "root/Default/test/IamRole",
            "uniqueId": "root_test_IamRole_6CDC2D16",
          },
        },
        "assume_role_policy": "{\\"Version\\":\\"2012-10-17\\",\\"Statement\\":[{\\"Action\\":\\"sts:AssumeRole\\",\\"Principal\\":{\\"Service\\":\\"lambda.amazonaws.com\\"},\\"Effect\\":\\"Allow\\"}]}",
      },
    },
    "aws_iam_role_policy": {
      "root_test_IamRolePolicy_474A6820": {
        "//": {
          "metadata": {
            "path": "root/Default/test/IamRolePolicy",
            "uniqueId": "root_test_IamRolePolicy_474A6820",
          },
        },
        "policy": "{\\"Version\\":\\"2012-10-17\\",\\"Statement\\":[{\\"Effect\\":\\"Allow\\",\\"Action\\":\\"none:null\\",\\"Resource\\":\\"*\\"}]}",
        "role": "\${aws_iam_role.root_test_IamRole_6CDC2D16.name}",
      },
    },
    "aws_iam_role_policy_attachment": {
      "root_test_IamRolePolicyAttachment_1102A28A": {
        "//": {
          "metadata": {
            "path": "root/Default/test/IamRolePolicyAttachment",
            "uniqueId": "root_test_IamRolePolicyAttachment_1102A28A",
          },
        },
        "policy_arn": "arn:aws:iam::aws:policy/service-role/AWSLambdaBasicExecutionRole",
        "role": "\${aws_iam_role.root_test_IamRole_6CDC2D16.name}",
      },
    },
    "aws_lambda_function": {
      "root_test_AAE85061": {
        "//": {
          "metadata": {
            "path": "root/Default/test/Default",
            "uniqueId": "root_test_AAE85061",
          },
        },
        "environment": {
          "variables": {
            "WING_FUNCTION_NAME": "test-c8b6eece",
          },
        },
        "function_name": "test-c8b6eece",
        "handler": "index.handler",
        "publish": true,
        "role": "\${aws_iam_role.root_test_IamRole_6CDC2D16.arn}",
        "runtime": "nodejs16.x",
        "s3_bucket": "\${aws_s3_bucket.root_test_Code_2D131EC2.bucket}",
        "s3_key": "\${aws_s3_object.root_test_S3Object_A16CD789.key}",
        "timeout": 30,
      },
    },
    "aws_s3_bucket": {
      "root_test_Code_2D131EC2": {
        "//": {
          "metadata": {
            "path": "root/Default/test/Code",
            "uniqueId": "root_test_Code_2D131EC2",
          },
        },
        "bucket_prefix": "code-c883c33b-",
      },
    },
    "aws_s3_object": {
      "root_test_S3Object_A16CD789": {
        "//": {
          "metadata": {
            "path": "root/Default/test/S3Object",
            "uniqueId": "root_test_S3Object_A16CD789",
          },
        },
        "bucket": "\${aws_s3_bucket.root_test_Code_2D131EC2.bucket}",
        "key": "<ASSET_KEY>",
      },
    },
  },
}
`;

exports[`inflight_ref_primitive.w > wing compile --target tf-aws > preflight.js 1`] = `
"const $stdlib = require('@winglang/sdk');
const $outdir = process.env.WINGSDK_SYNTH_DIR ?? \\".\\";

function __app(target) {
	switch (target) {
		case \\"sim\\":
			return $stdlib.sim.App;
		case \\"tfaws\\":
		case \\"tf-aws\\":
			return $stdlib.tfaws.App;
		case \\"tf-gcp\\":
			return $stdlib.tfgcp.App;
		case \\"tf-azure\\":
			return $stdlib.tfazure.App;
		default:
			throw new Error(\`Unknown WING_TARGET value: \\"\${process.env.WING_TARGET ?? \\"\\"}\\"\`);
	}
}
const $App = __app(process.env.WING_TARGET);

const cloud = require('@winglang/sdk').cloud;
class MyApp extends $App {
constructor() {
  super({ outdir: $outdir, name: \\"inflight_ref_primitive\\", plugins: $plugins });
  
  class Test extends $stdlib.core.Resource {
  	constructor(scope, id, ) {
  	super(scope, id);
  {
    this.my_str = \\"hello\\";
    this.my_num = 123;
    this.my_arr = Object.freeze([\\"bang\\", \\"bing\\"]);
  }
  }
  	
  	_toInflight() {
  	const my_arr_client = this._lift(this.my_arr);
  const my_num_client = this._lift(this.my_num);
  const my_str_client = this._lift(this.my_str);
  	const self_client_path = require('path').resolve(__dirname, \\"clients/Test.inflight.js\\").replace(/\\\\\\\\/g, \\"/\\");
  	return $stdlib.core.NodeJsCode.fromInline(\`(new (require(\\"\${self_client_path}\\")).Test_inflight({my_arr: \${my_arr_client}, my_num: \${my_num_client}, my_str: \${my_str_client}}))\`);
  }
  }
  Test._annotateInflight(\\"test\\", {\\"this.my_arr\\": { ops: [\\"at\\",\\"length\\"] },\\"this.my_num\\": { ops: [] },\\"this.my_str\\": { ops: [] }});
  const f = new Test(this,\\"Test\\");
  this.node.root.newAbstract(\\"@winglang/sdk.cloud.Function\\",this,\\"test\\",new $stdlib.core.Inflight(this, \\"$Inflight1\\", {
    code: $stdlib.core.NodeJsCode.fromFile(require('path').resolve(__dirname, \\"proc.80a17b6f758da66f2a7690bf5a9478936a9921da3421819b7a8bf7e1cfde82ed/index.js\\").replace(/\\\\\\\\/g, \\"/\\")),
    bindings: {
      f: {
        obj: f,
        ops: [\\"test\\"]
      },
    }
  }));
}
}
new MyApp().synth();"
`;

exports[`inflight_ref_resource.w > wing compile --target tf-aws > Test.inflight.js 1`] = `
"export class Test_inflight  {
constructor({ b }) {

  this.b = b;
}
async  test()  {
	{
  (await this.b.put(\\"hello\\",\\"world\\"));
}
}}"
`;

exports[`inflight_ref_resource.w > wing compile --target tf-aws > index.js 1`] = `
"async handle() { const { f } = this; {
  (await f.test());
} };"
`;

exports[`inflight_ref_resource.w > wing compile --target tf-aws > main.tf.json 1`] = `
{
  "//": {
    "metadata": {
      "backend": "local",
      "stackName": "root",
      "version": "0.15.2",
    },
    "outputs": {},
  },
  "provider": {
    "aws": [
      {},
    ],
  },
  "resource": {
    "aws_iam_role": {
      "root_test_IamRole_6CDC2D16": {
        "//": {
          "metadata": {
            "path": "root/Default/test/IamRole",
            "uniqueId": "root_test_IamRole_6CDC2D16",
          },
        },
        "assume_role_policy": "{\\"Version\\":\\"2012-10-17\\",\\"Statement\\":[{\\"Action\\":\\"sts:AssumeRole\\",\\"Principal\\":{\\"Service\\":\\"lambda.amazonaws.com\\"},\\"Effect\\":\\"Allow\\"}]}",
      },
    },
    "aws_iam_role_policy": {
      "root_test_IamRolePolicy_474A6820": {
        "//": {
          "metadata": {
            "path": "root/Default/test/IamRolePolicy",
            "uniqueId": "root_test_IamRolePolicy_474A6820",
          },
        },
        "policy": "{\\"Version\\":\\"2012-10-17\\",\\"Statement\\":[{\\"Action\\":[\\"s3:PutObject*\\",\\"s3:Abort*\\"],\\"Resource\\":[\\"\${aws_s3_bucket.root_Test_cloudBucket_8208F150.arn}\\",\\"\${aws_s3_bucket.root_Test_cloudBucket_8208F150.arn}/*\\"],\\"Effect\\":\\"Allow\\"}]}",
        "role": "\${aws_iam_role.root_test_IamRole_6CDC2D16.name}",
      },
    },
    "aws_iam_role_policy_attachment": {
      "root_test_IamRolePolicyAttachment_1102A28A": {
        "//": {
          "metadata": {
            "path": "root/Default/test/IamRolePolicyAttachment",
            "uniqueId": "root_test_IamRolePolicyAttachment_1102A28A",
          },
        },
        "policy_arn": "arn:aws:iam::aws:policy/service-role/AWSLambdaBasicExecutionRole",
        "role": "\${aws_iam_role.root_test_IamRole_6CDC2D16.name}",
      },
    },
    "aws_lambda_function": {
      "root_test_AAE85061": {
        "//": {
          "metadata": {
            "path": "root/Default/test/Default",
            "uniqueId": "root_test_AAE85061",
          },
        },
        "environment": {
          "variables": {
            "BUCKET_NAME_7f08500e": "\${aws_s3_bucket.root_Test_cloudBucket_8208F150.bucket}",
            "WING_FUNCTION_NAME": "test-c8b6eece",
          },
        },
        "function_name": "test-c8b6eece",
        "handler": "index.handler",
        "publish": true,
        "role": "\${aws_iam_role.root_test_IamRole_6CDC2D16.arn}",
        "runtime": "nodejs16.x",
        "s3_bucket": "\${aws_s3_bucket.root_test_Code_2D131EC2.bucket}",
        "s3_key": "\${aws_s3_object.root_test_S3Object_A16CD789.key}",
        "timeout": 30,
      },
    },
    "aws_s3_bucket": {
      "root_Test_cloudBucket_8208F150": {
        "//": {
          "metadata": {
            "path": "root/Default/Test/cloud.Bucket/Default",
            "uniqueId": "root_Test_cloudBucket_8208F150",
          },
        },
        "bucket_prefix": "cloud-bucket-c88130da-",
      },
      "root_test_Code_2D131EC2": {
        "//": {
          "metadata": {
            "path": "root/Default/test/Code",
            "uniqueId": "root_test_Code_2D131EC2",
          },
        },
        "bucket_prefix": "code-c883c33b-",
      },
    },
    "aws_s3_bucket_public_access_block": {
      "root_Test_cloudBucket_PublicAccessBlock_94819ECF": {
        "//": {
          "metadata": {
            "path": "root/Default/Test/cloud.Bucket/PublicAccessBlock",
            "uniqueId": "root_Test_cloudBucket_PublicAccessBlock_94819ECF",
          },
        },
        "block_public_acls": true,
        "block_public_policy": true,
        "bucket": "\${aws_s3_bucket.root_Test_cloudBucket_8208F150.bucket}",
        "ignore_public_acls": true,
        "restrict_public_buckets": true,
      },
    },
    "aws_s3_bucket_server_side_encryption_configuration": {
      "root_Test_cloudBucket_Encryption_CC613733": {
        "//": {
          "metadata": {
            "path": "root/Default/Test/cloud.Bucket/Encryption",
            "uniqueId": "root_Test_cloudBucket_Encryption_CC613733",
          },
        },
        "bucket": "\${aws_s3_bucket.root_Test_cloudBucket_8208F150.bucket}",
        "rule": [
          {
            "apply_server_side_encryption_by_default": {
              "sse_algorithm": "AES256",
            },
          },
        ],
      },
    },
    "aws_s3_object": {
      "root_test_S3Object_A16CD789": {
        "//": {
          "metadata": {
            "path": "root/Default/test/S3Object",
            "uniqueId": "root_test_S3Object_A16CD789",
          },
        },
        "bucket": "\${aws_s3_bucket.root_test_Code_2D131EC2.bucket}",
        "key": "<ASSET_KEY>",
      },
    },
  },
}
`;

exports[`inflight_ref_resource.w > wing compile --target tf-aws > preflight.js 1`] = `
"const $stdlib = require('@winglang/sdk');
const $outdir = process.env.WINGSDK_SYNTH_DIR ?? \\".\\";

function __app(target) {
	switch (target) {
		case \\"sim\\":
			return $stdlib.sim.App;
		case \\"tfaws\\":
		case \\"tf-aws\\":
			return $stdlib.tfaws.App;
		case \\"tf-gcp\\":
			return $stdlib.tfgcp.App;
		case \\"tf-azure\\":
			return $stdlib.tfazure.App;
		default:
			throw new Error(\`Unknown WING_TARGET value: \\"\${process.env.WING_TARGET ?? \\"\\"}\\"\`);
	}
}
const $App = __app(process.env.WING_TARGET);

const cloud = require('@winglang/sdk').cloud;
class MyApp extends $App {
constructor() {
  super({ outdir: $outdir, name: \\"inflight_ref_resource\\", plugins: $plugins });
  
  class Test extends $stdlib.core.Resource {
  	constructor(scope, id, ) {
  	super(scope, id);
  {
    this.b = this.node.root.newAbstract(\\"@winglang/sdk.cloud.Bucket\\",this,\\"cloud.Bucket\\");
  }
  }
  	
  	_toInflight() {
  	const b_client = this._lift(this.b);
  	const self_client_path = require('path').resolve(__dirname, \\"clients/Test.inflight.js\\").replace(/\\\\\\\\/g, \\"/\\");
  	return $stdlib.core.NodeJsCode.fromInline(\`(new (require(\\"\${self_client_path}\\")).Test_inflight({b: \${b_client}}))\`);
  }
  }
  Test._annotateInflight(\\"test\\", {\\"this.b\\": { ops: [\\"put\\"] }});
  const f = new Test(this,\\"Test\\");
  this.node.root.newAbstract(\\"@winglang/sdk.cloud.Function\\",this,\\"test\\",new $stdlib.core.Inflight(this, \\"$Inflight1\\", {
    code: $stdlib.core.NodeJsCode.fromFile(require('path').resolve(__dirname, \\"proc.80a17b6f758da66f2a7690bf5a9478936a9921da3421819b7a8bf7e1cfde82ed/index.js\\").replace(/\\\\\\\\/g, \\"/\\")),
    bindings: {
      f: {
        obj: f,
        ops: [\\"test\\"]
      },
    }
  }));
}
}
new MyApp().synth();"
`;

exports[`inflight_ref_resource_collection.w > wing compile --target tf-aws > Test.inflight.js 1`] = `
"export class Test_inflight  {
constructor({ array }) {

  this.array = array;
}
async  test()  {
	{
  {((cond) => {if (!cond) throw new Error(\`assertion failed: '((await (await this.array.at(0)).list()).length === 0)'\`)})(((await (await this.array.at(0)).list()).length === 0))};
}
}}"
`;

exports[`inflight_ref_resource_collection.w > wing compile --target tf-aws > index.js 1`] = `
"async handle() { const { f } = this; {
  (await f.test());
} };"
`;

exports[`inflight_ref_resource_collection.w > wing compile --target tf-aws > main.tf.json 1`] = `
{
  "//": {
    "metadata": {
      "backend": "local",
      "stackName": "root",
      "version": "0.15.2",
    },
    "outputs": {},
  },
  "provider": {
    "aws": [
      {},
    ],
  },
  "resource": {
    "aws_iam_role": {
      "root_test_IamRole_6CDC2D16": {
        "//": {
          "metadata": {
            "path": "root/Default/test/IamRole",
            "uniqueId": "root_test_IamRole_6CDC2D16",
          },
        },
        "assume_role_policy": "{\\"Version\\":\\"2012-10-17\\",\\"Statement\\":[{\\"Action\\":\\"sts:AssumeRole\\",\\"Principal\\":{\\"Service\\":\\"lambda.amazonaws.com\\"},\\"Effect\\":\\"Allow\\"}]}",
      },
    },
    "aws_iam_role_policy": {
      "root_test_IamRolePolicy_474A6820": {
        "//": {
          "metadata": {
            "path": "root/Default/test/IamRolePolicy",
            "uniqueId": "root_test_IamRolePolicy_474A6820",
          },
        },
        "policy": "{\\"Version\\":\\"2012-10-17\\",\\"Statement\\":[{\\"Effect\\":\\"Allow\\",\\"Action\\":\\"none:null\\",\\"Resource\\":\\"*\\"}]}",
        "role": "\${aws_iam_role.root_test_IamRole_6CDC2D16.name}",
      },
    },
    "aws_iam_role_policy_attachment": {
      "root_test_IamRolePolicyAttachment_1102A28A": {
        "//": {
          "metadata": {
            "path": "root/Default/test/IamRolePolicyAttachment",
            "uniqueId": "root_test_IamRolePolicyAttachment_1102A28A",
          },
        },
        "policy_arn": "arn:aws:iam::aws:policy/service-role/AWSLambdaBasicExecutionRole",
        "role": "\${aws_iam_role.root_test_IamRole_6CDC2D16.name}",
      },
    },
    "aws_lambda_function": {
      "root_test_AAE85061": {
        "//": {
          "metadata": {
            "path": "root/Default/test/Default",
            "uniqueId": "root_test_AAE85061",
          },
        },
        "environment": {
          "variables": {
            "BUCKET_NAME_7f08500e": "\${aws_s3_bucket.root_Test_cloudBucket_8208F150.bucket}",
            "WING_FUNCTION_NAME": "test-c8b6eece",
          },
        },
        "function_name": "test-c8b6eece",
        "handler": "index.handler",
        "publish": true,
        "role": "\${aws_iam_role.root_test_IamRole_6CDC2D16.arn}",
        "runtime": "nodejs16.x",
        "s3_bucket": "\${aws_s3_bucket.root_test_Code_2D131EC2.bucket}",
        "s3_key": "\${aws_s3_object.root_test_S3Object_A16CD789.key}",
        "timeout": 30,
      },
    },
    "aws_s3_bucket": {
      "root_Test_cloudBucket_8208F150": {
        "//": {
          "metadata": {
            "path": "root/Default/Test/cloud.Bucket/Default",
            "uniqueId": "root_Test_cloudBucket_8208F150",
          },
        },
        "bucket_prefix": "cloud-bucket-c88130da-",
      },
      "root_test_Code_2D131EC2": {
        "//": {
          "metadata": {
            "path": "root/Default/test/Code",
            "uniqueId": "root_test_Code_2D131EC2",
          },
        },
        "bucket_prefix": "code-c883c33b-",
      },
    },
    "aws_s3_bucket_public_access_block": {
      "root_Test_cloudBucket_PublicAccessBlock_94819ECF": {
        "//": {
          "metadata": {
            "path": "root/Default/Test/cloud.Bucket/PublicAccessBlock",
            "uniqueId": "root_Test_cloudBucket_PublicAccessBlock_94819ECF",
          },
        },
        "block_public_acls": true,
        "block_public_policy": true,
        "bucket": "\${aws_s3_bucket.root_Test_cloudBucket_8208F150.bucket}",
        "ignore_public_acls": true,
        "restrict_public_buckets": true,
      },
    },
    "aws_s3_bucket_server_side_encryption_configuration": {
      "root_Test_cloudBucket_Encryption_CC613733": {
        "//": {
          "metadata": {
            "path": "root/Default/Test/cloud.Bucket/Encryption",
            "uniqueId": "root_Test_cloudBucket_Encryption_CC613733",
          },
        },
        "bucket": "\${aws_s3_bucket.root_Test_cloudBucket_8208F150.bucket}",
        "rule": [
          {
            "apply_server_side_encryption_by_default": {
              "sse_algorithm": "AES256",
            },
          },
        ],
      },
    },
    "aws_s3_object": {
      "root_test_S3Object_A16CD789": {
        "//": {
          "metadata": {
            "path": "root/Default/test/S3Object",
            "uniqueId": "root_test_S3Object_A16CD789",
          },
        },
        "bucket": "\${aws_s3_bucket.root_test_Code_2D131EC2.bucket}",
        "key": "<ASSET_KEY>",
      },
    },
  },
}
`;

exports[`inflight_ref_resource_collection.w > wing compile --target tf-aws > preflight.js 1`] = `
"const $stdlib = require('@winglang/sdk');
const $outdir = process.env.WINGSDK_SYNTH_DIR ?? \\".\\";

function __app(target) {
	switch (target) {
		case \\"sim\\":
			return $stdlib.sim.App;
		case \\"tfaws\\":
		case \\"tf-aws\\":
			return $stdlib.tfaws.App;
		case \\"tf-gcp\\":
			return $stdlib.tfgcp.App;
		case \\"tf-azure\\":
			return $stdlib.tfazure.App;
		default:
			throw new Error(\`Unknown WING_TARGET value: \\"\${process.env.WING_TARGET ?? \\"\\"}\\"\`);
	}
}
const $App = __app(process.env.WING_TARGET);

const cloud = require('@winglang/sdk').cloud;
class MyApp extends $App {
constructor() {
  super({ outdir: $outdir, name: \\"inflight_ref_resource_collection\\", plugins: $plugins });
  
  class Test extends $stdlib.core.Resource {
  	constructor(scope, id, ) {
  	super(scope, id);
  {
    this.array = Object.freeze([this.node.root.newAbstract(\\"@winglang/sdk.cloud.Bucket\\",this,\\"cloud.Bucket\\")]);
  }
  }
  	
  	_toInflight() {
  	const array_client = this._lift(this.array);
  	const self_client_path = require('path').resolve(__dirname, \\"clients/Test.inflight.js\\").replace(/\\\\\\\\/g, \\"/\\");
  	return $stdlib.core.NodeJsCode.fromInline(\`(new (require(\\"\${self_client_path}\\")).Test_inflight({array: \${array_client}}))\`);
  }
  }
  Test._annotateInflight(\\"test\\", {\\"this.array\\": { ops: [\\"at\\"] }});
  const f = new Test(this,\\"Test\\");
  this.node.root.newAbstract(\\"@winglang/sdk.cloud.Function\\",this,\\"test\\",new $stdlib.core.Inflight(this, \\"$Inflight1\\", {
    code: $stdlib.core.NodeJsCode.fromFile(require('path').resolve(__dirname, \\"proc.80a17b6f758da66f2a7690bf5a9478936a9921da3421819b7a8bf7e1cfde82ed/index.js\\").replace(/\\\\\\\\/g, \\"/\\")),
    bindings: {
      f: {
        obj: f,
        ops: [\\"test\\"]
      },
    }
  }));
}
}
new MyApp().synth();"
`;

exports[`inflight_ref_resource_field.w > wing compile --target tf-aws > Test.inflight.js 1`] = `
"export class Test_inflight  {
constructor({ my_field }) {

  this.my_field = my_field;
}
async  test()  {
	{
  {((cond) => {if (!cond) throw new Error(\`assertion failed: '(this.my_field === \\"hello\\")'\`)})((this.my_field === \\"hello\\"))};
}
}}"
`;

exports[`inflight_ref_resource_field.w > wing compile --target tf-aws > index.js 1`] = `
"async handle() { const { f } = this; {
  (await f.test());
} };"
`;

exports[`inflight_ref_resource_field.w > wing compile --target tf-aws > main.tf.json 1`] = `
{
  "//": {
    "metadata": {
      "backend": "local",
      "stackName": "root",
      "version": "0.15.2",
    },
    "outputs": {},
  },
  "provider": {
    "aws": [
      {},
    ],
  },
  "resource": {
    "aws_iam_role": {
      "root_test_IamRole_6CDC2D16": {
        "//": {
          "metadata": {
            "path": "root/Default/test/IamRole",
            "uniqueId": "root_test_IamRole_6CDC2D16",
          },
        },
        "assume_role_policy": "{\\"Version\\":\\"2012-10-17\\",\\"Statement\\":[{\\"Action\\":\\"sts:AssumeRole\\",\\"Principal\\":{\\"Service\\":\\"lambda.amazonaws.com\\"},\\"Effect\\":\\"Allow\\"}]}",
      },
    },
    "aws_iam_role_policy": {
      "root_test_IamRolePolicy_474A6820": {
        "//": {
          "metadata": {
            "path": "root/Default/test/IamRolePolicy",
            "uniqueId": "root_test_IamRolePolicy_474A6820",
          },
        },
        "policy": "{\\"Version\\":\\"2012-10-17\\",\\"Statement\\":[{\\"Effect\\":\\"Allow\\",\\"Action\\":\\"none:null\\",\\"Resource\\":\\"*\\"}]}",
        "role": "\${aws_iam_role.root_test_IamRole_6CDC2D16.name}",
      },
    },
    "aws_iam_role_policy_attachment": {
      "root_test_IamRolePolicyAttachment_1102A28A": {
        "//": {
          "metadata": {
            "path": "root/Default/test/IamRolePolicyAttachment",
            "uniqueId": "root_test_IamRolePolicyAttachment_1102A28A",
          },
        },
        "policy_arn": "arn:aws:iam::aws:policy/service-role/AWSLambdaBasicExecutionRole",
        "role": "\${aws_iam_role.root_test_IamRole_6CDC2D16.name}",
      },
    },
    "aws_lambda_function": {
      "root_test_AAE85061": {
        "//": {
          "metadata": {
            "path": "root/Default/test/Default",
            "uniqueId": "root_test_AAE85061",
          },
        },
        "environment": {
          "variables": {
            "WING_FUNCTION_NAME": "test-c8b6eece",
          },
        },
        "function_name": "test-c8b6eece",
        "handler": "index.handler",
        "publish": true,
        "role": "\${aws_iam_role.root_test_IamRole_6CDC2D16.arn}",
        "runtime": "nodejs16.x",
        "s3_bucket": "\${aws_s3_bucket.root_test_Code_2D131EC2.bucket}",
        "s3_key": "\${aws_s3_object.root_test_S3Object_A16CD789.key}",
        "timeout": 30,
      },
    },
    "aws_s3_bucket": {
      "root_test_Code_2D131EC2": {
        "//": {
          "metadata": {
            "path": "root/Default/test/Code",
            "uniqueId": "root_test_Code_2D131EC2",
          },
        },
        "bucket_prefix": "code-c883c33b-",
      },
    },
    "aws_s3_object": {
      "root_test_S3Object_A16CD789": {
        "//": {
          "metadata": {
            "path": "root/Default/test/S3Object",
            "uniqueId": "root_test_S3Object_A16CD789",
          },
        },
        "bucket": "\${aws_s3_bucket.root_test_Code_2D131EC2.bucket}",
        "key": "<ASSET_KEY>",
      },
    },
  },
}
`;

exports[`inflight_ref_resource_field.w > wing compile --target tf-aws > preflight.js 1`] = `
"const $stdlib = require('@winglang/sdk');
const $outdir = process.env.WINGSDK_SYNTH_DIR ?? \\".\\";

function __app(target) {
	switch (target) {
		case \\"sim\\":
			return $stdlib.sim.App;
		case \\"tfaws\\":
		case \\"tf-aws\\":
			return $stdlib.tfaws.App;
		case \\"tf-gcp\\":
			return $stdlib.tfgcp.App;
		case \\"tf-azure\\":
			return $stdlib.tfazure.App;
		default:
			throw new Error(\`Unknown WING_TARGET value: \\"\${process.env.WING_TARGET ?? \\"\\"}\\"\`);
	}
}
const $App = __app(process.env.WING_TARGET);

const cloud = require('@winglang/sdk').cloud;
class MyApp extends $App {
constructor() {
  super({ outdir: $outdir, name: \\"inflight_ref_resource_field\\", plugins: $plugins });
  
  class Test extends $stdlib.core.Resource {
  	constructor(scope, id, ) {
  	super(scope, id);
  {
    this.my_field = \\"hello\\";
  }
  }
  	
  	_toInflight() {
  	const my_field_client = this._lift(this.my_field);
  	const self_client_path = require('path').resolve(__dirname, \\"clients/Test.inflight.js\\").replace(/\\\\\\\\/g, \\"/\\");
  	return $stdlib.core.NodeJsCode.fromInline(\`(new (require(\\"\${self_client_path}\\")).Test_inflight({my_field: \${my_field_client}}))\`);
  }
  }
  Test._annotateInflight(\\"test\\", {\\"this.my_field\\": { ops: [] }});
  const f = new Test(this,\\"Test\\");
  this.node.root.newAbstract(\\"@winglang/sdk.cloud.Function\\",this,\\"test\\",new $stdlib.core.Inflight(this, \\"$Inflight1\\", {
    code: $stdlib.core.NodeJsCode.fromFile(require('path').resolve(__dirname, \\"proc.80a17b6f758da66f2a7690bf5a9478936a9921da3421819b7a8bf7e1cfde82ed/index.js\\").replace(/\\\\\\\\/g, \\"/\\")),
    bindings: {
      f: {
        obj: f,
        ops: [\\"test\\"]
      },
    }
  }));
}
}
new MyApp().synth();"
`;

exports[`inflight_ref_resource_sub_method.w > wing compile --target tf-aws > Another.inflight.js 1`] = `
"export class Another_inflight  {
constructor({ my_queue }) {

  this.my_queue = my_queue;
}
async  inflight_returns_resource()  {
	{
  return this.my_queue;
}
}}"
`;

exports[`inflight_ref_resource_sub_method.w > wing compile --target tf-aws > Test.inflight.js 1`] = `
"export class Test_inflight  {
constructor({ another }) {

  this.another = another;
}
async  test()  {
	{
  const q = (await this.another.inflight_returns_resource());
  (await q.push(\\"push!\\"));
}
}}"
`;

exports[`inflight_ref_resource_sub_method.w > wing compile --target tf-aws > index.js 1`] = `
"async handle() { const { f } = this; {
  (await f.test());
} };"
`;

exports[`inflight_ref_resource_sub_method.w > wing compile --target tf-aws > main.tf.json 1`] = `
{
  "//": {
    "metadata": {
      "backend": "local",
      "stackName": "root",
      "version": "0.15.2",
    },
    "outputs": {},
  },
  "provider": {
    "aws": [
      {},
    ],
  },
  "resource": {
    "aws_iam_role": {
      "root_test_IamRole_6CDC2D16": {
        "//": {
          "metadata": {
            "path": "root/Default/test/IamRole",
            "uniqueId": "root_test_IamRole_6CDC2D16",
          },
        },
        "assume_role_policy": "{\\"Version\\":\\"2012-10-17\\",\\"Statement\\":[{\\"Action\\":\\"sts:AssumeRole\\",\\"Principal\\":{\\"Service\\":\\"lambda.amazonaws.com\\"},\\"Effect\\":\\"Allow\\"}]}",
      },
    },
    "aws_iam_role_policy": {
      "root_test_IamRolePolicy_474A6820": {
        "//": {
          "metadata": {
            "path": "root/Default/test/IamRolePolicy",
            "uniqueId": "root_test_IamRolePolicy_474A6820",
          },
        },
        "policy": "{\\"Version\\":\\"2012-10-17\\",\\"Statement\\":[{\\"Effect\\":\\"Allow\\",\\"Action\\":\\"none:null\\",\\"Resource\\":\\"*\\"}]}",
        "role": "\${aws_iam_role.root_test_IamRole_6CDC2D16.name}",
      },
    },
    "aws_iam_role_policy_attachment": {
      "root_test_IamRolePolicyAttachment_1102A28A": {
        "//": {
          "metadata": {
            "path": "root/Default/test/IamRolePolicyAttachment",
            "uniqueId": "root_test_IamRolePolicyAttachment_1102A28A",
          },
        },
        "policy_arn": "arn:aws:iam::aws:policy/service-role/AWSLambdaBasicExecutionRole",
        "role": "\${aws_iam_role.root_test_IamRole_6CDC2D16.name}",
      },
    },
    "aws_lambda_function": {
      "root_test_AAE85061": {
        "//": {
          "metadata": {
            "path": "root/Default/test/Default",
            "uniqueId": "root_test_AAE85061",
          },
        },
        "environment": {
          "variables": {
            "QUEUE_URL_de2218c1": "\${aws_sqs_queue.root_Test_Another_cloudQueue_02574A51.url}",
            "WING_FUNCTION_NAME": "test-c8b6eece",
          },
        },
        "function_name": "test-c8b6eece",
        "handler": "index.handler",
        "publish": true,
        "role": "\${aws_iam_role.root_test_IamRole_6CDC2D16.arn}",
        "runtime": "nodejs16.x",
        "s3_bucket": "\${aws_s3_bucket.root_test_Code_2D131EC2.bucket}",
        "s3_key": "\${aws_s3_object.root_test_S3Object_A16CD789.key}",
        "timeout": 30,
      },
    },
    "aws_s3_bucket": {
      "root_test_Code_2D131EC2": {
        "//": {
          "metadata": {
            "path": "root/Default/test/Code",
            "uniqueId": "root_test_Code_2D131EC2",
          },
        },
        "bucket_prefix": "code-c883c33b-",
      },
    },
    "aws_s3_object": {
      "root_test_S3Object_A16CD789": {
        "//": {
          "metadata": {
            "path": "root/Default/test/S3Object",
            "uniqueId": "root_test_S3Object_A16CD789",
          },
        },
        "bucket": "\${aws_s3_bucket.root_test_Code_2D131EC2.bucket}",
        "key": "<ASSET_KEY>",
      },
    },
  },
}
`;

exports[`inflight_ref_resource_sub_method.w > wing compile --target tf-aws > preflight.js 1`] = `
"const $stdlib = require('@winglang/sdk');
const $outdir = process.env.WINGSDK_SYNTH_DIR ?? \\".\\";

function __app(target) {
	switch (target) {
		case \\"sim\\":
			return $stdlib.sim.App;
		case \\"tfaws\\":
		case \\"tf-aws\\":
			return $stdlib.tfaws.App;
		case \\"tf-gcp\\":
			return $stdlib.tfgcp.App;
		case \\"tf-azure\\":
			return $stdlib.tfazure.App;
		default:
			throw new Error(\`Unknown WING_TARGET value: \\"\${process.env.WING_TARGET ?? \\"\\"}\\"\`);
	}
}
const $App = __app(process.env.WING_TARGET);

const cloud = require('@winglang/sdk').cloud;
class MyApp extends $App {
constructor() {
  super({ outdir: $outdir, name: \\"inflight_ref_resource_sub_method\\", plugins: $plugins });
  
  class Another extends $stdlib.core.Resource {
  	constructor(scope, id, ) {
  	super(scope, id);
  {
    this.my_queue = this.node.root.newAbstract(\\"@winglang/sdk.cloud.Queue\\",this,\\"cloud.Queue\\");
  }
  }
  	
  	_toInflight() {
  	const my_queue_client = this._lift(this.my_queue);
  	const self_client_path = require('path').resolve(__dirname, \\"clients/Another.inflight.js\\").replace(/\\\\\\\\/g, \\"/\\");
  	return $stdlib.core.NodeJsCode.fromInline(\`(new (require(\\"\${self_client_path}\\")).Another_inflight({my_queue: \${my_queue_client}}))\`);
  }
  }
  Another._annotateInflight(\\"inflight_returns_resource\\", {\\"this.my_queue\\": { ops: [] }});
  class Test extends $stdlib.core.Resource {
  	constructor(scope, id, ) {
  	super(scope, id);
  {
    this.another = new Another(this,\\"Another\\");
  }
  }
  	
  	_toInflight() {
  	const another_client = this._lift(this.another);
  	const self_client_path = require('path').resolve(__dirname, \\"clients/Test.inflight.js\\").replace(/\\\\\\\\/g, \\"/\\");
  	return $stdlib.core.NodeJsCode.fromInline(\`(new (require(\\"\${self_client_path}\\")).Test_inflight({another: \${another_client}}))\`);
  }
  }
  Test._annotateInflight(\\"test\\", {\\"this.another\\": { ops: [\\"inflight_returns_resource\\"] }});
  const f = new Test(this,\\"Test\\");
  this.node.root.newAbstract(\\"@winglang/sdk.cloud.Function\\",this,\\"test\\",new $stdlib.core.Inflight(this, \\"$Inflight1\\", {
    code: $stdlib.core.NodeJsCode.fromFile(require('path').resolve(__dirname, \\"proc.80a17b6f758da66f2a7690bf5a9478936a9921da3421819b7a8bf7e1cfde82ed/index.js\\").replace(/\\\\\\\\/g, \\"/\\")),
    bindings: {
      f: {
        obj: f,
        ops: [\\"test\\"]
      },
    }
  }));
}
}
new MyApp().synth();"
`;

exports[`inflight_ref_resource_userdefined.w > wing compile --target tf-aws > Another.inflight.js 1`] = `
"export class Another_inflight  {
constructor({  }) {


}
async  func()  {
	{
  return \\"hello\\";
}
}}"
`;

exports[`inflight_ref_resource_userdefined.w > wing compile --target tf-aws > Test.inflight.js 1`] = `
"export class Test_inflight  {
constructor({ another }) {

  this.another = another;
}
async  test()  {
	{
  const res = (await this.another.func());
  {((cond) => {if (!cond) throw new Error(\`assertion failed: '(res === \\"hello\\")'\`)})((res === \\"hello\\"))};
}
}}"
`;

exports[`inflight_ref_resource_userdefined.w > wing compile --target tf-aws > index.js 1`] = `
"async handle() { const { f } = this; {
  (await f.test());
} };"
`;

exports[`inflight_ref_resource_userdefined.w > wing compile --target tf-aws > main.tf.json 1`] = `
{
  "//": {
    "metadata": {
      "backend": "local",
      "stackName": "root",
      "version": "0.15.2",
    },
    "outputs": {},
  },
  "provider": {
    "aws": [
      {},
    ],
  },
  "resource": {
    "aws_iam_role": {
      "root_test_IamRole_6CDC2D16": {
        "//": {
          "metadata": {
            "path": "root/Default/test/IamRole",
            "uniqueId": "root_test_IamRole_6CDC2D16",
          },
        },
        "assume_role_policy": "{\\"Version\\":\\"2012-10-17\\",\\"Statement\\":[{\\"Action\\":\\"sts:AssumeRole\\",\\"Principal\\":{\\"Service\\":\\"lambda.amazonaws.com\\"},\\"Effect\\":\\"Allow\\"}]}",
      },
    },
    "aws_iam_role_policy": {
      "root_test_IamRolePolicy_474A6820": {
        "//": {
          "metadata": {
            "path": "root/Default/test/IamRolePolicy",
            "uniqueId": "root_test_IamRolePolicy_474A6820",
          },
        },
        "policy": "{\\"Version\\":\\"2012-10-17\\",\\"Statement\\":[{\\"Effect\\":\\"Allow\\",\\"Action\\":\\"none:null\\",\\"Resource\\":\\"*\\"}]}",
        "role": "\${aws_iam_role.root_test_IamRole_6CDC2D16.name}",
      },
    },
    "aws_iam_role_policy_attachment": {
      "root_test_IamRolePolicyAttachment_1102A28A": {
        "//": {
          "metadata": {
            "path": "root/Default/test/IamRolePolicyAttachment",
            "uniqueId": "root_test_IamRolePolicyAttachment_1102A28A",
          },
        },
        "policy_arn": "arn:aws:iam::aws:policy/service-role/AWSLambdaBasicExecutionRole",
        "role": "\${aws_iam_role.root_test_IamRole_6CDC2D16.name}",
      },
    },
    "aws_lambda_function": {
      "root_test_AAE85061": {
        "//": {
          "metadata": {
            "path": "root/Default/test/Default",
            "uniqueId": "root_test_AAE85061",
          },
        },
        "environment": {
          "variables": {
            "WING_FUNCTION_NAME": "test-c8b6eece",
          },
        },
        "function_name": "test-c8b6eece",
        "handler": "index.handler",
        "publish": true,
        "role": "\${aws_iam_role.root_test_IamRole_6CDC2D16.arn}",
        "runtime": "nodejs16.x",
        "s3_bucket": "\${aws_s3_bucket.root_test_Code_2D131EC2.bucket}",
        "s3_key": "\${aws_s3_object.root_test_S3Object_A16CD789.key}",
        "timeout": 30,
      },
    },
    "aws_s3_bucket": {
      "root_test_Code_2D131EC2": {
        "//": {
          "metadata": {
            "path": "root/Default/test/Code",
            "uniqueId": "root_test_Code_2D131EC2",
          },
        },
        "bucket_prefix": "code-c883c33b-",
      },
    },
    "aws_s3_object": {
      "root_test_S3Object_A16CD789": {
        "//": {
          "metadata": {
            "path": "root/Default/test/S3Object",
            "uniqueId": "root_test_S3Object_A16CD789",
          },
        },
        "bucket": "\${aws_s3_bucket.root_test_Code_2D131EC2.bucket}",
        "key": "<ASSET_KEY>",
      },
    },
  },
}
`;

exports[`inflight_ref_resource_userdefined.w > wing compile --target tf-aws > preflight.js 1`] = `
"const $stdlib = require('@winglang/sdk');
const $outdir = process.env.WINGSDK_SYNTH_DIR ?? \\".\\";

function __app(target) {
	switch (target) {
		case \\"sim\\":
			return $stdlib.sim.App;
		case \\"tfaws\\":
		case \\"tf-aws\\":
			return $stdlib.tfaws.App;
		case \\"tf-gcp\\":
			return $stdlib.tfgcp.App;
		case \\"tf-azure\\":
			return $stdlib.tfazure.App;
		default:
			throw new Error(\`Unknown WING_TARGET value: \\"\${process.env.WING_TARGET ?? \\"\\"}\\"\`);
	}
}
const $App = __app(process.env.WING_TARGET);

const cloud = require('@winglang/sdk').cloud;
class MyApp extends $App {
constructor() {
  super({ outdir: $outdir, name: \\"inflight_ref_resource_userdefined\\", plugins: $plugins });
  
  class Another extends $stdlib.core.Resource {
  	constructor(scope, id, ) {
  	super(scope, id);
  {
  }
  }
  	
  	_toInflight() {
  	
  	const self_client_path = require('path').resolve(__dirname, \\"clients/Another.inflight.js\\").replace(/\\\\\\\\/g, \\"/\\");
  	return $stdlib.core.NodeJsCode.fromInline(\`(new (require(\\"\${self_client_path}\\")).Another_inflight({}))\`);
  }
  }
  Another._annotateInflight(\\"func\\", {});
  class Test extends $stdlib.core.Resource {
  	constructor(scope, id, ) {
  	super(scope, id);
  {
    this.another = new Another(this,\\"Another\\");
  }
  }
  	
  	_toInflight() {
  	const another_client = this._lift(this.another);
  	const self_client_path = require('path').resolve(__dirname, \\"clients/Test.inflight.js\\").replace(/\\\\\\\\/g, \\"/\\");
  	return $stdlib.core.NodeJsCode.fromInline(\`(new (require(\\"\${self_client_path}\\")).Test_inflight({another: \${another_client}}))\`);
  }
  }
  Test._annotateInflight(\\"test\\", {\\"this.another\\": { ops: [\\"func\\"] }});
  const f = new Test(this,\\"Test\\");
  this.node.root.newAbstract(\\"@winglang/sdk.cloud.Function\\",this,\\"test\\",new $stdlib.core.Inflight(this, \\"$Inflight1\\", {
    code: $stdlib.core.NodeJsCode.fromFile(require('path').resolve(__dirname, \\"proc.80a17b6f758da66f2a7690bf5a9478936a9921da3421819b7a8bf7e1cfde82ed/index.js\\").replace(/\\\\\\\\/g, \\"/\\")),
    bindings: {
      f: {
        obj: f,
        ops: [\\"test\\"]
      },
    }
  }));
}
}
new MyApp().synth();"
`;

exports[`inflight_ref_unknown_op.w > wing compile --target tf-aws > Test.inflight.js 1`] = `
"export class Test_inflight  {
constructor({ b }) {

  this.b = b;
}
async  test()  {
	{
  const x = this.b;
  (await x.put(\\"hello\\",\\"world\\"));
}
}}"
`;

exports[`inflight_ref_unknown_op.w > wing compile --target tf-aws > index.js 1`] = `
"async handle() { const { f } = this; {
  (await f.test());
} };"
`;

exports[`inflight_ref_unknown_op.w > wing compile --target tf-aws > main.tf.json 1`] = `
{
  "//": {
    "metadata": {
      "backend": "local",
      "stackName": "root",
      "version": "0.15.2",
    },
    "outputs": {},
  },
  "provider": {
    "aws": [
      {},
    ],
  },
  "resource": {
    "aws_iam_role": {
      "root_test_IamRole_6CDC2D16": {
        "//": {
          "metadata": {
            "path": "root/Default/test/IamRole",
            "uniqueId": "root_test_IamRole_6CDC2D16",
          },
        },
        "assume_role_policy": "{\\"Version\\":\\"2012-10-17\\",\\"Statement\\":[{\\"Action\\":\\"sts:AssumeRole\\",\\"Principal\\":{\\"Service\\":\\"lambda.amazonaws.com\\"},\\"Effect\\":\\"Allow\\"}]}",
      },
    },
    "aws_iam_role_policy": {
      "root_test_IamRolePolicy_474A6820": {
        "//": {
          "metadata": {
            "path": "root/Default/test/IamRolePolicy",
            "uniqueId": "root_test_IamRolePolicy_474A6820",
          },
        },
        "policy": "{\\"Version\\":\\"2012-10-17\\",\\"Statement\\":[{\\"Effect\\":\\"Allow\\",\\"Action\\":\\"none:null\\",\\"Resource\\":\\"*\\"}]}",
        "role": "\${aws_iam_role.root_test_IamRole_6CDC2D16.name}",
      },
    },
    "aws_iam_role_policy_attachment": {
      "root_test_IamRolePolicyAttachment_1102A28A": {
        "//": {
          "metadata": {
            "path": "root/Default/test/IamRolePolicyAttachment",
            "uniqueId": "root_test_IamRolePolicyAttachment_1102A28A",
          },
        },
        "policy_arn": "arn:aws:iam::aws:policy/service-role/AWSLambdaBasicExecutionRole",
        "role": "\${aws_iam_role.root_test_IamRole_6CDC2D16.name}",
      },
    },
    "aws_lambda_function": {
      "root_test_AAE85061": {
        "//": {
          "metadata": {
            "path": "root/Default/test/Default",
            "uniqueId": "root_test_AAE85061",
          },
        },
        "environment": {
          "variables": {
            "BUCKET_NAME_7f08500e": "\${aws_s3_bucket.root_Test_cloudBucket_8208F150.bucket}",
            "WING_FUNCTION_NAME": "test-c8b6eece",
          },
        },
        "function_name": "test-c8b6eece",
        "handler": "index.handler",
        "publish": true,
        "role": "\${aws_iam_role.root_test_IamRole_6CDC2D16.arn}",
        "runtime": "nodejs16.x",
        "s3_bucket": "\${aws_s3_bucket.root_test_Code_2D131EC2.bucket}",
        "s3_key": "\${aws_s3_object.root_test_S3Object_A16CD789.key}",
        "timeout": 30,
      },
    },
    "aws_s3_bucket": {
      "root_Test_cloudBucket_8208F150": {
        "//": {
          "metadata": {
            "path": "root/Default/Test/cloud.Bucket/Default",
            "uniqueId": "root_Test_cloudBucket_8208F150",
          },
        },
        "bucket_prefix": "cloud-bucket-c88130da-",
      },
      "root_test_Code_2D131EC2": {
        "//": {
          "metadata": {
            "path": "root/Default/test/Code",
            "uniqueId": "root_test_Code_2D131EC2",
          },
        },
        "bucket_prefix": "code-c883c33b-",
      },
    },
    "aws_s3_bucket_public_access_block": {
      "root_Test_cloudBucket_PublicAccessBlock_94819ECF": {
        "//": {
          "metadata": {
            "path": "root/Default/Test/cloud.Bucket/PublicAccessBlock",
            "uniqueId": "root_Test_cloudBucket_PublicAccessBlock_94819ECF",
          },
        },
        "block_public_acls": true,
        "block_public_policy": true,
        "bucket": "\${aws_s3_bucket.root_Test_cloudBucket_8208F150.bucket}",
        "ignore_public_acls": true,
        "restrict_public_buckets": true,
      },
    },
    "aws_s3_bucket_server_side_encryption_configuration": {
      "root_Test_cloudBucket_Encryption_CC613733": {
        "//": {
          "metadata": {
            "path": "root/Default/Test/cloud.Bucket/Encryption",
            "uniqueId": "root_Test_cloudBucket_Encryption_CC613733",
          },
        },
        "bucket": "\${aws_s3_bucket.root_Test_cloudBucket_8208F150.bucket}",
        "rule": [
          {
            "apply_server_side_encryption_by_default": {
              "sse_algorithm": "AES256",
            },
          },
        ],
      },
    },
    "aws_s3_object": {
      "root_test_S3Object_A16CD789": {
        "//": {
          "metadata": {
            "path": "root/Default/test/S3Object",
            "uniqueId": "root_test_S3Object_A16CD789",
          },
        },
        "bucket": "\${aws_s3_bucket.root_test_Code_2D131EC2.bucket}",
        "key": "<ASSET_KEY>",
      },
    },
  },
}
`;

exports[`inflight_ref_unknown_op.w > wing compile --target tf-aws > preflight.js 1`] = `
"const $stdlib = require('@winglang/sdk');
const $outdir = process.env.WINGSDK_SYNTH_DIR ?? \\".\\";

function __app(target) {
	switch (target) {
		case \\"sim\\":
			return $stdlib.sim.App;
		case \\"tfaws\\":
		case \\"tf-aws\\":
			return $stdlib.tfaws.App;
		case \\"tf-gcp\\":
			return $stdlib.tfgcp.App;
		case \\"tf-azure\\":
			return $stdlib.tfazure.App;
		default:
			throw new Error(\`Unknown WING_TARGET value: \\"\${process.env.WING_TARGET ?? \\"\\"}\\"\`);
	}
}
const $App = __app(process.env.WING_TARGET);

const cloud = require('@winglang/sdk').cloud;
class MyApp extends $App {
constructor() {
  super({ outdir: $outdir, name: \\"inflight_ref_unknown_op\\", plugins: $plugins });
  
  class Test extends $stdlib.core.Resource {
  	constructor(scope, id, ) {
  	super(scope, id);
  {
    this.b = this.node.root.newAbstract(\\"@winglang/sdk.cloud.Bucket\\",this,\\"cloud.Bucket\\");
  }
  }
  	
  	_toInflight() {
  	const b_client = this._lift(this.b);
  	const self_client_path = require('path').resolve(__dirname, \\"clients/Test.inflight.js\\").replace(/\\\\\\\\/g, \\"/\\");
  	return $stdlib.core.NodeJsCode.fromInline(\`(new (require(\\"\${self_client_path}\\")).Test_inflight({b: \${b_client}}))\`);
  }
  }
  Test._annotateInflight(\\"test\\", {\\"this.b\\": { ops: [] }});
  const f = new Test(this,\\"Test\\");
  this.node.root.newAbstract(\\"@winglang/sdk.cloud.Function\\",this,\\"test\\",new $stdlib.core.Inflight(this, \\"$Inflight1\\", {
    code: $stdlib.core.NodeJsCode.fromFile(require('path').resolve(__dirname, \\"proc.80a17b6f758da66f2a7690bf5a9478936a9921da3421819b7a8bf7e1cfde82ed/index.js\\").replace(/\\\\\\\\/g, \\"/\\")),
    bindings: {
      f: {
        obj: f,
        ops: [\\"test\\"]
      },
    }
  }));
}
}
new MyApp().synth();"
`;

exports[`json.w > wing compile --target tf-aws > main.tf.json 1`] = `
{
  "//": {
    "metadata": {
      "backend": "local",
      "stackName": "root",
      "version": "0.15.2",
    },
    "outputs": {},
  },
  "provider": {
    "aws": [
      {},
    ],
  },
>>>>>>> e8cd12d4
}
`;

exports[`json.w > wing compile --target tf-aws > preflight.js 1`] = `
"const $stdlib = require('@winglang/sdk');
const $outdir = process.env.WINGSDK_SYNTH_DIR ?? \\".\\";

function __app(target) {
	switch (target) {
		case \\"sim\\":
			return $stdlib.sim.App;
		case \\"tfaws\\":
		case \\"tf-aws\\":
			return $stdlib.tfaws.App;
		case \\"tf-gcp\\":
			return $stdlib.tfgcp.App;
		case \\"tf-azure\\":
			return $stdlib.tfazure.App;
<<<<<<< HEAD
		case \\"awscdk\\":
			return $stdlib.awscdk.App;
=======
>>>>>>> e8cd12d4
		default:
			throw new Error(\`Unknown WING_TARGET value: \\"\${process.env.WING_TARGET ?? \\"\\"}\\"\`);
	}
}
const $App = __app(process.env.WING_TARGET);

class MyApp extends $App {
constructor() {
  super({ outdir: $outdir, name: \\"json\\", plugins: $plugins });
  
  const json_number = 123;
  const json_bool = true;
  const json_array = [1, 2, 3];
  const json_obj = Object.freeze({\\"boom\\":123});
  const json_mut_obj = {\\"boom boom\\":{\\"hello\\":1233},\\"hello\\":123,\\"world\\":[1, \\"cat\\", 3]};
  const message = \\"Coolness\\";
  ((obj, args) => { obj[args[0]] = args[1]; })(json_mut_obj, [\\"hello\\",message]);
  {((cond) => {if (!cond) throw new Error(\`assertion failed: '((json_mut_obj)[\\"hello\\"] === message)'\`)})(((json_mut_obj)[\\"hello\\"] === message))};
  const some_number = 999;
  const some_json = {\\"x\\":some_number};
  {((cond) => {if (!cond) throw new Error(\`assertion failed: '((some_json)[\\"x\\"] === some_number)'\`)})(((some_json)[\\"x\\"] === some_number))};
  ((obj, args) => { obj[args[0]] = args[1]; })(some_json, [\\"x\\",111]);
  {((cond) => {if (!cond) throw new Error(\`assertion failed: '((some_json)[\\"x\\"] === 111)'\`)})(((some_json)[\\"x\\"] === 111))};
  const x = Object.freeze({\\"cool\\":\\"beans\\"});
  const nested_json = {\\"a\\":\\"hello\\",\\"b\\":{\\"c\\":\\"world\\",\\"d\\":{\\"bar\\":123,\\"foo\\":\\"foo\\"}}};
  ((obj, args) => { obj[args[0]] = args[1]; })(((nested_json)[\\"b\\"])[\\"d\\"], [\\"foo\\",\\"tastic\\"]);
  {((cond) => {if (!cond) throw new Error(\`assertion failed: '((((nested_json)[\\"b\\"])[\\"d\\"])[\\"foo\\"] === \\"tastic\\")'\`)})(((((nested_json)[\\"b\\"])[\\"d\\"])[\\"foo\\"] === \\"tastic\\"))};
  {((cond) => {if (!cond) throw new Error(\`assertion failed: '((((nested_json)[\\"b\\"])[\\"d\\"])[\\"bar\\"] === 123)'\`)})(((((nested_json)[\\"b\\"])[\\"d\\"])[\\"bar\\"] === 123))};
  const arr = [1, 2, \\"buckle\\", \\"my\\", \\"shoe\\", 3, 4, [\\"shut\\", \\"the\\", \\"door\\"]];
  {((cond) => {if (!cond) throw new Error(\`assertion failed: '((arr)[0] === 1)'\`)})(((arr)[0] === 1))};
  {((cond) => {if (!cond) throw new Error(\`assertion failed: '((arr)[2] === \\"buckle\\")'\`)})(((arr)[2] === \\"buckle\\"))};
  {((cond) => {if (!cond) throw new Error(\`assertion failed: '(((arr)[7])[0] === \\"shut\\")'\`)})((((arr)[7])[0] === \\"shut\\"))};
}
}
new MyApp().synth();"
`;

exports[`json_bucket.w > wing compile --target tf-aws > index.js 1`] = `
"async handle(msg) { const { b, file_name } = this; {
  const x = (await b.getJson(file_name));
  {((cond) => {if (!cond) throw new Error(\`assertion failed: '(((((x)[\\"persons\\"])[0])[\\"fears\\"])[1] === \\"failure\\")'\`)})((((((x)[\\"persons\\"])[0])[\\"fears\\"])[1] === \\"failure\\"))};
} };"
`;

exports[`json_bucket.w > wing compile --target tf-aws > index.js 2`] = `
"async handle(msg) { const { b, file_name, get_json, j } = this; {
  (await b.putJson(file_name,j));
  (await get_json.invoke(msg));
} };"
`;

exports[`json_bucket.w > wing compile --target tf-aws > main.tf.json 1`] = `
{
  "//": {
    "metadata": {
      "backend": "local",
      "stackName": "root",
      "version": "0.15.2",
    },
    "outputs": {},
  },
  "provider": {
    "aws": [
      {},
    ],
  },
  "resource": {
    "aws_iam_role": {
      "root_cloudFunction_IamRole_DAEC3578": {
        "//": {
          "metadata": {
            "path": "root/Default/cloud.Function/IamRole",
            "uniqueId": "root_cloudFunction_IamRole_DAEC3578",
          },
        },
        "assume_role_policy": "{\\"Version\\":\\"2012-10-17\\",\\"Statement\\":[{\\"Action\\":\\"sts:AssumeRole\\",\\"Principal\\":{\\"Service\\":\\"lambda.amazonaws.com\\"},\\"Effect\\":\\"Allow\\"}]}",
      },
      "root_testput_IamRole_1BBF32A6": {
        "//": {
          "metadata": {
            "path": "root/Default/test:put/IamRole",
            "uniqueId": "root_testput_IamRole_1BBF32A6",
          },
        },
        "assume_role_policy": "{\\"Version\\":\\"2012-10-17\\",\\"Statement\\":[{\\"Action\\":\\"sts:AssumeRole\\",\\"Principal\\":{\\"Service\\":\\"lambda.amazonaws.com\\"},\\"Effect\\":\\"Allow\\"}]}",
      },
    },
    "aws_iam_role_policy": {
      "root_cloudFunction_IamRolePolicy_AAE6C0C0": {
        "//": {
          "metadata": {
            "path": "root/Default/cloud.Function/IamRolePolicy",
            "uniqueId": "root_cloudFunction_IamRolePolicy_AAE6C0C0",
          },
        },
        "policy": "{\\"Version\\":\\"2012-10-17\\",\\"Statement\\":[{\\"Action\\":[\\"s3:PutObject*\\",\\"s3:Abort*\\"],\\"Resource\\":[\\"\${aws_s3_bucket.root_cloudBucket_4F3C4F53.arn}\\",\\"\${aws_s3_bucket.root_cloudBucket_4F3C4F53.arn}/*\\"],\\"Effect\\":\\"Allow\\"},{\\"Action\\":[\\"s3:GetObject*\\",\\"s3:GetBucket*\\",\\"s3:List*\\"],\\"Resource\\":[\\"\${aws_s3_bucket.root_cloudBucket_4F3C4F53.arn}\\",\\"\${aws_s3_bucket.root_cloudBucket_4F3C4F53.arn}/*\\"],\\"Effect\\":\\"Allow\\"},{\\"Action\\":[\\"s3:GetObject*\\",\\"s3:GetBucket*\\",\\"s3:List*\\"],\\"Resource\\":[\\"\${aws_s3_bucket.root_cloudBucket_4F3C4F53.arn}\\",\\"\${aws_s3_bucket.root_cloudBucket_4F3C4F53.arn}/*\\"],\\"Effect\\":\\"Allow\\"},{\\"Action\\":[\\"s3:DeleteObject*\\",\\"s3:DeleteObjectVersion*\\",\\"s3:PutLifecycleConfiguration*\\"],\\"Resource\\":[\\"\${aws_s3_bucket.root_cloudBucket_4F3C4F53.arn}\\",\\"\${aws_s3_bucket.root_cloudBucket_4F3C4F53.arn}/*\\"],\\"Effect\\":\\"Allow\\"}]}",
        "role": "\${aws_iam_role.root_cloudFunction_IamRole_DAEC3578.name}",
      },
      "root_testput_IamRolePolicy_98659F09": {
        "//": {
          "metadata": {
            "path": "root/Default/test:put/IamRolePolicy",
            "uniqueId": "root_testput_IamRolePolicy_98659F09",
          },
        },
        "policy": "{\\"Version\\":\\"2012-10-17\\",\\"Statement\\":[{\\"Action\\":[\\"s3:PutObject*\\",\\"s3:Abort*\\"],\\"Resource\\":[\\"\${aws_s3_bucket.root_cloudBucket_4F3C4F53.arn}\\",\\"\${aws_s3_bucket.root_cloudBucket_4F3C4F53.arn}/*\\"],\\"Effect\\":\\"Allow\\"},{\\"Action\\":[\\"s3:GetObject*\\",\\"s3:GetBucket*\\",\\"s3:List*\\"],\\"Resource\\":[\\"\${aws_s3_bucket.root_cloudBucket_4F3C4F53.arn}\\",\\"\${aws_s3_bucket.root_cloudBucket_4F3C4F53.arn}/*\\"],\\"Effect\\":\\"Allow\\"},{\\"Action\\":[\\"s3:GetObject*\\",\\"s3:GetBucket*\\",\\"s3:List*\\"],\\"Resource\\":[\\"\${aws_s3_bucket.root_cloudBucket_4F3C4F53.arn}\\",\\"\${aws_s3_bucket.root_cloudBucket_4F3C4F53.arn}/*\\"],\\"Effect\\":\\"Allow\\"},{\\"Action\\":[\\"s3:DeleteObject*\\",\\"s3:DeleteObjectVersion*\\",\\"s3:PutLifecycleConfiguration*\\"],\\"Resource\\":[\\"\${aws_s3_bucket.root_cloudBucket_4F3C4F53.arn}\\",\\"\${aws_s3_bucket.root_cloudBucket_4F3C4F53.arn}/*\\"],\\"Effect\\":\\"Allow\\"},{\\"Action\\":[\\"lambda:InvokeFunction\\"],\\"Resource\\":[\\"\${aws_lambda_function.root_cloudFunction_6A57BA0A.arn}\\"],\\"Effect\\":\\"Allow\\"}]}",
        "role": "\${aws_iam_role.root_testput_IamRole_1BBF32A6.name}",
      },
    },
    "aws_iam_role_policy_attachment": {
      "root_cloudFunction_IamRolePolicyAttachment_FC3D9E7C": {
        "//": {
          "metadata": {
            "path": "root/Default/cloud.Function/IamRolePolicyAttachment",
            "uniqueId": "root_cloudFunction_IamRolePolicyAttachment_FC3D9E7C",
          },
        },
        "policy_arn": "arn:aws:iam::aws:policy/service-role/AWSLambdaBasicExecutionRole",
        "role": "\${aws_iam_role.root_cloudFunction_IamRole_DAEC3578.name}",
      },
      "root_testput_IamRolePolicyAttachment_E73FB6BB": {
        "//": {
          "metadata": {
            "path": "root/Default/test:put/IamRolePolicyAttachment",
            "uniqueId": "root_testput_IamRolePolicyAttachment_E73FB6BB",
          },
        },
        "policy_arn": "arn:aws:iam::aws:policy/service-role/AWSLambdaBasicExecutionRole",
        "role": "\${aws_iam_role.root_testput_IamRole_1BBF32A6.name}",
      },
    },
    "aws_lambda_function": {
      "root_cloudFunction_6A57BA0A": {
        "//": {
          "metadata": {
            "path": "root/Default/cloud.Function/Default",
            "uniqueId": "root_cloudFunction_6A57BA0A",
          },
        },
        "environment": {
          "variables": {
            "BUCKET_NAME_d755b447": "\${aws_s3_bucket.root_cloudBucket_4F3C4F53.bucket}",
            "WING_FUNCTION_NAME": "cloud-Function-c8d2eca1",
          },
        },
        "function_name": "cloud-Function-c8d2eca1",
        "handler": "index.handler",
        "publish": true,
        "role": "\${aws_iam_role.root_cloudFunction_IamRole_DAEC3578.arn}",
        "runtime": "nodejs16.x",
        "s3_bucket": "\${aws_s3_bucket.root_cloudFunction_Code_2F6A7948.bucket}",
        "s3_key": "\${aws_s3_object.root_cloudFunction_S3Object_C8435368.key}",
        "timeout": 30,
      },
      "root_testput_449428F9": {
        "//": {
          "metadata": {
            "path": "root/Default/test:put/Default",
            "uniqueId": "root_testput_449428F9",
          },
        },
        "environment": {
          "variables": {
            "BUCKET_NAME_d755b447": "\${aws_s3_bucket.root_cloudBucket_4F3C4F53.bucket}",
            "FUNCTION_NAME_5bb84dfa": "\${aws_lambda_function.root_cloudFunction_6A57BA0A.arn}",
            "WING_FUNCTION_NAME": "test-put-c899ce9b",
          },
        },
        "function_name": "test-put-c899ce9b",
        "handler": "index.handler",
        "publish": true,
        "role": "\${aws_iam_role.root_testput_IamRole_1BBF32A6.arn}",
        "runtime": "nodejs16.x",
        "s3_bucket": "\${aws_s3_bucket.root_testput_Code_DE7653AD.bucket}",
        "s3_key": "\${aws_s3_object.root_testput_S3Object_30BF1DDD.key}",
        "timeout": 30,
      },
    },
    "aws_s3_bucket": {
      "root_cloudBucket_4F3C4F53": {
        "//": {
          "metadata": {
            "path": "root/Default/cloud.Bucket/Default",
            "uniqueId": "root_cloudBucket_4F3C4F53",
          },
        },
        "bucket_prefix": "cloud-bucket-c87175e7-",
      },
      "root_cloudFunction_Code_2F6A7948": {
        "//": {
          "metadata": {
            "path": "root/Default/cloud.Function/Code",
            "uniqueId": "root_cloudFunction_Code_2F6A7948",
          },
        },
        "bucket_prefix": "code-c8d4206f-",
      },
      "root_testput_Code_DE7653AD": {
        "//": {
          "metadata": {
            "path": "root/Default/test:put/Code",
            "uniqueId": "root_testput_Code_DE7653AD",
          },
        },
        "bucket_prefix": "code-c8ab7128-",
      },
    },
    "aws_s3_bucket_public_access_block": {
      "root_cloudBucket_PublicAccessBlock_319C1C2E": {
        "//": {
          "metadata": {
            "path": "root/Default/cloud.Bucket/PublicAccessBlock",
            "uniqueId": "root_cloudBucket_PublicAccessBlock_319C1C2E",
          },
        },
        "block_public_acls": true,
        "block_public_policy": true,
        "bucket": "\${aws_s3_bucket.root_cloudBucket_4F3C4F53.bucket}",
        "ignore_public_acls": true,
        "restrict_public_buckets": true,
      },
    },
    "aws_s3_bucket_server_side_encryption_configuration": {
      "root_cloudBucket_Encryption_8ED0CD9C": {
        "//": {
          "metadata": {
            "path": "root/Default/cloud.Bucket/Encryption",
            "uniqueId": "root_cloudBucket_Encryption_8ED0CD9C",
          },
        },
        "bucket": "\${aws_s3_bucket.root_cloudBucket_4F3C4F53.bucket}",
        "rule": [
          {
            "apply_server_side_encryption_by_default": {
              "sse_algorithm": "AES256",
            },
          },
        ],
      },
    },
    "aws_s3_object": {
      "root_cloudFunction_S3Object_C8435368": {
        "//": {
          "metadata": {
            "path": "root/Default/cloud.Function/S3Object",
            "uniqueId": "root_cloudFunction_S3Object_C8435368",
          },
        },
        "bucket": "\${aws_s3_bucket.root_cloudFunction_Code_2F6A7948.bucket}",
        "key": "<ASSET_KEY>",
      },
    },
  },
}
`;

exports[`json_bucket.w > wing compile --target tf-aws > preflight.js 1`] = `
"const $stdlib = require('@winglang/sdk');
const $outdir = process.env.WINGSDK_SYNTH_DIR ?? \\".\\";

function __app(target) {
	switch (target) {
		case \\"sim\\":
			return $stdlib.sim.App;
		case \\"tfaws\\":
		case \\"tf-aws\\":
			return $stdlib.tfaws.App;
		case \\"tf-gcp\\":
			return $stdlib.tfgcp.App;
		case \\"tf-azure\\":
			return $stdlib.tfazure.App;
		case \\"awscdk\\":
			return $stdlib.awscdk.App;
		default:
			throw new Error(\`Unknown WING_TARGET value: \\"\${process.env.WING_TARGET ?? \\"\\"}\\"\`);
	}
}
const $App = __app(process.env.WING_TARGET);

const cloud = require('@winglang/sdk').cloud;
class MyApp extends $App {
constructor() {
  super({ outdir: $outdir, name: \\"json_bucket\\", plugins: $plugins });
  
  const b = this.node.root.newAbstract(\\"@winglang/sdk.cloud.Bucket\\",this,\\"cloud.Bucket\\");
  const file_name = \\"file.json\\";
  const j = Object.freeze({\\"persons\\":[{\\"age\\":30,\\"fears\\":[\\"heights\\", \\"failure\\"],\\"name\\":\\"hasan\\"}]});
  const get_json = this.node.root.newAbstract(\\"@winglang/sdk.cloud.Function\\",this,\\"cloud.Function\\",new $stdlib.core.Inflight(this, \\"$Inflight1\\", {
    code: $stdlib.core.NodeJsCode.fromFile(require('path').resolve(__dirname, \\"proc.1dabd42192b8d28a57f44a84b644a18eb6fedb868257af123181c0ecec2c2a70/index.js\\").replace(/\\\\\\\\/g, \\"/\\")),
    bindings: {
      b: {
        obj: b,
        ops: [\\"delete\\",\\"get\\",\\"get_json\\",\\"list\\",\\"put\\",\\"put_json\\"]
      },
      file_name: {
        obj: file_name,
        ops: []
      },
    }
  }));
  this.node.root.newAbstract(\\"@winglang/sdk.cloud.Function\\",this,\\"test:put\\",new $stdlib.core.Inflight(this, \\"$Inflight2\\", {
    code: $stdlib.core.NodeJsCode.fromFile(require('path').resolve(__dirname, \\"proc.742d4f24b17fb7f7f831acbd15487b30d36ad90d44229b79672a09f910cb6619/index.js\\").replace(/\\\\\\\\/g, \\"/\\")),
    bindings: {
      b: {
        obj: b,
        ops: [\\"delete\\",\\"get\\",\\"get_json\\",\\"list\\",\\"put\\",\\"put_json\\"]
      },
      file_name: {
        obj: file_name,
        ops: []
      },
      get_json: {
        obj: get_json,
        ops: [\\"invoke\\"]
      },
      j: {
        obj: j,
        ops: []
      },
    }
  }));
}
}
new MyApp().synth();"
`;

exports[`mut_container_types.w > wing compile --target tf-aws > main.tf.json 1`] = `
{
  "//": {
    "metadata": {
      "backend": "local",
      "stackName": "root",
      "version": "0.15.2",
    },
    "outputs": {},
  },
  "provider": {
    "aws": [
      {},
    ],
  },
  "resource": {
    "aws_s3_bucket": {
      "root_bucket1_3A77B9B4": {
        "//": {
          "metadata": {
            "path": "root/Default/bucket1/Default",
            "uniqueId": "root_bucket1_3A77B9B4",
          },
        },
        "bucket_prefix": "bucket1-c81ed215-",
      },
      "root_bucket2_E39F70EE": {
        "//": {
          "metadata": {
            "path": "root/Default/bucket2/Default",
            "uniqueId": "root_bucket2_E39F70EE",
          },
        },
        "bucket_prefix": "bucket2-c83a0be6-",
      },
      "root_bucket3_A0C568EA": {
        "//": {
          "metadata": {
            "path": "root/Default/bucket3/Default",
            "uniqueId": "root_bucket3_A0C568EA",
          },
        },
        "bucket_prefix": "bucket3-c8b6c706-",
      },
    },
    "aws_s3_bucket_public_access_block": {
      "root_bucket1_PublicAccessBlock_6C5071C0": {
        "//": {
          "metadata": {
            "path": "root/Default/bucket1/PublicAccessBlock",
            "uniqueId": "root_bucket1_PublicAccessBlock_6C5071C0",
          },
        },
        "block_public_acls": true,
        "block_public_policy": true,
        "bucket": "\${aws_s3_bucket.root_bucket1_3A77B9B4.bucket}",
        "ignore_public_acls": true,
        "restrict_public_buckets": true,
      },
      "root_bucket2_PublicAccessBlock_BC328E84": {
        "//": {
          "metadata": {
            "path": "root/Default/bucket2/PublicAccessBlock",
            "uniqueId": "root_bucket2_PublicAccessBlock_BC328E84",
          },
        },
        "block_public_acls": true,
        "block_public_policy": true,
        "bucket": "\${aws_s3_bucket.root_bucket2_E39F70EE.bucket}",
        "ignore_public_acls": true,
        "restrict_public_buckets": true,
      },
      "root_bucket3_PublicAccessBlock_CF2593D4": {
        "//": {
          "metadata": {
            "path": "root/Default/bucket3/PublicAccessBlock",
            "uniqueId": "root_bucket3_PublicAccessBlock_CF2593D4",
          },
        },
        "block_public_acls": true,
        "block_public_policy": true,
        "bucket": "\${aws_s3_bucket.root_bucket3_A0C568EA.bucket}",
        "ignore_public_acls": true,
        "restrict_public_buckets": true,
      },
    },
    "aws_s3_bucket_server_side_encryption_configuration": {
      "root_bucket1_Encryption_33CABC1A": {
        "//": {
          "metadata": {
            "path": "root/Default/bucket1/Encryption",
            "uniqueId": "root_bucket1_Encryption_33CABC1A",
          },
        },
        "bucket": "\${aws_s3_bucket.root_bucket1_3A77B9B4.bucket}",
        "rule": [
          {
            "apply_server_side_encryption_by_default": {
              "sse_algorithm": "AES256",
            },
          },
        ],
      },
      "root_bucket2_Encryption_A83E82F9": {
        "//": {
          "metadata": {
            "path": "root/Default/bucket2/Encryption",
            "uniqueId": "root_bucket2_Encryption_A83E82F9",
          },
        },
        "bucket": "\${aws_s3_bucket.root_bucket2_E39F70EE.bucket}",
        "rule": [
          {
            "apply_server_side_encryption_by_default": {
              "sse_algorithm": "AES256",
            },
          },
        ],
      },
      "root_bucket3_Encryption_A2A51E22": {
        "//": {
          "metadata": {
            "path": "root/Default/bucket3/Encryption",
            "uniqueId": "root_bucket3_Encryption_A2A51E22",
          },
        },
        "bucket": "\${aws_s3_bucket.root_bucket3_A0C568EA.bucket}",
        "rule": [
          {
            "apply_server_side_encryption_by_default": {
              "sse_algorithm": "AES256",
            },
          },
        ],
      },
    },
  },
}
`;

exports[`mut_container_types.w > wing compile --target tf-aws > preflight.js 1`] = `
"const $stdlib = require('@winglang/sdk');
const $outdir = process.env.WINGSDK_SYNTH_DIR ?? \\".\\";

function __app(target) {
	switch (target) {
		case \\"sim\\":
			return $stdlib.sim.App;
		case \\"tfaws\\":
		case \\"tf-aws\\":
			return $stdlib.tfaws.App;
		case \\"tf-gcp\\":
			return $stdlib.tfgcp.App;
		case \\"tf-azure\\":
			return $stdlib.tfazure.App;
		case \\"awscdk\\":
			return $stdlib.awscdk.App;
		default:
			throw new Error(\`Unknown WING_TARGET value: \\"\${process.env.WING_TARGET ?? \\"\\"}\\"\`);
	}
}
const $App = __app(process.env.WING_TARGET);

const cloud = require('@winglang/sdk').cloud;
class MyApp extends $App {
constructor() {
  super({ outdir: $outdir, name: \\"mut_container_types\\", plugins: $plugins });
  
  const bucket1 = this.node.root.newAbstract(\\"@winglang/sdk.cloud.Bucket\\",this,\\"bucket1\\");
  const bucket2 = this.node.root.newAbstract(\\"@winglang/sdk.cloud.Bucket\\",this,\\"bucket2\\");
  const bucket3 = this.node.root.newAbstract(\\"@winglang/sdk.cloud.Bucket\\",this,\\"bucket3\\");
  const arr1 = [\\"a\\", \\"b\\", \\"c\\"];
  const arr2 = [1, 2, 3];
  const arr3 = [bucket1, bucket2];
  const arr4 = arr1;
  (arr1.push(\\"a\\"));
  (arr2.push(4));
  (arr3.push(bucket3));
  {((cond) => {if (!cond) throw new Error(\`assertion failed: '((arr2.pop()) === 4)'\`)})(((arr2.pop()) === 4))};
  {((cond) => {if (!cond) throw new Error(\`assertion failed: '(arr1.length === 4)'\`)})((arr1.length === 4))};
  {((cond) => {if (!cond) throw new Error(\`assertion failed: '((arr4.at(0)) === \\"a\\")'\`)})(((arr4.at(0)) === \\"a\\"))};
  const s1 = new Set([1, 2, 3, 3]);
  const s2 = new Set([\\"hello\\", \\"world\\", \\"hello\\"]);
  const s3 = new Set([bucket1, bucket2, bucket2]);
  (s1.add(5));
  (s2.add(\\"bye\\"));
  (s3.add(bucket3));
  {((cond) => {if (!cond) throw new Error(\`assertion failed: '(s2.has(\\"bye\\"))'\`)})((s2.has(\\"bye\\")))};
  {((cond) => {if (!cond) throw new Error(\`assertion failed: '(s2.has(\\"hello\\"))'\`)})((s2.has(\\"hello\\")))};
  {((cond) => {if (!cond) throw new Error(\`assertion failed: '(s3.has(bucket2))'\`)})((s3.has(bucket2)))};
  const m1 = {\\"hello\\":\\"world\\"};
  const m2 = {\\"hello\\":123};
  const m3 = {\\"b1\\":bucket1,\\"b2\\":bucket2};
  const m4 = m1;
  const m5 = {\\"goodbye\\":\\"world\\"};
  const m6 = {\\"a\\":m1,\\"b\\":m5};
  {((cond) => {if (!cond) throw new Error(\`assertion failed: '(\\"hello\\" in (m1))'\`)})((\\"hello\\" in (m1)))};
  {((cond) => {if (!cond) throw new Error(\`assertion failed: '(Object.keys(m2).length === 1)'\`)})((Object.keys(m2).length === 1))};
  {((cond) => {if (!cond) throw new Error(\`assertion failed: '((m3)[\\"b1\\"] === bucket1)'\`)})(((m3)[\\"b1\\"] === bucket1))};
  {((cond) => {if (!cond) throw new Error(\`assertion failed: '(Object.keys(m4).length === 1)'\`)})((Object.keys(m4).length === 1))};
  {((cond) => {if (!cond) throw new Error(\`assertion failed: '(((m6)[\\"a\\"])[\\"hello\\"] === \\"world\\")'\`)})((((m6)[\\"a\\"])[\\"hello\\"] === \\"world\\"))};
  ((obj, args) => { obj[args[0]] = args[1]; })(m1, [\\"hello\\",\\"goodbye\\"]);
  ((obj, args) => { obj[args[0]] = args[1]; })(m6, [\\"a\\",{\\"foo\\":\\"bar\\"}]);
  ((map) => { for(const k in map){delete map[k]}; })(m2);
  {((cond) => {if (!cond) throw new Error(\`assertion failed: '(Object.keys(m2).length === 0)'\`)})((Object.keys(m2).length === 0))};
  {((cond) => {if (!cond) throw new Error(\`assertion failed: '((m1)[\\"hello\\"] === \\"goodbye\\")'\`)})(((m1)[\\"hello\\"] === \\"goodbye\\"))};
  {((cond) => {if (!cond) throw new Error(\`assertion failed: '(((m6)[\\"a\\"])[\\"foo\\"] === \\"bar\\")'\`)})((((m6)[\\"a\\"])[\\"foo\\"] === \\"bar\\"))};
}
}
new MyApp().synth();"
`;

exports[`primitive_methods.w > wing compile --target tf-aws > main.tf.json 1`] = `
{
  "//": {
    "metadata": {
      "backend": "local",
      "stackName": "root",
      "version": "0.15.2",
    },
    "outputs": {},
  },
  "provider": {
    "aws": [
      {},
    ],
  },
}
`;

exports[`primitive_methods.w > wing compile --target tf-aws > preflight.js 1`] = `
"const $stdlib = require('@winglang/sdk');
const $outdir = process.env.WINGSDK_SYNTH_DIR ?? \\".\\";

function __app(target) {
	switch (target) {
		case \\"sim\\":
			return $stdlib.sim.App;
		case \\"tfaws\\":
		case \\"tf-aws\\":
			return $stdlib.tfaws.App;
		case \\"tf-gcp\\":
			return $stdlib.tfgcp.App;
		case \\"tf-azure\\":
			return $stdlib.tfazure.App;
		case \\"awscdk\\":
			return $stdlib.awscdk.App;
		default:
			throw new Error(\`Unknown WING_TARGET value: \\"\${process.env.WING_TARGET ?? \\"\\"}\\"\`);
	}
}
const $App = __app(process.env.WING_TARGET);

class MyApp extends $App {
constructor() {
  super({ outdir: $outdir, name: \\"primitive_methods\\", plugins: $plugins });
  
  const dur = $stdlib.std.Duration.fromSeconds(60);
  const dur2 = $stdlib.std.Duration.fromSeconds(600);
  const f =  (d) =>  {
  	{
  }
  };
  const stringy = \`\${dur.minutes}:\${dur.seconds}\`;
  {console.log(stringy)};
  if ((stringy.includes(\\"60\\") && (((stringy.split(\\":\\")).at(0)) === \\"60\\"))) {
    {console.log(\`\${stringy.length}!\`)};
  }
}
}
new MyApp().synth();"
`;

exports[`print.w > wing compile --target tf-aws > index.js 1`] = `
"async handle() { const {  } = this; {
  {console.log(\\"inflight print 2.1\\")};
  {console.log(\\"inflight print 2.2\\")};
} };"
`;

exports[`print.w > wing compile --target tf-aws > index.js 2`] = `
"async handle() { const {  } = this; {
  {console.log(\\"inflight print 1.1\\")};
  {console.log(\\"inflight print 1.2\\")};
} };"
`;

exports[`print.w > wing compile --target tf-aws > main.tf.json 1`] = `
{
  "//": {
    "metadata": {
      "backend": "local",
      "stackName": "root",
      "version": "0.15.2",
    },
    "outputs": {},
  },
  "provider": {
    "aws": [
      {},
    ],
  },
  "resource": {
    "aws_iam_role": {
      "root_testprint1_IamRole_AC783F9C": {
        "//": {
          "metadata": {
            "path": "root/Default/test:print1/IamRole",
            "uniqueId": "root_testprint1_IamRole_AC783F9C",
          },
        },
        "assume_role_policy": "{\\"Version\\":\\"2012-10-17\\",\\"Statement\\":[{\\"Action\\":\\"sts:AssumeRole\\",\\"Principal\\":{\\"Service\\":\\"lambda.amazonaws.com\\"},\\"Effect\\":\\"Allow\\"}]}",
      },
      "root_testprint2_IamRole_1A5A4191": {
        "//": {
          "metadata": {
            "path": "root/Default/test:print2/IamRole",
            "uniqueId": "root_testprint2_IamRole_1A5A4191",
          },
        },
        "assume_role_policy": "{\\"Version\\":\\"2012-10-17\\",\\"Statement\\":[{\\"Action\\":\\"sts:AssumeRole\\",\\"Principal\\":{\\"Service\\":\\"lambda.amazonaws.com\\"},\\"Effect\\":\\"Allow\\"}]}",
      },
    },
    "aws_iam_role_policy": {
      "root_testprint1_IamRolePolicy_806AD6C3": {
        "//": {
          "metadata": {
            "path": "root/Default/test:print1/IamRolePolicy",
            "uniqueId": "root_testprint1_IamRolePolicy_806AD6C3",
          },
        },
        "policy": "{\\"Version\\":\\"2012-10-17\\",\\"Statement\\":[{\\"Effect\\":\\"Allow\\",\\"Action\\":\\"none:null\\",\\"Resource\\":\\"*\\"}]}",
        "role": "\${aws_iam_role.root_testprint1_IamRole_AC783F9C.name}",
      },
      "root_testprint2_IamRolePolicy_D459BDAF": {
        "//": {
          "metadata": {
            "path": "root/Default/test:print2/IamRolePolicy",
            "uniqueId": "root_testprint2_IamRolePolicy_D459BDAF",
          },
        },
        "policy": "{\\"Version\\":\\"2012-10-17\\",\\"Statement\\":[{\\"Effect\\":\\"Allow\\",\\"Action\\":\\"none:null\\",\\"Resource\\":\\"*\\"}]}",
        "role": "\${aws_iam_role.root_testprint2_IamRole_1A5A4191.name}",
      },
    },
    "aws_iam_role_policy_attachment": {
      "root_testprint1_IamRolePolicyAttachment_E361420B": {
        "//": {
          "metadata": {
            "path": "root/Default/test:print1/IamRolePolicyAttachment",
            "uniqueId": "root_testprint1_IamRolePolicyAttachment_E361420B",
          },
        },
        "policy_arn": "arn:aws:iam::aws:policy/service-role/AWSLambdaBasicExecutionRole",
        "role": "\${aws_iam_role.root_testprint1_IamRole_AC783F9C.name}",
      },
      "root_testprint2_IamRolePolicyAttachment_00548F9A": {
        "//": {
          "metadata": {
            "path": "root/Default/test:print2/IamRolePolicyAttachment",
            "uniqueId": "root_testprint2_IamRolePolicyAttachment_00548F9A",
          },
        },
        "policy_arn": "arn:aws:iam::aws:policy/service-role/AWSLambdaBasicExecutionRole",
        "role": "\${aws_iam_role.root_testprint2_IamRole_1A5A4191.name}",
      },
    },
    "aws_lambda_function": {
      "root_testprint1_86EB7ADD": {
        "//": {
          "metadata": {
            "path": "root/Default/test:print1/Default",
            "uniqueId": "root_testprint1_86EB7ADD",
          },
        },
        "environment": {
          "variables": {
            "WING_FUNCTION_NAME": "test-print1-c85e6495",
          },
        },
        "function_name": "test-print1-c85e6495",
        "handler": "index.handler",
        "publish": true,
        "role": "\${aws_iam_role.root_testprint1_IamRole_AC783F9C.arn}",
        "runtime": "nodejs16.x",
        "s3_bucket": "\${aws_s3_bucket.root_testprint1_Code_EF1D7786.bucket}",
        "s3_key": "\${aws_s3_object.root_testprint1_S3Object_BF976A20.key}",
        "timeout": 30,
      },
      "root_testprint2_C35721E6": {
        "//": {
          "metadata": {
            "path": "root/Default/test:print2/Default",
            "uniqueId": "root_testprint2_C35721E6",
          },
        },
        "environment": {
          "variables": {
            "WING_FUNCTION_NAME": "test-print2-c864b24f",
          },
        },
        "function_name": "test-print2-c864b24f",
        "handler": "index.handler",
        "publish": true,
        "role": "\${aws_iam_role.root_testprint2_IamRole_1A5A4191.arn}",
        "runtime": "nodejs16.x",
        "s3_bucket": "\${aws_s3_bucket.root_testprint2_Code_0F714597.bucket}",
        "s3_key": "\${aws_s3_object.root_testprint2_S3Object_22A6E03D.key}",
        "timeout": 30,
      },
    },
    "aws_s3_bucket": {
      "root_testprint1_Code_EF1D7786": {
        "//": {
          "metadata": {
            "path": "root/Default/test:print1/Code",
            "uniqueId": "root_testprint1_Code_EF1D7786",
          },
        },
        "bucket_prefix": "code-c8dcf8b8-",
      },
      "root_testprint2_Code_0F714597": {
        "//": {
          "metadata": {
            "path": "root/Default/test:print2/Code",
            "uniqueId": "root_testprint2_Code_0F714597",
          },
        },
        "bucket_prefix": "code-c8d35efe-",
      },
    },
    "aws_s3_object": {
      "root_testprint1_S3Object_BF976A20": {
        "//": {
          "metadata": {
            "path": "root/Default/test:print1/S3Object",
            "uniqueId": "root_testprint1_S3Object_BF976A20",
          },
        },
        "bucket": "\${aws_s3_bucket.root_testprint1_Code_EF1D7786.bucket}",
        "key": "<ASSET_KEY>",
      },
    },
  },
}
`;

exports[`print.w > wing compile --target tf-aws > preflight.js 1`] = `
"const $stdlib = require('@winglang/sdk');
const $outdir = process.env.WINGSDK_SYNTH_DIR ?? \\".\\";

function __app(target) {
	switch (target) {
		case \\"sim\\":
			return $stdlib.sim.App;
		case \\"tfaws\\":
		case \\"tf-aws\\":
			return $stdlib.tfaws.App;
		case \\"tf-gcp\\":
			return $stdlib.tfgcp.App;
		case \\"tf-azure\\":
			return $stdlib.tfazure.App;
		case \\"awscdk\\":
			return $stdlib.awscdk.App;
		default:
			throw new Error(\`Unknown WING_TARGET value: \\"\${process.env.WING_TARGET ?? \\"\\"}\\"\`);
	}
}
const $App = __app(process.env.WING_TARGET);

const cloud = require('@winglang/sdk').cloud;
class MyApp extends $App {
constructor() {
  super({ outdir: $outdir, name: \\"print\\", plugins: $plugins });
  
  {console.log(\\"preflight print\\")};
  this.node.root.newAbstract(\\"@winglang/sdk.cloud.Function\\",this,\\"test:print1\\",new $stdlib.core.Inflight(this, \\"$Inflight1\\", {
    code: $stdlib.core.NodeJsCode.fromFile(require('path').resolve(__dirname, \\"proc.5d5065e7d4d5abb68575b6b618fc014e76b4159c3240fef327354a5900bb9fa6/index.js\\").replace(/\\\\\\\\/g, \\"/\\")),
    bindings: {
    }
  }));
  this.node.root.newAbstract(\\"@winglang/sdk.cloud.Function\\",this,\\"test:print2\\",new $stdlib.core.Inflight(this, \\"$Inflight2\\", {
    code: $stdlib.core.NodeJsCode.fromFile(require('path').resolve(__dirname, \\"proc.44e74a6db41cb5fd5b35696592c6a747e9831b228b4d1ce62b6e65f43dee835d/index.js\\").replace(/\\\\\\\\/g, \\"/\\")),
    bindings: {
    }
  }));
}
}
new MyApp().synth();"
`;

exports[`reassignment.w > wing compile --target tf-aws > R.inflight.js 1`] = `
"export class R_inflight  {
constructor({ f1 }) {

  this.f1 = f1;
}
}"
`;

exports[`reassignment.w > wing compile --target tf-aws > main.tf.json 1`] = `
{
  "//": {
    "metadata": {
      "backend": "local",
      "stackName": "root",
      "version": "0.15.2",
    },
    "outputs": {},
  },
  "provider": {
    "aws": [
      {},
    ],
  },
}
`;

exports[`reassignment.w > wing compile --target tf-aws > preflight.js 1`] = `
"const $stdlib = require('@winglang/sdk');
const $outdir = process.env.WINGSDK_SYNTH_DIR ?? \\".\\";

function __app(target) {
	switch (target) {
		case \\"sim\\":
			return $stdlib.sim.App;
		case \\"tfaws\\":
		case \\"tf-aws\\":
			return $stdlib.tfaws.App;
		case \\"tf-gcp\\":
			return $stdlib.tfgcp.App;
		case \\"tf-azure\\":
			return $stdlib.tfazure.App;
		case \\"awscdk\\":
			return $stdlib.awscdk.App;
		default:
			throw new Error(\`Unknown WING_TARGET value: \\"\${process.env.WING_TARGET ?? \\"\\"}\\"\`);
	}
}
const $App = __app(process.env.WING_TARGET);

class MyApp extends $App {
constructor() {
  super({ outdir: $outdir, name: \\"reassignment\\", plugins: $plugins });
  
  class R extends $stdlib.core.Resource {
  	constructor(scope, id, ) {
  	super(scope, id);
  {
    if (true) {
      this.f = 1;
      this.f1 = 0;
    }
  }
  }
  	 inc()  {
  	{
    this.f = (this.f + 1);
  }
  }
  	_toInflight() {
  	const f1_client = this._lift(this.f1);
  	const self_client_path = require('path').resolve(__dirname, \\"clients/R.inflight.js\\").replace(/\\\\\\\\/g, \\"/\\");
  	return $stdlib.core.NodeJsCode.fromInline(\`(new (require(\\"\${self_client_path}\\")).R_inflight({f1: \${f1_client}}))\`);
  }
  }
  
  let x = 5;
  {((cond) => {if (!cond) throw new Error(\`assertion failed: '(x === 5)'\`)})((x === 5))};
  x = (x + 1);
  {((cond) => {if (!cond) throw new Error(\`assertion failed: '(x === 6)'\`)})((x === 6))};
  const r = new R(this,\\"R\\");
  (r.inc());
  {((cond) => {if (!cond) throw new Error(\`assertion failed: '(r.f === 2)'\`)})((r.f === 2))};
  const f =  (arg) =>  {
  	{
    arg = 0;
    return arg;
  }
  };
  const y = 1;
  {((cond) => {if (!cond) throw new Error(\`assertion failed: '((f(y)) === 0)'\`)})(((f(y)) === 0))};
  {((cond) => {if (!cond) throw new Error(\`assertion failed: '(y === 1)'\`)})((y === 1))};
}
}
new MyApp().synth();"
`;

exports[`resource.w > wing compile --target tf-aws > Bar.inflight.js 1`] = `
"export class Bar_inflight  {
constructor({ b, foo, name }) {

  this.b = b;
  this.foo = foo;
  this.name = name;
}
async  my_method()  {
	{
  (await this.foo.foo_inc());
  (await this.b.put(\\"foo\\",\`counter is: \${(await this.foo.foo_get())}\`));
  return (await this.b.get(\\"foo\\"));
}
}}"
`;

exports[`resource.w > wing compile --target tf-aws > Foo.inflight.js 1`] = `
"export class Foo_inflight  {
constructor({ c }) {

  this.c = c;
}
async  foo_inc()  {
	{
  (await this.c.inc());
}
}
async  foo_get()  {
	{
  return (await this.c.peek());
}
}}"
`;

exports[`resource.w > wing compile --target tf-aws > index.js 1`] = `
"async handle() { const { bucket, res } = this; {
  const s = (await res.my_method());
  {((cond) => {if (!cond) throw new Error(\`assertion failed: '(s === \\"counter is: 1\\")'\`)})((s === \\"counter is: 1\\"))};
  {((cond) => {if (!cond) throw new Error(\`assertion failed: '((await bucket.list()).length === 1)'\`)})(((await bucket.list()).length === 1))};
} };"
`;

exports[`resource.w > wing compile --target tf-aws > main.tf.json 1`] = `
{
  "//": {
    "metadata": {
      "backend": "local",
      "stackName": "root",
      "version": "0.15.2",
    },
    "outputs": {},
  },
  "provider": {
    "aws": [
      {},
    ],
  },
  "resource": {
    "aws_dynamodb_table": {
      "root_Bar_Foo_cloudCounter_616CF239": {
        "//": {
          "metadata": {
            "path": "root/Default/Bar/Foo/cloud.Counter/Default",
            "uniqueId": "root_Bar_Foo_cloudCounter_616CF239",
          },
        },
        "attribute": [
          {
            "name": "id",
            "type": "S",
          },
        ],
        "billing_mode": "PAY_PER_REQUEST",
        "hash_key": "id",
        "name": "wing-counter-cloud.Counter-c8ef80ad",
      },
    },
    "aws_iam_role": {
      "root_test_IamRole_6CDC2D16": {
        "//": {
          "metadata": {
            "path": "root/Default/test/IamRole",
            "uniqueId": "root_test_IamRole_6CDC2D16",
          },
        },
        "assume_role_policy": "{\\"Version\\":\\"2012-10-17\\",\\"Statement\\":[{\\"Action\\":\\"sts:AssumeRole\\",\\"Principal\\":{\\"Service\\":\\"lambda.amazonaws.com\\"},\\"Effect\\":\\"Allow\\"}]}",
      },
    },
    "aws_iam_role_policy": {
      "root_test_IamRolePolicy_474A6820": {
        "//": {
          "metadata": {
            "path": "root/Default/test/IamRolePolicy",
            "uniqueId": "root_test_IamRolePolicy_474A6820",
          },
        },
        "policy": "{\\"Version\\":\\"2012-10-17\\",\\"Statement\\":[{\\"Action\\":[\\"s3:PutObject*\\",\\"s3:Abort*\\"],\\"Resource\\":[\\"\${aws_s3_bucket.root_cloudBucket_4F3C4F53.arn}\\",\\"\${aws_s3_bucket.root_cloudBucket_4F3C4F53.arn}/*\\"],\\"Effect\\":\\"Allow\\"},{\\"Action\\":[\\"s3:GetObject*\\",\\"s3:GetBucket*\\",\\"s3:List*\\"],\\"Resource\\":[\\"\${aws_s3_bucket.root_cloudBucket_4F3C4F53.arn}\\",\\"\${aws_s3_bucket.root_cloudBucket_4F3C4F53.arn}/*\\"],\\"Effect\\":\\"Allow\\"},{\\"Action\\":[\\"s3:GetObject*\\",\\"s3:GetBucket*\\",\\"s3:List*\\"],\\"Resource\\":[\\"\${aws_s3_bucket.root_cloudBucket_4F3C4F53.arn}\\",\\"\${aws_s3_bucket.root_cloudBucket_4F3C4F53.arn}/*\\"],\\"Effect\\":\\"Allow\\"},{\\"Action\\":[\\"s3:DeleteObject*\\",\\"s3:DeleteObjectVersion*\\",\\"s3:PutLifecycleConfiguration*\\"],\\"Resource\\":[\\"\${aws_s3_bucket.root_cloudBucket_4F3C4F53.arn}\\",\\"\${aws_s3_bucket.root_cloudBucket_4F3C4F53.arn}/*\\"],\\"Effect\\":\\"Allow\\"},{\\"Action\\":[\\"dynamodb:UpdateItem\\"],\\"Resource\\":\\"\${aws_dynamodb_table.root_Bar_Foo_cloudCounter_616CF239.arn}\\",\\"Effect\\":\\"Allow\\"},{\\"Action\\":[\\"dynamodb:GetItem\\"],\\"Resource\\":\\"\${aws_dynamodb_table.root_Bar_Foo_cloudCounter_616CF239.arn}\\",\\"Effect\\":\\"Allow\\"}]}",
        "role": "\${aws_iam_role.root_test_IamRole_6CDC2D16.name}",
      },
    },
    "aws_iam_role_policy_attachment": {
      "root_test_IamRolePolicyAttachment_1102A28A": {
        "//": {
          "metadata": {
            "path": "root/Default/test/IamRolePolicyAttachment",
            "uniqueId": "root_test_IamRolePolicyAttachment_1102A28A",
          },
        },
        "policy_arn": "arn:aws:iam::aws:policy/service-role/AWSLambdaBasicExecutionRole",
        "role": "\${aws_iam_role.root_test_IamRole_6CDC2D16.name}",
      },
    },
    "aws_lambda_function": {
      "root_test_AAE85061": {
        "//": {
          "metadata": {
            "path": "root/Default/test/Default",
            "uniqueId": "root_test_AAE85061",
          },
        },
        "environment": {
          "variables": {
            "BUCKET_NAME_d755b447": "\${aws_s3_bucket.root_cloudBucket_4F3C4F53.bucket}",
            "DYNAMODB_TABLE_NAME_c7446906": "\${aws_dynamodb_table.root_Bar_Foo_cloudCounter_616CF239.name}",
            "WING_FUNCTION_NAME": "test-c8b6eece",
          },
        },
        "function_name": "test-c8b6eece",
        "handler": "index.handler",
        "publish": true,
        "role": "\${aws_iam_role.root_test_IamRole_6CDC2D16.arn}",
        "runtime": "nodejs16.x",
        "s3_bucket": "\${aws_s3_bucket.root_test_Code_2D131EC2.bucket}",
        "s3_key": "\${aws_s3_object.root_test_S3Object_A16CD789.key}",
        "timeout": 30,
      },
    },
    "aws_s3_bucket": {
      "root_cloudBucket_4F3C4F53": {
        "//": {
          "metadata": {
            "path": "root/Default/cloud.Bucket/Default",
            "uniqueId": "root_cloudBucket_4F3C4F53",
          },
        },
        "bucket_prefix": "cloud-bucket-c87175e7-",
      },
      "root_test_Code_2D131EC2": {
        "//": {
          "metadata": {
            "path": "root/Default/test/Code",
            "uniqueId": "root_test_Code_2D131EC2",
          },
        },
        "bucket_prefix": "code-c883c33b-",
      },
    },
    "aws_s3_bucket_public_access_block": {
      "root_cloudBucket_PublicAccessBlock_319C1C2E": {
        "//": {
          "metadata": {
            "path": "root/Default/cloud.Bucket/PublicAccessBlock",
            "uniqueId": "root_cloudBucket_PublicAccessBlock_319C1C2E",
          },
        },
        "block_public_acls": true,
        "block_public_policy": true,
        "bucket": "\${aws_s3_bucket.root_cloudBucket_4F3C4F53.bucket}",
        "ignore_public_acls": true,
        "restrict_public_buckets": true,
      },
    },
    "aws_s3_bucket_server_side_encryption_configuration": {
      "root_cloudBucket_Encryption_8ED0CD9C": {
        "//": {
          "metadata": {
            "path": "root/Default/cloud.Bucket/Encryption",
            "uniqueId": "root_cloudBucket_Encryption_8ED0CD9C",
          },
        },
        "bucket": "\${aws_s3_bucket.root_cloudBucket_4F3C4F53.bucket}",
        "rule": [
          {
            "apply_server_side_encryption_by_default": {
              "sse_algorithm": "AES256",
            },
          },
        ],
      },
    },
    "aws_s3_object": {
      "root_test_S3Object_A16CD789": {
        "//": {
          "metadata": {
            "path": "root/Default/test/S3Object",
            "uniqueId": "root_test_S3Object_A16CD789",
          },
        },
        "bucket": "\${aws_s3_bucket.root_test_Code_2D131EC2.bucket}",
        "key": "<ASSET_KEY>",
      },
    },
  },
}
`;

exports[`resource.w > wing compile --target tf-aws > preflight.js 1`] = `
"const $stdlib = require('@winglang/sdk');
const $outdir = process.env.WINGSDK_SYNTH_DIR ?? \\".\\";

function __app(target) {
	switch (target) {
		case \\"sim\\":
			return $stdlib.sim.App;
		case \\"tfaws\\":
		case \\"tf-aws\\":
			return $stdlib.tfaws.App;
		case \\"tf-gcp\\":
			return $stdlib.tfgcp.App;
		case \\"tf-azure\\":
			return $stdlib.tfazure.App;
		case \\"awscdk\\":
			return $stdlib.awscdk.App;
		default:
			throw new Error(\`Unknown WING_TARGET value: \\"\${process.env.WING_TARGET ?? \\"\\"}\\"\`);
	}
}
const $App = __app(process.env.WING_TARGET);

const cloud = require('@winglang/sdk').cloud;
class MyApp extends $App {
constructor() {
  super({ outdir: $outdir, name: \\"resource\\", plugins: $plugins });
  
  class Foo extends $stdlib.core.Resource {
  	constructor(scope, id, ) {
  	super(scope, id);
  {
    this.c = this.node.root.newAbstract(\\"@winglang/sdk.cloud.Counter\\",this,\\"cloud.Counter\\");
  }
  }
  	
  	_toInflight() {
  	const c_client = this._lift(this.c);
  	const self_client_path = require('path').resolve(__dirname, \\"clients/Foo.inflight.js\\").replace(/\\\\\\\\/g, \\"/\\");
  	return $stdlib.core.NodeJsCode.fromInline(\`(new (require(\\"\${self_client_path}\\")).Foo_inflight({c: \${c_client}}))\`);
  }
  }
  Foo._annotateInflight(\\"foo_inc\\", {\\"this.c\\": { ops: [\\"inc\\"] }});
  Foo._annotateInflight(\\"foo_get\\", {\\"this.c\\": { ops: [\\"peek\\"] }});
  class Bar extends $stdlib.core.Resource {
  	constructor(scope, id, name, b) {
  	super(scope, id);
  {
    this.name = name;
    this.b = b;
    this.foo = new Foo(this,\\"Foo\\");
  }
  }
  	
  	_toInflight() {
  	const b_client = this._lift(this.b);
  const foo_client = this._lift(this.foo);
  const name_client = this._lift(this.name);
  	const self_client_path = require('path').resolve(__dirname, \\"clients/Bar.inflight.js\\").replace(/\\\\\\\\/g, \\"/\\");
  	return $stdlib.core.NodeJsCode.fromInline(\`(new (require(\\"\${self_client_path}\\")).Bar_inflight({b: \${b_client}, foo: \${foo_client}, name: \${name_client}}))\`);
  }
  }
  Bar._annotateInflight(\\"my_method\\", {\\"this.b\\": { ops: [\\"get\\",\\"put\\"] },\\"this.foo\\": { ops: [\\"foo_get\\",\\"foo_inc\\"] }});
  const bucket = this.node.root.newAbstract(\\"@winglang/sdk.cloud.Bucket\\",this,\\"cloud.Bucket\\");
  const res = new Bar(this,\\"Bar\\",\\"Arr\\",bucket);
  this.node.root.newAbstract(\\"@winglang/sdk.cloud.Function\\",this,\\"test\\",new $stdlib.core.Inflight(this, \\"$Inflight1\\", {
    code: $stdlib.core.NodeJsCode.fromFile(require('path').resolve(__dirname, \\"proc.e50bc85b13df379286b4aa72aa88788422e26d9146adbc9bba989a8a59253a73/index.js\\").replace(/\\\\\\\\/g, \\"/\\")),
    bindings: {
      bucket: {
        obj: bucket,
        ops: [\\"delete\\",\\"get\\",\\"get_json\\",\\"list\\",\\"put\\",\\"put_json\\"]
      },
      res: {
        obj: res,
        ops: [\\"my_method\\"]
      },
    }
  }));
}
}
new MyApp().synth();"
`;

exports[`statements_if.w > wing compile --target tf-aws > index.js 1`] = `
"async handle(s) { const {  } = this; {
  if (true) {
    const x = 2;
    if ((true && ((x + 2) === 4))) {
      if ((true && ((x + 3) === 4))) {
        {((cond) => {if (!cond) throw new Error(\`assertion failed: 'false'\`)})(false)};
      } else if ((true && ((x + 3) === 6))) {
        {((cond) => {if (!cond) throw new Error(\`assertion failed: 'false'\`)})(false)};
      } else if ((false || ((x + 3) === 5))) {
        {((cond) => {if (!cond) throw new Error(\`assertion failed: 'true'\`)})(true)};
      } else {
        {((cond) => {if (!cond) throw new Error(\`assertion failed: 'false'\`)})(false)};
      }
    } else {
      {((cond) => {if (!cond) throw new Error(\`assertion failed: 'false'\`)})(false)};
    }
  }
} };"
`;

exports[`statements_if.w > wing compile --target tf-aws > main.tf.json 1`] = `
{
  "//": {
    "metadata": {
      "backend": "local",
      "stackName": "root",
      "version": "0.15.2",
    },
    "outputs": {},
  },
  "provider": {
    "aws": [
      {},
    ],
  },
  "resource": {
    "aws_iam_role": {
      "root_test_IamRole_6CDC2D16": {
        "//": {
          "metadata": {
            "path": "root/Default/test/IamRole",
            "uniqueId": "root_test_IamRole_6CDC2D16",
          },
        },
        "assume_role_policy": "{\\"Version\\":\\"2012-10-17\\",\\"Statement\\":[{\\"Action\\":\\"sts:AssumeRole\\",\\"Principal\\":{\\"Service\\":\\"lambda.amazonaws.com\\"},\\"Effect\\":\\"Allow\\"}]}",
      },
    },
    "aws_iam_role_policy": {
      "root_test_IamRolePolicy_474A6820": {
        "//": {
          "metadata": {
            "path": "root/Default/test/IamRolePolicy",
            "uniqueId": "root_test_IamRolePolicy_474A6820",
          },
        },
        "policy": "{\\"Version\\":\\"2012-10-17\\",\\"Statement\\":[{\\"Effect\\":\\"Allow\\",\\"Action\\":\\"none:null\\",\\"Resource\\":\\"*\\"}]}",
        "role": "\${aws_iam_role.root_test_IamRole_6CDC2D16.name}",
      },
    },
    "aws_iam_role_policy_attachment": {
      "root_test_IamRolePolicyAttachment_1102A28A": {
        "//": {
          "metadata": {
            "path": "root/Default/test/IamRolePolicyAttachment",
            "uniqueId": "root_test_IamRolePolicyAttachment_1102A28A",
          },
        },
        "policy_arn": "arn:aws:iam::aws:policy/service-role/AWSLambdaBasicExecutionRole",
        "role": "\${aws_iam_role.root_test_IamRole_6CDC2D16.name}",
      },
    },
    "aws_lambda_function": {
      "root_test_AAE85061": {
        "//": {
          "metadata": {
            "path": "root/Default/test/Default",
            "uniqueId": "root_test_AAE85061",
          },
        },
        "environment": {
          "variables": {
            "WING_FUNCTION_NAME": "test-c8b6eece",
          },
        },
        "function_name": "test-c8b6eece",
        "handler": "index.handler",
        "publish": true,
        "role": "\${aws_iam_role.root_test_IamRole_6CDC2D16.arn}",
        "runtime": "nodejs16.x",
        "s3_bucket": "\${aws_s3_bucket.root_test_Code_2D131EC2.bucket}",
        "s3_key": "\${aws_s3_object.root_test_S3Object_A16CD789.key}",
        "timeout": 30,
      },
    },
    "aws_s3_bucket": {
      "root_test_Code_2D131EC2": {
        "//": {
          "metadata": {
            "path": "root/Default/test/Code",
            "uniqueId": "root_test_Code_2D131EC2",
          },
        },
        "bucket_prefix": "code-c883c33b-",
      },
    },
    "aws_s3_object": {
      "root_test_S3Object_A16CD789": {
        "//": {
          "metadata": {
            "path": "root/Default/test/S3Object",
            "uniqueId": "root_test_S3Object_A16CD789",
          },
        },
        "bucket": "\${aws_s3_bucket.root_test_Code_2D131EC2.bucket}",
        "key": "<ASSET_KEY>",
      },
    },
  },
}
`;

exports[`statements_if.w > wing compile --target tf-aws > preflight.js 1`] = `
"const $stdlib = require('@winglang/sdk');
const $outdir = process.env.WINGSDK_SYNTH_DIR ?? \\".\\";

function __app(target) {
	switch (target) {
		case \\"sim\\":
			return $stdlib.sim.App;
		case \\"tfaws\\":
		case \\"tf-aws\\":
			return $stdlib.tfaws.App;
		case \\"tf-gcp\\":
			return $stdlib.tfgcp.App;
		case \\"tf-azure\\":
			return $stdlib.tfazure.App;
		case \\"awscdk\\":
			return $stdlib.awscdk.App;
		default:
			throw new Error(\`Unknown WING_TARGET value: \\"\${process.env.WING_TARGET ?? \\"\\"}\\"\`);
	}
}
const $App = __app(process.env.WING_TARGET);

const cloud = require('@winglang/sdk').cloud;
class MyApp extends $App {
constructor() {
  super({ outdir: $outdir, name: \\"statements_if\\", plugins: $plugins });
  
  if (true) {
    const x = 2;
    const f = false;
    if ((true && ((x + 2) === 4))) {
      if ((true && ((x + 3) === 4))) {
        {((cond) => {if (!cond) throw new Error(\`assertion failed: 'false'\`)})(false)};
      } else if ((true && ((x + 3) === 6))) {
        {((cond) => {if (!cond) throw new Error(\`assertion failed: 'false'\`)})(false)};
      } else if ((false || ((x + 3) === 5))) {
        {((cond) => {if (!cond) throw new Error(\`assertion failed: 'true'\`)})(true)};
      } else if ((!f)) {
        {((cond) => {if (!cond) throw new Error(\`assertion failed: '(!(!(!f)))'\`)})((!(!(!f))))};
      } else {
        {((cond) => {if (!cond) throw new Error(\`assertion failed: 'false'\`)})(false)};
      }
    } else {
      {((cond) => {if (!cond) throw new Error(\`assertion failed: 'false'\`)})(false)};
    }
  }
  this.node.root.newAbstract(\\"@winglang/sdk.cloud.Function\\",this,\\"test\\",new $stdlib.core.Inflight(this, \\"$Inflight1\\", {
    code: $stdlib.core.NodeJsCode.fromFile(require('path').resolve(__dirname, \\"proc.09c5e24751d9ba1246f91518f2f7f5c5d1102a09d0b1acff479ae27ad134090f/index.js\\").replace(/\\\\\\\\/g, \\"/\\")),
    bindings: {
    }
  }));
}
}
new MyApp().synth();"
`;

exports[`statements_variable_declarations.w > wing compile --target tf-aws > main.tf.json 1`] = `
{
  "//": {
    "metadata": {
      "backend": "local",
      "stackName": "root",
      "version": "0.15.2",
    },
    "outputs": {},
  },
  "provider": {
    "aws": [
      {},
    ],
  },
}
`;

exports[`statements_variable_declarations.w > wing compile --target tf-aws > preflight.js 1`] = `
"const $stdlib = require('@winglang/sdk');
const $outdir = process.env.WINGSDK_SYNTH_DIR ?? \\".\\";

function __app(target) {
	switch (target) {
		case \\"sim\\":
			return $stdlib.sim.App;
		case \\"tfaws\\":
		case \\"tf-aws\\":
			return $stdlib.tfaws.App;
		case \\"tf-gcp\\":
			return $stdlib.tfgcp.App;
		case \\"tf-azure\\":
			return $stdlib.tfazure.App;
		case \\"awscdk\\":
			return $stdlib.awscdk.App;
		default:
			throw new Error(\`Unknown WING_TARGET value: \\"\${process.env.WING_TARGET ?? \\"\\"}\\"\`);
	}
}
const $App = __app(process.env.WING_TARGET);

class MyApp extends $App {
constructor() {
  super({ outdir: $outdir, name: \\"statements_variable_declarations\\", plugins: $plugins });
  
  const x = 2;
  const y = x;
}
}
new MyApp().synth();"
`;

exports[`static_members.w > wing compile --target tf-aws > Foo.inflight.js 1`] = `
"export class Foo_inflight  {
constructor({ instance_field }) {

  this.instance_field = instance_field;
}
async static get_123()  {
	{
  return 123;
}
}}"
`;

exports[`static_members.w > wing compile --target tf-aws > index.js 1`] = `
"async handle(s) { const {  } = this; {
  class InflightClass
  {
   constructor()  {
  	{
  }
  }
  
   inflight_method()  {
  	{
    return \\"Inflight method\\";
  }
  }
  static static_inflight_method()  {
  	{
    return \\"Static inflight method\\";
  }
  }
  }
  const inflight_class = new InflightClass();
  {((cond) => {if (!cond) throw new Error(\`assertion failed: '((await inflight_class.inflight_method()) === \\"Inflight method\\")'\`)})(((await inflight_class.inflight_method()) === \\"Inflight method\\"))};
  {((cond) => {if (!cond) throw new Error(\`assertion failed: '((await InflightClass.static_inflight_method()) === \\"Static inflight method\\")'\`)})(((await InflightClass.static_inflight_method()) === \\"Static inflight method\\"))};
} };"
`;

exports[`static_members.w > wing compile --target tf-aws > main.tf.json 1`] = `
{
  "//": {
    "metadata": {
      "backend": "local",
      "stackName": "root",
      "version": "0.15.2",
    },
    "outputs": {},
  },
  "provider": {
    "aws": [
      {},
    ],
  },
  "resource": {
    "aws_iam_role": {
      "root_test_IamRole_6CDC2D16": {
        "//": {
          "metadata": {
            "path": "root/Default/test/IamRole",
            "uniqueId": "root_test_IamRole_6CDC2D16",
          },
        },
        "assume_role_policy": "{\\"Version\\":\\"2012-10-17\\",\\"Statement\\":[{\\"Action\\":\\"sts:AssumeRole\\",\\"Principal\\":{\\"Service\\":\\"lambda.amazonaws.com\\"},\\"Effect\\":\\"Allow\\"}]}",
      },
    },
    "aws_iam_role_policy": {
      "root_test_IamRolePolicy_474A6820": {
        "//": {
          "metadata": {
            "path": "root/Default/test/IamRolePolicy",
            "uniqueId": "root_test_IamRolePolicy_474A6820",
          },
        },
        "policy": "{\\"Version\\":\\"2012-10-17\\",\\"Statement\\":[{\\"Effect\\":\\"Allow\\",\\"Action\\":\\"none:null\\",\\"Resource\\":\\"*\\"}]}",
        "role": "\${aws_iam_role.root_test_IamRole_6CDC2D16.name}",
      },
    },
    "aws_iam_role_policy_attachment": {
      "root_test_IamRolePolicyAttachment_1102A28A": {
        "//": {
          "metadata": {
            "path": "root/Default/test/IamRolePolicyAttachment",
            "uniqueId": "root_test_IamRolePolicyAttachment_1102A28A",
          },
        },
        "policy_arn": "arn:aws:iam::aws:policy/service-role/AWSLambdaBasicExecutionRole",
        "role": "\${aws_iam_role.root_test_IamRole_6CDC2D16.name}",
      },
    },
    "aws_lambda_function": {
      "root_test_AAE85061": {
        "//": {
          "metadata": {
            "path": "root/Default/test/Default",
            "uniqueId": "root_test_AAE85061",
          },
        },
        "environment": {
          "variables": {
            "WING_FUNCTION_NAME": "test-c8b6eece",
          },
        },
        "function_name": "test-c8b6eece",
        "handler": "index.handler",
        "publish": true,
        "role": "\${aws_iam_role.root_test_IamRole_6CDC2D16.arn}",
        "runtime": "nodejs16.x",
        "s3_bucket": "\${aws_s3_bucket.root_test_Code_2D131EC2.bucket}",
        "s3_key": "\${aws_s3_object.root_test_S3Object_A16CD789.key}",
        "timeout": 30,
      },
    },
    "aws_s3_bucket": {
      "root_test_Code_2D131EC2": {
        "//": {
          "metadata": {
            "path": "root/Default/test/Code",
            "uniqueId": "root_test_Code_2D131EC2",
          },
        },
        "bucket_prefix": "code-c883c33b-",
      },
    },
    "aws_s3_object": {
      "root_test_S3Object_A16CD789": {
        "//": {
          "metadata": {
            "path": "root/Default/test/S3Object",
            "uniqueId": "root_test_S3Object_A16CD789",
          },
        },
        "bucket": "\${aws_s3_bucket.root_test_Code_2D131EC2.bucket}",
        "key": "<ASSET_KEY>",
      },
    },
  },
}
`;

exports[`static_members.w > wing compile --target tf-aws > preflight.js 1`] = `
"const $stdlib = require('@winglang/sdk');
const $outdir = process.env.WINGSDK_SYNTH_DIR ?? \\".\\";

function __app(target) {
	switch (target) {
		case \\"sim\\":
			return $stdlib.sim.App;
		case \\"tfaws\\":
		case \\"tf-aws\\":
			return $stdlib.tfaws.App;
		case \\"tf-gcp\\":
			return $stdlib.tfgcp.App;
		case \\"tf-azure\\":
			return $stdlib.tfazure.App;
		case \\"awscdk\\":
			return $stdlib.awscdk.App;
		default:
			throw new Error(\`Unknown WING_TARGET value: \\"\${process.env.WING_TARGET ?? \\"\\"}\\"\`);
	}
}
const $App = __app(process.env.WING_TARGET);

const cloud = require('@winglang/sdk').cloud;
class MyApp extends $App {
constructor() {
  super({ outdir: $outdir, name: \\"static_members\\", plugins: $plugins });
  
  class Foo extends $stdlib.core.Resource {
  	constructor(scope, id, ) {
  	super(scope, id);
  {
    this.instance_field = 100;
  }
  }
  	static m()  {
  	{
    return 99;
  }
  }
  	_toInflight() {
  	const instance_field_client = this._lift(this.instance_field);
  	const self_client_path = require('path').resolve(__dirname, \\"clients/Foo.inflight.js\\").replace(/\\\\\\\\/g, \\"/\\");
  	return $stdlib.core.NodeJsCode.fromInline(\`(new (require(\\"\${self_client_path}\\")).Foo_inflight({instance_field: \${instance_field_client}}))\`);
  }
  }
  Foo._annotateInflight(\\"get_123\\", {});
  const foo = new Foo(this,\\"Foo\\");
  {((cond) => {if (!cond) throw new Error(\`assertion failed: '(foo.instance_field === 100)'\`)})((foo.instance_field === 100))};
  {((cond) => {if (!cond) throw new Error(\`assertion failed: '((Foo.m()) === 99)'\`)})(((Foo.m()) === 99))};
  this.node.root.newAbstract(\\"@winglang/sdk.cloud.Function\\",this,\\"test\\",new $stdlib.core.Inflight(this, \\"$Inflight1\\", {
    code: $stdlib.core.NodeJsCode.fromFile(require('path').resolve(__dirname, \\"proc.8b58045c72709175549d51937a233ff65ac5e5aa12e83837daf5ea7baf9f224b/index.js\\").replace(/\\\\\\\\/g, \\"/\\")),
    bindings: {
    }
  }));
}
}
new MyApp().synth();"
`;

exports[`std_containers.w > wing compile --target tf-aws > main.tf.json 1`] = `
{
  "//": {
    "metadata": {
      "backend": "local",
      "stackName": "root",
      "version": "0.15.2",
    },
    "outputs": {},
  },
  "provider": {
    "aws": [
      {},
    ],
  },
}
`;

exports[`std_containers.w > wing compile --target tf-aws > preflight.js 1`] = `
"const $stdlib = require('@winglang/sdk');
const $outdir = process.env.WINGSDK_SYNTH_DIR ?? \\".\\";

function __app(target) {
	switch (target) {
		case \\"sim\\":
			return $stdlib.sim.App;
		case \\"tfaws\\":
		case \\"tf-aws\\":
			return $stdlib.tfaws.App;
		case \\"tf-gcp\\":
			return $stdlib.tfgcp.App;
		case \\"tf-azure\\":
			return $stdlib.tfazure.App;
		case \\"awscdk\\":
			return $stdlib.awscdk.App;
		default:
			throw new Error(\`Unknown WING_TARGET value: \\"\${process.env.WING_TARGET ?? \\"\\"}\\"\`);
	}
}
const $App = __app(process.env.WING_TARGET);

class MyApp extends $App {
constructor() {
  super({ outdir: $outdir, name: \\"std_containers\\", plugins: $plugins });
  
  const s_array = Object.freeze([\\"one\\", \\"two\\"]);
  const mut_array = [...(s_array)];
  (mut_array.push(\\"three\\"));
  const immut_array = Object.freeze([...(mut_array)]);
  const s = (s_array.at(1));
  {((cond) => {if (!cond) throw new Error(\`assertion failed: '(s === \\"two\\")'\`)})((s === \\"two\\"))};
  {((cond) => {if (!cond) throw new Error(\`assertion failed: '((s_array.at(1)) === \\"two\\")'\`)})(((s_array.at(1)) === \\"two\\"))};
  {((cond) => {if (!cond) throw new Error(\`assertion failed: '(s_array.length === 2)'\`)})((s_array.length === 2))};
  {((cond) => {if (!cond) throw new Error(\`assertion failed: '(immut_array.length === 3)'\`)})((immut_array.length === 3))};
  const s_array2 = Object.freeze([\\"if\\", \\"you\\", \\"build\\", \\"it\\"]);
  const s_array3 = Object.freeze([\\"he\\", \\"will\\", \\"come\\", \\"for\\", \\"you\\"]);
  const merged_array = (s_array2.concat(s_array3));
  {((cond) => {if (!cond) throw new Error(\`assertion failed: '(merged_array.length === 9)'\`)})((merged_array.length === 9))};
  {((cond) => {if (!cond) throw new Error(\`assertion failed: '((merged_array.at(5)) === \\"will\\")'\`)})(((merged_array.at(5)) === \\"will\\"))};
  {((cond) => {if (!cond) throw new Error(\`assertion failed: 'merged_array.includes(\\"build\\")'\`)})(merged_array.includes(\\"build\\"))};
  {((cond) => {if (!cond) throw new Error(\`assertion failed: '(!merged_array.includes(\\"bring\\"))'\`)})((!merged_array.includes(\\"bring\\")))};
  {((cond) => {if (!cond) throw new Error(\`assertion failed: '(merged_array.indexOf(\\"you\\") === 1)'\`)})((merged_array.indexOf(\\"you\\") === 1))};
  {((cond) => {if (!cond) throw new Error(\`assertion failed: '((merged_array.join(\\" \\")) === \\"if you build it he will come for you\\")'\`)})(((merged_array.join(\\" \\")) === \\"if you build it he will come for you\\"))};
  {((cond) => {if (!cond) throw new Error(\`assertion failed: '((merged_array.join()) === \\"if,you,build,it,he,will,come,for,you\\")'\`)})(((merged_array.join()) === \\"if,you,build,it,he,will,come,for,you\\"))};
  {((cond) => {if (!cond) throw new Error(\`assertion failed: '(merged_array.lastIndexOf(\\"you\\") === 8)'\`)})((merged_array.lastIndexOf(\\"you\\") === 8))};
  const mut_array2 = [\\"how\\", \\"does\\", \\"that\\", \\"look\\"];
  const merged_mut_array = (mut_array.concat(mut_array2));
  {((cond) => {if (!cond) throw new Error(\`assertion failed: '(merged_mut_array.length === 7)'\`)})((merged_mut_array.length === 7))};
  {((cond) => {if (!cond) throw new Error(\`assertion failed: '((merged_mut_array.at(5)) === \\"that\\")'\`)})(((merged_mut_array.at(5)) === \\"that\\"))};
  const s_set = Object.freeze(new Set([\\"one\\", \\"two\\"]));
  const mut_set = new Set(s_set);
  (mut_set.add(\\"three\\"));
  const immut_set = Object.freeze(new Set(mut_set));
  {((cond) => {if (!cond) throw new Error(\`assertion failed: '(s_set.has(\\"one\\"))'\`)})((s_set.has(\\"one\\")))};
  {((cond) => {if (!cond) throw new Error(\`assertion failed: '(s_set.size === 2)'\`)})((s_set.size === 2))};
  {((cond) => {if (!cond) throw new Error(\`assertion failed: '(immut_set.size === 3)'\`)})((immut_set.size === 3))};
  const s_map = Object.freeze({\\"one\\":1,\\"two\\":2});
  const nested_map = Object.freeze({\\"a\\":Object.freeze({\\"b\\":Object.freeze({\\"c\\":\\"hello\\"})})});
  const mut_map = {...(s_map)};
  ((obj, args) => { obj[args[0]] = args[1]; })(mut_map, [\\"five\\",5]);
  const immut_map = Object.freeze({...(mut_map)});
  {((cond) => {if (!cond) throw new Error(\`assertion failed: '((s_map)[\\"one\\"] === 1)'\`)})(((s_map)[\\"one\\"] === 1))};
  {((cond) => {if (!cond) throw new Error(\`assertion failed: '(Object.keys(s_map).length === 2)'\`)})((Object.keys(s_map).length === 2))};
  {((cond) => {if (!cond) throw new Error(\`assertion failed: '(Object.keys(immut_map).length === 3)'\`)})((Object.keys(immut_map).length === 3))};
  {((cond) => {if (!cond) throw new Error(\`assertion failed: '((((nested_map)[\\"a\\"])[\\"b\\"])[\\"c\\"] === \\"hello\\")'\`)})(((((nested_map)[\\"a\\"])[\\"b\\"])[\\"c\\"] === \\"hello\\"))};
}
}
new MyApp().synth();"
`;

exports[`std_string.w > wing compile --target tf-aws > index.js 1`] = `
"async handle() { const { s1, s2 } = this; {
  {console.log(\`index of \\\\\\"s\\\\\\" in s1 is \${s1.indexOf(\\"s\\")}\`)};
  {console.log((await (await s1.split(\\" \\")).at(1)))};
  {console.log((await s1.concat(s2)))};
} };"
`;

exports[`std_string.w > wing compile --target tf-aws > main.tf.json 1`] = `
{
  "//": {
    "metadata": {
      "backend": "local",
      "stackName": "root",
      "version": "0.15.2",
    },
    "outputs": {},
  },
  "provider": {
    "aws": [
      {},
    ],
  },
  "resource": {
    "aws_iam_role": {
      "root_teststring_IamRole_A23B11BC": {
        "//": {
          "metadata": {
            "path": "root/Default/test:string/IamRole",
            "uniqueId": "root_teststring_IamRole_A23B11BC",
          },
        },
        "assume_role_policy": "{\\"Version\\":\\"2012-10-17\\",\\"Statement\\":[{\\"Action\\":\\"sts:AssumeRole\\",\\"Principal\\":{\\"Service\\":\\"lambda.amazonaws.com\\"},\\"Effect\\":\\"Allow\\"}]}",
      },
    },
    "aws_iam_role_policy": {
      "root_teststring_IamRolePolicy_E68C254E": {
        "//": {
          "metadata": {
            "path": "root/Default/test:string/IamRolePolicy",
            "uniqueId": "root_teststring_IamRolePolicy_E68C254E",
          },
        },
        "policy": "{\\"Version\\":\\"2012-10-17\\",\\"Statement\\":[{\\"Effect\\":\\"Allow\\",\\"Action\\":\\"none:null\\",\\"Resource\\":\\"*\\"}]}",
        "role": "\${aws_iam_role.root_teststring_IamRole_A23B11BC.name}",
      },
    },
    "aws_iam_role_policy_attachment": {
      "root_teststring_IamRolePolicyAttachment_CF9D26FE": {
        "//": {
          "metadata": {
            "path": "root/Default/test:string/IamRolePolicyAttachment",
            "uniqueId": "root_teststring_IamRolePolicyAttachment_CF9D26FE",
          },
        },
        "policy_arn": "arn:aws:iam::aws:policy/service-role/AWSLambdaBasicExecutionRole",
        "role": "\${aws_iam_role.root_teststring_IamRole_A23B11BC.name}",
      },
    },
    "aws_lambda_function": {
      "root_teststring_0FD8A9C3": {
        "//": {
          "metadata": {
            "path": "root/Default/test:string/Default",
            "uniqueId": "root_teststring_0FD8A9C3",
          },
        },
        "environment": {
          "variables": {
            "WING_FUNCTION_NAME": "test-string-c8b12930",
          },
        },
        "function_name": "test-string-c8b12930",
        "handler": "index.handler",
        "publish": true,
        "role": "\${aws_iam_role.root_teststring_IamRole_A23B11BC.arn}",
        "runtime": "nodejs16.x",
        "s3_bucket": "\${aws_s3_bucket.root_teststring_Code_042172E8.bucket}",
        "s3_key": "\${aws_s3_object.root_teststring_S3Object_9049C921.key}",
        "timeout": 30,
      },
    },
    "aws_s3_bucket": {
      "root_teststring_Code_042172E8": {
        "//": {
          "metadata": {
            "path": "root/Default/test:string/Code",
            "uniqueId": "root_teststring_Code_042172E8",
          },
        },
        "bucket_prefix": "code-c8c4d274-",
      },
    },
    "aws_s3_object": {
      "root_teststring_S3Object_9049C921": {
        "//": {
          "metadata": {
            "path": "root/Default/test:string/S3Object",
            "uniqueId": "root_teststring_S3Object_9049C921",
          },
        },
        "bucket": "\${aws_s3_bucket.root_teststring_Code_042172E8.bucket}",
        "key": "<ASSET_KEY>",
      },
    },
  },
}
`;

exports[`std_string.w > wing compile --target tf-aws > preflight.js 1`] = `
"const $stdlib = require('@winglang/sdk');
const $outdir = process.env.WINGSDK_SYNTH_DIR ?? \\".\\";

function __app(target) {
	switch (target) {
		case \\"sim\\":
			return $stdlib.sim.App;
		case \\"tfaws\\":
		case \\"tf-aws\\":
			return $stdlib.tfaws.App;
		case \\"tf-gcp\\":
			return $stdlib.tfgcp.App;
		case \\"tf-azure\\":
			return $stdlib.tfazure.App;
		case \\"awscdk\\":
			return $stdlib.awscdk.App;
		default:
			throw new Error(\`Unknown WING_TARGET value: \\"\${process.env.WING_TARGET ?? \\"\\"}\\"\`);
	}
}
const $App = __app(process.env.WING_TARGET);

const cloud = require('@winglang/sdk').cloud;
class MyApp extends $App {
constructor() {
  super({ outdir: $outdir, name: \\"std_string\\", plugins: $plugins });
  
  const s1 = \\"some string\\";
  const s2 = \\"s are immutable\\";
  {((cond) => {if (!cond) throw new Error(\`assertion failed: '(s1.length === 11)'\`)})((s1.length === 11))};
  {((cond) => {if (!cond) throw new Error(\`assertion failed: '((s1.at(7)) === \\"r\\")'\`)})(((s1.at(7)) === \\"r\\"))};
  {((cond) => {if (!cond) throw new Error(\`assertion failed: '((s1.concat(s2)) === \\"some strings are immutable\\")'\`)})(((s1.concat(s2)) === \\"some strings are immutable\\"))};
  {((cond) => {if (!cond) throw new Error(\`assertion failed: 's1.includes(\\"some\\")'\`)})(s1.includes(\\"some\\"))};
  {((cond) => {if (!cond) throw new Error(\`assertion failed: '(!\\"some\\".includes(s1))'\`)})((!\\"some\\".includes(s1)))};
  {((cond) => {if (!cond) throw new Error(\`assertion failed: 's1.endsWith(\\"string\\")'\`)})(s1.endsWith(\\"string\\"))};
  {((cond) => {if (!cond) throw new Error(\`assertion failed: '(s1.indexOf(\\"s\\") === 0)'\`)})((s1.indexOf(\\"s\\") === 0))};
  {((cond) => {if (!cond) throw new Error(\`assertion failed: '(\\"Some String\\".toLocaleLowerCase() === \\"some string\\")'\`)})((\\"Some String\\".toLocaleLowerCase() === \\"some string\\"))};
  {((cond) => {if (!cond) throw new Error(\`assertion failed: '(((s1.split(\\" \\")).at(0)) === \\"some\\")'\`)})((((s1.split(\\" \\")).at(0)) === \\"some\\"))};
  {((cond) => {if (!cond) throw new Error(\`assertion failed: 's1.startsWith(\\"some\\")'\`)})(s1.startsWith(\\"some\\"))};
  {((cond) => {if (!cond) throw new Error(\`assertion failed: '((s1.substring(5)) === \\"string\\")'\`)})(((s1.substring(5)) === \\"string\\"))};
  {((cond) => {if (!cond) throw new Error(\`assertion failed: '((s1.substring(5,7)) === \\"st\\")'\`)})(((s1.substring(5,7)) === \\"st\\"))};
  {((cond) => {if (!cond) throw new Error(\`assertion failed: '((\\"   some string   \\".trim()) === \\"some string\\")'\`)})(((\\"   some string   \\".trim()) === \\"some string\\"))};
  {((cond) => {if (!cond) throw new Error(\`assertion failed: '(\\"Some String\\".toLocaleUpperCase() === \\"SOME STRING\\")'\`)})((\\"Some String\\".toLocaleUpperCase() === \\"SOME STRING\\"))};
  this.node.root.newAbstract(\\"@winglang/sdk.cloud.Function\\",this,\\"test:string\\",new $stdlib.core.Inflight(this, \\"$Inflight1\\", {
    code: $stdlib.core.NodeJsCode.fromFile(require('path').resolve(__dirname, \\"proc.0fb01e81c63b003d77d6245e36ba84561e3e2d3268e69a7c975f81cfe7565fac/index.js\\").replace(/\\\\\\\\/g, \\"/\\")),
    bindings: {
      s1: {
        obj: s1,
        ops: []
      },
      s2: {
        obj: s2,
        ops: []
      },
    }
  }));
}
}
new MyApp().synth();"
`;

exports[`test_bucket.w > wing compile --target tf-aws > index.js 1`] = `
"async handle(_) { const { b } = this; {
  (await b.put(\\"hello.txt\\",\\"world\\"));
  {((cond) => {if (!cond) throw new Error(\`assertion failed: '((await b.get(\\"hello.txt\\")) === \\"world\\")'\`)})(((await b.get(\\"hello.txt\\")) === \\"world\\"))};
} };"
`;

exports[`test_bucket.w > wing compile --target tf-aws > index.js 2`] = `
"async handle(_) { const { b } = this; {
  {((cond) => {if (!cond) throw new Error(\`assertion failed: '((await b.list()).length === 0)'\`)})(((await b.list()).length === 0))};
  (await b.put(\\"hello.txt\\",\\"world\\"));
  {((cond) => {if (!cond) throw new Error(\`assertion failed: '((await b.list()).length === 1)'\`)})(((await b.list()).length === 1))};
} };"
`;

exports[`test_bucket.w > wing compile --target tf-aws > main.tf.json 1`] = `
{
  "//": {
    "metadata": {
      "backend": "local",
      "stackName": "root",
      "version": "0.15.2",
    },
    "outputs": {},
  },
  "provider": {
    "aws": [
      {},
    ],
  },
  "resource": {
    "aws_iam_role": {
      "root_testget_IamRole_DD77F38A": {
        "//": {
          "metadata": {
            "path": "root/Default/test:get/IamRole",
            "uniqueId": "root_testget_IamRole_DD77F38A",
          },
        },
        "assume_role_policy": "{\\"Version\\":\\"2012-10-17\\",\\"Statement\\":[{\\"Action\\":\\"sts:AssumeRole\\",\\"Principal\\":{\\"Service\\":\\"lambda.amazonaws.com\\"},\\"Effect\\":\\"Allow\\"}]}",
      },
      "root_testput_IamRole_1BBF32A6": {
        "//": {
          "metadata": {
            "path": "root/Default/test:put/IamRole",
            "uniqueId": "root_testput_IamRole_1BBF32A6",
          },
        },
        "assume_role_policy": "{\\"Version\\":\\"2012-10-17\\",\\"Statement\\":[{\\"Action\\":\\"sts:AssumeRole\\",\\"Principal\\":{\\"Service\\":\\"lambda.amazonaws.com\\"},\\"Effect\\":\\"Allow\\"}]}",
      },
    },
    "aws_iam_role_policy": {
      "root_testget_IamRolePolicy_2CFB696B": {
        "//": {
          "metadata": {
            "path": "root/Default/test:get/IamRolePolicy",
            "uniqueId": "root_testget_IamRolePolicy_2CFB696B",
          },
        },
        "policy": "{\\"Version\\":\\"2012-10-17\\",\\"Statement\\":[{\\"Action\\":[\\"s3:PutObject*\\",\\"s3:Abort*\\"],\\"Resource\\":[\\"\${aws_s3_bucket.root_cloudBucket_4F3C4F53.arn}\\",\\"\${aws_s3_bucket.root_cloudBucket_4F3C4F53.arn}/*\\"],\\"Effect\\":\\"Allow\\"},{\\"Action\\":[\\"s3:GetObject*\\",\\"s3:GetBucket*\\",\\"s3:List*\\"],\\"Resource\\":[\\"\${aws_s3_bucket.root_cloudBucket_4F3C4F53.arn}\\",\\"\${aws_s3_bucket.root_cloudBucket_4F3C4F53.arn}/*\\"],\\"Effect\\":\\"Allow\\"},{\\"Action\\":[\\"s3:GetObject*\\",\\"s3:GetBucket*\\",\\"s3:List*\\"],\\"Resource\\":[\\"\${aws_s3_bucket.root_cloudBucket_4F3C4F53.arn}\\",\\"\${aws_s3_bucket.root_cloudBucket_4F3C4F53.arn}/*\\"],\\"Effect\\":\\"Allow\\"},{\\"Action\\":[\\"s3:DeleteObject*\\",\\"s3:DeleteObjectVersion*\\",\\"s3:PutLifecycleConfiguration*\\"],\\"Resource\\":[\\"\${aws_s3_bucket.root_cloudBucket_4F3C4F53.arn}\\",\\"\${aws_s3_bucket.root_cloudBucket_4F3C4F53.arn}/*\\"],\\"Effect\\":\\"Allow\\"}]}",
        "role": "\${aws_iam_role.root_testget_IamRole_DD77F38A.name}",
      },
      "root_testput_IamRolePolicy_98659F09": {
        "//": {
          "metadata": {
            "path": "root/Default/test:put/IamRolePolicy",
            "uniqueId": "root_testput_IamRolePolicy_98659F09",
          },
        },
        "policy": "{\\"Version\\":\\"2012-10-17\\",\\"Statement\\":[{\\"Action\\":[\\"s3:PutObject*\\",\\"s3:Abort*\\"],\\"Resource\\":[\\"\${aws_s3_bucket.root_cloudBucket_4F3C4F53.arn}\\",\\"\${aws_s3_bucket.root_cloudBucket_4F3C4F53.arn}/*\\"],\\"Effect\\":\\"Allow\\"},{\\"Action\\":[\\"s3:GetObject*\\",\\"s3:GetBucket*\\",\\"s3:List*\\"],\\"Resource\\":[\\"\${aws_s3_bucket.root_cloudBucket_4F3C4F53.arn}\\",\\"\${aws_s3_bucket.root_cloudBucket_4F3C4F53.arn}/*\\"],\\"Effect\\":\\"Allow\\"},{\\"Action\\":[\\"s3:GetObject*\\",\\"s3:GetBucket*\\",\\"s3:List*\\"],\\"Resource\\":[\\"\${aws_s3_bucket.root_cloudBucket_4F3C4F53.arn}\\",\\"\${aws_s3_bucket.root_cloudBucket_4F3C4F53.arn}/*\\"],\\"Effect\\":\\"Allow\\"},{\\"Action\\":[\\"s3:DeleteObject*\\",\\"s3:DeleteObjectVersion*\\",\\"s3:PutLifecycleConfiguration*\\"],\\"Resource\\":[\\"\${aws_s3_bucket.root_cloudBucket_4F3C4F53.arn}\\",\\"\${aws_s3_bucket.root_cloudBucket_4F3C4F53.arn}/*\\"],\\"Effect\\":\\"Allow\\"}]}",
        "role": "\${aws_iam_role.root_testput_IamRole_1BBF32A6.name}",
      },
    },
    "aws_iam_role_policy_attachment": {
      "root_testget_IamRolePolicyAttachment_1BD905A8": {
        "//": {
          "metadata": {
            "path": "root/Default/test:get/IamRolePolicyAttachment",
            "uniqueId": "root_testget_IamRolePolicyAttachment_1BD905A8",
          },
        },
        "policy_arn": "arn:aws:iam::aws:policy/service-role/AWSLambdaBasicExecutionRole",
        "role": "\${aws_iam_role.root_testget_IamRole_DD77F38A.name}",
      },
      "root_testput_IamRolePolicyAttachment_E73FB6BB": {
        "//": {
          "metadata": {
            "path": "root/Default/test:put/IamRolePolicyAttachment",
            "uniqueId": "root_testput_IamRolePolicyAttachment_E73FB6BB",
          },
        },
        "policy_arn": "arn:aws:iam::aws:policy/service-role/AWSLambdaBasicExecutionRole",
        "role": "\${aws_iam_role.root_testput_IamRole_1BBF32A6.name}",
      },
    },
    "aws_lambda_function": {
      "root_testget_D2443E25": {
        "//": {
          "metadata": {
            "path": "root/Default/test:get/Default",
            "uniqueId": "root_testget_D2443E25",
          },
        },
        "environment": {
          "variables": {
            "BUCKET_NAME_d755b447": "\${aws_s3_bucket.root_cloudBucket_4F3C4F53.bucket}",
            "WING_FUNCTION_NAME": "test-get-c8e58069",
          },
        },
        "function_name": "test-get-c8e58069",
        "handler": "index.handler",
        "publish": true,
        "role": "\${aws_iam_role.root_testget_IamRole_DD77F38A.arn}",
        "runtime": "nodejs16.x",
        "s3_bucket": "\${aws_s3_bucket.root_testget_Code_EC989716.bucket}",
        "s3_key": "\${aws_s3_object.root_testget_S3Object_071392B9.key}",
        "timeout": 30,
      },
      "root_testput_449428F9": {
        "//": {
          "metadata": {
            "path": "root/Default/test:put/Default",
            "uniqueId": "root_testput_449428F9",
          },
        },
        "environment": {
          "variables": {
            "BUCKET_NAME_d755b447": "\${aws_s3_bucket.root_cloudBucket_4F3C4F53.bucket}",
            "WING_FUNCTION_NAME": "test-put-c899ce9b",
          },
        },
        "function_name": "test-put-c899ce9b",
        "handler": "index.handler",
        "publish": true,
        "role": "\${aws_iam_role.root_testput_IamRole_1BBF32A6.arn}",
        "runtime": "nodejs16.x",
        "s3_bucket": "\${aws_s3_bucket.root_testput_Code_DE7653AD.bucket}",
        "s3_key": "\${aws_s3_object.root_testput_S3Object_30BF1DDD.key}",
        "timeout": 30,
      },
    },
    "aws_s3_bucket": {
      "root_cloudBucket_4F3C4F53": {
        "//": {
          "metadata": {
            "path": "root/Default/cloud.Bucket/Default",
            "uniqueId": "root_cloudBucket_4F3C4F53",
          },
        },
        "bucket_prefix": "cloud-bucket-c87175e7-",
      },
      "root_testget_Code_EC989716": {
        "//": {
          "metadata": {
            "path": "root/Default/test:get/Code",
            "uniqueId": "root_testget_Code_EC989716",
          },
        },
        "bucket_prefix": "code-c8071909-",
      },
      "root_testput_Code_DE7653AD": {
        "//": {
          "metadata": {
            "path": "root/Default/test:put/Code",
            "uniqueId": "root_testput_Code_DE7653AD",
          },
        },
        "bucket_prefix": "code-c8ab7128-",
      },
    },
    "aws_s3_bucket_public_access_block": {
      "root_cloudBucket_PublicAccessBlock_319C1C2E": {
        "//": {
          "metadata": {
            "path": "root/Default/cloud.Bucket/PublicAccessBlock",
            "uniqueId": "root_cloudBucket_PublicAccessBlock_319C1C2E",
          },
        },
        "block_public_acls": true,
        "block_public_policy": true,
        "bucket": "\${aws_s3_bucket.root_cloudBucket_4F3C4F53.bucket}",
        "ignore_public_acls": true,
        "restrict_public_buckets": true,
      },
    },
    "aws_s3_bucket_server_side_encryption_configuration": {
      "root_cloudBucket_Encryption_8ED0CD9C": {
        "//": {
          "metadata": {
            "path": "root/Default/cloud.Bucket/Encryption",
            "uniqueId": "root_cloudBucket_Encryption_8ED0CD9C",
          },
        },
        "bucket": "\${aws_s3_bucket.root_cloudBucket_4F3C4F53.bucket}",
        "rule": [
          {
            "apply_server_side_encryption_by_default": {
              "sse_algorithm": "AES256",
            },
          },
        ],
      },
    },
    "aws_s3_object": {
      "root_testget_S3Object_071392B9": {
        "//": {
          "metadata": {
            "path": "root/Default/test:get/S3Object",
            "uniqueId": "root_testget_S3Object_071392B9",
          },
        },
        "bucket": "\${aws_s3_bucket.root_testget_Code_EC989716.bucket}",
        "key": "<ASSET_KEY>",
      },
    },
  },
}
`;

exports[`test_bucket.w > wing compile --target tf-aws > preflight.js 1`] = `
"const $stdlib = require('@winglang/sdk');
const $outdir = process.env.WINGSDK_SYNTH_DIR ?? \\".\\";

function __app(target) {
	switch (target) {
		case \\"sim\\":
			return $stdlib.sim.App;
		case \\"tfaws\\":
		case \\"tf-aws\\":
			return $stdlib.tfaws.App;
		case \\"tf-gcp\\":
			return $stdlib.tfgcp.App;
		case \\"tf-azure\\":
			return $stdlib.tfazure.App;
		case \\"awscdk\\":
			return $stdlib.awscdk.App;
		default:
			throw new Error(\`Unknown WING_TARGET value: \\"\${process.env.WING_TARGET ?? \\"\\"}\\"\`);
	}
}
const $App = __app(process.env.WING_TARGET);

const cloud = require('@winglang/sdk').cloud;
class MyApp extends $App {
constructor() {
  super({ outdir: $outdir, name: \\"test_bucket\\", plugins: $plugins });
  
  const b = this.node.root.newAbstract(\\"@winglang/sdk.cloud.Bucket\\",this,\\"cloud.Bucket\\");
  this.node.root.newAbstract(\\"@winglang/sdk.cloud.Function\\",this,\\"test:put\\",new $stdlib.core.Inflight(this, \\"$Inflight1\\", {
    code: $stdlib.core.NodeJsCode.fromFile(require('path').resolve(__dirname, \\"proc.9f10a129b90bc1328dcb1e6194e3902931d1011d95e46825362ef5b06ec17380/index.js\\").replace(/\\\\\\\\/g, \\"/\\")),
    bindings: {
      b: {
        obj: b,
        ops: [\\"delete\\",\\"get\\",\\"get_json\\",\\"list\\",\\"put\\",\\"put_json\\"]
      },
    }
  }));
  this.node.root.newAbstract(\\"@winglang/sdk.cloud.Function\\",this,\\"test:get\\",new $stdlib.core.Inflight(this, \\"$Inflight2\\", {
    code: $stdlib.core.NodeJsCode.fromFile(require('path').resolve(__dirname, \\"proc.1b9abefaef8ce4230db863000273d2c12bacb97e33ac10e6c8b50341e415fdac/index.js\\").replace(/\\\\\\\\/g, \\"/\\")),
    bindings: {
      b: {
        obj: b,
        ops: [\\"delete\\",\\"get\\",\\"get_json\\",\\"list\\",\\"put\\",\\"put_json\\"]
      },
    }
  }));
}
}
new MyApp().synth();"
`;

exports[`try_catch.w > wing compile --target tf-aws > main.tf.json 1`] = `
{
  "//": {
    "metadata": {
      "backend": "local",
      "stackName": "root",
      "version": "0.15.2",
    },
    "outputs": {},
  },
  "provider": {
    "aws": [
      {},
    ],
  },
}
`;

exports[`try_catch.w > wing compile --target tf-aws > preflight.js 1`] = `
"const $stdlib = require('@winglang/sdk');
const $outdir = process.env.WINGSDK_SYNTH_DIR ?? \\".\\";

function __app(target) {
	switch (target) {
		case \\"sim\\":
			return $stdlib.sim.App;
		case \\"tfaws\\":
		case \\"tf-aws\\":
			return $stdlib.tfaws.App;
		case \\"tf-gcp\\":
			return $stdlib.tfgcp.App;
		case \\"tf-azure\\":
			return $stdlib.tfazure.App;
		case \\"awscdk\\":
			return $stdlib.awscdk.App;
		default:
			throw new Error(\`Unknown WING_TARGET value: \\"\${process.env.WING_TARGET ?? \\"\\"}\\"\`);
	}
}
const $App = __app(process.env.WING_TARGET);

class MyApp extends $App {
constructor() {
  super({ outdir: $outdir, name: \\"try_catch\\", plugins: $plugins });
  
  let x = \\"\\";
  try {
  	{
    {((msg) => {throw new Error(msg)})(\\"hello\\")};
    x = \\"no way I got here\\";
  }
  } catch ($error_e) {
  	const e = $error_e.message;
  	{
    {((cond) => {if (!cond) throw new Error(\`assertion failed: '(e === \\"hello\\")'\`)})((e === \\"hello\\"))};
    x = \\"caught\\";
  }
  } finally {
  	{
    {((cond) => {if (!cond) throw new Error(\`assertion failed: '(x === \\"caught\\")'\`)})((x === \\"caught\\"))};
    x = \\"finally\\";
  };
  }
  {((cond) => {if (!cond) throw new Error(\`assertion failed: '(x === \\"finally\\")'\`)})((x === \\"finally\\"))};
  try {
  	{
    x = \\"I got here\\";
  }
  } catch ($error_e) {
  	const e = $error_e.message;
  	{
    x = \\"caught\\";
  }
  } finally {
  	{
    {((cond) => {if (!cond) throw new Error(\`assertion failed: '(x === \\"I got here\\")'\`)})((x === \\"I got here\\"))};
    x = \\"finally\\";
  };
  }
  {((cond) => {if (!cond) throw new Error(\`assertion failed: '(x === \\"finally\\")'\`)})((x === \\"finally\\"))};
  try {
  	{
    {((msg) => {throw new Error(msg)})(\\"hello\\")};
  }
  } catch  {
  	
  	
  } finally {
  	{
    x = \\"finally with no catch\\";
  };
  }
  {((cond) => {if (!cond) throw new Error(\`assertion failed: '(x === \\"finally with no catch\\")'\`)})((x === \\"finally with no catch\\"))};
  try {
  	{
  }
  } catch  {
  	
  	
  } finally {
  	{
    x = \\"finally with no catch and no exception\\";
  };
  }
  {((cond) => {if (!cond) throw new Error(\`assertion failed: '(x === \\"finally with no catch and no exception\\")'\`)})((x === \\"finally with no catch and no exception\\"))};
  {((cond) => {if (!cond) throw new Error(\`assertion failed: '((( () =>  {
  	{
    try {
    	{
    }
    } catch  {
    	
    	
    } finally {
    	{
      return 1;
    };
    }
  }
  })()) === 1)'\`)})(((( () =>  {
  	{
    try {
    	{
    }
    } catch  {
    	
    	
    } finally {
    	{
      return 1;
    };
    }
  }
  })()) === 1))};
  {((cond) => {if (!cond) throw new Error(\`assertion failed: '((( () =>  {
  	{
    try {
    	{
      {((msg) => {throw new Error(msg)})(\\"\\")};
    }
    } catch  {
    	
    	{
      return 2;
    }
    } finally {
    	
    }
  }
  })()) === 2)'\`)})(((( () =>  {
  	{
    try {
    	{
      {((msg) => {throw new Error(msg)})(\\"\\")};
    }
    } catch  {
    	
    	{
      return 2;
    }
    } finally {
    	
    }
  }
  })()) === 2))};
  {((cond) => {if (!cond) throw new Error(\`assertion failed: '((( () =>  {
  	{
    try {
    	{
      return 3;
    }
    } catch  {
    	
    	
    } finally {
    	{
    };
    }
  }
  })()) === 3)'\`)})(((( () =>  {
  	{
    try {
    	{
      return 3;
    }
    } catch  {
    	
    	
    } finally {
    	{
    };
    }
  }
  })()) === 3))};
}
}
new MyApp().synth();"
`;

exports[`user-defined-resources-captures.w > wing compile --target tf-aws > MyResource.inflight.js 1`] = `
"export class MyResource_inflight  {
constructor({ array_of_queues, array_of_str, map_of_num, my_bool, my_num, my_resource, my_str, set_of_str }) {

  this.array_of_queues = array_of_queues;
  this.array_of_str = array_of_str;
  this.map_of_num = map_of_num;
  this.my_bool = my_bool;
  this.my_num = my_num;
  this.my_resource = my_resource;
  this.my_str = my_str;
  this.set_of_str = set_of_str;
}
async  capture_resource()  {
	{
  (await this.my_resource.put(\\"f1.txt\\",\\"f1\\"));
  {((cond) => {if (!cond) throw new Error(\`assertion failed: '((await this.my_resource.get(\\"f1.txt\\")) === \\"f1\\")'\`)})(((await this.my_resource.get(\\"f1.txt\\")) === \\"f1\\"))};
  {((cond) => {if (!cond) throw new Error(\`assertion failed: '((await this.my_resource.list()).length === 1)'\`)})(((await this.my_resource.list()).length === 1))};
}
}
async  capture_primitives()  {
	{
  {((cond) => {if (!cond) throw new Error(\`assertion failed: '(this.my_str === \\"my_string\\")'\`)})((this.my_str === \\"my_string\\"))};
  {((cond) => {if (!cond) throw new Error(\`assertion failed: '(this.my_num === 42)'\`)})((this.my_num === 42))};
  {((cond) => {if (!cond) throw new Error(\`assertion failed: '(this.my_bool === true)'\`)})((this.my_bool === true))};
}
}
async  capture_array()  {
	{
  {((cond) => {if (!cond) throw new Error(\`assertion failed: '(this.array_of_str.length === 2)'\`)})((this.array_of_str.length === 2))};
  {((cond) => {if (!cond) throw new Error(\`assertion failed: '((await this.array_of_str.at(0)) === \\"s1\\")'\`)})(((await this.array_of_str.at(0)) === \\"s1\\"))};
  {((cond) => {if (!cond) throw new Error(\`assertion failed: '((await this.array_of_str.at(1)) === \\"s2\\")'\`)})(((await this.array_of_str.at(1)) === \\"s2\\"))};
}
}
async  capture_map()  {
	{
  {((cond) => {if (!cond) throw new Error(\`assertion failed: '((this.map_of_num)[\\"k1\\"] === 11)'\`)})(((this.map_of_num)[\\"k1\\"] === 11))};
  {((cond) => {if (!cond) throw new Error(\`assertion failed: '((this.map_of_num)[\\"k2\\"] === 22)'\`)})(((this.map_of_num)[\\"k2\\"] === 22))};
}
}
async  capture_set()  {
	{
  {((cond) => {if (!cond) throw new Error(\`assertion failed: '(await this.set_of_str.has(\\"s1\\"))'\`)})((await this.set_of_str.has(\\"s1\\")))};
  {((cond) => {if (!cond) throw new Error(\`assertion failed: '(await this.set_of_str.has(\\"s2\\"))'\`)})((await this.set_of_str.has(\\"s2\\")))};
  {((cond) => {if (!cond) throw new Error(\`assertion failed: '(!(await this.set_of_str.has(\\"s3\\")))'\`)})((!(await this.set_of_str.has(\\"s3\\"))))};
}
}
async  capture_array_of_queues()  {
	{
  (await (await this.array_of_queues.at(0)).push(\\"q1\\"));
  (await (await this.array_of_queues.at(1)).push(\\"q2\\"));
}
}}"
`;

exports[`user-defined-resources-captures.w > wing compile --target tf-aws > index.js 1`] = `
"async handle() { const { r } = this; {
  (await r.capture_array_of_queues());
} };"
`;

exports[`user-defined-resources-captures.w > wing compile --target tf-aws > index.js 2`] = `
"async handle() { const { r } = this; {
  (await r.capture_primitives());
} };"
`;

exports[`user-defined-resources-captures.w > wing compile --target tf-aws > index.js 3`] = `
"async handle() { const { r } = this; {
  (await r.capture_map());
} };"
`;

exports[`user-defined-resources-captures.w > wing compile --target tf-aws > index.js 4`] = `
"async handle() { const { r } = this; {
  (await r.capture_resource());
} };"
`;

exports[`user-defined-resources-captures.w > wing compile --target tf-aws > index.js 5`] = `
"async handle() { const { r } = this; {
  (await r.capture_set());
} };"
`;

exports[`user-defined-resources-captures.w > wing compile --target tf-aws > index.js 6`] = `
"async handle() { const { r } = this; {
  (await r.capture_array());
} };"
`;

exports[`user-defined-resources-captures.w > wing compile --target tf-aws > main.tf.json 1`] = `
{
  "//": {
    "metadata": {
      "backend": "local",
      "stackName": "root",
      "version": "0.15.2",
    },
    "outputs": {},
  },
  "provider": {
    "aws": [
      {},
    ],
  },
  "resource": {
    "aws_iam_role": {
      "root_testcapturearray_IamRole_0E03D456": {
        "//": {
          "metadata": {
            "path": "root/Default/test:capture_array/IamRole",
            "uniqueId": "root_testcapturearray_IamRole_0E03D456",
          },
        },
        "assume_role_policy": "{\\"Version\\":\\"2012-10-17\\",\\"Statement\\":[{\\"Action\\":\\"sts:AssumeRole\\",\\"Principal\\":{\\"Service\\":\\"lambda.amazonaws.com\\"},\\"Effect\\":\\"Allow\\"}]}",
      },
      "root_testcapturearrayofqueues_IamRole_223C9195": {
        "//": {
          "metadata": {
            "path": "root/Default/test:capture_array_of_queues/IamRole",
            "uniqueId": "root_testcapturearrayofqueues_IamRole_223C9195",
          },
        },
        "assume_role_policy": "{\\"Version\\":\\"2012-10-17\\",\\"Statement\\":[{\\"Action\\":\\"sts:AssumeRole\\",\\"Principal\\":{\\"Service\\":\\"lambda.amazonaws.com\\"},\\"Effect\\":\\"Allow\\"}]}",
      },
      "root_testcapturemap_IamRole_1B5F9F5E": {
        "//": {
          "metadata": {
            "path": "root/Default/test:capture_map/IamRole",
            "uniqueId": "root_testcapturemap_IamRole_1B5F9F5E",
          },
        },
        "assume_role_policy": "{\\"Version\\":\\"2012-10-17\\",\\"Statement\\":[{\\"Action\\":\\"sts:AssumeRole\\",\\"Principal\\":{\\"Service\\":\\"lambda.amazonaws.com\\"},\\"Effect\\":\\"Allow\\"}]}",
      },
      "root_testcaptureprimitives_IamRole_67F1EAC9": {
        "//": {
          "metadata": {
            "path": "root/Default/test:capture_primitives/IamRole",
            "uniqueId": "root_testcaptureprimitives_IamRole_67F1EAC9",
          },
        },
        "assume_role_policy": "{\\"Version\\":\\"2012-10-17\\",\\"Statement\\":[{\\"Action\\":\\"sts:AssumeRole\\",\\"Principal\\":{\\"Service\\":\\"lambda.amazonaws.com\\"},\\"Effect\\":\\"Allow\\"}]}",
      },
      "root_testcaptureresource_IamRole_69F520A4": {
        "//": {
          "metadata": {
            "path": "root/Default/test:capture_resource/IamRole",
            "uniqueId": "root_testcaptureresource_IamRole_69F520A4",
          },
        },
        "assume_role_policy": "{\\"Version\\":\\"2012-10-17\\",\\"Statement\\":[{\\"Action\\":\\"sts:AssumeRole\\",\\"Principal\\":{\\"Service\\":\\"lambda.amazonaws.com\\"},\\"Effect\\":\\"Allow\\"}]}",
      },
      "root_testcaptureset_IamRole_1FCDC76B": {
        "//": {
          "metadata": {
            "path": "root/Default/test:capture_set/IamRole",
            "uniqueId": "root_testcaptureset_IamRole_1FCDC76B",
          },
        },
        "assume_role_policy": "{\\"Version\\":\\"2012-10-17\\",\\"Statement\\":[{\\"Action\\":\\"sts:AssumeRole\\",\\"Principal\\":{\\"Service\\":\\"lambda.amazonaws.com\\"},\\"Effect\\":\\"Allow\\"}]}",
      },
    },
    "aws_iam_role_policy": {
      "root_testcapturearray_IamRolePolicy_FBEBD531": {
        "//": {
          "metadata": {
            "path": "root/Default/test:capture_array/IamRolePolicy",
            "uniqueId": "root_testcapturearray_IamRolePolicy_FBEBD531",
          },
        },
        "policy": "{\\"Version\\":\\"2012-10-17\\",\\"Statement\\":[{\\"Action\\":[\\"s3:PutObject*\\",\\"s3:Abort*\\"],\\"Resource\\":[\\"\${aws_s3_bucket.root_MyResource_cloudBucket_AF30D75E.arn}\\",\\"\${aws_s3_bucket.root_MyResource_cloudBucket_AF30D75E.arn}/*\\"],\\"Effect\\":\\"Allow\\"},{\\"Action\\":[\\"s3:GetObject*\\",\\"s3:GetBucket*\\",\\"s3:List*\\"],\\"Resource\\":[\\"\${aws_s3_bucket.root_MyResource_cloudBucket_AF30D75E.arn}\\",\\"\${aws_s3_bucket.root_MyResource_cloudBucket_AF30D75E.arn}/*\\"],\\"Effect\\":\\"Allow\\"},{\\"Action\\":[\\"s3:GetObject*\\",\\"s3:GetBucket*\\",\\"s3:List*\\"],\\"Resource\\":[\\"\${aws_s3_bucket.root_MyResource_cloudBucket_AF30D75E.arn}\\",\\"\${aws_s3_bucket.root_MyResource_cloudBucket_AF30D75E.arn}/*\\"],\\"Effect\\":\\"Allow\\"}]}",
        "role": "\${aws_iam_role.root_testcapturearray_IamRole_0E03D456.name}",
      },
      "root_testcapturearrayofqueues_IamRolePolicy_C28D32CE": {
        "//": {
          "metadata": {
            "path": "root/Default/test:capture_array_of_queues/IamRolePolicy",
            "uniqueId": "root_testcapturearrayofqueues_IamRolePolicy_C28D32CE",
          },
        },
        "policy": "{\\"Version\\":\\"2012-10-17\\",\\"Statement\\":[{\\"Action\\":[\\"s3:PutObject*\\",\\"s3:Abort*\\"],\\"Resource\\":[\\"\${aws_s3_bucket.root_MyResource_cloudBucket_AF30D75E.arn}\\",\\"\${aws_s3_bucket.root_MyResource_cloudBucket_AF30D75E.arn}/*\\"],\\"Effect\\":\\"Allow\\"},{\\"Action\\":[\\"s3:GetObject*\\",\\"s3:GetBucket*\\",\\"s3:List*\\"],\\"Resource\\":[\\"\${aws_s3_bucket.root_MyResource_cloudBucket_AF30D75E.arn}\\",\\"\${aws_s3_bucket.root_MyResource_cloudBucket_AF30D75E.arn}/*\\"],\\"Effect\\":\\"Allow\\"},{\\"Action\\":[\\"s3:GetObject*\\",\\"s3:GetBucket*\\",\\"s3:List*\\"],\\"Resource\\":[\\"\${aws_s3_bucket.root_MyResource_cloudBucket_AF30D75E.arn}\\",\\"\${aws_s3_bucket.root_MyResource_cloudBucket_AF30D75E.arn}/*\\"],\\"Effect\\":\\"Allow\\"}]}",
        "role": "\${aws_iam_role.root_testcapturearrayofqueues_IamRole_223C9195.name}",
      },
      "root_testcapturemap_IamRolePolicy_8E51A860": {
        "//": {
          "metadata": {
            "path": "root/Default/test:capture_map/IamRolePolicy",
            "uniqueId": "root_testcapturemap_IamRolePolicy_8E51A860",
          },
        },
        "policy": "{\\"Version\\":\\"2012-10-17\\",\\"Statement\\":[{\\"Action\\":[\\"s3:PutObject*\\",\\"s3:Abort*\\"],\\"Resource\\":[\\"\${aws_s3_bucket.root_MyResource_cloudBucket_AF30D75E.arn}\\",\\"\${aws_s3_bucket.root_MyResource_cloudBucket_AF30D75E.arn}/*\\"],\\"Effect\\":\\"Allow\\"},{\\"Action\\":[\\"s3:GetObject*\\",\\"s3:GetBucket*\\",\\"s3:List*\\"],\\"Resource\\":[\\"\${aws_s3_bucket.root_MyResource_cloudBucket_AF30D75E.arn}\\",\\"\${aws_s3_bucket.root_MyResource_cloudBucket_AF30D75E.arn}/*\\"],\\"Effect\\":\\"Allow\\"},{\\"Action\\":[\\"s3:GetObject*\\",\\"s3:GetBucket*\\",\\"s3:List*\\"],\\"Resource\\":[\\"\${aws_s3_bucket.root_MyResource_cloudBucket_AF30D75E.arn}\\",\\"\${aws_s3_bucket.root_MyResource_cloudBucket_AF30D75E.arn}/*\\"],\\"Effect\\":\\"Allow\\"}]}",
        "role": "\${aws_iam_role.root_testcapturemap_IamRole_1B5F9F5E.name}",
      },
      "root_testcaptureprimitives_IamRolePolicy_E3C1E921": {
        "//": {
          "metadata": {
            "path": "root/Default/test:capture_primitives/IamRolePolicy",
            "uniqueId": "root_testcaptureprimitives_IamRolePolicy_E3C1E921",
          },
        },
        "policy": "{\\"Version\\":\\"2012-10-17\\",\\"Statement\\":[{\\"Action\\":[\\"s3:PutObject*\\",\\"s3:Abort*\\"],\\"Resource\\":[\\"\${aws_s3_bucket.root_MyResource_cloudBucket_AF30D75E.arn}\\",\\"\${aws_s3_bucket.root_MyResource_cloudBucket_AF30D75E.arn}/*\\"],\\"Effect\\":\\"Allow\\"},{\\"Action\\":[\\"s3:GetObject*\\",\\"s3:GetBucket*\\",\\"s3:List*\\"],\\"Resource\\":[\\"\${aws_s3_bucket.root_MyResource_cloudBucket_AF30D75E.arn}\\",\\"\${aws_s3_bucket.root_MyResource_cloudBucket_AF30D75E.arn}/*\\"],\\"Effect\\":\\"Allow\\"},{\\"Action\\":[\\"s3:GetObject*\\",\\"s3:GetBucket*\\",\\"s3:List*\\"],\\"Resource\\":[\\"\${aws_s3_bucket.root_MyResource_cloudBucket_AF30D75E.arn}\\",\\"\${aws_s3_bucket.root_MyResource_cloudBucket_AF30D75E.arn}/*\\"],\\"Effect\\":\\"Allow\\"}]}",
        "role": "\${aws_iam_role.root_testcaptureprimitives_IamRole_67F1EAC9.name}",
      },
      "root_testcaptureresource_IamRolePolicy_86C59E76": {
        "//": {
          "metadata": {
            "path": "root/Default/test:capture_resource/IamRolePolicy",
            "uniqueId": "root_testcaptureresource_IamRolePolicy_86C59E76",
          },
        },
        "policy": "{\\"Version\\":\\"2012-10-17\\",\\"Statement\\":[{\\"Action\\":[\\"s3:PutObject*\\",\\"s3:Abort*\\"],\\"Resource\\":[\\"\${aws_s3_bucket.root_MyResource_cloudBucket_AF30D75E.arn}\\",\\"\${aws_s3_bucket.root_MyResource_cloudBucket_AF30D75E.arn}/*\\"],\\"Effect\\":\\"Allow\\"},{\\"Action\\":[\\"s3:GetObject*\\",\\"s3:GetBucket*\\",\\"s3:List*\\"],\\"Resource\\":[\\"\${aws_s3_bucket.root_MyResource_cloudBucket_AF30D75E.arn}\\",\\"\${aws_s3_bucket.root_MyResource_cloudBucket_AF30D75E.arn}/*\\"],\\"Effect\\":\\"Allow\\"},{\\"Action\\":[\\"s3:GetObject*\\",\\"s3:GetBucket*\\",\\"s3:List*\\"],\\"Resource\\":[\\"\${aws_s3_bucket.root_MyResource_cloudBucket_AF30D75E.arn}\\",\\"\${aws_s3_bucket.root_MyResource_cloudBucket_AF30D75E.arn}/*\\"],\\"Effect\\":\\"Allow\\"}]}",
        "role": "\${aws_iam_role.root_testcaptureresource_IamRole_69F520A4.name}",
      },
      "root_testcaptureset_IamRolePolicy_D409E226": {
        "//": {
          "metadata": {
            "path": "root/Default/test:capture_set/IamRolePolicy",
            "uniqueId": "root_testcaptureset_IamRolePolicy_D409E226",
          },
        },
        "policy": "{\\"Version\\":\\"2012-10-17\\",\\"Statement\\":[{\\"Action\\":[\\"s3:PutObject*\\",\\"s3:Abort*\\"],\\"Resource\\":[\\"\${aws_s3_bucket.root_MyResource_cloudBucket_AF30D75E.arn}\\",\\"\${aws_s3_bucket.root_MyResource_cloudBucket_AF30D75E.arn}/*\\"],\\"Effect\\":\\"Allow\\"},{\\"Action\\":[\\"s3:GetObject*\\",\\"s3:GetBucket*\\",\\"s3:List*\\"],\\"Resource\\":[\\"\${aws_s3_bucket.root_MyResource_cloudBucket_AF30D75E.arn}\\",\\"\${aws_s3_bucket.root_MyResource_cloudBucket_AF30D75E.arn}/*\\"],\\"Effect\\":\\"Allow\\"},{\\"Action\\":[\\"s3:GetObject*\\",\\"s3:GetBucket*\\",\\"s3:List*\\"],\\"Resource\\":[\\"\${aws_s3_bucket.root_MyResource_cloudBucket_AF30D75E.arn}\\",\\"\${aws_s3_bucket.root_MyResource_cloudBucket_AF30D75E.arn}/*\\"],\\"Effect\\":\\"Allow\\"}]}",
        "role": "\${aws_iam_role.root_testcaptureset_IamRole_1FCDC76B.name}",
      },
    },
    "aws_iam_role_policy_attachment": {
      "root_testcapturearray_IamRolePolicyAttachment_C9E8AD0C": {
        "//": {
          "metadata": {
            "path": "root/Default/test:capture_array/IamRolePolicyAttachment",
            "uniqueId": "root_testcapturearray_IamRolePolicyAttachment_C9E8AD0C",
          },
        },
        "policy_arn": "arn:aws:iam::aws:policy/service-role/AWSLambdaBasicExecutionRole",
        "role": "\${aws_iam_role.root_testcapturearray_IamRole_0E03D456.name}",
      },
      "root_testcapturearrayofqueues_IamRolePolicyAttachment_35651451": {
        "//": {
          "metadata": {
            "path": "root/Default/test:capture_array_of_queues/IamRolePolicyAttachment",
            "uniqueId": "root_testcapturearrayofqueues_IamRolePolicyAttachment_35651451",
          },
        },
        "policy_arn": "arn:aws:iam::aws:policy/service-role/AWSLambdaBasicExecutionRole",
        "role": "\${aws_iam_role.root_testcapturearrayofqueues_IamRole_223C9195.name}",
      },
      "root_testcapturemap_IamRolePolicyAttachment_CF9F2BD2": {
        "//": {
          "metadata": {
            "path": "root/Default/test:capture_map/IamRolePolicyAttachment",
            "uniqueId": "root_testcapturemap_IamRolePolicyAttachment_CF9F2BD2",
          },
        },
        "policy_arn": "arn:aws:iam::aws:policy/service-role/AWSLambdaBasicExecutionRole",
        "role": "\${aws_iam_role.root_testcapturemap_IamRole_1B5F9F5E.name}",
      },
      "root_testcaptureprimitives_IamRolePolicyAttachment_962C5CDE": {
        "//": {
          "metadata": {
            "path": "root/Default/test:capture_primitives/IamRolePolicyAttachment",
            "uniqueId": "root_testcaptureprimitives_IamRolePolicyAttachment_962C5CDE",
          },
        },
        "policy_arn": "arn:aws:iam::aws:policy/service-role/AWSLambdaBasicExecutionRole",
        "role": "\${aws_iam_role.root_testcaptureprimitives_IamRole_67F1EAC9.name}",
      },
      "root_testcaptureresource_IamRolePolicyAttachment_5E6259D6": {
        "//": {
          "metadata": {
            "path": "root/Default/test:capture_resource/IamRolePolicyAttachment",
            "uniqueId": "root_testcaptureresource_IamRolePolicyAttachment_5E6259D6",
          },
        },
        "policy_arn": "arn:aws:iam::aws:policy/service-role/AWSLambdaBasicExecutionRole",
        "role": "\${aws_iam_role.root_testcaptureresource_IamRole_69F520A4.name}",
      },
      "root_testcaptureset_IamRolePolicyAttachment_69E9E796": {
        "//": {
          "metadata": {
            "path": "root/Default/test:capture_set/IamRolePolicyAttachment",
            "uniqueId": "root_testcaptureset_IamRolePolicyAttachment_69E9E796",
          },
        },
        "policy_arn": "arn:aws:iam::aws:policy/service-role/AWSLambdaBasicExecutionRole",
        "role": "\${aws_iam_role.root_testcaptureset_IamRole_1FCDC76B.name}",
      },
    },
    "aws_lambda_function": {
      "root_testcapturearray_85E4D097": {
        "//": {
          "metadata": {
            "path": "root/Default/test:capture_array/Default",
            "uniqueId": "root_testcapturearray_85E4D097",
          },
        },
        "environment": {
          "variables": {
            "BUCKET_NAME_51ee81c0": "\${aws_s3_bucket.root_MyResource_cloudBucket_AF30D75E.bucket}",
            "QUEUE_URL_409f9855": "\${aws_sqs_queue.root_MyResource_q2_A7C72267.url}",
            "QUEUE_URL_5a2f5a6e": "\${aws_sqs_queue.root_MyResource_q1_3171D68C.url}",
            "WING_FUNCTION_NAME": "test-capture_array-c84da7f0",
          },
        },
        "function_name": "test-capture_array-c84da7f0",
        "handler": "index.handler",
        "publish": true,
        "role": "\${aws_iam_role.root_testcapturearray_IamRole_0E03D456.arn}",
        "runtime": "nodejs16.x",
        "s3_bucket": "\${aws_s3_bucket.root_testcapturearray_Code_013E59DB.bucket}",
        "s3_key": "\${aws_s3_object.root_testcapturearray_S3Object_56C01E37.key}",
        "timeout": 30,
      },
      "root_testcapturearrayofqueues_B444E46D": {
        "//": {
          "metadata": {
            "path": "root/Default/test:capture_array_of_queues/Default",
            "uniqueId": "root_testcapturearrayofqueues_B444E46D",
          },
        },
        "environment": {
          "variables": {
            "BUCKET_NAME_51ee81c0": "\${aws_s3_bucket.root_MyResource_cloudBucket_AF30D75E.bucket}",
            "QUEUE_URL_409f9855": "\${aws_sqs_queue.root_MyResource_q2_A7C72267.url}",
            "QUEUE_URL_5a2f5a6e": "\${aws_sqs_queue.root_MyResource_q1_3171D68C.url}",
            "WING_FUNCTION_NAME": "test-capture_array_of_queues-c8f52b65",
          },
        },
        "function_name": "test-capture_array_of_queues-c8f52b65",
        "handler": "index.handler",
        "publish": true,
        "role": "\${aws_iam_role.root_testcapturearrayofqueues_IamRole_223C9195.arn}",
        "runtime": "nodejs16.x",
        "s3_bucket": "\${aws_s3_bucket.root_testcapturearrayofqueues_Code_D7325F27.bucket}",
        "s3_key": "\${aws_s3_object.root_testcapturearrayofqueues_S3Object_C899E4CF.key}",
        "timeout": 30,
      },
      "root_testcapturemap_7AEC532C": {
        "//": {
          "metadata": {
            "path": "root/Default/test:capture_map/Default",
            "uniqueId": "root_testcapturemap_7AEC532C",
          },
        },
        "environment": {
          "variables": {
            "BUCKET_NAME_51ee81c0": "\${aws_s3_bucket.root_MyResource_cloudBucket_AF30D75E.bucket}",
            "QUEUE_URL_409f9855": "\${aws_sqs_queue.root_MyResource_q2_A7C72267.url}",
            "QUEUE_URL_5a2f5a6e": "\${aws_sqs_queue.root_MyResource_q1_3171D68C.url}",
            "WING_FUNCTION_NAME": "test-capture_map-c8002cff",
          },
        },
        "function_name": "test-capture_map-c8002cff",
        "handler": "index.handler",
        "publish": true,
        "role": "\${aws_iam_role.root_testcapturemap_IamRole_1B5F9F5E.arn}",
        "runtime": "nodejs16.x",
        "s3_bucket": "\${aws_s3_bucket.root_testcapturemap_Code_5F6F5256.bucket}",
        "s3_key": "\${aws_s3_object.root_testcapturemap_S3Object_3618C235.key}",
        "timeout": 30,
      },
      "root_testcaptureprimitives_11A0A604": {
        "//": {
          "metadata": {
            "path": "root/Default/test:capture_primitives/Default",
            "uniqueId": "root_testcaptureprimitives_11A0A604",
          },
        },
        "environment": {
          "variables": {
            "BUCKET_NAME_51ee81c0": "\${aws_s3_bucket.root_MyResource_cloudBucket_AF30D75E.bucket}",
            "QUEUE_URL_409f9855": "\${aws_sqs_queue.root_MyResource_q2_A7C72267.url}",
            "QUEUE_URL_5a2f5a6e": "\${aws_sqs_queue.root_MyResource_q1_3171D68C.url}",
            "WING_FUNCTION_NAME": "test-capture_primitives-c8a111ce",
          },
        },
        "function_name": "test-capture_primitives-c8a111ce",
        "handler": "index.handler",
        "publish": true,
        "role": "\${aws_iam_role.root_testcaptureprimitives_IamRole_67F1EAC9.arn}",
        "runtime": "nodejs16.x",
        "s3_bucket": "\${aws_s3_bucket.root_testcaptureprimitives_Code_966F0D4F.bucket}",
        "s3_key": "\${aws_s3_object.root_testcaptureprimitives_S3Object_FC670079.key}",
        "timeout": 30,
      },
      "root_testcaptureresource_369B2B56": {
        "//": {
          "metadata": {
            "path": "root/Default/test:capture_resource/Default",
            "uniqueId": "root_testcaptureresource_369B2B56",
          },
        },
        "environment": {
          "variables": {
            "BUCKET_NAME_51ee81c0": "\${aws_s3_bucket.root_MyResource_cloudBucket_AF30D75E.bucket}",
            "QUEUE_URL_409f9855": "\${aws_sqs_queue.root_MyResource_q2_A7C72267.url}",
            "QUEUE_URL_5a2f5a6e": "\${aws_sqs_queue.root_MyResource_q1_3171D68C.url}",
            "WING_FUNCTION_NAME": "test-capture_resource-c829c6e3",
          },
        },
        "function_name": "test-capture_resource-c829c6e3",
        "handler": "index.handler",
        "publish": true,
        "role": "\${aws_iam_role.root_testcaptureresource_IamRole_69F520A4.arn}",
        "runtime": "nodejs16.x",
        "s3_bucket": "\${aws_s3_bucket.root_testcaptureresource_Code_EC29DF7A.bucket}",
        "s3_key": "\${aws_s3_object.root_testcaptureresource_S3Object_3988F6DC.key}",
        "timeout": 30,
      },
      "root_testcaptureset_140F1255": {
        "//": {
          "metadata": {
            "path": "root/Default/test:capture_set/Default",
            "uniqueId": "root_testcaptureset_140F1255",
          },
        },
        "environment": {
          "variables": {
            "BUCKET_NAME_51ee81c0": "\${aws_s3_bucket.root_MyResource_cloudBucket_AF30D75E.bucket}",
            "QUEUE_URL_409f9855": "\${aws_sqs_queue.root_MyResource_q2_A7C72267.url}",
            "QUEUE_URL_5a2f5a6e": "\${aws_sqs_queue.root_MyResource_q1_3171D68C.url}",
            "WING_FUNCTION_NAME": "test-capture_set-c849421f",
          },
        },
        "function_name": "test-capture_set-c849421f",
        "handler": "index.handler",
        "publish": true,
        "role": "\${aws_iam_role.root_testcaptureset_IamRole_1FCDC76B.arn}",
        "runtime": "nodejs16.x",
        "s3_bucket": "\${aws_s3_bucket.root_testcaptureset_Code_E2484ABD.bucket}",
        "s3_key": "\${aws_s3_object.root_testcaptureset_S3Object_86C9A729.key}",
        "timeout": 30,
      },
    },
    "aws_s3_bucket": {
      "root_MyResource_cloudBucket_AF30D75E": {
        "//": {
          "metadata": {
            "path": "root/Default/MyResource/cloud.Bucket/Default",
            "uniqueId": "root_MyResource_cloudBucket_AF30D75E",
          },
        },
        "bucket_prefix": "cloud-bucket-c8f3d54f-",
      },
      "root_testcapturearray_Code_013E59DB": {
        "//": {
          "metadata": {
            "path": "root/Default/test:capture_array/Code",
            "uniqueId": "root_testcapturearray_Code_013E59DB",
          },
        },
        "bucket_prefix": "code-c87e637c-",
      },
      "root_testcapturearrayofqueues_Code_D7325F27": {
        "//": {
          "metadata": {
            "path": "root/Default/test:capture_array_of_queues/Code",
            "uniqueId": "root_testcapturearrayofqueues_Code_D7325F27",
          },
        },
        "bucket_prefix": "code-c8433a86-",
      },
      "root_testcapturemap_Code_5F6F5256": {
        "//": {
          "metadata": {
            "path": "root/Default/test:capture_map/Code",
            "uniqueId": "root_testcapturemap_Code_5F6F5256",
          },
        },
        "bucket_prefix": "code-c80e6a8e-",
      },
      "root_testcaptureprimitives_Code_966F0D4F": {
        "//": {
          "metadata": {
            "path": "root/Default/test:capture_primitives/Code",
            "uniqueId": "root_testcaptureprimitives_Code_966F0D4F",
          },
        },
        "bucket_prefix": "code-c83bb55b-",
      },
      "root_testcaptureresource_Code_EC29DF7A": {
        "//": {
          "metadata": {
            "path": "root/Default/test:capture_resource/Code",
            "uniqueId": "root_testcaptureresource_Code_EC29DF7A",
          },
        },
        "bucket_prefix": "code-c8b99a85-",
      },
      "root_testcaptureset_Code_E2484ABD": {
        "//": {
          "metadata": {
            "path": "root/Default/test:capture_set/Code",
            "uniqueId": "root_testcaptureset_Code_E2484ABD",
          },
        },
        "bucket_prefix": "code-c8c60189-",
      },
    },
    "aws_s3_bucket_public_access_block": {
      "root_MyResource_cloudBucket_PublicAccessBlock_953F0137": {
        "//": {
          "metadata": {
            "path": "root/Default/MyResource/cloud.Bucket/PublicAccessBlock",
            "uniqueId": "root_MyResource_cloudBucket_PublicAccessBlock_953F0137",
          },
        },
        "block_public_acls": true,
        "block_public_policy": true,
        "bucket": "\${aws_s3_bucket.root_MyResource_cloudBucket_AF30D75E.bucket}",
        "ignore_public_acls": true,
        "restrict_public_buckets": true,
      },
    },
    "aws_s3_bucket_server_side_encryption_configuration": {
      "root_MyResource_cloudBucket_Encryption_1E1FD60D": {
        "//": {
          "metadata": {
            "path": "root/Default/MyResource/cloud.Bucket/Encryption",
            "uniqueId": "root_MyResource_cloudBucket_Encryption_1E1FD60D",
          },
        },
        "bucket": "\${aws_s3_bucket.root_MyResource_cloudBucket_AF30D75E.bucket}",
        "rule": [
          {
            "apply_server_side_encryption_by_default": {
              "sse_algorithm": "AES256",
            },
          },
        ],
      },
    },
    "aws_s3_object": {
      "root_testcapturearray_S3Object_56C01E37": {
        "//": {
          "metadata": {
            "path": "root/Default/test:capture_array/S3Object",
            "uniqueId": "root_testcapturearray_S3Object_56C01E37",
          },
        },
        "bucket": "\${aws_s3_bucket.root_testcapturearray_Code_013E59DB.bucket}",
        "key": "<ASSET_KEY>",
      },
    },
  },
}
`;

exports[`user-defined-resources-captures.w > wing compile --target tf-aws > preflight.js 1`] = `
"const $stdlib = require('@winglang/sdk');
const $outdir = process.env.WINGSDK_SYNTH_DIR ?? \\".\\";

function __app(target) {
	switch (target) {
		case \\"sim\\":
			return $stdlib.sim.App;
		case \\"tfaws\\":
		case \\"tf-aws\\":
			return $stdlib.tfaws.App;
		case \\"tf-gcp\\":
			return $stdlib.tfgcp.App;
		case \\"tf-azure\\":
			return $stdlib.tfazure.App;
		case \\"awscdk\\":
			return $stdlib.awscdk.App;
		default:
			throw new Error(\`Unknown WING_TARGET value: \\"\${process.env.WING_TARGET ?? \\"\\"}\\"\`);
	}
}
const $App = __app(process.env.WING_TARGET);

const cloud = require('@winglang/sdk').cloud;
class MyApp extends $App {
constructor() {
  super({ outdir: $outdir, name: \\"user-defined-resources-captures\\", plugins: $plugins });
  
  class MyResource extends $stdlib.core.Resource {
  	constructor(scope, id, ) {
  	super(scope, id);
  {
    this.my_resource = this.node.root.newAbstract(\\"@winglang/sdk.cloud.Bucket\\",this,\\"cloud.Bucket\\");
    this.my_str = \\"my_string\\";
    this.my_num = 42;
    this.my_bool = true;
    this.array_of_str = Object.freeze([\\"s1\\", \\"s2\\"]);
    this.map_of_num = Object.freeze({\\"k1\\":11,\\"k2\\":22});
    this.set_of_str = Object.freeze(new Set([\\"s1\\", \\"s2\\", \\"s1\\"]));
    this.array_of_queues = Object.freeze([this.node.root.newAbstract(\\"@winglang/sdk.cloud.Queue\\",this,\\"q1\\"), this.node.root.newAbstract(\\"@winglang/sdk.cloud.Queue\\",this,\\"q2\\")]);
  }
  }
  	
  	_toInflight() {
  	const array_of_queues_client = this._lift(this.array_of_queues);
  const array_of_str_client = this._lift(this.array_of_str);
  const map_of_num_client = this._lift(this.map_of_num);
  const my_bool_client = this._lift(this.my_bool);
  const my_num_client = this._lift(this.my_num);
  const my_resource_client = this._lift(this.my_resource);
  const my_str_client = this._lift(this.my_str);
  const set_of_str_client = this._lift(this.set_of_str);
  	const self_client_path = require('path').resolve(__dirname, \\"clients/MyResource.inflight.js\\").replace(/\\\\\\\\/g, \\"/\\");
  	return $stdlib.core.NodeJsCode.fromInline(\`(new (require(\\"\${self_client_path}\\")).MyResource_inflight({array_of_queues: \${array_of_queues_client}, array_of_str: \${array_of_str_client}, map_of_num: \${map_of_num_client}, my_bool: \${my_bool_client}, my_num: \${my_num_client}, my_resource: \${my_resource_client}, my_str: \${my_str_client}, set_of_str: \${set_of_str_client}}))\`);
  }
  }
  MyResource._annotateInflight(\\"capture_resource\\", {\\"this.my_resource\\": { ops: [\\"get\\",\\"list\\",\\"put\\"] }});
  MyResource._annotateInflight(\\"capture_primitives\\", {\\"this.my_bool\\": { ops: [] },\\"this.my_num\\": { ops: [] },\\"this.my_str\\": { ops: [] }});
  MyResource._annotateInflight(\\"capture_array\\", {\\"this.array_of_str\\": { ops: [\\"at\\",\\"length\\"] }});
  MyResource._annotateInflight(\\"capture_map\\", {\\"this.map_of_num\\": { ops: [\\"get\\"] }});
  MyResource._annotateInflight(\\"capture_set\\", {\\"this.set_of_str\\": { ops: [\\"has\\"] }});
  MyResource._annotateInflight(\\"capture_array_of_queues\\", {\\"this.array_of_queues\\": { ops: [\\"at\\"] }});
  const r = new MyResource(this,\\"MyResource\\");
  this.node.root.newAbstract(\\"@winglang/sdk.cloud.Function\\",this,\\"test:capture_resource\\",new $stdlib.core.Inflight(this, \\"$Inflight1\\", {
    code: $stdlib.core.NodeJsCode.fromFile(require('path').resolve(__dirname, \\"proc.b5e7bd6cc9f6c741c4f0afa8adc0208ccee08e6297495b1fbe29db8afb6ee789/index.js\\").replace(/\\\\\\\\/g, \\"/\\")),
    bindings: {
      r: {
        obj: r,
        ops: [\\"capture_array\\",\\"capture_array_of_queues\\",\\"capture_map\\",\\"capture_primitives\\",\\"capture_resource\\",\\"capture_set\\"]
      },
    }
  }));
  this.node.root.newAbstract(\\"@winglang/sdk.cloud.Function\\",this,\\"test:capture_primitives\\",new $stdlib.core.Inflight(this, \\"$Inflight2\\", {
    code: $stdlib.core.NodeJsCode.fromFile(require('path').resolve(__dirname, \\"proc.1814d20e284e4a33aff014ce4391d7da7998b0cd7db8ebee477a5400763bbe7b/index.js\\").replace(/\\\\\\\\/g, \\"/\\")),
    bindings: {
      r: {
        obj: r,
        ops: [\\"capture_array\\",\\"capture_array_of_queues\\",\\"capture_map\\",\\"capture_primitives\\",\\"capture_resource\\",\\"capture_set\\"]
      },
    }
  }));
  this.node.root.newAbstract(\\"@winglang/sdk.cloud.Function\\",this,\\"test:capture_array\\",new $stdlib.core.Inflight(this, \\"$Inflight3\\", {
    code: $stdlib.core.NodeJsCode.fromFile(require('path').resolve(__dirname, \\"proc.c341832069b7b13603626bc26227d936f0a7d7b7da45751e3666d6f4e7fa599a/index.js\\").replace(/\\\\\\\\/g, \\"/\\")),
    bindings: {
      r: {
        obj: r,
        ops: [\\"capture_array\\",\\"capture_array_of_queues\\",\\"capture_map\\",\\"capture_primitives\\",\\"capture_resource\\",\\"capture_set\\"]
      },
    }
  }));
  this.node.root.newAbstract(\\"@winglang/sdk.cloud.Function\\",this,\\"test:capture_map\\",new $stdlib.core.Inflight(this, \\"$Inflight4\\", {
    code: $stdlib.core.NodeJsCode.fromFile(require('path').resolve(__dirname, \\"proc.7235e8fbf10f106318ff9c22489e4e955483c8de6b39df0dbf143fdfa4691109/index.js\\").replace(/\\\\\\\\/g, \\"/\\")),
    bindings: {
      r: {
        obj: r,
        ops: [\\"capture_array\\",\\"capture_array_of_queues\\",\\"capture_map\\",\\"capture_primitives\\",\\"capture_resource\\",\\"capture_set\\"]
      },
    }
  }));
  this.node.root.newAbstract(\\"@winglang/sdk.cloud.Function\\",this,\\"test:capture_set\\",new $stdlib.core.Inflight(this, \\"$Inflight5\\", {
    code: $stdlib.core.NodeJsCode.fromFile(require('path').resolve(__dirname, \\"proc.b7df534fba155b498841a75f4610f6bb576ee00e2fbe6869317adf3718597864/index.js\\").replace(/\\\\\\\\/g, \\"/\\")),
    bindings: {
      r: {
        obj: r,
        ops: [\\"capture_array\\",\\"capture_array_of_queues\\",\\"capture_map\\",\\"capture_primitives\\",\\"capture_resource\\",\\"capture_set\\"]
      },
    }
  }));
  this.node.root.newAbstract(\\"@winglang/sdk.cloud.Function\\",this,\\"test:capture_array_of_queues\\",new $stdlib.core.Inflight(this, \\"$Inflight6\\", {
    code: $stdlib.core.NodeJsCode.fromFile(require('path').resolve(__dirname, \\"proc.179eef1ca19aa2bf908a3113209c3d8b96c23bac7bc35f1d6381c0f5cd2ec603/index.js\\").replace(/\\\\\\\\/g, \\"/\\")),
    bindings: {
      r: {
        obj: r,
        ops: [\\"capture_array\\",\\"capture_array_of_queues\\",\\"capture_map\\",\\"capture_primitives\\",\\"capture_resource\\",\\"capture_set\\"]
      },
    }
  }));
}
}
new MyApp().synth();"
`;

exports[`while.w > wing compile --target tf-aws > main.tf.json 1`] = `
{
  "//": {
    "metadata": {
      "backend": "local",
      "stackName": "root",
      "version": "0.15.2",
    },
    "outputs": {},
  },
  "provider": {
    "aws": [
      {},
    ],
  },
}
`;

exports[`while.w > wing compile --target tf-aws > preflight.js 1`] = `
"const $stdlib = require('@winglang/sdk');
const $outdir = process.env.WINGSDK_SYNTH_DIR ?? \\".\\";

function __app(target) {
	switch (target) {
		case \\"sim\\":
			return $stdlib.sim.App;
		case \\"tfaws\\":
		case \\"tf-aws\\":
			return $stdlib.tfaws.App;
		case \\"tf-gcp\\":
			return $stdlib.tfgcp.App;
		case \\"tf-azure\\":
			return $stdlib.tfazure.App;
		case \\"awscdk\\":
			return $stdlib.awscdk.App;
		default:
			throw new Error(\`Unknown WING_TARGET value: \\"\${process.env.WING_TARGET ?? \\"\\"}\\"\`);
	}
}
const $App = __app(process.env.WING_TARGET);

class MyApp extends $App {
constructor() {
  super({ outdir: $outdir, name: \\"while\\", plugins: $plugins });
  
  while (false) {
    const x = 1;
  }
  const y = 123;
  while ((y < 0)) {
    const x = 1;
  }
}
}
new MyApp().synth();"
`;

exports[`while_loop_await.w > wing compile --target tf-aws > index.js 1`] = `
"async handle(j) { const {  } = this; {
  return (j + 1);
} };"
`;

exports[`while_loop_await.w > wing compile --target tf-aws > index.js 2`] = `
"async handle(body) { const {  } = this; {
  const i = 0;
  while (((await iterator(i)) < 3)) {
    {console.log(\`\${i}\`)};
  }
} };"
`;

exports[`while_loop_await.w > wing compile --target tf-aws > main.tf.json 1`] = `
{
  "//": {
    "metadata": {
      "backend": "local",
      "stackName": "root",
      "version": "0.15.2",
    },
    "outputs": {},
  },
  "provider": {
    "aws": [
      {},
    ],
  },
  "resource": {
    "aws_iam_role": {
      "root_cloudQueueOnMessageb3f3d188_IamRole_2EDE9980": {
        "//": {
          "metadata": {
            "path": "root/Default/cloud.Queue-OnMessage-b3f3d188/IamRole",
            "uniqueId": "root_cloudQueueOnMessageb3f3d188_IamRole_2EDE9980",
          },
        },
        "assume_role_policy": "{\\"Version\\":\\"2012-10-17\\",\\"Statement\\":[{\\"Action\\":\\"sts:AssumeRole\\",\\"Principal\\":{\\"Service\\":\\"lambda.amazonaws.com\\"},\\"Effect\\":\\"Allow\\"}]}",
      },
    },
    "aws_iam_role_policy": {
      "root_cloudQueueOnMessageb3f3d188_IamRolePolicy_F06A54DE": {
        "//": {
          "metadata": {
            "path": "root/Default/cloud.Queue-OnMessage-b3f3d188/IamRolePolicy",
            "uniqueId": "root_cloudQueueOnMessageb3f3d188_IamRolePolicy_F06A54DE",
          },
        },
        "policy": "{\\"Version\\":\\"2012-10-17\\",\\"Statement\\":[{\\"Action\\":[\\"sqs:ReceiveMessage\\",\\"sqs:ChangeMessageVisibility\\",\\"sqs:GetQueueUrl\\",\\"sqs:DeleteMessage\\",\\"sqs:GetQueueAttributes\\"],\\"Resource\\":\\"\${aws_sqs_queue.root_cloudQueue_E3597F7A.arn}\\",\\"Effect\\":\\"Allow\\"}]}",
        "role": "\${aws_iam_role.root_cloudQueueOnMessageb3f3d188_IamRole_2EDE9980.name}",
      },
    },
    "aws_iam_role_policy_attachment": {
      "root_cloudQueueOnMessageb3f3d188_IamRolePolicyAttachment_6D0B5E93": {
        "//": {
          "metadata": {
            "path": "root/Default/cloud.Queue-OnMessage-b3f3d188/IamRolePolicyAttachment",
            "uniqueId": "root_cloudQueueOnMessageb3f3d188_IamRolePolicyAttachment_6D0B5E93",
          },
        },
        "policy_arn": "arn:aws:iam::aws:policy/service-role/AWSLambdaBasicExecutionRole",
        "role": "\${aws_iam_role.root_cloudQueueOnMessageb3f3d188_IamRole_2EDE9980.name}",
      },
    },
    "aws_lambda_event_source_mapping": {
      "root_cloudQueue_EventSourceMapping_A2041279": {
        "//": {
          "metadata": {
            "path": "root/Default/cloud.Queue/EventSourceMapping",
            "uniqueId": "root_cloudQueue_EventSourceMapping_A2041279",
          },
        },
        "batch_size": 1,
        "event_source_arn": "\${aws_sqs_queue.root_cloudQueue_E3597F7A.arn}",
        "function_name": "\${aws_lambda_function.root_cloudQueueOnMessageb3f3d188_29346340.function_name}",
      },
    },
    "aws_lambda_function": {
      "root_cloudQueueOnMessageb3f3d188_29346340": {
        "//": {
          "metadata": {
            "path": "root/Default/cloud.Queue-OnMessage-b3f3d188/Default",
            "uniqueId": "root_cloudQueueOnMessageb3f3d188_29346340",
          },
        },
        "environment": {
          "variables": {
            "WING_FUNCTION_NAME": "cloud-Queue-OnMessage-b3f3d188-c87e2d03",
          },
        },
        "function_name": "cloud-Queue-OnMessage-b3f3d188-c87e2d03",
        "handler": "index.handler",
        "publish": true,
        "role": "\${aws_iam_role.root_cloudQueueOnMessageb3f3d188_IamRole_2EDE9980.arn}",
        "runtime": "nodejs16.x",
        "s3_bucket": "\${aws_s3_bucket.root_cloudQueueOnMessageb3f3d188_Code_4D451A84.bucket}",
        "s3_key": "\${aws_s3_object.root_cloudQueueOnMessageb3f3d188_S3Object_18BDF7F0.key}",
        "timeout": 30,
      },
    },
    "aws_s3_bucket": {
      "root_cloudQueueOnMessageb3f3d188_Code_4D451A84": {
        "//": {
          "metadata": {
            "path": "root/Default/cloud.Queue-OnMessage-b3f3d188/Code",
            "uniqueId": "root_cloudQueueOnMessageb3f3d188_Code_4D451A84",
          },
        },
        "bucket_prefix": "code-c8b6a338-",
      },
    },
    "aws_s3_object": {
      "root_cloudQueueOnMessageb3f3d188_S3Object_18BDF7F0": {
        "//": {
          "metadata": {
            "path": "root/Default/cloud.Queue-OnMessage-b3f3d188/S3Object",
            "uniqueId": "root_cloudQueueOnMessageb3f3d188_S3Object_18BDF7F0",
          },
        },
        "bucket": "\${aws_s3_bucket.root_cloudQueueOnMessageb3f3d188_Code_4D451A84.bucket}",
        "key": "<ASSET_KEY>",
      },
    },
  },
}
`;

exports[`while_loop_await.w > wing compile --target tf-aws > preflight.js 1`] = `
"const $stdlib = require('@winglang/sdk');
const $outdir = process.env.WINGSDK_SYNTH_DIR ?? \\".\\";

function __app(target) {
	switch (target) {
		case \\"sim\\":
			return $stdlib.sim.App;
		case \\"tfaws\\":
		case \\"tf-aws\\":
			return $stdlib.tfaws.App;
		case \\"tf-gcp\\":
			return $stdlib.tfgcp.App;
		case \\"tf-azure\\":
			return $stdlib.tfazure.App;
		case \\"awscdk\\":
			return $stdlib.awscdk.App;
		default:
			throw new Error(\`Unknown WING_TARGET value: \\"\${process.env.WING_TARGET ?? \\"\\"}\\"\`);
	}
}
const $App = __app(process.env.WING_TARGET);

const cloud = require('@winglang/sdk').cloud;
class MyApp extends $App {
constructor() {
  super({ outdir: $outdir, name: \\"while_loop_await\\", plugins: $plugins });
  
  const queue = this.node.root.newAbstract(\\"@winglang/sdk.cloud.Queue\\",this,\\"cloud.Queue\\");
  const iterator = new $stdlib.core.Inflight(this, \\"$Inflight1\\", {
    code: $stdlib.core.NodeJsCode.fromFile(require('path').resolve(__dirname, \\"proc.82d0059fdbaebaab6d1be68f497052f9d5b8662f4333952a6e9ad55f564e0c97/index.js\\").replace(/\\\\\\\\/g, \\"/\\")),
    bindings: {
    }
  });
  const handler = new $stdlib.core.Inflight(this, \\"$Inflight2\\", {
    code: $stdlib.core.NodeJsCode.fromFile(require('path').resolve(__dirname, \\"proc.f259e8d1edc5d47946ec1a1f3aa23e59fe550255ec12b899cffb307ecf525df6/index.js\\").replace(/\\\\\\\\/g, \\"/\\")),
    bindings: {
    }
  });
  (queue.onMessage(handler));
}
}
new MyApp().synth();"
`;<|MERGE_RESOLUTION|>--- conflicted
+++ resolved
@@ -3760,8 +3760,6 @@
       {},
     ],
   },
-<<<<<<< HEAD
-=======
   "resource": {
     "aws_iam_role": {
       "root_test_IamRole_6CDC2D16": {
@@ -5577,7 +5575,6 @@
       {},
     ],
   },
->>>>>>> e8cd12d4
 }
 `;
 
@@ -5596,11 +5593,8 @@
 			return $stdlib.tfgcp.App;
 		case \\"tf-azure\\":
 			return $stdlib.tfazure.App;
-<<<<<<< HEAD
 		case \\"awscdk\\":
 			return $stdlib.awscdk.App;
-=======
->>>>>>> e8cd12d4
 		default:
 			throw new Error(\`Unknown WING_TARGET value: \\"\${process.env.WING_TARGET ?? \\"\\"}\\"\`);
 	}
