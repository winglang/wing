--- conflicted
+++ resolved
@@ -2754,9 +2754,8 @@
   const xf = 1;
   const yf = ((-20.22) * xf);
   const zf = ((xf + yf) - (-0.01));
-<<<<<<< HEAD
-  const fxzy = (5 ** (1 ** 5));
-  {((cond) => {if (!cond) throw new Error(\`assertion failed: '(fxzy === 5)'\`)})((fxzy === 5))};
+  const fxzy = (5 ** (2 ** 3));
+  {((cond) => {if (!cond) throw new Error(\`assertion failed: '(fxzy === 390625)'\`)})((fxzy === 390625))};
   const xyzf = Math.trunc(501 / (99 + 1));
   {((cond) => {if (!cond) throw new Error(\`assertion failed: '(xyzf === 5)'\`)})((xyzf === 5))};
   const xyznf = Math.trunc((-501) / (99 + 1));
@@ -2765,10 +2764,6 @@
   {((cond) => {if (!cond) throw new Error(\`assertion failed: '(xyznfj === (-5))'\`)})((xyznfj === (-5)))};
   const xynfj = Math.trunc((-501.9) / ((-99.1) - 0.91));
   {((cond) => {if (!cond) throw new Error(\`assertion failed: '(xynfj === 5)'\`)})((xynfj === 5))};
-=======
-  const fxzy = (5 ** (2 ** 3));
-  {((cond) => {if (!cond) throw new Error(\`assertion failed: '(fxzy === 390625)'\`)})((fxzy === 390625))};
->>>>>>> 73cd19d4
 }
 }
 new MyApp().synth();"
