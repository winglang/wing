--- conflicted
+++ resolved
@@ -12,12 +12,6 @@
   "author": "Monada",
   "license": "Apache-2.0",
   "devDependencies": {
-<<<<<<< HEAD
-    "@cdktf/provider-aws": "^12.0.13",
-    "@fig/complete-commander": "^2.0.1",
-    "@types/fs-extra": "^11.0.1",
-=======
->>>>>>> 06d2bc3f
     "execa": "^7.1.1",
     "npm": "^9.6.4",
     "tsx": "^3.12.6",
