--- conflicted
+++ resolved
@@ -91,29 +91,9 @@
       "dependsOn": ["compile", "post-compile"],
       "env": ["PROJEN_BUMP_VERSION"],
       "inputs": [""]
-<<<<<<< HEAD
-    },
-    "hangar": {
-      "dependsOn": ["hangar#test"]
     },
     "topo": {
       "dependsOn": ["^topo"]
-    },
-    "examples-tests": {
-      "dependsOn": ["topo"],
-      "inputs": [
-        "examples/tests/**",
-        "!examples/tests/valid/**/node_modules/**",
-        "!examples/tests/valid/**/target/**"
-      ]
-    },
-    "test:generate": {
-      "dependsOn": ["topo"]
-=======
-    },
-    "topo": {
-      "dependsOn": ["^topo"]
->>>>>>> 116ee646
     }
   }
 }