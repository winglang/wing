name: SDK Spec Tests
<<<<<<< HEAD
run-name: SDK Spec Tests (${{ inputs.repo || github.repository }}/${{inputs.ref || github.ref}}) for ${{inputs.target || 'all'}}
=======
run-name: SDK Spec Tests (${{ inputs.repo || github.repository }}/${{inputs.ref || github.ref}})
>>>>>>> 55f56266
on:
  release:
    types:
      - published # runs only unstable targets
  workflow_call: {}
  workflow_dispatch:
    inputs:
      repo:
        type: string
        default: winglang/wing
        description: "Full repo name (owner/name)"
      ref:
        type: string
        default: main
        description: "Ref to checkout. Must be present in the repo input."
      target:
        type: choice
        default: all
        description: "target to run at, can be one or all of them"
        options:
<<<<<<< HEAD
          - all
          - tf-aws
          - tf-azure
          - awscdk
=======
          - all-stable # tf-aws
          - all-unstable # tf-azure and soon tf-gcp
          - all
          - tf-aws
          - tf-azure
>>>>>>> 55f56266
env:
  AWS_REGION: "us-east-1"
  NODE_VERSION: "18.16.0"
  # this variable indicates wheater to use wing cli from a local version (using the current repo code)
  # or use the latest remote npm version
  LOCAL_BUILD: ${{ github.workflow == 'build' }}
  # indicates if the action triggered from a workflow_dispatch
  MANUAL: ${{ github.event_name == 'workflow_dispatch' }}
  REPO: ${{ inputs.repo || github.repository }}
  REF: ${{ inputs.ref || github.ref }}
<<<<<<< HEAD
  TARGET: ${{ inputs.target || 'all' }}
  PNPM_VERSION: "8.6.3"
  AZURE_LOCATION: "East Us"
  CDK_STACK_NAME: "sdk-spec-tests"
=======
  TARGET: ${{ inputs.target || (github.workflow == 'build' && 'all-stable') || (github.event_name == 'release' && 'all-unstable')  || 'all' }} #the build runs only stable targets, realease only unstable
  PNPM_VERSION: "8.6.3"
  AZURE_LOCATION: "East US"
>>>>>>> 55f56266
  GOOGLE_PROJECT_ID: "sdk-spec-tests" # for the future
  GOOGLE_REGION: "us-central1" # for the future

jobs:
  setup:
    runs-on: ubuntu-latest
    steps:
      - name: test if is maintainer
        uses: tspascoal/get-user-teams-membership@v2
        id: testUserGroup
        if: ${{ env.MANUAL == 'true' }}
        with:
          username: ${{ github.actor }}
          team: "maintainers"
          GITHUB_TOKEN: ${{ secrets.GH_GROUPS_READ_TOKEN }}
      - name: cancel run if not allowed
        if: ${{ env.MANUAL == 'true' && steps.testUserGroup.outputs.isTeamMember == 'false' }}
        run: |
          echo "User ${{github.actor}} is not allowed to dispatch this action."
          exit 1
      - name: Checkout Repository
        uses: actions/checkout@v3
        with:
          repository: ${{env.REPO}}
          ref: ${{env.REF}}

      - name: Get list of directories and save them to the output
        id: setdirs
        shell: bash
        run: | # TODO: skipping std and external folders, when https://github.com/winglang/wing/issues/3168 is resolve- we'll skip only the external folder.
          dirs=$(ls -d examples/tests/sdk_tests/*/ | sed 's/\/$//' | grep -v "external\|std" | jq -R -s -c 'split("\n")[:-1]')
          processed_dirs=$(echo "{ \"directory\": $dirs }" | jq -c '[ .directory[] | {directory: ., name: (split("/") | last)}]')
          wrapped_dirs=$(echo $processed_dirs | jq -c .)
          echo "dirs=$wrapped_dirs" >> $GITHUB_OUTPUT
      - name: Get targets list
        id: settargets
        run: |
          if [ "${{env.TARGET}}" = "all" ]; then
<<<<<<< HEAD
            target='["tf-aws", "tf-azure", "awscdk"]'
=======
            target='["tf-aws", "tf-azure"]'
          elif [ "${{env.TARGET}}" = "all-stable" ]; then
            target='["tf-aws"]'
          elif [ "${{env.TARGET}}" = "all-unstable" ]; then
            target='["tf-azure"]'
>>>>>>> 55f56266
          else
           target='["${{env.TARGET}}"]'
          fi
          echo "targets=$target" >> $GITHUB_OUTPUT
    outputs:
      tests: ${{ steps.setdirs.outputs.dirs }}
      targets: ${{ steps.settargets.outputs.targets }}

  test-tf-aws:
    needs: setup
    runs-on: ubuntu-latest
    strategy:
      fail-fast: false
      max-parallel: 10
      matrix:
        test: ${{ fromJson(needs.setup.outputs.tests) }}
        target: ${{ fromJson(needs.setup.outputs.targets) }}
    name: ${{ matrix.test.name }} - ${{ matrix.target }}
    steps:
      - name: Checkout Repository
        uses: actions/checkout@v3
        with:
          repository: ${{env.REPO}}
          ref: ${{env.REF}}

      - name: Setup pnpm
        if: ${{ env.MANUAL ==  'true' }}
        uses: pnpm/action-setup@v2.2.4
        with:
          version: ${{ env.PNPM_VERSION }}

      - name: Setup Node.js v18
        uses: actions/setup-node@v4
        with:
          node-version: ${{ env.NODE_VERSION }}

      ##################### install a local wing version #########################
      - name: Download Dist Artifacts
        if: ${{ env.LOCAL_BUILD ==  'true' }}
        uses: actions/download-artifact@v3
        with:
          name: dist
          path: dist

      - name: Install Wing from Dist
        if: ${{ env.LOCAL_BUILD ==  'true' }}
        run: |
          mkdir localwing
          cd localwing
          npm init --yes
          npm install ../dist/*-[0-9]*.[0-9]*.[0-9]*.tgz
          ./node_modules/.bin/wing --version

      #################### install a remote wing version ########################
      - name: Install winglang globally
        if: ${{ env.LOCAL_BUILD == 'false' && env.MANUAL == 'false'}}
        uses: nick-fields/retry@v2
        with:
          max_attempts: 3
          retry_on: error
          timeout_minutes: 5
          command: npm install -g winglang
      ########################################################################
      - name: Installing external js modules
        run: |
          cd examples/tests/sdk_tests
          npm install
      - name: Installing aws-cdk globally
        if: ${{ matrix.target == 'awscdk'}}
        run: npm i -g aws-cdk
      - name: Installing wing locally
        if: ${{ env.MANUAL == 'true' }}
        run: pnpm install
      - name: Configure AWS credentials
<<<<<<< HEAD
        if: ${{ matrix.target == 'tf-aws' || matrix.target == 'awscdk'}}
=======
        if: ${{ matrix.target == 'tf-aws' }}
>>>>>>> 55f56266
        uses: aws-actions/configure-aws-credentials@v2
        with:
          aws-access-key-id: ${{ secrets.AWS_ACCESS_KEY }}
          aws-secret-access-key: ${{ secrets.AWS_SECRET_ACCESS_KEY }}
          aws-region: ${{ env.AWS_REGION }}
      - name: Configure azure credentials
        if: ${{ matrix.target == 'tf-azure' }}
        uses: azure/login@v1
        with:
          creds: ${{ secrets.AZURE_CREDENTIALS }}
      - name: Execute wing test in matrix directory
        uses: nick-fields/retry@v2
        env:
          TF_LOG: info
          TF_LOG_PATH: ${{ runner.workspace }}/terraform.log
        with:
          max_attempts: 3
          retry_on: error
<<<<<<< HEAD
          timeout_minutes: 45
          command: |
            if  ${{ env.MANUAL == 'true' }}
            then
               pnpm wing test -t ${{ matrix.target }} ${{ matrix.test.directory }}/*.test.w
            elif ${{ env.LOCAL_BUILD == 'false'}}
            then 
               wing test -t ${{ matrix.target }} ${{ matrix.test.directory }}/*.test.w
            else
              ./localwing/node_modules/.bin/wing test -t ${{ matrix.test.target }} ${{ matrix.test.directory }}/*.test.w
=======
          timeout_minutes: 60
          command: |
            if  ${{ env.MANUAL == 'true' }}
            then
              pnpm install
              pnpm turbo compile -F=winglang
              WING_CLI=$(realpath apps/wing/bin/wing)
            elif ${{ env.LOCAL_BUILD == 'false'}}
            then 
              WING_CLI=$(which wing)
            else
              WING_CLI=$(realpath localwing/node_modules/.bin/wing)
>>>>>>> 55f56266
            fi
            cd ${{ matrix.test.directory }}
            $WING_CLI test -t ${{ matrix.target }} *.test.w

      - name: Output Terraform log
        if: failure()
        run: cat ${{ runner.workspace }}/terraform.log<|MERGE_RESOLUTION|>--- conflicted
+++ resolved
@@ -1,9 +1,5 @@
 name: SDK Spec Tests
-<<<<<<< HEAD
 run-name: SDK Spec Tests (${{ inputs.repo || github.repository }}/${{inputs.ref || github.ref}}) for ${{inputs.target || 'all'}}
-=======
-run-name: SDK Spec Tests (${{ inputs.repo || github.repository }}/${{inputs.ref || github.ref}})
->>>>>>> 55f56266
 on:
   release:
     types:
@@ -24,18 +20,12 @@
         default: all
         description: "target to run at, can be one or all of them"
         options:
-<<<<<<< HEAD
-          - all
-          - tf-aws
-          - tf-azure
-          - awscdk
-=======
           - all-stable # tf-aws
           - all-unstable # tf-azure and soon tf-gcp
           - all
           - tf-aws
           - tf-azure
->>>>>>> 55f56266
+          - awscdk
 env:
   AWS_REGION: "us-east-1"
   NODE_VERSION: "18.16.0"
@@ -46,16 +36,10 @@
   MANUAL: ${{ github.event_name == 'workflow_dispatch' }}
   REPO: ${{ inputs.repo || github.repository }}
   REF: ${{ inputs.ref || github.ref }}
-<<<<<<< HEAD
-  TARGET: ${{ inputs.target || 'all' }}
-  PNPM_VERSION: "8.6.3"
-  AZURE_LOCATION: "East Us"
-  CDK_STACK_NAME: "sdk-spec-tests"
-=======
   TARGET: ${{ inputs.target || (github.workflow == 'build' && 'all-stable') || (github.event_name == 'release' && 'all-unstable')  || 'all' }} #the build runs only stable targets, realease only unstable
   PNPM_VERSION: "8.6.3"
   AZURE_LOCATION: "East US"
->>>>>>> 55f56266
+  CDK_STACK_NAME: "sdk-spec-tests"
   GOOGLE_PROJECT_ID: "sdk-spec-tests" # for the future
   GOOGLE_REGION: "us-central1" # for the future
 
@@ -94,15 +78,11 @@
         id: settargets
         run: |
           if [ "${{env.TARGET}}" = "all" ]; then
-<<<<<<< HEAD
-            target='["tf-aws", "tf-azure", "awscdk"]'
-=======
             target='["tf-aws", "tf-azure"]'
           elif [ "${{env.TARGET}}" = "all-stable" ]; then
             target='["tf-aws"]'
           elif [ "${{env.TARGET}}" = "all-unstable" ]; then
             target='["tf-azure"]'
->>>>>>> 55f56266
           else
            target='["${{env.TARGET}}"]'
           fi
@@ -177,11 +157,7 @@
         if: ${{ env.MANUAL == 'true' }}
         run: pnpm install
       - name: Configure AWS credentials
-<<<<<<< HEAD
         if: ${{ matrix.target == 'tf-aws' || matrix.target == 'awscdk'}}
-=======
-        if: ${{ matrix.target == 'tf-aws' }}
->>>>>>> 55f56266
         uses: aws-actions/configure-aws-credentials@v2
         with:
           aws-access-key-id: ${{ secrets.AWS_ACCESS_KEY }}
@@ -200,18 +176,6 @@
         with:
           max_attempts: 3
           retry_on: error
-<<<<<<< HEAD
-          timeout_minutes: 45
-          command: |
-            if  ${{ env.MANUAL == 'true' }}
-            then
-               pnpm wing test -t ${{ matrix.target }} ${{ matrix.test.directory }}/*.test.w
-            elif ${{ env.LOCAL_BUILD == 'false'}}
-            then 
-               wing test -t ${{ matrix.target }} ${{ matrix.test.directory }}/*.test.w
-            else
-              ./localwing/node_modules/.bin/wing test -t ${{ matrix.test.target }} ${{ matrix.test.directory }}/*.test.w
-=======
           timeout_minutes: 60
           command: |
             if  ${{ env.MANUAL == 'true' }}
@@ -224,7 +188,6 @@
               WING_CLI=$(which wing)
             else
               WING_CLI=$(realpath localwing/node_modules/.bin/wing)
->>>>>>> 55f56266
             fi
             cd ${{ matrix.test.directory }}
             $WING_CLI test -t ${{ matrix.target }} *.test.w
