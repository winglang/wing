name: Build

on:
  pull_request:
    types:
      - opened
      - synchronize
  push:
    branches:
      - main
  workflow_dispatch: {}

concurrency:
  group: ${{ github.workflow }}-${{ github.event.pull_request.head.ref || github.ref }}
  cancel-in-progress: true

env:
  NODEJS_VERSION: "18.x"
  # Testing runs out of memory without this
  NODE_OPTIONS: "--max-old-space-size=4096"
  PROJEN_BUMP_VERSION: "0.0.0-dev.${{ github.run_id }}.${{ github.run_attempt }}"
  RUST_VERSION: "1.66.0"

jobs:
  prepare:
    name: "Prepare"
    runs-on: ubuntu-latest
    outputs:
      last-version: ${{ steps.tags.outputs.last-version || steps.pr_info.outputs.version }}
      version: ${{ steps.info.outputs.version || steps.pr_info.outputs.version }}
    steps:
      - name: Checkout
        if: github.event_name == 'push' && github.repository == 'winglang/wing'
        uses: actions/checkout@v3

      - name: Get tags
        id: tags
        if: github.event_name == 'push' && github.repository == 'winglang/wing'
        run: |
          git fetch --unshallow --tags
          LAST_VERSION="$(git describe --tags `git rev-list --tags --max-count=1`)"
          echo "last-version=${LAST_VERSION#?}" >> $GITHUB_OUTPUT

      - name: Install Dependencies
        if: github.event_name == 'push' && github.repository == 'winglang/wing'
        uses: bahmutov/npm-install@v1
        with:
          install-command: npm ci --ignore-scripts

      - name: Get Version Info
        if: github.event_name == 'push' && github.repository == 'winglang/wing'
        id: info
        env:
          # Needed for `auto` cli
          GH_TOKEN: ${{ secrets.GITHUB_TOKEN }}
        run: |
          set -e
          echo "version=$(npx auto release -d | grep 'Would have created a release on GitHub for version: ' | sed 's/.*version: //')" >> $GITHUB_OUTPUT
          npx auto changelog -d | tail -n +2 > CHANGELOG.md
          cat CHANGELOG.md >> $GITHUB_STEP_SUMMARY

      # newlines are easier to handle in single-line yaml
      - run: "echo '\n' >> CHANGELOG.md"
        if: github.event_name == 'push' && github.repository == 'winglang/wing'

      - name: PR Version Info
        id: pr_info
        if: github.event_name != 'push' || github.repository != 'winglang/wing'
        run: |
          echo "last-version=0.0.0" >> $GITHUB_OUTPUT
          echo "version=0.0.0-dev.${{ github.run_id }}.${{ github.run_attempt }}" >> $GITHUB_OUTPUT
          echo "Pull Request" > CHANGELOG.md
          cat CHANGELOG.md >> $GITHUB_STEP_SUMMARY

      - name: Upload Changelog
        uses: actions/upload-artifact@v2
        with:
          name: changelog
          path: CHANGELOG.md

      - name: Compress Docs
        if: github.event_name == 'push' && github.repository == 'winglang/wing'
        run: tar -czvf docs.tgz docs/*

      - name: Upload Docs
        if: github.event_name == 'push' && github.repository == 'winglang/wing'
        uses: actions/upload-artifact@v2
        with:
          name: docs
          path: docs.tgz

  build-wasm:
    name: "Non-Native Build"
    timeout-minutes: 20
    runs-on: ubuntu-latest
    needs: prepare
    env:
      PROJEN_BUMP_VERSION: ${{ needs.prepare.outputs.version }}
    steps:
      - name: Checkout
        uses: actions/checkout@v3

      - name: Setup Node
        uses: actions/setup-node@v3
        with:
          node-version: ${{ env.NODEJS_VERSION }}

      - name: Install Rust
        uses: actions-rs/toolchain@v1
        with:
          toolchain: ${{ env.RUST_VERSION }}
          components: rustfmt
          override: true

      - name: Setup Cargo Cache
        uses: Swatinem/rust-cache@v2

      - name: Install Dependencies
        uses: bahmutov/npm-install@v1

      - name: Lint Nx
        run: npx nx workspace-lint

      - name: Build and Unit Test
        uses: MansaGroup/nrwl-nx-action@v2
        with:
          targets: "build"
          all: true
          # Exclude E2E testing
          args: "--exclude=hangar --configuration=release --output-style=stream --verbose"

      - name: Create NPM packages
        uses: MansaGroup/nrwl-nx-action@v2
        with:
          targets: "package"
          projects: "winglang,sdk"
          args: "--configuration=release --output-style=stream --verbose"

      - name: Upload Wing CLI
        uses: actions/upload-artifact@v2
        with:
          name: wing
          path: apps/wing/*.tgz

      - name: Upload WingSDK
        uses: actions/upload-artifact@v2
        with:
          name: wingsdk
          path: libs/wingsdk/*.tgz

      - name: Upload WingC WASM
        uses: actions/upload-artifact@v2
        with:
          name: wingc
          path: target/wasm32-wasi/release/wingc.wasm

      - name: Upload extension
        uses: actions/upload-artifact@v2
        with:
          name: vscode-wing
          path: apps/vscode-wing/vscode-wing.vsix

      - name: "Publish Wing Playground"
        if: github.event_name == 'push' && github.repository == 'winglang/wing'
        uses: amondnet/vercel-action@v25.1.0
        with:
          github-token: ${{ secrets.PROJEN_GITHUB_TOKEN }}
          vercel-token: ${{ secrets.VERCEL_TOKEN_WING_PLAYGROUND }}
          vercel-org-id: ${{ secrets.VERCEL_TEAM_ID }}
          vercel-project-id: ${{ secrets.VERCEL_PROJECT_ID_WING_PLAYGROUND }}
          working-directory: apps/wing-playground/dist
          github-comment: false
          vercel-args: "--prod "

<<<<<<< HEAD
=======
  build-native:
    needs: prepare
    env:
      PROJEN_BUMP_VERSION: ${{ needs.prepare.outputs.version }}
    strategy:
      fail-fast: false
      matrix:
        include:
          - os: macos-latest
            arch: x64
          - os: ubuntu-latest
            arch: x64
          # TODO libnode build currently invalid for the following configs
          # - os: macos-latest
          #   arch: arm64
          # - os: ubuntu-latest
          #   arch: x86
    runs-on: ${{ matrix.os }}
    name: "Native Build"
    steps:
      - name: Checkout
        uses: actions/checkout@v3

      - name: Setup Node
        uses: actions/setup-node@v3
        with:
          node-version: ${{ env.NODEJS_VERSION }}

      - name: Install Rust
        uses: actions-rs/toolchain@v1
        with:
          toolchain: ${{ env.RUST_VERSION }}
          components: rustfmt
          override: true

      - name: Setup Cargo Cache
        uses: Swatinem/rust-cache@v2

      - name: Install Dependencies
        uses: bahmutov/npm-install@v1
        with:
          # Don't need to install sub-project dependencies
          install-command: npm install --ignore-scripts

      - name: Lint Nx
        run: npx nx workspace-lint

      - name: Build
        uses: MansaGroup/nrwl-nx-action@v2
        with:
          targets: "build-native"
          projects: "wing-language-server"
          args: "--configuration=release --output-style=stream --verbose"

      - name: Test
        uses: MansaGroup/nrwl-nx-action@v2
        with:
          targets: "test"
          projects: "wingii"
          args: "--configuration=release --output-style=stream --verbose"

      - name: Upload Wing Language Server
        uses: actions/upload-artifact@v2
        with:
          name: wing-language-server-${{ matrix.os }}-${{ matrix.arch }}
          path: target/release/wing-language-server

>>>>>>> 38a2fc80
  e2e:
    name: "E2E Testing"
    needs:
      - build-wasm
      - prepare
    strategy:
      fail-fast: true
      matrix:
        runner:
          - ubuntu-latest
        node: [18, 19]
    runs-on: ${{ matrix.runner }}
    env:
      HANGAR_WING_TGZ: ${{ github.workspace }}/wing/winglang-${{ needs.prepare.outputs.version }}.tgz
      HANGAR_WINGSDK_TGZ: ${{ github.workspace }}/wingsdk/winglang-sdk-${{ needs.prepare.outputs.version }}.tgz
    steps:
      - name: Checkout
        uses: actions/checkout@v3

      - name: Download Build Artifacts
        uses: actions/download-artifact@v2

      - name: Setup Node
        uses: actions/setup-node@v3
        with:
          node-version: ${{ matrix.node }}

      - name: Install Dependencies
        uses: bahmutov/npm-install@v1
        with:
          working-directory: tools/hangar
          install-command: npm ci --ignore-scripts

      - name: Run E2E Tests
<<<<<<< HEAD
        working-directory: tools/hangar
        run: npm run test
=======
        env:
          # publishes to a dummy NPM registry, requires a non-empty token
          NPM_TOKEN: "dummy-token"
        run: |
          export HANGAR_WING_TGZ="$(pwd)/$(find wing/*.tgz)"
          export HANGAR_WINGSDK_TGZ="$(pwd)/$(find wingsdk/*.tgz)"
          cd tools/hangar
          HANGAR_WING_TGZ=$HANGAR_WING_TGZ HANGAR_WINGSDK_TGZ=$HANGAR_WINGSDK_TGZ npm run test

  build-vscode:
    name: "Build VSCode Extension"
    needs:
      - prepare
      - build-native
      - build-wasm
    env:
      PROJEN_BUMP_VERSION: ${{ needs.prepare.outputs.version }}
    runs-on: ubuntu-latest
    steps:
      - name: Checkout
        uses: actions/checkout@v3

      - name: Download Build Artifacts
        uses: actions/download-artifact@v2

      - name: Prepare language server binaries
        run: cp -r wing-language-server-* ./apps/vscode-wing/resources

      - name: Prepare WingSDK files
        run: |
          mkdir -p apps/vscode-wing/resources/wingsdk
          tar -xzf wingsdk/*.tgz -C apps/vscode-wing/resources/wingsdk --strip-components=1 package/package.json package/.jsii

      - name: Setup Node
        uses: actions/setup-node@v3
        with:
          node-version: ${{ env.NODEJS_VERSION }}

      - name: Install Dependencies
        uses: bahmutov/npm-install@v1

      - name: Build
        uses: MansaGroup/nrwl-nx-action@v2
        with:
          # build-multi assumes all required resources are present
          targets: "build-multi"
          projects: "vscode-wing"
          args: "--configuration=release --output-style=stream --verbose"

      - name: Upload extension
        uses: actions/upload-artifact@v2
        with:
          name: vscode-wing
          path: apps/vscode-wing/vscode-wing.vsix
>>>>>>> 38a2fc80

  build:
    needs:
      - build-wasm
      - e2e
    runs-on: ubuntu-latest
    steps:
      - name: Build Validation
        run: echo "Build Successful"

  publish:
    name: Publish
    if: github.event_name == 'push' && github.repository == 'winglang/wing'
    needs:
      - build
      - prepare
    runs-on: ubuntu-latest
    steps:
      - name: Download Build Artifacts
        uses: actions/download-artifact@v2

      - name: Setup Node
        uses: actions/setup-node@v3
        with:
          node-version: ${{ env.NODEJS_VERSION }}

      - name: Tag commit
        uses: tvdias/github-tagger@v0.0.1
        if: ${{ needs.prepare.outputs.last-version != needs.prepare.outputs.version }}
        with:
          repo-token: "${{ secrets.PROJEN_GITHUB_TOKEN }}"
          tag: "v${{ needs.prepare.outputs.version }}"

      - name: Check published VSCode Version
        id: vscode-version
        run: echo "version=$(npx -y vsce show Monada.vscode-wing --json | jq '.versions[0].version' -r)" >> $GITHUB_OUTPUT

      - name: Publish Extension to Visual Studio Marketplace
        if: ${{ steps.vscode-version.outputs.version != needs.prepare.outputs.version }}
        uses: "HaaLeo/publish-vscode-extension@v1"
        with:
          pat: ${{ secrets.VS_MARKETPLACE_TOKEN }}
          registryUrl: "https://marketplace.visualstudio.com"
          extensionFile: "vscode-wing/vscode-wing.vsix"

      - name: Login to Private NPM registry
        run: npm set //registry.npmjs.org/:_authToken ${{ secrets.NPM_PUBLISH_TOKEN }}

      - name: Check published Wing version
        id: wing-version
        run: echo "version=$(npm view winglang version)" >> $GITHUB_OUTPUT

      - name: Publish Wing
        if: ${{ steps.wing-version.outputs.version != needs.prepare.outputs.version }}
        working-directory: wing
        run: npm publish *.tgz --access public

      - name: Check published WingSDK version
        id: wingsdk-version
        run: echo "version=$(npm view @winglang/sdk version)" >> $GITHUB_OUTPUT

      - name: Publish Wing SDK
        if: ${{ steps.wingsdk-version.outputs.version != needs.prepare.outputs.version }}
        working-directory: wingsdk
        run: npm publish *.tgz --access public

      - name: Rename Docs
        run: mv docs "docs-${{ needs.prepare.outputs.version }}.tgz"

      - name: Compute Checksums
        run: |
          mkdir dist
          mv ./*/*.vsix ./dist
          mv ./*/*.tgz ./dist
          mv ./*/*.wasm ./dist
          cd dist

          cp ../changelog/CHANGELOG.md ../CHANGELOG.md
          echo '## SHA-1 Checksums' >> ../CHANGELOG.md
          echo '```' >> ../CHANGELOG.md
          sha1sum --binary * >> ../CHANGELOG.md
          echo '```' >> ../CHANGELOG.md
          cat ../CHANGELOG.md

      - name: Cut Development Release
        uses: softprops/action-gh-release@v1
        with:
          name: "Wing ${{ needs.prepare.outputs.version }}"
          tag_name: "v${{ needs.prepare.outputs.version }}"
          body_path: CHANGELOG.md
          files: dist/*
          token: ${{ secrets.PROJEN_GITHUB_TOKEN }}<|MERGE_RESOLUTION|>--- conflicted
+++ resolved
@@ -172,76 +172,6 @@
           github-comment: false
           vercel-args: "--prod "
 
-<<<<<<< HEAD
-=======
-  build-native:
-    needs: prepare
-    env:
-      PROJEN_BUMP_VERSION: ${{ needs.prepare.outputs.version }}
-    strategy:
-      fail-fast: false
-      matrix:
-        include:
-          - os: macos-latest
-            arch: x64
-          - os: ubuntu-latest
-            arch: x64
-          # TODO libnode build currently invalid for the following configs
-          # - os: macos-latest
-          #   arch: arm64
-          # - os: ubuntu-latest
-          #   arch: x86
-    runs-on: ${{ matrix.os }}
-    name: "Native Build"
-    steps:
-      - name: Checkout
-        uses: actions/checkout@v3
-
-      - name: Setup Node
-        uses: actions/setup-node@v3
-        with:
-          node-version: ${{ env.NODEJS_VERSION }}
-
-      - name: Install Rust
-        uses: actions-rs/toolchain@v1
-        with:
-          toolchain: ${{ env.RUST_VERSION }}
-          components: rustfmt
-          override: true
-
-      - name: Setup Cargo Cache
-        uses: Swatinem/rust-cache@v2
-
-      - name: Install Dependencies
-        uses: bahmutov/npm-install@v1
-        with:
-          # Don't need to install sub-project dependencies
-          install-command: npm install --ignore-scripts
-
-      - name: Lint Nx
-        run: npx nx workspace-lint
-
-      - name: Build
-        uses: MansaGroup/nrwl-nx-action@v2
-        with:
-          targets: "build-native"
-          projects: "wing-language-server"
-          args: "--configuration=release --output-style=stream --verbose"
-
-      - name: Test
-        uses: MansaGroup/nrwl-nx-action@v2
-        with:
-          targets: "test"
-          projects: "wingii"
-          args: "--configuration=release --output-style=stream --verbose"
-
-      - name: Upload Wing Language Server
-        uses: actions/upload-artifact@v2
-        with:
-          name: wing-language-server-${{ matrix.os }}-${{ matrix.arch }}
-          path: target/release/wing-language-server
-
->>>>>>> 38a2fc80
   e2e:
     name: "E2E Testing"
     needs:
@@ -276,65 +206,8 @@
           install-command: npm ci --ignore-scripts
 
       - name: Run E2E Tests
-<<<<<<< HEAD
         working-directory: tools/hangar
         run: npm run test
-=======
-        env:
-          # publishes to a dummy NPM registry, requires a non-empty token
-          NPM_TOKEN: "dummy-token"
-        run: |
-          export HANGAR_WING_TGZ="$(pwd)/$(find wing/*.tgz)"
-          export HANGAR_WINGSDK_TGZ="$(pwd)/$(find wingsdk/*.tgz)"
-          cd tools/hangar
-          HANGAR_WING_TGZ=$HANGAR_WING_TGZ HANGAR_WINGSDK_TGZ=$HANGAR_WINGSDK_TGZ npm run test
-
-  build-vscode:
-    name: "Build VSCode Extension"
-    needs:
-      - prepare
-      - build-native
-      - build-wasm
-    env:
-      PROJEN_BUMP_VERSION: ${{ needs.prepare.outputs.version }}
-    runs-on: ubuntu-latest
-    steps:
-      - name: Checkout
-        uses: actions/checkout@v3
-
-      - name: Download Build Artifacts
-        uses: actions/download-artifact@v2
-
-      - name: Prepare language server binaries
-        run: cp -r wing-language-server-* ./apps/vscode-wing/resources
-
-      - name: Prepare WingSDK files
-        run: |
-          mkdir -p apps/vscode-wing/resources/wingsdk
-          tar -xzf wingsdk/*.tgz -C apps/vscode-wing/resources/wingsdk --strip-components=1 package/package.json package/.jsii
-
-      - name: Setup Node
-        uses: actions/setup-node@v3
-        with:
-          node-version: ${{ env.NODEJS_VERSION }}
-
-      - name: Install Dependencies
-        uses: bahmutov/npm-install@v1
-
-      - name: Build
-        uses: MansaGroup/nrwl-nx-action@v2
-        with:
-          # build-multi assumes all required resources are present
-          targets: "build-multi"
-          projects: "vscode-wing"
-          args: "--configuration=release --output-style=stream --verbose"
-
-      - name: Upload extension
-        uses: actions/upload-artifact@v2
-        with:
-          name: vscode-wing
-          path: apps/vscode-wing/vscode-wing.vsix
->>>>>>> 38a2fc80
 
   build:
     needs:
